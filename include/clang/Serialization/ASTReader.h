--- conflicted
+++ resolved
@@ -767,12 +767,10 @@
   /// \brief The floating point pragma option settings.
   SmallVector<uint64_t, 1> FPPragmaOptions;
 
-<<<<<<< HEAD
   SmallVector<uint64_t, 1> UPCPragmaOptions;
-=======
+
   /// \brief The pragma clang optimize location (if the pragma state is "off").
   SourceLocation OptimizeOffPragmaLocation;
->>>>>>> 445305f4
 
   /// \brief The OpenCL extension settings.
   SmallVector<uint64_t, 1> OpenCLExtensions;
