--- conflicted
+++ resolved
@@ -576,16 +576,14 @@
       /// \brief Delete expressions that will be analyzed later.
       DELETE_EXPRS_TO_ANALYZE = 54,
 
-<<<<<<< HEAD
-      /// \brief Record code for tracking #pragma upc
-      UPC_PRAGMA_OPTIONS = 55
-=======
       /// \brief Record code for \#pragma ms_struct options.
       MSSTRUCT_PRAGMA_OPTIONS = 55,
 
       /// \brief Record code for \#pragma ms_struct options.
-      POINTERS_TO_MEMBERS_PRAGMA_OPTIONS = 56
->>>>>>> 88fccc58
+      POINTERS_TO_MEMBERS_PRAGMA_OPTIONS = 56,
+
+      /// \brief Record code for tracking #pragma upc
+      UPC_PRAGMA_OPTIONS = 57
     };
 
     /// \brief Record types used within a source manager block.
