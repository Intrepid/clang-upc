--- conflicted
+++ resolved
@@ -570,17 +570,15 @@
       /// \brief Record code for potentially unused local typedef names.
       UNUSED_LOCAL_TYPEDEF_NAME_CANDIDATES = 52,
 
-<<<<<<< HEAD
-      /// \brief Record code for tracking #pragma upc
-      UPC_PRAGMA_OPTIONS = 53
-=======
       /// \brief Record code for the table of offsets to CXXCtorInitializers
       /// lists.
       CXX_CTOR_INITIALIZERS_OFFSETS = 53,
 
       /// \brief Delete expressions that will be analyzed later.
-      DELETE_EXPRS_TO_ANALYZE = 54
->>>>>>> 4fb22331
+      DELETE_EXPRS_TO_ANALYZE = 54,
+
+      /// \brief Record code for tracking #pragma upc
+      UPC_PRAGMA_OPTIONS = 55
     };
 
     /// \brief Record types used within a source manager block.
@@ -913,13 +911,10 @@
       TYPE_DECAYED               = 41,
       /// \brief An AdjustedType record.
       TYPE_ADJUSTED              = 42,
-<<<<<<< HEAD
+      /// \brief A PipeType record.
+      TYPE_PIPE                  = 43,
       // \brief A UPC Thread array type
-      TYPE_UPC_THREAD_ARRAY      = 43
-=======
-      /// \brief A PipeType record.
-      TYPE_PIPE                  = 43
->>>>>>> 4fb22331
+      TYPE_UPC_THREAD_ARRAY      = 44
     };
 
     /// \brief The type IDs for special types constructed by semantic
