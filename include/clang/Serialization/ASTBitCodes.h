--- conflicted
+++ resolved
@@ -1349,7 +1349,6 @@
 
       // OpenMP directives
       STMT_OMP_PARALLEL_DIRECTIVE,
-<<<<<<< HEAD
       STMT_OMP_FOR_DIRECTIVE,
       STMT_OMP_PARALLEL_FOR_DIRECTIVE,
       STMT_OMP_PARALLEL_FOR_SIMD_DIRECTIVE,
@@ -1388,22 +1387,6 @@
       STMT_OMP_TEAMS_DISTRIBUTE_PARALLEL_FOR_SIMD_DIRECTIVE,
       STMT_OMP_TARGET_TEAMS_DISTRIBUTE_PARALLEL_FOR_DIRECTIVE,
       STMT_OMP_TARGET_TEAMS_DISTRIBUTE_PARALLEL_FOR_SIMD_DIRECTIVE,
-=======
-      STMT_OMP_SIMD_DIRECTIVE,
-      STMT_OMP_FOR_DIRECTIVE,
-      STMT_OMP_SECTIONS_DIRECTIVE,
-      STMT_OMP_SECTION_DIRECTIVE,
-      STMT_OMP_SINGLE_DIRECTIVE,
-      STMT_OMP_MASTER_DIRECTIVE,
-      STMT_OMP_CRITICAL_DIRECTIVE,
-      STMT_OMP_PARALLEL_FOR_DIRECTIVE,
-      STMT_OMP_PARALLEL_SECTIONS_DIRECTIVE,
-      STMT_OMP_TASK_DIRECTIVE,
-      STMT_OMP_TASKYIELD_DIRECTIVE,
-      STMT_OMP_BARRIER_DIRECTIVE,
-      STMT_OMP_TASKWAIT_DIRECTIVE,
-      STMT_OMP_FLUSH_DIRECTIVE,
->>>>>>> d4309185
 
       // ARC
       EXPR_OBJC_BRIDGED_CAST,     // ObjCBridgedCastExpr
