//===--- Types.def - Driver Type info ---------------------------*- C++ -*-===//
//
//                     The LLVM Compiler Infrastructure
//
// This file is distributed under the University of Illinois Open Source
// License. See LICENSE.TXT for details.
//
//===----------------------------------------------------------------------===//
//
// This file defines the driver type information. Users of this file
// must define the TYPE macro to make use of this information.
//
//===----------------------------------------------------------------------===//

#ifndef TYPE
#error "Define TYPE prior to including this file!"
#endif

// TYPE(NAME, ID, PP_TYPE, TEMP_SUFFIX, FLAGS)

// The first value is the type name as a string; for types which can
// be user specified this should be the equivalent -x option.

// The second value is the type id, which will result in a
// clang::driver::types::TY_XX enum constant.

// The third value is that id of the type for preprocessed inputs of
// this type, or INVALID if this type is not preprocessed.

// The fourth value is the suffix to use when creating temporary files
// of this type, or null if unspecified.

// The fifth value is a string containing option flags. Valid values:
//  a - The type should only be assembled.
//  p - The type should only be precompiled.
//  u - The type can be user specified (with -x).
//  A - The type's temporary suffix should be appended when generating
//      outputs of this type.


// C family source language (with and without preprocessing).
TYPE("cpp-output",               PP_C,         INVALID,         "i",     "u")
TYPE("c",                        C,            PP_C,            "c",     "u")
TYPE("cl",                       CL,           PP_C,            "cl",    "u")
TYPE("cuda",                     CUDA,         PP_CXX,          "cpp",   "u")
TYPE("objective-c-cpp-output",   PP_ObjC,      INVALID,         "mi",    "u")
TYPE("objc-cpp-output",          PP_ObjC_Alias, INVALID,        "mi",    "u")
TYPE("objective-c",              ObjC,         PP_ObjC,         "m",     "u")
TYPE("upc-cpp-output",           PP_UPC,       INVALID,         "upci",  "u")
TYPE("upc",                      UPC,          PP_UPC,          0,       "u")
TYPE("c++-cpp-output",           PP_CXX,       INVALID,         "ii",    "u")
TYPE("c++",                      CXX,          PP_CXX,          "cpp",   "u")
TYPE("objective-c++-cpp-output", PP_ObjCXX,    INVALID,         "mii",   "u")
TYPE("objc++-cpp-output",        PP_ObjCXX_Alias, INVALID,      "mii",   "u")
TYPE("objective-c++",            ObjCXX,       PP_ObjCXX,       "mm",    "u")

// C family input files to precompile.
TYPE("c-header-cpp-output",      PP_CHeader,   INVALID,         "i",     "p")
TYPE("c-header",                 CHeader,      PP_CHeader,      nullptr, "pu")
TYPE("cl-header",                CLHeader,     PP_CHeader,      nullptr, "pu")
TYPE("objective-c-header-cpp-output", PP_ObjCHeader, INVALID,   "mi",    "p")
<<<<<<< HEAD
TYPE("objective-c-header",       ObjCHeader,   PP_ObjCHeader,   0,       "pu")
TYPE("upc-header-output",        PP_UPCHeader, INVALID,         "upci",  "p")
TYPE("upc-header",               UPCHeader,    PP_UPCHeader,    0,       "pu")
=======
TYPE("objective-c-header",       ObjCHeader,   PP_ObjCHeader,   nullptr, "pu")
>>>>>>> 445305f4
TYPE("c++-header-cpp-output",    PP_CXXHeader, INVALID,         "ii",    "p")
TYPE("c++-header",               CXXHeader,    PP_CXXHeader,    nullptr, "pu")
TYPE("objective-c++-header-cpp-output", PP_ObjCXXHeader, INVALID, "mii", "p")
TYPE("objective-c++-header",     ObjCXXHeader, PP_ObjCXXHeader, nullptr, "pu")

// Other languages.
TYPE("ada",                      Ada,          INVALID,         nullptr, "u")
TYPE("assembler",                PP_Asm,       INVALID,         "s",     "au")
TYPE("assembler-with-cpp",       Asm,          PP_Asm,          "S",     "au")
TYPE("f95",                      PP_Fortran,   INVALID,         nullptr, "u")
TYPE("f95-cpp-input",            Fortran,      PP_Fortran,      nullptr, "u")
TYPE("java",                     Java,         INVALID,         nullptr, "u")

// LLVM IR/LTO types. We define separate types for IR and LTO because LTO
// outputs should use the standard suffixes.
TYPE("ir",                       LLVM_IR,      INVALID,         "ll",    "u")
TYPE("ir",                       LLVM_BC,      INVALID,         "bc",    "u")
TYPE("lto-ir",                   LTO_IR,       INVALID,         "s",     "")
TYPE("lto-bc",                   LTO_BC,       INVALID,         "o",     "")

// Misc.
TYPE("ast",                      AST,          INVALID,         "ast",   "u")
TYPE("pcm",                      ModuleFile,   INVALID,         "pcm",   "u")
TYPE("plist",                    Plist,        INVALID,         "plist", "")
TYPE("rewritten-objc",           RewrittenObjC,INVALID,         "cpp",   "")
TYPE("rewritten-legacy-objc",    RewrittenLegacyObjC,INVALID,   "cpp",   "")
TYPE("remap",                    Remap,        INVALID,         "remap", "")
TYPE("precompiled-header",       PCH,          INVALID,         "gch",   "A")
TYPE("object",                   Object,       INVALID,         "o",     "")
TYPE("treelang",                 Treelang,     INVALID,         nullptr, "u")
TYPE("image",                    Image,        INVALID,         "out",   "")
TYPE("dSYM",                     dSYM,         INVALID,         "dSYM",  "A")
TYPE("dependencies",             Dependencies, INVALID,         "d",     "")
TYPE("none",                     Nothing,      INVALID,         nullptr, "u")<|MERGE_RESOLUTION|>--- conflicted
+++ resolved
@@ -59,13 +59,9 @@
 TYPE("c-header",                 CHeader,      PP_CHeader,      nullptr, "pu")
 TYPE("cl-header",                CLHeader,     PP_CHeader,      nullptr, "pu")
 TYPE("objective-c-header-cpp-output", PP_ObjCHeader, INVALID,   "mi",    "p")
-<<<<<<< HEAD
-TYPE("objective-c-header",       ObjCHeader,   PP_ObjCHeader,   0,       "pu")
-TYPE("upc-header-output",        PP_UPCHeader, INVALID,         "upci",  "p")
+TYPE("objective-c-header",       ObjCHeader,   PP_ObjCHeader,   nullptr, "pu")
+TYPE("upc-header-cpp-output",    PP_UPCHeader, INVALID,         "upci",  "p")
 TYPE("upc-header",               UPCHeader,    PP_UPCHeader,    0,       "pu")
-=======
-TYPE("objective-c-header",       ObjCHeader,   PP_ObjCHeader,   nullptr, "pu")
->>>>>>> 445305f4
 TYPE("c++-header-cpp-output",    PP_CXXHeader, INVALID,         "ii",    "p")
 TYPE("c++-header",               CXXHeader,    PP_CXXHeader,    nullptr, "pu")
 TYPE("objective-c++-header-cpp-output", PP_ObjCXXHeader, INVALID, "mii", "p")
