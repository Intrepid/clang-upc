//===--- CC1Options.td - Options for clang -cc1 ---------------------------===//
//
//                     The LLVM Compiler Infrastructure
//
// This file is distributed under the University of Illinois Open Source
// License. See LICENSE.TXT for details.
//
//===----------------------------------------------------------------------===//
//
//  This file defines the options accepted by clang -cc1 and clang -cc1as.
//
//===----------------------------------------------------------------------===//

let Flags = [CC1Option, NoDriverOption] in {

//===----------------------------------------------------------------------===//
// Target Options
//===----------------------------------------------------------------------===//

let Flags = [CC1Option, CC1AsOption, NoDriverOption] in {

def target_cpu : Separate<["-"], "target-cpu">,
  HelpText<"Target a specific cpu type">;
def target_feature : Separate<["-"], "target-feature">,
  HelpText<"Target specific attributes">;
def triple : Separate<["-"], "triple">,
  HelpText<"Specify target triple (e.g. i686-apple-darwin9)">;

}

def target_abi : Separate<["-"], "target-abi">,
  HelpText<"Target a particular ABI type">;
def target_linker_version : Separate<["-"], "target-linker-version">,
  HelpText<"Target linker version">;
def triple_EQ : Joined<["-"], "triple=">, Alias<triple>;
def mfpmath : Separate<["-"], "mfpmath">,
  HelpText<"Which unit to use for fp math">;

//===----------------------------------------------------------------------===//
// Analyzer Options
//===----------------------------------------------------------------------===//

def analysis_UnoptimizedCFG : Flag<["-"], "unoptimized-cfg">,
  HelpText<"Generate unoptimized CFGs for all analyses">;
def analysis_CFGAddImplicitDtors : Flag<["-"], "cfg-add-implicit-dtors">,
  HelpText<"Add C++ implicit destructors to CFGs for all analyses">;

def analyzer_store : Separate<["-"], "analyzer-store">,
  HelpText<"Source Code Analysis - Abstract Memory Store Models">;
def analyzer_store_EQ : Joined<["-"], "analyzer-store=">, Alias<analyzer_store>;

def analyzer_constraints : Separate<["-"], "analyzer-constraints">,
  HelpText<"Source Code Analysis - Symbolic Constraint Engines">;
def analyzer_constraints_EQ : Joined<["-"], "analyzer-constraints=">,
  Alias<analyzer_constraints>;

def analyzer_output : Separate<["-"], "analyzer-output">,
  HelpText<"Source Code Analysis - Output Options">;
def analyzer_output_EQ : Joined<["-"], "analyzer-output=">,
  Alias<analyzer_output>;

def analyzer_purge : Separate<["-"], "analyzer-purge">,
  HelpText<"Source Code Analysis - Dead Symbol Removal Frequency">;
def analyzer_purge_EQ : Joined<["-"], "analyzer-purge=">, Alias<analyzer_purge>;

def analyzer_opt_analyze_headers : Flag<["-"], "analyzer-opt-analyze-headers">,
  HelpText<"Force the static analyzer to analyze functions defined in header files">;
def analyzer_opt_analyze_nested_blocks : Flag<["-"], "analyzer-opt-analyze-nested-blocks">,
  HelpText<"Analyze the definitions of blocks in addition to functions">;
def analyzer_display_progress : Flag<["-"], "analyzer-display-progress">,
  HelpText<"Emit verbose output about the analyzer's progress">;
def analyze_function : Separate<["-"], "analyze-function">,
  HelpText<"Run analysis on specific function">;
def analyze_function_EQ : Joined<["-"], "analyze-function=">, Alias<analyze_function>;
def analyzer_eagerly_assume : Flag<["-"], "analyzer-eagerly-assume">,
  HelpText<"Eagerly assume the truth/falseness of some symbolic constraints">;
def trim_egraph : Flag<["-"], "trim-egraph">,
  HelpText<"Only show error-related paths in the analysis graph">;
def analyzer_viz_egraph_graphviz : Flag<["-"], "analyzer-viz-egraph-graphviz">,
  HelpText<"Display exploded graph using GraphViz">;
def analyzer_viz_egraph_ubigraph : Flag<["-"], "analyzer-viz-egraph-ubigraph">,
  HelpText<"Display exploded graph using Ubigraph">;

def analyzer_inline_max_stack_depth : Separate<["-"], "analyzer-inline-max-stack-depth">,
  HelpText<"Bound on stack depth while inlining (4 by default)">;
def analyzer_inline_max_stack_depth_EQ : Joined<["-"], "analyzer-inline-max-stack-depth=">, 
  Alias<analyzer_inline_max_stack_depth>;
  
def analyzer_inlining_mode : Separate<["-"], "analyzer-inlining-mode">,
  HelpText<"Specify the function selection heuristic used during inlining">;
def analyzer_inlining_mode_EQ : Joined<["-"], "analyzer-inlining-mode=">, Alias<analyzer_inlining_mode>;

def analyzer_disable_retry_exhausted : Flag<["-"], "analyzer-disable-retry-exhausted">,
  HelpText<"Do not re-analyze paths leading to exhausted nodes with a different strategy (may decrease code coverage)">;
  
def analyzer_max_loop : Separate<["-"], "analyzer-max-loop">,
  HelpText<"The maximum number of times the analyzer will go through a loop">;
def analyzer_stats : Flag<["-"], "analyzer-stats">,
  HelpText<"Print internal analyzer statistics.">;

def analyzer_checker : Separate<["-"], "analyzer-checker">,
  HelpText<"Choose analyzer checkers to enable">;
def analyzer_checker_EQ : Joined<["-"], "analyzer-checker=">,
  Alias<analyzer_checker>;

def analyzer_disable_checker : Separate<["-"], "analyzer-disable-checker">,
  HelpText<"Choose analyzer checkers to disable">;
def analyzer_disable_checker_EQ : Joined<["-"], "analyzer-disable-checker=">,
  Alias<analyzer_disable_checker>;

def analyzer_checker_help : Flag<["-"], "analyzer-checker-help">,
  HelpText<"Display the list of analyzer checkers that are available">;

def analyzer_config : Separate<["-"], "analyzer-config">,
  HelpText<"Choose analyzer options to enable">;

//===----------------------------------------------------------------------===//
// Migrator Options
//===----------------------------------------------------------------------===//
def migrator_no_nsalloc_error : Flag<["-"], "no-ns-alloc-error">,
  HelpText<"Do not error on use of NSAllocateCollectable/NSReallocateCollectable">;

def migrator_no_finalize_removal : Flag<["-"], "no-finalize-removal">,
  HelpText<"Do not remove finalize method in gc mode">;

//===----------------------------------------------------------------------===//
// CodeGen Options
//===----------------------------------------------------------------------===//

let Flags = [CC1Option, CC1AsOption, NoDriverOption] in {

def fdebug_compilation_dir : Separate<["-"], "fdebug-compilation-dir">,
  HelpText<"The compilation directory to embed in the debug info.">;
def dwarf_debug_flags : Separate<["-"], "dwarf-debug-flags">,
  HelpText<"The string to embed in the Dwarf debug flags record.">;
def mno_exec_stack : Flag<["-"], "mnoexecstack">,
  HelpText<"Mark the file as not needing an executable stack">;
def compress_debug_sections : Flag<["-"], "compress-debug-sections">,
    HelpText<"Compress DWARF debug sections using zlib">;
def msave_temp_labels : Flag<["-"], "msave-temp-labels">,
  HelpText<"Save temporary labels in the symbol table. "
           "Note this may change .s semantics and shouldn't generally be used "
           "on compiler-generated code.">;

}

def disable_llvm_optzns : Flag<["-"], "disable-llvm-optzns">,
  HelpText<"Don't run LLVM optimization passes">;
def disable_llvm_verifier : Flag<["-"], "disable-llvm-verifier">,
  HelpText<"Don't run the LLVM IR verifier pass">;
def disable_red_zone : Flag<["-"], "disable-red-zone">,
  HelpText<"Do not emit code that uses the red zone.">;
def dwarf_column_info : Flag<["-"], "dwarf-column-info">,
  HelpText<"Turn on column location information.">;
def split_dwarf : Flag<["-"], "split-dwarf">,
  HelpText<"Split out the dwarf .dwo sections">;
def gnu_pubnames : Flag<["-"], "gnu-pubnames">,
  HelpText<"Emit newer GNU style pubnames">;
def arange_sections : Flag<["-"], "arange_sections">,
  HelpText<"Emit DWARF .debug_arange sections">;
def fforbid_guard_variables : Flag<["-"], "fforbid-guard-variables">,
  HelpText<"Emit an error if a C++ static local initializer would need a guard variable">;
def no_implicit_float : Flag<["-"], "no-implicit-float">,
  HelpText<"Don't generate implicit floating point instructions">;
def fdump_vtable_layouts : Flag<["-"], "fdump-vtable-layouts">,
  HelpText<"Dump the layouts of all vtables that will be emitted in a translation unit">;
def femit_coverage_notes : Flag<["-"], "femit-coverage-notes">,
  HelpText<"Emit a gcov coverage notes file when compiling.">;
def femit_coverage_data: Flag<["-"], "femit-coverage-data">,
  HelpText<"Instrument the program to emit gcov coverage data when run.">;
def coverage_file : Separate<["-"], "coverage-file">,
  HelpText<"Emit coverage data to this filename. The extension will be replaced.">;
def coverage_file_EQ : Joined<["-"], "coverage-file=">, Alias<coverage_file>;
def coverage_cfg_checksum : Flag<["-"], "coverage-cfg-checksum">,
  HelpText<"Emit CFG checksum for functions in .gcno files.">;
def coverage_no_function_names_in_data : Flag<["-"], "coverage-no-function-names-in-data">,
  HelpText<"Emit function names in .gcda files.">;
def coverage_version_EQ : Joined<["-"], "coverage-version=">,
  HelpText<"Four-byte version string for gcov files.">;
def test_coverage : Flag<["-"], "test-coverage">,
  HelpText<"Do not generate coverage files or remove coverage changes from IR">;
def fuse_register_sized_bitfield_access: Flag<["-"], "fuse-register-sized-bitfield-access">,
  HelpText<"Use register sized accesses to bit-fields, when possible.">;
def relaxed_aliasing : Flag<["-"], "relaxed-aliasing">,
  HelpText<"Turn off Type Based Alias Analysis">;
def no_struct_path_tbaa : Flag<["-"], "no-struct-path-tbaa">,
  HelpText<"Turn off struct-path aware Type Based Alias Analysis">;
def masm_verbose : Flag<["-"], "masm-verbose">,
  HelpText<"Generate verbose assembly output">;
def mcode_model : Separate<["-"], "mcode-model">,
  HelpText<"The code model to use">;
def mdebug_pass : Separate<["-"], "mdebug-pass">,
  HelpText<"Enable additional debug output">;
def mdisable_fp_elim : Flag<["-"], "mdisable-fp-elim">,
  HelpText<"Disable frame pointer elimination optimization">;
def mdisable_tail_calls : Flag<["-"], "mdisable-tail-calls">,
  HelpText<"Disable tail call optimization, keeping the call stack accurate">;
def menable_no_infinities : Flag<["-"], "menable-no-infs">,
  HelpText<"Allow optimization to assume there are no infinities.">;
def menable_no_nans : Flag<["-"], "menable-no-nans">,
  HelpText<"Allow optimization to assume there are no NaNs.">;
def menable_unsafe_fp_math : Flag<["-"], "menable-unsafe-fp-math">,
  HelpText<"Allow unsafe floating-point math optimizations which may decrease "
           "precision">;
def mfloat_abi : Separate<["-"], "mfloat-abi">,
  HelpText<"The float ABI to use">;
def mlimit_float_precision : Separate<["-"], "mlimit-float-precision">,
  HelpText<"Limit float precision to the given value">;
def split_stacks : Flag<["-"], "split-stacks">,
  HelpText<"Try to use a split stack if possible.">;
def mno_zero_initialized_in_bss : Flag<["-"], "mno-zero-initialized-in-bss">,
  HelpText<"Do not put zero initialized data in the BSS">;
def backend_option : Separate<["-"], "backend-option">,
  HelpText<"Additional arguments to forward to LLVM backend (during code gen)">;
def mregparm : Separate<["-"], "mregparm">,
  HelpText<"Limit the number of registers available for integer arguments">;
def mrelocation_model : Separate<["-"], "mrelocation-model">,
  HelpText<"The relocation model to use">;
def munwind_tables : Flag<["-"], "munwind-tables">,
  HelpText<"Generate unwinding tables for all functions">;
def mconstructor_aliases : Flag<["-"], "mconstructor-aliases">,
  HelpText<"Emit complete constructors and destructors as aliases when possible">;
def mlink_bitcode_file : Separate<["-"], "mlink-bitcode-file">,
  HelpText<"Link the given bitcode file before performing optimizations.">;
def vectorize_loops : Flag<["-"], "vectorize-loops">,
  HelpText<"Run the Loop vectorization passes">;
def vectorize_slp : Flag<["-"], "vectorize-slp">,
  HelpText<"Run the SLP vectorization passes">;
def vectorize_slp_aggressive : Flag<["-"], "vectorize-slp-aggressive">,
  HelpText<"Run the BB vectorization passes">;
def dependent_lib : Joined<["--"], "dependent-lib=">,
  HelpText<"Add dependent library">;

//===----------------------------------------------------------------------===//
// Dependency Output Options
//===----------------------------------------------------------------------===//

def sys_header_deps : Flag<["-"], "sys-header-deps">,
  HelpText<"Include system headers in dependency output">;
def module_file_deps : Flag<["-"], "module-file-deps">,
  HelpText<"Include module files in dependency output">;
def header_include_file : Separate<["-"], "header-include-file">,
  HelpText<"Filename (or -) to write header include output to">;
def show_includes : Flag<["--"], "show-includes">,
  HelpText<"Print cl.exe style /showIncludes to stdout">;

//===----------------------------------------------------------------------===//
// Diagnostic Options
//===----------------------------------------------------------------------===//

def diagnostic_log_file : Separate<["-"], "diagnostic-log-file">,
  HelpText<"Filename (or -) to log diagnostics to">;
def diagnostic_serialized_file : Separate<["-"], "serialize-diagnostic-file">,
  MetaVarName<"<filename>">,
  HelpText<"File for serializing diagnostics in a binary format">;

def fdiagnostics_format : Separate<["-"], "fdiagnostics-format">,
  HelpText<"Change diagnostic formatting to match IDE and command line tools">;
def fdiagnostics_show_category : Separate<["-"], "fdiagnostics-show-category">,
  HelpText<"Print diagnostic category">;
def fno_diagnostics_use_presumed_location : Flag<["-"], "fno-diagnostics-use-presumed-location">,
  HelpText<"Ignore #line directives when displaying diagnostic locations">;
def ftabstop : Separate<["-"], "ftabstop">, MetaVarName<"<N>">,
  HelpText<"Set the tab stop distance.">;
def ferror_limit : Separate<["-"], "ferror-limit">, MetaVarName<"<N>">,
  HelpText<"Set the maximum number of errors to emit before stopping (0 = no limit).">;
def fmacro_backtrace_limit : Separate<["-"], "fmacro-backtrace-limit">, MetaVarName<"<N>">,
  HelpText<"Set the maximum number of entries to print in a macro expansion backtrace (0 = no limit).">;
def ftemplate_backtrace_limit : Separate<["-"], "ftemplate-backtrace-limit">, MetaVarName<"<N>">,
  HelpText<"Set the maximum number of entries to print in a template instantiation backtrace (0 = no limit).">;
def fconstexpr_backtrace_limit : Separate<["-"], "fconstexpr-backtrace-limit">, MetaVarName<"<N>">,
  HelpText<"Set the maximum number of entries to print in a constexpr evaluation backtrace (0 = no limit).">;
def fmessage_length : Separate<["-"], "fmessage-length">, MetaVarName<"<N>">,
  HelpText<"Format message diagnostics so that they fit within N columns or fewer, when possible.">;
def verify : Flag<["-"], "verify">,
  HelpText<"Verify diagnostic output using comment directives">;
def Wno_rewrite_macros : Flag<["-"], "Wno-rewrite-macros">,
  HelpText<"Silence ObjC rewriting warnings">;

//===----------------------------------------------------------------------===//
// Frontend Options
//===----------------------------------------------------------------------===//

// This isn't normally used, it is just here so we can parse a
// CompilerInvocation out of a driver-derived argument vector.
def cc1 : Flag<["-"], "cc1">;
def cc1as : Flag<["-"], "cc1as">;

def ast_merge : Separate<["-"], "ast-merge">,
  MetaVarName<"<ast file>">,
  HelpText<"Merge the given AST file into the translation unit being compiled.">;
def code_completion_at : Separate<["-"], "code-completion-at">,
  MetaVarName<"<file>:<line>:<column>">,
  HelpText<"Dump code-completion information at a location">;
def remap_file : Separate<["-"], "remap-file">,
  MetaVarName<"<from>;<to>">,
  HelpText<"Replace the contents of the <from> file with the contents of the <to> file">;
def code_completion_at_EQ : Joined<["-"], "code-completion-at=">,
  Alias<code_completion_at>;
def code_completion_macros : Flag<["-"], "code-completion-macros">,
  HelpText<"Include macros in code-completion results">;
def code_completion_patterns : Flag<["-"], "code-completion-patterns">,
  HelpText<"Include code patterns in code-completion results">;
def no_code_completion_globals : Flag<["-"], "no-code-completion-globals">,
  HelpText<"Do not include global declarations in code-completion results.">;
def code_completion_brief_comments : Flag<["-"], "code-completion-brief-comments">,
  HelpText<"Include brief documentation comments in code-completion results.">;
def disable_free : Flag<["-"], "disable-free">,
  HelpText<"Disable freeing of memory on exit">;
def load : Separate<["-"], "load">, MetaVarName<"<dsopath>">,
  HelpText<"Load the named plugin (dynamic shared object)">;
def plugin : Separate<["-"], "plugin">, MetaVarName<"<name>">,
  HelpText<"Use the named plugin action instead of the default action (use \"help\" to list available options)">;
def plugin_arg : JoinedAndSeparate<["-"], "plugin-arg-">,
    MetaVarName<"<name> <arg>">,
    HelpText<"Pass <arg> to plugin <name>">;
def add_plugin : Separate<["-"], "add-plugin">, MetaVarName<"<name>">,
  HelpText<"Use the named plugin action in addition to the default action">;
def ast_dump_filter : Separate<["-"], "ast-dump-filter">,
  MetaVarName<"<dump_filter>">,
  HelpText<"Use with -ast-dump or -ast-print to dump/print only AST declaration"
           " nodes having a certain substring in a qualified name. Use"
           " -ast-list to list all filterable declaration node names.">;
def ast_dump_lookups : Flag<["-"], "ast-dump-lookups">,
  HelpText<"Include name lookup table dumps in AST dumps">;
def fno_modules_global_index : Flag<["-"], "fno-modules-global-index">,
  HelpText<"Do not automatically generate or update the global module index">;
def fno_modules_error_recovery : Flag<["-"], "fno-modules-error-recovery">,
  HelpText<"Do not automatically import modules for error recovery">;

let Group = Action_Group in {

def Eonly : Flag<["-"], "Eonly">,
  HelpText<"Just run preprocessor, no output (for timings)">;
def dump_raw_tokens : Flag<["-"], "dump-raw-tokens">,
  HelpText<"Lex file in raw mode and dump raw tokens">;
def analyze : Flag<["-"], "analyze">,
  HelpText<"Run static analysis engine">;
def dump_tokens : Flag<["-"], "dump-tokens">,
  HelpText<"Run preprocessor, dump internal rep of tokens">;
def init_only : Flag<["-"], "init-only">,
  HelpText<"Only execute frontend initialization">;
def fixit : Flag<["-"], "fixit">,
  HelpText<"Apply fix-it advice to the input source">;
def fixit_EQ : Joined<["-"], "fixit=">,
  HelpText<"Apply fix-it advice creating a file with the given suffix">;
def print_preamble : Flag<["-"], "print-preamble">,
  HelpText<"Print the \"preamble\" of a file, which is a candidate for implicit"
           " precompiled headers.">;
def emit_html : Flag<["-"], "emit-html">,
  HelpText<"Output input source as HTML">;
def ast_print : Flag<["-"], "ast-print">,
  HelpText<"Build ASTs and then pretty-print them">;
def ast_list : Flag<["-"], "ast-list">,
  HelpText<"Build ASTs and print the list of declaration node qualified names">;
def ast_dump : Flag<["-"], "ast-dump">,
  HelpText<"Build ASTs and then debug dump them">;
def ast_view : Flag<["-"], "ast-view">,
  HelpText<"Build ASTs and view them with GraphViz">;
def print_decl_contexts : Flag<["-"], "print-decl-contexts">,
  HelpText<"Print DeclContexts and their Decls">;
def emit_module : Flag<["-"], "emit-module">,
  HelpText<"Generate pre-compiled module file from a module map">;
def emit_pth : Flag<["-"], "emit-pth">,
  HelpText<"Generate pre-tokenized header file">;
def emit_pch : Flag<["-"], "emit-pch">,
  HelpText<"Generate pre-compiled header file">;
def emit_llvm_bc : Flag<["-"], "emit-llvm-bc">,
  HelpText<"Build ASTs then convert to LLVM, emit .bc file">;
def emit_llvm_only : Flag<["-"], "emit-llvm-only">,
  HelpText<"Build ASTs and convert to LLVM, discarding output">;
def emit_codegen_only : Flag<["-"], "emit-codegen-only">,
  HelpText<"Generate machine code, but discard output">;
def emit_obj : Flag<["-"], "emit-obj">,
  HelpText<"Emit native object files">;
def rewrite_test : Flag<["-"], "rewrite-test">,
  HelpText<"Rewriter playground">;
def rewrite_macros : Flag<["-"], "rewrite-macros">,
  HelpText<"Expand macros without full preprocessing">;
def migrate : Flag<["-"], "migrate">,
  HelpText<"Migrate source code">;
}

def mt_migrate_directory : Separate<["-"], "mt-migrate-directory">,
  HelpText<"Directory for temporary files produced during ARC or ObjC migration">;
def arcmt_check : Flag<["-"], "arcmt-check">,
  HelpText<"Check for ARC migration issues that need manual handling">;
def arcmt_modify : Flag<["-"], "arcmt-modify">,
  HelpText<"Apply modifications to files to conform to ARC">;
def arcmt_migrate : Flag<["-"], "arcmt-migrate">,
  HelpText<"Apply modifications and produces temporary files that conform to ARC">;

def print_stats : Flag<["-"], "print-stats">,
  HelpText<"Print performance metrics and statistics">;
def fdump_record_layouts : Flag<["-"], "fdump-record-layouts">,
  HelpText<"Dump record layout information">;
def fdump_record_layouts_simple : Flag<["-"], "fdump-record-layouts-simple">,
  HelpText<"Dump record layout information in a simple form used for testing">;
def fix_what_you_can : Flag<["-"], "fix-what-you-can">,
  HelpText<"Apply fix-it advice even in the presence of unfixable errors">;
def fix_only_warnings : Flag<["-"], "fix-only-warnings">,
  HelpText<"Apply fix-it advice only for warnings, not errors">;
def fixit_recompile : Flag<["-"], "fixit-recompile">,
  HelpText<"Apply fix-it changes and recompile">;
def fixit_to_temp : Flag<["-"], "fixit-to-temporary">,
  HelpText<"Apply fix-it changes to temporary files">;

def foverride_record_layout_EQ : Joined<["-"], "foverride-record-layout=">,
  HelpText<"Override record layouts with those in the given file">;
  
//===----------------------------------------------------------------------===//
// Language Options
//===----------------------------------------------------------------------===//

let Flags = [CC1Option, CC1AsOption, NoDriverOption] in {

def version : Flag<["-"], "version">,
  HelpText<"Print the compiler version">;
def main_file_name : Separate<["-"], "main-file-name">,
  HelpText<"Main file name to use for debug info">;

}

def fblocks_runtime_optional : Flag<["-"], "fblocks-runtime-optional">,
  HelpText<"Weakly link in the blocks runtime">;
def fsjlj_exceptions : Flag<["-"], "fsjlj-exceptions">,
  HelpText<"Use SjLj style exceptions">;
def split_dwarf_file : Separate<["-"], "split-dwarf-file">,
  HelpText<"File name to use for split dwarf debug info output">;
def fno_wchar : Flag<["-"], "fno-wchar">,
  HelpText<"Disable C++ builtin type wchar_t">;
def fconstant_string_class : Separate<["-"], "fconstant-string-class">,
  MetaVarName<"<class name>">,
  HelpText<"Specify the class to use for constant Objective-C string objects.">;
def fobjc_arc_cxxlib_EQ : Joined<["-"], "fobjc-arc-cxxlib=">,
  HelpText<"Objective-C++ Automatic Reference Counting standard library kind">;
def fobjc_runtime_has_weak : Flag<["-"], "fobjc-runtime-has-weak">,
  HelpText<"The target Objective-C runtime supports ARC weak operations">;
def fobjc_dispatch_method_EQ : Joined<["-"], "fobjc-dispatch-method=">,
  HelpText<"Objective-C dispatch method to use">;
def disable_objc_default_synthesize_properties : Flag<["-"], "disable-objc-default-synthesize-properties">,
  HelpText<"disable the default synthesis of Objective-C properties">;
def fencode_extended_block_signature : Flag<["-"], "fencode-extended-block-signature">,
  HelpText<"enable extended encoding of block type signature">;
def pic_level : Separate<["-"], "pic-level">,
  HelpText<"Value for __PIC__">;
def pie_level : Separate<["-"], "pie-level">,
  HelpText<"Value for __PIE__">;
def fno_validate_pch : Flag<["-"], "fno-validate-pch">,
  HelpText<"Disable validation of precompiled headers">;
def dump_deserialized_pch_decls : Flag<["-"], "dump-deserialized-decls">,
  HelpText<"Dump declarations that are deserialized from PCH, for testing">;
def error_on_deserialized_pch_decl : Separate<["-"], "error-on-deserialized-decl">,
  HelpText<"Emit error if a specific declaration is deserialized from PCH, for testing">;
def error_on_deserialized_pch_decl_EQ : Joined<["-"], "error-on-deserialized-decl=">,
  Alias<error_on_deserialized_pch_decl>;
def static_define : Flag<["-"], "static-define">,
  HelpText<"Should __STATIC__ be defined">;
def stack_protector : Separate<["-"], "stack-protector">,
  HelpText<"Enable stack protectors">;
def stack_protector_buffer_size : Separate<["-"], "stack-protector-buffer-size">,
  HelpText<"Lower bound for a buffer to be considered for stack protection">;
def fvisibility : Separate<["-"], "fvisibility">,
  HelpText<"Default type and symbol visibility">;
def ftype_visibility : Separate<["-"], "ftype-visibility">,
  HelpText<"Default type visibility">;
def ftemplate_depth : Separate<["-"], "ftemplate-depth">,
  HelpText<"Maximum depth of recursive template instantiation">;
def foperator_arrow_depth : Separate<["-"], "foperator-arrow-depth">,
  HelpText<"Maximum number of 'operator->'s to call for a member access">;
def fconstexpr_depth : Separate<["-"], "fconstexpr-depth">,
  HelpText<"Maximum depth of recursive constexpr function calls">;
def fconstexpr_steps : Separate<["-"], "fconstexpr-steps">,
  HelpText<"Maximum number of steps in constexpr function evaluation">;
def fbracket_depth : Separate<["-"], "fbracket-depth">,
  HelpText<"Maximum nesting level for parentheses, brackets, and braces">;
def fconst_strings : Flag<["-"], "fconst-strings">,
  HelpText<"Use a const qualified type for string literals in C and ObjC">;
def fno_const_strings : Flag<["-"], "fno-const-strings">,
  HelpText<"Don't use a const qualified type for string literals in C and ObjC">;
def fno_bitfield_type_align : Flag<["-"], "fno-bitfield-type-align">,
  HelpText<"Ignore bit-field types when aligning structures">;
def ffake_address_space_map : Flag<["-"], "ffake-address-space-map">,
  HelpText<"Use a fake address space map; OpenCL testing purposes only">;
def faddress_space_map_mangling_EQ : Joined<["-"], "faddress-space-map-mangling=">, MetaVarName<"<yes|no|target>">,
  HelpText<"Set the mode for address space map based mangling; OpenCL testing purposes only">;
def funknown_anytype : Flag<["-"], "funknown-anytype">,
  HelpText<"Enable parser support for the __unknown_anytype type; for testing purposes only">;
def fdebugger_support : Flag<["-"], "fdebugger-support">,
  HelpText<"Enable special debugger support behavior">;
def fdebugger_cast_result_to_id : Flag<["-"], "fdebugger-cast-result-to-id">,
  HelpText<"Enable casting unknown expression results to id">;
def fdebugger_objc_literal : Flag<["-"], "fdebugger-objc-literal">,
  HelpText<"Enable special debugger support for Objective-C subscripting and literals">;
def fdeprecated_macro : Flag<["-"], "fdeprecated-macro">,
  HelpText<"Defines the __DEPRECATED macro">;
def fno_deprecated_macro : Flag<["-"], "fno-deprecated-macro">,
  HelpText<"Undefines the __DEPRECATED macro">;
def fsized_deallocation : Flag<["-"], "fsized-deallocation">,
  HelpText<"Enable C++1y sized global deallocation functions">;
def fobjc_subscripting_legacy_runtime : Flag<["-"], "fobjc-subscripting-legacy-runtime">,
  HelpText<"Allow Objective-C array and dictionary subscripting in legacy runtime">;
def vtordisp_mode_EQ : Joined<["-"], "vtordisp-mode=">,
  HelpText<"Control vtordisp placement on win32 targets">;
def fno_rtti_data : Flag<["-"], "fno-rtti-data">,
  HelpText<"Control emission of RTTI data">;

//===----------------------------------------------------------------------===//
// Header Search Options
//===----------------------------------------------------------------------===//

def nostdsysteminc : Flag<["-"], "nostdsysteminc">,
  HelpText<"Disable standard system #include directories">;
def fdisable_module_hash : Flag<["-"], "fdisable-module-hash">,
  HelpText<"Disable the module hash">;
def c_isystem : JoinedOrSeparate<["-"], "c-isystem">, MetaVarName<"<directory>">,
  HelpText<"Add directory to the C SYSTEM include search path">;
def objc_isystem : JoinedOrSeparate<["-"], "objc-isystem">,
  MetaVarName<"<directory>">,
  HelpText<"Add directory to the ObjC SYSTEM include search path">;
def objcxx_isystem : JoinedOrSeparate<["-"], "objcxx-isystem">,
  MetaVarName<"<directory>">,
  HelpText<"Add directory to the ObjC++ SYSTEM include search path">;
def internal_isystem : JoinedOrSeparate<["-"], "internal-isystem">,
  MetaVarName<"<directory>">,
  HelpText<"Add directory to the internal system include search path; these "
           "are assumed to not be user-provided and are used to model system "
           "and standard headers' paths.">;
def internal_externc_isystem : JoinedOrSeparate<["-"], "internal-externc-isystem">,
  MetaVarName<"<directory>">,
  HelpText<"Add directory to the internal system include search path with "
           "implicit extern \"C\" semantics; these are assumed to not be "
           "user-provided and are used to model system and standard headers' "
           "paths.">;

//===----------------------------------------------------------------------===//
// Preprocessor Options
//===----------------------------------------------------------------------===//

def include_pth : Separate<["-"], "include-pth">, MetaVarName<"<file>">,
  HelpText<"Include file before parsing">;
def chain_include : Separate<["-"], "chain-include">, MetaVarName<"<file>">,
  HelpText<"Include and chain a header file after turning it into PCH">;
def preamble_bytes_EQ : Joined<["-"], "preamble-bytes=">,
  HelpText<"Assume that the precompiled header is a precompiled preamble "
           "covering the first N bytes of the main file">;
def token_cache : Separate<["-"], "token-cache">, MetaVarName<"<path>">,
  HelpText<"Use specified token cache file">;
def detailed_preprocessing_record : Flag<["-"], "detailed-preprocessing-record">,
  HelpText<"include a detailed record of preprocessing actions">;

//===----------------------------------------------------------------------===//
// OpenCL Options
//===----------------------------------------------------------------------===//

def cl_opt_disable : Flag<["-"], "cl-opt-disable">,
  HelpText<"OpenCL only. This option disables all optimizations. The default is optimizations are enabled.">;
def cl_single_precision_constant : Flag<["-"], "cl-single-precision-constant">,
  HelpText<"OpenCL only. Treat double precision floating-point constant as single precision constant.">;
def cl_finite_math_only : Flag<["-"], "cl-finite-math-only">,
  HelpText<"OpenCL only. Allow floating-point optimizations that assume arguments and results are not NaNs or +-Inf.">;
def cl_kernel_arg_info : Flag<["-"], "cl-kernel-arg-info">,
  HelpText<"OpenCL only. Generate kernel argument metadata.">;
def cl_unsafe_math_optimizations : Flag<["-"], "cl-unsafe-math-optimizations">,
  HelpText<"OpenCL only. Allow unsafe floating-point optimizations.  Also implies -cl-no-signed-zeros and -cl-mad-enable">;
def cl_fast_relaxed_math : Flag<["-"], "cl-fast-relaxed-math">,
  HelpText<"OpenCL only. Sets -cl-finite-math-only and -cl-unsafe-math-optimizations, and defines __FAST_RELAXED_MATH__">;
def cl_mad_enable : Flag<["-"], "cl-mad-enable">,
  HelpText<"OpenCL only. Enable less precise MAD instructions to be generated.">;
def cl_std_EQ : Joined<["-"], "cl-std=">,
  HelpText<"OpenCL language standard to compile for">;

//===----------------------------------------------------------------------===//
// CUDA Options
//===----------------------------------------------------------------------===//

def fcuda_is_device : Flag<["-"], "fcuda-is-device">,
  HelpText<"Generate code for CUDA device">;

<<<<<<< HEAD
//===----------------------------------------------------------------------===//
// UPC Options
//===----------------------------------------------------------------------===//

def fupc_threads : Separate<["-"], "fupc-threads">,
  HelpText<"Set the number of threads">;

} // let Flags = [CC1Option]
=======
} // let Flags = [CC1Option]


//===----------------------------------------------------------------------===//
// cc1as-only Options
//===----------------------------------------------------------------------===//

let Flags = [CC1AsOption, NoDriverOption] in {

// Language Options
def n : Flag<["-"], "n">,
  HelpText<"Don't automatically start assembly file with a text section">;

// Frontend Options
def filetype : Separate<["-"], "filetype">,
    HelpText<"Specify the output file type ('asm', 'null', or 'obj')">;

// Transliterate Options
def output_asm_variant : Separate<["-"], "output-asm-variant">,
    HelpText<"Select the asm variant index to use for output">;
def show_encoding : Flag<["-"], "show-encoding">,
    HelpText<"Show instruction encoding information in transliterate mode">;
def show_inst : Flag<["-"], "show-inst">,
    HelpText<"Show internal instruction representation in transliterate mode">;

// Assemble Options
def dwarf_debug_producer : Separate<["-"], "dwarf-debug-producer">,
  HelpText<"The string to embed in the Dwarf debug AT_producer record.">;

} // let Flags = [CC1AsOption]
>>>>>>> 445305f4
<|MERGE_RESOLUTION|>--- conflicted
+++ resolved
@@ -577,7 +577,6 @@
 def fcuda_is_device : Flag<["-"], "fcuda-is-device">,
   HelpText<"Generate code for CUDA device">;
 
-<<<<<<< HEAD
 //===----------------------------------------------------------------------===//
 // UPC Options
 //===----------------------------------------------------------------------===//
@@ -585,8 +584,6 @@
 def fupc_threads : Separate<["-"], "fupc-threads">,
   HelpText<"Set the number of threads">;
 
-} // let Flags = [CC1Option]
-=======
 } // let Flags = [CC1Option]
 
 
@@ -616,5 +613,4 @@
 def dwarf_debug_producer : Separate<["-"], "dwarf-debug-producer">,
   HelpText<"The string to embed in the Dwarf debug AT_producer record.">;
 
-} // let Flags = [CC1AsOption]
->>>>>>> 445305f4
+} // let Flags = [CC1AsOption]