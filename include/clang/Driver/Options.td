//===--- Options.td - Options for clang -----------------------------------===//
//
//                     The LLVM Compiler Infrastructure
//
// This file is distributed under the University of Illinois Open Source
// License. See LICENSE.TXT for details.
//
//===----------------------------------------------------------------------===//
//
//  This file defines the options accepted by clang.
//
//===----------------------------------------------------------------------===//

// Include the common option parsing interfaces.
include "llvm/Option/OptParser.td"

/////////
// Flags

// DriverOption - The option is a "driver" option, and should not be forwarded
// to other tools.
def DriverOption : OptionFlag;

// LinkerInput - The option is a linker input.
def LinkerInput : OptionFlag;

// NoArgumentUnused - Don't report argument unused warnings for this option; this
// is useful for options like -static or -dynamic which a user may always end up
// passing, even if the platform defaults to (or only supports) that option.
def NoArgumentUnused : OptionFlag;

// Unsupported - The option is unsupported, and the driver will reject command
// lines that use it.
def Unsupported : OptionFlag;

// CoreOption - This is considered a "core" Clang option, available in both
// clang and clang-cl modes.
def CoreOption : OptionFlag;

// CLOption - This is a cl.exe compatibility option. Options with this flag
// are made available when the driver is running in CL compatibility mode.
def CLOption : OptionFlag;

// CC1Option - This option should be accepted by clang -cc1.
def CC1Option : OptionFlag;

// NoDriverOption - This option should not be accepted by the driver.
def NoDriverOption : OptionFlag;

/////////
// Groups

// Meta-group for options which are only used for compilation,
// and not linking etc.
def CompileOnly_Group     : OptionGroup<"<CompileOnly group>">;

def Action_Group          : OptionGroup<"<action group>">;

def I_Group               : OptionGroup<"<I group>">, Group<CompileOnly_Group>;
def M_Group               : OptionGroup<"<M group>">, Group<CompileOnly_Group>;
def T_Group               : OptionGroup<"<T group>">;
def O_Group               : OptionGroup<"<O group>">, Group<CompileOnly_Group>;
def W_Group               : OptionGroup<"<W group>">, Group<CompileOnly_Group>;
def d_Group               : OptionGroup<"<d group>">;
def f_Group               : OptionGroup<"<f group>">, Group<CompileOnly_Group>;
def f_clang_Group         : OptionGroup<"<f (clang-only) group>">, Group<CompileOnly_Group>;
def g_Group               : OptionGroup<"<g group>">;
def g_flags_Group         : OptionGroup<"<g flags group>">;
def i_Group               : OptionGroup<"<i group>">, Group<CompileOnly_Group>;
def clang_i_Group         : OptionGroup<"<clang i group>">, Group<i_Group>;
def m_Group               : OptionGroup<"<m group>">, Group<CompileOnly_Group>;
def m_x86_Features_Group  : OptionGroup<"<m x86 features group>">, Group<m_Group>;
def m_hexagon_Features_Group  : OptionGroup<"<m hexagon features group>">, Group<m_Group>;
def m_arm_Features_Group  : OptionGroup<"<m arm features group>">, Group<m_Group>;
def m_ppc_Features_Group  : OptionGroup<"<m ppc features group>">, Group<m_Group>;
def opencl_Group          : OptionGroup<"<opencl group>">;
def u_Group               : OptionGroup<"<u group>">;

def pedantic_Group        : OptionGroup<"<pedantic group>">,
  Group<CompileOnly_Group>;
def reserved_lib_Group   : OptionGroup<"<reserved libs group>">;

// Temporary groups for clang options which we know we don't support,
// but don't want to verbosely warn the user about.
def clang_ignored_f_Group : OptionGroup<"<clang ignored f group>">,
  Group<f_Group>;
def clang_ignored_m_Group : OptionGroup<"<clang ignored m group>">,
  Group<m_Group>;

/////////
// Options

// The internal option ID must be a valid C++ identifier and results in a
// clang::driver::options::OPT_XX enum constant for XX.
//
// We want to unambiguously be able to refer to options from the driver source
// code, for this reason the option name is mangled into an ID. This mangling
// isn't guaranteed to have an inverse, but for practical purposes it does.
//
// The mangling scheme is to ignore the leading '-', and perform the following
// substitutions:
//   _ => __
//   - => _
//   / => _SLASH
//   # => _HASH
//   ? => _QUESTION
//   , => _COMMA
//   = => _EQ
//   C++ => CXX
//   . => _

// Developer Driver Options

def internal_Group : OptionGroup<"<clang internal options>">;
def internal_driver_Group : OptionGroup<"<clang driver internal options>">,
  Group<internal_Group>, HelpText<"DRIVER OPTIONS">;
def internal_debug_Group :
  OptionGroup<"<clang debug/development internal options>">,
  Group<internal_Group>, HelpText<"DEBUG/DEVELOPMENT OPTIONS">;

class InternalDriverOpt : Group<internal_driver_Group>,
  Flags<[DriverOption, HelpHidden]>;
def driver_mode : Joined<["--"], "driver-mode=">, Group<internal_driver_Group>,
  Flags<[CoreOption, DriverOption, HelpHidden]>,
  HelpText<"Set the driver mode to either 'gcc', 'g++', 'cpp', or 'cl'">;
def ccc_gcc_name : Separate<["-"], "ccc-gcc-name">, InternalDriverOpt,
  HelpText<"Name for native GCC compiler">,
  MetaVarName<"<gcc-path>">;
def ccc_pch_is_pch : Flag<["-"], "ccc-pch-is-pch">, InternalDriverOpt,
  HelpText<"Use lazy PCH for precompiled headers">;
def ccc_pch_is_pth : Flag<["-"], "ccc-pch-is-pth">, InternalDriverOpt,
  HelpText<"Use pretokenized headers for precompiled headers">;

class InternalDebugOpt : Group<internal_debug_Group>,
  Flags<[DriverOption, HelpHidden]>;
def ccc_install_dir : Separate<["-"], "ccc-install-dir">, InternalDebugOpt,
  HelpText<"Simulate installation in the given directory">;
def ccc_print_phases : Flag<["-"], "ccc-print-phases">, InternalDebugOpt,
  HelpText<"Dump list of actions to perform">;
def ccc_print_bindings : Flag<["-"], "ccc-print-bindings">, InternalDebugOpt,
  HelpText<"Show bindings of tools to actions">;

def ccc_arcmt_check : Flag<["-"], "ccc-arcmt-check">, InternalDriverOpt,
  HelpText<"Check for ARC migration issues that need manual handling">;
def ccc_arcmt_modify : Flag<["-"], "ccc-arcmt-modify">, InternalDriverOpt,
  HelpText<"Apply modifications to files to conform to ARC">;
def ccc_arcmt_migrate : Separate<["-"], "ccc-arcmt-migrate">, InternalDriverOpt,
  HelpText<"Apply modifications and produces temporary files that conform to ARC">;
def arcmt_migrate_report_output : Separate<["-"], "arcmt-migrate-report-output">,
  HelpText<"Output path for the plist report">,  Flags<[CC1Option]>;
def arcmt_migrate_emit_arc_errors : Flag<["-"], "arcmt-migrate-emit-errors">,
  HelpText<"Emit ARC errors even if the migrator can fix them">,
  Flags<[CC1Option]>;

def _migrate : Flag<["--"], "migrate">, Flags<[DriverOption]>,
  HelpText<"Run the migrator">;
def ccc_objcmt_migrate : Separate<["-"], "ccc-objcmt-migrate">,
  InternalDriverOpt,
  HelpText<"Apply modifications and produces temporary files to migrate to "
   "modern ObjC syntax">;
def objcmt_migrate_literals : Flag<["-"], "objcmt-migrate-literals">, Flags<[CC1Option]>,
  HelpText<"Enable migration to modern ObjC literals">;
def objcmt_migrate_subscripting : Flag<["-"], "objcmt-migrate-subscripting">, Flags<[CC1Option]>,
  HelpText<"Enable migration to modern ObjC subscripting">;
def objcmt_migrate_property : Flag<["-"], "objcmt-migrate-property">, Flags<[CC1Option]>,
  HelpText<"Enable migration to modern ObjC property">;
def objcmt_migrate_all : Flag<["-"], "objcmt-migrate-all">, Flags<[CC1Option]>,
  HelpText<"Enable migration to modern ObjC">;
def objcmt_migrate_readonly_property : Flag<["-"], "objcmt-migrate-readonly-property">, Flags<[CC1Option]>,
  HelpText<"Enable migration to modern ObjC readonly property">;
def objcmt_migrate_readwrite_property : Flag<["-"], "objcmt-migrate-readwrite-property">, Flags<[CC1Option]>,
  HelpText<"Enable migration to modern ObjC readwrite property">;
def objcmt_migrate_annotation : Flag<["-"], "objcmt-migrate-annotation">, Flags<[CC1Option]>,
  HelpText<"Enable migration to property and method annotations">;
def objcmt_migrate_instancetype : Flag<["-"], "objcmt-migrate-instancetype">, Flags<[CC1Option]>,
  HelpText<"Enable migration to infer instancetype for method result type">;
def objcmt_migrate_nsmacros : Flag<["-"], "objcmt-migrate-ns-macros">, Flags<[CC1Option]>,
  HelpText<"Enable migration to NS_ENUM/NS_OPTIONS macros">;
def objcmt_migrate_protocol_conformance : Flag<["-"], "objcmt-migrate-protocol-conformance">, Flags<[CC1Option]>,
  HelpText<"Enable migration to add protocol conformance on classes">;
def objcmt_atomic_property : Flag<["-"], "objcmt-atomic-property">, Flags<[CC1Option]>,
  HelpText<"Make migration to 'atomic' properties">;
def objcmt_returns_innerpointer_property : Flag<["-"], "objcmt-returns-innerpointer-property">, Flags<[CC1Option]>,
  HelpText<"Enable migration to annotate property with NS_RETURNS_INNER_POINTER">;
def objcmt_ns_nonatomic_iosonly: Flag<["-"], "objcmt-ns-nonatomic-iosonly">, Flags<[CC1Option]>,
  HelpText<"Enable migration to use NS_NONATOMIC_IOSONLY macro for setting property's 'atomic' attribute">;
def objcmt_white_list_dir_path: Joined<["-"], "objcmt-white-list-dir-path=">, Flags<[CC1Option]>,
  HelpText<"Only modify files with a filename contained in the provided directory path">;

// Make sure all other -ccc- options are rejected.
def ccc_ : Joined<["-"], "ccc-">, Group<internal_Group>, Flags<[Unsupported]>;

// Standard Options

def _HASH_HASH_HASH : Flag<["-"], "###">, Flags<[DriverOption, CoreOption]>,
    HelpText<"Print the commands to run for this compilation">;
def _DASH_DASH : Option<["--"], "", KIND_REMAINING_ARGS>,
    Flags<[DriverOption, CoreOption]>;
def A : JoinedOrSeparate<["-"], "A">, Flags<[RenderJoined]>;
def B : JoinedOrSeparate<["-"], "B">;
def CC : Flag<["-"], "CC">, Flags<[CC1Option]>;
def C : Flag<["-"], "C">, Flags<[CC1Option]>;
def D : JoinedOrSeparate<["-"], "D">, Group<CompileOnly_Group>, Flags<[CC1Option]>;
def E : Flag<["-"], "E">, Flags<[DriverOption,CC1Option]>, Group<Action_Group>,
  HelpText<"Only run the preprocessor">;
def F : JoinedOrSeparate<["-"], "F">, Flags<[RenderJoined,CC1Option]>,
    HelpText<"Add directory to framework include search path">;
def G : JoinedOrSeparate<["-"], "G">, Flags<[DriverOption]>;
def G_EQ : Joined<["-"], "G=">, Flags<[DriverOption]>;
def H : Flag<["-"], "H">, Flags<[CC1Option]>,
    HelpText<"Show header includes and nesting depth">;
def I_ : Flag<["-"], "I-">, Group<I_Group>;
def I : JoinedOrSeparate<["-"], "I">, Group<I_Group>, Flags<[CC1Option]>,
    HelpText<"Add directory to include search path">;
def L : JoinedOrSeparate<["-"], "L">, Flags<[RenderJoined]>;
def MD : Flag<["-"], "MD">, Group<M_Group>;
def MF : JoinedOrSeparate<["-"], "MF">, Group<M_Group>;
def MG : Flag<["-"], "MG">, Group<M_Group>, Flags<[CC1Option]>,
    HelpText<"Add missing headers to dependency list">;
def MMD : Flag<["-"], "MMD">, Group<M_Group>;
def MM : Flag<["-"], "MM">, Group<M_Group>;
def MP : Flag<["-"], "MP">, Group<M_Group>, Flags<[CC1Option]>,
    HelpText<"Create phony target for each dependency (other than main file)">;
def MQ : JoinedOrSeparate<["-"], "MQ">, Group<M_Group>, Flags<[CC1Option]>,
    HelpText<"Specify target to quote for dependency">;
def MT : JoinedOrSeparate<["-"], "MT">, Group<M_Group>, Flags<[CC1Option]>,
    HelpText<"Specify target for dependency">;
def Mach : Flag<["-"], "Mach">;
def M : Flag<["-"], "M">, Group<M_Group>;
def O0 : Flag<["-"], "O0">, Group<O_Group>, Flags<[CC1Option]>;
def O4 : Flag<["-"], "O4">, Group<O_Group>, Flags<[CC1Option]>;
def ObjCXX : Flag<["-"], "ObjC++">, Flags<[DriverOption]>,
  HelpText<"Treat source input files as Objective-C++ inputs">;
def ObjC : Flag<["-"], "ObjC">, Flags<[DriverOption]>,
  HelpText<"Treat source input files as Objective-C inputs">;
def O : Joined<["-"], "O">, Group<O_Group>, Flags<[CC1Option]>;
def O_flag : Flag<["-"], "O">, Flags<[CC1Option]>, Alias<O>, AliasArgs<["2"]>;
def Ofast : Joined<["-"], "Ofast">, Group<O_Group>, Flags<[CC1Option]>;
def P : Flag<["-"], "P">, Flags<[CC1Option]>,
  HelpText<"Disable linemarker output in -E mode">;
def Qn : Flag<["-"], "Qn">;
def Qunused_arguments : Flag<["-"], "Qunused-arguments">, Flags<[DriverOption, CoreOption]>,
  HelpText<"Don't emit warning for unused driver arguments">;
def Q : Flag<["-"], "Q">;
def R : Flag<["-"], "R">;
def S : Flag<["-"], "S">, Flags<[DriverOption,CC1Option]>, Group<Action_Group>,
  HelpText<"Only run preprocess and compilation steps">;
def Tbss : JoinedOrSeparate<["-"], "Tbss">, Group<T_Group>;
def Tdata : JoinedOrSeparate<["-"], "Tdata">, Group<T_Group>;
def Ttext : JoinedOrSeparate<["-"], "Ttext">, Group<T_Group>;
def T : JoinedOrSeparate<["-"], "T">, Group<T_Group>;
def U : JoinedOrSeparate<["-"], "U">, Group<CompileOnly_Group>, Flags<[CC1Option]>;
def V : JoinedOrSeparate<["-"], "V">, Flags<[DriverOption, Unsupported]>;
def Wa_COMMA : CommaJoined<["-"], "Wa,">,
  HelpText<"Pass the comma separated arguments in <arg> to the assembler">,
  MetaVarName<"<arg>">;
def Wall : Flag<["-"], "Wall">, Group<W_Group>, Flags<[CC1Option]>;
def Wdeprecated : Flag<["-"], "Wdeprecated">, Group<W_Group>, Flags<[CC1Option]>;
def Wno_deprecated : Flag<["-"], "Wno-deprecated">, Group<W_Group>, Flags<[CC1Option]>;
def Wextra : Flag<["-"], "Wextra">, Group<W_Group>, Flags<[CC1Option]>;
def Wl_COMMA : CommaJoined<["-"], "Wl,">, Flags<[LinkerInput, RenderAsInput]>,
  HelpText<"Pass the comma separated arguments in <arg> to the linker">,
  MetaVarName<"<arg>">;
def Wno_nonportable_cfstrings : Joined<["-"], "Wno-nonportable-cfstrings">, Group<W_Group>,
  Flags<[CC1Option]>;
def Wnonportable_cfstrings : Joined<["-"], "Wnonportable-cfstrings">, Group<W_Group>,
  Flags<[CC1Option]>;
def Wp_COMMA : CommaJoined<["-"], "Wp,">,
  HelpText<"Pass the comma separated arguments in <arg> to the preprocessor">,
  MetaVarName<"<arg>">;
def W_Joined : Joined<["-"], "W">, Group<W_Group>, Flags<[CC1Option, CoreOption]>,
  MetaVarName<"<warning>">, HelpText<"Enable the specified warning">;
def Xanalyzer : Separate<["-"], "Xanalyzer">,
  HelpText<"Pass <arg> to the static analyzer">, MetaVarName<"<arg>">;
def Xarch__ : JoinedAndSeparate<["-"], "Xarch_">, Flags<[DriverOption]>;
def Xassembler : Separate<["-"], "Xassembler">,
  HelpText<"Pass <arg> to the assembler">, MetaVarName<"<arg>">;
def Xclang : Separate<["-"], "Xclang">,
  HelpText<"Pass <arg> to the clang compiler">, MetaVarName<"<arg>">,
  Flags<[DriverOption, CoreOption]>;
def Xlinker : Separate<["-"], "Xlinker">, Flags<[LinkerInput, RenderAsInput]>,
  HelpText<"Pass <arg> to the linker">, MetaVarName<"<arg>">;
def Xpreprocessor : Separate<["-"], "Xpreprocessor">,
  HelpText<"Pass <arg> to the preprocessor">, MetaVarName<"<arg>">;
def X_Flag : Flag<["-"], "X">;
def X_Joined : Joined<["-"], "X">;
def Z_Flag : Flag<["-"], "Z">;
def Z_Joined : Joined<["-"], "Z">;
def all__load : Flag<["-"], "all_load">;
def allowable__client : Separate<["-"], "allowable_client">;
def ansi : Flag<["-", "--"], "ansi">;
def arch__errors__fatal : Flag<["-"], "arch_errors_fatal">;
def arch : Separate<["-"], "arch">, Flags<[DriverOption]>;
def arch__only : Separate<["-"], "arch_only">;
def a : Joined<["-"], "a">;
def bind__at__load : Flag<["-"], "bind_at_load">;
def bundle__loader : Separate<["-"], "bundle_loader">;
def bundle : Flag<["-"], "bundle">;
def b : JoinedOrSeparate<["-"], "b">, Flags<[Unsupported]>;
def cl_kernel_arg_info : Flag<["-"], "cl-kernel-arg-info">, Flags<[CC1Option]>, Group<opencl_Group>,
HelpText<"OpenCL only. This option allows the compiler to store information about the arguments of a kernel(s)"> ;
def client__name : JoinedOrSeparate<["-"], "client_name">;
def combine : Flag<["-", "--"], "combine">, Flags<[DriverOption, Unsupported]>;
def compatibility__version : JoinedOrSeparate<["-"], "compatibility_version">;
def coverage : Flag<["-", "--"], "coverage">;
def cpp_precomp : Flag<["-"], "cpp-precomp">, Group<clang_ignored_f_Group>;
def current__version : JoinedOrSeparate<["-"], "current_version">;
def cxx_isystem : JoinedOrSeparate<["-"], "cxx-isystem">, Group<clang_i_Group>,
  HelpText<"Add directory to the C++ SYSTEM include search path">, Flags<[CC1Option]>,
  MetaVarName<"<directory>">;
def c : Flag<["-"], "c">, Flags<[DriverOption]>,
  HelpText<"Only run preprocess, compile, and assemble steps">;
def dA : Flag<["-"], "dA">, Group<d_Group>;
def dD : Flag<["-"], "dD">, Group<d_Group>, Flags<[CC1Option]>,
  HelpText<"Print macro definitions in -E mode in addition to normal output">;
def dM : Flag<["-"], "dM">, Group<d_Group>, Flags<[CC1Option]>,
  HelpText<"Print macro definitions in -E mode instead of normal output">;
def dead__strip : Flag<["-"], "dead_strip">;
def dependency_file : Separate<["-"], "dependency-file">, Flags<[CC1Option]>,
  HelpText<"Filename (or -) to write dependency output to">;
def dependency_dot : Separate<["-"], "dependency-dot">, Flags<[CC1Option]>,
  HelpText<"Filename to write DOT-formatted header dependencies to">;
def dumpmachine : Flag<["-"], "dumpmachine">;
def dumpspecs : Flag<["-"], "dumpspecs">, Flags<[Unsupported]>;
def dumpversion : Flag<["-"], "dumpversion">;
def dylib__file : Separate<["-"], "dylib_file">;
def dylinker__install__name : JoinedOrSeparate<["-"], "dylinker_install_name">;
def dylinker : Flag<["-"], "dylinker">;
def dynamiclib : Flag<["-"], "dynamiclib">;
def dynamic : Flag<["-"], "dynamic">, Flags<[NoArgumentUnused]>;
def d_Flag : Flag<["-"], "d">, Group<d_Group>;
def d_Joined : Joined<["-"], "d">, Group<d_Group>;
def emit_ast : Flag<["-"], "emit-ast">,
  HelpText<"Emit Clang AST files for source inputs">;
def emit_llvm : Flag<["-"], "emit-llvm">, Flags<[CC1Option]>, Group<Action_Group>,
  HelpText<"Use the LLVM representation for assembler and object files">;
def exported__symbols__list : Separate<["-"], "exported_symbols_list">;
def e : JoinedOrSeparate<["-"], "e">;
def fPIC : Flag<["-"], "fPIC">, Group<f_Group>;
def fno_PIC : Flag<["-"], "fno-PIC">, Group<f_Group>;
def fPIE : Flag<["-"], "fPIE">, Group<f_Group>;
def fno_PIE : Flag<["-"], "fno-PIE">, Group<f_Group>;
def faccess_control : Flag<["-"], "faccess-control">, Group<f_Group>;
def fallow_unsupported : Flag<["-"], "fallow-unsupported">, Group<f_Group>;
def fapple_kext : Flag<["-"], "fapple-kext">, Group<f_Group>, Flags<[CC1Option]>,
  HelpText<"Use Apple's kernel extensions ABI">;
def fapple_pragma_pack : Flag<["-"], "fapple-pragma-pack">, Group<f_Group>, Flags<[CC1Option]>,
  HelpText<"Enable Apple gcc-compatible #pragma pack handling">;
def faddress_sanitizer : Flag<["-"], "faddress-sanitizer">, Group<f_Group>;
def fno_address_sanitizer : Flag<["-"], "fno-address-sanitizer">, Group<f_Group>;
def fthread_sanitizer : Flag<["-"], "fthread-sanitizer">, Group<f_Group>;
def fno_thread_sanitizer : Flag<["-"], "fno-thread-sanitizer">, Group<f_Group>;
def fasm : Flag<["-"], "fasm">, Group<f_Group>;

def fasm_blocks : Flag<["-"], "fasm-blocks">, Group<f_Group>, Flags<[CC1Option]>;
def fno_asm_blocks : Flag<["-"], "fno-asm-blocks">, Group<f_Group>;

def fassume_sane_operator_new : Flag<["-"], "fassume-sane-operator-new">, Group<f_Group>;
def fastcp : Flag<["-"], "fastcp">, Group<f_Group>;
def fastf : Flag<["-"], "fastf">, Group<f_Group>;
def fast : Flag<["-"], "fast">, Group<f_Group>;
def fasynchronous_unwind_tables : Flag<["-"], "fasynchronous-unwind-tables">, Group<f_Group>;

def fautolink : Flag <["-"], "fautolink">, Group<f_Group>;
def fno_autolink : Flag <["-"], "fno-autolink">, Group<f_Group>,
  Flags<[DriverOption, CC1Option]>,
  HelpText<"Disable generation of linker directives for automatic library linking">;

def fprofile_sample_use_EQ : Joined<["-"], "fprofile-sample-use=">,
    Group<f_Group>, Flags<[DriverOption, CC1Option]>,
    HelpText<"Enable sample-based profile guided optimizations">;

def fblocks : Flag<["-"], "fblocks">, Group<f_Group>, Flags<[CC1Option]>,
  HelpText<"Enable the 'blocks' language feature">;
def fbootclasspath_EQ : Joined<["-"], "fbootclasspath=">, Group<f_Group>;
def fborland_extensions : Flag<["-"], "fborland-extensions">, Group<f_Group>, Flags<[CC1Option]>,
  HelpText<"Accept non-standard constructs supported by the Borland compiler">;
def fbounds_checking : Flag<["-"], "fbounds-checking">, Group<f_Group>,
  HelpText<"Enable run-time bounds checks">;
def fbounds_checking_EQ : Joined<["-"], "fbounds-checking=">, Flags<[CC1Option]>,
  Group<f_Group>;
def fbuiltin : Flag<["-"], "fbuiltin">, Group<f_Group>;
def fcaret_diagnostics : Flag<["-"], "fcaret-diagnostics">, Group<f_Group>;
def fcatch_undefined_behavior : Flag<["-"], "fcatch-undefined-behavior">, Group<f_Group>;
def fclasspath_EQ : Joined<["-"], "fclasspath=">, Group<f_Group>;
def fcolor_diagnostics : Flag<["-"], "fcolor-diagnostics">, Group<f_Group>, Flags<[CC1Option]>,
  HelpText<"Use colors in diagnostics">;
def fdiagnostics_color : Flag<["-"], "fdiagnostics-color">, Group<f_Group>;
def fdiagnostics_color_EQ : Joined<["-"], "fdiagnostics-color=">, Group<f_Group>;
def fansi_escape_codes : Flag<["-"], "fansi-escape-codes">, Group<f_Group>, Flags<[CC1Option]>,
  HelpText<"Use ANSI escape codes for diagnostics">;
def fcomment_block_commands : CommaJoined<["-"], "fcomment-block-commands=">, Group<f_clang_Group>, Flags<[CC1Option]>,
  HelpText<"Treat each comma separated argument in <arg> as a documentation comment block command">,
  MetaVarName<"<arg>">;
def fparse_all_comments : Flag<["-"], "fparse-all-comments">, Group<f_clang_Group>, Flags<[CC1Option]>;
def fcommon : Flag<["-"], "fcommon">, Group<f_Group>;
def fcompile_resource_EQ : Joined<["-"], "fcompile-resource=">, Group<f_Group>;
def fconstant_cfstrings : Flag<["-"], "fconstant-cfstrings">, Group<f_Group>;
def fconstant_string_class_EQ : Joined<["-"], "fconstant-string-class=">, Group<f_Group>;
def fconstexpr_depth_EQ : Joined<["-"], "fconstexpr-depth=">, Group<f_Group>;
def fconstexpr_steps_EQ : Joined<["-"], "fconstexpr-steps=">, Group<f_Group>;
def fconstexpr_backtrace_limit_EQ : Joined<["-"], "fconstexpr-backtrace-limit=">,
                                    Group<f_Group>;
def fno_crash_diagnostics : Flag<["-"], "fno-crash-diagnostics">, Group<f_clang_Group>, Flags<[NoArgumentUnused]>;
def fcreate_profile : Flag<["-"], "fcreate-profile">, Group<f_Group>;
def fcxx_exceptions: Flag<["-"], "fcxx-exceptions">, Group<f_Group>,
  HelpText<"Enable C++ exceptions">, Flags<[CC1Option]>;
def fcxx_modules : Flag <["-"], "fcxx-modules">, Group<f_Group>,
  Flags<[DriverOption]>;
def fdebug_pass_arguments : Flag<["-"], "fdebug-pass-arguments">, Group<f_Group>;
def fdebug_pass_structure : Flag<["-"], "fdebug-pass-structure">, Group<f_Group>;
def fdiagnostics_fixit_info : Flag<["-"], "fdiagnostics-fixit-info">, Group<f_clang_Group>;
def fdiagnostics_parseable_fixits : Flag<["-"], "fdiagnostics-parseable-fixits">, Group<f_clang_Group>,
    Flags<[CC1Option]>, HelpText<"Print fix-its in machine parseable form">;
def fdiagnostics_print_source_range_info : Flag<["-"], "fdiagnostics-print-source-range-info">,
    Group<f_clang_Group>,  Flags<[CC1Option]>,
    HelpText<"Print source range spans in numeric form">;
def fdiagnostics_show_option : Flag<["-"], "fdiagnostics-show-option">, Group<f_Group>,
    Flags<[CC1Option]>, HelpText<"Print option name with mappable diagnostics">;
def fdiagnostics_show_name : Flag<["-"], "fdiagnostics-show-name">, Group<f_Group>,
    Flags<[CC1Option]>, HelpText<"Print diagnostic name">;
def fdiagnostics_show_note_include_stack : Flag<["-"], "fdiagnostics-show-note-include-stack">,
    Group<f_Group>,  Flags<[CC1Option]>, HelpText<"Display include stacks for diagnostic notes">;
def fdiagnostics_format_EQ : Joined<["-"], "fdiagnostics-format=">, Group<f_clang_Group>;
def fdiagnostics_show_category_EQ : Joined<["-"], "fdiagnostics-show-category=">, Group<f_clang_Group>;
def fdiagnostics_show_template_tree : Flag<["-"], "fdiagnostics-show-template-tree">,
    Group<f_Group>, Flags<[CC1Option]>,
    HelpText<"Print a template comparison tree for differing templates">;
def fdollars_in_identifiers : Flag<["-"], "fdollars-in-identifiers">, Group<f_Group>,
  HelpText<"Allow '$' in identifiers">, Flags<[CC1Option]>;
def fdwarf2_cfi_asm : Flag<["-"], "fdwarf2-cfi-asm">, Group<f_Group>;
def fno_dwarf2_cfi_asm : Flag<["-"], "fno-dwarf2-cfi-asm">, Group<f_Group>,  Flags<[CC1Option]>;
def fdwarf_directory_asm : Flag<["-"], "fdwarf-directory-asm">, Group<f_Group>;
def fno_dwarf_directory_asm : Flag<["-"], "fno-dwarf-directory-asm">, Group<f_Group>, Flags<[CC1Option]>;
def felide_constructors : Flag<["-"], "felide-constructors">, Group<f_Group>;
def fno_elide_type : Flag<["-"], "fno-elide-type">, Group<f_Group>,
    Flags<[CC1Option]>,
    HelpText<"Do not elide types when printing diagnostics">;
def feliminate_unused_debug_symbols : Flag<["-"], "feliminate-unused-debug-symbols">, Group<f_Group>;
def femit_all_decls : Flag<["-"], "femit-all-decls">, Group<f_Group>, Flags<[CC1Option]>,
  HelpText<"Emit all declarations, even if unused">;
def fencoding_EQ : Joined<["-"], "fencoding=">, Group<f_Group>;
def ferror_limit_EQ : Joined<["-"], "ferror-limit=">, Group<f_Group>;
def fexceptions : Flag<["-"], "fexceptions">, Group<f_Group>, Flags<[CC1Option]>,
  HelpText<"Enable support for exception handling">;
def fexpensive_optimizations : Flag<["-"], "fexpensive-optimizations">,
  Group<clang_ignored_f_Group>;
def fno_expensive_optimizations : Flag<["-"], "fno-expensive-optimizations">,
  Group<clang_ignored_f_Group>;
def fextdirs_EQ : Joined<["-"], "fextdirs=">, Group<f_Group>;
def fextended_identifiers : Flag<["-"], "fextended-identifiers">,
    Group<clang_ignored_f_Group>;
def fno_extended_identifiers : Flag<["-"], "fno-extended-identifiers">,
    Group<f_Group>, Flags<[Unsupported]>;
def fhosted : Flag<["-"], "fhosted">, Group<f_Group>;
def ffast_math : Flag<["-"], "ffast-math">, Group<f_Group>, Flags<[CC1Option]>,
  HelpText<"Enable the *frontend*'s 'fast-math' mode. This has no effect on "
           "optimizations, but provides a preprocessor macro __FAST_MATH__ the "
           "same as GCC's -ffast-math flag">;
def fno_fast_math : Flag<["-"], "fno-fast-math">, Group<f_Group>;
def fmath_errno : Flag<["-"], "fmath-errno">, Group<f_Group>, Flags<[CC1Option]>,
  HelpText<"Require math functions to indicate errors by setting errno">;
def fno_math_errno : Flag<["-"], "fno-math-errno">, Group<f_Group>;
def fbracket_depth_EQ : Joined<["-"], "fbracket-depth=">, Group<f_Group>;
def fsignaling_math : Flag<["-"], "fsignaling-math">, Group<f_Group>;
def fno_signaling_math : Flag<["-"], "fno-signaling-math">, Group<f_Group>;
def fsanitize_EQ : CommaJoined<["-"], "fsanitize=">, Group<f_clang_Group>,
                   Flags<[CC1Option, CoreOption]>, MetaVarName<"<check>">,
                   HelpText<"Enable runtime instrumentation for bug detection: "
                            "address (memory errors) | thread (race detection) | "
                            "undefined (miscellaneous undefined behavior)">;
def fno_sanitize_EQ : CommaJoined<["-"], "fno-sanitize=">, Group<f_clang_Group>;
def fsanitize_address_zero_base_shadow : Flag<["-"], "fsanitize-address-zero-base-shadow">,
                                         Group<f_clang_Group>, Flags<[CC1Option]>,
                                         HelpText<"Make AddressSanitizer map shadow memory "
                                                  "at zero offset">;
def fno_sanitize_address_zero_base_shadow : Flag<["-"], "fno-sanitize-address-zero-base-shadow">,
                                            Group<f_clang_Group>;
def fsanitize_blacklist : Joined<["-"], "fsanitize-blacklist=">,
                          Group<f_clang_Group>, Flags<[CC1Option]>,
                          HelpText<"Path to blacklist file for sanitizers">;
def fno_sanitize_blacklist : Flag<["-"], "fno-sanitize-blacklist">,
                             Group<f_clang_Group>,
                             HelpText<"Don't use blacklist file for sanitizers">;
def fsanitize_memory_track_origins : Flag<["-"], "fsanitize-memory-track-origins">,
                                     Group<f_clang_Group>, Flags<[CC1Option]>,
                                     HelpText<"Enable origins tracking in MemorySanitizer">;
def fno_sanitize_memory_track_origins : Flag<["-"], "fno-sanitize-memory-track-origins">,
                                        Group<f_clang_Group>;
def fsanitize_recover : Flag<["-"], "fsanitize-recover">,
                        Group<f_clang_Group>;
def fno_sanitize_recover : Flag<["-"], "fno-sanitize-recover">,
                           Group<f_clang_Group>, Flags<[CC1Option]>,
                           HelpText<"Disable sanitizer check recovery">;
def fsanitize_undefined_trap_on_error : Flag<["-"], "fsanitize-undefined-trap-on-error">,
                                        Group<f_clang_Group>, Flags<[CC1Option]>;
def fno_sanitize_undefined_trap_on_error : Flag<["-"], "fno-sanitize-undefined-trap-on-error">,
                                           Group<f_clang_Group>;
def funsafe_math_optimizations : Flag<["-"], "funsafe-math-optimizations">,
  Group<f_Group>;
def fno_unsafe_math_optimizations : Flag<["-"], "fno-unsafe-math-optimizations">,
  Group<f_Group>;
def fassociative_math : Flag<["-"], "fassociative-math">, Group<f_Group>;
def fno_associative_math : Flag<["-"], "fno-associative-math">, Group<f_Group>;
def freciprocal_math : Flag<["-"], "freciprocal-math">, Group<f_Group>;
def fno_reciprocal_math : Flag<["-"], "fno-reciprocal-math">, Group<f_Group>;
def ffinite_math_only : Flag<["-"], "ffinite-math-only">, Group<f_Group>, Flags<[CC1Option]>;
def fno_finite_math_only : Flag<["-"], "fno-finite-math-only">, Group<f_Group>;
def fsigned_zeros : Flag<["-"], "fsigned-zeros">, Group<f_Group>;
def fno_signed_zeros : Flag<["-"], "fno-signed-zeros">, Group<f_Group>;
def fhonor_nans : Flag<["-"], "fhonor-nans">, Group<f_Group>;
def fno_honor_nans : Flag<["-"], "fno-honor-nans">, Group<f_Group>;
def fhonor_infinities : Flag<["-"], "fhonor-infinities">, Group<f_Group>;
def fno_honor_infinities : Flag<["-"], "fno-honor-infinities">, Group<f_Group>;
// Sic. This option was misspelled originally.
def fhonor_infinites : Flag<["-"], "fhonor-infinites">, Alias<fhonor_infinities>;
def fno_honor_infinites : Flag<["-"], "fno-honor-infinites">, Alias<fno_honor_infinities>;
def ftrapping_math : Flag<["-"], "ftrapping-math">, Group<f_Group>;
def fno_trapping_math : Flag<["-"], "fno-trapping-math">, Group<f_Group>;
def ffp_contract : Joined<["-"], "ffp-contract=">, Group<f_Group>,
  Flags<[CC1Option]>, HelpText<"Form fused FP ops (e.g. FMAs): fast (everywhere)"
  " | on (according to FP_CONTRACT pragma, default) | off (never fuse)">;

def ffor_scope : Flag<["-"], "ffor-scope">, Group<f_Group>;
def fno_for_scope : Flag<["-"], "fno-for-scope">, Group<f_Group>;

def frewrite_includes : Flag<["-"], "frewrite-includes">, Group<f_Group>,
  Flags<[CC1Option]>;
def fno_rewrite_includes : Flag<["-"], "fno-rewrite-includes">, Group<f_Group>;

def ffreestanding : Flag<["-"], "ffreestanding">, Group<f_Group>, Flags<[CC1Option]>,
  HelpText<"Assert that the compilation takes place in a freestanding environment">;
def fgnu_keywords : Flag<["-"], "fgnu-keywords">, Group<f_Group>, Flags<[CC1Option]>,
  HelpText<"Allow GNU-extension keywords regardless of language standard">;
def fgnu89_inline : Flag<["-"], "fgnu89-inline">, Group<f_Group>, Flags<[CC1Option]>,
  HelpText<"Use the gnu89 inline semantics">;
def fno_gnu89_inline : Flag<["-"], "fno-gnu89-inline">, Group<f_Group>;
def fgnu_runtime : Flag<["-"], "fgnu-runtime">, Group<f_Group>,
  HelpText<"Generate output compatible with the standard GNU Objective-C runtime">;
def fheinous_gnu_extensions : Flag<["-"], "fheinous-gnu-extensions">, Flags<[CC1Option]>;
def filelist : Separate<["-"], "filelist">, Flags<[LinkerInput]>;
def findirect_virtual_calls : Flag<["-"], "findirect-virtual-calls">, Alias<fapple_kext>;
def finline_functions : Flag<["-"], "finline-functions">, Group<clang_ignored_f_Group>;
def finline : Flag<["-"], "finline">, Group<clang_ignored_f_Group>;
def finstrument_functions : Flag<["-"], "finstrument-functions">, Group<f_Group>, Flags<[CC1Option]>,
  HelpText<"Generate calls to instrument function entry and exit">;
def fkeep_inline_functions : Flag<["-"], "fkeep-inline-functions">, Group<clang_ignored_f_Group>;
def flat__namespace : Flag<["-"], "flat_namespace">;
def flax_vector_conversions : Flag<["-"], "flax-vector-conversions">, Group<f_Group>;
def flimit_debug_info : Flag<["-"], "flimit-debug-info">, Group<f_Group>, Flags<[CC1Option]>,
  HelpText<"Limit debug information produced to reduce size of debug binary">;
def flimited_precision_EQ : Joined<["-"], "flimited-precision=">, Group<f_Group>;
def flto : Flag<["-"], "flto">, Group<f_Group>;
def fno_lto : Flag<["-"], "fno-lto">, Group<f_Group>;
def fmacro_backtrace_limit_EQ : Joined<["-"], "fmacro-backtrace-limit=">,
                                Group<f_Group>;
def fmerge_all_constants : Flag<["-"], "fmerge-all-constants">, Group<f_Group>;
def fmessage_length_EQ : Joined<["-"], "fmessage-length=">, Group<f_Group>;
def fms_extensions : Flag<["-"], "fms-extensions">, Group<f_Group>, Flags<[CC1Option]>,
  HelpText<"Accept some non-standard constructs supported by the Microsoft compiler">;
def fms_compatibility : Flag<["-"], "fms-compatibility">, Group<f_Group>, Flags<[CC1Option]>,
  HelpText<"Enable Microsoft compatibility mode">;
def fmsc_version : Joined<["-"], "fmsc-version=">, Group<f_Group>, Flags<[CC1Option, CoreOption]>,
  HelpText<"Version of the Microsoft C/C++ compiler to report in _MSC_VER (0 = don't define it (default))">;
def fdelayed_template_parsing : Flag<["-"], "fdelayed-template-parsing">, Group<f_Group>,
  HelpText<"Parse templated function definitions at the end of the "
           "translation unit ">,  Flags<[CC1Option]>;
def fmodules_cache_path : Joined<["-"], "fmodules-cache-path=">, Group<i_Group>,
  Flags<[DriverOption, CC1Option]>, MetaVarName<"<directory>">,
  HelpText<"Specify the module cache path">;
def fmodules_prune_interval : Joined<["-"], "fmodules-prune-interval=">, Group<i_Group>,
  Flags<[CC1Option]>, MetaVarName<"<seconds>">,
  HelpText<"Specify the interval (in seconds) between attempts to prune the module cache">;
def fmodules_prune_after : Joined<["-"], "fmodules-prune-after=">, Group<i_Group>,
  Flags<[CC1Option]>, MetaVarName<"<seconds>">,
  HelpText<"Specify the interval (in seconds) after which a module file will be considered unused">;
def fmodules : Flag <["-"], "fmodules">, Group<f_Group>,
  Flags<[DriverOption, CC1Option]>,
  HelpText<"Enable the 'modules' language feature">;
def fmodule_maps : Flag <["-"], "fmodule-maps">, Group<f_Group>,
  Flags<[DriverOption,CC1Option]>,
  HelpText<"Read module maps to understand the structure of library headers">;
def fmodule_name : JoinedOrSeparate<["-"], "fmodule-name=">, Group<f_Group>,
  Flags<[DriverOption,CC1Option]>, MetaVarName<"<name>">,
  HelpText<"Specify the name of the module to build">;
def fmodule_map_file : JoinedOrSeparate<["-"], "fmodule-map-file=">,
  Group<f_Group>, Flags<[DriverOption,CC1Option]>, MetaVarName<"<file>">,
  HelpText<"Load this module map file">;
def fmodules_ignore_macro : Joined<["-"], "fmodules-ignore-macro=">, Group<f_Group>, Flags<[CC1Option]>,
  HelpText<"Ignore the definition of the given macro when building and loading modules">;
def fmodules_decluse : Flag <["-"], "fmodules-decluse">, Group<f_Group>,
  Flags<[DriverOption,CC1Option]>,
  HelpText<"Require declaration of modules used within a module">;
def fretain_comments_from_system_headers : Flag<["-"], "fretain-comments-from-system-headers">, Group<f_Group>, Flags<[CC1Option]>;

def fmudflapth : Flag<["-"], "fmudflapth">, Group<f_Group>;
def fmudflap : Flag<["-"], "fmudflap">, Group<f_Group>;
def fnested_functions : Flag<["-"], "fnested-functions">, Group<f_Group>;
def fnext_runtime : Flag<["-"], "fnext-runtime">, Group<f_Group>;
def fno_access_control : Flag<["-"], "fno-access-control">, Group<f_Group>, Flags<[CC1Option]>,
  HelpText<"Disable C++ access control">;
def fno_apple_pragma_pack : Flag<["-"], "fno-apple-pragma-pack">, Group<f_Group>;
def fno_asm : Flag<["-"], "fno-asm">, Group<f_Group>;
def fno_asynchronous_unwind_tables : Flag<["-"], "fno-asynchronous-unwind-tables">, Group<f_Group>;
def fno_assume_sane_operator_new : Flag<["-"], "fno-assume-sane-operator-new">, Group<f_Group>,
  HelpText<"Don't assume that C++'s global operator new can't alias any pointer">,
  Flags<[CC1Option]>;
def fno_blocks : Flag<["-"], "fno-blocks">, Group<f_Group>;
def fno_borland_extensions : Flag<["-"], "fno-borland-extensions">, Group<f_Group>;
def fno_builtin : Flag<["-"], "fno-builtin">, Group<f_Group>, Flags<[CC1Option]>,
  HelpText<"Disable implicit builtin knowledge of functions">;
def fno_builtin_ : Joined<["-"], "fno-builtin-">, Group<clang_ignored_f_Group>,
  HelpText<"Disable implicit builtin knowledge of a specific function">;
def fno_math_builtin : Flag<["-"], "fno-math-builtin">, Group<f_Group>, Flags<[CC1Option]>,
  HelpText<"Disable implicit builtin knowledge of math functions">;
def fno_caret_diagnostics : Flag<["-"], "fno-caret-diagnostics">, Group<f_Group>,
 Flags<[CC1Option]>;
def fno_color_diagnostics : Flag<["-"], "fno-color-diagnostics">, Group<f_Group>;
def fno_diagnostics_color : Flag<["-"], "fno-diagnostics-color">, Group<f_Group>;
def fno_common : Flag<["-"], "fno-common">, Group<f_Group>, Flags<[CC1Option]>,
    HelpText<"Compile common globals like normal definitions">;
def fno_constant_cfstrings : Flag<["-"], "fno-constant-cfstrings">, Group<f_Group>,
  Flags<[CC1Option]>,
  HelpText<"Disable creation of CodeFoundation-type constant strings">;
def fno_cxx_exceptions: Flag<["-"], "fno-cxx-exceptions">, Group<f_Group>;
def fno_cxx_modules : Flag <["-"], "fno-cxx-modules">, Group<f_Group>,
  Flags<[DriverOption]>;
def fno_diagnostics_fixit_info : Flag<["-"], "fno-diagnostics-fixit-info">, Group<f_Group>,
  Flags<[CC1Option]>, HelpText<"Do not include fixit information in diagnostics">;
def fno_diagnostics_show_name : Flag<["-"], "fno-diagnostics-show-name">, Group<f_Group>;
def fno_diagnostics_show_option : Flag<["-"], "fno-diagnostics-show-option">, Group<f_Group>;
def fno_diagnostics_show_note_include_stack : Flag<["-"], "fno-diagnostics-show-note-include-stack">,
    Flags<[CC1Option]>, Group<f_Group>;
def fno_dollars_in_identifiers : Flag<["-"], "fno-dollars-in-identifiers">, Group<f_Group>,
  HelpText<"Disallow '$' in identifiers">, Flags<[CC1Option]>;
def fno_elide_constructors : Flag<["-"], "fno-elide-constructors">, Group<f_Group>,
  HelpText<"Disable C++ copy constructor elision">, Flags<[CC1Option]>;
def fno_eliminate_unused_debug_symbols : Flag<["-"], "fno-eliminate-unused-debug-symbols">, Group<f_Group>;
def fno_exceptions : Flag<["-"], "fno-exceptions">, Group<f_Group>;
def fno_gnu_keywords : Flag<["-"], "fno-gnu-keywords">, Group<f_Group>, Flags<[CC1Option]>;
def fno_inline_functions : Flag<["-"], "fno-inline-functions">, Group<f_clang_Group>, Flags<[CC1Option]>;
def fno_inline : Flag<["-"], "fno-inline">, Group<f_clang_Group>, Flags<[CC1Option]>;
def fno_keep_inline_functions : Flag<["-"], "fno-keep-inline-functions">, Group<clang_ignored_f_Group>;
def fno_lax_vector_conversions : Flag<["-"], "fno-lax-vector-conversions">, Group<f_Group>,
  HelpText<"Disallow implicit conversions between vectors with a different number of elements or different element types">, Flags<[CC1Option]>;
def fno_limit_debug_info : Flag<["-"], "fno-limit-debug-info">, Group<f_Group>, Flags<[CC1Option]>,
  HelpText<"Do not limit debug information produced to reduce size of debug binary">;
def fno_merge_all_constants : Flag<["-"], "fno-merge-all-constants">, Group<f_Group>,
    Flags<[CC1Option]>, HelpText<"Disallow merging of constants">;
def fno_modules : Flag <["-"], "fno-modules">, Group<f_Group>,
  Flags<[DriverOption]>;
def fno_module_maps : Flag <["-"], "fno-module-maps">, Group<f_Group>,
  Flags<[DriverOption]>;
def fno_modules_decluse : Flag <["-"], "fno-modules-decluse">, Group<f_Group>,
  Flags<[DriverOption]>;
def fno_ms_extensions : Flag<["-"], "fno-ms-extensions">, Group<f_Group>;
def fno_ms_compatibility : Flag<["-"], "fno-ms-compatibility">, Group<f_Group>;
def fno_delayed_template_parsing : Flag<["-"], "fno-delayed-template-parsing">, Group<f_Group>;
def fno_objc_exceptions: Flag<["-"], "fno-objc-exceptions">, Group<f_Group>;
def fno_objc_legacy_dispatch : Flag<["-"], "fno-objc-legacy-dispatch">, Group<f_Group>;
def fno_omit_frame_pointer : Flag<["-"], "fno-omit-frame-pointer">, Group<f_Group>;
def fno_operator_names : Flag<["-"], "fno-operator-names">, Group<f_Group>,
  HelpText<"Do not treat C++ operator name keywords as synonyms for operators">,
  Flags<[CC1Option]>;
def fno_pascal_strings : Flag<["-"], "fno-pascal-strings">, Group<f_Group>;
def fno_rtti : Flag<["-"], "fno-rtti">, Group<f_Group>, Flags<[CC1Option]>,
  HelpText<"Disable generation of rtti information">;
def fno_short_enums : Flag<["-"], "fno-short-enums">, Group<f_Group>;
def fno_show_column : Flag<["-"], "fno-show-column">, Group<f_Group>, Flags<[CC1Option]>,
  HelpText<"Do not include column number on diagnostics">;
def fno_show_source_location : Flag<["-"], "fno-show-source-location">, Group<f_Group>,
  Flags<[CC1Option]>, HelpText<"Do not include source location information with diagnostics">;
def fno_spell_checking : Flag<["-"], "fno-spell-checking">, Group<f_Group>,
  Flags<[CC1Option]>, HelpText<"Disable spell-checking">;
def fno_stack_protector : Flag<["-"], "fno-stack-protector">, Group<f_Group>;
def fno_strict_aliasing : Flag<["-"], "fno-strict-aliasing">, Group<f_Group>;
def fstruct_path_tbaa : Flag<["-"], "fstruct-path-tbaa">, Group<f_Group>;
def fno_struct_path_tbaa : Flag<["-"], "fno-struct-path-tbaa">, Group<f_Group>;
def fno_strict_enums : Flag<["-"], "fno-strict-enums">, Group<f_Group>;
def fno_strict_overflow : Flag<["-"], "fno-strict-overflow">, Group<f_Group>;
def fno_threadsafe_statics : Flag<["-"], "fno-threadsafe-statics">, Group<f_Group>,
  Flags<[CC1Option]>, HelpText<"Do not emit code to make initialization of local statics thread safe">;
def fno_use_cxa_atexit : Flag<["-"], "fno-use-cxa-atexit">, Group<f_Group>, Flags<[CC1Option]>,
  HelpText<"Don't use __cxa_atexit for calling destructors">;
def fno_use_init_array : Flag<["-"], "fno-use-init-array">, Group<f_Group>, Flags<[CC1Option]>,
  HelpText<"Don't use .init_array instead of .ctors">;
def fno_unit_at_a_time : Flag<["-"], "fno-unit-at-a-time">, Group<f_Group>;
def fno_unwind_tables : Flag<["-"], "fno-unwind-tables">, Group<f_Group>;
def fno_verbose_asm : Flag<["-"], "fno-verbose-asm">, Group<f_Group>;
def fno_working_directory : Flag<["-"], "fno-working-directory">, Group<f_Group>;
def fno_wrapv : Flag<["-"], "fno-wrapv">, Group<f_Group>;
def fno_zero_initialized_in_bss : Flag<["-"], "fno-zero-initialized-in-bss">, Group<f_Group>;
def fobjc_arc : Flag<["-"], "fobjc-arc">, Group<f_Group>, Flags<[CC1Option]>,
  HelpText<"Synthesize retain and release calls for Objective-C pointers">;
def fno_objc_arc : Flag<["-"], "fno-objc-arc">, Group<f_Group>;
def fobjc_arc_exceptions : Flag<["-"], "fobjc-arc-exceptions">, Group<f_Group>, Flags<[CC1Option]>,
  HelpText<"Use EH-safe code when synthesizing retains and releases in -fobjc-arc">;
def fno_objc_arc_exceptions : Flag<["-"], "fno-objc-arc-exceptions">, Group<f_Group>;
def fobjc_atdefs : Flag<["-"], "fobjc-atdefs">, Group<clang_ignored_f_Group>;
def fobjc_call_cxx_cdtors : Flag<["-"], "fobjc-call-cxx-cdtors">, Group<clang_ignored_f_Group>;
def fobjc_exceptions: Flag<["-"], "fobjc-exceptions">, Group<f_Group>,
  HelpText<"Enable Objective-C exceptions">, Flags<[CC1Option]>;

def fobjc_gc_only : Flag<["-"], "fobjc-gc-only">, Group<f_Group>, Flags<[CC1Option]>,
  HelpText<"Use GC exclusively for Objective-C related memory management">;
def fobjc_gc : Flag<["-"], "fobjc-gc">, Group<f_Group>, Flags<[CC1Option]>,
  HelpText<"Enable Objective-C garbage collection">;
def fobjc_legacy_dispatch : Flag<["-"], "fobjc-legacy-dispatch">, Group<f_Group>;
def fobjc_new_property : Flag<["-"], "fobjc-new-property">, Group<clang_ignored_f_Group>;
def fobjc_infer_related_result_type : Flag<["-"], "fobjc-infer-related-result-type">, 
                                      Group<f_Group>;
def fno_objc_infer_related_result_type : Flag<["-"],
  "fno-objc-infer-related-result-type">, Group<f_Group>,
  HelpText<
    "do not infer Objective-C related result type based on method family">,
  Flags<[CC1Option]>;
def fobjc_link_runtime: Flag<["-"], "fobjc-link-runtime">, Group<f_Group>;

// Objective-C ABI options.
def fobjc_runtime_EQ : Joined<["-"], "fobjc-runtime=">, Group<f_Group>, Flags<[CC1Option]>,
  HelpText<"Specify the target Objective-C runtime kind and version">;
def fobjc_abi_version_EQ : Joined<["-"], "fobjc-abi-version=">, Group<f_Group>;
def fobjc_nonfragile_abi_version_EQ : Joined<["-"], "fobjc-nonfragile-abi-version=">, Group<f_Group>;
def fobjc_nonfragile_abi : Flag<["-"], "fobjc-nonfragile-abi">, Group<f_Group>;
def fno_objc_nonfragile_abi : Flag<["-"], "fno-objc-nonfragile-abi">, Group<f_Group>;

def fobjc_sender_dependent_dispatch : Flag<["-"], "fobjc-sender-dependent-dispatch">, Group<f_Group>;
def fomit_frame_pointer : Flag<["-"], "fomit-frame-pointer">, Group<f_Group>;
def fopenmp : Flag<["-"], "fopenmp">, Group<f_Group>, Flags<[CC1Option]>;
def fno_optimize_sibling_calls : Flag<["-"], "fno-optimize-sibling-calls">, Group<f_Group>;
def foptimize_sibling_calls : Flag<["-"], "foptimize-sibling-calls">, Group<f_Group>;
def force__cpusubtype__ALL : Flag<["-"], "force_cpusubtype_ALL">;
def force__flat__namespace : Flag<["-"], "force_flat_namespace">;
def force__load : Separate<["-"], "force_load">;
def foutput_class_dir_EQ : Joined<["-"], "foutput-class-dir=">, Group<f_Group>;
def fpack_struct : Flag<["-"], "fpack-struct">, Group<f_Group>;
def fno_pack_struct : Flag<["-"], "fno-pack-struct">, Group<f_Group>;
def fpack_struct_EQ : Joined<["-"], "fpack-struct=">, Group<f_Group>, Flags<[CC1Option]>,
  HelpText<"Specify the default maximum struct packing alignment">;
def fpascal_strings : Flag<["-"], "fpascal-strings">, Group<f_Group>, Flags<[CC1Option]>,
  HelpText<"Recognize and construct Pascal-style string literals">;
def fpcc_struct_return : Flag<["-"], "fpcc-struct-return">, Group<f_Group>, Flags<[CC1Option]>,
  HelpText<"Override the default ABI to return all structs on the stack">;
def fpch_preprocess : Flag<["-"], "fpch-preprocess">, Group<f_Group>;
def fpic : Flag<["-"], "fpic">, Group<f_Group>;
def fno_pic : Flag<["-"], "fno-pic">, Group<f_Group>;
def fpie : Flag<["-"], "fpie">, Group<f_Group>;
def fno_pie : Flag<["-"], "fno-pie">, Group<f_Group>;
def fprofile_arcs : Flag<["-"], "fprofile-arcs">, Group<f_Group>;
def fprofile_generate : Flag<["-"], "fprofile-generate">, Group<f_Group>;
def framework : Separate<["-"], "framework">, Flags<[LinkerInput]>;
def frandom_seed_EQ : Joined<["-"], "frandom-seed=">, Group<clang_ignored_f_Group>;
def freg_struct_return : Flag<["-"], "freg-struct-return">, Group<f_Group>, Flags<[CC1Option]>,
  HelpText<"Override the default ABI to return small structs in registers">;
def frtti : Flag<["-"], "frtti">, Group<f_Group>;
def fsched_interblock : Flag<["-"], "fsched-interblock">, Group<clang_ignored_f_Group>;
def fshort_enums : Flag<["-"], "fshort-enums">, Group<f_Group>, Flags<[CC1Option]>,
  HelpText<"Allocate to an enum type only as many bytes as it needs for the declared range of possible values">;
def freorder_blocks : Flag<["-"], "freorder-blocks">, Group<clang_ignored_f_Group>;
def fshort_wchar : Flag<["-"], "fshort-wchar">, Group<f_Group>, Flags<[CC1Option]>,
  HelpText<"Force wchar_t to be a short unsigned int">;
def fshow_overloads_EQ : Joined<["-"], "fshow-overloads=">, Group<f_Group>, Flags<[CC1Option]>,
  HelpText<"Which overload candidates to show when overload resolution fails: "
           "best|all; defaults to all">;
def fshow_column : Flag<["-"], "fshow-column">, Group<f_Group>, Flags<[CC1Option]>;
def fshow_source_location : Flag<["-"], "fshow-source-location">, Group<f_Group>;
def fspell_checking : Flag<["-"], "fspell-checking">, Group<f_Group>;
def fsigned_bitfields : Flag<["-"], "fsigned-bitfields">, Group<f_Group>;
def fsigned_char : Flag<["-"], "fsigned-char">, Group<f_Group>;
def fno_signed_char : Flag<["-"], "fno-signed-char">, Flags<[CC1Option]>,
    Group<clang_ignored_f_Group>, HelpText<"Char is unsigned">;
def fsplit_stack : Flag<["-"], "fsplit-stack">, Group<f_Group>;
def fstack_protector_all : Flag<["-"], "fstack-protector-all">, Group<f_Group>;
def fstack_protector : Flag<["-"], "fstack-protector">, Group<f_Group>;
def fstrict_aliasing : Flag<["-"], "fstrict-aliasing">, Group<f_Group>;
def fstrict_enums : Flag<["-"], "fstrict-enums">, Group<f_Group>, Flags<[CC1Option]>,
  HelpText<"Enable optimizations based on the strict definition of an enum's "
           "value range">;
def fstrict_overflow : Flag<["-"], "fstrict-overflow">, Group<f_Group>;
def fsyntax_only : Flag<["-"], "fsyntax-only">, Flags<[DriverOption,CC1Option]>, Group<Action_Group>;
def ftabstop_EQ : Joined<["-"], "ftabstop=">, Group<f_Group>;
def ftemplate_depth_EQ : Joined<["-"], "ftemplate-depth=">, Group<f_Group>;
def ftemplate_depth_ : Joined<["-"], "ftemplate-depth-">, Group<f_Group>;
def ftemplate_backtrace_limit_EQ : Joined<["-"], "ftemplate-backtrace-limit=">,
                                   Group<f_Group>;
<<<<<<< HEAD
def fupc_threads_ : Joined<["-"], "fupc-threads-">,
                      Group<f_Group>;
def fupc_pts_EQ : Joined<["-"], "fupc-pts=">,
                  Group<f_Group>, Flags<[CC1Option]>;
def fupc_packed_bits_EQ : Joined<["-"], "fupc-packed-bits=">,
                          Group<f_Group>, Flags<[CC1Option]>;
def fupc_pts_vaddr_order_EQ : Joined<["-"], "fupc-pts-vaddr-order=">,
                              Group<f_Group>, Flags<[CC1Option]>;
def fupc_inline_lib : Flag<["-"], "fupc-inline-lib">,
                      Group<f_Group>, Flags<[CC1Option]>;
def fno_upc_inline_lib : Flag<["-"], "fno-upc-inline-lib">,
                         Group<f_Group>, Flags<[CC1Option]>;
def fupc_debug : Flag<["-"], "fupc-debug">, Group<f_Group>,
                 Flags<[CC1Option]>;
def fno_upc_debug : Flag<["-"], "fno-upc-debug">, Group<f_Group>;
=======
def foperator_arrow_depth_EQ : Joined<["-"], "foperator-arrow-depth=">,
                               Group<f_Group>;
>>>>>>> c6c4eea3
def ftest_coverage : Flag<["-"], "ftest-coverage">, Group<f_Group>;
def fvectorize : Flag<["-"], "fvectorize">, Group<f_Group>,
  HelpText<"Enable the loop vectorization passes">;
def fno_vectorize : Flag<["-"], "fno-vectorize">, Group<f_Group>;
def ftree_vectorize : Flag<["-"], "ftree-vectorize">, Alias<fvectorize>;
def fno_tree_vectorize : Flag<["-"], "fno-tree-vectorize">, Alias<fno_vectorize>;
def fslp_vectorize : Flag<["-"], "fslp-vectorize">, Group<f_Group>,
  HelpText<"Enable the superword-level parallelism vectorization passes">;
def fno_slp_vectorize : Flag<["-"], "fno-slp-vectorize">, Group<f_Group>;
def fslp_vectorize_aggressive : Flag<["-"], "fslp-vectorize-aggressive">, Group<f_Group>,
  HelpText<"Enable the BB vectorization passes">;
def fno_slp_vectorize_aggressive : Flag<["-"], "fno-slp-vectorize-aggressive">, Group<f_Group>;
def ftree_slp_vectorize : Flag<["-"], "ftree-slp-vectorize">, Alias<fslp_vectorize>;
def fno_tree_slp_vectorize : Flag<["-"], "fno-tree-slp-vectorize">, Alias<fno_slp_vectorize>;
def Wlarge_by_value_copy_def : Flag<["-"], "Wlarge-by-value-copy">,
  HelpText<"Warn if a function definition returns or accepts an object larger "
           "in bytes than a given value">, Flags<[HelpHidden]>;
def Wlarge_by_value_copy_EQ : Joined<["-"], "Wlarge-by-value-copy=">, Flags<[CC1Option]>;

// Just silence warnings about -Wlarger-than,  -Wframe-larger-than for now.
def Wlarger_than : Separate<["-"], "Wlarger-than">, Group<clang_ignored_f_Group>;
def Wlarger_than_EQ : Joined<["-"], "Wlarger-than=">, Alias<Wlarger_than>;
def Wlarger_than_ : Joined<["-"], "Wlarger-than-">, Alias<Wlarger_than>;
def Wframe_larger_than : Separate<["-"], "Wframe-larger-than">, Group<clang_ignored_f_Group>;
def Wframe_larger_than_EQ : Joined<["-"], "Wframe-larger-than=">, Alias<Wframe_larger_than>;

def fterminated_vtables : Flag<["-"], "fterminated-vtables">, Alias<fapple_kext>;
def fthreadsafe_statics : Flag<["-"], "fthreadsafe-statics">, Group<f_Group>;
def ftime_report : Flag<["-"], "ftime-report">, Group<f_Group>, Flags<[CC1Option]>;
def ftlsmodel_EQ : Joined<["-"], "ftls-model=">, Group<f_Group>, Flags<[CC1Option]>;
def ftrapv : Flag<["-"], "ftrapv">, Group<f_Group>, Flags<[CC1Option]>,
  HelpText<"Trap on integer overflow">;
def ftrapv_handler_EQ : Joined<["-"], "ftrapv-handler=">, Group<f_Group>,
  MetaVarName<"<function name>">,
  HelpText<"Specify the function to be called on overflow">;
def ftrapv_handler : Separate<["-"], "ftrapv-handler">, Group<f_Group>, Flags<[CC1Option]>;
def ftrap_function_EQ : Joined<["-"], "ftrap-function=">, Group<f_Group>, Flags<[CC1Option]>,
  HelpText<"Issue call to specified function rather than a trap instruction">;
def funit_at_a_time : Flag<["-"], "funit-at-a-time">, Group<f_Group>;
def funroll_loops : Flag<["-"], "funroll-loops">, Group<f_Group>,
  HelpText<"Turn on loop unroller">, Flags<[CC1Option]>;
def fno_unroll_loops : Flag<["-"], "fno-unroll-loops">, Group<f_Group>,
  HelpText<"Turn off loop unroller">, Flags<[CC1Option]>;
def freroll_loops : Flag<["-"], "freroll-loops">, Group<f_Group>,
  HelpText<"Turn on loop reroller">, Flags<[CC1Option]>;
def fno_reroll_loops : Flag<["-"], "fno-reroll-loops">, Group<f_Group>,
  HelpText<"Turn off loop reroller">;
def funsigned_bitfields : Flag<["-"], "funsigned-bitfields">, Group<f_Group>;
def funsigned_char : Flag<["-"], "funsigned-char">, Group<f_Group>;
def fno_unsigned_char : Flag<["-"], "fno-unsigned-char">, Group<clang_ignored_f_Group>;
def funwind_tables : Flag<["-"], "funwind-tables">, Group<f_Group>;
def fuse_cxa_atexit : Flag<["-"], "fuse-cxa-atexit">, Group<f_Group>;
def fuse_init_array : Flag<["-"], "fuse-init-array">, Group<f_Group>, Flags<[CC1Option]>,
  HelpText<"Use .init_array instead of .ctors">;
def fno_var_tracking : Flag<["-"], "fno-var-tracking">,
  Group<clang_ignored_f_Group>;
def fverbose_asm : Flag<["-"], "fverbose-asm">, Group<f_Group>;
def fvisibility_EQ : Joined<["-"], "fvisibility=">, Group<f_Group>,
  HelpText<"Set the default symbol visibility for all global declarations">;
def fvisibility_inlines_hidden : Flag<["-"], "fvisibility-inlines-hidden">, Group<f_Group>,
  HelpText<"Give inline C++ member functions default visibility by default">,
  Flags<[CC1Option]>;
def fvisibility_ms_compat : Flag<["-"], "fvisibility-ms-compat">, Group<f_Group>,
  HelpText<"Give global types 'default' visibility and global functions and "
           "variables 'hidden' visibility by default">;
def fwrapv : Flag<["-"], "fwrapv">, Group<f_Group>, Flags<[CC1Option]>,
  HelpText<"Treat signed integer overflow as two's complement">;
def fwritable_strings : Flag<["-"], "fwritable-strings">, Group<f_Group>, Flags<[CC1Option]>,
  HelpText<"Store string literals as writable data">;
def fzero_initialized_in_bss : Flag<["-"], "fzero-initialized-in-bss">, Group<f_Group>;
def ffunction_sections : Flag<["-"], "ffunction-sections">, Group<f_Group>,
  Flags<[CC1Option]>,
  HelpText<"Place each function in its own section (ELF Only)">;
def fno_function_sections : Flag<["-"], "fno-function-sections">,
  Group<f_Group>, Flags<[CC1Option]>;
def fdata_sections : Flag <["-"], "fdata-sections">, Group<f_Group>,
 Flags<[CC1Option]>, HelpText<"Place each data in its own section (ELF Only)">;
def fno_data_sections : Flag <["-"], "fno-data-sections">, Group<f_Group>,
  Flags<[CC1Option]>;
def fdebug_types_section: Flag <["-"], "fdebug-types-section">, Group<f_Group>,
  Flags<[CC1Option]>, HelpText<"Place debug types in their own section (ELF Only)">;
def g_Flag : Flag<["-"], "g">, Group<g_Group>,
  HelpText<"Generate source level debug information">, Flags<[CC1Option]>;
def gline_tables_only : Flag<["-"], "gline-tables-only">, Group<g_Group>,
  HelpText<"Emit debug line number tables only">, Flags<[CC1Option]>;
def g0 : Flag<["-"], "g0">, Group<g_Group>;
def g1 : Flag<["-"], "g1">, Group<g_Group>;
def g2 : Flag<["-"], "g2">, Group<g_Group>;
def g3 : Flag<["-"], "g3">, Group<g_Group>;
def ggdb : Flag<["-"], "ggdb">, Group<g_Group>;
def ggdb0 : Flag<["-"], "ggdb0">, Group<g_Group>;
def ggdb1 : Flag<["-"], "ggdb1">, Group<g_Group>;
def ggdb2 : Flag<["-"], "ggdb2">, Group<g_Group>;
def ggdb3 : Flag<["-"], "ggdb3">, Group<g_Group>;
def gdwarf_2 : Flag<["-"], "gdwarf-2">, Group<g_Group>,
  HelpText<"Generate source level debug information with dwarf version 2">, Flags<[CC1Option]>;
def gdwarf_3 : Flag<["-"], "gdwarf-3">, Group<g_Group>,
  HelpText<"Generate source level debug information with dwarf version 3">, Flags<[CC1Option]>;
def gdwarf_4 : Flag<["-"], "gdwarf-4">, Group<g_Group>,
  HelpText<"Generate source level debug information with dwarf version 4">, Flags<[CC1Option]>;
def gfull : Flag<["-"], "gfull">, Group<g_Group>;
def gused : Flag<["-"], "gused">, Group<g_Group>;
def gstabs : Joined<["-"], "gstabs">, Group<g_Group>, Flags<[Unsupported]>;
def gcoff : Joined<["-"], "gcoff">, Group<g_Group>, Flags<[Unsupported]>;
def gxcoff : Joined<["-"], "gxcoff">, Group<g_Group>, Flags<[Unsupported]>;
def gvms : Joined<["-"], "gvms">, Group<g_Group>, Flags<[Unsupported]>;
def gtoggle : Flag<["-"], "gtoggle">, Group<g_flags_Group>, Flags<[Unsupported]>;
def grecord_gcc_switches : Flag<["-"], "grecord-gcc-switches">, Group<g_flags_Group>;
def gno_record_gcc_switches : Flag<["-"], "gno-record-gcc-switches">,
  Group<g_flags_Group>;
def gstrict_dwarf : Flag<["-"], "gstrict-dwarf">, Group<g_flags_Group>;
def gno_strict_dwarf : Flag<["-"], "gno-strict-dwarf">, Group<g_flags_Group>;
def gcolumn_info : Flag<["-"], "gcolumn-info">, Group<g_flags_Group>;
def gsplit_dwarf : Flag<["-"], "gsplit-dwarf">, Group<g_flags_Group>;
def ggnu_pubnames : Flag<["-"], "ggnu-pubnames">, Group<g_flags_Group>;
def headerpad__max__install__names : Joined<["-"], "headerpad_max_install_names">;
def help : Flag<["-", "--"], "help">, Flags<[CC1Option]>,
  HelpText<"Display available options">;
def index_header_map : Flag<["-"], "index-header-map">, Flags<[CC1Option]>,
  HelpText<"Make the next included directory (-I or -F) an indexer header map">;
def idirafter : JoinedOrSeparate<["-"], "idirafter">, Group<clang_i_Group>, Flags<[CC1Option]>,
  HelpText<"Add directory to AFTER include search path">;
def iframework : JoinedOrSeparate<["-"], "iframework">, Group<clang_i_Group>, Flags<[CC1Option]>,
  HelpText<"Add directory to SYSTEM framework search path">;
def imacros : JoinedOrSeparate<["-", "--"], "imacros">, Group<clang_i_Group>, Flags<[CC1Option]>,
  HelpText<"Include macros from file before parsing">, MetaVarName<"<file>">;
def image__base : Separate<["-"], "image_base">;
def include_ : JoinedOrSeparate<["-", "--"], "include">, Group<clang_i_Group>, EnumName<"include">,
    MetaVarName<"<file>">, HelpText<"Include file before parsing">, Flags<[CC1Option]>;
def include_pch : Separate<["-"], "include-pch">, Group<clang_i_Group>, Flags<[CC1Option]>,
  HelpText<"Include precompiled header file">, MetaVarName<"<file>">;
def relocatable_pch : Flag<["-", "--"], "relocatable-pch">, Flags<[CC1Option]>,
  HelpText<"Whether to build a relocatable precompiled header">;
def init : Separate<["-"], "init">;
def install__name : Separate<["-"], "install_name">;
def integrated_as : Flag<["-"], "integrated-as">, Flags<[DriverOption]>;
def iprefix : JoinedOrSeparate<["-"], "iprefix">, Group<clang_i_Group>, Flags<[CC1Option]>,
  HelpText<"Set the -iwithprefix/-iwithprefixbefore prefix">, MetaVarName<"<dir>">;
def iquote : JoinedOrSeparate<["-"], "iquote">, Group<clang_i_Group>, Flags<[CC1Option]>,
  HelpText<"Add directory to QUOTE include search path">, MetaVarName<"<directory>">;
def isysroot : JoinedOrSeparate<["-"], "isysroot">, Group<clang_i_Group>, Flags<[CC1Option]>,
  HelpText<"Set the system root directory (usually /)">, MetaVarName<"<dir>">;
def isystem : JoinedOrSeparate<["-"], "isystem">, Group<clang_i_Group>, Flags<[CC1Option]>,
  HelpText<"Add directory to SYSTEM include search path">, MetaVarName<"<directory>">;
def iwithprefixbefore : JoinedOrSeparate<["-"], "iwithprefixbefore">, Group<clang_i_Group>,
  HelpText<"Set directory to include search path with prefix">, MetaVarName<"<dir>">,
  Flags<[CC1Option]>;
def iwithprefix : JoinedOrSeparate<["-"], "iwithprefix">, Group<clang_i_Group>, Flags<[CC1Option]>,
  HelpText<"Set directory to SYSTEM include search path with prefix">, MetaVarName<"<dir>">;
def iwithsysroot : JoinedOrSeparate<["-"], "iwithsysroot">, Group<clang_i_Group>,
  HelpText<"Add directory to SYSTEM include search path, "
           "absolute paths are relative to -isysroot">, MetaVarName<"<directory>">,
  Flags<[CC1Option]>;
def i : Joined<["-"], "i">, Group<i_Group>;
def keep__private__externs : Flag<["-"], "keep_private_externs">;
def l : JoinedOrSeparate<["-"], "l">, Flags<[LinkerInput, RenderJoined]>;
def lazy__framework : Separate<["-"], "lazy_framework">, Flags<[LinkerInput]>;
def lazy__library : Separate<["-"], "lazy_library">, Flags<[LinkerInput]>;
def EL : Flag<["-"], "EL">, Flags<[DriverOption]>;
def EB : Flag<["-"], "EB">, Flags<[DriverOption]>;
def m32 : Flag<["-"], "m32">, Group<m_Group>, Flags<[DriverOption, CoreOption]>;
def mqdsp6_compat : Flag<["-"], "mqdsp6-compat">, Group<m_Group>, Flags<[DriverOption,CC1Option]>,
  HelpText<"Enable hexagon-qdsp6 backward compatibility">;
def m3dnowa : Flag<["-"], "m3dnowa">, Group<m_x86_Features_Group>;
def m3dnow : Flag<["-"], "m3dnow">, Group<m_x86_Features_Group>;
def m64 : Flag<["-"], "m64">, Group<m_Group>, Flags<[DriverOption, CoreOption]>;
def mabi_EQ : Joined<["-"], "mabi=">, Group<m_Group>;
def march_EQ : Joined<["-"], "march=">, Group<m_Group>;
def mcmodel_EQ : Joined<["-"], "mcmodel=">, Group<m_Group>;
def mconstant_cfstrings : Flag<["-"], "mconstant-cfstrings">, Group<clang_ignored_m_Group>;
def mcpu_EQ : Joined<["-"], "mcpu=">, Group<m_Group>;
def mdynamic_no_pic : Joined<["-"], "mdynamic-no-pic">, Group<m_Group>;
def mfix_and_continue : Flag<["-"], "mfix-and-continue">, Group<clang_ignored_m_Group>;
def mieee_fp : Flag<["-"], "mieee-fp">, Group<clang_ignored_m_Group>;
def minline_all_stringops : Flag<["-"], "minline-all-stringops">, Group<clang_ignored_m_Group>;
def mno_inline_all_stringops : Flag<["-"], "mno-inline-all-stringops">, Group<clang_ignored_m_Group>;
def mfloat_abi_EQ : Joined<["-"], "mfloat-abi=">, Group<m_Group>;
def mfpmath_EQ : Joined<["-"], "mfpmath=">, Group<m_Group>;
def mfpu_EQ : Joined<["-"], "mfpu=">, Group<m_Group>;
def mhwdiv_EQ : Joined<["-"], "mhwdiv=">, Group<m_Group>;
def mglobal_merge : Flag<["-"], "mglobal-merge">, Group<m_Group>;
def mhard_float : Flag<["-"], "mhard-float">, Group<m_Group>;
def miphoneos_version_min_EQ : Joined<["-"], "miphoneos-version-min=">, Group<m_Group>;
def mios_version_min_EQ : Joined<["-"], "mios-version-min=">, Alias<miphoneos_version_min_EQ>;
def mios_simulator_version_min_EQ : Joined<["-"], "mios-simulator-version-min=">, Group<m_Group>;
def mkernel : Flag<["-"], "mkernel">, Group<m_Group>;
def mlinker_version_EQ : Joined<["-"], "mlinker-version=">,
  Flags<[DriverOption]>;
def mllvm : Separate<["-"], "mllvm">, Flags<[CC1Option]>,
  HelpText<"Additional arguments to forward to LLVM's option processing">;
def mmacosx_version_min_EQ : Joined<["-"], "mmacosx-version-min=">, Group<m_Group>;
def mms_bitfields : Flag<["-"], "mms-bitfields">, Group<m_Group>, Flags<[CC1Option]>,
  HelpText<"Set the default structure layout to be compatible with the Microsoft compiler standard">;
def mstackrealign : Flag<["-"], "mstackrealign">, Group<m_Group>, Flags<[CC1Option]>,
  HelpText<"Force realign the stack at entry to every function">;
def mstack_alignment : Joined<["-"], "mstack-alignment=">, Group<m_Group>, Flags<[CC1Option]>,
  HelpText<"Set the stack alignment">;
def mmmx : Flag<["-"], "mmmx">, Group<m_x86_Features_Group>;
def mno_3dnowa : Flag<["-"], "mno-3dnowa">, Group<m_x86_Features_Group>;
def mno_3dnow : Flag<["-"], "mno-3dnow">, Group<m_x86_Features_Group>;
def mno_constant_cfstrings : Flag<["-"], "mno-constant-cfstrings">, Group<m_Group>;
def mno_global_merge : Flag<["-"], "mno-global-merge">, Group<m_Group>, Flags<[CC1Option]>,
  HelpText<"Disable merging of globals">;
def mno_mmx : Flag<["-"], "mno-mmx">, Group<m_x86_Features_Group>;
def mno_pascal_strings : Flag<["-"], "mno-pascal-strings">,
  Alias<fno_pascal_strings>;
def mno_red_zone : Flag<["-"], "mno-red-zone">, Group<m_Group>;
def mno_relax_all : Flag<["-"], "mno-relax-all">, Group<m_Group>;
def mno_rtd: Flag<["-"], "mno-rtd">, Group<m_Group>;
def mno_soft_float : Flag<["-"], "mno-soft-float">, Group<m_Group>;
def mno_stackrealign : Flag<["-"], "mno-stackrealign">, Group<m_Group>;
def mno_sse2 : Flag<["-"], "mno-sse2">, Group<m_x86_Features_Group>;
def mno_sse3 : Flag<["-"], "mno-sse3">, Group<m_x86_Features_Group>;
def mno_sse4a : Flag<["-"], "mno-sse4a">, Group<m_x86_Features_Group>;
def mno_sse4 : Flag<["-"], "mno-sse4">, Group<m_x86_Features_Group>;
def mno_sse4_1 : Flag<["-"], "mno-sse4.1">, Group<m_x86_Features_Group>;
def mno_sse4_2 : Flag<["-"], "mno-sse4.2">, Group<m_x86_Features_Group>;
def mno_sse : Flag<["-"], "mno-sse">, Group<m_x86_Features_Group>;
def mno_ssse3 : Flag<["-"], "mno-ssse3">, Group<m_x86_Features_Group>;
def mno_aes : Flag<["-"], "mno-aes">, Group<m_x86_Features_Group>;
def mno_avx : Flag<["-"], "mno-avx">, Group<m_x86_Features_Group>;
def mno_avx2 : Flag<["-"], "mno-avx2">, Group<m_x86_Features_Group>;
def mno_avx512f : Flag<["-"], "mno-avx512f">, Group<m_x86_Features_Group>;
def mno_avx512cd : Flag<["-"], "mno-avx512cd">, Group<m_x86_Features_Group>;
def mno_avx512er : Flag<["-"], "mno-avx512er">, Group<m_x86_Features_Group>;
def mno_avx512pf : Flag<["-"], "mno-avx512pf">, Group<m_x86_Features_Group>;
def mno_pclmul : Flag<["-"], "mno-pclmul">, Group<m_x86_Features_Group>;
def mno_lzcnt : Flag<["-"], "mno-lzcnt">, Group<m_x86_Features_Group>;
def mno_rdrnd : Flag<["-"], "mno-rdrnd">, Group<m_x86_Features_Group>;
def mno_bmi : Flag<["-"], "mno-bmi">, Group<m_x86_Features_Group>;
def mno_bmi2 : Flag<["-"], "mno-bmi2">, Group<m_x86_Features_Group>;
def mno_popcnt : Flag<["-"], "mno-popcnt">, Group<m_x86_Features_Group>;
def mno_tbm : Flag<["-"], "mno-tbm">, Group<m_x86_Features_Group>;
def mno_fma4 : Flag<["-"], "mno-fma4">, Group<m_x86_Features_Group>;
def mno_fma : Flag<["-"], "mno-fma">, Group<m_x86_Features_Group>;
def mno_xop : Flag<["-"], "mno-xop">, Group<m_x86_Features_Group>;
def mno_f16c : Flag<["-"], "mno-f16c">, Group<m_x86_Features_Group>;
def mno_rtm : Flag<["-"], "mno-rtm">, Group<m_x86_Features_Group>;
def mno_prfchw : Flag<["-"], "mno-prfchw">, Group<m_x86_Features_Group>;
def mno_rdseed : Flag<["-"], "mno-rdseed">, Group<m_x86_Features_Group>;
def mno_sha : Flag<["-"], "mno-sha">, Group<m_x86_Features_Group>;

def munaligned_access : Flag<["-"], "munaligned-access">, Group<m_arm_Features_Group>,
  HelpText<"Allow memory accesses to be unaligned (ARM only)">;
def mno_unaligned_access : Flag<["-"], "mno-unaligned-access">, Group<m_arm_Features_Group>,
  HelpText<"Force all memory accesses to be aligned (ARM only)">;
def mstrict_align : Flag<["-"], "mstrict-align">, Alias<mno_unaligned_access>, Flags<[CC1Option,HelpHidden]>,
  HelpText<"Force all memory accesses to be aligned (ARM only, same as mno-unaligned-access)">;
def mno_thumb : Flag<["-"], "mno-thumb">, Group<m_arm_Features_Group>;
def mrestrict_it: Flag<["-"], "mrestrict-it">, Group<m_arm_Features_Group>,
  HelpText<"Disallow generation of deprecated IT blocks for ARMv8. It is on by default for ARMv8 Thumb mode.">;
def mno_restrict_it: Flag<["-"], "mno-restrict-it">, Group<m_arm_Features_Group>,
  HelpText<"Allow generation of deprecated IT blocks for ARMv8. It is off by default for ARMv8 Thumb mode">;
def marm : Flag<["-"], "marm">, Alias<mno_thumb>;
def ffixed_r9 : Flag<["-"], "ffixed-r9">, Group<m_arm_Features_Group>,
  HelpText<"Reserve the r9 register (ARM only)">;
def mcrc : Flag<["-"], "mcrc">, Group<m_arm_Features_Group>,
  HelpText<"Allow use of CRC instructions (ARM only)">;
def mnocrc : Flag<["-"], "mnocrc">, Group<m_arm_Features_Group>,
  HelpText<"Disallow use of CRC instructions (ARM only)">;

def mvsx : Flag<["-"], "mvsx">, Group<m_ppc_Features_Group>;
def mno_vsx : Flag<["-"], "mno-vsx">, Group<m_ppc_Features_Group>;
def mfprnd : Flag<["-"], "mfprnd">, Group<m_ppc_Features_Group>;
def mno_fprnd : Flag<["-"], "mno-fprnd">, Group<m_ppc_Features_Group>;
def mmfcrf : Flag<["-"], "mmfcrf">, Group<m_ppc_Features_Group>;
def mno_mfcrf : Flag<["-"], "mno-mfcrf">, Group<m_ppc_Features_Group>;
def mpopcntd : Flag<["-"], "mpopcntd">, Group<m_ppc_Features_Group>;
def mno_popcntd : Flag<["-"], "mno-popcntd">, Group<m_ppc_Features_Group>;
def mqpx : Flag<["-"], "mqpx">, Group<m_ppc_Features_Group>;
def mno_qpx : Flag<["-"], "mno-qpx">, Group<m_ppc_Features_Group>;

def faltivec : Flag<["-"], "faltivec">, Group<f_Group>, Flags<[CC1Option]>,
  HelpText<"Enable AltiVec vector initializer syntax">;
def fno_altivec : Flag<["-"], "fno-altivec">, Group<f_Group>, Flags<[CC1Option]>;
def maltivec : Flag<["-"], "maltivec">, Alias<faltivec>;
def mno_altivec : Flag<["-"], "mno-altivec">, Alias<fno_altivec>;

def mno_warn_nonportable_cfstrings : Flag<["-"], "mno-warn-nonportable-cfstrings">, Group<m_Group>;
def mno_omit_leaf_frame_pointer : Flag<["-"], "mno-omit-leaf-frame-pointer">, Group<m_Group>;
def momit_leaf_frame_pointer : Flag<["-"], "momit-leaf-frame-pointer">, Group<m_Group>,
  HelpText<"Omit frame pointer setup for leaf functions">, Flags<[CC1Option]>;
def moslib_EQ : Joined<["-"], "moslib=">, Group<m_Group>;
def mpascal_strings : Flag<["-"], "mpascal-strings">, Alias<fpascal_strings>;
def mred_zone : Flag<["-"], "mred-zone">, Group<m_Group>;
def mregparm_EQ : Joined<["-"], "mregparm=">, Group<m_Group>;
def mrelax_all : Flag<["-"], "mrelax-all">, Group<m_Group>, Flags<[CC1Option]>,
  HelpText<"(integrated-as) Relax all machine instructions">;
def mrtd : Flag<["-"], "mrtd">, Group<m_Group>, Flags<[CC1Option]>,
  HelpText<"Make StdCall calling convention the default">;
def msmall_data_threshold_EQ : Joined <["-"], "msmall-data-threshold=">, Group<m_Group>;
def msoft_float : Flag<["-"], "msoft-float">, Group<m_Group>, Flags<[CC1Option]>,
  HelpText<"Use software floating point">;
def mno_implicit_float : Flag<["-"], "mno-implicit-float">, Group<m_Group>,
  HelpText<"Don't generate implicit floating point instructions">;
def mimplicit_float : Flag<["-"], "mimplicit-float">, Group<m_Group>;
def msse2 : Flag<["-"], "msse2">, Group<m_x86_Features_Group>;
def msse3 : Flag<["-"], "msse3">, Group<m_x86_Features_Group>;
def msse4a : Flag<["-"], "msse4a">, Group<m_x86_Features_Group>;
def msse4 : Flag<["-"], "msse4">, Group<m_x86_Features_Group>;
def msse4_1 : Flag<["-"], "msse4.1">, Group<m_x86_Features_Group>;
def msse4_2 : Flag<["-"], "msse4.2">, Group<m_x86_Features_Group>;
def msse : Flag<["-"], "msse">, Group<m_x86_Features_Group>;
def mssse3 : Flag<["-"], "mssse3">, Group<m_x86_Features_Group>;
def maes : Flag<["-"], "maes">, Group<m_x86_Features_Group>;
def mavx : Flag<["-"], "mavx">, Group<m_x86_Features_Group>;
def mavx2 : Flag<["-"], "mavx2">, Group<m_x86_Features_Group>;
def mavx512f : Flag<["-"], "mavx512f">, Group<m_x86_Features_Group>;
def mavx512cd : Flag<["-"], "mavx512cd">, Group<m_x86_Features_Group>;
def mavx512er : Flag<["-"], "mavx512er">, Group<m_x86_Features_Group>;
def mavx512pf : Flag<["-"], "mavx512pf">, Group<m_x86_Features_Group>;
def mpclmul : Flag<["-"], "mpclmul">, Group<m_x86_Features_Group>;
def mlzcnt : Flag<["-"], "mlzcnt">, Group<m_x86_Features_Group>;
def mrdrnd : Flag<["-"], "mrdrnd">, Group<m_x86_Features_Group>;
def mbmi : Flag<["-"], "mbmi">, Group<m_x86_Features_Group>;
def mbmi2 : Flag<["-"], "mbmi2">, Group<m_x86_Features_Group>;
def mpopcnt : Flag<["-"], "mpopcnt">, Group<m_x86_Features_Group>;
def mtbm : Flag<["-"], "mtbm">, Group<m_x86_Features_Group>;
def mfma4 : Flag<["-"], "mfma4">, Group<m_x86_Features_Group>;
def mfma : Flag<["-"], "mfma">, Group<m_x86_Features_Group>;
def mxop : Flag<["-"], "mxop">, Group<m_x86_Features_Group>;
def mf16c : Flag<["-"], "mf16c">, Group<m_x86_Features_Group>;
def mrtm : Flag<["-"], "mrtm">, Group<m_x86_Features_Group>;
def mprfchw : Flag<["-"], "mprfchw">, Group<m_x86_Features_Group>;
def mrdseed : Flag<["-"], "mrdseed">, Group<m_x86_Features_Group>;
def msha : Flag<["-"], "msha">, Group<m_x86_Features_Group>;
def mcx16 : Flag<["-"], "mcx16">, Group<m_x86_Features_Group>;
def mips16 : Flag<["-"], "mips16">, Group<m_Group>;
def mno_mips16 : Flag<["-"], "mno-mips16">, Group<m_Group>;
def mmicromips : Flag<["-"], "mmicromips">, Group<m_Group>;
def mno_micromips : Flag<["-"], "mno-micromips">, Group<m_Group>;
def mxgot : Flag<["-"], "mxgot">, Group<m_Group>;
def mno_xgot : Flag<["-"], "mno-xgot">, Group<m_Group>;
def mldc1_sdc1 : Flag<["-"], "mldc1-sdc1">, Group<m_Group>;
def mno_ldc1_sdc1 : Flag<["-"], "mno-ldc1-sdc1">, Group<m_Group>;
def mcheck_zero_division : Flag<["-"], "mcheck-zero-division">, Group<m_Group>;
def mno_check_zero_division : Flag<["-"], "mno-check-zero-division">,
                              Group<m_Group>;
def mdsp : Flag<["-"], "mdsp">, Group<m_Group>;
def mno_dsp : Flag<["-"], "mno-dsp">, Group<m_Group>;
def mdspr2 : Flag<["-"], "mdspr2">, Group<m_Group>;
def mno_dspr2 : Flag<["-"], "mno-dspr2">, Group<m_Group>;
def msingle_float : Flag<["-"], "msingle-float">, Group<m_Group>;
def mdouble_float : Flag<["-"], "mdouble-float">, Group<m_Group>;
def mmsa : Flag<["-"], "mmsa">, Group<m_Group>,
  HelpText<"Enable MSA ASE (MIPS only)">;
def mno_msa : Flag<["-"], "mno-msa">, Group<m_Group>,
  HelpText<"Disable MSA ASE (MIPS only)">;
def mfp64 : Flag<["-"], "mfp64">, Group<m_Group>,
  HelpText<"Use 64-bit floating point registers (MIPS only)">;
def mfp32 : Flag<["-"], "mfp32">, Group<m_Group>,
  HelpText<"Use 32-bit floating point registers (MIPS only)">;
def mnan_EQ : Joined<["-"], "mnan=">, Group<m_Group>;
def mips32 : Flag<["-"], "mips32">,
  Alias<march_EQ>, AliasArgs<["mips32"]>,
  HelpText<"Equivalent to -march=mips32">, Flags<[HelpHidden]>;
def mips32r2 : Flag<["-"], "mips32r2">,
  Alias<march_EQ>, AliasArgs<["mips32r2"]>,
  HelpText<"Equivalent to -march=mips32r2">, Flags<[HelpHidden]>;
def mips64 : Flag<["-"], "mips64">,
  Alias<march_EQ>, AliasArgs<["mips64"]>,
  HelpText<"Equivalent to -march=mips64">, Flags<[HelpHidden]>;
def mips64r2 : Flag<["-"], "mips64r2">,
  Alias<march_EQ>, AliasArgs<["mips64r2"]>,
  HelpText<"Equivalent to -march=mips64r2">, Flags<[HelpHidden]>;
def module_file_info : Flag<["-"], "module-file-info">, Flags<[DriverOption,CC1Option]>, Group<Action_Group>;
def mthumb : Flag<["-"], "mthumb">, Group<m_Group>;
def mtune_EQ : Joined<["-"], "mtune=">, Group<m_Group>;
def multi__module : Flag<["-"], "multi_module">;
def multiply__defined__unused : Separate<["-"], "multiply_defined_unused">;
def multiply__defined : Separate<["-"], "multiply_defined">;
def mwarn_nonportable_cfstrings : Flag<["-"], "mwarn-nonportable-cfstrings">, Group<m_Group>;
def no_canonical_prefixes : Flag<["-"], "no-canonical-prefixes">, Flags<[HelpHidden]>,
  HelpText<"Use relative instead of canonical paths">;
def no_cpp_precomp : Flag<["-"], "no-cpp-precomp">, Group<clang_ignored_f_Group>;
def no_integrated_as : Flag<["-"], "no-integrated-as">, Flags<[DriverOption]>;
def no_integrated_cpp : Flag<["-", "--"], "no-integrated-cpp">, Flags<[DriverOption]>;
def no_pedantic : Flag<["-", "--"], "no-pedantic">, Group<pedantic_Group>;
def no__dead__strip__inits__and__terms : Flag<["-"], "no_dead_strip_inits_and_terms">;
def nobuiltininc : Flag<["-"], "nobuiltininc">, Flags<[CC1Option]>,
  HelpText<"Disable builtin #include directories">;
def nodefaultlibs : Flag<["-"], "nodefaultlibs">;
def nofixprebinding : Flag<["-"], "nofixprebinding">;
def nolibc : Flag<["-"], "nolibc">;
def nomultidefs : Flag<["-"], "nomultidefs">;
def nopie : Flag<["-"], "nopie">;
def noprebind : Flag<["-"], "noprebind">;
def noseglinkedit : Flag<["-"], "noseglinkedit">;
def nostartfiles : Flag<["-"], "nostartfiles">;
def nostdinc : Flag<["-"], "nostdinc">;
def nostdlibinc : Flag<["-"], "nostdlibinc">;
def nostdincxx : Flag<["-"], "nostdinc++">, Flags<[CC1Option]>,
  HelpText<"Disable standard #include directories for the C++ standard library">;
def nostdlib : Flag<["-"], "nostdlib">;
def object : Flag<["-"], "object">;
def o : JoinedOrSeparate<["-"], "o">, Flags<[DriverOption, RenderAsInput, CC1Option]>,
  HelpText<"Write output to <file>">, MetaVarName<"<file>">;
def pagezero__size : JoinedOrSeparate<["-"], "pagezero_size">;
def pass_exit_codes : Flag<["-", "--"], "pass-exit-codes">, Flags<[Unsupported]>;
def pedantic_errors : Flag<["-", "--"], "pedantic-errors">, Group<pedantic_Group>, Flags<[CC1Option]>;
def pedantic : Flag<["-", "--"], "pedantic">, Group<pedantic_Group>, Flags<[CC1Option]>;
def pg : Flag<["-"], "pg">, HelpText<"Enable mcount instrumentation">, Flags<[CC1Option]>;
def pipe : Flag<["-", "--"], "pipe">,
  HelpText<"Use pipes between commands, when possible">;
def prebind__all__twolevel__modules : Flag<["-"], "prebind_all_twolevel_modules">;
def prebind : Flag<["-"], "prebind">;
def preload : Flag<["-"], "preload">;
def print_file_name_EQ : Joined<["-", "--"], "print-file-name=">,
  HelpText<"Print the full library path of <file>">, MetaVarName<"<file>">;
def print_ivar_layout : Flag<["-"], "print-ivar-layout">, Flags<[CC1Option]>,
  HelpText<"Enable Objective-C Ivar layout bitmap print trace">;
def print_libgcc_file_name : Flag<["-", "--"], "print-libgcc-file-name">,
  HelpText<"Print the library path for \"libgcc.a\"">;
def print_multi_directory : Flag<["-", "--"], "print-multi-directory">;
def print_multi_lib : Flag<["-", "--"], "print-multi-lib">;
def print_multi_os_directory : Flag<["-", "--"], "print-multi-os-directory">;
def print_prog_name_EQ : Joined<["-", "--"], "print-prog-name=">,
  HelpText<"Print the full program path of <name>">, MetaVarName<"<name>">;
def print_search_dirs : Flag<["-", "--"], "print-search-dirs">,
  HelpText<"Print the paths used for finding libraries and programs">;
def private__bundle : Flag<["-"], "private_bundle">;
def pthreads : Flag<["-"], "pthreads">;
def pthread : Flag<["-"], "pthread">, Flags<[CC1Option]>,
  HelpText<"Support POSIX threads in generated code">;
def p : Flag<["-"], "p">;
def pie : Flag<["-"], "pie">;
def read__only__relocs : Separate<["-"], "read_only_relocs">;
def remap : Flag<["-"], "remap">;
def rewrite_objc : Flag<["-"], "rewrite-objc">, Flags<[DriverOption,CC1Option]>,
  HelpText<"Rewrite Objective-C source to C++">, Group<Action_Group>;
def rewrite_legacy_objc : Flag<["-"], "rewrite-legacy-objc">, Flags<[DriverOption]>,
  HelpText<"Rewrite Legacy Objective-C source to C++">;
def rdynamic : Flag<["-"], "rdynamic">;
def resource_dir : Separate<["-"], "resource-dir">,
  Flags<[DriverOption, CC1Option, HelpHidden]>,
  HelpText<"The directory which holds the compiler resource files">;
def resource_dir_EQ : Joined<["-"], "resource-dir=">, Flags<[DriverOption]>,
  Alias<resource_dir>;
def rpath : Separate<["-"], "rpath">, Flags<[LinkerInput]>;
def rtlib_EQ : Joined<["-", "--"], "rtlib=">;
def r : Flag<["-"], "r">;
def save_temps : Flag<["-", "--"], "save-temps">, Flags<[DriverOption]>,
  HelpText<"Save intermediate compilation results">;
def sectalign : MultiArg<["-"], "sectalign", 3>;
def sectcreate : MultiArg<["-"], "sectcreate", 3>;
def sectobjectsymbols : MultiArg<["-"], "sectobjectsymbols", 2>;
def sectorder : MultiArg<["-"], "sectorder", 3>;
def seg1addr : JoinedOrSeparate<["-"], "seg1addr">;
def seg__addr__table__filename : Separate<["-"], "seg_addr_table_filename">;
def seg__addr__table : Separate<["-"], "seg_addr_table">;
def segaddr : MultiArg<["-"], "segaddr", 2>;
def segcreate : MultiArg<["-"], "segcreate", 3>;
def seglinkedit : Flag<["-"], "seglinkedit">;
def segprot : MultiArg<["-"], "segprot", 3>;
def segs__read__only__addr : Separate<["-"], "segs_read_only_addr">;
def segs__read__write__addr : Separate<["-"], "segs_read_write_addr">;
def segs__read__ : Joined<["-"], "segs_read_">;
def shared_libgcc : Flag<["-"], "shared-libgcc">;
def shared : Flag<["-", "--"], "shared">;
def single__module : Flag<["-"], "single_module">;
def specs_EQ : Joined<["-", "--"], "specs=">;
def specs : Separate<["-", "--"], "specs">, Flags<[Unsupported]>;
def static_libgcc : Flag<["-"], "static-libgcc">;
def static_libstdcxx : Flag<["-"], "static-libstdc++">;
def static : Flag<["-", "--"], "static">, Flags<[NoArgumentUnused]>;
def std_default_EQ : Joined<["-"], "std-default=">;
def std_EQ : Joined<["-", "--"], "std=">, Flags<[CC1Option]>,
  Group<CompileOnly_Group>, HelpText<"Language standard to compile for">;
def stdlib_EQ : Joined<["-", "--"], "stdlib=">, Flags<[CC1Option]>,
  HelpText<"C++ standard library to use">;
def sub__library : JoinedOrSeparate<["-"], "sub_library">;
def sub__umbrella : JoinedOrSeparate<["-"], "sub_umbrella">;
def s : Flag<["-"], "s">;
def target : Joined<["--"], "target=">, Flags<[DriverOption]>,
  HelpText<"Generate code for the given target">;
def gcc_toolchain : Joined<["--"], "gcc-toolchain=">, Flags<[DriverOption]>,
  HelpText<"Use the gcc toolchain at the given directory">;
def time : Flag<["-"], "time">,
  HelpText<"Time individual commands">;
def traditional_cpp : Flag<["-", "--"], "traditional-cpp">, Flags<[CC1Option]>,
  HelpText<"Enable some traditional CPP emulation">;
def traditional : Flag<["-", "--"], "traditional">;
def trigraphs : Flag<["-", "--"], "trigraphs">, Flags<[CC1Option]>,
  HelpText<"Process trigraph sequences">;
def twolevel__namespace__hints : Flag<["-"], "twolevel_namespace_hints">;
def twolevel__namespace : Flag<["-"], "twolevel_namespace">;
def t : Flag<["-"], "t">;
def umbrella : Separate<["-"], "umbrella">;
def undefined : JoinedOrSeparate<["-"], "undefined">, Group<u_Group>;
def undef : Flag<["-"], "undef">, Group<u_Group>, Flags<[CC1Option]>,
  HelpText<"undef all system defines">;
def unexported__symbols__list : Separate<["-"], "unexported_symbols_list">;
def u : JoinedOrSeparate<["-"], "u">, Group<u_Group>;
def v : Flag<["-"], "v">, Flags<[CC1Option]>,
  HelpText<"Show commands to run and use verbose output">;
def verify : Flag<["-"], "verify">, Flags<[DriverOption,CC1Option]>,
  HelpText<"Verify output using a verifier">;
def weak_l : Joined<["-"], "weak-l">, Flags<[LinkerInput]>;
def weak__framework : Separate<["-"], "weak_framework">, Flags<[LinkerInput]>;
def weak__library : Separate<["-"], "weak_library">, Flags<[LinkerInput]>;
def weak__reference__mismatches : Separate<["-"], "weak_reference_mismatches">;
def whatsloaded : Flag<["-"], "whatsloaded">;
def whyload : Flag<["-"], "whyload">;
def w : Flag<["-"], "w">, HelpText<"Suppress all warnings">, Flags<[CC1Option]>;
def x : JoinedOrSeparate<["-"], "x">, Flags<[DriverOption,CC1Option]>,
  HelpText<"Treat subsequent input files as having type <language>">,
  MetaVarName<"<language>">;
def y : Joined<["-"], "y">;

def working_directory : JoinedOrSeparate<["-"], "working-directory">, Flags<[CC1Option]>,
  HelpText<"Resolve file paths relative to the specified directory">;
def working_directory_EQ : Joined<["-"], "working-directory=">, Flags<[CC1Option]>,
  Alias<working_directory>;

// Double dash options, which are usually an alias for one of the previous
// options.

def _mhwdiv_EQ : Separate<["--"], "mhwdiv">, Alias<mhwdiv_EQ>;
def _CLASSPATH_EQ : Joined<["--"], "CLASSPATH=">, Alias<fclasspath_EQ>;
def _CLASSPATH : Separate<["--"], "CLASSPATH">, Alias<fclasspath_EQ>;
def _all_warnings : Flag<["--"], "all-warnings">, Alias<Wall>;
def _analyze_auto : Flag<["--"], "analyze-auto">, Flags<[DriverOption]>;
def _analyzer_no_default_checks : Flag<["--"], "analyzer-no-default-checks">, Flags<[DriverOption]>;
def _analyzer_output : JoinedOrSeparate<["--"], "analyzer-output">, Flags<[DriverOption]>;
def _analyze : Flag<["--"], "analyze">, Flags<[DriverOption]>,
  HelpText<"Run the static analyzer">;
def _assemble : Flag<["--"], "assemble">, Alias<S>;
def _assert_EQ : Joined<["--"], "assert=">, Alias<A>;
def _assert : Separate<["--"], "assert">, Alias<A>;
def _bootclasspath_EQ : Joined<["--"], "bootclasspath=">, Alias<fbootclasspath_EQ>;
def _bootclasspath : Separate<["--"], "bootclasspath">, Alias<fbootclasspath_EQ>;
def _classpath_EQ : Joined<["--"], "classpath=">, Alias<fclasspath_EQ>;
def _classpath : Separate<["--"], "classpath">, Alias<fclasspath_EQ>;
def _comments_in_macros : Flag<["--"], "comments-in-macros">, Alias<CC>;
def _comments : Flag<["--"], "comments">, Alias<C>;
def _compile : Flag<["--"], "compile">, Alias<c>;
def _constant_cfstrings : Flag<["--"], "constant-cfstrings">;
def _debug_EQ : Joined<["--"], "debug=">, Alias<g_Flag>;
def _debug : Flag<["--"], "debug">, Alias<g_Flag>;
def _define_macro_EQ : Joined<["--"], "define-macro=">, Alias<D>;
def _define_macro : Separate<["--"], "define-macro">, Alias<D>;
def _dependencies : Flag<["--"], "dependencies">, Alias<M>;
def _dyld_prefix_EQ : Joined<["--"], "dyld-prefix=">;
def _dyld_prefix : Separate<["--"], "dyld-prefix">, Alias<_dyld_prefix_EQ>;
def _encoding_EQ : Joined<["--"], "encoding=">, Alias<fencoding_EQ>;
def _encoding : Separate<["--"], "encoding">, Alias<fencoding_EQ>;
def _entry : Flag<["--"], "entry">, Alias<e>;
def _extdirs_EQ : Joined<["--"], "extdirs=">, Alias<fextdirs_EQ>;
def _extdirs : Separate<["--"], "extdirs">, Alias<fextdirs_EQ>;
def _extra_warnings : Flag<["--"], "extra-warnings">, Alias<W_Joined>;
def _for_linker_EQ : Joined<["--"], "for-linker=">, Alias<Xlinker>;
def _for_linker : Separate<["--"], "for-linker">, Alias<Xlinker>;
def _force_link_EQ : Joined<["--"], "force-link=">, Alias<u>;
def _force_link : Separate<["--"], "force-link">, Alias<u>;
def _help_hidden : Flag<["--"], "help-hidden">;
def _imacros_EQ : Joined<["--"], "imacros=">, Alias<imacros>;
def _include_barrier : Flag<["--"], "include-barrier">, Alias<I_>;
def _include_directory_after_EQ : Joined<["--"], "include-directory-after=">, Alias<idirafter>;
def _include_directory_after : Separate<["--"], "include-directory-after">, Alias<idirafter>;
def _include_directory_EQ : Joined<["--"], "include-directory=">, Alias<I>;
def _include_directory : Separate<["--"], "include-directory">, Alias<I>;
def _include_prefix_EQ : Joined<["--"], "include-prefix=">, Alias<iprefix>;
def _include_prefix : Separate<["--"], "include-prefix">, Alias<iprefix>;
def _include_with_prefix_after_EQ : Joined<["--"], "include-with-prefix-after=">, Alias<iwithprefix>;
def _include_with_prefix_after : Separate<["--"], "include-with-prefix-after">, Alias<iwithprefix>;
def _include_with_prefix_before_EQ : Joined<["--"], "include-with-prefix-before=">, Alias<iwithprefixbefore>;
def _include_with_prefix_before : Separate<["--"], "include-with-prefix-before">, Alias<iwithprefixbefore>;
def _include_with_prefix_EQ : Joined<["--"], "include-with-prefix=">, Alias<iwithprefix>;
def _include_with_prefix : Separate<["--"], "include-with-prefix">, Alias<iwithprefix>;
def _include_EQ : Joined<["--"], "include=">, Alias<include_>;
def _language_EQ : Joined<["--"], "language=">, Alias<x>;
def _language : Separate<["--"], "language">, Alias<x>;
def _library_directory_EQ : Joined<["--"], "library-directory=">, Alias<L>;
def _library_directory : Separate<["--"], "library-directory">, Alias<L>;
def _no_line_commands : Flag<["--"], "no-line-commands">, Alias<P>;
def _no_standard_includes : Flag<["--"], "no-standard-includes">, Alias<nostdinc>;
def _no_standard_libraries : Flag<["--"], "no-standard-libraries">, Alias<nostdlib>;
def _no_undefined : Flag<["--"], "no-undefined">, Flags<[LinkerInput]>;
def _no_warnings : Flag<["--"], "no-warnings">, Alias<w>;
def _optimize_EQ : Joined<["--"], "optimize=">, Alias<O>;
def _optimize : Flag<["--"], "optimize">, Alias<O>;
def _output_class_directory_EQ : Joined<["--"], "output-class-directory=">, Alias<foutput_class_dir_EQ>;
def _output_class_directory : Separate<["--"], "output-class-directory">, Alias<foutput_class_dir_EQ>;
def _output_EQ : Joined<["--"], "output=">, Alias<o>;
def _output : Separate<["--"], "output">, Alias<o>;
def _param : Separate<["--"], "param">, Group<CompileOnly_Group>;
def _param_EQ : Joined<["--"], "param=">, Alias<_param>;
def _prefix_EQ : Joined<["--"], "prefix=">, Alias<B>;
def _prefix : Separate<["--"], "prefix">, Alias<B>;
def _preprocess : Flag<["--"], "preprocess">, Alias<E>;
def _print_diagnostic_categories : Flag<["--"], "print-diagnostic-categories">;
def _print_file_name : Separate<["--"], "print-file-name">, Alias<print_file_name_EQ>;
def _print_missing_file_dependencies : Flag<["--"], "print-missing-file-dependencies">, Alias<MG>;
def _print_prog_name : Separate<["--"], "print-prog-name">, Alias<print_prog_name_EQ>;
def _profile_blocks : Flag<["--"], "profile-blocks">, Alias<a>;
def _profile : Flag<["--"], "profile">, Alias<p>;
def _resource_EQ : Joined<["--"], "resource=">, Alias<fcompile_resource_EQ>;
def _resource : Separate<["--"], "resource">, Alias<fcompile_resource_EQ>;
def _rtlib : Separate<["--"], "rtlib">, Alias<rtlib_EQ>;
def _serialize_diags : Separate<["-", "--"], "serialize-diagnostics">, Flags<[DriverOption]>,
  HelpText<"Serialize compiler diagnostics to a file">;
// We give --version different semantics from -version.
def _version : Flag<["--"], "version">,  Flags<[CC1Option]>;
def _signed_char : Flag<["--"], "signed-char">, Alias<fsigned_char>;
def _std : Separate<["--"], "std">, Alias<std_EQ>;
def _stdlib : Separate<["--"], "stdlib">, Alias<stdlib_EQ>;
def _sysroot_EQ : Joined<["--"], "sysroot=">;
def _sysroot : Separate<["--"], "sysroot">, Alias<_sysroot_EQ>;
def _target_help : Flag<["--"], "target-help">;
def _trace_includes : Flag<["--"], "trace-includes">, Alias<H>;
def _undefine_macro_EQ : Joined<["--"], "undefine-macro=">, Alias<U>;
def _undefine_macro : Separate<["--"], "undefine-macro">, Alias<U>;
def _unsigned_char : Flag<["--"], "unsigned-char">, Alias<funsigned_char>;
def _user_dependencies : Flag<["--"], "user-dependencies">, Alias<MM>;
def _verbose : Flag<["--"], "verbose">, Alias<v>;
def _warn__EQ : Joined<["--"], "warn-=">, Alias<W_Joined>;
def _warn_ : Joined<["--"], "warn-">, Alias<W_Joined>;
def _write_dependencies : Flag<["--"], "write-dependencies">, Alias<MD>;
def _write_user_dependencies : Flag<["--"], "write-user-dependencies">, Alias<MMD>;
def _ : Joined<["--"], "">, Flags<[Unsupported]>;
def mieee_rnd_near : Flag<["-"], "mieee-rnd-near">, Group<m_hexagon_Features_Group>;
def mv1 : Flag<["-"], "mv1">, Group<m_hexagon_Features_Group>, Alias<march_EQ>,
          AliasArgs<["v1"]>;
def mv2 : Flag<["-"], "mv2">, Group<m_hexagon_Features_Group>, Alias<march_EQ>,
          AliasArgs<["v2"]>;
def mv3 : Flag<["-"], "mv3">, Group<m_hexagon_Features_Group>, Alias<march_EQ>,
          AliasArgs<["v3"]>;
def mv4 : Flag<["-"], "mv4">, Group<m_hexagon_Features_Group>, Alias<march_EQ>,
          AliasArgs<["v4"]>;
def mv5 : Flag<["-"], "mv5">, Group<m_hexagon_Features_Group>, Alias<march_EQ>,
          AliasArgs<["v5"]>;

// These are legacy user-facing driver-level option spellings. They are always
// aliases for options that are spelled using the more common Unix / GNU flag
// style of double-dash and equals-joined flags.
def gcc_toolchain_legacy_spelling : Separate<["-"], "gcc-toolchain">, Alias<gcc_toolchain>;
def target_legacy_spelling : Separate<["-"], "target">, Alias<target>;

// Special internal option to handle -Xlinker --no-demangle.
def Z_Xlinker__no_demangle : Flag<["-"], "Z-Xlinker-no-demangle">,
    Flags<[Unsupported, NoArgumentUnused]>;

// Special internal option to allow forwarding arbitrary arguments to linker.
def Zlinker_input : Separate<["-"], "Zlinker-input">,
    Flags<[Unsupported, NoArgumentUnused]>;

// Reserved library options.
def Z_reserved_lib_stdcxx : Flag<["-"], "Z-reserved-lib-stdc++">,
    Flags<[LinkerInput, NoArgumentUnused, Unsupported]>, Group<reserved_lib_Group>;
def Z_reserved_lib_cckext : Flag<["-"], "Z-reserved-lib-cckext">,
    Flags<[LinkerInput, NoArgumentUnused, Unsupported]>, Group<reserved_lib_Group>;

// Ignored options
// FIXME: multiclasess produce suffixes, not prefixes. This is fine for now
// since it is only used in ignored options.
multiclass BooleanFFlag<string name> {
  def _f : Flag<["-"], "f"#name>;
  def _fno : Flag<["-"], "fno-"#name>;
}

def fprofile_dir : Joined<["-"], "fprofile-dir=">, Group<clang_ignored_f_Group>;

defm profile_use : BooleanFFlag<"profile-use">, Group<clang_ignored_f_Group>;
def fprofile_use_EQ : Joined<["-"], "fprofile-use=">, Group<clang_ignored_f_Group>;
def fuse_ld_EQ : Joined<["-"], "fuse-ld=">, Group<clang_ignored_f_Group>;

defm align_functions : BooleanFFlag<"align-functions">, Group<clang_ignored_f_Group>;
def falign_functions_EQ : Joined<["-"], "falign-functions=">, Group<clang_ignored_f_Group>;

// FIXME: This option should be supported and wired up to our diognostics, but
// ignore it for now to avoid breaking builds that use it.
def fdiagnostics_show_location_EQ : Joined<["-"], "fdiagnostics-show-location=">, Group<clang_ignored_f_Group>;

defm eliminate_unused_debug_types : BooleanFFlag<"eliminate-unused-debug-types">, Group<clang_ignored_f_Group>;
defm float_store : BooleanFFlag<"float-store">, Group<clang_ignored_f_Group>;
defm function_attribute_list : BooleanFFlag<"function-attribute-list">, Group<clang_ignored_f_Group>;
defm gcse : BooleanFFlag<"gcse">, Group<clang_ignored_f_Group>;
defm gnu : BooleanFFlag<"gnu">, Group<clang_ignored_f_Group>;
defm ident : BooleanFFlag<"ident">, Group<clang_ignored_f_Group>;
defm implicit_templates : BooleanFFlag<"implicit-templates">, Group<clang_ignored_f_Group>;
defm inline_limit : BooleanFFlag<"inline-limit">, Group<clang_ignored_f_Group>;
defm ivopts : BooleanFFlag<"ivopts">, Group<clang_ignored_f_Group>;
defm non_call_exceptions : BooleanFFlag<"non-call-exceptions">, Group<clang_ignored_f_Group>;
defm permissive : BooleanFFlag<"permissive">, Group<clang_ignored_f_Group>;
defm prefetch_loop_arrays : BooleanFFlag<"prefetch-loop-arrays">, Group<clang_ignored_f_Group>;
defm printf : BooleanFFlag<"printf">, Group<clang_ignored_f_Group>;
defm profile : BooleanFFlag<"profile">, Group<clang_ignored_f_Group>;
defm profile_correction : BooleanFFlag<"profile-correction">, Group<clang_ignored_f_Group>;
defm profile_generate_sampling : BooleanFFlag<"profile-generate-sampling">, Group<clang_ignored_f_Group>;
defm profile_reusedist : BooleanFFlag<"profile-reusedist">, Group<clang_ignored_f_Group>;
defm profile_values : BooleanFFlag<"profile-values">, Group<clang_ignored_f_Group>;
defm regs_graph : BooleanFFlag<"regs-graph">, Group<clang_ignored_f_Group>;
defm ripa : BooleanFFlag<"ripa">, Group<clang_ignored_f_Group>;
defm rounding_math : BooleanFFlag<"rounding-math">, Group<clang_ignored_f_Group>;
defm schedule_insns : BooleanFFlag<"schedule-insns">, Group<clang_ignored_f_Group>;
defm see : BooleanFFlag<"see">, Group<clang_ignored_f_Group>;
defm signaling_nans : BooleanFFlag<"signaling-nans">, Group<clang_ignored_f_Group>;
defm spec_constr_count : BooleanFFlag<"spec-constr-count">, Group<clang_ignored_f_Group>;
defm strength_reduce :
    BooleanFFlag<"strength-reduce">, Group<clang_ignored_f_Group>;
defm tls_model : BooleanFFlag<"tls-model">, Group<clang_ignored_f_Group>;
defm tracer : BooleanFFlag<"tracer">, Group<clang_ignored_f_Group>;
defm tree_salias : BooleanFFlag<"tree-salias">, Group<clang_ignored_f_Group>;
defm tree_vectorizer_verbose : BooleanFFlag<"tree-vectorizer-verbose">, Group<clang_ignored_f_Group>;
defm unroll_all_loops : BooleanFFlag<"unroll-all-loops">, Group<clang_ignored_f_Group>;
defm unswitch_loops : BooleanFFlag<"unswitch-loops">, Group<clang_ignored_f_Group>;


// gfortran options that we recognize in the driver and pass along when
// invoking GCC to compile Fortran code.
def gfortran_Group : OptionGroup<"gfortran Group">;

// Generic gfortran options.
def A_DASH : Joined<["-"], "A-">, Group<gfortran_Group>;
def J : JoinedOrSeparate<["-"], "J">, Flags<[RenderJoined]>, Group<gfortran_Group>;
def cpp : Flag<["-"], "cpp">, Group<gfortran_Group>;
def nocpp : Flag<["-"], "nocpp">, Group<gfortran_Group>;
def static_libgfortran : Flag<["-"], "static-libgfortran">, Group<gfortran_Group>;

// "f" options with values for gfortran.
def fblas_matmul_limit_EQ : Joined<["-"], "fblas-matmul-limit=">, Group<gfortran_Group>;
def fcheck_EQ : Joined<["-"], "fcheck=">, Group<gfortran_Group>;
def fcoarray_EQ : Joined<["-"], "fcoarray=">, Group<gfortran_Group>;
def fconvert_EQ : Joined<["-"], "fconvert=">, Group<gfortran_Group>;
def ffixed_line_length_VALUE : Joined<["-"], "ffixed-line-length-">, Group<gfortran_Group>;
def ffpe_trap_EQ : Joined<["-"], "ffpe-trap=">, Group<gfortran_Group>;
def ffree_line_length_VALUE : Joined<["-"], "ffree-line-length-">, Group<gfortran_Group>;
def finit_character_EQ : Joined<["-"], "finit-character=">, Group<gfortran_Group>;
def finit_integer_EQ : Joined<["-"], "finit-integer=">, Group<gfortran_Group>;
def finit_logical_EQ : Joined<["-"], "finit-logical=">, Group<gfortran_Group>;
def finit_real_EQ : Joined<["-"], "finit-real=">, Group<gfortran_Group>;
def fmax_array_constructor_EQ : Joined<["-"], "fmax-array-constructor=">, Group<gfortran_Group>;
def fmax_errors_EQ : Joined<["-"], "fmax-errors=">, Group<gfortran_Group>;
def fmax_stack_var_size_EQ : Joined<["-"], "fmax-stack-var-size=">, Group<gfortran_Group>;
def fmax_subrecord_length_EQ : Joined<["-"], "fmax-subrecord-length=">, Group<gfortran_Group>;
def frecord_marker_EQ : Joined<["-"], "frecord-marker=">, Group<gfortran_Group>;

// "f" flags for gfortran.
defm aggressive_function_elimination : BooleanFFlag<"aggressive-function-elimination">, Group<gfortran_Group>;
defm align_commons : BooleanFFlag<"align-commons">, Group<gfortran_Group>;
defm all_intrinsics : BooleanFFlag<"all-intrinsics">, Group<gfortran_Group>;
defm automatic : BooleanFFlag<"automatic">, Group<gfortran_Group>;
defm backslash : BooleanFFlag<"backslash">, Group<gfortran_Group>;
defm backtrace : BooleanFFlag<"backtrace">, Group<gfortran_Group>;
defm bounds_check : BooleanFFlag<"bounds-check">, Group<gfortran_Group>;
defm check_array_temporaries : BooleanFFlag<"check-array-temporaries">, Group<gfortran_Group>;
defm cray_pointer : BooleanFFlag<"cray-pointer">, Group<gfortran_Group>;
defm d_lines_as_code : BooleanFFlag<"d-lines-as-code">, Group<gfortran_Group>;
defm d_lines_as_comments : BooleanFFlag<"d-lines-as-comments">, Group<gfortran_Group>;
defm default_double_8 : BooleanFFlag<"default-double-8">, Group<gfortran_Group>;
defm default_integer_8 : BooleanFFlag<"default-integer-8">, Group<gfortran_Group>;
defm default_real_8 : BooleanFFlag<"default-real-8">, Group<gfortran_Group>;
defm dollar_ok : BooleanFFlag<"dollar-ok">, Group<gfortran_Group>;
defm dump_fortran_optimized : BooleanFFlag<"dump-fortran-optimized">, Group<gfortran_Group>;
defm dump_fortran_original : BooleanFFlag<"dump-fortran-original">, Group<gfortran_Group>;
defm dump_parse_tree : BooleanFFlag<"dump-parse-tree">, Group<gfortran_Group>;
defm external_blas : BooleanFFlag<"external-blas">, Group<gfortran_Group>;
defm f2c : BooleanFFlag<"f2c">, Group<gfortran_Group>;
defm fixed_form : BooleanFFlag<"fixed-form">, Group<gfortran_Group>;
defm free_form : BooleanFFlag<"free-form">, Group<gfortran_Group>;
defm frontend_optimize : BooleanFFlag<"frontend-optimize">, Group<gfortran_Group>;
defm implicit_none : BooleanFFlag<"implicit-none">, Group<gfortran_Group>;
defm init_local_zero : BooleanFFlag<"init-local-zero">, Group<gfortran_Group>;
defm integer_4_integer_8 : BooleanFFlag<"integer-4-integer-8">, Group<gfortran_Group>;
defm intrinsic_modules_path : BooleanFFlag<"intrinsic-modules-path">, Group<gfortran_Group>;
defm max_identifier_length : BooleanFFlag<"max-identifier-length">, Group<gfortran_Group>;
defm module_private : BooleanFFlag<"module-private">, Group<gfortran_Group>;
defm pack_derived : BooleanFFlag<"pack-derived">, Group<gfortran_Group>;
defm protect_parens : BooleanFFlag<"protect-parens">, Group<gfortran_Group>;
defm range_check : BooleanFFlag<"range-check">, Group<gfortran_Group>;
defm real_4_real_10 : BooleanFFlag<"real-4-real-10">, Group<gfortran_Group>;
defm real_4_real_16 : BooleanFFlag<"real-4-real-16">, Group<gfortran_Group>;
defm real_4_real_8 : BooleanFFlag<"real-4-real-8">, Group<gfortran_Group>;
defm real_8_real_10 : BooleanFFlag<"real-8-real-10">, Group<gfortran_Group>;
defm real_8_real_16 : BooleanFFlag<"real-8-real-16">, Group<gfortran_Group>;
defm real_8_real_4 : BooleanFFlag<"real-8-real-4">, Group<gfortran_Group>;
defm realloc_lhs : BooleanFFlag<"realloc-lhs">, Group<gfortran_Group>;
defm recursive : BooleanFFlag<"recursive">, Group<gfortran_Group>;
defm repack_arrays : BooleanFFlag<"repack-arrays">, Group<gfortran_Group>;
defm second_underscore : BooleanFFlag<"second-underscore">, Group<gfortran_Group>;
defm sign_zero : BooleanFFlag<"sign-zero">, Group<gfortran_Group>;
defm stack_arrays : BooleanFFlag<"stack-arrays">, Group<gfortran_Group>;
defm underscoring : BooleanFFlag<"underscoring">, Group<gfortran_Group>;
defm whole_file : BooleanFFlag<"whole-file">, Group<gfortran_Group>;


include "CC1Options.td"

include "CLCompatOptions.td"<|MERGE_RESOLUTION|>--- conflicted
+++ resolved
@@ -783,7 +783,6 @@
 def ftemplate_depth_ : Joined<["-"], "ftemplate-depth-">, Group<f_Group>;
 def ftemplate_backtrace_limit_EQ : Joined<["-"], "ftemplate-backtrace-limit=">,
                                    Group<f_Group>;
-<<<<<<< HEAD
 def fupc_threads_ : Joined<["-"], "fupc-threads-">,
                       Group<f_Group>;
 def fupc_pts_EQ : Joined<["-"], "fupc-pts=">,
@@ -799,10 +798,8 @@
 def fupc_debug : Flag<["-"], "fupc-debug">, Group<f_Group>,
                  Flags<[CC1Option]>;
 def fno_upc_debug : Flag<["-"], "fno-upc-debug">, Group<f_Group>;
-=======
 def foperator_arrow_depth_EQ : Joined<["-"], "foperator-arrow-depth=">,
                                Group<f_Group>;
->>>>>>> c6c4eea3
 def ftest_coverage : Flag<["-"], "ftest-coverage">, Group<f_Group>;
 def fvectorize : Flag<["-"], "fvectorize">, Group<f_Group>,
   HelpText<"Enable the loop vectorization passes">;
