--- conflicted
+++ resolved
@@ -1,3 +1,4 @@
+
 //===- OperationKinds.h - Operation enums -----------------------*- C++ -*-===//
 //
 //                     The LLVM Compiler Infrastructure
@@ -294,7 +295,9 @@
   // callee of a call expression.
   CK_BuiltinFnToFnPtr,
 
-<<<<<<< HEAD
+  // Convert a zero value for OpenCL event_t initialization.
+  CK_ZeroToOCLEvent,
+
   /// \brief [UPC] Converts from a UPC pointer-to-shared to
   // a regular C pointer.
   CK_UPCSharedToLocal,
@@ -303,10 +306,6 @@
   /// types where either the pointee size or the block size
   /// is different.
   CK_UPCBitCastZeroPhase
-=======
-  // Convert a zero value for OpenCL event_t initialization.
-  CK_ZeroToOCLEvent
->>>>>>> 6267fb10
 };
 
 static const CastKind CK_Invalid = static_cast<CastKind>(-1);
