
//===- OperationKinds.h - Operation enums -----------------------*- C++ -*-===//
//
//                     The LLVM Compiler Infrastructure
//
// This file is distributed under the University of Illinois Open Source
// License. See LICENSE.TXT for details.
//
//===----------------------------------------------------------------------===//
//
// This file enumerates the different kinds of operations that can be
// performed by various expressions.
//
//===----------------------------------------------------------------------===//

#ifndef LLVM_CLANG_AST_OPERATIONKINDS_H
#define LLVM_CLANG_AST_OPERATIONKINDS_H

namespace clang {
  
/// CastKind - The kind of operation required for a conversion.
enum CastKind {
<<<<<<< HEAD
  /// CK_Dependent - A conversion which cannot yet be analyzed because
  /// either the expression or target type is dependent.  These are
  /// created only for explicit casts; dependent ASTs aren't required
  /// to even approximately type-check.
  ///   (T*) malloc(sizeof(T))
  ///   reinterpret_cast<intptr_t>(A<T>::alloc());
  CK_Dependent,

  /// CK_BitCast - A conversion which causes a bit pattern of one type
  /// to be reinterpreted as a bit pattern of another type.  Generally
  /// the operands must have equivalent size and unrelated types.
  ///
  /// The pointer conversion char* -> int* is a bitcast.  A conversion
  /// from any pointer type to a C pointer type is a bitcast unless
  /// it's actually BaseToDerived or DerivedToBase.  A conversion to a
  /// block pointer or ObjC pointer type is a bitcast only if the
  /// operand has the same type kind; otherwise, it's one of the
  /// specialized casts below.
  ///
  /// Vector coercions are bitcasts.
  CK_BitCast,

  /// CK_LValueBitCast - A conversion which reinterprets the address of
  /// an l-value as an l-value of a different kind.  Used for
  /// reinterpret_casts of l-value expressions to reference types.
  ///    bool b; reinterpret_cast<char&>(b) = 'a';
  CK_LValueBitCast,
  
  /// CK_LValueToRValue - A conversion which causes the extraction of
  /// an r-value from the operand gl-value.  The result of an r-value
  /// conversion is always unqualified.
  CK_LValueToRValue,

  /// CK_NoOp - A conversion which does not affect the type other than
  /// (possibly) adding qualifiers.
  ///   int    -> int
  ///   char** -> const char * const *
  CK_NoOp,

  /// CK_BaseToDerived - A conversion from a C++ class pointer/reference
  /// to a derived class pointer/reference.
  ///   B *b = static_cast<B*>(a);
  CK_BaseToDerived,

  /// CK_DerivedToBase - A conversion from a C++ class pointer
  /// to a base class pointer.
  ///   A *a = new B();
  CK_DerivedToBase,

  /// CK_UncheckedDerivedToBase - A conversion from a C++ class
  /// pointer/reference to a base class that can assume that the
  /// derived pointer is not null.
  ///   const A &a = B();
  ///   b->method_from_a();
  CK_UncheckedDerivedToBase,

  /// CK_Dynamic - A C++ dynamic_cast.
  CK_Dynamic,

  /// CK_ToUnion - The GCC cast-to-union extension.
  ///   int   -> union { int x; float y; }
  ///   float -> union { int x; float y; }
  CK_ToUnion,

  /// CK_ArrayToPointerDecay - Array to pointer decay.
  ///   int[10] -> int*
  ///   char[5][6] -> char(*)[6]
  CK_ArrayToPointerDecay,

  /// CK_FunctionToPointerDecay - Function to pointer decay.
  ///   void(int) -> void(*)(int)
  CK_FunctionToPointerDecay,

  /// CK_NullToPointer - Null pointer constant to pointer, ObjC
  /// pointer, or block pointer.
  ///   (void*) 0
  ///   void (^block)() = 0;
  CK_NullToPointer,

  /// CK_NullToMemberPointer - Null pointer constant to member pointer.
  ///   int A::*mptr = 0;
  ///   int (A::*fptr)(int) = nullptr;
  CK_NullToMemberPointer,

  /// CK_BaseToDerivedMemberPointer - Member pointer in base class to
  /// member pointer in derived class.
  ///   int B::*mptr = &A::member;
  CK_BaseToDerivedMemberPointer,

  /// CK_DerivedToBaseMemberPointer - Member pointer in derived class to
  /// member pointer in base class.
  ///   int A::*mptr = static_cast<int A::*>(&B::member);
  CK_DerivedToBaseMemberPointer,
    
  /// CK_MemberPointerToBoolean - Member pointer to boolean.  A check
  /// against the null member pointer.
  CK_MemberPointerToBoolean,

  /// CK_ReinterpretMemberPointer - Reinterpret a member pointer as a
  /// different kind of member pointer.  C++ forbids this from
  /// crossing between function and object types, but otherwise does
  /// not restrict it.  However, the only operation that is permitted
  /// on a "punned" member pointer is casting it back to the original
  /// type, which is required to be a lossless operation (although
  /// many ABIs do not guarantee this on all possible intermediate types).
  CK_ReinterpretMemberPointer,

  /// CK_UserDefinedConversion - Conversion using a user defined type
  /// conversion function.
  ///    struct A { operator int(); }; int i = int(A());
  CK_UserDefinedConversion,

  /// CK_ConstructorConversion - Conversion by constructor.
  ///    struct A { A(int); }; A a = A(10);
  CK_ConstructorConversion,
    
  /// CK_IntegralToPointer - Integral to pointer.  A special kind of
  /// reinterpreting conversion.  Applies to normal, ObjC, and block
  /// pointers.
  ///    (char*) 0x1001aab0
  ///    reinterpret_cast<int*>(0)
  CK_IntegralToPointer,
    
  /// CK_PointerToIntegral - Pointer to integral.  A special kind of
  /// reinterpreting conversion.  Applies to normal, ObjC, and block
  /// pointers.
  ///    (intptr_t) "help!"
  CK_PointerToIntegral,

  /// CK_PointerToBoolean - Pointer to boolean conversion.  A check
  /// against null.  Applies to normal, ObjC, and block pointers.
  CK_PointerToBoolean,
    
  /// CK_ToVoid - Cast to void, discarding the computed value.
  ///    (void) malloc(2048)
  CK_ToVoid,
    
  /// CK_VectorSplat - A conversion from an arithmetic type to a
  /// vector of that element type.  Fills all elements ("splats") with
  /// the source value.
  ///    __attribute__((ext_vector_type(4))) int v = 5;
  CK_VectorSplat,
    
  /// CK_IntegralCast - A cast between integral types (other than to
  /// boolean).  Variously a bitcast, a truncation, a sign-extension,
  /// or a zero-extension.
  ///    long l = 5;
  ///    (unsigned) i
  CK_IntegralCast,

  /// CK_IntegralToBoolean - Integral to boolean.  A check against zero.
  ///    (bool) i
  CK_IntegralToBoolean,

  /// CK_IntegralToFloating - Integral to floating point.
  ///    float f = i;
  CK_IntegralToFloating,
    
  /// CK_FloatingToIntegral - Floating point to integral.  Rounds
  /// towards zero, discarding any fractional component.
  ///    (int) f
  CK_FloatingToIntegral,

  /// CK_FloatingToBoolean - Floating point to boolean.
  ///    (bool) f
  CK_FloatingToBoolean,

  // CK_BooleanToSignedIntegral - Convert a boolean to -1 or 0 for true and
  // false, respectively.
  CK_BooleanToSignedIntegral,

  /// CK_FloatingCast - Casting between floating types of different size.
  ///    (double) f
  ///    (float) ld
  CK_FloatingCast,
    
  /// CK_CPointerToObjCPointerCast - Casting a C pointer kind to an
  /// Objective-C pointer.
  CK_CPointerToObjCPointerCast,

  /// CK_BlockPointerToObjCPointerCast - Casting a block pointer to an
  /// ObjC pointer.
  CK_BlockPointerToObjCPointerCast,

  /// CK_AnyPointerToBlockPointerCast - Casting any non-block pointer
  /// to a block pointer.  Block-to-block casts are bitcasts.
  CK_AnyPointerToBlockPointerCast,

  /// \brief Converting between two Objective-C object types, which
  /// can occur when performing reference binding to an Objective-C
  /// object.
  CK_ObjCObjectLValueCast,

  /// \brief A conversion of a floating point real to a floating point
  /// complex of the original type.  Injects the value as the real
  /// component with a zero imaginary component.
  ///   float -> _Complex float
  CK_FloatingRealToComplex,

  /// \brief Converts a floating point complex to floating point real
  /// of the source's element type.  Just discards the imaginary
  /// component.
  ///   _Complex long double -> long double
  CK_FloatingComplexToReal,

  /// \brief Converts a floating point complex to bool by comparing
  /// against 0+0i.
  CK_FloatingComplexToBoolean,

  /// \brief Converts between different floating point complex types.
  ///   _Complex float -> _Complex double
  CK_FloatingComplexCast,

  /// \brief Converts from a floating complex to an integral complex.
  ///   _Complex float -> _Complex int
  CK_FloatingComplexToIntegralComplex,

  /// \brief Converts from an integral real to an integral complex
  /// whose element type matches the source.  Injects the value as
  /// the real component with a zero imaginary component.
  ///   long -> _Complex long
  CK_IntegralRealToComplex,

  /// \brief Converts an integral complex to an integral real of the
  /// source's element type by discarding the imaginary component.
  ///   _Complex short -> short
  CK_IntegralComplexToReal,

  /// \brief Converts an integral complex to bool by comparing against
  /// 0+0i.
  CK_IntegralComplexToBoolean,

  /// \brief Converts between different integral complex types.
  ///   _Complex char -> _Complex long long
  ///   _Complex unsigned int -> _Complex signed int
  CK_IntegralComplexCast,

  /// \brief Converts from an integral complex to a floating complex.
  ///   _Complex unsigned -> _Complex float
  CK_IntegralComplexToFloatingComplex,

  /// \brief [ARC] Produces a retainable object pointer so that it may
  /// be consumed, e.g. by being passed to a consuming parameter.
  /// Calls objc_retain.
  CK_ARCProduceObject,

  /// \brief [ARC] Consumes a retainable object pointer that has just
  /// been produced, e.g. as the return value of a retaining call.
  /// Enters a cleanup to call objc_release at some indefinite time.
  CK_ARCConsumeObject,

  /// \brief [ARC] Reclaim a retainable object pointer object that may
  /// have been produced and autoreleased as part of a function return
  /// sequence.
  CK_ARCReclaimReturnedObject,

  /// \brief [ARC] Causes a value of block type to be copied to the
  /// heap, if it is not already there.  A number of other operations
  /// in ARC cause blocks to be copied; this is for cases where that
  /// would not otherwise be guaranteed, such as when casting to a
  /// non-block pointer type.
  CK_ARCExtendBlockObject,

  /// \brief Converts from _Atomic(T) to T.
  CK_AtomicToNonAtomic,
  /// \brief Converts from T to _Atomic(T).
  CK_NonAtomicToAtomic,
  
  /// \brief Causes a block literal to by copied to the heap and then 
  /// autoreleased.
  ///
  /// This particular cast kind is used for the conversion from a C++11
  /// lambda expression to a block pointer.
  CK_CopyAndAutoreleaseBlockObject,

  // Convert a builtin function to a function pointer; only allowed in the
  // callee of a call expression.
  CK_BuiltinFnToFnPtr,

  // Convert a zero value for OpenCL event_t initialization.
  CK_ZeroToOCLEvent,

  // Convert a pointer to a different address space.
  CK_AddressSpaceConversion,

  /// \brief [UPC] Converts from a UPC pointer-to-shared to
  // a regular C pointer.
  CK_UPCSharedToLocal,

  /// \brief [UPC] Converts between two UPC pointer-to-shared
  /// types where either the pointee size or the block size
  /// is different.
  CK_UPCBitCastZeroPhase
=======
#define CAST_OPERATION(Name) CK_##Name,
#include "clang/AST/OperationKinds.def"
>>>>>>> 88fccc58
};

static const CastKind CK_Invalid = static_cast<CastKind>(-1);

enum BinaryOperatorKind {
#define BINARY_OPERATION(Name, Spelling) BO_##Name,
#include "clang/AST/OperationKinds.def"
};

enum UnaryOperatorKind {
#define UNARY_OPERATION(Name, Spelling) UO_##Name,
#include "clang/AST/OperationKinds.def"
};

/// \brief The kind of bridging performed by the Objective-C bridge cast.
enum ObjCBridgeCastKind {
  /// \brief Bridging via __bridge, which does nothing but reinterpret
  /// the bits.
  OBC_Bridge,
  /// \brief Bridging via __bridge_transfer, which transfers ownership of an
  /// Objective-C pointer into ARC.
  OBC_BridgeTransfer,
  /// \brief Bridging via __bridge_retain, which makes an ARC object available
  /// as a +1 C pointer.
  OBC_BridgeRetained
};

}  // end namespace clang

#endif<|MERGE_RESOLUTION|>--- conflicted
+++ resolved
@@ -20,304 +20,8 @@
   
 /// CastKind - The kind of operation required for a conversion.
 enum CastKind {
-<<<<<<< HEAD
-  /// CK_Dependent - A conversion which cannot yet be analyzed because
-  /// either the expression or target type is dependent.  These are
-  /// created only for explicit casts; dependent ASTs aren't required
-  /// to even approximately type-check.
-  ///   (T*) malloc(sizeof(T))
-  ///   reinterpret_cast<intptr_t>(A<T>::alloc());
-  CK_Dependent,
-
-  /// CK_BitCast - A conversion which causes a bit pattern of one type
-  /// to be reinterpreted as a bit pattern of another type.  Generally
-  /// the operands must have equivalent size and unrelated types.
-  ///
-  /// The pointer conversion char* -> int* is a bitcast.  A conversion
-  /// from any pointer type to a C pointer type is a bitcast unless
-  /// it's actually BaseToDerived or DerivedToBase.  A conversion to a
-  /// block pointer or ObjC pointer type is a bitcast only if the
-  /// operand has the same type kind; otherwise, it's one of the
-  /// specialized casts below.
-  ///
-  /// Vector coercions are bitcasts.
-  CK_BitCast,
-
-  /// CK_LValueBitCast - A conversion which reinterprets the address of
-  /// an l-value as an l-value of a different kind.  Used for
-  /// reinterpret_casts of l-value expressions to reference types.
-  ///    bool b; reinterpret_cast<char&>(b) = 'a';
-  CK_LValueBitCast,
-  
-  /// CK_LValueToRValue - A conversion which causes the extraction of
-  /// an r-value from the operand gl-value.  The result of an r-value
-  /// conversion is always unqualified.
-  CK_LValueToRValue,
-
-  /// CK_NoOp - A conversion which does not affect the type other than
-  /// (possibly) adding qualifiers.
-  ///   int    -> int
-  ///   char** -> const char * const *
-  CK_NoOp,
-
-  /// CK_BaseToDerived - A conversion from a C++ class pointer/reference
-  /// to a derived class pointer/reference.
-  ///   B *b = static_cast<B*>(a);
-  CK_BaseToDerived,
-
-  /// CK_DerivedToBase - A conversion from a C++ class pointer
-  /// to a base class pointer.
-  ///   A *a = new B();
-  CK_DerivedToBase,
-
-  /// CK_UncheckedDerivedToBase - A conversion from a C++ class
-  /// pointer/reference to a base class that can assume that the
-  /// derived pointer is not null.
-  ///   const A &a = B();
-  ///   b->method_from_a();
-  CK_UncheckedDerivedToBase,
-
-  /// CK_Dynamic - A C++ dynamic_cast.
-  CK_Dynamic,
-
-  /// CK_ToUnion - The GCC cast-to-union extension.
-  ///   int   -> union { int x; float y; }
-  ///   float -> union { int x; float y; }
-  CK_ToUnion,
-
-  /// CK_ArrayToPointerDecay - Array to pointer decay.
-  ///   int[10] -> int*
-  ///   char[5][6] -> char(*)[6]
-  CK_ArrayToPointerDecay,
-
-  /// CK_FunctionToPointerDecay - Function to pointer decay.
-  ///   void(int) -> void(*)(int)
-  CK_FunctionToPointerDecay,
-
-  /// CK_NullToPointer - Null pointer constant to pointer, ObjC
-  /// pointer, or block pointer.
-  ///   (void*) 0
-  ///   void (^block)() = 0;
-  CK_NullToPointer,
-
-  /// CK_NullToMemberPointer - Null pointer constant to member pointer.
-  ///   int A::*mptr = 0;
-  ///   int (A::*fptr)(int) = nullptr;
-  CK_NullToMemberPointer,
-
-  /// CK_BaseToDerivedMemberPointer - Member pointer in base class to
-  /// member pointer in derived class.
-  ///   int B::*mptr = &A::member;
-  CK_BaseToDerivedMemberPointer,
-
-  /// CK_DerivedToBaseMemberPointer - Member pointer in derived class to
-  /// member pointer in base class.
-  ///   int A::*mptr = static_cast<int A::*>(&B::member);
-  CK_DerivedToBaseMemberPointer,
-    
-  /// CK_MemberPointerToBoolean - Member pointer to boolean.  A check
-  /// against the null member pointer.
-  CK_MemberPointerToBoolean,
-
-  /// CK_ReinterpretMemberPointer - Reinterpret a member pointer as a
-  /// different kind of member pointer.  C++ forbids this from
-  /// crossing between function and object types, but otherwise does
-  /// not restrict it.  However, the only operation that is permitted
-  /// on a "punned" member pointer is casting it back to the original
-  /// type, which is required to be a lossless operation (although
-  /// many ABIs do not guarantee this on all possible intermediate types).
-  CK_ReinterpretMemberPointer,
-
-  /// CK_UserDefinedConversion - Conversion using a user defined type
-  /// conversion function.
-  ///    struct A { operator int(); }; int i = int(A());
-  CK_UserDefinedConversion,
-
-  /// CK_ConstructorConversion - Conversion by constructor.
-  ///    struct A { A(int); }; A a = A(10);
-  CK_ConstructorConversion,
-    
-  /// CK_IntegralToPointer - Integral to pointer.  A special kind of
-  /// reinterpreting conversion.  Applies to normal, ObjC, and block
-  /// pointers.
-  ///    (char*) 0x1001aab0
-  ///    reinterpret_cast<int*>(0)
-  CK_IntegralToPointer,
-    
-  /// CK_PointerToIntegral - Pointer to integral.  A special kind of
-  /// reinterpreting conversion.  Applies to normal, ObjC, and block
-  /// pointers.
-  ///    (intptr_t) "help!"
-  CK_PointerToIntegral,
-
-  /// CK_PointerToBoolean - Pointer to boolean conversion.  A check
-  /// against null.  Applies to normal, ObjC, and block pointers.
-  CK_PointerToBoolean,
-    
-  /// CK_ToVoid - Cast to void, discarding the computed value.
-  ///    (void) malloc(2048)
-  CK_ToVoid,
-    
-  /// CK_VectorSplat - A conversion from an arithmetic type to a
-  /// vector of that element type.  Fills all elements ("splats") with
-  /// the source value.
-  ///    __attribute__((ext_vector_type(4))) int v = 5;
-  CK_VectorSplat,
-    
-  /// CK_IntegralCast - A cast between integral types (other than to
-  /// boolean).  Variously a bitcast, a truncation, a sign-extension,
-  /// or a zero-extension.
-  ///    long l = 5;
-  ///    (unsigned) i
-  CK_IntegralCast,
-
-  /// CK_IntegralToBoolean - Integral to boolean.  A check against zero.
-  ///    (bool) i
-  CK_IntegralToBoolean,
-
-  /// CK_IntegralToFloating - Integral to floating point.
-  ///    float f = i;
-  CK_IntegralToFloating,
-    
-  /// CK_FloatingToIntegral - Floating point to integral.  Rounds
-  /// towards zero, discarding any fractional component.
-  ///    (int) f
-  CK_FloatingToIntegral,
-
-  /// CK_FloatingToBoolean - Floating point to boolean.
-  ///    (bool) f
-  CK_FloatingToBoolean,
-
-  // CK_BooleanToSignedIntegral - Convert a boolean to -1 or 0 for true and
-  // false, respectively.
-  CK_BooleanToSignedIntegral,
-
-  /// CK_FloatingCast - Casting between floating types of different size.
-  ///    (double) f
-  ///    (float) ld
-  CK_FloatingCast,
-    
-  /// CK_CPointerToObjCPointerCast - Casting a C pointer kind to an
-  /// Objective-C pointer.
-  CK_CPointerToObjCPointerCast,
-
-  /// CK_BlockPointerToObjCPointerCast - Casting a block pointer to an
-  /// ObjC pointer.
-  CK_BlockPointerToObjCPointerCast,
-
-  /// CK_AnyPointerToBlockPointerCast - Casting any non-block pointer
-  /// to a block pointer.  Block-to-block casts are bitcasts.
-  CK_AnyPointerToBlockPointerCast,
-
-  /// \brief Converting between two Objective-C object types, which
-  /// can occur when performing reference binding to an Objective-C
-  /// object.
-  CK_ObjCObjectLValueCast,
-
-  /// \brief A conversion of a floating point real to a floating point
-  /// complex of the original type.  Injects the value as the real
-  /// component with a zero imaginary component.
-  ///   float -> _Complex float
-  CK_FloatingRealToComplex,
-
-  /// \brief Converts a floating point complex to floating point real
-  /// of the source's element type.  Just discards the imaginary
-  /// component.
-  ///   _Complex long double -> long double
-  CK_FloatingComplexToReal,
-
-  /// \brief Converts a floating point complex to bool by comparing
-  /// against 0+0i.
-  CK_FloatingComplexToBoolean,
-
-  /// \brief Converts between different floating point complex types.
-  ///   _Complex float -> _Complex double
-  CK_FloatingComplexCast,
-
-  /// \brief Converts from a floating complex to an integral complex.
-  ///   _Complex float -> _Complex int
-  CK_FloatingComplexToIntegralComplex,
-
-  /// \brief Converts from an integral real to an integral complex
-  /// whose element type matches the source.  Injects the value as
-  /// the real component with a zero imaginary component.
-  ///   long -> _Complex long
-  CK_IntegralRealToComplex,
-
-  /// \brief Converts an integral complex to an integral real of the
-  /// source's element type by discarding the imaginary component.
-  ///   _Complex short -> short
-  CK_IntegralComplexToReal,
-
-  /// \brief Converts an integral complex to bool by comparing against
-  /// 0+0i.
-  CK_IntegralComplexToBoolean,
-
-  /// \brief Converts between different integral complex types.
-  ///   _Complex char -> _Complex long long
-  ///   _Complex unsigned int -> _Complex signed int
-  CK_IntegralComplexCast,
-
-  /// \brief Converts from an integral complex to a floating complex.
-  ///   _Complex unsigned -> _Complex float
-  CK_IntegralComplexToFloatingComplex,
-
-  /// \brief [ARC] Produces a retainable object pointer so that it may
-  /// be consumed, e.g. by being passed to a consuming parameter.
-  /// Calls objc_retain.
-  CK_ARCProduceObject,
-
-  /// \brief [ARC] Consumes a retainable object pointer that has just
-  /// been produced, e.g. as the return value of a retaining call.
-  /// Enters a cleanup to call objc_release at some indefinite time.
-  CK_ARCConsumeObject,
-
-  /// \brief [ARC] Reclaim a retainable object pointer object that may
-  /// have been produced and autoreleased as part of a function return
-  /// sequence.
-  CK_ARCReclaimReturnedObject,
-
-  /// \brief [ARC] Causes a value of block type to be copied to the
-  /// heap, if it is not already there.  A number of other operations
-  /// in ARC cause blocks to be copied; this is for cases where that
-  /// would not otherwise be guaranteed, such as when casting to a
-  /// non-block pointer type.
-  CK_ARCExtendBlockObject,
-
-  /// \brief Converts from _Atomic(T) to T.
-  CK_AtomicToNonAtomic,
-  /// \brief Converts from T to _Atomic(T).
-  CK_NonAtomicToAtomic,
-  
-  /// \brief Causes a block literal to by copied to the heap and then 
-  /// autoreleased.
-  ///
-  /// This particular cast kind is used for the conversion from a C++11
-  /// lambda expression to a block pointer.
-  CK_CopyAndAutoreleaseBlockObject,
-
-  // Convert a builtin function to a function pointer; only allowed in the
-  // callee of a call expression.
-  CK_BuiltinFnToFnPtr,
-
-  // Convert a zero value for OpenCL event_t initialization.
-  CK_ZeroToOCLEvent,
-
-  // Convert a pointer to a different address space.
-  CK_AddressSpaceConversion,
-
-  /// \brief [UPC] Converts from a UPC pointer-to-shared to
-  // a regular C pointer.
-  CK_UPCSharedToLocal,
-
-  /// \brief [UPC] Converts between two UPC pointer-to-shared
-  /// types where either the pointee size or the block size
-  /// is different.
-  CK_UPCBitCastZeroPhase
-=======
 #define CAST_OPERATION(Name) CK_##Name,
 #include "clang/AST/OperationKinds.def"
->>>>>>> 88fccc58
 };
 
 static const CastKind CK_Invalid = static_cast<CastKind>(-1);
