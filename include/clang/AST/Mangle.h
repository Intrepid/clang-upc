//===--- Mangle.h - Mangle C++ Names ----------------------------*- C++ -*-===//
//
//                     The LLVM Compiler Infrastructure
//
// This file is distributed under the University of Illinois Open Source
// License. See LICENSE.TXT for details.
//
//===----------------------------------------------------------------------===//
//
// Defines the C++ name mangling interface.
//
//===----------------------------------------------------------------------===//

#ifndef LLVM_CLANG_AST_MANGLE_H
#define LLVM_CLANG_AST_MANGLE_H

#include "clang/AST/Type.h"
#include "clang/Basic/ABI.h"
#include "llvm/ADT/DenseMap.h"
#include "llvm/ADT/SmallString.h"
#include "llvm/ADT/StringRef.h"
#include "llvm/Support/Casting.h"
#include "llvm/Support/raw_ostream.h"

namespace clang {
  class ASTContext;
  class BlockDecl;
  class CXXConstructorDecl;
  class CXXDestructorDecl;
  class CXXMethodDecl;
  class FunctionDecl;
  class NamedDecl;
  class ObjCMethodDecl;
  class StringLiteral;
  struct ThisAdjustment;
  struct ThunkInfo;
  class VarDecl;

/// MangleContext - Context for tracking state which persists across multiple
/// calls to the C++ name mangler.
class MangleContext {
public:
  enum ManglerKind {
    MK_Itanium,
    MK_Microsoft
  };

private:
  virtual void anchor();

  ASTContext &Context;
  DiagnosticsEngine &Diags;
  const ManglerKind Kind;

  llvm::DenseMap<const BlockDecl*, unsigned> GlobalBlockIds;
  llvm::DenseMap<const BlockDecl*, unsigned> LocalBlockIds;
  llvm::DenseMap<const TagDecl*, uint64_t> AnonStructIds;

public:
  ManglerKind getKind() const { return Kind; }

  explicit MangleContext(ASTContext &Context,
                         DiagnosticsEngine &Diags,
                         ManglerKind Kind)
      : Context(Context), Diags(Diags), Kind(Kind) {}

  virtual ~MangleContext() { }

  ASTContext &getASTContext() const { return Context; }

  DiagnosticsEngine &getDiags() const { return Diags; }

  virtual void startNewFunction() { LocalBlockIds.clear(); }
  
  unsigned getBlockId(const BlockDecl *BD, bool Local) {
    llvm::DenseMap<const BlockDecl *, unsigned> &BlockIds
      = Local? LocalBlockIds : GlobalBlockIds;
    std::pair<llvm::DenseMap<const BlockDecl *, unsigned>::iterator, bool>
      Result = BlockIds.insert(std::make_pair(BD, BlockIds.size()));
    return Result.first->second;
  }

  uint64_t getAnonymousStructId(const TagDecl *TD) {
    std::pair<llvm::DenseMap<const TagDecl *, uint64_t>::iterator, bool>
        Result = AnonStructIds.insert(std::make_pair(TD, AnonStructIds.size()));
    return Result.first->second;
  }

  /// @name Mangler Entry Points
  /// @{

  bool shouldMangleDeclName(const NamedDecl *D);
  virtual bool shouldMangleCXXName(const NamedDecl *D) = 0;
  virtual bool shouldMangleStringLiteral(const StringLiteral *SL) = 0;

  // FIXME: consider replacing raw_ostream & with something like SmallString &.
  void mangleName(const NamedDecl *D, raw_ostream &);
  virtual void mangleCXXName(const NamedDecl *D, raw_ostream &) = 0;
  virtual void mangleThunk(const CXXMethodDecl *MD,
                          const ThunkInfo &Thunk,
                          raw_ostream &) = 0;
  virtual void mangleCXXDtorThunk(const CXXDestructorDecl *DD, CXXDtorType Type,
                                  const ThisAdjustment &ThisAdjustment,
                                  raw_ostream &) = 0;
  virtual void mangleReferenceTemporary(const VarDecl *D,
                                        unsigned ManglingNumber,
                                        raw_ostream &) = 0;
  virtual void mangleCXXRTTI(QualType T, raw_ostream &) = 0;
  virtual void mangleCXXRTTIName(QualType T, raw_ostream &) = 0;
  virtual void mangleCXXCtor(const CXXConstructorDecl *D, CXXCtorType Type,
                             raw_ostream &) = 0;
  virtual void mangleCXXDtor(const CXXDestructorDecl *D, CXXDtorType Type,
                             raw_ostream &) = 0;
  virtual void mangleStringLiteral(const StringLiteral *SL, raw_ostream &) = 0;

  void mangleGlobalBlock(const BlockDecl *BD,
                         const NamedDecl *ID,
                         raw_ostream &Out);
  void mangleCtorBlock(const CXXConstructorDecl *CD, CXXCtorType CT,
                       const BlockDecl *BD, raw_ostream &Out);
  void mangleDtorBlock(const CXXDestructorDecl *CD, CXXDtorType DT,
                       const BlockDecl *BD, raw_ostream &Out);
  void mangleBlock(const DeclContext *DC, const BlockDecl *BD,
                   raw_ostream &Out);

  void mangleObjCMethodName(const ObjCMethodDecl *MD, raw_ostream &);

  virtual void mangleStaticGuardVariable(const VarDecl *D, raw_ostream &) = 0;

  virtual void mangleDynamicInitializer(const VarDecl *D, raw_ostream &) = 0;

  virtual void mangleDynamicAtExitDestructor(const VarDecl *D,
                                             raw_ostream &) = 0;

  /// Generates a unique string for an externally visible type for use with TBAA
  /// or type uniquing.
  /// TODO: Extend this to internal types by generating names that are unique
  /// across translation units so it can be used with LTO.
  virtual void mangleTypeName(QualType T, raw_ostream &) = 0;

  /// @}
};

class ItaniumMangleContext : public MangleContext {
public:
  explicit ItaniumMangleContext(ASTContext &C, DiagnosticsEngine &D)
      : MangleContext(C, D, MK_Itanium) {}

  virtual void mangleCXXVTable(const CXXRecordDecl *RD, raw_ostream &) = 0;
  virtual void mangleCXXVTT(const CXXRecordDecl *RD, raw_ostream &) = 0;
  virtual void mangleCXXCtorVTable(const CXXRecordDecl *RD, int64_t Offset,
                                   const CXXRecordDecl *Type,
                                   raw_ostream &) = 0;
  virtual void mangleItaniumThreadLocalInit(const VarDecl *D,
                                            raw_ostream &) = 0;
  virtual void mangleItaniumThreadLocalWrapper(const VarDecl *D,
                                               raw_ostream &) = 0;

  static bool classof(const MangleContext *C) {
    return C->getKind() == MK_Itanium;
  }

  static ItaniumMangleContext *create(ASTContext &Context,
                                      DiagnosticsEngine &Diags);
};

class MicrosoftMangleContext : public MangleContext {
public:
  explicit MicrosoftMangleContext(ASTContext &C, DiagnosticsEngine &D)
      : MangleContext(C, D, MK_Microsoft) {}

  /// \brief Mangle vftable symbols.  Only a subset of the bases along the path
  /// to the vftable are included in the name.  It's up to the caller to pick
  /// them correctly.
  virtual void mangleCXXVFTable(const CXXRecordDecl *Derived,
                                ArrayRef<const CXXRecordDecl *> BasePath,
                                raw_ostream &Out) = 0;

  /// \brief Mangle vbtable symbols.  Only a subset of the bases along the path
  /// to the vbtable are included in the name.  It's up to the caller to pick
  /// them correctly.
  virtual void mangleCXXVBTable(const CXXRecordDecl *Derived,
                                ArrayRef<const CXXRecordDecl *> BasePath,
                                raw_ostream &Out) = 0;

  virtual void mangleVirtualMemPtrThunk(const CXXMethodDecl *MD,
<<<<<<< HEAD
                                        uint64_t OffsetInVFTable,
                                        raw_ostream &) = 0;
=======
                                        raw_ostream &) = 0;

  virtual void mangleCXXRTTIBaseClassDescriptor(
      const CXXRecordDecl *Derived, uint32_t NVOffset, int32_t VBPtrOffset,
      uint32_t VBTableOffset, uint32_t Flags, raw_ostream &Out) = 0;

  virtual void mangleCXXRTTIBaseClassArray(const CXXRecordDecl *Derived,
                                           raw_ostream &Out) = 0;
  virtual void
  mangleCXXRTTIClassHierarchyDescriptor(const CXXRecordDecl *Derived,
                                        raw_ostream &Out) = 0;

  virtual void
  mangleCXXRTTICompleteObjectLocator(const CXXRecordDecl *Derived,
                                     ArrayRef<const CXXRecordDecl *> BasePath,
                                     raw_ostream &Out) = 0;
>>>>>>> cd7df602

  static bool classof(const MangleContext *C) {
    return C->getKind() == MK_Microsoft;
  }

  static MicrosoftMangleContext *create(ASTContext &Context,
                                        DiagnosticsEngine &Diags);
};
}

#endif<|MERGE_RESOLUTION|>--- conflicted
+++ resolved
@@ -184,10 +184,6 @@
                                 raw_ostream &Out) = 0;
 
   virtual void mangleVirtualMemPtrThunk(const CXXMethodDecl *MD,
-<<<<<<< HEAD
-                                        uint64_t OffsetInVFTable,
-                                        raw_ostream &) = 0;
-=======
                                         raw_ostream &) = 0;
 
   virtual void mangleCXXRTTIBaseClassDescriptor(
@@ -204,7 +200,6 @@
   mangleCXXRTTICompleteObjectLocator(const CXXRecordDecl *Derived,
                                      ArrayRef<const CXXRecordDecl *> BasePath,
                                      raw_ostream &Out) = 0;
->>>>>>> cd7df602
 
   static bool classof(const MangleContext *C) {
     return C->getKind() == MK_Microsoft;
