--- conflicted
+++ resolved
@@ -46,13 +46,9 @@
       SuppressStrongLifetime(false), SuppressLifetimeQualifiers(false),
       Bool(LO.Bool), TerseOutput(false), PolishForDeclaration(false),
       Half(LO.Half), MSWChar(LO.MicrosoftExt && !LO.WChar),
-<<<<<<< HEAD
-      IncludeNewlines(true),
+      IncludeNewlines(true), MSVCFormatting(false),
       IncludeTagDefinition(false), IncludeLineDirectives(false),
       SM(0), Helper(0) { }
-=======
-      IncludeNewlines(true), MSVCFormatting(false) { }
->>>>>>> 4fb22331
 
   /// \brief What language we're printing.
   LangOptions LangOpts;
@@ -174,7 +170,11 @@
   /// \brief When true, include newlines after statements like "break", etc.
   unsigned IncludeNewlines : 1;
 
-<<<<<<< HEAD
+  /// \brief Use whitespace and punctuation like MSVC does. In particular, this
+  /// prints anonymous namespaces as `anonymous namespace' and does not insert
+  /// spaces after template arguments.
+  bool MSVCFormatting : 1;
+
   bool IncludeTagDefinition : 1;
 
   // Print #line directives.  Requires SM to be set.
@@ -183,12 +183,6 @@
   SourceManager *SM;
 
   PrinterHelper *Helper;
-=======
-  /// \brief Use whitespace and punctuation like MSVC does. In particular, this
-  /// prints anonymous namespaces as `anonymous namespace' and does not insert
-  /// spaces after template arguments.
-  bool MSVCFormatting : 1;
->>>>>>> 4fb22331
 };
 
 } // end namespace clang
