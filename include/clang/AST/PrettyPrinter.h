//===--- PrettyPrinter.h - Classes for aiding with AST printing -*- C++ -*-===//
//
//                     The LLVM Compiler Infrastructure
//
// This file is distributed under the University of Illinois Open Source
// License. See LICENSE.TXT for details.
//
//===----------------------------------------------------------------------===//
//
//  This file defines the PrinterHelper interface.
//
//===----------------------------------------------------------------------===//

#ifndef LLVM_CLANG_AST_PRETTY_PRINTER_H
#define LLVM_CLANG_AST_PRETTY_PRINTER_H

#include "clang/Basic/LLVM.h"
#include "clang/Basic/LangOptions.h"

namespace clang {

class LangOptions;
class SourceManager;
class Stmt;
class TagDecl;

class PrinterHelper {
public:
  virtual ~PrinterHelper();
  virtual bool handledStmt(Stmt* E, raw_ostream& OS) = 0;
};

/// \brief Describes how types, statements, expressions, and
/// declarations should be printed.
struct PrintingPolicy {
  /// \brief Create a default printing policy for C.
  PrintingPolicy(const LangOptions &LO)
    : LangOpts(LO), Indentation(2), SuppressSpecifiers(false),
      SuppressTagKeyword(false), SuppressTag(false), SuppressScope(false),
      SuppressUnwrittenScope(false), SuppressInitializers(false),
      ConstantArraySizeAsWritten(false), AnonymousTagLocations(true),
<<<<<<< HEAD
      SuppressStrongLifetime(false), Bool(LO.Bool),
      TerseOutput(false), PolishForDeclaration(false),
      IncludeTagDefinition(false) { }
=======
      SuppressStrongLifetime(false), SuppressLifetimeQualifiers(false),
      Bool(LO.Bool), TerseOutput(false), PolishForDeclaration(false),
      MSWChar(LO.MicrosoftExt && !LO.WChar) { }
>>>>>>> c6c4eea3

  /// \brief What language we're printing.
  LangOptions LangOpts;

  /// \brief The number of spaces to use to indent each line.
  unsigned Indentation : 8;

  /// \brief Whether we should suppress printing of the actual specifiers for
  /// the given type or declaration.
  ///
  /// This flag is only used when we are printing declarators beyond
  /// the first declarator within a declaration group. For example, given:
  ///
  /// \code
  /// const int *x, *y;
  /// \endcode
  ///
  /// SuppressSpecifiers will be false when printing the
  /// declaration for "x", so that we will print "int *x"; it will be
  /// \c true when we print "y", so that we suppress printing the
  /// "const int" type specifier and instead only print the "*y".
  bool SuppressSpecifiers : 1;

  /// \brief Whether type printing should skip printing the tag keyword.
  ///
  /// This is used when printing the inner type of elaborated types,
  /// (as the tag keyword is part of the elaborated type):
  ///
  /// \code
  /// struct Geometry::Point;
  /// \endcode
  bool SuppressTagKeyword : 1;

  /// \brief Whether type printing should skip printing the actual tag type.
  ///
  /// This is used when the caller needs to print a tag definition in front
  /// of the type, as in constructs like the following:
  ///
  /// \code
  /// typedef struct { int x, y; } Point;
  /// \endcode
  bool SuppressTag : 1;

  /// \brief Suppresses printing of scope specifiers.
  bool SuppressScope : 1;

  /// \brief Suppress printing parts of scope specifiers that don't need
  /// to be written, e.g., for inline or anonymous namespaces.
  bool SuppressUnwrittenScope : 1;
  
  /// \brief Suppress printing of variable initializers.
  ///
  /// This flag is used when printing the loop variable in a for-range
  /// statement. For example, given:
  ///
  /// \code
  /// for (auto x : coll)
  /// \endcode
  ///
  /// SuppressInitializers will be true when printing "auto x", so that the
  /// internal initializer constructed for x will not be printed.
  bool SuppressInitializers : 1;

  /// \brief Whether we should print the sizes of constant array expressions
  /// as written in the sources.
  ///
  /// This flag is determines whether arrays types declared as
  ///
  /// \code
  /// int a[4+10*10];
  /// char a[] = "A string";
  /// \endcode
  ///
  /// will be printed as written or as follows:
  ///
  /// \code
  /// int a[104];
  /// char a[9] = "A string";
  /// \endcode
  bool ConstantArraySizeAsWritten : 1;
  
  /// \brief When printing an anonymous tag name, also print the location of
  /// that entity (e.g., "enum <anonymous at t.h:10:5>"). Otherwise, just 
  /// prints "<anonymous>" for the name.
  bool AnonymousTagLocations : 1;
  
  /// \brief When true, suppress printing of the __strong lifetime qualifier in
  /// ARC.
  unsigned SuppressStrongLifetime : 1;
  
  /// \brief When true, suppress printing of lifetime qualifier in
  /// ARC.
  unsigned SuppressLifetimeQualifiers : 1;
  
  /// \brief Whether we can use 'bool' rather than '_Bool', even if the language
  /// doesn't actually have 'bool' (because, e.g., it is defined as a macro).
  unsigned Bool : 1;

  /// \brief Provide a 'terse' output.
  ///
  /// For example, in this mode we don't print function bodies, class members,
  /// declarations inside namespaces etc.  Effectively, this should print
  /// only the requested declaration.
  unsigned TerseOutput : 1;
  
  /// \brief When true, do certain refinement needed for producing proper
  /// declaration tag; such as, do not print attributes attached to the declaration.
  ///
  unsigned PolishForDeclaration : 1;

<<<<<<< HEAD
  bool IncludeTagDefinition : 1;
=======
  /// \brief When true, print the built-in wchar_t type as __wchar_t. For use in
  /// Microsoft mode when wchar_t is not available.
  unsigned MSWChar : 1;
>>>>>>> c6c4eea3
};

} // end namespace clang

#endif<|MERGE_RESOLUTION|>--- conflicted
+++ resolved
@@ -39,15 +39,10 @@
       SuppressTagKeyword(false), SuppressTag(false), SuppressScope(false),
       SuppressUnwrittenScope(false), SuppressInitializers(false),
       ConstantArraySizeAsWritten(false), AnonymousTagLocations(true),
-<<<<<<< HEAD
-      SuppressStrongLifetime(false), Bool(LO.Bool),
-      TerseOutput(false), PolishForDeclaration(false),
-      IncludeTagDefinition(false) { }
-=======
       SuppressStrongLifetime(false), SuppressLifetimeQualifiers(false),
       Bool(LO.Bool), TerseOutput(false), PolishForDeclaration(false),
-      MSWChar(LO.MicrosoftExt && !LO.WChar) { }
->>>>>>> c6c4eea3
+      MSWChar(LO.MicrosoftExt && !LO.WChar),
+      IncludeTagDefinition(false) { }
 
   /// \brief What language we're printing.
   LangOptions LangOpts;
@@ -158,13 +153,11 @@
   ///
   unsigned PolishForDeclaration : 1;
 
-<<<<<<< HEAD
   bool IncludeTagDefinition : 1;
-=======
+
   /// \brief When true, print the built-in wchar_t type as __wchar_t. For use in
   /// Microsoft mode when wchar_t is not available.
   unsigned MSWChar : 1;
->>>>>>> c6c4eea3
 };
 
 } // end namespace clang
