//===--- Type.h - C Language Family Type Representation ---------*- C++ -*-===//
//
//                     The LLVM Compiler Infrastructure
//
// This file is distributed under the University of Illinois Open Source
// License. See LICENSE.TXT for details.
//
//===----------------------------------------------------------------------===//
/// \file
/// \brief C Language Family Type Representation
///
/// This file defines the clang::Type interface and subclasses, used to
/// represent types for languages in the C family.
///
//===----------------------------------------------------------------------===//

#ifndef LLVM_CLANG_AST_TYPE_H
#define LLVM_CLANG_AST_TYPE_H

#include "clang/AST/NestedNameSpecifier.h"
#include "clang/AST/TemplateName.h"
#include "clang/Basic/AddressSpaces.h"
#include "clang/Basic/Diagnostic.h"
#include "clang/Basic/ExceptionSpecificationType.h"
#include "clang/Basic/LLVM.h"
#include "clang/Basic/Linkage.h"
#include "clang/Basic/PartialDiagnostic.h"
#include "clang/Basic/Specifiers.h"
#include "clang/Basic/Visibility.h"
#include "llvm/ADT/APInt.h"
#include "llvm/ADT/FoldingSet.h"
#include "llvm/ADT/Optional.h"
#include "llvm/ADT/PointerIntPair.h"
#include "llvm/ADT/PointerUnion.h"
#include "llvm/ADT/Twine.h"
#include "llvm/ADT/iterator_range.h"
#include "llvm/Support/ErrorHandling.h"

namespace clang {
  enum {
    TypeAlignmentInBits = 4,
    TypeAlignment = 1 << TypeAlignmentInBits
  };
  class Type;
  class ExtQuals;
  class QualType;
}

namespace llvm {
  template <typename T>
  class PointerLikeTypeTraits;
  template<>
  class PointerLikeTypeTraits< ::clang::Type*> {
  public:
    static inline void *getAsVoidPointer(::clang::Type *P) { return P; }
    static inline ::clang::Type *getFromVoidPointer(void *P) {
      return static_cast< ::clang::Type*>(P);
    }
    enum { NumLowBitsAvailable = clang::TypeAlignmentInBits };
  };
  template<>
  class PointerLikeTypeTraits< ::clang::ExtQuals*> {
  public:
    static inline void *getAsVoidPointer(::clang::ExtQuals *P) { return P; }
    static inline ::clang::ExtQuals *getFromVoidPointer(void *P) {
      return static_cast< ::clang::ExtQuals*>(P);
    }
    enum { NumLowBitsAvailable = clang::TypeAlignmentInBits };
  };

  template <>
  struct isPodLike<clang::QualType> { static const bool value = true; };
}

namespace clang {
  class ASTContext;
  class TypedefNameDecl;
  class TemplateDecl;
  class TemplateTypeParmDecl;
  class NonTypeTemplateParmDecl;
  class TemplateTemplateParmDecl;
  class TagDecl;
  class RecordDecl;
  class CXXRecordDecl;
  class EnumDecl;
  class FieldDecl;
  class FunctionDecl;
  class ObjCInterfaceDecl;
  class ObjCProtocolDecl;
  class ObjCMethodDecl;
  class UnresolvedUsingTypenameDecl;
  class Expr;
  class Stmt;
  class SourceLocation;
  class StmtIteratorBase;
  class TemplateArgument;
  class TemplateArgumentLoc;
  class TemplateArgumentListInfo;
  class ElaboratedType;
  class ExtQuals;
  class ExtQualsTypeCommonBase;
  struct PrintingPolicy;

  template <typename> class CanQual;
  typedef CanQual<Type> CanQualType;

  // Provide forward declarations for all of the *Type classes
#define TYPE(Class, Base) class Class##Type;
#include "clang/AST/TypeNodes.def"

class UPCLayoutQualifier {
public:
  enum Kind {
    None, Empty, Star, Expr
  };
  UPCLayoutQualifier(Kind k = None, uint32_t v = 0)
    : kind(k), value(v) {}
  Kind getKind() const { return kind; }
  uint32_t getValue() const { return value; }
  bool operator==(const UPCLayoutQualifier& other) const {
    return kind == other.kind && value == other.value;
  }
private:
  Kind kind;
  uint32_t value;
};

/// The collection of all-type qualifiers we support.
/// Clang supports five independent qualifiers:
/// * C99: const, volatile, and restrict
/// * MS: __unaligned
/// * Embedded C (TR18037): address spaces
/// * Objective C: the GC attributes (none, weak, or strong)
/// * UPC: shared, strict, and relaxed
class Qualifiers {
public:
  // NOTE: These flags must be kept in sync with DeclSpec::TQ.
  static const uint64_t Const = 0x1;
  static const uint64_t Restrict = 0x2;
  static const uint64_t Volatile = 0x4;
  static const uint64_t CVRMask = Const | Volatile | Restrict;

  enum GC {
    GCNone = 0,
    Weak,
    Strong
  };

  enum ObjCLifetime {
    /// There is no lifetime qualification on this type.
    OCL_None,

    /// This object can be modified without requiring retains or
    /// releases.
    OCL_ExplicitNone,

    /// Assigning into this object requires the old value to be
    /// released and the new value to be retained.  The timing of the
    /// release of the old value is inexact: it may be moved to
    /// immediately after the last known point where the value is
    /// live.
    OCL_Strong,

    /// Reading or writing from this object requires a barrier call.
    OCL_Weak,

    /// Assigning into this object requires a lifetime extension.
    OCL_Autoreleasing
  };

<<<<<<< HEAD
  static const uint64_t Shared = 0x100;
  static const uint64_t Strict = 0x200;
  static const uint64_t Relaxed = 0x400;
  static const uint64_t LQ_Int = 0x800;
  static const uint64_t LQ_Star = 0x1000;
=======
  enum {
    /// The maximum supported address space number.
    /// 23 bits should be enough for anyone.
    MaxAddressSpace = 0x7fffffu,
>>>>>>> 88fccc58

  /// The maximum supported address space number.
  /// 24 bits should be enough for anyone.
  static const uint64_t MaxAddressSpace = 0xffffffu;

  /// The width of the "fast" qualifier mask.
  static const uint64_t FastWidth = 3;

  /// The fast qualifier mask.
  static const uint64_t FastMask = (1 << FastWidth) - 1;

  Qualifiers() : Mask(0), LayoutQualifier(1) {}

  /// Returns the common set of qualifiers while removing them from
  /// the given sets.
  static Qualifiers removeCommonQualifiers(Qualifiers &L, Qualifiers &R) {
    // If both are only CVR-qualified, bit operations are sufficient.
    if (!(L.Mask & ~CVRMask) && !(R.Mask & ~CVRMask)) {
      Qualifiers Q;
      Q.Mask = L.Mask & R.Mask;
      L.Mask &= ~Q.Mask;
      R.Mask &= ~Q.Mask;
      return Q;
    }

    Qualifiers Q;
    unsigned CommonCRV = L.getCVRQualifiers() & R.getCVRQualifiers();
    Q.addCVRQualifiers(CommonCRV);
    L.removeCVRQualifiers(CommonCRV);
    R.removeCVRQualifiers(CommonCRV);

    if (L.getObjCGCAttr() == R.getObjCGCAttr()) {
      Q.setObjCGCAttr(L.getObjCGCAttr());
      L.removeObjCGCAttr();
      R.removeObjCGCAttr();
    }

    if (L.getObjCLifetime() == R.getObjCLifetime()) {
      Q.setObjCLifetime(L.getObjCLifetime());
      L.removeObjCLifetime();
      R.removeObjCLifetime();
    }

    if (L.getAddressSpace() == R.getAddressSpace()) {
      Q.setAddressSpace(L.getAddressSpace());
      L.removeAddressSpace();
      R.removeAddressSpace();
    }
    return Q;
  }

  static Qualifiers fromFastMask(unsigned Mask) {
    Qualifiers Qs;
    Qs.addFastQualifiers(Mask);
    return Qs;
  }

  static Qualifiers fromCVRMask(unsigned CVR) {
    Qualifiers Qs;
    Qs.addCVRQualifiers(CVR);
    return Qs;
  }

  static Qualifiers fromCVRUMask(unsigned CVRU) {
    Qualifiers Qs;
    Qs.addCVRUQualifiers(CVRU);
    return Qs;
  }

  // Deserialize qualifiers from an opaque representation.
  template<class C, class I>
  static Qualifiers fromOpaqueSequence(const C& c, I& i) {
    Qualifiers Qs;
    Qs.Mask = c[i++];
    if (Qs.hasShared()) {
      Qs.LayoutQualifier = c[i++];
    }
    return Qs;
  }

  // Serialize these qualifiers into an opaque representation.
  template<class C>
  void toOpaqueSequence(C& c) const {
    c.push_back(Mask);
    if (hasShared()) {
      c.push_back(LayoutQualifier);
    }
  }

  bool hasConst() const { return Mask & Const; }
  void setConst(bool flag) {
    Mask = (Mask & ~Const) | (flag ? Const : 0);
  }
  void removeConst() { Mask &= ~Const; }
  void addConst() { Mask |= Const; }

  bool hasVolatile() const { return Mask & Volatile; }
  void setVolatile(bool flag) {
    Mask = (Mask & ~Volatile) | (flag ? Volatile : 0);
  }
  void removeVolatile() { Mask &= ~Volatile; }
  void addVolatile() { Mask |= Volatile; }

  bool hasRestrict() const { return Mask & Restrict; }
  void setRestrict(bool flag) {
    Mask = (Mask & ~Restrict) | (flag ? Restrict : 0);
  }
  void removeRestrict() { Mask &= ~Restrict; }
  void addRestrict() { Mask |= Restrict; }

  bool hasCVRQualifiers() const { return getCVRQualifiers(); }
  unsigned getCVRQualifiers() const { return Mask & CVRMask; }
  void setCVRQualifiers(unsigned mask) {
    assert(!(mask & ~CVRMask) && "bitmask contains non-CVR bits");
    Mask = (Mask & ~CVRMask) | mask;
  }
  void removeCVRQualifiers(unsigned mask) {
    assert(!(mask & ~CVRMask) && "bitmask contains non-CVR bits");
    Mask &= ~static_cast<uint64_t>(mask);
  }
  void removeCVRQualifiers() {
    removeCVRQualifiers(CVRMask);
  }
  void addCVRQualifiers(unsigned mask) {
    assert(!(mask & ~CVRMask) && "bitmask contains non-CVR bits");
    Mask |= mask;
  }
  void addCVRUQualifiers(unsigned mask) {
    assert(!(mask & ~CVRMask & ~UMask) && "bitmask contains non-CVRU bits");
    Mask |= mask;
  }

  bool hasUnaligned() const { return Mask & UMask; }
  void setUnaligned(bool flag) {
    Mask = (Mask & ~UMask) | (flag ? UMask : 0);
  }
  void removeUnaligned() { Mask &= ~UMask; }
  void addUnaligned() { Mask |= UMask; }

  bool hasObjCGCAttr() const { return Mask & GCAttrMask; }
  GC getObjCGCAttr() const { return GC((Mask & GCAttrMask) >> GCAttrShift); }
  void setObjCGCAttr(GC type) {
    Mask = (Mask & ~GCAttrMask) | (type << GCAttrShift);
  }
  void removeObjCGCAttr() { setObjCGCAttr(GCNone); }
  void addObjCGCAttr(GC type) {
    assert(type);
    setObjCGCAttr(type);
  }
  Qualifiers withoutObjCGCAttr() const {
    Qualifiers qs = *this;
    qs.removeObjCGCAttr();
    return qs;
  }
  Qualifiers withoutObjCLifetime() const {
    Qualifiers qs = *this;
    qs.removeObjCLifetime();
    return qs;
  }

  bool hasObjCLifetime() const { return Mask & LifetimeMask; }
  ObjCLifetime getObjCLifetime() const {
    return ObjCLifetime((Mask & LifetimeMask) >> LifetimeShift);
  }
  void setObjCLifetime(ObjCLifetime type) {
    Mask = (Mask & ~LifetimeMask) | (type << LifetimeShift);
  }
  void removeObjCLifetime() { setObjCLifetime(OCL_None); }
  void addObjCLifetime(ObjCLifetime type) {
    assert(type);
    assert(!hasObjCLifetime());
    Mask |= (type << LifetimeShift);
  }

  /// True if the lifetime is neither None or ExplicitNone.
  bool hasNonTrivialObjCLifetime() const {
    ObjCLifetime lifetime = getObjCLifetime();
    return (lifetime > OCL_ExplicitNone);
  }

  /// True if the lifetime is either strong or weak.
  bool hasStrongOrWeakObjCLifetime() const {
    ObjCLifetime lifetime = getObjCLifetime();
    return (lifetime == OCL_Strong || lifetime == OCL_Weak);
  }

  bool hasAddressSpace() const { return Mask & AddressSpaceMask; }
  unsigned getAddressSpace() const { return Mask >> AddressSpaceShift; }
  void setAddressSpace(unsigned space) {
    assert(space <= MaxAddressSpace);
    Mask = (Mask & ~AddressSpaceMask)
         | (((uint64_t) space) << AddressSpaceShift);
  }
  void removeAddressSpace() { setAddressSpace(0); }
  void addAddressSpace(unsigned space) {
    assert(space);
    setAddressSpace(space);
  }

  bool hasShared() const { return Mask & Shared; }
  void setShared(bool flag) {
    Mask = (Mask & ~Shared) | (flag? Shared : 0);
  }
  void addShared() { Mask |= Shared; }
  void removeShared() { Mask &= ~Shared; }

  bool hasStrict() const { return Mask & Strict; }
  void setStrict(bool flag) {
    Mask = (Mask & ~Strict) | (flag? Strict : 0);
  }
  void addStrict() { Mask |= Strict; }
  void removeStrict() { Mask &= ~Strict; }

  bool hasRelaxed() const { return Mask & Relaxed; }
  void setRelaxed(bool flag) {
    Mask = (Mask & ~Relaxed) | (flag? Relaxed : 0);
  }
  void addRelaxed() { Mask |= Relaxed; }
  void removeRelaxed() { Mask &= ~Relaxed; }

  bool hasLayoutQualifierStar() const { return Mask & LQ_Star; }
  void setLayoutQualifierStar(bool flag) {
    Mask = (Mask & ~LQ_Star) | (flag? LQ_Star : 0);
  }
  void addLayoutQualifierStar() { Mask |= LQ_Star; }
  void removeLayoutQualifierStar() { Mask &= ~LQ_Star; }

  bool hasLayoutQualifier() const {
    return Mask & LQ_Int;
  }
  uint32_t getLayoutQualifier() const { return LayoutQualifier; }
  void setLayoutQualifier(uint32_t value) {
    Mask |= LQ_Int;
    LayoutQualifier = value;
  }
  void removeLayoutQualifier() {
    Mask &= ~LQ_Int;
    LayoutQualifier = 1;
  }

  // Fast qualifiers are those that can be allocated directly
  // on a QualType object.
  bool hasFastQualifiers() const { return getFastQualifiers(); }
  unsigned getFastQualifiers() const { return Mask & FastMask; }
  void setFastQualifiers(unsigned mask) {
    assert(!(mask & ~FastMask) && "bitmask contains non-fast qualifier bits");
    Mask = (Mask & ~FastMask) | mask;
  }
  void removeFastQualifiers(unsigned mask) {
    assert(!(mask & ~FastMask) && "bitmask contains non-fast qualifier bits");
    Mask &= ~uint64_t(mask);
  }
  void removeFastQualifiers() {
    removeFastQualifiers(FastMask);
  }
  void addFastQualifiers(unsigned mask) {
    assert(!(mask & ~FastMask) && "bitmask contains non-fast qualifier bits");
    Mask |= mask;
  }

  /// Return true if the set contains any qualifiers which require an ExtQuals
  /// node to be allocated.
  bool hasNonFastQualifiers() const { return Mask & ~FastMask; }
  Qualifiers getNonFastQualifiers() const {
    Qualifiers Quals = *this;
    Quals.setFastQualifiers(0);
    return Quals;
  }

  /// Return true if the set contains any qualifiers.
  bool hasQualifiers() const { return Mask; }
  bool empty() const { return !Mask; }

  /// Add the qualifiers from the given set to this set.
  void addQualifiers(Qualifiers Q) {
    // If the other set doesn't have any non-boolean qualifiers, just
    // bit-or it in.
    if (!(Q.Mask & ~CVRMask))
      Mask |= Q.Mask;
    else {
      Mask |= (Q.Mask & CVRMask);
      if (Q.hasAddressSpace())
        addAddressSpace(Q.getAddressSpace());
      if (Q.hasObjCGCAttr())
        addObjCGCAttr(Q.getObjCGCAttr());
      if (Q.hasObjCLifetime())
        addObjCLifetime(Q.getObjCLifetime());
      if (Q.hasShared())
	addShared();
      if (Q.hasLayoutQualifierStar())
        addLayoutQualifierStar();
      if (Q.hasLayoutQualifier())
        setLayoutQualifier(Q.getLayoutQualifier());
      if (Q.hasStrict())
	addStrict();
      if (Q.hasRelaxed())
	addRelaxed();
    }
  }

  /// \brief Remove the qualifiers from the given set from this set.
  void removeQualifiers(Qualifiers Q) {
    // If the other set doesn't have any non-boolean qualifiers, just
    // bit-and the inverse in.
    if (!(Q.Mask & ~CVRMask))
      Mask &= ~Q.Mask;
    else {
      Mask &= ~(Q.Mask & CVRMask);
      if (getObjCGCAttr() == Q.getObjCGCAttr())
        removeObjCGCAttr();
      if (getObjCLifetime() == Q.getObjCLifetime())
        removeObjCLifetime();
      if (getAddressSpace() == Q.getAddressSpace())
        removeAddressSpace();
    }
  }

  /// Add the qualifiers from the given set to this set, given that
  /// they don't conflict.
  void addConsistentQualifiers(Qualifiers qs) {
    assert(getAddressSpace() == qs.getAddressSpace() ||
           !hasAddressSpace() || !qs.hasAddressSpace());
    assert(getObjCGCAttr() == qs.getObjCGCAttr() ||
           !hasObjCGCAttr() || !qs.hasObjCGCAttr());
    assert(getObjCLifetime() == qs.getObjCLifetime() ||
           !hasObjCLifetime() || !qs.hasObjCLifetime());
    assert(!hasRelaxed() || !qs.hasStrict());
    assert(!hasStrict() || !qs.hasRelaxed());
    assert(getLayoutQualifier() == qs.getLayoutQualifier() ||
	   !hasLayoutQualifier() || !qs.hasLayoutQualifier());
    Mask |= qs.Mask;
    if (qs.hasLayoutQualifier())
      LayoutQualifier = qs.LayoutQualifier;
  }

  /// Returns true if this address space is a superset of the other one.
  /// OpenCL v2.0 defines conversion rules (OpenCLC v2.0 s6.5.5) and notion of
  /// overlapping address spaces.
  /// CL1.1 or CL1.2:
  ///   every address space is a superset of itself.
  /// CL2.0 adds:
  ///   __generic is a superset of any address space except for __constant.
  bool isAddressSpaceSupersetOf(Qualifiers other) const {
    return
        // Address spaces must match exactly.
        getAddressSpace() == other.getAddressSpace() ||
        // Otherwise in OpenCLC v2.0 s6.5.5: every address space except
        // for __constant can be used as __generic.
        (getAddressSpace() == LangAS::opencl_generic &&
         other.getAddressSpace() != LangAS::opencl_constant);
  }

  /// Determines if these qualifiers compatibly include another set.
  /// Generally this answers the question of whether an object with the other
  /// qualifiers can be safely used as an object with these qualifiers.
  bool compatiblyIncludes(Qualifiers other) const {
    return isAddressSpaceSupersetOf(other) &&
           // ObjC GC qualifiers can match, be added, or be removed, but can't
           // be changed.
           (getObjCGCAttr() == other.getObjCGCAttr() || !hasObjCGCAttr() ||
            !other.hasObjCGCAttr()) &&
           // ObjC lifetime qualifiers must match exactly.
           getObjCLifetime() == other.getObjCLifetime() &&
           // UPC flags must match exactly
           hasShared() == other.hasShared() &&
           hasStrict() == other.hasStrict() &&
           hasRelaxed() == other.hasRelaxed() &&
           hasLayoutQualifierStar() == other.hasLayoutQualifierStar() &&
           getLayoutQualifier() == other.getLayoutQualifier() &&
           // CVR qualifiers may subset.
           (((Mask & CVRMask) | (other.Mask & CVRMask)) == (Mask & CVRMask)) &&
           // U qualifier may superset.
           (!other.hasUnaligned() || hasUnaligned());
  }

  /// \brief Determines if these qualifiers compatibly include another set of
  /// qualifiers from the narrow perspective of Objective-C ARC lifetime.
  ///
  /// One set of Objective-C lifetime qualifiers compatibly includes the other
  /// if the lifetime qualifiers match, or if both are non-__weak and the
  /// including set also contains the 'const' qualifier, or both are non-__weak
  /// and one is None (which can only happen in non-ARC modes).
  bool compatiblyIncludesObjCLifetime(Qualifiers other) const {
    if (getObjCLifetime() == other.getObjCLifetime())
      return true;

    if (getObjCLifetime() == OCL_Weak || other.getObjCLifetime() == OCL_Weak)
      return false;

    if (getObjCLifetime() == OCL_None || other.getObjCLifetime() == OCL_None)
      return true;

    return hasConst();
  }

  /// \brief Determine whether this set of qualifiers is a strict superset of
  /// another set of qualifiers, not considering qualifier compatibility.
  bool isStrictSupersetOf(Qualifiers Other) const;

  bool operator==(Qualifiers Other) const { return Mask == Other.Mask; }
  bool operator!=(Qualifiers Other) const { return Mask != Other.Mask; }

  explicit operator bool() const { return hasQualifiers(); }

  Qualifiers &operator+=(Qualifiers R) {
    addQualifiers(R);
    return *this;
  }

  // Union two qualifier sets.  If an enumerated qualifier appears
  // in both sets, use the one from the right.
  friend Qualifiers operator+(Qualifiers L, Qualifiers R) {
    L += R;
    return L;
  }

  Qualifiers &operator-=(Qualifiers R) {
    removeQualifiers(R);
    return *this;
  }

  /// \brief Compute the difference between two qualifier sets.
  friend Qualifiers operator-(Qualifiers L, Qualifiers R) {
    L -= R;
    return L;
  }

  std::string getAsString() const;
  std::string getAsString(const PrintingPolicy &Policy) const;

  bool isEmptyWhenPrinted(const PrintingPolicy &Policy) const;
  void print(raw_ostream &OS, const PrintingPolicy &Policy,
             bool appendSpaceIfNonEmpty = false) const;

  void Profile(llvm::FoldingSetNodeID &ID) const {
    ID.AddInteger(Mask);
    ID.AddInteger(LayoutQualifier);
  }

private:

<<<<<<< HEAD
  // bits:     |0 1 2|3 .. 4|5  ..  7|  8   |  9   |  10   |11..12|40   ...  63|
  //           |C R V|GCAttr|Lifetime|Shared|Strict|Relaxed|LQType|AddressSpace|
  uint64_t Mask;
  uint32_t LayoutQualifier;

  static const uint64_t GCAttrMask = 0x18;
  static const uint64_t GCAttrShift = 3;
  static const uint64_t LifetimeMask = 0xE0;
  static const uint64_t LifetimeShift = 5;
  static const uint64_t LQMask = 0x1800;
  static const uint64_t LQShift = 11;
  static const uint64_t AddressSpaceMask = ~(((uint64_t)1 << 40) - 1);
  static const uint64_t AddressSpaceShift = 40;
=======
  // bits:     |0 1 2|3|4 .. 5|6  ..  8|9   ...   31|
  //           |C R V|U|GCAttr|Lifetime|AddressSpace|
  uint32_t Mask;

  static const uint32_t UMask = 0x8;
  static const uint32_t UShift = 3;
  static const uint32_t GCAttrMask = 0x30;
  static const uint32_t GCAttrShift = 4;
  static const uint32_t LifetimeMask = 0x1C0;
  static const uint32_t LifetimeShift = 6;
  static const uint32_t AddressSpaceMask =
      ~(CVRMask | UMask | GCAttrMask | LifetimeMask);
  static const uint32_t AddressSpaceShift = 9;
>>>>>>> 88fccc58
};

/// A std::pair-like structure for storing a qualified type split
/// into its local qualifiers and its locally-unqualified type.
struct SplitQualType {
  /// The locally-unqualified type.
  const Type *Ty;

  /// The local qualifiers.
  Qualifiers Quals;

  SplitQualType() : Ty(nullptr), Quals() {}
  SplitQualType(const Type *ty, Qualifiers qs) : Ty(ty), Quals(qs) {}

  SplitQualType getSingleStepDesugaredType() const; // end of this file

  // Make std::tie work.
  std::pair<const Type *,Qualifiers> asPair() const {
    return std::pair<const Type *, Qualifiers>(Ty, Quals);
  }

  friend bool operator==(SplitQualType a, SplitQualType b) {
    return a.Ty == b.Ty && a.Quals == b.Quals;
  }
  friend bool operator!=(SplitQualType a, SplitQualType b) {
    return a.Ty != b.Ty || a.Quals != b.Quals;
  }
};

/// The kind of type we are substituting Objective-C type arguments into.
///
/// The kind of substitution affects the replacement of type parameters when
/// no concrete type information is provided, e.g., when dealing with an
/// unspecialized type.
enum class ObjCSubstitutionContext {
  /// An ordinary type.
  Ordinary,
  /// The result type of a method or function.
  Result,
  /// The parameter type of a method or function.
  Parameter,
  /// The type of a property.
  Property,
  /// The superclass of a type.
  Superclass,
};

/// A (possibly-)qualified type.
///
/// For efficiency, we don't store CV-qualified types as nodes on their
/// own: instead each reference to a type stores the qualifiers.  This
/// greatly reduces the number of nodes we need to allocate for types (for
/// example we only need one for 'int', 'const int', 'volatile int',
/// 'const volatile int', etc).
///
/// As an added efficiency bonus, instead of making this a pair, we
/// just store the two bits we care about in the low bits of the
/// pointer.  To handle the packing/unpacking, we make QualType be a
/// simple wrapper class that acts like a smart pointer.  A third bit
/// indicates whether there are extended qualifiers present, in which
/// case the pointer points to a special structure.
class QualType {
  // Thankfully, these are efficiently composable.
  llvm::PointerIntPair<llvm::PointerUnion<const Type*,const ExtQuals*>,
                       Qualifiers::FastWidth> Value;

  const ExtQuals *getExtQualsUnsafe() const {
    return Value.getPointer().get<const ExtQuals*>();
  }

  const Type *getTypePtrUnsafe() const {
    return Value.getPointer().get<const Type*>();
  }

  const ExtQualsTypeCommonBase *getCommonPtr() const {
    assert(!isNull() && "Cannot retrieve a NULL type pointer");
    uintptr_t CommonPtrVal
      = reinterpret_cast<uintptr_t>(Value.getOpaqueValue());
    CommonPtrVal &= ~(uintptr_t)((1 << TypeAlignmentInBits) - 1);
    return reinterpret_cast<ExtQualsTypeCommonBase*>(CommonPtrVal);
  }

  friend class QualifierCollector;
public:
  QualType() {}

  QualType(const Type *Ptr, unsigned Quals)
    : Value(Ptr, Quals) {}
  QualType(const ExtQuals *Ptr, unsigned Quals)
    : Value(Ptr, Quals) {}

  unsigned getLocalFastQualifiers() const { return Value.getInt(); }
  void setLocalFastQualifiers(unsigned Quals) { Value.setInt(Quals); }

  /// Retrieves a pointer to the underlying (unqualified) type.
  ///
  /// This function requires that the type not be NULL. If the type might be
  /// NULL, use the (slightly less efficient) \c getTypePtrOrNull().
  const Type *getTypePtr() const;

  const Type *getTypePtrOrNull() const;

  /// Retrieves a pointer to the name of the base type.
  const IdentifierInfo *getBaseTypeIdentifier() const;

  /// Divides a QualType into its unqualified type and a set of local
  /// qualifiers.
  SplitQualType split() const;

  void *getAsOpaquePtr() const { return Value.getOpaqueValue(); }
  static QualType getFromOpaquePtr(const void *Ptr) {
    QualType T;
    T.Value.setFromOpaqueValue(const_cast<void*>(Ptr));
    return T;
  }

  const Type &operator*() const {
    return *getTypePtr();
  }

  const Type *operator->() const {
    return getTypePtr();
  }

  bool isCanonical() const;
  bool isCanonicalAsParam() const;

  /// Return true if this QualType doesn't point to a type yet.
  bool isNull() const {
    return Value.getPointer().isNull();
  }

  /// \brief Determine whether this particular QualType instance has the
  /// "const" qualifier set, without looking through typedefs that may have
  /// added "const" at a different level.
  bool isLocalConstQualified() const {
    return (getLocalFastQualifiers() & Qualifiers::Const);
  }

  /// \brief Determine whether this type is const-qualified.
  bool isConstQualified() const;

  /// \brief Determine whether this particular QualType instance has the
  /// "restrict" qualifier set, without looking through typedefs that may have
  /// added "restrict" at a different level.
  bool isLocalRestrictQualified() const {
    return (getLocalFastQualifiers() & Qualifiers::Restrict);
  }

  /// \brief Determine whether this type is restrict-qualified.
  bool isRestrictQualified() const;

  /// \brief Determine whether this particular QualType instance has the
  /// "volatile" qualifier set, without looking through typedefs that may have
  /// added "volatile" at a different level.
  bool isLocalVolatileQualified() const {
    return (getLocalFastQualifiers() & Qualifiers::Volatile);
  }

  /// \brief Determine whether this type is volatile-qualified.
  bool isVolatileQualified() const;

  /// \brief Determine whether this particular QualType instance has any
  /// qualifiers, without looking through any typedefs that might add
  /// qualifiers at a different level.
  bool hasLocalQualifiers() const {
    return getLocalFastQualifiers() || hasLocalNonFastQualifiers();
  }

  /// \brief Determine whether this type has any qualifiers.
  bool hasQualifiers() const;

  /// \brief Determine whether this particular QualType instance has any
  /// "non-fast" qualifiers, e.g., those that are stored in an ExtQualType
  /// instance.
  bool hasLocalNonFastQualifiers() const {
    return Value.getPointer().is<const ExtQuals*>();
  }

  /// \brief Retrieve the set of qualifiers local to this particular QualType
  /// instance, not including any qualifiers acquired through typedefs or
  /// other sugar.
  Qualifiers getLocalQualifiers() const;

  /// \brief Retrieve the set of qualifiers applied to this type.
  Qualifiers getQualifiers() const;

  /// \brief Retrieve the set of CVR (const-volatile-restrict) qualifiers
  /// local to this particular QualType instance, not including any qualifiers
  /// acquired through typedefs or other sugar.
  unsigned getLocalCVRQualifiers() const {
    return getLocalFastQualifiers();
  }

  /// \brief Retrieve the set of CVR (const-volatile-restrict) qualifiers
  /// applied to this type.
  unsigned getCVRQualifiers() const;

  bool isConstant(const ASTContext& Ctx) const {
    return QualType::isConstant(*this, Ctx);
  }

  /// \brief Determine whether this is a Plain Old Data (POD) type (C++ 3.9p10).
  bool isPODType(const ASTContext &Context) const;

  /// Return true if this is a POD type according to the rules of the C++98
  /// standard, regardless of the current compilation's language.
  bool isCXX98PODType(const ASTContext &Context) const;

  /// Return true if this is a POD type according to the more relaxed rules
  /// of the C++11 standard, regardless of the current compilation's language.
  /// (C++0x [basic.types]p9)
  bool isCXX11PODType(const ASTContext &Context) const;

  /// Return true if this is a trivial type per (C++0x [basic.types]p9)
  bool isTrivialType(const ASTContext &Context) const;

  /// Return true if this is a trivially copyable type (C++0x [basic.types]p9)
  bool isTriviallyCopyableType(const ASTContext &Context) const;

  // Don't promise in the API that anything besides 'const' can be
  // easily added.

  /// Add the `const` type qualifier to this QualType.
  void addConst() {
    addFastQualifiers(Qualifiers::Const);
  }
  QualType withConst() const {
    return withFastQualifiers(Qualifiers::Const);
  }

  /// Add the `volatile` type qualifier to this QualType.
  void addVolatile() {
    addFastQualifiers(Qualifiers::Volatile);
  }
  QualType withVolatile() const {
    return withFastQualifiers(Qualifiers::Volatile);
  }

  /// Add the `restrict` qualifier to this QualType.
  void addRestrict() {
    addFastQualifiers(Qualifiers::Restrict);
  }
  QualType withRestrict() const {
    return withFastQualifiers(Qualifiers::Restrict);
  }

  QualType withCVRQualifiers(unsigned CVR) const {
    return withFastQualifiers(CVR);
  }

  void addFastQualifiers(unsigned TQs) {
    assert(!(TQs & ~Qualifiers::FastMask)
           && "non-fast qualifier bits set in mask!");
    Value.setInt(Value.getInt() | TQs);
  }

  void removeLocalConst();
  void removeLocalVolatile();
  void removeLocalRestrict();
  void removeLocalCVRQualifiers(unsigned Mask);

  void removeLocalFastQualifiers() { Value.setInt(0); }
  void removeLocalFastQualifiers(unsigned Mask) {
    assert(!(Mask & ~Qualifiers::FastMask) && "mask has non-fast qualifiers");
    Value.setInt(Value.getInt() & ~Mask);
  }

  // Creates a type with the given qualifiers in addition to any
  // qualifiers already on this type.
  QualType withFastQualifiers(unsigned TQs) const {
    QualType T = *this;
    T.addFastQualifiers(TQs);
    return T;
  }

  // Creates a type with exactly the given fast qualifiers, removing
  // any existing fast qualifiers.
  QualType withExactLocalFastQualifiers(unsigned TQs) const {
    return withoutLocalFastQualifiers().withFastQualifiers(TQs);
  }

  // Removes fast qualifiers, but leaves any extended qualifiers in place.
  QualType withoutLocalFastQualifiers() const {
    QualType T = *this;
    T.removeLocalFastQualifiers();
    return T;
  }

  QualType getCanonicalType() const;

  /// \brief Return this type with all of the instance-specific qualifiers
  /// removed, but without removing any qualifiers that may have been applied
  /// through typedefs.
  QualType getLocalUnqualifiedType() const { return QualType(getTypePtr(), 0); }

  /// \brief Retrieve the unqualified variant of the given type,
  /// removing as little sugar as possible.
  ///
  /// This routine looks through various kinds of sugar to find the
  /// least-desugared type that is unqualified. For example, given:
  ///
  /// \code
  /// typedef int Integer;
  /// typedef const Integer CInteger;
  /// typedef CInteger DifferenceType;
  /// \endcode
  ///
  /// Executing \c getUnqualifiedType() on the type \c DifferenceType will
  /// desugar until we hit the type \c Integer, which has no qualifiers on it.
  ///
  /// The resulting type might still be qualified if it's sugar for an array
  /// type.  To strip qualifiers even from within a sugared array type, use
  /// ASTContext::getUnqualifiedArrayType.
  inline QualType getUnqualifiedType() const;

  /// Retrieve the unqualified variant of the given type, removing as little
  /// sugar as possible.
  ///
  /// Like getUnqualifiedType(), but also returns the set of
  /// qualifiers that were built up.
  ///
  /// The resulting type might still be qualified if it's sugar for an array
  /// type.  To strip qualifiers even from within a sugared array type, use
  /// ASTContext::getUnqualifiedArrayType.
  inline SplitQualType getSplitUnqualifiedType() const;

  /// \brief Determine whether this type is more qualified than the other
  /// given type, requiring exact equality for non-CVR qualifiers.
  bool isMoreQualifiedThan(QualType Other) const;

  /// \brief Determine whether this type is at least as qualified as the other
  /// given type, requiring exact equality for non-CVR qualifiers.
  bool isAtLeastAsQualifiedAs(QualType Other) const;

  QualType getNonReferenceType() const;

  /// \brief Determine the type of a (typically non-lvalue) expression with the
  /// specified result type.
  ///
  /// This routine should be used for expressions for which the return type is
  /// explicitly specified (e.g., in a cast or call) and isn't necessarily
  /// an lvalue. It removes a top-level reference (since there are no
  /// expressions of reference type) and deletes top-level cvr-qualifiers
  /// from non-class types (in C++) or all types (in C).
  QualType getNonLValueExprType(const ASTContext &Context) const;

  /// Return the specified type with any "sugar" removed from
  /// the type.  This takes off typedefs, typeof's etc.  If the outer level of
  /// the type is already concrete, it returns it unmodified.  This is similar
  /// to getting the canonical type, but it doesn't remove *all* typedefs.  For
  /// example, it returns "T*" as "T*", (not as "int*"), because the pointer is
  /// concrete.
  ///
  /// Qualifiers are left in place.
  QualType getDesugaredType(const ASTContext &Context) const {
    return getDesugaredType(*this, Context);
  }

  SplitQualType getSplitDesugaredType() const {
    return getSplitDesugaredType(*this);
  }

  /// \brief Return the specified type with one level of "sugar" removed from
  /// the type.
  ///
  /// This routine takes off the first typedef, typeof, etc. If the outer level
  /// of the type is already concrete, it returns it unmodified.
  QualType getSingleStepDesugaredType(const ASTContext &Context) const {
    return getSingleStepDesugaredTypeImpl(*this, Context);
  }

  /// Returns the specified type after dropping any
  /// outer-level parentheses.
  QualType IgnoreParens() const {
    if (isa<ParenType>(*this))
      return QualType::IgnoreParens(*this);
    return *this;
  }

  /// Indicate whether the specified types and qualifiers are identical.
  friend bool operator==(const QualType &LHS, const QualType &RHS) {
    return LHS.Value == RHS.Value;
  }
  friend bool operator!=(const QualType &LHS, const QualType &RHS) {
    return LHS.Value != RHS.Value;
  }
  std::string getAsString() const {
    return getAsString(split());
  }
  static std::string getAsString(SplitQualType split) {
    return getAsString(split.Ty, split.Quals);
  }
  static std::string getAsString(const Type *ty, Qualifiers qs);

  std::string getAsString(const PrintingPolicy &Policy) const;

  void print(raw_ostream &OS, const PrintingPolicy &Policy,
             const Twine &PlaceHolder = Twine(),
             unsigned Indentation = 0) const {
    print(split(), OS, Policy, PlaceHolder, Indentation);
  }
  static void print(SplitQualType split, raw_ostream &OS,
                    const PrintingPolicy &policy, const Twine &PlaceHolder,
                    unsigned Indentation = 0) {
    return print(split.Ty, split.Quals, OS, policy, PlaceHolder, Indentation);
  }
  static void print(const Type *ty, Qualifiers qs,
                    raw_ostream &OS, const PrintingPolicy &policy,
                    const Twine &PlaceHolder,
                    unsigned Indentation = 0);

  void getAsStringInternal(std::string &Str,
                           const PrintingPolicy &Policy) const {
    return getAsStringInternal(split(), Str, Policy);
  }
  static void getAsStringInternal(SplitQualType split, std::string &out,
                                  const PrintingPolicy &policy) {
    return getAsStringInternal(split.Ty, split.Quals, out, policy);
  }
  static void getAsStringInternal(const Type *ty, Qualifiers qs,
                                  std::string &out,
                                  const PrintingPolicy &policy);

  class StreamedQualTypeHelper {
    const QualType &T;
    const PrintingPolicy &Policy;
    const Twine &PlaceHolder;
    unsigned Indentation;
  public:
    StreamedQualTypeHelper(const QualType &T, const PrintingPolicy &Policy,
                           const Twine &PlaceHolder, unsigned Indentation)
      : T(T), Policy(Policy), PlaceHolder(PlaceHolder),
        Indentation(Indentation) { }

    friend raw_ostream &operator<<(raw_ostream &OS,
                                   const StreamedQualTypeHelper &SQT) {
      SQT.T.print(OS, SQT.Policy, SQT.PlaceHolder, SQT.Indentation);
      return OS;
    }
  };

  StreamedQualTypeHelper stream(const PrintingPolicy &Policy,
                                const Twine &PlaceHolder = Twine(),
                                unsigned Indentation = 0) const {
    return StreamedQualTypeHelper(*this, Policy, PlaceHolder, Indentation);
  }

  void dump(const char *s) const;
  void dump() const;

  void Profile(llvm::FoldingSetNodeID &ID) const {
    ID.AddPointer(getAsOpaquePtr());
  }

  /// Return the address space of this type.
  inline unsigned getAddressSpace() const;

  /// Returns gc attribute of this type.
  inline Qualifiers::GC getObjCGCAttr() const;

  /// true when Type is objc's weak.
  bool isObjCGCWeak() const {
    return getObjCGCAttr() == Qualifiers::Weak;
  }

  /// true when Type is objc's strong.
  bool isObjCGCStrong() const {
    return getObjCGCAttr() == Qualifiers::Strong;
  }

  /// Returns lifetime attribute of this type.
  Qualifiers::ObjCLifetime getObjCLifetime() const {
    return getQualifiers().getObjCLifetime();
  }

  bool hasNonTrivialObjCLifetime() const {
    return getQualifiers().hasNonTrivialObjCLifetime();
  }

  bool hasStrongOrWeakObjCLifetime() const {
    return getQualifiers().hasStrongOrWeakObjCLifetime();
  }

  enum DestructionKind {
    DK_none,
    DK_cxx_destructor,
    DK_objc_strong_lifetime,
    DK_objc_weak_lifetime
  };

  /// Returns a nonzero value if objects of this type require
  /// non-trivial work to clean up after.  Non-zero because it's
  /// conceivable that qualifiers (objc_gc(weak)?) could make
  /// something require destruction.
  DestructionKind isDestructedType() const {
    return isDestructedTypeImpl(*this);
  }

  /// Determine whether expressions of the given type are forbidden
  /// from being lvalues in C.
  ///
  /// The expression types that are forbidden to be lvalues are:
  ///   - 'void', but not qualified void
  ///   - function types
  ///
  /// The exact rule here is C99 6.3.2.1:
  ///   An lvalue is an expression with an object type or an incomplete
  ///   type other than void.
  bool isCForbiddenLValueType() const;

  /// Substitute type arguments for the Objective-C type parameters used in the
  /// subject type.
  ///
  /// \param ctx ASTContext in which the type exists.
  ///
  /// \param typeArgs The type arguments that will be substituted for the
  /// Objective-C type parameters in the subject type, which are generally
  /// computed via \c Type::getObjCSubstitutions. If empty, the type
  /// parameters will be replaced with their bounds or id/Class, as appropriate
  /// for the context.
  ///
  /// \param context The context in which the subject type was written.
  ///
  /// \returns the resulting type.
  QualType substObjCTypeArgs(ASTContext &ctx,
                             ArrayRef<QualType> typeArgs,
                             ObjCSubstitutionContext context) const;

  /// Substitute type arguments from an object type for the Objective-C type
  /// parameters used in the subject type.
  ///
  /// This operation combines the computation of type arguments for
  /// substitution (\c Type::getObjCSubstitutions) with the actual process of
  /// substitution (\c QualType::substObjCTypeArgs) for the convenience of
  /// callers that need to perform a single substitution in isolation.
  ///
  /// \param objectType The type of the object whose member type we're
  /// substituting into. For example, this might be the receiver of a message
  /// or the base of a property access.
  ///
  /// \param dc The declaration context from which the subject type was
  /// retrieved, which indicates (for example) which type parameters should
  /// be substituted.
  ///
  /// \param context The context in which the subject type was written.
  ///
  /// \returns the subject type after replacing all of the Objective-C type
  /// parameters with their corresponding arguments.
  QualType substObjCMemberType(QualType objectType,
                               const DeclContext *dc,
                               ObjCSubstitutionContext context) const;

  /// Strip Objective-C "__kindof" types from the given type.
  QualType stripObjCKindOfType(const ASTContext &ctx) const;

  /// Remove all qualifiers including _Atomic.
  QualType getAtomicUnqualifiedType() const;

private:
  // These methods are implemented in a separate translation unit;
  // "static"-ize them to avoid creating temporary QualTypes in the
  // caller.
  static bool isConstant(QualType T, const ASTContext& Ctx);
  static QualType getDesugaredType(QualType T, const ASTContext &Context);
  static SplitQualType getSplitDesugaredType(QualType T);
  static SplitQualType getSplitUnqualifiedTypeImpl(QualType type);
  static QualType getSingleStepDesugaredTypeImpl(QualType type,
                                                 const ASTContext &C);
  static QualType IgnoreParens(QualType T);
  static DestructionKind isDestructedTypeImpl(QualType type);
};

} // end clang.

namespace llvm {
/// Implement simplify_type for QualType, so that we can dyn_cast from QualType
/// to a specific Type class.
template<> struct simplify_type< ::clang::QualType> {
  typedef const ::clang::Type *SimpleType;
  static SimpleType getSimplifiedValue(::clang::QualType Val) {
    return Val.getTypePtr();
  }
};

// Teach SmallPtrSet that QualType is "basically a pointer".
template<>
class PointerLikeTypeTraits<clang::QualType> {
public:
  static inline void *getAsVoidPointer(clang::QualType P) {
    return P.getAsOpaquePtr();
  }
  static inline clang::QualType getFromVoidPointer(void *P) {
    return clang::QualType::getFromOpaquePtr(P);
  }
  // Various qualifiers go in low bits.
  enum { NumLowBitsAvailable = 0 };
};

} // end namespace llvm

namespace clang {

/// \brief Base class that is common to both the \c ExtQuals and \c Type
/// classes, which allows \c QualType to access the common fields between the
/// two.
///
class ExtQualsTypeCommonBase {
  ExtQualsTypeCommonBase(const Type *baseType, QualType canon)
    : BaseType(baseType), CanonicalType(canon) {}

  /// \brief The "base" type of an extended qualifiers type (\c ExtQuals) or
  /// a self-referential pointer (for \c Type).
  ///
  /// This pointer allows an efficient mapping from a QualType to its
  /// underlying type pointer.
  const Type *const BaseType;

  /// \brief The canonical type of this type.  A QualType.
  QualType CanonicalType;

  friend class QualType;
  friend class Type;
  friend class ExtQuals;
};

/// We can encode up to four bits in the low bits of a
/// type pointer, but there are many more type qualifiers that we want
/// to be able to apply to an arbitrary type.  Therefore we have this
/// struct, intended to be heap-allocated and used by QualType to
/// store qualifiers.
///
/// The current design tags the 'const', 'restrict', and 'volatile' qualifiers
/// in three low bits on the QualType pointer; a fourth bit records whether
/// the pointer is an ExtQuals node. The extended qualifiers (address spaces,
/// Objective-C GC attributes) are much more rare.
class ExtQuals : public ExtQualsTypeCommonBase, public llvm::FoldingSetNode {
  // NOTE: changing the fast qualifiers should be straightforward as
  // long as you don't make 'const' non-fast.
  // 1. Qualifiers:
  //    a) Modify the bitmasks (Qualifiers::TQ and DeclSpec::TQ).
  //       Fast qualifiers must occupy the low-order bits.
  //    b) Update Qualifiers::FastWidth and FastMask.
  // 2. QualType:
  //    a) Update is{Volatile,Restrict}Qualified(), defined inline.
  //    b) Update remove{Volatile,Restrict}, defined near the end of
  //       this header.
  // 3. ASTContext:
  //    a) Update get{Volatile,Restrict}Type.

  /// The immutable set of qualifiers applied by this node. Always contains
  /// extended qualifiers.
  Qualifiers Quals;

  ExtQuals *this_() { return this; }

public:
  ExtQuals(const Type *baseType, QualType canon, Qualifiers quals)
    : ExtQualsTypeCommonBase(baseType,
                             canon.isNull() ? QualType(this_(), 0) : canon),
      Quals(quals)
  {
    assert(Quals.hasNonFastQualifiers()
           && "ExtQuals created with no fast qualifiers");
    assert(!Quals.hasFastQualifiers()
           && "ExtQuals created with fast qualifiers");
  }

  Qualifiers getQualifiers() const { return Quals; }

  bool hasObjCGCAttr() const { return Quals.hasObjCGCAttr(); }
  Qualifiers::GC getObjCGCAttr() const { return Quals.getObjCGCAttr(); }

  bool hasObjCLifetime() const { return Quals.hasObjCLifetime(); }
  Qualifiers::ObjCLifetime getObjCLifetime() const {
    return Quals.getObjCLifetime();
  }

  bool hasAddressSpace() const { return Quals.hasAddressSpace(); }
  unsigned getAddressSpace() const { return Quals.getAddressSpace(); }

  const Type *getBaseType() const { return BaseType; }

public:
  void Profile(llvm::FoldingSetNodeID &ID) const {
    Profile(ID, getBaseType(), Quals);
  }
  static void Profile(llvm::FoldingSetNodeID &ID,
                      const Type *BaseType,
                      Qualifiers Quals) {
    assert(!Quals.hasFastQualifiers() && "fast qualifiers in ExtQuals hash!");
    ID.AddPointer(BaseType);
    Quals.Profile(ID);
  }
};

/// The kind of C++11 ref-qualifier associated with a function type.
/// This determines whether a member function's "this" object can be an
/// lvalue, rvalue, or neither.
enum RefQualifierKind {
  /// \brief No ref-qualifier was provided.
  RQ_None = 0,
  /// \brief An lvalue ref-qualifier was provided (\c &).
  RQ_LValue,
  /// \brief An rvalue ref-qualifier was provided (\c &&).
  RQ_RValue
};

/// Which keyword(s) were used to create an AutoType.
enum class AutoTypeKeyword {
  /// \brief auto
  Auto,
  /// \brief decltype(auto)
  DecltypeAuto,
  /// \brief __auto_type (GNU extension)
  GNUAutoType
};

/// The base class of the type hierarchy.
///
/// A central concept with types is that each type always has a canonical
/// type.  A canonical type is the type with any typedef names stripped out
/// of it or the types it references.  For example, consider:
///
///  typedef int  foo;
///  typedef foo* bar;
///    'int *'    'foo *'    'bar'
///
/// There will be a Type object created for 'int'.  Since int is canonical, its
/// CanonicalType pointer points to itself.  There is also a Type for 'foo' (a
/// TypedefType).  Its CanonicalType pointer points to the 'int' Type.  Next
/// there is a PointerType that represents 'int*', which, like 'int', is
/// canonical.  Finally, there is a PointerType type for 'foo*' whose canonical
/// type is 'int*', and there is a TypedefType for 'bar', whose canonical type
/// is also 'int*'.
///
/// Non-canonical types are useful for emitting diagnostics, without losing
/// information about typedefs being used.  Canonical types are useful for type
/// comparisons (they allow by-pointer equality tests) and useful for reasoning
/// about whether something has a particular form (e.g. is a function type),
/// because they implicitly, recursively, strip all typedefs out of a type.
///
/// Types, once created, are immutable.
///
class Type : public ExtQualsTypeCommonBase {
public:
  enum TypeClass {
#define TYPE(Class, Base) Class,
#define LAST_TYPE(Class) TypeLast = Class,
#define ABSTRACT_TYPE(Class, Base)
#include "clang/AST/TypeNodes.def"
    TagFirst = Record, TagLast = Enum
  };

private:
  Type(const Type &) = delete;
  void operator=(const Type &) = delete;

  /// Bitfields required by the Type class.
  class TypeBitfields {
    friend class Type;
    template <class T> friend class TypePropertyCache;

    /// TypeClass bitfield - Enum that specifies what subclass this belongs to.
    unsigned TC : 8;

    /// Whether this type is a dependent type (C++ [temp.dep.type]).
    unsigned Dependent : 1;

    /// Whether this type somehow involves a template parameter, even
    /// if the resolution of the type does not depend on a template parameter.
    unsigned InstantiationDependent : 1;

    /// Whether this type is a variably-modified type (C99 6.7.5).
    unsigned VariablyModified : 1;

    /// \brief Whether this type contains an unexpanded parameter pack
    /// (for C++11 variadic templates).
    unsigned ContainsUnexpandedParameterPack : 1;

    /// \brief True if the cache (i.e. the bitfields here starting with
    /// 'Cache') is valid.
    mutable unsigned CacheValid : 1;

    /// \brief Linkage of this type.
    mutable unsigned CachedLinkage : 3;

    /// \brief Whether this type involves and local or unnamed types.
    mutable unsigned CachedLocalOrUnnamed : 1;

    /// \brief Whether this type comes from an AST file.
    mutable unsigned FromAST : 1;

    bool isCacheValid() const {
      return CacheValid;
    }
    Linkage getLinkage() const {
      assert(isCacheValid() && "getting linkage from invalid cache");
      return static_cast<Linkage>(CachedLinkage);
    }
    bool hasLocalOrUnnamedType() const {
      assert(isCacheValid() && "getting linkage from invalid cache");
      return CachedLocalOrUnnamed;
    }
  };
  enum { NumTypeBits = 18 };

protected:
  // These classes allow subclasses to somewhat cleanly pack bitfields
  // into Type.

  class ArrayTypeBitfields {
    friend class ArrayType;

    unsigned : NumTypeBits;

    /// CVR qualifiers from declarations like
    /// 'int X[static restrict 4]'. For function parameters only.
    unsigned IndexTypeQuals : 3;

    /// Storage class qualifiers from declarations like
    /// 'int X[static restrict 4]'. For function parameters only.
    /// Actually an ArrayType::ArraySizeModifier.
    unsigned SizeModifier : 3;
  };

  class BuiltinTypeBitfields {
    friend class BuiltinType;

    unsigned : NumTypeBits;

    /// The kind (BuiltinType::Kind) of builtin type this is.
    unsigned Kind : 8;
  };

  class FunctionTypeBitfields {
    friend class FunctionType;
    friend class FunctionProtoType;

    unsigned : NumTypeBits;

    /// Extra information which affects how the function is called, like
    /// regparm and the calling convention.
    unsigned ExtInfo : 9;

    /// Used only by FunctionProtoType, put here to pack with the
    /// other bitfields.
    /// The qualifiers are part of FunctionProtoType because...
    ///
    /// C++ 8.3.5p4: The return type, the parameter type list and the
    /// cv-qualifier-seq, [...], are part of the function type.
    unsigned TypeQuals : 4;

    /// \brief The ref-qualifier associated with a \c FunctionProtoType.
    ///
    /// This is a value of type \c RefQualifierKind.
    unsigned RefQualifier : 2;
  };

  class ObjCObjectTypeBitfields {
    friend class ObjCObjectType;

    unsigned : NumTypeBits;

    /// The number of type arguments stored directly on this object type.
    unsigned NumTypeArgs : 7;

    /// The number of protocols stored directly on this object type.
    unsigned NumProtocols : 6;

    /// Whether this is a "kindof" type.
    unsigned IsKindOf : 1;
  };
  static_assert(NumTypeBits + 7 + 6 + 1 <= 32, "Does not fit in an unsigned");

  class ReferenceTypeBitfields {
    friend class ReferenceType;

    unsigned : NumTypeBits;

    /// True if the type was originally spelled with an lvalue sigil.
    /// This is never true of rvalue references but can also be false
    /// on lvalue references because of C++0x [dcl.typedef]p9,
    /// as follows:
    ///
    ///   typedef int &ref;    // lvalue, spelled lvalue
    ///   typedef int &&rvref; // rvalue
    ///   ref &a;              // lvalue, inner ref, spelled lvalue
    ///   ref &&a;             // lvalue, inner ref
    ///   rvref &a;            // lvalue, inner ref, spelled lvalue
    ///   rvref &&a;           // rvalue, inner ref
    unsigned SpelledAsLValue : 1;

    /// True if the inner type is a reference type.  This only happens
    /// in non-canonical forms.
    unsigned InnerRef : 1;
  };

  class TypeWithKeywordBitfields {
    friend class TypeWithKeyword;

    unsigned : NumTypeBits;

    /// An ElaboratedTypeKeyword.  8 bits for efficient access.
    unsigned Keyword : 8;
  };

  class VectorTypeBitfields {
    friend class VectorType;

    unsigned : NumTypeBits;

    /// The kind of vector, either a generic vector type or some
    /// target-specific vector type such as for AltiVec or Neon.
    unsigned VecKind : 3;

    /// The number of elements in the vector.
    unsigned NumElements : 29 - NumTypeBits;

    enum { MaxNumElements = (1 << (29 - NumTypeBits)) - 1 };
  };

  class AttributedTypeBitfields {
    friend class AttributedType;

    unsigned : NumTypeBits;

    /// An AttributedType::Kind
    unsigned AttrKind : 32 - NumTypeBits;
  };

  class AutoTypeBitfields {
    friend class AutoType;

    unsigned : NumTypeBits;

    /// Was this placeholder type spelled as 'auto', 'decltype(auto)',
    /// or '__auto_type'?  AutoTypeKeyword value.
    unsigned Keyword : 2;
  };

  union {
    TypeBitfields TypeBits;
    ArrayTypeBitfields ArrayTypeBits;
    AttributedTypeBitfields AttributedTypeBits;
    AutoTypeBitfields AutoTypeBits;
    BuiltinTypeBitfields BuiltinTypeBits;
    FunctionTypeBitfields FunctionTypeBits;
    ObjCObjectTypeBitfields ObjCObjectTypeBits;
    ReferenceTypeBitfields ReferenceTypeBits;
    TypeWithKeywordBitfields TypeWithKeywordBits;
    VectorTypeBitfields VectorTypeBits;
  };

private:
  /// \brief Set whether this type comes from an AST file.
  void setFromAST(bool V = true) const {
    TypeBits.FromAST = V;
  }

  template <class T> friend class TypePropertyCache;

protected:
  // silence VC++ warning C4355: 'this' : used in base member initializer list
  Type *this_() { return this; }
  Type(TypeClass tc, QualType canon, bool Dependent,
       bool InstantiationDependent, bool VariablyModified,
       bool ContainsUnexpandedParameterPack)
    : ExtQualsTypeCommonBase(this,
                             canon.isNull() ? QualType(this_(), 0) : canon) {
    TypeBits.TC = tc;
    TypeBits.Dependent = Dependent;
    TypeBits.InstantiationDependent = Dependent || InstantiationDependent;
    TypeBits.VariablyModified = VariablyModified;
    TypeBits.ContainsUnexpandedParameterPack = ContainsUnexpandedParameterPack;
    TypeBits.CacheValid = false;
    TypeBits.CachedLocalOrUnnamed = false;
    TypeBits.CachedLinkage = NoLinkage;
    TypeBits.FromAST = false;
  }
  friend class ASTContext;

  void setDependent(bool D = true) {
    TypeBits.Dependent = D;
    if (D)
      TypeBits.InstantiationDependent = true;
  }
  void setInstantiationDependent(bool D = true) {
    TypeBits.InstantiationDependent = D; }
  void setVariablyModified(bool VM = true) { TypeBits.VariablyModified = VM;
  }
  void setContainsUnexpandedParameterPack(bool PP = true) {
    TypeBits.ContainsUnexpandedParameterPack = PP;
  }

public:
  TypeClass getTypeClass() const { return static_cast<TypeClass>(TypeBits.TC); }

  /// \brief Whether this type comes from an AST file.
  bool isFromAST() const { return TypeBits.FromAST; }

  /// \brief Whether this type is or contains an unexpanded parameter
  /// pack, used to support C++0x variadic templates.
  ///
  /// A type that contains a parameter pack shall be expanded by the
  /// ellipsis operator at some point. For example, the typedef in the
  /// following example contains an unexpanded parameter pack 'T':
  ///
  /// \code
  /// template<typename ...T>
  /// struct X {
  ///   typedef T* pointer_types; // ill-formed; T is a parameter pack.
  /// };
  /// \endcode
  ///
  /// Note that this routine does not specify which
  bool containsUnexpandedParameterPack() const {
    return TypeBits.ContainsUnexpandedParameterPack;
  }

  /// Determines if this type would be canonical if it had no further
  /// qualification.
  bool isCanonicalUnqualified() const {
    return CanonicalType == QualType(this, 0);
  }

  /// Pull a single level of sugar off of this locally-unqualified type.
  /// Users should generally prefer SplitQualType::getSingleStepDesugaredType()
  /// or QualType::getSingleStepDesugaredType(const ASTContext&).
  QualType getLocallyUnqualifiedSingleStepDesugaredType() const;

  /// Types are partitioned into 3 broad categories (C99 6.2.5p1):
  /// object types, function types, and incomplete types.

  /// Return true if this is an incomplete type.
  /// A type that can describe objects, but which lacks information needed to
  /// determine its size (e.g. void, or a fwd declared struct). Clients of this
  /// routine will need to determine if the size is actually required.
  ///
  /// \brief Def If non-null, and the type refers to some kind of declaration
  /// that can be completed (such as a C struct, C++ class, or Objective-C
  /// class), will be set to the declaration.
  bool isIncompleteType(NamedDecl **Def = nullptr) const;

  /// Return true if this is an incomplete or object
  /// type, in other words, not a function type.
  bool isIncompleteOrObjectType() const {
    return !isFunctionType();
  }

  /// \brief Determine whether this type is an object type.
  bool isObjectType() const {
    // C++ [basic.types]p8:
    //   An object type is a (possibly cv-qualified) type that is not a
    //   function type, not a reference type, and not a void type.
    return !isReferenceType() && !isFunctionType() && !isVoidType();
  }

  /// Return true if this is a literal type
  /// (C++11 [basic.types]p10)
  bool isLiteralType(const ASTContext &Ctx) const;

  /// Test if this type is a standard-layout type.
  /// (C++0x [basic.type]p9)
  bool isStandardLayoutType() const;

  /// Helper methods to distinguish type categories. All type predicates
  /// operate on the canonical type, ignoring typedefs and qualifiers.

  /// Returns true if the type is a builtin type.
  bool isBuiltinType() const;

  /// Test for a particular builtin type.
  bool isSpecificBuiltinType(unsigned K) const;

  /// Test for a type which does not represent an actual type-system type but
  /// is instead used as a placeholder for various convenient purposes within
  /// Clang.  All such types are BuiltinTypes.
  bool isPlaceholderType() const;
  const BuiltinType *getAsPlaceholderType() const;

  /// Test for a specific placeholder type.
  bool isSpecificPlaceholderType(unsigned K) const;

  /// Test for a placeholder type other than Overload; see
  /// BuiltinType::isNonOverloadPlaceholderType.
  bool isNonOverloadPlaceholderType() const;

  /// isIntegerType() does *not* include complex integers (a GCC extension).
  /// isComplexIntegerType() can be used to test for complex integers.
  bool isIntegerType() const;     // C99 6.2.5p17 (int, char, bool, enum)
  bool isEnumeralType() const;
  bool isBooleanType() const;
  bool isCharType() const;
  bool isWideCharType() const;
  bool isChar16Type() const;
  bool isChar32Type() const;
  bool isAnyCharacterType() const;
  bool isIntegralType(const ASTContext &Ctx) const;

  /// Determine whether this type is an integral or enumeration type.
  bool isIntegralOrEnumerationType() const;
  /// Determine whether this type is an integral or unscoped enumeration type.
  bool isIntegralOrUnscopedEnumerationType() const;

  /// Floating point categories.
  bool isRealFloatingType() const; // C99 6.2.5p10 (float, double, long double)
  /// isComplexType() does *not* include complex integers (a GCC extension).
  /// isComplexIntegerType() can be used to test for complex integers.
  bool isComplexType() const;      // C99 6.2.5p11 (complex)
  bool isAnyComplexType() const;   // C99 6.2.5p11 (complex) + Complex Int.
  bool isFloatingType() const;     // C99 6.2.5p11 (real floating + complex)
  bool isHalfType() const;         // OpenCL 6.1.1.1, NEON (IEEE 754-2008 half)
  bool isRealType() const;         // C99 6.2.5p17 (real floating + integer)
  bool isArithmeticType() const;   // C99 6.2.5p18 (integer + floating)
  bool isVoidType() const;         // C99 6.2.5p19
  bool isScalarType() const;       // C99 6.2.5p21 (arithmetic + pointers)
  bool isAggregateType() const;
  bool isFundamentalType() const;
  bool isCompoundType() const;

  // Type Predicates: Check to see if this type is structurally the specified
  // type, ignoring typedefs and qualifiers.
  bool isFunctionType() const;
  bool isFunctionNoProtoType() const { return getAs<FunctionNoProtoType>(); }
  bool isFunctionProtoType() const { return getAs<FunctionProtoType>(); }
  bool isPointerType() const;
  bool isAnyPointerType() const;   // Any C pointer or ObjC object pointer
  bool isBlockPointerType() const;
  bool isVoidPointerType() const;
  bool isReferenceType() const;
  bool isLValueReferenceType() const;
  bool isRValueReferenceType() const;
  bool isFunctionPointerType() const;
  bool isMemberPointerType() const;
  bool isMemberFunctionPointerType() const;
  bool isMemberDataPointerType() const;
  bool isArrayType() const;
  bool isConstantArrayType() const;
  bool isUPCThreadArrayType() const;
  bool isIncompleteArrayType() const;
  bool isVariableArrayType() const;
  bool isDependentSizedArrayType() const;
  bool isRecordType() const;
  bool isClassType() const;
  bool isStructureType() const;
  bool isObjCBoxableRecordType() const;
  bool isInterfaceType() const;
  bool isStructureOrClassType() const;
  bool isUnionType() const;
  bool isComplexIntegerType() const;            // GCC _Complex integer type.
  bool isVectorType() const;                    // GCC vector type.
  bool isExtVectorType() const;                 // Extended vector type.
  bool isObjCObjectPointerType() const;         // pointer to ObjC object
  bool isObjCRetainableType() const;            // ObjC object or block pointer
  bool isObjCLifetimeType() const;              // (array of)* retainable type
  bool isObjCIndirectLifetimeType() const;      // (pointer to)* lifetime type
  bool isObjCNSObjectType() const;              // __attribute__((NSObject))
  bool isObjCIndependentClassType() const;      // __attribute__((objc_independent_class))
  // FIXME: change this to 'raw' interface type, so we can used 'interface' type
  // for the common case.
  bool isObjCObjectType() const;                // NSString or typeof(*(id)0)
  bool isObjCQualifiedInterfaceType() const;    // NSString<foo>
  bool isObjCQualifiedIdType() const;           // id<foo>
  bool isObjCQualifiedClassType() const;        // Class<foo>
  bool isObjCObjectOrInterfaceType() const;
  bool isObjCIdType() const;                    // id
  bool isObjCInertUnsafeUnretainedType() const;

  /// Whether the type is Objective-C 'id' or a __kindof type of an
  /// object type, e.g., __kindof NSView * or __kindof id
  /// <NSCopying>.
  ///
  /// \param bound Will be set to the bound on non-id subtype types,
  /// which will be (possibly specialized) Objective-C class type, or
  /// null for 'id.
  bool isObjCIdOrObjectKindOfType(const ASTContext &ctx,
                                  const ObjCObjectType *&bound) const;

  bool isObjCClassType() const;                 // Class

  /// Whether the type is Objective-C 'Class' or a __kindof type of an
  /// Class type, e.g., __kindof Class <NSCopying>.
  ///
  /// Unlike \c isObjCIdOrObjectKindOfType, there is no relevant bound
  /// here because Objective-C's type system cannot express "a class
  /// object for a subclass of NSFoo".
  bool isObjCClassOrClassKindOfType() const;

  bool isBlockCompatibleObjCPointerType(ASTContext &ctx) const;
  bool isObjCSelType() const;                 // Class
  bool isObjCBuiltinType() const;               // 'id' or 'Class'
  bool isObjCARCBridgableType() const;
  bool isCARCBridgableType() const;
  bool isTemplateTypeParmType() const;          // C++ template type parameter
  bool isNullPtrType() const;                   // C++0x nullptr_t
  bool isAtomicType() const;                    // C11 _Atomic()

#define IMAGE_TYPE(ImgType, Id, SingletonId, Access, Suffix) \
  bool is##Id##Type() const;
#include "clang/Basic/OpenCLImageTypes.def"

  bool isImageType() const;                     // Any OpenCL image type

  bool isSamplerT() const;                      // OpenCL sampler_t
  bool isEventT() const;                        // OpenCL event_t
  bool isClkEventT() const;                     // OpenCL clk_event_t
  bool isQueueT() const;                        // OpenCL queue_t
  bool isNDRangeT() const;                      // OpenCL ndrange_t
  bool isReserveIDT() const;                    // OpenCL reserve_id_t

  bool isPipeType() const;                      // OpenCL pipe type
  bool isOpenCLSpecificType() const;            // Any OpenCL specific type

  /// Determines if this type, which must satisfy
  /// isObjCLifetimeType(), is implicitly __unsafe_unretained rather
  /// than implicitly __strong.
  bool isObjCARCImplicitlyUnretainedType() const;

  /// Return the implicit lifetime for this type, which must not be dependent.
  Qualifiers::ObjCLifetime getObjCARCImplicitLifetime() const;

  enum ScalarTypeKind {
    STK_CPointer,
    STK_UPCSharedPointer,
    STK_BlockPointer,
    STK_ObjCObjectPointer,
    STK_MemberPointer,
    STK_Bool,
    STK_Integral,
    STK_Floating,
    STK_IntegralComplex,
    STK_FloatingComplex
  };
  /// Given that this is a scalar type, classify it.
  ScalarTypeKind getScalarTypeKind() const;

  /// Whether this type is a dependent type, meaning that its definition
  /// somehow depends on a template parameter (C++ [temp.dep.type]).
  bool isDependentType() const { return TypeBits.Dependent; }

  /// \brief Determine whether this type is an instantiation-dependent type,
  /// meaning that the type involves a template parameter (even if the
  /// definition does not actually depend on the type substituted for that
  /// template parameter).
  bool isInstantiationDependentType() const {
    return TypeBits.InstantiationDependent;
  }

  /// \brief Determine whether this type is an undeduced type, meaning that
  /// it somehow involves a C++11 'auto' type which has not yet been deduced.
  bool isUndeducedType() const;

  /// \brief Whether this type is a variably-modified type (C99 6.7.5).
  bool isVariablyModifiedType() const { return TypeBits.VariablyModified; }

  /// \brief Whether this type involves a variable-length array type
  /// with a definite size.
  bool hasSizedVLAType() const;

  /// \brief Whether this type is or contains a local or unnamed type.
  bool hasUnnamedOrLocalType() const;

  bool isOverloadableType() const;

  /// \brief Determine wither this type is a C++ elaborated-type-specifier.
  bool isElaboratedTypeSpecifier() const;

  bool canDecayToPointerType() const;

  /// Whether this type is represented natively as a pointer.  This includes
  /// pointers, references, block pointers, and Objective-C interface,
  /// qualified id, and qualified interface types, as well as nullptr_t.
  bool hasPointerRepresentation() const;

  /// hasPointerToSharedRepresentation - Whether this type is represented
  /// as a UPC pointer-to-shared; this includes pointer and references,
  /// with a shared-qualified pointee type.
  bool hasPointerToSharedRepresentation() const;

  /// Whether this type can represent an objective pointer type for the
  /// purpose of GC'ability
  bool hasObjCPointerRepresentation() const;

  /// \brief Determine whether this type has an integer representation
  /// of some sort, e.g., it is an integer type or a vector.
  bool hasIntegerRepresentation() const;

  /// \brief Determine whether this type has an signed integer representation
  /// of some sort, e.g., it is an signed integer type or a vector.
  bool hasSignedIntegerRepresentation() const;

  /// \brief Determine whether this type has an unsigned integer representation
  /// of some sort, e.g., it is an unsigned integer type or a vector.
  bool hasUnsignedIntegerRepresentation() const;

  /// \brief Determine whether this type has a floating-point representation
  /// of some sort, e.g., it is a floating-point type or a vector thereof.
  bool hasFloatingRepresentation() const;

  // Type Checking Functions: Check to see if this type is structurally the
  // specified type, ignoring typedefs and qualifiers, and return a pointer to
  // the best type we can.
  const RecordType *getAsStructureType() const;
  /// NOTE: getAs*ArrayType are methods on ASTContext.
  const RecordType *getAsUnionType() const;
  const ComplexType *getAsComplexIntegerType() const; // GCC complex int type.
  const ObjCObjectType *getAsObjCInterfaceType() const;
  // The following is a convenience method that returns an ObjCObjectPointerType
  // for object declared using an interface.
  const ObjCObjectPointerType *getAsObjCInterfacePointerType() const;
  const ObjCObjectPointerType *getAsObjCQualifiedIdType() const;
  const ObjCObjectPointerType *getAsObjCQualifiedClassType() const;
  const ObjCObjectType *getAsObjCQualifiedInterfaceType() const;

  /// \brief Retrieves the CXXRecordDecl that this type refers to, either
  /// because the type is a RecordType or because it is the injected-class-name
  /// type of a class template or class template partial specialization.
  CXXRecordDecl *getAsCXXRecordDecl() const;

  /// \brief Retrieves the TagDecl that this type refers to, either
  /// because the type is a TagType or because it is the injected-class-name
  /// type of a class template or class template partial specialization.
  TagDecl *getAsTagDecl() const;

  /// If this is a pointer or reference to a RecordType, return the
  /// CXXRecordDecl that that type refers to.
  ///
  /// If this is not a pointer or reference, or the type being pointed to does
  /// not refer to a CXXRecordDecl, returns NULL.
  const CXXRecordDecl *getPointeeCXXRecordDecl() const;

  /// Get the AutoType whose type will be deduced for a variable with
  /// an initializer of this type. This looks through declarators like pointer
  /// types, but not through decltype or typedefs.
  AutoType *getContainedAutoType() const;

  /// Member-template getAs<specific type>'.  Look through sugar for
  /// an instance of \<specific type>.   This scheme will eventually
  /// replace the specific getAsXXXX methods above.
  ///
  /// There are some specializations of this member template listed
  /// immediately following this class.
  template <typename T> const T *getAs() const;

  /// A variant of getAs<> for array types which silently discards
  /// qualifiers from the outermost type.
  const ArrayType *getAsArrayTypeUnsafe() const;

  /// Member-template castAs<specific type>.  Look through sugar for
  /// the underlying instance of \<specific type>.
  ///
  /// This method has the same relationship to getAs<T> as cast<T> has
  /// to dyn_cast<T>; which is to say, the underlying type *must*
  /// have the intended type, and this method will never return null.
  template <typename T> const T *castAs() const;

  /// A variant of castAs<> for array type which silently discards
  /// qualifiers from the outermost type.
  const ArrayType *castAsArrayTypeUnsafe() const;

  /// Get the base element type of this type, potentially discarding type
  /// qualifiers.  This should never be used when type qualifiers
  /// are meaningful.
  const Type *getBaseElementTypeUnsafe() const;

  /// If this is an array type, return the element type of the array,
  /// potentially with type qualifiers missing.
  /// This should never be used when type qualifiers are meaningful.
  const Type *getArrayElementTypeNoTypeQual() const;

  /// If this is a pointer type, return the pointee type.
  /// If this is an array type, return the array element type.
  /// This should never be used when type qualifiers are meaningful.
  const Type *getPointeeOrArrayElementType() const;

  /// If this is a pointer, ObjC object pointer, or block
  /// pointer, this returns the respective pointee.
  QualType getPointeeType() const;

  /// Return the specified type with any "sugar" removed from the type,
  /// removing any typedefs, typeofs, etc., as well as any qualifiers.
  const Type *getUnqualifiedDesugaredType() const;

  /// More type predicates useful for type checking/promotion
  bool isPromotableIntegerType() const; // C99 6.3.1.1p2

  /// Return true if this is an integer type that is
  /// signed, according to C99 6.2.5p4 [char, signed char, short, int, long..],
  /// or an enum decl which has a signed representation.
  bool isSignedIntegerType() const;

  /// Return true if this is an integer type that is
  /// unsigned, according to C99 6.2.5p6 [which returns true for _Bool],
  /// or an enum decl which has an unsigned representation.
  bool isUnsignedIntegerType() const;

  /// Determines whether this is an integer type that is signed or an
  /// enumeration types whose underlying type is a signed integer type.
  bool isSignedIntegerOrEnumerationType() const;

  /// Determines whether this is an integer type that is unsigned or an
  /// enumeration types whose underlying type is a unsigned integer type.
  bool isUnsignedIntegerOrEnumerationType() const;

  /// Return true if this is not a variable sized type,
  /// according to the rules of C99 6.7.5p3.  It is not legal to call this on
  /// incomplete types.
  bool isConstantSizeType() const;

  /// Returns true if this type can be represented by some
  /// set of type specifiers.
  bool isSpecifierType() const;

  /// Determine the linkage of this type.
  Linkage getLinkage() const;

  /// Determine the visibility of this type.
  Visibility getVisibility() const {
    return getLinkageAndVisibility().getVisibility();
  }

  /// Return true if the visibility was explicitly set is the code.
  bool isVisibilityExplicit() const {
    return getLinkageAndVisibility().isVisibilityExplicit();
  }

  /// Determine the linkage and visibility of this type.
  LinkageInfo getLinkageAndVisibility() const;

  /// True if the computed linkage is valid. Used for consistency
  /// checking. Should always return true.
  bool isLinkageValid() const;

  /// Determine the nullability of the given type.
  ///
  /// Note that nullability is only captured as sugar within the type
  /// system, not as part of the canonical type, so nullability will
  /// be lost by canonicalization and desugaring.
  Optional<NullabilityKind> getNullability(const ASTContext &context) const;

  /// Determine whether the given type can have a nullability
  /// specifier applied to it, i.e., if it is any kind of pointer type
  /// or a dependent type that could instantiate to any kind of
  /// pointer type.
  bool canHaveNullability() const;

  /// Retrieve the set of substitutions required when accessing a member
  /// of the Objective-C receiver type that is declared in the given context.
  ///
  /// \c *this is the type of the object we're operating on, e.g., the
  /// receiver for a message send or the base of a property access, and is
  /// expected to be of some object or object pointer type.
  ///
  /// \param dc The declaration context for which we are building up a
  /// substitution mapping, which should be an Objective-C class, extension,
  /// category, or method within.
  ///
  /// \returns an array of type arguments that can be substituted for
  /// the type parameters of the given declaration context in any type described
  /// within that context, or an empty optional to indicate that no
  /// substitution is required.
  Optional<ArrayRef<QualType>>
  getObjCSubstitutions(const DeclContext *dc) const;

  /// Determines if this is an ObjC interface type that may accept type
  /// parameters.
  bool acceptsObjCTypeParams() const;

  const char *getTypeClassName() const;

  QualType getCanonicalTypeInternal() const {
    return CanonicalType;
  }
  CanQualType getCanonicalTypeUnqualified() const; // in CanonicalType.h
  void dump() const;

  friend class ASTReader;
  friend class ASTWriter;
};

/// \brief This will check for a TypedefType by removing any existing sugar
/// until it reaches a TypedefType or a non-sugared type.
template <> const TypedefType *Type::getAs() const;

/// \brief This will check for a TemplateSpecializationType by removing any
/// existing sugar until it reaches a TemplateSpecializationType or a
/// non-sugared type.
template <> const TemplateSpecializationType *Type::getAs() const;

/// \brief This will check for an AttributedType by removing any existing sugar
/// until it reaches an AttributedType or a non-sugared type.
template <> const AttributedType *Type::getAs() const;

// We can do canonical leaf types faster, because we don't have to
// worry about preserving child type decoration.
#define TYPE(Class, Base)
#define LEAF_TYPE(Class) \
template <> inline const Class##Type *Type::getAs() const { \
  return dyn_cast<Class##Type>(CanonicalType); \
} \
template <> inline const Class##Type *Type::castAs() const { \
  return cast<Class##Type>(CanonicalType); \
}
#include "clang/AST/TypeNodes.def"


/// This class is used for builtin types like 'int'.  Builtin
/// types are always canonical and have a literal name field.
class BuiltinType : public Type {
public:
  enum Kind {
// OpenCL image types
#define IMAGE_TYPE(ImgType, Id, SingletonId, Access, Suffix) Id,
#include "clang/Basic/OpenCLImageTypes.def"
// All other builtin types
#define BUILTIN_TYPE(Id, SingletonId) Id,
#define LAST_BUILTIN_TYPE(Id) LastKind = Id
#include "clang/AST/BuiltinTypes.def"
  };

public:
  BuiltinType(Kind K)
    : Type(Builtin, QualType(), /*Dependent=*/(K == Dependent),
           /*InstantiationDependent=*/(K == Dependent),
           /*VariablyModified=*/false,
           /*Unexpanded paramter pack=*/false) {
    BuiltinTypeBits.Kind = K;
  }

  Kind getKind() const { return static_cast<Kind>(BuiltinTypeBits.Kind); }
  StringRef getName(const PrintingPolicy &Policy) const;
  const char *getNameAsCString(const PrintingPolicy &Policy) const {
    // The StringRef is null-terminated.
    StringRef str = getName(Policy);
    assert(!str.empty() && str.data()[str.size()] == '\0');
    return str.data();
  }

  bool isSugared() const { return false; }
  QualType desugar() const { return QualType(this, 0); }

  bool isInteger() const {
    return getKind() >= Bool && getKind() <= Int128;
  }

  bool isSignedInteger() const {
    return getKind() >= Char_S && getKind() <= Int128;
  }

  bool isUnsignedInteger() const {
    return getKind() >= Bool && getKind() <= UInt128;
  }

  bool isFloatingPoint() const {
    return getKind() >= Half && getKind() <= Float128;
  }

  /// Determines whether the given kind corresponds to a placeholder type.
  static bool isPlaceholderTypeKind(Kind K) {
    return K >= Overload;
  }

  /// Determines whether this type is a placeholder type, i.e. a type
  /// which cannot appear in arbitrary positions in a fully-formed
  /// expression.
  bool isPlaceholderType() const {
    return isPlaceholderTypeKind(getKind());
  }

  /// Determines whether this type is a placeholder type other than
  /// Overload.  Most placeholder types require only syntactic
  /// information about their context in order to be resolved (e.g.
  /// whether it is a call expression), which means they can (and
  /// should) be resolved in an earlier "phase" of analysis.
  /// Overload expressions sometimes pick up further information
  /// from their context, like whether the context expects a
  /// specific function-pointer type, and so frequently need
  /// special treatment.
  bool isNonOverloadPlaceholderType() const {
    return getKind() > Overload;
  }

  static bool classof(const Type *T) { return T->getTypeClass() == Builtin; }
};

/// Complex values, per C99 6.2.5p11.  This supports the C99 complex
/// types (_Complex float etc) as well as the GCC integer complex extensions.
///
class ComplexType : public Type, public llvm::FoldingSetNode {
  QualType ElementType;
  ComplexType(QualType Element, QualType CanonicalPtr) :
    Type(Complex, CanonicalPtr, Element->isDependentType(),
         Element->isInstantiationDependentType(),
         Element->isVariablyModifiedType(),
         Element->containsUnexpandedParameterPack()),
    ElementType(Element) {
  }
  friend class ASTContext;  // ASTContext creates these.

public:
  QualType getElementType() const { return ElementType; }

  bool isSugared() const { return false; }
  QualType desugar() const { return QualType(this, 0); }

  void Profile(llvm::FoldingSetNodeID &ID) {
    Profile(ID, getElementType());
  }
  static void Profile(llvm::FoldingSetNodeID &ID, QualType Element) {
    ID.AddPointer(Element.getAsOpaquePtr());
  }

  static bool classof(const Type *T) { return T->getTypeClass() == Complex; }
};

/// Sugar for parentheses used when specifying types.
///
class ParenType : public Type, public llvm::FoldingSetNode {
  QualType Inner;

  ParenType(QualType InnerType, QualType CanonType) :
    Type(Paren, CanonType, InnerType->isDependentType(),
         InnerType->isInstantiationDependentType(),
         InnerType->isVariablyModifiedType(),
         InnerType->containsUnexpandedParameterPack()),
    Inner(InnerType) {
  }
  friend class ASTContext;  // ASTContext creates these.

public:

  QualType getInnerType() const { return Inner; }

  bool isSugared() const { return true; }
  QualType desugar() const { return getInnerType(); }

  void Profile(llvm::FoldingSetNodeID &ID) {
    Profile(ID, getInnerType());
  }
  static void Profile(llvm::FoldingSetNodeID &ID, QualType Inner) {
    Inner.Profile(ID);
  }

  static bool classof(const Type *T) { return T->getTypeClass() == Paren; }
};

/// PointerType - C99 6.7.5.1 - Pointer Declarators.
///
class PointerType : public Type, public llvm::FoldingSetNode {
  QualType PointeeType;

  PointerType(QualType Pointee, QualType CanonicalPtr) :
    Type(Pointer, CanonicalPtr, Pointee->isDependentType(),
         Pointee->isInstantiationDependentType(),
         Pointee->isVariablyModifiedType(),
         Pointee->containsUnexpandedParameterPack()),
    PointeeType(Pointee) {
  }
  friend class ASTContext;  // ASTContext creates these.

public:

  QualType getPointeeType() const { return PointeeType; }

  /// Returns true if address spaces of pointers overlap.
  /// OpenCL v2.0 defines conversion rules for pointers to different
  /// address spaces (OpenCLC v2.0 s6.5.5) and notion of overlapping
  /// address spaces.
  /// CL1.1 or CL1.2:
  ///   address spaces overlap iff they are they same.
  /// CL2.0 adds:
  ///   __generic overlaps with any address space except for __constant.
  bool isAddressSpaceOverlapping(const PointerType &other) const {
    Qualifiers thisQuals = PointeeType.getQualifiers();
    Qualifiers otherQuals = other.getPointeeType().getQualifiers();
    // Address spaces overlap if at least one of them is a superset of another
    return thisQuals.isAddressSpaceSupersetOf(otherQuals) ||
           otherQuals.isAddressSpaceSupersetOf(thisQuals);
  }

  bool isSugared() const { return false; }
  QualType desugar() const { return QualType(this, 0); }

  void Profile(llvm::FoldingSetNodeID &ID) {
    Profile(ID, getPointeeType());
  }
  static void Profile(llvm::FoldingSetNodeID &ID, QualType Pointee) {
    ID.AddPointer(Pointee.getAsOpaquePtr());
  }

  static bool classof(const Type *T) { return T->getTypeClass() == Pointer; }
};

/// Represents a type which was implicitly adjusted by the semantic
/// engine for arbitrary reasons.  For example, array and function types can
/// decay, and function types can have their calling conventions adjusted.
class AdjustedType : public Type, public llvm::FoldingSetNode {
  QualType OriginalTy;
  QualType AdjustedTy;

protected:
  AdjustedType(TypeClass TC, QualType OriginalTy, QualType AdjustedTy,
               QualType CanonicalPtr)
      : Type(TC, CanonicalPtr, OriginalTy->isDependentType(),
             OriginalTy->isInstantiationDependentType(),
             OriginalTy->isVariablyModifiedType(),
             OriginalTy->containsUnexpandedParameterPack()),
        OriginalTy(OriginalTy), AdjustedTy(AdjustedTy) {}

  friend class ASTContext;  // ASTContext creates these.

public:
  QualType getOriginalType() const { return OriginalTy; }
  QualType getAdjustedType() const { return AdjustedTy; }

  bool isSugared() const { return true; }
  QualType desugar() const { return AdjustedTy; }

  void Profile(llvm::FoldingSetNodeID &ID) {
    Profile(ID, OriginalTy, AdjustedTy);
  }
  static void Profile(llvm::FoldingSetNodeID &ID, QualType Orig, QualType New) {
    ID.AddPointer(Orig.getAsOpaquePtr());
    ID.AddPointer(New.getAsOpaquePtr());
  }

  static bool classof(const Type *T) {
    return T->getTypeClass() == Adjusted || T->getTypeClass() == Decayed;
  }
};

/// Represents a pointer type decayed from an array or function type.
class DecayedType : public AdjustedType {

  DecayedType(QualType OriginalType, QualType DecayedPtr, QualType CanonicalPtr)
      : AdjustedType(Decayed, OriginalType, DecayedPtr, CanonicalPtr) {
    assert(isa<PointerType>(getAdjustedType()));
  }

  friend class ASTContext;  // ASTContext creates these.

public:
  QualType getDecayedType() const { return getAdjustedType(); }

  QualType getPointeeType() const {
    return cast<PointerType>(getDecayedType())->getPointeeType();
  }

  static bool classof(const Type *T) { return T->getTypeClass() == Decayed; }
};

/// Pointer to a block type.
/// This type is to represent types syntactically represented as
/// "void (^)(int)", etc. Pointee is required to always be a function type.
///
class BlockPointerType : public Type, public llvm::FoldingSetNode {
  QualType PointeeType;  // Block is some kind of pointer type
  BlockPointerType(QualType Pointee, QualType CanonicalCls) :
    Type(BlockPointer, CanonicalCls, Pointee->isDependentType(),
         Pointee->isInstantiationDependentType(),
         Pointee->isVariablyModifiedType(),
         Pointee->containsUnexpandedParameterPack()),
    PointeeType(Pointee) {
  }
  friend class ASTContext;  // ASTContext creates these.

public:

  // Get the pointee type. Pointee is required to always be a function type.
  QualType getPointeeType() const { return PointeeType; }

  bool isSugared() const { return false; }
  QualType desugar() const { return QualType(this, 0); }

  void Profile(llvm::FoldingSetNodeID &ID) {
      Profile(ID, getPointeeType());
  }
  static void Profile(llvm::FoldingSetNodeID &ID, QualType Pointee) {
      ID.AddPointer(Pointee.getAsOpaquePtr());
  }

  static bool classof(const Type *T) {
    return T->getTypeClass() == BlockPointer;
  }
};

/// Base for LValueReferenceType and RValueReferenceType
///
class ReferenceType : public Type, public llvm::FoldingSetNode {
  QualType PointeeType;

protected:
  ReferenceType(TypeClass tc, QualType Referencee, QualType CanonicalRef,
                bool SpelledAsLValue) :
    Type(tc, CanonicalRef, Referencee->isDependentType(),
         Referencee->isInstantiationDependentType(),
         Referencee->isVariablyModifiedType(),
         Referencee->containsUnexpandedParameterPack()),
    PointeeType(Referencee)
  {
    ReferenceTypeBits.SpelledAsLValue = SpelledAsLValue;
    ReferenceTypeBits.InnerRef = Referencee->isReferenceType();
  }

public:
  bool isSpelledAsLValue() const { return ReferenceTypeBits.SpelledAsLValue; }
  bool isInnerRef() const { return ReferenceTypeBits.InnerRef; }

  QualType getPointeeTypeAsWritten() const { return PointeeType; }
  QualType getPointeeType() const {
    // FIXME: this might strip inner qualifiers; okay?
    const ReferenceType *T = this;
    while (T->isInnerRef())
      T = T->PointeeType->castAs<ReferenceType>();
    return T->PointeeType;
  }

  void Profile(llvm::FoldingSetNodeID &ID) {
    Profile(ID, PointeeType, isSpelledAsLValue());
  }
  static void Profile(llvm::FoldingSetNodeID &ID,
                      QualType Referencee,
                      bool SpelledAsLValue) {
    ID.AddPointer(Referencee.getAsOpaquePtr());
    ID.AddBoolean(SpelledAsLValue);
  }

  static bool classof(const Type *T) {
    return T->getTypeClass() == LValueReference ||
           T->getTypeClass() == RValueReference;
  }
};

/// An lvalue reference type, per C++11 [dcl.ref].
///
class LValueReferenceType : public ReferenceType {
  LValueReferenceType(QualType Referencee, QualType CanonicalRef,
                      bool SpelledAsLValue) :
    ReferenceType(LValueReference, Referencee, CanonicalRef, SpelledAsLValue)
  {}
  friend class ASTContext; // ASTContext creates these
public:
  bool isSugared() const { return false; }
  QualType desugar() const { return QualType(this, 0); }

  static bool classof(const Type *T) {
    return T->getTypeClass() == LValueReference;
  }
};

/// An rvalue reference type, per C++11 [dcl.ref].
///
class RValueReferenceType : public ReferenceType {
  RValueReferenceType(QualType Referencee, QualType CanonicalRef) :
    ReferenceType(RValueReference, Referencee, CanonicalRef, false) {
  }
  friend class ASTContext; // ASTContext creates these
public:
  bool isSugared() const { return false; }
  QualType desugar() const { return QualType(this, 0); }

  static bool classof(const Type *T) {
    return T->getTypeClass() == RValueReference;
  }
};

/// A pointer to member type per C++ 8.3.3 - Pointers to members.
///
/// This includes both pointers to data members and pointer to member functions.
///
class MemberPointerType : public Type, public llvm::FoldingSetNode {
  QualType PointeeType;
  /// The class of which the pointee is a member. Must ultimately be a
  /// RecordType, but could be a typedef or a template parameter too.
  const Type *Class;

  MemberPointerType(QualType Pointee, const Type *Cls, QualType CanonicalPtr) :
    Type(MemberPointer, CanonicalPtr,
         Cls->isDependentType() || Pointee->isDependentType(),
         (Cls->isInstantiationDependentType() ||
          Pointee->isInstantiationDependentType()),
         Pointee->isVariablyModifiedType(),
         (Cls->containsUnexpandedParameterPack() ||
          Pointee->containsUnexpandedParameterPack())),
    PointeeType(Pointee), Class(Cls) {
  }
  friend class ASTContext; // ASTContext creates these.

public:
  QualType getPointeeType() const { return PointeeType; }

  /// Returns true if the member type (i.e. the pointee type) is a
  /// function type rather than a data-member type.
  bool isMemberFunctionPointer() const {
    return PointeeType->isFunctionProtoType();
  }

  /// Returns true if the member type (i.e. the pointee type) is a
  /// data type rather than a function type.
  bool isMemberDataPointer() const {
    return !PointeeType->isFunctionProtoType();
  }

  const Type *getClass() const { return Class; }
  CXXRecordDecl *getMostRecentCXXRecordDecl() const;

  bool isSugared() const { return false; }
  QualType desugar() const { return QualType(this, 0); }

  void Profile(llvm::FoldingSetNodeID &ID) {
    Profile(ID, getPointeeType(), getClass());
  }
  static void Profile(llvm::FoldingSetNodeID &ID, QualType Pointee,
                      const Type *Class) {
    ID.AddPointer(Pointee.getAsOpaquePtr());
    ID.AddPointer(Class);
  }

  static bool classof(const Type *T) {
    return T->getTypeClass() == MemberPointer;
  }
};

/// Represents an array type, per C99 6.7.5.2 - Array Declarators.
///
class ArrayType : public Type, public llvm::FoldingSetNode {
public:
  /// Capture whether this is a normal array (e.g. int X[4])
  /// an array with a static size (e.g. int X[static 4]), or an array
  /// with a star size (e.g. int X[*]).
  /// 'static' is only allowed on function parameters.
  enum ArraySizeModifier {
    Normal, Static, Star
  };
private:
  /// The element type of the array.
  QualType ElementType;

protected:
  // C++ [temp.dep.type]p1:
  //   A type is dependent if it is...
  //     - an array type constructed from any dependent type or whose
  //       size is specified by a constant expression that is
  //       value-dependent,
  ArrayType(TypeClass tc, QualType et, QualType can,
            ArraySizeModifier sm, unsigned tq,
            bool ContainsUnexpandedParameterPack)
    : Type(tc, can, et->isDependentType() || tc == DependentSizedArray,
           et->isInstantiationDependentType() || tc == DependentSizedArray,
           (tc == VariableArray || et->isVariablyModifiedType()),
           ContainsUnexpandedParameterPack),
      ElementType(et) {
    ArrayTypeBits.IndexTypeQuals = tq;
    ArrayTypeBits.SizeModifier = sm;
  }

  friend class ASTContext;  // ASTContext creates these.

public:
  QualType getElementType() const { return ElementType; }
  ArraySizeModifier getSizeModifier() const {
    return ArraySizeModifier(ArrayTypeBits.SizeModifier);
  }
  Qualifiers getIndexTypeQualifiers() const {
    return Qualifiers::fromCVRMask(getIndexTypeCVRQualifiers());
  }
  unsigned getIndexTypeCVRQualifiers() const {
    return ArrayTypeBits.IndexTypeQuals;
  }

  static bool classof(const Type *T) {
    return T->getTypeClass() == ConstantArray ||
           T->getTypeClass() == UPCThreadArray ||
           T->getTypeClass() == VariableArray ||
           T->getTypeClass() == IncompleteArray ||
           T->getTypeClass() == DependentSizedArray;
  }
};

/// Represents the canonical version of C arrays with a specified constant size.
/// For example, the canonical type for 'int A[4 + 4*100]' is a
/// ConstantArrayType where the element type is 'int' and the size is 404.
class ConstantArrayType : public ArrayType {
  llvm::APInt Size; // Allows us to unique the type.

  ConstantArrayType(QualType et, QualType can, const llvm::APInt &size,
                    ArraySizeModifier sm, unsigned tq)
    : ArrayType(ConstantArray, et, can, sm, tq,
                et->containsUnexpandedParameterPack()),
      Size(size) {}
protected:
  ConstantArrayType(TypeClass tc, QualType et, QualType can,
                    const llvm::APInt &size, ArraySizeModifier sm, unsigned tq)
    : ArrayType(tc, et, can, sm, tq, et->containsUnexpandedParameterPack()),
      Size(size) {}
  friend class ASTContext;  // ASTContext creates these.
public:
  const llvm::APInt &getSize() const { return Size; }
  bool isSugared() const { return false; }
  QualType desugar() const { return QualType(this, 0); }


  /// \brief Determine the number of bits required to address a member of
  // an array with the given element type and number of elements.
  static unsigned getNumAddressingBits(const ASTContext &Context,
                                       QualType ElementType,
                                       const llvm::APInt &NumElements);

  /// \brief Determine the maximum number of active bits that an array's size
  /// can require, which limits the maximum size of the array.
  static unsigned getMaxSizeBits(const ASTContext &Context);

  void Profile(llvm::FoldingSetNodeID &ID) {
    Profile(ID, getElementType(), getSize(),
            getSizeModifier(), getIndexTypeCVRQualifiers());
  }
  static void Profile(llvm::FoldingSetNodeID &ID, QualType ET,
                      const llvm::APInt &ArraySize, ArraySizeModifier SizeMod,
                      unsigned TypeQuals) {
    ID.AddPointer(ET.getAsOpaquePtr());
    ID.AddInteger(ArraySize.getZExtValue());
    ID.AddInteger(SizeMod);
    ID.AddInteger(TypeQuals);
  }
  static bool classof(const Type *T) {
    return T->getTypeClass() == ConstantArray;
  }
};

/// UPCThreadArrayType - This class represents the canonical version of
/// UPC arrays that contain THREAD in the array size.
class UPCThreadArrayType : public ArrayType {
  llvm::APInt Size; // Allows us to unique the type.
  bool HasThread;

  UPCThreadArrayType(QualType et, QualType can, const llvm::APInt &size,
                     bool hasThread, ArraySizeModifier sm, unsigned tq)
    : ArrayType(UPCThreadArray, et, can, sm, tq,
                et->containsUnexpandedParameterPack()),
      Size(size),
      HasThread(hasThread) {}
  friend class ASTContext;  // ASTContext creates these.
public:
  const llvm::APInt &getSize() const { return Size; }
  bool getThread() const { return HasThread; }
  bool isSugared() const { return false; }
  QualType desugar() const { return QualType(this, 0); }


  /// \brief Determine the number of bits required to address a member of
  // an array with the given element type and number of elements.
  static unsigned getNumAddressingBits(ASTContext &Context,
                                       QualType ElementType,
                                       const llvm::APInt &NumElements);

  /// \brief Determine the maximum number of active bits that an array's size
  /// can require, which limits the maximum size of the array.
  static unsigned getMaxSizeBits(ASTContext &Context);

  void Profile(llvm::FoldingSetNodeID &ID) {
    Profile(ID, getElementType(), getSize(), getThread(),
            getSizeModifier(), getIndexTypeCVRQualifiers());
  }
  static void Profile(llvm::FoldingSetNodeID &ID, QualType ET,
                      const llvm::APInt &ArraySize, bool hasThread,
                      ArraySizeModifier SizeMod,
                      unsigned TypeQuals) {
    ID.AddPointer(ET.getAsOpaquePtr());
    ID.AddInteger(ArraySize.getZExtValue());
    ID.AddBoolean(hasThread);
    ID.AddInteger(SizeMod);
    ID.AddInteger(TypeQuals);
  }
  static bool classof(const Type *T) {
    return T->getTypeClass() == UPCThreadArray;
  }
  static bool classof(const UPCThreadArrayType *) { return true; }
};


/// Represents a C array with an unspecified size.  For example 'int A[]' has
/// an IncompleteArrayType where the element type is 'int' and the size is
/// unspecified.
class IncompleteArrayType : public ArrayType {

  IncompleteArrayType(QualType et, QualType can,
                      ArraySizeModifier sm, unsigned tq)
    : ArrayType(IncompleteArray, et, can, sm, tq,
                et->containsUnexpandedParameterPack()) {}
  friend class ASTContext;  // ASTContext creates these.
public:
  bool isSugared() const { return false; }
  QualType desugar() const { return QualType(this, 0); }

  static bool classof(const Type *T) {
    return T->getTypeClass() == IncompleteArray;
  }

  friend class StmtIteratorBase;

  void Profile(llvm::FoldingSetNodeID &ID) {
    Profile(ID, getElementType(), getSizeModifier(),
            getIndexTypeCVRQualifiers());
  }

  static void Profile(llvm::FoldingSetNodeID &ID, QualType ET,
                      ArraySizeModifier SizeMod, unsigned TypeQuals) {
    ID.AddPointer(ET.getAsOpaquePtr());
    ID.AddInteger(SizeMod);
    ID.AddInteger(TypeQuals);
  }
};

/// Represents a C array with a specified size that is not an
/// integer-constant-expression.  For example, 'int s[x+foo()]'.
/// Since the size expression is an arbitrary expression, we store it as such.
///
/// Note: VariableArrayType's aren't uniqued (since the expressions aren't) and
/// should not be: two lexically equivalent variable array types could mean
/// different things, for example, these variables do not have the same type
/// dynamically:
///
/// void foo(int x) {
///   int Y[x];
///   ++x;
///   int Z[x];
/// }
///
class VariableArrayType : public ArrayType {
  /// An assignment-expression. VLA's are only permitted within
  /// a function block.
  Stmt *SizeExpr;
  /// The range spanned by the left and right array brackets.
  SourceRange Brackets;

  VariableArrayType(QualType et, QualType can, Expr *e,
                    ArraySizeModifier sm, unsigned tq,
                    SourceRange brackets)
    : ArrayType(VariableArray, et, can, sm, tq,
                et->containsUnexpandedParameterPack()),
      SizeExpr((Stmt*) e), Brackets(brackets) {}
  friend class ASTContext;  // ASTContext creates these.

public:
  Expr *getSizeExpr() const {
    // We use C-style casts instead of cast<> here because we do not wish
    // to have a dependency of Type.h on Stmt.h/Expr.h.
    return (Expr*) SizeExpr;
  }
  SourceRange getBracketsRange() const { return Brackets; }
  SourceLocation getLBracketLoc() const { return Brackets.getBegin(); }
  SourceLocation getRBracketLoc() const { return Brackets.getEnd(); }

  bool isSugared() const { return false; }
  QualType desugar() const { return QualType(this, 0); }

  static bool classof(const Type *T) {
    return T->getTypeClass() == VariableArray;
  }

  friend class StmtIteratorBase;

  void Profile(llvm::FoldingSetNodeID &ID) {
    llvm_unreachable("Cannot unique VariableArrayTypes.");
  }
};

/// Represents an array type in C++ whose size is a value-dependent expression.
///
/// For example:
/// \code
/// template<typename T, int Size>
/// class array {
///   T data[Size];
/// };
/// \endcode
///
/// For these types, we won't actually know what the array bound is
/// until template instantiation occurs, at which point this will
/// become either a ConstantArrayType or a VariableArrayType.
class DependentSizedArrayType : public ArrayType {
  const ASTContext &Context;

  /// \brief An assignment expression that will instantiate to the
  /// size of the array.
  ///
  /// The expression itself might be null, in which case the array
  /// type will have its size deduced from an initializer.
  Stmt *SizeExpr;

  /// The range spanned by the left and right array brackets.
  SourceRange Brackets;

  DependentSizedArrayType(const ASTContext &Context, QualType et, QualType can,
                          Expr *e, ArraySizeModifier sm, unsigned tq,
                          SourceRange brackets);

  friend class ASTContext;  // ASTContext creates these.

public:
  Expr *getSizeExpr() const {
    // We use C-style casts instead of cast<> here because we do not wish
    // to have a dependency of Type.h on Stmt.h/Expr.h.
    return (Expr*) SizeExpr;
  }
  SourceRange getBracketsRange() const { return Brackets; }
  SourceLocation getLBracketLoc() const { return Brackets.getBegin(); }
  SourceLocation getRBracketLoc() const { return Brackets.getEnd(); }

  bool isSugared() const { return false; }
  QualType desugar() const { return QualType(this, 0); }

  static bool classof(const Type *T) {
    return T->getTypeClass() == DependentSizedArray;
  }

  friend class StmtIteratorBase;


  void Profile(llvm::FoldingSetNodeID &ID) {
    Profile(ID, Context, getElementType(),
            getSizeModifier(), getIndexTypeCVRQualifiers(), getSizeExpr());
  }

  static void Profile(llvm::FoldingSetNodeID &ID, const ASTContext &Context,
                      QualType ET, ArraySizeModifier SizeMod,
                      unsigned TypeQuals, Expr *E);
};

/// Represents an extended vector type where either the type or size is
/// dependent.
///
/// For example:
/// \code
/// template<typename T, int Size>
/// class vector {
///   typedef T __attribute__((ext_vector_type(Size))) type;
/// }
/// \endcode
class DependentSizedExtVectorType : public Type, public llvm::FoldingSetNode {
  const ASTContext &Context;
  Expr *SizeExpr;
  /// The element type of the array.
  QualType ElementType;
  SourceLocation loc;

  DependentSizedExtVectorType(const ASTContext &Context, QualType ElementType,
                              QualType can, Expr *SizeExpr, SourceLocation loc);

  friend class ASTContext;

public:
  Expr *getSizeExpr() const { return SizeExpr; }
  QualType getElementType() const { return ElementType; }
  SourceLocation getAttributeLoc() const { return loc; }

  bool isSugared() const { return false; }
  QualType desugar() const { return QualType(this, 0); }

  static bool classof(const Type *T) {
    return T->getTypeClass() == DependentSizedExtVector;
  }

  void Profile(llvm::FoldingSetNodeID &ID) {
    Profile(ID, Context, getElementType(), getSizeExpr());
  }

  static void Profile(llvm::FoldingSetNodeID &ID, const ASTContext &Context,
                      QualType ElementType, Expr *SizeExpr);
};


/// Represents a GCC generic vector type. This type is created using
/// __attribute__((vector_size(n)), where "n" specifies the vector size in
/// bytes; or from an Altivec __vector or vector declaration.
/// Since the constructor takes the number of vector elements, the
/// client is responsible for converting the size into the number of elements.
class VectorType : public Type, public llvm::FoldingSetNode {
public:
  enum VectorKind {
    GenericVector,  ///< not a target-specific vector type
    AltiVecVector,  ///< is AltiVec vector
    AltiVecPixel,   ///< is AltiVec 'vector Pixel'
    AltiVecBool,    ///< is AltiVec 'vector bool ...'
    NeonVector,     ///< is ARM Neon vector
    NeonPolyVector  ///< is ARM Neon polynomial vector
  };
protected:
  /// The element type of the vector.
  QualType ElementType;

  VectorType(QualType vecType, unsigned nElements, QualType canonType,
             VectorKind vecKind);

  VectorType(TypeClass tc, QualType vecType, unsigned nElements,
             QualType canonType, VectorKind vecKind);

  friend class ASTContext;  // ASTContext creates these.

public:

  QualType getElementType() const { return ElementType; }
  unsigned getNumElements() const { return VectorTypeBits.NumElements; }
  static bool isVectorSizeTooLarge(unsigned NumElements) {
    return NumElements > VectorTypeBitfields::MaxNumElements;
  }

  bool isSugared() const { return false; }
  QualType desugar() const { return QualType(this, 0); }

  VectorKind getVectorKind() const {
    return VectorKind(VectorTypeBits.VecKind);
  }

  void Profile(llvm::FoldingSetNodeID &ID) {
    Profile(ID, getElementType(), getNumElements(),
            getTypeClass(), getVectorKind());
  }
  static void Profile(llvm::FoldingSetNodeID &ID, QualType ElementType,
                      unsigned NumElements, TypeClass TypeClass,
                      VectorKind VecKind) {
    ID.AddPointer(ElementType.getAsOpaquePtr());
    ID.AddInteger(NumElements);
    ID.AddInteger(TypeClass);
    ID.AddInteger(VecKind);
  }

  static bool classof(const Type *T) {
    return T->getTypeClass() == Vector || T->getTypeClass() == ExtVector;
  }
};

/// ExtVectorType - Extended vector type. This type is created using
/// __attribute__((ext_vector_type(n)), where "n" is the number of elements.
/// Unlike vector_size, ext_vector_type is only allowed on typedef's. This
/// class enables syntactic extensions, like Vector Components for accessing
/// points, colors, and textures (modeled after OpenGL Shading Language).
class ExtVectorType : public VectorType {
  ExtVectorType(QualType vecType, unsigned nElements, QualType canonType) :
    VectorType(ExtVector, vecType, nElements, canonType, GenericVector) {}
  friend class ASTContext;  // ASTContext creates these.
public:
  static int getPointAccessorIdx(char c) {
    switch (c) {
    default: return -1;
    case 'x': return 0;
    case 'y': return 1;
    case 'z': return 2;
    case 'w': return 3;
    }
  }
  static int getNumericAccessorIdx(char c) {
    switch (c) {
      default: return -1;
      case '0': return 0;
      case '1': return 1;
      case '2': return 2;
      case '3': return 3;
      case '4': return 4;
      case '5': return 5;
      case '6': return 6;
      case '7': return 7;
      case '8': return 8;
      case '9': return 9;
      case 'A':
      case 'a': return 10;
      case 'B':
      case 'b': return 11;
      case 'C':
      case 'c': return 12;
      case 'D':
      case 'd': return 13;
      case 'E':
      case 'e': return 14;
      case 'F':
      case 'f': return 15;
    }
  }

  static int getAccessorIdx(char c) {
    if (int idx = getPointAccessorIdx(c)+1) return idx-1;
    return getNumericAccessorIdx(c);
  }

  bool isAccessorWithinNumElements(char c) const {
    if (int idx = getAccessorIdx(c)+1)
      return unsigned(idx-1) < getNumElements();
    return false;
  }
  bool isSugared() const { return false; }
  QualType desugar() const { return QualType(this, 0); }

  static bool classof(const Type *T) {
    return T->getTypeClass() == ExtVector;
  }
};

/// FunctionType - C99 6.7.5.3 - Function Declarators.  This is the common base
/// class of FunctionNoProtoType and FunctionProtoType.
///
class FunctionType : public Type {
  // The type returned by the function.
  QualType ResultType;

 public:
  /// A class which abstracts out some details necessary for
  /// making a call.
  ///
  /// It is not actually used directly for storing this information in
  /// a FunctionType, although FunctionType does currently use the
  /// same bit-pattern.
  ///
  // If you add a field (say Foo), other than the obvious places (both,
  // constructors, compile failures), what you need to update is
  // * Operator==
  // * getFoo
  // * withFoo
  // * functionType. Add Foo, getFoo.
  // * ASTContext::getFooType
  // * ASTContext::mergeFunctionTypes
  // * FunctionNoProtoType::Profile
  // * FunctionProtoType::Profile
  // * TypePrinter::PrintFunctionProto
  // * AST read and write
  // * Codegen
  class ExtInfo {
    // Feel free to rearrange or add bits, but if you go over 9,
    // you'll need to adjust both the Bits field below and
    // Type::FunctionTypeBitfields.

    //   |  CC  |noreturn|produces|regparm|
    //   |0 .. 3|   4    |    5   | 6 .. 8|
    //
    // regparm is either 0 (no regparm attribute) or the regparm value+1.
    enum { CallConvMask = 0xF };
    enum { NoReturnMask = 0x10 };
    enum { ProducesResultMask = 0x20 };
    enum { RegParmMask = ~(CallConvMask | NoReturnMask | ProducesResultMask),
           RegParmOffset = 6 }; // Assumed to be the last field

    uint16_t Bits;

    ExtInfo(unsigned Bits) : Bits(static_cast<uint16_t>(Bits)) {}

    friend class FunctionType;

   public:
    // Constructor with no defaults. Use this when you know that you
    // have all the elements (when reading an AST file for example).
    ExtInfo(bool noReturn, bool hasRegParm, unsigned regParm, CallingConv cc,
            bool producesResult) {
      assert((!hasRegParm || regParm < 7) && "Invalid regparm value");
      Bits = ((unsigned) cc) |
             (noReturn ? NoReturnMask : 0) |
             (producesResult ? ProducesResultMask : 0) |
             (hasRegParm ? ((regParm + 1) << RegParmOffset) : 0);
    }

    // Constructor with all defaults. Use when for example creating a
    // function known to use defaults.
    ExtInfo() : Bits(CC_C) { }

    // Constructor with just the calling convention, which is an important part
    // of the canonical type.
    ExtInfo(CallingConv CC) : Bits(CC) { }

    bool getNoReturn() const { return Bits & NoReturnMask; }
    bool getProducesResult() const { return Bits & ProducesResultMask; }
    bool getHasRegParm() const { return (Bits >> RegParmOffset) != 0; }
    unsigned getRegParm() const {
      unsigned RegParm = Bits >> RegParmOffset;
      if (RegParm > 0)
        --RegParm;
      return RegParm;
    }
    CallingConv getCC() const { return CallingConv(Bits & CallConvMask); }

    bool operator==(ExtInfo Other) const {
      return Bits == Other.Bits;
    }
    bool operator!=(ExtInfo Other) const {
      return Bits != Other.Bits;
    }

    // Note that we don't have setters. That is by design, use
    // the following with methods instead of mutating these objects.

    ExtInfo withNoReturn(bool noReturn) const {
      if (noReturn)
        return ExtInfo(Bits | NoReturnMask);
      else
        return ExtInfo(Bits & ~NoReturnMask);
    }

    ExtInfo withProducesResult(bool producesResult) const {
      if (producesResult)
        return ExtInfo(Bits | ProducesResultMask);
      else
        return ExtInfo(Bits & ~ProducesResultMask);
    }

    ExtInfo withRegParm(unsigned RegParm) const {
      assert(RegParm < 7 && "Invalid regparm value");
      return ExtInfo((Bits & ~RegParmMask) |
                     ((RegParm + 1) << RegParmOffset));
    }

    ExtInfo withCallingConv(CallingConv cc) const {
      return ExtInfo((Bits & ~CallConvMask) | (unsigned) cc);
    }

    void Profile(llvm::FoldingSetNodeID &ID) const {
      ID.AddInteger(Bits);
    }
  };

protected:
  FunctionType(TypeClass tc, QualType res,
               QualType Canonical, bool Dependent,
               bool InstantiationDependent,
               bool VariablyModified, bool ContainsUnexpandedParameterPack,
               ExtInfo Info)
    : Type(tc, Canonical, Dependent, InstantiationDependent, VariablyModified,
           ContainsUnexpandedParameterPack),
      ResultType(res) {
    FunctionTypeBits.ExtInfo = Info.Bits;
  }
  unsigned getTypeQuals() const { return FunctionTypeBits.TypeQuals; }

public:
  QualType getReturnType() const { return ResultType; }

  bool getHasRegParm() const { return getExtInfo().getHasRegParm(); }
  unsigned getRegParmType() const { return getExtInfo().getRegParm(); }
  /// Determine whether this function type includes the GNU noreturn
  /// attribute. The C++11 [[noreturn]] attribute does not affect the function
  /// type.
  bool getNoReturnAttr() const { return getExtInfo().getNoReturn(); }
  CallingConv getCallConv() const { return getExtInfo().getCC(); }
  ExtInfo getExtInfo() const { return ExtInfo(FunctionTypeBits.ExtInfo); }
  bool isConst() const { return getTypeQuals() & Qualifiers::Const; }
  bool isVolatile() const { return getTypeQuals() & Qualifiers::Volatile; }
  bool isRestrict() const { return getTypeQuals() & Qualifiers::Restrict; }

  /// \brief Determine the type of an expression that calls a function of
  /// this type.
  QualType getCallResultType(const ASTContext &Context) const {
    return getReturnType().getNonLValueExprType(Context);
  }

  static StringRef getNameForCallConv(CallingConv CC);

  static bool classof(const Type *T) {
    return T->getTypeClass() == FunctionNoProto ||
           T->getTypeClass() == FunctionProto;
  }
};

/// Represents a K&R-style 'int foo()' function, which has
/// no information available about its arguments.
class FunctionNoProtoType : public FunctionType, public llvm::FoldingSetNode {
  FunctionNoProtoType(QualType Result, QualType Canonical, ExtInfo Info)
    : FunctionType(FunctionNoProto, Result, Canonical,
                   /*Dependent=*/false, /*InstantiationDependent=*/false,
                   Result->isVariablyModifiedType(),
                   /*ContainsUnexpandedParameterPack=*/false, Info) {}

  friend class ASTContext;  // ASTContext creates these.

public:
  // No additional state past what FunctionType provides.

  bool isSugared() const { return false; }
  QualType desugar() const { return QualType(this, 0); }

  void Profile(llvm::FoldingSetNodeID &ID) {
    Profile(ID, getReturnType(), getExtInfo());
  }
  static void Profile(llvm::FoldingSetNodeID &ID, QualType ResultType,
                      ExtInfo Info) {
    Info.Profile(ID);
    ID.AddPointer(ResultType.getAsOpaquePtr());
  }

  static bool classof(const Type *T) {
    return T->getTypeClass() == FunctionNoProto;
  }
};

/// Represents a prototype with parameter type info, e.g.
/// 'int foo(int)' or 'int foo(void)'.  'void' is represented as having no
/// parameters, not as having a single void parameter. Such a type can have an
/// exception specification, but this specification is not part of the canonical
/// type.
class FunctionProtoType : public FunctionType, public llvm::FoldingSetNode {
public:
  /// Interesting information about a specific parameter that can't simply
  /// be reflected in parameter's type.
  ///
  /// It makes sense to model language features this way when there's some
  /// sort of parameter-specific override (such as an attribute) that
  /// affects how the function is called.  For example, the ARC ns_consumed
  /// attribute changes whether a parameter is passed at +0 (the default)
  /// or +1 (ns_consumed).  This must be reflected in the function type,
  /// but isn't really a change to the parameter type.
  ///
  /// One serious disadvantage of modelling language features this way is
  /// that they generally do not work with language features that attempt
  /// to destructure types.  For example, template argument deduction will
  /// not be able to match a parameter declared as
  ///   T (*)(U)
  /// against an argument of type
  ///   void (*)(__attribute__((ns_consumed)) id)
  /// because the substitution of T=void, U=id into the former will
  /// not produce the latter.
  class ExtParameterInfo {
    enum {
      ABIMask         = 0x0F,
      IsConsumed      = 0x10
    };
    unsigned char Data;
  public:
    ExtParameterInfo() : Data(0) {}

    /// Return the ABI treatment of this parameter.
    ParameterABI getABI() const {
      return ParameterABI(Data & ABIMask);
    }
    ExtParameterInfo withABI(ParameterABI kind) const {
      ExtParameterInfo copy = *this;
      copy.Data = (copy.Data & ~ABIMask) | unsigned(kind);
      return copy;
    }

    /// Is this parameter considered "consumed" by Objective-C ARC?
    /// Consumed parameters must have retainable object type.
    bool isConsumed() const {
      return (Data & IsConsumed);
    }
    ExtParameterInfo withIsConsumed(bool consumed) const {
      ExtParameterInfo copy = *this;
      if (consumed) {
        copy.Data |= IsConsumed;
      } else {
        copy.Data &= ~IsConsumed;
      }
      return copy;
    }

    unsigned char getOpaqueValue() const { return Data; }
    static ExtParameterInfo getFromOpaqueValue(unsigned char data) {
      ExtParameterInfo result;
      result.Data = data;
      return result;
    }

    friend bool operator==(ExtParameterInfo lhs, ExtParameterInfo rhs) {
      return lhs.Data == rhs.Data;
    }
    friend bool operator!=(ExtParameterInfo lhs, ExtParameterInfo rhs) {
      return lhs.Data != rhs.Data;
    }
  };

  struct ExceptionSpecInfo {
    ExceptionSpecInfo()
        : Type(EST_None), NoexceptExpr(nullptr),
          SourceDecl(nullptr), SourceTemplate(nullptr) {}

    ExceptionSpecInfo(ExceptionSpecificationType EST)
        : Type(EST), NoexceptExpr(nullptr), SourceDecl(nullptr),
          SourceTemplate(nullptr) {}

    /// The kind of exception specification this is.
    ExceptionSpecificationType Type;
    /// Explicitly-specified list of exception types.
    ArrayRef<QualType> Exceptions;
    /// Noexcept expression, if this is EST_ComputedNoexcept.
    Expr *NoexceptExpr;
    /// The function whose exception specification this is, for
    /// EST_Unevaluated and EST_Uninstantiated.
    FunctionDecl *SourceDecl;
    /// The function template whose exception specification this is instantiated
    /// from, for EST_Uninstantiated.
    FunctionDecl *SourceTemplate;
  };

  /// Extra information about a function prototype.
  struct ExtProtoInfo {
    ExtProtoInfo()
        : Variadic(false), HasTrailingReturn(false), TypeQuals(0),
          RefQualifier(RQ_None), ExtParameterInfos(nullptr) {}

    ExtProtoInfo(CallingConv CC)
        : ExtInfo(CC), Variadic(false), HasTrailingReturn(false), TypeQuals(0),
          RefQualifier(RQ_None), ExtParameterInfos(nullptr) {}

    ExtProtoInfo withExceptionSpec(const ExceptionSpecInfo &O) {
      ExtProtoInfo Result(*this);
      Result.ExceptionSpec = O;
      return Result;
    }

    FunctionType::ExtInfo ExtInfo;
    bool Variadic : 1;
    bool HasTrailingReturn : 1;
    unsigned char TypeQuals;
    RefQualifierKind RefQualifier;
    ExceptionSpecInfo ExceptionSpec;
    const ExtParameterInfo *ExtParameterInfos;
  };

private:
  /// \brief Determine whether there are any argument types that
  /// contain an unexpanded parameter pack.
  static bool containsAnyUnexpandedParameterPack(const QualType *ArgArray,
                                                 unsigned numArgs) {
    for (unsigned Idx = 0; Idx < numArgs; ++Idx)
      if (ArgArray[Idx]->containsUnexpandedParameterPack())
        return true;

    return false;
  }

  FunctionProtoType(QualType result, ArrayRef<QualType> params,
                    QualType canonical, const ExtProtoInfo &epi);

  /// The number of parameters this function has, not counting '...'.
  unsigned NumParams : 15;

  /// The number of types in the exception spec, if any.
  unsigned NumExceptions : 9;

  /// The type of exception specification this function has.
  unsigned ExceptionSpecType : 4;

  /// Whether this function has extended parameter information.
  unsigned HasExtParameterInfos : 1;

  /// Whether the function is variadic.
  unsigned Variadic : 1;

  /// Whether this function has a trailing return type.
  unsigned HasTrailingReturn : 1;

  // ParamInfo - There is an variable size array after the class in memory that
  // holds the parameter types.

  // Exceptions - There is another variable size array after ArgInfo that
  // holds the exception types.

  // NoexceptExpr - Instead of Exceptions, there may be a single Expr* pointing
  // to the expression in the noexcept() specifier.

  // ExceptionSpecDecl, ExceptionSpecTemplate - Instead of Exceptions, there may
  // be a pair of FunctionDecl* pointing to the function which should be used to
  // instantiate this function type's exception specification, and the function
  // from which it should be instantiated.

  // ExtParameterInfos - A variable size array, following the exception
  // specification and of length NumParams, holding an ExtParameterInfo
  // for each of the parameters.  This only appears if HasExtParameterInfos
  // is true.

  friend class ASTContext;  // ASTContext creates these.

  const ExtParameterInfo *getExtParameterInfosBuffer() const {
    assert(hasExtParameterInfos());

    // Find the end of the exception specification.
    const char *ptr = reinterpret_cast<const char *>(exception_begin());
    ptr += getExceptionSpecSize();

    return reinterpret_cast<const ExtParameterInfo *>(ptr);
  }

  size_t getExceptionSpecSize() const {
    switch (getExceptionSpecType()) {
    case EST_None:             return 0;
    case EST_DynamicNone:      return 0;
    case EST_MSAny:            return 0;
    case EST_BasicNoexcept:    return 0;
    case EST_Unparsed:         return 0;
    case EST_Dynamic:          return getNumExceptions() * sizeof(QualType);
    case EST_ComputedNoexcept: return sizeof(Expr*);
    case EST_Uninstantiated:   return 2 * sizeof(FunctionDecl*);
    case EST_Unevaluated:      return sizeof(FunctionDecl*);
    }
    llvm_unreachable("bad exception specification kind");
  }

public:
  unsigned getNumParams() const { return NumParams; }
  QualType getParamType(unsigned i) const {
    assert(i < NumParams && "invalid parameter index");
    return param_type_begin()[i];
  }
  ArrayRef<QualType> getParamTypes() const {
    return llvm::makeArrayRef(param_type_begin(), param_type_end());
  }

  ExtProtoInfo getExtProtoInfo() const {
    ExtProtoInfo EPI;
    EPI.ExtInfo = getExtInfo();
    EPI.Variadic = isVariadic();
    EPI.HasTrailingReturn = hasTrailingReturn();
    EPI.ExceptionSpec.Type = getExceptionSpecType();
    EPI.TypeQuals = static_cast<unsigned char>(getTypeQuals());
    EPI.RefQualifier = getRefQualifier();
    if (EPI.ExceptionSpec.Type == EST_Dynamic) {
      EPI.ExceptionSpec.Exceptions = exceptions();
    } else if (EPI.ExceptionSpec.Type == EST_ComputedNoexcept) {
      EPI.ExceptionSpec.NoexceptExpr = getNoexceptExpr();
    } else if (EPI.ExceptionSpec.Type == EST_Uninstantiated) {
      EPI.ExceptionSpec.SourceDecl = getExceptionSpecDecl();
      EPI.ExceptionSpec.SourceTemplate = getExceptionSpecTemplate();
    } else if (EPI.ExceptionSpec.Type == EST_Unevaluated) {
      EPI.ExceptionSpec.SourceDecl = getExceptionSpecDecl();
    }
    if (hasExtParameterInfos())
      EPI.ExtParameterInfos = getExtParameterInfosBuffer();
    return EPI;
  }

  /// Get the kind of exception specification on this function.
  ExceptionSpecificationType getExceptionSpecType() const {
    return static_cast<ExceptionSpecificationType>(ExceptionSpecType);
  }
  /// Return whether this function has any kind of exception spec.
  bool hasExceptionSpec() const {
    return getExceptionSpecType() != EST_None;
  }
  /// Return whether this function has a dynamic (throw) exception spec.
  bool hasDynamicExceptionSpec() const {
    return isDynamicExceptionSpec(getExceptionSpecType());
  }
  /// Return whether this function has a noexcept exception spec.
  bool hasNoexceptExceptionSpec() const {
    return isNoexceptExceptionSpec(getExceptionSpecType());
  }
  /// Return whether this function has a dependent exception spec.
  bool hasDependentExceptionSpec() const;
  /// Result type of getNoexceptSpec().
  enum NoexceptResult {
    NR_NoNoexcept,  ///< There is no noexcept specifier.
    NR_BadNoexcept, ///< The noexcept specifier has a bad expression.
    NR_Dependent,   ///< The noexcept specifier is dependent.
    NR_Throw,       ///< The noexcept specifier evaluates to false.
    NR_Nothrow      ///< The noexcept specifier evaluates to true.
  };
  /// Get the meaning of the noexcept spec on this function, if any.
  NoexceptResult getNoexceptSpec(const ASTContext &Ctx) const;
  unsigned getNumExceptions() const { return NumExceptions; }
  QualType getExceptionType(unsigned i) const {
    assert(i < NumExceptions && "Invalid exception number!");
    return exception_begin()[i];
  }
  Expr *getNoexceptExpr() const {
    if (getExceptionSpecType() != EST_ComputedNoexcept)
      return nullptr;
    // NoexceptExpr sits where the arguments end.
    return *reinterpret_cast<Expr *const *>(param_type_end());
  }
  /// \brief If this function type has an exception specification which hasn't
  /// been determined yet (either because it has not been evaluated or because
  /// it has not been instantiated), this is the function whose exception
  /// specification is represented by this type.
  FunctionDecl *getExceptionSpecDecl() const {
    if (getExceptionSpecType() != EST_Uninstantiated &&
        getExceptionSpecType() != EST_Unevaluated)
      return nullptr;
    return reinterpret_cast<FunctionDecl *const *>(param_type_end())[0];
  }
  /// \brief If this function type has an uninstantiated exception
  /// specification, this is the function whose exception specification
  /// should be instantiated to find the exception specification for
  /// this type.
  FunctionDecl *getExceptionSpecTemplate() const {
    if (getExceptionSpecType() != EST_Uninstantiated)
      return nullptr;
    return reinterpret_cast<FunctionDecl *const *>(param_type_end())[1];
  }
  /// Determine whether this function type has a non-throwing exception
  /// specification. If this depends on template arguments, returns
  /// \c ResultIfDependent.
  bool isNothrow(const ASTContext &Ctx, bool ResultIfDependent = false) const;

  bool isVariadic() const { return Variadic; }

  /// Determines whether this function prototype contains a
  /// parameter pack at the end.
  ///
  /// A function template whose last parameter is a parameter pack can be
  /// called with an arbitrary number of arguments, much like a variadic
  /// function.
  bool isTemplateVariadic() const;

  bool hasTrailingReturn() const { return HasTrailingReturn; }

  unsigned getTypeQuals() const { return FunctionType::getTypeQuals(); }


  /// Retrieve the ref-qualifier associated with this function type.
  RefQualifierKind getRefQualifier() const {
    return static_cast<RefQualifierKind>(FunctionTypeBits.RefQualifier);
  }

  typedef const QualType *param_type_iterator;
  typedef llvm::iterator_range<param_type_iterator> param_type_range;

  param_type_range param_types() const {
    return param_type_range(param_type_begin(), param_type_end());
  }
  param_type_iterator param_type_begin() const {
    return reinterpret_cast<const QualType *>(this+1);
  }
  param_type_iterator param_type_end() const {
    return param_type_begin() + NumParams;
  }

  typedef const QualType *exception_iterator;

  ArrayRef<QualType> exceptions() const {
    return llvm::makeArrayRef(exception_begin(), exception_end());
  }
  exception_iterator exception_begin() const {
    // exceptions begin where arguments end
    return param_type_end();
  }
  exception_iterator exception_end() const {
    if (getExceptionSpecType() != EST_Dynamic)
      return exception_begin();
    return exception_begin() + NumExceptions;
  }

  /// Is there any interesting extra information for any of the parameters
  /// of this function type?
  bool hasExtParameterInfos() const { return HasExtParameterInfos; }
  ArrayRef<ExtParameterInfo> getExtParameterInfos() const {
    assert(hasExtParameterInfos());
    return ArrayRef<ExtParameterInfo>(getExtParameterInfosBuffer(),
                                      getNumParams());
  }
  /// Return a pointer to the beginning of the array of extra parameter
  /// information, if present, or else null if none of the parameters
  /// carry it.  This is equivalent to getExtProtoInfo().ExtParameterInfos.
  const ExtParameterInfo *getExtParameterInfosOrNull() const {
    if (!hasExtParameterInfos())
      return nullptr;
    return getExtParameterInfosBuffer();
  }

  ExtParameterInfo getExtParameterInfo(unsigned I) const {
    assert(I < getNumParams() && "parameter index out of range");
    if (hasExtParameterInfos())
      return getExtParameterInfosBuffer()[I];
    return ExtParameterInfo();
  }

  ParameterABI getParameterABI(unsigned I) const {
    assert(I < getNumParams() && "parameter index out of range");
    if (hasExtParameterInfos())
      return getExtParameterInfosBuffer()[I].getABI();
    return ParameterABI::Ordinary;
  }

  bool isParamConsumed(unsigned I) const {
    assert(I < getNumParams() && "parameter index out of range");
    if (hasExtParameterInfos())
      return getExtParameterInfosBuffer()[I].isConsumed();
    return false;
  }

  bool isSugared() const { return false; }
  QualType desugar() const { return QualType(this, 0); }

  void printExceptionSpecification(raw_ostream &OS,
                                   const PrintingPolicy &Policy) const;

  static bool classof(const Type *T) {
    return T->getTypeClass() == FunctionProto;
  }

  void Profile(llvm::FoldingSetNodeID &ID, const ASTContext &Ctx);
  static void Profile(llvm::FoldingSetNodeID &ID, QualType Result,
                      param_type_iterator ArgTys, unsigned NumArgs,
                      const ExtProtoInfo &EPI, const ASTContext &Context);
};

/// \brief Represents the dependent type named by a dependently-scoped
/// typename using declaration, e.g.
///   using typename Base<T>::foo;
///
/// Template instantiation turns these into the underlying type.
class UnresolvedUsingType : public Type {
  UnresolvedUsingTypenameDecl *Decl;

  UnresolvedUsingType(const UnresolvedUsingTypenameDecl *D)
    : Type(UnresolvedUsing, QualType(), true, true, false,
           /*ContainsUnexpandedParameterPack=*/false),
      Decl(const_cast<UnresolvedUsingTypenameDecl*>(D)) {}
  friend class ASTContext; // ASTContext creates these.
public:

  UnresolvedUsingTypenameDecl *getDecl() const { return Decl; }

  bool isSugared() const { return false; }
  QualType desugar() const { return QualType(this, 0); }

  static bool classof(const Type *T) {
    return T->getTypeClass() == UnresolvedUsing;
  }

  void Profile(llvm::FoldingSetNodeID &ID) {
    return Profile(ID, Decl);
  }
  static void Profile(llvm::FoldingSetNodeID &ID,
                      UnresolvedUsingTypenameDecl *D) {
    ID.AddPointer(D);
  }
};


class TypedefType : public Type {
  TypedefNameDecl *Decl;
protected:
  TypedefType(TypeClass tc, const TypedefNameDecl *D, QualType can)
    : Type(tc, can, can->isDependentType(),
           can->isInstantiationDependentType(),
           can->isVariablyModifiedType(),
           /*ContainsUnexpandedParameterPack=*/false),
      Decl(const_cast<TypedefNameDecl*>(D)) {
    assert(!isa<TypedefType>(can) && "Invalid canonical type");
  }
  friend class ASTContext;  // ASTContext creates these.
public:

  TypedefNameDecl *getDecl() const { return Decl; }

  bool isSugared() const { return true; }
  QualType desugar() const;

  static bool classof(const Type *T) { return T->getTypeClass() == Typedef; }
};

/// Represents a `typeof` (or __typeof__) expression (a GCC extension).
class TypeOfExprType : public Type {
  Expr *TOExpr;

protected:
  TypeOfExprType(Expr *E, QualType can = QualType());
  friend class ASTContext;  // ASTContext creates these.
public:
  Expr *getUnderlyingExpr() const { return TOExpr; }

  /// \brief Remove a single level of sugar.
  QualType desugar() const;

  /// \brief Returns whether this type directly provides sugar.
  bool isSugared() const;

  static bool classof(const Type *T) { return T->getTypeClass() == TypeOfExpr; }
};

/// \brief Internal representation of canonical, dependent
/// `typeof(expr)` types.
///
/// This class is used internally by the ASTContext to manage
/// canonical, dependent types, only. Clients will only see instances
/// of this class via TypeOfExprType nodes.
class DependentTypeOfExprType
  : public TypeOfExprType, public llvm::FoldingSetNode {
  const ASTContext &Context;

public:
  DependentTypeOfExprType(const ASTContext &Context, Expr *E)
    : TypeOfExprType(E), Context(Context) { }

  void Profile(llvm::FoldingSetNodeID &ID) {
    Profile(ID, Context, getUnderlyingExpr());
  }

  static void Profile(llvm::FoldingSetNodeID &ID, const ASTContext &Context,
                      Expr *E);
};

/// Represents `typeof(type)`, a GCC extension.
class TypeOfType : public Type {
  QualType TOType;
  TypeOfType(QualType T, QualType can)
    : Type(TypeOf, can, T->isDependentType(),
           T->isInstantiationDependentType(),
           T->isVariablyModifiedType(),
           T->containsUnexpandedParameterPack()),
      TOType(T) {
    assert(!isa<TypedefType>(can) && "Invalid canonical type");
  }
  friend class ASTContext;  // ASTContext creates these.
public:
  QualType getUnderlyingType() const { return TOType; }

  /// \brief Remove a single level of sugar.
  QualType desugar() const { return getUnderlyingType(); }

  /// \brief Returns whether this type directly provides sugar.
  bool isSugared() const { return true; }

  static bool classof(const Type *T) { return T->getTypeClass() == TypeOf; }
};

/// Represents the type `decltype(expr)` (C++11).
class DecltypeType : public Type {
  Expr *E;
  QualType UnderlyingType;

protected:
  DecltypeType(Expr *E, QualType underlyingType, QualType can = QualType());
  friend class ASTContext;  // ASTContext creates these.
public:
  Expr *getUnderlyingExpr() const { return E; }
  QualType getUnderlyingType() const { return UnderlyingType; }

  /// \brief Remove a single level of sugar.
  QualType desugar() const;

  /// \brief Returns whether this type directly provides sugar.
  bool isSugared() const;

  static bool classof(const Type *T) { return T->getTypeClass() == Decltype; }
};

/// \brief Internal representation of canonical, dependent
/// decltype(expr) types.
///
/// This class is used internally by the ASTContext to manage
/// canonical, dependent types, only. Clients will only see instances
/// of this class via DecltypeType nodes.
class DependentDecltypeType : public DecltypeType, public llvm::FoldingSetNode {
  const ASTContext &Context;

public:
  DependentDecltypeType(const ASTContext &Context, Expr *E);

  void Profile(llvm::FoldingSetNodeID &ID) {
    Profile(ID, Context, getUnderlyingExpr());
  }

  static void Profile(llvm::FoldingSetNodeID &ID, const ASTContext &Context,
                      Expr *E);
};

/// A unary type transform, which is a type constructed from another.
class UnaryTransformType : public Type {
public:
  enum UTTKind {
    EnumUnderlyingType
  };

private:
  /// The untransformed type.
  QualType BaseType;
  /// The transformed type if not dependent, otherwise the same as BaseType.
  QualType UnderlyingType;

  UTTKind UKind;
protected:
  UnaryTransformType(QualType BaseTy, QualType UnderlyingTy, UTTKind UKind,
                     QualType CanonicalTy);
  friend class ASTContext;
public:
  bool isSugared() const { return !isDependentType(); }
  QualType desugar() const { return UnderlyingType; }

  QualType getUnderlyingType() const { return UnderlyingType; }
  QualType getBaseType() const { return BaseType; }

  UTTKind getUTTKind() const { return UKind; }

  static bool classof(const Type *T) {
    return T->getTypeClass() == UnaryTransform;
  }
};

/// \brief Internal representation of canonical, dependent
/// __underlying_type(type) types.
///
/// This class is used internally by the ASTContext to manage
/// canonical, dependent types, only. Clients will only see instances
/// of this class via UnaryTransformType nodes.
class DependentUnaryTransformType : public UnaryTransformType,
                                    public llvm::FoldingSetNode {
public:
  DependentUnaryTransformType(const ASTContext &C, QualType BaseType,
                              UTTKind UKind);
  void Profile(llvm::FoldingSetNodeID &ID) {
    Profile(ID, getBaseType(), getUTTKind());
  }

  static void Profile(llvm::FoldingSetNodeID &ID, QualType BaseType,
                      UTTKind UKind) {
    ID.AddPointer(BaseType.getAsOpaquePtr());
    ID.AddInteger((unsigned)UKind);
  }
};

class TagType : public Type {
  /// Stores the TagDecl associated with this type. The decl may point to any
  /// TagDecl that declares the entity.
  TagDecl * decl;

  friend class ASTReader;

protected:
  TagType(TypeClass TC, const TagDecl *D, QualType can);

public:
  TagDecl *getDecl() const;

  /// Determines whether this type is in the process of being defined.
  bool isBeingDefined() const;

  static bool classof(const Type *T) {
    return T->getTypeClass() >= TagFirst && T->getTypeClass() <= TagLast;
  }
};

/// A helper class that allows the use of isa/cast/dyncast
/// to detect TagType objects of structs/unions/classes.
class RecordType : public TagType {
protected:
  explicit RecordType(const RecordDecl *D)
    : TagType(Record, reinterpret_cast<const TagDecl*>(D), QualType()) { }
  explicit RecordType(TypeClass TC, RecordDecl *D)
    : TagType(TC, reinterpret_cast<const TagDecl*>(D), QualType()) { }
  friend class ASTContext;   // ASTContext creates these.
public:

  RecordDecl *getDecl() const {
    return reinterpret_cast<RecordDecl*>(TagType::getDecl());
  }

  // FIXME: This predicate is a helper to QualType/Type. It needs to
  // recursively check all fields for const-ness. If any field is declared
  // const, it needs to return false.
  bool hasConstFields() const { return false; }

  bool isSugared() const { return false; }
  QualType desugar() const { return QualType(this, 0); }

  static bool classof(const Type *T) { return T->getTypeClass() == Record; }
};

/// A helper class that allows the use of isa/cast/dyncast
/// to detect TagType objects of enums.
class EnumType : public TagType {
  explicit EnumType(const EnumDecl *D)
    : TagType(Enum, reinterpret_cast<const TagDecl*>(D), QualType()) { }
  friend class ASTContext;   // ASTContext creates these.
public:

  EnumDecl *getDecl() const {
    return reinterpret_cast<EnumDecl*>(TagType::getDecl());
  }

  bool isSugared() const { return false; }
  QualType desugar() const { return QualType(this, 0); }

  static bool classof(const Type *T) { return T->getTypeClass() == Enum; }
};

/// An attributed type is a type to which a type attribute has been applied.
///
/// The "modified type" is the fully-sugared type to which the attributed
/// type was applied; generally it is not canonically equivalent to the
/// attributed type. The "equivalent type" is the minimally-desugared type
/// which the type is canonically equivalent to.
///
/// For example, in the following attributed type:
///     int32_t __attribute__((vector_size(16)))
///   - the modified type is the TypedefType for int32_t
///   - the equivalent type is VectorType(16, int32_t)
///   - the canonical type is VectorType(16, int)
class AttributedType : public Type, public llvm::FoldingSetNode {
public:
  // It is really silly to have yet another attribute-kind enum, but
  // clang::attr::Kind doesn't currently cover the pure type attrs.
  enum Kind {
    // Expression operand.
    attr_address_space,
    attr_regparm,
    attr_vector_size,
    attr_neon_vector_type,
    attr_neon_polyvector_type,

    FirstExprOperandKind = attr_address_space,
    LastExprOperandKind = attr_neon_polyvector_type,

    // Enumerated operand (string or keyword).
    attr_objc_gc,
    attr_objc_ownership,
    attr_pcs,
    attr_pcs_vfp,

    FirstEnumOperandKind = attr_objc_gc,
    LastEnumOperandKind = attr_pcs_vfp,

    // No operand.
    attr_noreturn,
    attr_cdecl,
    attr_fastcall,
    attr_stdcall,
    attr_thiscall,
    attr_pascal,
    attr_swiftcall,
    attr_vectorcall,
    attr_inteloclbicc,
    attr_ms_abi,
    attr_sysv_abi,
    attr_preserve_most,
    attr_preserve_all,
    attr_ptr32,
    attr_ptr64,
    attr_sptr,
    attr_uptr,
    attr_nonnull,
    attr_nullable,
    attr_null_unspecified,
    attr_objc_kindof,
    attr_objc_inert_unsafe_unretained,
  };

private:
  QualType ModifiedType;
  QualType EquivalentType;

  friend class ASTContext; // creates these

  AttributedType(QualType canon, Kind attrKind,
                 QualType modified, QualType equivalent)
    : Type(Attributed, canon, canon->isDependentType(),
           canon->isInstantiationDependentType(),
           canon->isVariablyModifiedType(),
           canon->containsUnexpandedParameterPack()),
      ModifiedType(modified), EquivalentType(equivalent) {
    AttributedTypeBits.AttrKind = attrKind;
  }

public:
  Kind getAttrKind() const {
    return static_cast<Kind>(AttributedTypeBits.AttrKind);
  }

  QualType getModifiedType() const { return ModifiedType; }
  QualType getEquivalentType() const { return EquivalentType; }

  bool isSugared() const { return true; }
  QualType desugar() const { return getEquivalentType(); }

  /// Does this attribute behave like a type qualifier?
  ///
  /// A type qualifier adjusts a type to provide specialized rules for
  /// a specific object, like the standard const and volatile qualifiers.
  /// This includes attributes controlling things like nullability,
  /// address spaces, and ARC ownership.  The value of the object is still
  /// largely described by the modified type.
  ///
  /// In contrast, many type attributes "rewrite" their modified type to
  /// produce a fundamentally different type, not necessarily related in any
  /// formalizable way to the original type.  For example, calling convention
  /// and vector attributes are not simple type qualifiers.
  ///
  /// Type qualifiers are often, but not always, reflected in the canonical
  /// type.
  bool isQualifier() const;

  bool isMSTypeSpec() const;

  bool isCallingConv() const;

  llvm::Optional<NullabilityKind> getImmediateNullability() const;

  /// Retrieve the attribute kind corresponding to the given
  /// nullability kind.
  static Kind getNullabilityAttrKind(NullabilityKind kind) {
    switch (kind) {
    case NullabilityKind::NonNull:
      return attr_nonnull;

    case NullabilityKind::Nullable:
      return attr_nullable;

    case NullabilityKind::Unspecified:
      return attr_null_unspecified;
    }
    llvm_unreachable("Unknown nullability kind.");
  }

  /// Strip off the top-level nullability annotation on the given
  /// type, if it's there.
  ///
  /// \param T The type to strip. If the type is exactly an
  /// AttributedType specifying nullability (without looking through
  /// type sugar), the nullability is returned and this type changed
  /// to the underlying modified type.
  ///
  /// \returns the top-level nullability, if present.
  static Optional<NullabilityKind> stripOuterNullability(QualType &T);

  void Profile(llvm::FoldingSetNodeID &ID) {
    Profile(ID, getAttrKind(), ModifiedType, EquivalentType);
  }

  static void Profile(llvm::FoldingSetNodeID &ID, Kind attrKind,
                      QualType modified, QualType equivalent) {
    ID.AddInteger(attrKind);
    ID.AddPointer(modified.getAsOpaquePtr());
    ID.AddPointer(equivalent.getAsOpaquePtr());
  }

  static bool classof(const Type *T) {
    return T->getTypeClass() == Attributed;
  }
};

class TemplateTypeParmType : public Type, public llvm::FoldingSetNode {
  // Helper data collector for canonical types.
  struct CanonicalTTPTInfo {
    unsigned Depth : 15;
    unsigned ParameterPack : 1;
    unsigned Index : 16;
  };

  union {
    // Info for the canonical type.
    CanonicalTTPTInfo CanTTPTInfo;
    // Info for the non-canonical type.
    TemplateTypeParmDecl *TTPDecl;
  };

  /// Build a non-canonical type.
  TemplateTypeParmType(TemplateTypeParmDecl *TTPDecl, QualType Canon)
    : Type(TemplateTypeParm, Canon, /*Dependent=*/true,
           /*InstantiationDependent=*/true,
           /*VariablyModified=*/false,
           Canon->containsUnexpandedParameterPack()),
      TTPDecl(TTPDecl) { }

  /// Build the canonical type.
  TemplateTypeParmType(unsigned D, unsigned I, bool PP)
    : Type(TemplateTypeParm, QualType(this, 0),
           /*Dependent=*/true,
           /*InstantiationDependent=*/true,
           /*VariablyModified=*/false, PP) {
    CanTTPTInfo.Depth = D;
    CanTTPTInfo.Index = I;
    CanTTPTInfo.ParameterPack = PP;
  }

  friend class ASTContext;  // ASTContext creates these

  const CanonicalTTPTInfo& getCanTTPTInfo() const {
    QualType Can = getCanonicalTypeInternal();
    return Can->castAs<TemplateTypeParmType>()->CanTTPTInfo;
  }

public:
  unsigned getDepth() const { return getCanTTPTInfo().Depth; }
  unsigned getIndex() const { return getCanTTPTInfo().Index; }
  bool isParameterPack() const { return getCanTTPTInfo().ParameterPack; }

  TemplateTypeParmDecl *getDecl() const {
    return isCanonicalUnqualified() ? nullptr : TTPDecl;
  }

  IdentifierInfo *getIdentifier() const;

  bool isSugared() const { return false; }
  QualType desugar() const { return QualType(this, 0); }

  void Profile(llvm::FoldingSetNodeID &ID) {
    Profile(ID, getDepth(), getIndex(), isParameterPack(), getDecl());
  }

  static void Profile(llvm::FoldingSetNodeID &ID, unsigned Depth,
                      unsigned Index, bool ParameterPack,
                      TemplateTypeParmDecl *TTPDecl) {
    ID.AddInteger(Depth);
    ID.AddInteger(Index);
    ID.AddBoolean(ParameterPack);
    ID.AddPointer(TTPDecl);
  }

  static bool classof(const Type *T) {
    return T->getTypeClass() == TemplateTypeParm;
  }
};

/// \brief Represents the result of substituting a type for a template
/// type parameter.
///
/// Within an instantiated template, all template type parameters have
/// been replaced with these.  They are used solely to record that a
/// type was originally written as a template type parameter;
/// therefore they are never canonical.
class SubstTemplateTypeParmType : public Type, public llvm::FoldingSetNode {
  // The original type parameter.
  const TemplateTypeParmType *Replaced;

  SubstTemplateTypeParmType(const TemplateTypeParmType *Param, QualType Canon)
    : Type(SubstTemplateTypeParm, Canon, Canon->isDependentType(),
           Canon->isInstantiationDependentType(),
           Canon->isVariablyModifiedType(),
           Canon->containsUnexpandedParameterPack()),
      Replaced(Param) { }

  friend class ASTContext;

public:
  /// Gets the template parameter that was substituted for.
  const TemplateTypeParmType *getReplacedParameter() const {
    return Replaced;
  }

  /// Gets the type that was substituted for the template
  /// parameter.
  QualType getReplacementType() const {
    return getCanonicalTypeInternal();
  }

  bool isSugared() const { return true; }
  QualType desugar() const { return getReplacementType(); }

  void Profile(llvm::FoldingSetNodeID &ID) {
    Profile(ID, getReplacedParameter(), getReplacementType());
  }
  static void Profile(llvm::FoldingSetNodeID &ID,
                      const TemplateTypeParmType *Replaced,
                      QualType Replacement) {
    ID.AddPointer(Replaced);
    ID.AddPointer(Replacement.getAsOpaquePtr());
  }

  static bool classof(const Type *T) {
    return T->getTypeClass() == SubstTemplateTypeParm;
  }
};

/// \brief Represents the result of substituting a set of types for a template
/// type parameter pack.
///
/// When a pack expansion in the source code contains multiple parameter packs
/// and those parameter packs correspond to different levels of template
/// parameter lists, this type node is used to represent a template type
/// parameter pack from an outer level, which has already had its argument pack
/// substituted but that still lives within a pack expansion that itself
/// could not be instantiated. When actually performing a substitution into
/// that pack expansion (e.g., when all template parameters have corresponding
/// arguments), this type will be replaced with the \c SubstTemplateTypeParmType
/// at the current pack substitution index.
class SubstTemplateTypeParmPackType : public Type, public llvm::FoldingSetNode {
  /// \brief The original type parameter.
  const TemplateTypeParmType *Replaced;

  /// \brief A pointer to the set of template arguments that this
  /// parameter pack is instantiated with.
  const TemplateArgument *Arguments;

  /// \brief The number of template arguments in \c Arguments.
  unsigned NumArguments;

  SubstTemplateTypeParmPackType(const TemplateTypeParmType *Param,
                                QualType Canon,
                                const TemplateArgument &ArgPack);

  friend class ASTContext;

public:
  IdentifierInfo *getIdentifier() const { return Replaced->getIdentifier(); }

  /// Gets the template parameter that was substituted for.
  const TemplateTypeParmType *getReplacedParameter() const {
    return Replaced;
  }

  bool isSugared() const { return false; }
  QualType desugar() const { return QualType(this, 0); }

  TemplateArgument getArgumentPack() const;

  void Profile(llvm::FoldingSetNodeID &ID);
  static void Profile(llvm::FoldingSetNodeID &ID,
                      const TemplateTypeParmType *Replaced,
                      const TemplateArgument &ArgPack);

  static bool classof(const Type *T) {
    return T->getTypeClass() == SubstTemplateTypeParmPack;
  }
};

/// \brief Represents a C++11 auto or C++14 decltype(auto) type.
///
/// These types are usually a placeholder for a deduced type. However, before
/// the initializer is attached, or if the initializer is type-dependent, there
/// is no deduced type and an auto type is canonical. In the latter case, it is
/// also a dependent type.
class AutoType : public Type, public llvm::FoldingSetNode {
  AutoType(QualType DeducedType, AutoTypeKeyword Keyword, bool IsDependent)
    : Type(Auto, DeducedType.isNull() ? QualType(this, 0) : DeducedType,
           /*Dependent=*/IsDependent, /*InstantiationDependent=*/IsDependent,
           /*VariablyModified=*/false,
           /*ContainsParameterPack=*/DeducedType.isNull()
               ? false : DeducedType->containsUnexpandedParameterPack()) {
    assert((DeducedType.isNull() || !IsDependent) &&
           "auto deduced to dependent type");
    AutoTypeBits.Keyword = (unsigned)Keyword;
  }

  friend class ASTContext;  // ASTContext creates these

public:
  bool isDecltypeAuto() const {
    return getKeyword() == AutoTypeKeyword::DecltypeAuto;
  }
  AutoTypeKeyword getKeyword() const {
    return (AutoTypeKeyword)AutoTypeBits.Keyword;
  }

  bool isSugared() const { return !isCanonicalUnqualified(); }
  QualType desugar() const { return getCanonicalTypeInternal(); }

  /// \brief Get the type deduced for this auto type, or null if it's either
  /// not been deduced or was deduced to a dependent type.
  QualType getDeducedType() const {
    return !isCanonicalUnqualified() ? getCanonicalTypeInternal() : QualType();
  }
  bool isDeduced() const {
    return !isCanonicalUnqualified() || isDependentType();
  }

  void Profile(llvm::FoldingSetNodeID &ID) {
    Profile(ID, getDeducedType(), getKeyword(), isDependentType());
  }

  static void Profile(llvm::FoldingSetNodeID &ID, QualType Deduced,
                      AutoTypeKeyword Keyword, bool IsDependent) {
    ID.AddPointer(Deduced.getAsOpaquePtr());
    ID.AddInteger((unsigned)Keyword);
    ID.AddBoolean(IsDependent);
  }

  static bool classof(const Type *T) {
    return T->getTypeClass() == Auto;
  }
};

/// \brief Represents a type template specialization; the template
/// must be a class template, a type alias template, or a template
/// template parameter.  A template which cannot be resolved to one of
/// these, e.g. because it is written with a dependent scope
/// specifier, is instead represented as a
/// @c DependentTemplateSpecializationType.
///
/// A non-dependent template specialization type is always "sugar",
/// typically for a \c RecordType.  For example, a class template
/// specialization type of \c vector<int> will refer to a tag type for
/// the instantiation \c std::vector<int, std::allocator<int>>
///
/// Template specializations are dependent if either the template or
/// any of the template arguments are dependent, in which case the
/// type may also be canonical.
///
/// Instances of this type are allocated with a trailing array of
/// TemplateArguments, followed by a QualType representing the
/// non-canonical aliased type when the template is a type alias
/// template.
class LLVM_ALIGNAS(/*alignof(uint64_t)*/ 8) TemplateSpecializationType
    : public Type,
      public llvm::FoldingSetNode {
  /// The name of the template being specialized.  This is
  /// either a TemplateName::Template (in which case it is a
  /// ClassTemplateDecl*, a TemplateTemplateParmDecl*, or a
  /// TypeAliasTemplateDecl*), a
  /// TemplateName::SubstTemplateTemplateParmPack, or a
  /// TemplateName::SubstTemplateTemplateParm (in which case the
  /// replacement must, recursively, be one of these).
  TemplateName Template;

  /// The number of template arguments named in this class template
  /// specialization.
  unsigned NumArgs : 31;

  /// Whether this template specialization type is a substituted type alias.
  unsigned TypeAlias : 1;

  TemplateSpecializationType(TemplateName T,
                             ArrayRef<TemplateArgument> Args,
                             QualType Canon,
                             QualType Aliased);

  friend class ASTContext;  // ASTContext creates these

public:
  /// Determine whether any of the given template arguments are dependent.
  static bool anyDependentTemplateArguments(ArrayRef<TemplateArgumentLoc> Args,
                                            bool &InstantiationDependent);

  static bool anyDependentTemplateArguments(const TemplateArgumentListInfo &,
                                            bool &InstantiationDependent);

  /// \brief Print a template argument list, including the '<' and '>'
  /// enclosing the template arguments.
  static void PrintTemplateArgumentList(raw_ostream &OS,
                                        ArrayRef<TemplateArgument> Args,
                                        const PrintingPolicy &Policy,
                                        bool SkipBrackets = false);

  static void PrintTemplateArgumentList(raw_ostream &OS,
                                        ArrayRef<TemplateArgumentLoc> Args,
                                        const PrintingPolicy &Policy);

  static void PrintTemplateArgumentList(raw_ostream &OS,
                                        const TemplateArgumentListInfo &,
                                        const PrintingPolicy &Policy);

  /// True if this template specialization type matches a current
  /// instantiation in the context in which it is found.
  bool isCurrentInstantiation() const {
    return isa<InjectedClassNameType>(getCanonicalTypeInternal());
  }

  /// \brief Determine if this template specialization type is for a type alias
  /// template that has been substituted.
  ///
  /// Nearly every template specialization type whose template is an alias
  /// template will be substituted. However, this is not the case when
  /// the specialization contains a pack expansion but the template alias
  /// does not have a corresponding parameter pack, e.g.,
  ///
  /// \code
  /// template<typename T, typename U, typename V> struct S;
  /// template<typename T, typename U> using A = S<T, int, U>;
  /// template<typename... Ts> struct X {
  ///   typedef A<Ts...> type; // not a type alias
  /// };
  /// \endcode
  bool isTypeAlias() const { return TypeAlias; }

  /// Get the aliased type, if this is a specialization of a type alias
  /// template.
  QualType getAliasedType() const {
    assert(isTypeAlias() && "not a type alias template specialization");
    return *reinterpret_cast<const QualType*>(end());
  }

  typedef const TemplateArgument * iterator;

  iterator begin() const { return getArgs(); }
  iterator end() const; // defined inline in TemplateBase.h

  /// Retrieve the name of the template that we are specializing.
  TemplateName getTemplateName() const { return Template; }

  /// Retrieve the template arguments.
  const TemplateArgument *getArgs() const {
    return reinterpret_cast<const TemplateArgument *>(this + 1);
  }

  /// Retrieve the number of template arguments.
  unsigned getNumArgs() const { return NumArgs; }

  /// Retrieve a specific template argument as a type.
  /// \pre \c isArgType(Arg)
  const TemplateArgument &getArg(unsigned Idx) const; // in TemplateBase.h

  ArrayRef<TemplateArgument> template_arguments() const {
    return {getArgs(), NumArgs};
  }

  bool isSugared() const {
    return !isDependentType() || isCurrentInstantiation() || isTypeAlias();
  }
  QualType desugar() const { return getCanonicalTypeInternal(); }

  void Profile(llvm::FoldingSetNodeID &ID, const ASTContext &Ctx) {
    Profile(ID, Template, template_arguments(), Ctx);
    if (isTypeAlias())
      getAliasedType().Profile(ID);
  }

  static void Profile(llvm::FoldingSetNodeID &ID, TemplateName T,
                      ArrayRef<TemplateArgument> Args,
                      const ASTContext &Context);

  static bool classof(const Type *T) {
    return T->getTypeClass() == TemplateSpecialization;
  }
};

/// The injected class name of a C++ class template or class
/// template partial specialization.  Used to record that a type was
/// spelled with a bare identifier rather than as a template-id; the
/// equivalent for non-templated classes is just RecordType.
///
/// Injected class name types are always dependent.  Template
/// instantiation turns these into RecordTypes.
///
/// Injected class name types are always canonical.  This works
/// because it is impossible to compare an injected class name type
/// with the corresponding non-injected template type, for the same
/// reason that it is impossible to directly compare template
/// parameters from different dependent contexts: injected class name
/// types can only occur within the scope of a particular templated
/// declaration, and within that scope every template specialization
/// will canonicalize to the injected class name (when appropriate
/// according to the rules of the language).
class InjectedClassNameType : public Type {
  CXXRecordDecl *Decl;

  /// The template specialization which this type represents.
  /// For example, in
  ///   template <class T> class A { ... };
  /// this is A<T>, whereas in
  ///   template <class X, class Y> class A<B<X,Y> > { ... };
  /// this is A<B<X,Y> >.
  ///
  /// It is always unqualified, always a template specialization type,
  /// and always dependent.
  QualType InjectedType;

  friend class ASTContext; // ASTContext creates these.
  friend class ASTReader; // FIXME: ASTContext::getInjectedClassNameType is not
                          // currently suitable for AST reading, too much
                          // interdependencies.
  friend class ASTNodeImporter;

  InjectedClassNameType(CXXRecordDecl *D, QualType TST)
    : Type(InjectedClassName, QualType(), /*Dependent=*/true,
           /*InstantiationDependent=*/true,
           /*VariablyModified=*/false,
           /*ContainsUnexpandedParameterPack=*/false),
      Decl(D), InjectedType(TST) {
    assert(isa<TemplateSpecializationType>(TST));
    assert(!TST.hasQualifiers());
    assert(TST->isDependentType());
  }

public:
  QualType getInjectedSpecializationType() const { return InjectedType; }
  const TemplateSpecializationType *getInjectedTST() const {
    return cast<TemplateSpecializationType>(InjectedType.getTypePtr());
  }

  CXXRecordDecl *getDecl() const;

  bool isSugared() const { return false; }
  QualType desugar() const { return QualType(this, 0); }

  static bool classof(const Type *T) {
    return T->getTypeClass() == InjectedClassName;
  }
};

/// \brief The kind of a tag type.
enum TagTypeKind {
  /// \brief The "struct" keyword.
  TTK_Struct,
  /// \brief The "__interface" keyword.
  TTK_Interface,
  /// \brief The "union" keyword.
  TTK_Union,
  /// \brief The "class" keyword.
  TTK_Class,
  /// \brief The "enum" keyword.
  TTK_Enum
};

/// \brief The elaboration keyword that precedes a qualified type name or
/// introduces an elaborated-type-specifier.
enum ElaboratedTypeKeyword {
  /// \brief The "struct" keyword introduces the elaborated-type-specifier.
  ETK_Struct,
  /// \brief The "__interface" keyword introduces the elaborated-type-specifier.
  ETK_Interface,
  /// \brief The "union" keyword introduces the elaborated-type-specifier.
  ETK_Union,
  /// \brief The "class" keyword introduces the elaborated-type-specifier.
  ETK_Class,
  /// \brief The "enum" keyword introduces the elaborated-type-specifier.
  ETK_Enum,
  /// \brief The "typename" keyword precedes the qualified type name, e.g.,
  /// \c typename T::type.
  ETK_Typename,
  /// \brief No keyword precedes the qualified type name.
  ETK_None
};

/// A helper class for Type nodes having an ElaboratedTypeKeyword.
/// The keyword in stored in the free bits of the base class.
/// Also provides a few static helpers for converting and printing
/// elaborated type keyword and tag type kind enumerations.
class TypeWithKeyword : public Type {
protected:
  TypeWithKeyword(ElaboratedTypeKeyword Keyword, TypeClass tc,
                  QualType Canonical, bool Dependent,
                  bool InstantiationDependent, bool VariablyModified,
                  bool ContainsUnexpandedParameterPack)
  : Type(tc, Canonical, Dependent, InstantiationDependent, VariablyModified,
         ContainsUnexpandedParameterPack) {
    TypeWithKeywordBits.Keyword = Keyword;
  }

public:
  ElaboratedTypeKeyword getKeyword() const {
    return static_cast<ElaboratedTypeKeyword>(TypeWithKeywordBits.Keyword);
  }

  /// Converts a type specifier (DeclSpec::TST) into an elaborated type keyword.
  static ElaboratedTypeKeyword getKeywordForTypeSpec(unsigned TypeSpec);

  /// Converts a type specifier (DeclSpec::TST) into a tag type kind.
  /// It is an error to provide a type specifier which *isn't* a tag kind here.
  static TagTypeKind getTagTypeKindForTypeSpec(unsigned TypeSpec);

  /// Converts a TagTypeKind into an elaborated type keyword.
  static ElaboratedTypeKeyword getKeywordForTagTypeKind(TagTypeKind Tag);

  /// Converts an elaborated type keyword into a TagTypeKind.
  /// It is an error to provide an elaborated type keyword
  /// which *isn't* a tag kind here.
  static TagTypeKind getTagTypeKindForKeyword(ElaboratedTypeKeyword Keyword);

  static bool KeywordIsTagTypeKind(ElaboratedTypeKeyword Keyword);

  static StringRef getKeywordName(ElaboratedTypeKeyword Keyword);

  static StringRef getTagTypeKindName(TagTypeKind Kind) {
    return getKeywordName(getKeywordForTagTypeKind(Kind));
  }

  class CannotCastToThisType {};
  static CannotCastToThisType classof(const Type *);
};

/// \brief Represents a type that was referred to using an elaborated type
/// keyword, e.g., struct S, or via a qualified name, e.g., N::M::type,
/// or both.
///
/// This type is used to keep track of a type name as written in the
/// source code, including tag keywords and any nested-name-specifiers.
/// The type itself is always "sugar", used to express what was written
/// in the source code but containing no additional semantic information.
class ElaboratedType : public TypeWithKeyword, public llvm::FoldingSetNode {

  /// The nested name specifier containing the qualifier.
  NestedNameSpecifier *NNS;

  /// The type that this qualified name refers to.
  QualType NamedType;

  ElaboratedType(ElaboratedTypeKeyword Keyword, NestedNameSpecifier *NNS,
                 QualType NamedType, QualType CanonType)
    : TypeWithKeyword(Keyword, Elaborated, CanonType,
                      NamedType->isDependentType(),
                      NamedType->isInstantiationDependentType(),
                      NamedType->isVariablyModifiedType(),
                      NamedType->containsUnexpandedParameterPack()),
      NNS(NNS), NamedType(NamedType) {
    assert(!(Keyword == ETK_None && NNS == nullptr) &&
           "ElaboratedType cannot have elaborated type keyword "
           "and name qualifier both null.");
  }

  friend class ASTContext;  // ASTContext creates these

public:
  ~ElaboratedType();

  /// Retrieve the qualification on this type.
  NestedNameSpecifier *getQualifier() const { return NNS; }

  /// Retrieve the type named by the qualified-id.
  QualType getNamedType() const { return NamedType; }

  /// Remove a single level of sugar.
  QualType desugar() const { return getNamedType(); }

  /// Returns whether this type directly provides sugar.
  bool isSugared() const { return true; }

  void Profile(llvm::FoldingSetNodeID &ID) {
    Profile(ID, getKeyword(), NNS, NamedType);
  }

  static void Profile(llvm::FoldingSetNodeID &ID, ElaboratedTypeKeyword Keyword,
                      NestedNameSpecifier *NNS, QualType NamedType) {
    ID.AddInteger(Keyword);
    ID.AddPointer(NNS);
    NamedType.Profile(ID);
  }

  static bool classof(const Type *T) {
    return T->getTypeClass() == Elaborated;
  }
};

/// \brief Represents a qualified type name for which the type name is
/// dependent.
///
/// DependentNameType represents a class of dependent types that involve a
/// possibly dependent nested-name-specifier (e.g., "T::") followed by a
/// name of a type. The DependentNameType may start with a "typename" (for a
/// typename-specifier), "class", "struct", "union", or "enum" (for a
/// dependent elaborated-type-specifier), or nothing (in contexts where we
/// know that we must be referring to a type, e.g., in a base class specifier).
/// Typically the nested-name-specifier is dependent, but in MSVC compatibility
/// mode, this type is used with non-dependent names to delay name lookup until
/// instantiation.
class DependentNameType : public TypeWithKeyword, public llvm::FoldingSetNode {

  /// \brief The nested name specifier containing the qualifier.
  NestedNameSpecifier *NNS;

  /// \brief The type that this typename specifier refers to.
  const IdentifierInfo *Name;

  DependentNameType(ElaboratedTypeKeyword Keyword, NestedNameSpecifier *NNS,
                    const IdentifierInfo *Name, QualType CanonType)
    : TypeWithKeyword(Keyword, DependentName, CanonType, /*Dependent=*/true,
                      /*InstantiationDependent=*/true,
                      /*VariablyModified=*/false,
                      NNS->containsUnexpandedParameterPack()),
      NNS(NNS), Name(Name) {}

  friend class ASTContext;  // ASTContext creates these

public:
  /// Retrieve the qualification on this type.
  NestedNameSpecifier *getQualifier() const { return NNS; }

  /// Retrieve the type named by the typename specifier as an identifier.
  ///
  /// This routine will return a non-NULL identifier pointer when the
  /// form of the original typename was terminated by an identifier,
  /// e.g., "typename T::type".
  const IdentifierInfo *getIdentifier() const {
    return Name;
  }

  bool isSugared() const { return false; }
  QualType desugar() const { return QualType(this, 0); }

  void Profile(llvm::FoldingSetNodeID &ID) {
    Profile(ID, getKeyword(), NNS, Name);
  }

  static void Profile(llvm::FoldingSetNodeID &ID, ElaboratedTypeKeyword Keyword,
                      NestedNameSpecifier *NNS, const IdentifierInfo *Name) {
    ID.AddInteger(Keyword);
    ID.AddPointer(NNS);
    ID.AddPointer(Name);
  }

  static bool classof(const Type *T) {
    return T->getTypeClass() == DependentName;
  }
};

/// Represents a template specialization type whose template cannot be
/// resolved, e.g.
///   A<T>::template B<T>
class LLVM_ALIGNAS(/*alignof(uint64_t)*/ 8) DependentTemplateSpecializationType
    : public TypeWithKeyword,
      public llvm::FoldingSetNode {

  /// The nested name specifier containing the qualifier.
  NestedNameSpecifier *NNS;

  /// The identifier of the template.
  const IdentifierInfo *Name;

  /// \brief The number of template arguments named in this class template
  /// specialization.
  unsigned NumArgs;

  const TemplateArgument *getArgBuffer() const {
    return reinterpret_cast<const TemplateArgument*>(this+1);
  }
  TemplateArgument *getArgBuffer() {
    return reinterpret_cast<TemplateArgument*>(this+1);
  }

  DependentTemplateSpecializationType(ElaboratedTypeKeyword Keyword,
                                      NestedNameSpecifier *NNS,
                                      const IdentifierInfo *Name,
                                      ArrayRef<TemplateArgument> Args,
                                      QualType Canon);

  friend class ASTContext;  // ASTContext creates these

public:
  NestedNameSpecifier *getQualifier() const { return NNS; }
  const IdentifierInfo *getIdentifier() const { return Name; }

  /// \brief Retrieve the template arguments.
  const TemplateArgument *getArgs() const {
    return getArgBuffer();
  }

  /// \brief Retrieve the number of template arguments.
  unsigned getNumArgs() const { return NumArgs; }

  const TemplateArgument &getArg(unsigned Idx) const; // in TemplateBase.h

  ArrayRef<TemplateArgument> template_arguments() const {
    return {getArgs(), NumArgs};
  }

  typedef const TemplateArgument * iterator;
  iterator begin() const { return getArgs(); }
  iterator end() const; // inline in TemplateBase.h

  bool isSugared() const { return false; }
  QualType desugar() const { return QualType(this, 0); }

  void Profile(llvm::FoldingSetNodeID &ID, const ASTContext &Context) {
    Profile(ID, Context, getKeyword(), NNS, Name, {getArgs(), NumArgs});
  }

  static void Profile(llvm::FoldingSetNodeID &ID,
                      const ASTContext &Context,
                      ElaboratedTypeKeyword Keyword,
                      NestedNameSpecifier *Qualifier,
                      const IdentifierInfo *Name,
                      ArrayRef<TemplateArgument> Args);

  static bool classof(const Type *T) {
    return T->getTypeClass() == DependentTemplateSpecialization;
  }
};

/// \brief Represents a pack expansion of types.
///
/// Pack expansions are part of C++11 variadic templates. A pack
/// expansion contains a pattern, which itself contains one or more
/// "unexpanded" parameter packs. When instantiated, a pack expansion
/// produces a series of types, each instantiated from the pattern of
/// the expansion, where the Ith instantiation of the pattern uses the
/// Ith arguments bound to each of the unexpanded parameter packs. The
/// pack expansion is considered to "expand" these unexpanded
/// parameter packs.
///
/// \code
/// template<typename ...Types> struct tuple;
///
/// template<typename ...Types>
/// struct tuple_of_references {
///   typedef tuple<Types&...> type;
/// };
/// \endcode
///
/// Here, the pack expansion \c Types&... is represented via a
/// PackExpansionType whose pattern is Types&.
class PackExpansionType : public Type, public llvm::FoldingSetNode {
  /// \brief The pattern of the pack expansion.
  QualType Pattern;

  /// \brief The number of expansions that this pack expansion will
  /// generate when substituted (+1), or indicates that
  ///
  /// This field will only have a non-zero value when some of the parameter
  /// packs that occur within the pattern have been substituted but others have
  /// not.
  unsigned NumExpansions;

  PackExpansionType(QualType Pattern, QualType Canon,
                    Optional<unsigned> NumExpansions)
    : Type(PackExpansion, Canon, /*Dependent=*/Pattern->isDependentType(),
           /*InstantiationDependent=*/true,
           /*VariablyModified=*/Pattern->isVariablyModifiedType(),
           /*ContainsUnexpandedParameterPack=*/false),
      Pattern(Pattern),
      NumExpansions(NumExpansions? *NumExpansions + 1: 0) { }

  friend class ASTContext;  // ASTContext creates these

public:
  /// \brief Retrieve the pattern of this pack expansion, which is the
  /// type that will be repeatedly instantiated when instantiating the
  /// pack expansion itself.
  QualType getPattern() const { return Pattern; }

  /// \brief Retrieve the number of expansions that this pack expansion will
  /// generate, if known.
  Optional<unsigned> getNumExpansions() const {
    if (NumExpansions)
      return NumExpansions - 1;

    return None;
  }

  bool isSugared() const { return !Pattern->isDependentType(); }
  QualType desugar() const { return isSugared() ? Pattern : QualType(this, 0); }

  void Profile(llvm::FoldingSetNodeID &ID) {
    Profile(ID, getPattern(), getNumExpansions());
  }

  static void Profile(llvm::FoldingSetNodeID &ID, QualType Pattern,
                      Optional<unsigned> NumExpansions) {
    ID.AddPointer(Pattern.getAsOpaquePtr());
    ID.AddBoolean(NumExpansions.hasValue());
    if (NumExpansions)
      ID.AddInteger(*NumExpansions);
  }

  static bool classof(const Type *T) {
    return T->getTypeClass() == PackExpansion;
  }
};

/// Represents a class type in Objective C.
///
/// Every Objective C type is a combination of a base type, a set of
/// type arguments (optional, for parameterized classes) and a list of
/// protocols.
///
/// Given the following declarations:
/// \code
///   \@class C<T>;
///   \@protocol P;
/// \endcode
///
/// 'C' is an ObjCInterfaceType C.  It is sugar for an ObjCObjectType
/// with base C and no protocols.
///
/// 'C<P>' is an unspecialized ObjCObjectType with base C and protocol list [P].
/// 'C<C*>' is a specialized ObjCObjectType with type arguments 'C*' and no 
/// protocol list.
/// 'C<C*><P>' is a specialized ObjCObjectType with base C, type arguments 'C*',
/// and protocol list [P].
///
/// 'id' is a TypedefType which is sugar for an ObjCObjectPointerType whose
/// pointee is an ObjCObjectType with base BuiltinType::ObjCIdType
/// and no protocols.
///
/// 'id<P>' is an ObjCObjectPointerType whose pointee is an ObjCObjectType
/// with base BuiltinType::ObjCIdType and protocol list [P].  Eventually
/// this should get its own sugar class to better represent the source.
class ObjCObjectType : public Type {
  // ObjCObjectType.NumTypeArgs - the number of type arguments stored
  // after the ObjCObjectPointerType node.
  // ObjCObjectType.NumProtocols - the number of protocols stored
  // after the type arguments of ObjCObjectPointerType node.
  //
  // These protocols are those written directly on the type.  If
  // protocol qualifiers ever become additive, the iterators will need
  // to get kindof complicated.
  //
  // In the canonical object type, these are sorted alphabetically
  // and uniqued.

  /// Either a BuiltinType or an InterfaceType or sugar for either.
  QualType BaseType;

  /// Cached superclass type.
  mutable llvm::PointerIntPair<const ObjCObjectType *, 1, bool>
    CachedSuperClassType;

  ObjCProtocolDecl * const *getProtocolStorage() const {
    return const_cast<ObjCObjectType*>(this)->getProtocolStorage();
  }

  QualType *getTypeArgStorage();
  const QualType *getTypeArgStorage() const {
    return const_cast<ObjCObjectType *>(this)->getTypeArgStorage();
  }

  ObjCProtocolDecl **getProtocolStorage();

protected:
  ObjCObjectType(QualType Canonical, QualType Base,
                 ArrayRef<QualType> typeArgs,
                 ArrayRef<ObjCProtocolDecl *> protocols,
                 bool isKindOf);

  enum Nonce_ObjCInterface { Nonce_ObjCInterface };
  ObjCObjectType(enum Nonce_ObjCInterface)
        : Type(ObjCInterface, QualType(), false, false, false, false),
      BaseType(QualType(this_(), 0)) {
    ObjCObjectTypeBits.NumProtocols = 0;
    ObjCObjectTypeBits.NumTypeArgs = 0;
    ObjCObjectTypeBits.IsKindOf = 0;
  }

  void computeSuperClassTypeSlow() const;

public:
  /// Gets the base type of this object type.  This is always (possibly
  /// sugar for) one of:
  ///  - the 'id' builtin type (as opposed to the 'id' type visible to the
  ///    user, which is a typedef for an ObjCObjectPointerType)
  ///  - the 'Class' builtin type (same caveat)
  ///  - an ObjCObjectType (currently always an ObjCInterfaceType)
  QualType getBaseType() const { return BaseType; }

  bool isObjCId() const {
    return getBaseType()->isSpecificBuiltinType(BuiltinType::ObjCId);
  }
  bool isObjCClass() const {
    return getBaseType()->isSpecificBuiltinType(BuiltinType::ObjCClass);
  }
  bool isObjCUnqualifiedId() const { return qual_empty() && isObjCId(); }
  bool isObjCUnqualifiedClass() const { return qual_empty() && isObjCClass(); }
  bool isObjCUnqualifiedIdOrClass() const {
    if (!qual_empty()) return false;
    if (const BuiltinType *T = getBaseType()->getAs<BuiltinType>())
      return T->getKind() == BuiltinType::ObjCId ||
             T->getKind() == BuiltinType::ObjCClass;
    return false;
  }
  bool isObjCQualifiedId() const { return !qual_empty() && isObjCId(); }
  bool isObjCQualifiedClass() const { return !qual_empty() && isObjCClass(); }

  /// Gets the interface declaration for this object type, if the base type
  /// really is an interface.
  ObjCInterfaceDecl *getInterface() const;

  /// Determine whether this object type is "specialized", meaning
  /// that it has type arguments.
  bool isSpecialized() const;

  /// Determine whether this object type was written with type arguments.
  bool isSpecializedAsWritten() const {
    return ObjCObjectTypeBits.NumTypeArgs > 0;
  }

  /// Determine whether this object type is "unspecialized", meaning
  /// that it has no type arguments.
  bool isUnspecialized() const { return !isSpecialized(); }

  /// Determine whether this object type is "unspecialized" as
  /// written, meaning that it has no type arguments.
  bool isUnspecializedAsWritten() const { return !isSpecializedAsWritten(); }

  /// Retrieve the type arguments of this object type (semantically).
  ArrayRef<QualType> getTypeArgs() const;

  /// Retrieve the type arguments of this object type as they were
  /// written.
  ArrayRef<QualType> getTypeArgsAsWritten() const {
    return llvm::makeArrayRef(getTypeArgStorage(),
                              ObjCObjectTypeBits.NumTypeArgs);
  }

  typedef ObjCProtocolDecl * const *qual_iterator;
  typedef llvm::iterator_range<qual_iterator> qual_range;

  qual_range quals() const { return qual_range(qual_begin(), qual_end()); }
  qual_iterator qual_begin() const { return getProtocolStorage(); }
  qual_iterator qual_end() const { return qual_begin() + getNumProtocols(); }

  bool qual_empty() const { return getNumProtocols() == 0; }

  /// Return the number of qualifying protocols in this interface type,
  /// or 0 if there are none.
  unsigned getNumProtocols() const { return ObjCObjectTypeBits.NumProtocols; }

  /// Fetch a protocol by index.
  ObjCProtocolDecl *getProtocol(unsigned I) const {
    assert(I < getNumProtocols() && "Out-of-range protocol access");
    return qual_begin()[I];
  }

  /// Retrieve all of the protocol qualifiers.
  ArrayRef<ObjCProtocolDecl *> getProtocols() const {
    return ArrayRef<ObjCProtocolDecl *>(qual_begin(), getNumProtocols());
  }

  /// Whether this is a "__kindof" type as written.
  bool isKindOfTypeAsWritten() const { return ObjCObjectTypeBits.IsKindOf; }

  /// Whether this ia a "__kindof" type (semantically).
  bool isKindOfType() const;

  /// Retrieve the type of the superclass of this object type.
  ///
  /// This operation substitutes any type arguments into the
  /// superclass of the current class type, potentially producing a
  /// specialization of the superclass type. Produces a null type if
  /// there is no superclass.
  QualType getSuperClassType() const {
    if (!CachedSuperClassType.getInt())
      computeSuperClassTypeSlow();

    assert(CachedSuperClassType.getInt() && "Superclass not set?");
    return QualType(CachedSuperClassType.getPointer(), 0);
  }

  /// Strip off the Objective-C "kindof" type and (with it) any
  /// protocol qualifiers.
  QualType stripObjCKindOfTypeAndQuals(const ASTContext &ctx) const;

  bool isSugared() const { return false; }
  QualType desugar() const { return QualType(this, 0); }

  static bool classof(const Type *T) {
    return T->getTypeClass() == ObjCObject ||
           T->getTypeClass() == ObjCInterface;
  }
};

/// A class providing a concrete implementation
/// of ObjCObjectType, so as to not increase the footprint of
/// ObjCInterfaceType.  Code outside of ASTContext and the core type
/// system should not reference this type.
class ObjCObjectTypeImpl : public ObjCObjectType, public llvm::FoldingSetNode {
  friend class ASTContext;

  // If anyone adds fields here, ObjCObjectType::getProtocolStorage()
  // will need to be modified.

  ObjCObjectTypeImpl(QualType Canonical, QualType Base,
                     ArrayRef<QualType> typeArgs,
                     ArrayRef<ObjCProtocolDecl *> protocols,
                     bool isKindOf)
    : ObjCObjectType(Canonical, Base, typeArgs, protocols, isKindOf) {}

public:
  void Profile(llvm::FoldingSetNodeID &ID);
  static void Profile(llvm::FoldingSetNodeID &ID,
                      QualType Base,
                      ArrayRef<QualType> typeArgs,
                      ArrayRef<ObjCProtocolDecl *> protocols,
                      bool isKindOf);
};

inline QualType *ObjCObjectType::getTypeArgStorage() {
  return reinterpret_cast<QualType *>(static_cast<ObjCObjectTypeImpl*>(this)+1);
}

inline ObjCProtocolDecl **ObjCObjectType::getProtocolStorage() {
    return reinterpret_cast<ObjCProtocolDecl**>(
             getTypeArgStorage() + ObjCObjectTypeBits.NumTypeArgs);
}

/// Interfaces are the core concept in Objective-C for object oriented design.
/// They basically correspond to C++ classes.  There are two kinds of interface
/// types: normal interfaces like `NSString`, and qualified interfaces, which
/// are qualified with a protocol list like `NSString<NSCopyable, NSAmazing>`.
///
/// ObjCInterfaceType guarantees the following properties when considered
/// as a subtype of its superclass, ObjCObjectType:
///   - There are no protocol qualifiers.  To reinforce this, code which
///     tries to invoke the protocol methods via an ObjCInterfaceType will
///     fail to compile.
///   - It is its own base type.  That is, if T is an ObjCInterfaceType*,
///     T->getBaseType() == QualType(T, 0).
class ObjCInterfaceType : public ObjCObjectType {
  mutable ObjCInterfaceDecl *Decl;

  ObjCInterfaceType(const ObjCInterfaceDecl *D)
    : ObjCObjectType(Nonce_ObjCInterface),
      Decl(const_cast<ObjCInterfaceDecl*>(D)) {}
  friend class ASTContext;  // ASTContext creates these.
  friend class ASTReader;
  friend class ObjCInterfaceDecl;

public:
  /// Get the declaration of this interface.
  ObjCInterfaceDecl *getDecl() const { return Decl; }

  bool isSugared() const { return false; }
  QualType desugar() const { return QualType(this, 0); }

  static bool classof(const Type *T) {
    return T->getTypeClass() == ObjCInterface;
  }

  // Nonsense to "hide" certain members of ObjCObjectType within this
  // class.  People asking for protocols on an ObjCInterfaceType are
  // not going to get what they want: ObjCInterfaceTypes are
  // guaranteed to have no protocols.
  enum {
    qual_iterator,
    qual_begin,
    qual_end,
    getNumProtocols,
    getProtocol
  };
};

inline ObjCInterfaceDecl *ObjCObjectType::getInterface() const {
  QualType baseType = getBaseType();
  while (const ObjCObjectType *ObjT = baseType->getAs<ObjCObjectType>()) {
    if (const ObjCInterfaceType *T = dyn_cast<ObjCInterfaceType>(ObjT))
      return T->getDecl();

    baseType = ObjT->getBaseType();
  }

  return nullptr;
}

/// Represents a pointer to an Objective C object.
///
/// These are constructed from pointer declarators when the pointee type is
/// an ObjCObjectType (or sugar for one).  In addition, the 'id' and 'Class'
/// types are typedefs for these, and the protocol-qualified types 'id<P>'
/// and 'Class<P>' are translated into these.
///
/// Pointers to pointers to Objective C objects are still PointerTypes;
/// only the first level of pointer gets it own type implementation.
class ObjCObjectPointerType : public Type, public llvm::FoldingSetNode {
  QualType PointeeType;

  ObjCObjectPointerType(QualType Canonical, QualType Pointee)
    : Type(ObjCObjectPointer, Canonical,
           Pointee->isDependentType(),
           Pointee->isInstantiationDependentType(),
           Pointee->isVariablyModifiedType(),
           Pointee->containsUnexpandedParameterPack()),
      PointeeType(Pointee) {}
  friend class ASTContext;  // ASTContext creates these.

public:
  /// Gets the type pointed to by this ObjC pointer.
  /// The result will always be an ObjCObjectType or sugar thereof.
  QualType getPointeeType() const { return PointeeType; }

  /// Gets the type pointed to by this ObjC pointer.  Always returns non-null.
  ///
  /// This method is equivalent to getPointeeType() except that
  /// it discards any typedefs (or other sugar) between this
  /// type and the "outermost" object type.  So for:
  /// \code
  ///   \@class A; \@protocol P; \@protocol Q;
  ///   typedef A<P> AP;
  ///   typedef A A1;
  ///   typedef A1<P> A1P;
  ///   typedef A1P<Q> A1PQ;
  /// \endcode
  /// For 'A*', getObjectType() will return 'A'.
  /// For 'A<P>*', getObjectType() will return 'A<P>'.
  /// For 'AP*', getObjectType() will return 'A<P>'.
  /// For 'A1*', getObjectType() will return 'A'.
  /// For 'A1<P>*', getObjectType() will return 'A1<P>'.
  /// For 'A1P*', getObjectType() will return 'A1<P>'.
  /// For 'A1PQ*', getObjectType() will return 'A1<Q>', because
  ///   adding protocols to a protocol-qualified base discards the
  ///   old qualifiers (for now).  But if it didn't, getObjectType()
  ///   would return 'A1P<Q>' (and we'd have to make iterating over
  ///   qualifiers more complicated).
  const ObjCObjectType *getObjectType() const {
    return PointeeType->castAs<ObjCObjectType>();
  }

  /// If this pointer points to an Objective C
  /// \@interface type, gets the type for that interface.  Any protocol
  /// qualifiers on the interface are ignored.
  ///
  /// \return null if the base type for this pointer is 'id' or 'Class'
  const ObjCInterfaceType *getInterfaceType() const;

  /// If this pointer points to an Objective \@interface
  /// type, gets the declaration for that interface.
  ///
  /// \return null if the base type for this pointer is 'id' or 'Class'
  ObjCInterfaceDecl *getInterfaceDecl() const {
    return getObjectType()->getInterface();
  }

  /// True if this is equivalent to the 'id' type, i.e. if
  /// its object type is the primitive 'id' type with no protocols.
  bool isObjCIdType() const {
    return getObjectType()->isObjCUnqualifiedId();
  }

  /// True if this is equivalent to the 'Class' type,
  /// i.e. if its object tive is the primitive 'Class' type with no protocols.
  bool isObjCClassType() const {
    return getObjectType()->isObjCUnqualifiedClass();
  }

  /// True if this is equivalent to the 'id' or 'Class' type,
  bool isObjCIdOrClassType() const {
    return getObjectType()->isObjCUnqualifiedIdOrClass();
  }

  /// True if this is equivalent to 'id<P>' for some non-empty set of
  /// protocols.
  bool isObjCQualifiedIdType() const {
    return getObjectType()->isObjCQualifiedId();
  }

  /// True if this is equivalent to 'Class<P>' for some non-empty set of
  /// protocols.
  bool isObjCQualifiedClassType() const {
    return getObjectType()->isObjCQualifiedClass();
  }

  /// Whether this is a "__kindof" type.
  bool isKindOfType() const { return getObjectType()->isKindOfType(); }

  /// Whether this type is specialized, meaning that it has type arguments.
  bool isSpecialized() const { return getObjectType()->isSpecialized(); }

  /// Whether this type is specialized, meaning that it has type arguments.
  bool isSpecializedAsWritten() const {
    return getObjectType()->isSpecializedAsWritten();
  }

  /// Whether this type is unspecialized, meaning that is has no type arguments.
  bool isUnspecialized() const { return getObjectType()->isUnspecialized(); }

  /// Determine whether this object type is "unspecialized" as
  /// written, meaning that it has no type arguments.
  bool isUnspecializedAsWritten() const { return !isSpecializedAsWritten(); }

  /// Retrieve the type arguments for this type.
  ArrayRef<QualType> getTypeArgs() const {
    return getObjectType()->getTypeArgs();
  }

  /// Retrieve the type arguments for this type.
  ArrayRef<QualType> getTypeArgsAsWritten() const {
    return getObjectType()->getTypeArgsAsWritten();
  }

  /// An iterator over the qualifiers on the object type.  Provided
  /// for convenience.  This will always iterate over the full set of
  /// protocols on a type, not just those provided directly.
  typedef ObjCObjectType::qual_iterator qual_iterator;
  typedef llvm::iterator_range<qual_iterator> qual_range;

  qual_range quals() const { return qual_range(qual_begin(), qual_end()); }
  qual_iterator qual_begin() const {
    return getObjectType()->qual_begin();
  }
  qual_iterator qual_end() const {
    return getObjectType()->qual_end();
  }
  bool qual_empty() const { return getObjectType()->qual_empty(); }

  /// Return the number of qualifying protocols on the object type.
  unsigned getNumProtocols() const {
    return getObjectType()->getNumProtocols();
  }

  /// Retrieve a qualifying protocol by index on the object type.
  ObjCProtocolDecl *getProtocol(unsigned I) const {
    return getObjectType()->getProtocol(I);
  }

  bool isSugared() const { return false; }
  QualType desugar() const { return QualType(this, 0); }

  /// Retrieve the type of the superclass of this object pointer type.
  ///
  /// This operation substitutes any type arguments into the
  /// superclass of the current class type, potentially producing a
  /// pointer to a specialization of the superclass type. Produces a
  /// null type if there is no superclass.
  QualType getSuperClassType() const;

  /// Strip off the Objective-C "kindof" type and (with it) any
  /// protocol qualifiers.
  const ObjCObjectPointerType *stripObjCKindOfTypeAndQuals(
                                 const ASTContext &ctx) const;

  void Profile(llvm::FoldingSetNodeID &ID) {
    Profile(ID, getPointeeType());
  }
  static void Profile(llvm::FoldingSetNodeID &ID, QualType T) {
    ID.AddPointer(T.getAsOpaquePtr());
  }
  static bool classof(const Type *T) {
    return T->getTypeClass() == ObjCObjectPointer;
  }
};

class AtomicType : public Type, public llvm::FoldingSetNode {
  QualType ValueType;

  AtomicType(QualType ValTy, QualType Canonical)
    : Type(Atomic, Canonical, ValTy->isDependentType(),
           ValTy->isInstantiationDependentType(),
           ValTy->isVariablyModifiedType(),
           ValTy->containsUnexpandedParameterPack()),
      ValueType(ValTy) {}
  friend class ASTContext;  // ASTContext creates these.

  public:
  /// Gets the type contained by this atomic type, i.e.
  /// the type returned by performing an atomic load of this atomic type.
  QualType getValueType() const { return ValueType; }

  bool isSugared() const { return false; }
  QualType desugar() const { return QualType(this, 0); }

  void Profile(llvm::FoldingSetNodeID &ID) {
    Profile(ID, getValueType());
  }
  static void Profile(llvm::FoldingSetNodeID &ID, QualType T) {
    ID.AddPointer(T.getAsOpaquePtr());
  }
  static bool classof(const Type *T) {
    return T->getTypeClass() == Atomic;
  }
};

/// PipeType - OpenCL20.
class PipeType : public Type, public llvm::FoldingSetNode {
  QualType ElementType;

  PipeType(QualType elemType, QualType CanonicalPtr) :
    Type(Pipe, CanonicalPtr, elemType->isDependentType(),
         elemType->isInstantiationDependentType(),
         elemType->isVariablyModifiedType(),
         elemType->containsUnexpandedParameterPack()),
    ElementType(elemType) {}
  friend class ASTContext;  // ASTContext creates these.

public:

  QualType getElementType() const { return ElementType; }

  bool isSugared() const { return false; }

  QualType desugar() const { return QualType(this, 0); }

  void Profile(llvm::FoldingSetNodeID &ID) {
    Profile(ID, getElementType());
  }

  static void Profile(llvm::FoldingSetNodeID &ID, QualType T) {
    ID.AddPointer(T.getAsOpaquePtr());
  }


  static bool classof(const Type *T) {
    return T->getTypeClass() == Pipe;
  }

};

/// A qualifier set is used to build a set of qualifiers.
class QualifierCollector : public Qualifiers {
public:
  QualifierCollector(Qualifiers Qs = Qualifiers()) : Qualifiers(Qs) {}

  /// Collect any qualifiers on the given type and return an
  /// unqualified type.  The qualifiers are assumed to be consistent
  /// with those already in the type.
  const Type *strip(QualType type) {
    addFastQualifiers(type.getLocalFastQualifiers());
    if (!type.hasLocalNonFastQualifiers())
      return type.getTypePtrUnsafe();

    const ExtQuals *extQuals = type.getExtQualsUnsafe();
    addConsistentQualifiers(extQuals->getQualifiers());
    return extQuals->getBaseType();
  }

  /// Apply the collected qualifiers to the given type.
  QualType apply(const ASTContext &Context, QualType QT) const;

  /// Apply the collected qualifiers to the given type.
  QualType apply(const ASTContext &Context, const Type* T) const;
};


// Inline function definitions.

inline SplitQualType SplitQualType::getSingleStepDesugaredType() const {
  SplitQualType desugar =
    Ty->getLocallyUnqualifiedSingleStepDesugaredType().split();
  desugar.Quals.addConsistentQualifiers(Quals);
  return desugar;
}

inline const Type *QualType::getTypePtr() const {
  return getCommonPtr()->BaseType;
}

inline const Type *QualType::getTypePtrOrNull() const {
  return (isNull() ? nullptr : getCommonPtr()->BaseType);
}

inline SplitQualType QualType::split() const {
  if (!hasLocalNonFastQualifiers())
    return SplitQualType(getTypePtrUnsafe(),
                         Qualifiers::fromFastMask(getLocalFastQualifiers()));

  const ExtQuals *eq = getExtQualsUnsafe();
  Qualifiers qs = eq->getQualifiers();
  qs.addFastQualifiers(getLocalFastQualifiers());
  return SplitQualType(eq->getBaseType(), qs);
}

inline Qualifiers QualType::getLocalQualifiers() const {
  Qualifiers Quals;
  if (hasLocalNonFastQualifiers())
    Quals = getExtQualsUnsafe()->getQualifiers();
  Quals.addFastQualifiers(getLocalFastQualifiers());
  return Quals;
}

inline Qualifiers QualType::getQualifiers() const {
  Qualifiers quals = getCommonPtr()->CanonicalType.getLocalQualifiers();
  quals.addFastQualifiers(getLocalFastQualifiers());
  return quals;
}

inline unsigned QualType::getCVRQualifiers() const {
  unsigned cvr = getCommonPtr()->CanonicalType.getLocalCVRQualifiers();
  cvr |= getLocalCVRQualifiers();
  return cvr;
}

inline QualType QualType::getCanonicalType() const {
  QualType canon = getCommonPtr()->CanonicalType;
  return canon.withFastQualifiers(getLocalFastQualifiers());
}

inline bool QualType::isCanonical() const {
  return getTypePtr()->isCanonicalUnqualified();
}

inline bool QualType::isCanonicalAsParam() const {
  if (!isCanonical()) return false;
  if (hasLocalQualifiers()) return false;

  const Type *T = getTypePtr();
  if (T->isVariablyModifiedType() && T->hasSizedVLAType())
    return false;

  return !isa<FunctionType>(T) && !isa<ArrayType>(T);
}

inline bool QualType::isConstQualified() const {
  return isLocalConstQualified() ||
         getCommonPtr()->CanonicalType.isLocalConstQualified();
}

inline bool QualType::isRestrictQualified() const {
  return isLocalRestrictQualified() ||
         getCommonPtr()->CanonicalType.isLocalRestrictQualified();
}


inline bool QualType::isVolatileQualified() const {
  return isLocalVolatileQualified() ||
         getCommonPtr()->CanonicalType.isLocalVolatileQualified();
}

inline bool QualType::hasQualifiers() const {
  return hasLocalQualifiers() ||
         getCommonPtr()->CanonicalType.hasLocalQualifiers();
}

inline QualType QualType::getUnqualifiedType() const {
  if (!getTypePtr()->getCanonicalTypeInternal().hasLocalQualifiers())
    return QualType(getTypePtr(), 0);

  return QualType(getSplitUnqualifiedTypeImpl(*this).Ty, 0);
}
  
inline SplitQualType QualType::getSplitUnqualifiedType() const {
  if (!getTypePtr()->getCanonicalTypeInternal().hasLocalQualifiers())
    return split();

  return getSplitUnqualifiedTypeImpl(*this);
}

inline void QualType::removeLocalConst() {
  removeLocalFastQualifiers(Qualifiers::Const);
}

inline void QualType::removeLocalRestrict() {
  removeLocalFastQualifiers(Qualifiers::Restrict);
}

inline void QualType::removeLocalVolatile() {
  removeLocalFastQualifiers(Qualifiers::Volatile);
}

inline void QualType::removeLocalCVRQualifiers(unsigned Mask) {
  assert(!(Mask & ~Qualifiers::CVRMask) && "mask has non-CVR bits");
  static_assert((int)Qualifiers::CVRMask == (int)Qualifiers::FastMask,
                "Fast bits differ from CVR bits!");

  // Fast path: we don't need to touch the slow qualifiers.
  removeLocalFastQualifiers(Mask);
}

/// Return the address space of this type.
inline unsigned QualType::getAddressSpace() const {
  return getQualifiers().getAddressSpace();
}

/// Return the gc attribute of this type.
inline Qualifiers::GC QualType::getObjCGCAttr() const {
  return getQualifiers().getObjCGCAttr();
}

inline FunctionType::ExtInfo getFunctionExtInfo(const Type &t) {
  if (const PointerType *PT = t.getAs<PointerType>()) {
    if (const FunctionType *FT = PT->getPointeeType()->getAs<FunctionType>())
      return FT->getExtInfo();
  } else if (const FunctionType *FT = t.getAs<FunctionType>())
    return FT->getExtInfo();

  return FunctionType::ExtInfo();
}

inline FunctionType::ExtInfo getFunctionExtInfo(QualType t) {
  return getFunctionExtInfo(*t);
}

/// Determine whether this type is more
/// qualified than the Other type. For example, "const volatile int"
/// is more qualified than "const int", "volatile int", and
/// "int". However, it is not more qualified than "const volatile
/// int".
inline bool QualType::isMoreQualifiedThan(QualType other) const {
  Qualifiers MyQuals = getQualifiers();
  Qualifiers OtherQuals = other.getQualifiers();
  return (MyQuals != OtherQuals && MyQuals.compatiblyIncludes(OtherQuals));
}

/// Determine whether this type is at last
/// as qualified as the Other type. For example, "const volatile
/// int" is at least as qualified as "const int", "volatile int",
/// "int", and "const volatile int".
inline bool QualType::isAtLeastAsQualifiedAs(QualType other) const {
  Qualifiers OtherQuals = other.getQualifiers();

  // Ignore __unaligned qualifier if this type is a void.
  if (getUnqualifiedType()->isVoidType())
    OtherQuals.removeUnaligned();

  return getQualifiers().compatiblyIncludes(OtherQuals);
}

/// If Type is a reference type (e.g., const
/// int&), returns the type that the reference refers to ("const
/// int"). Otherwise, returns the type itself. This routine is used
/// throughout Sema to implement C++ 5p6:
///
///   If an expression initially has the type "reference to T" (8.3.2,
///   8.5.3), the type is adjusted to "T" prior to any further
///   analysis, the expression designates the object or function
///   denoted by the reference, and the expression is an lvalue.
inline QualType QualType::getNonReferenceType() const {
  if (const ReferenceType *RefType = (*this)->getAs<ReferenceType>())
    return RefType->getPointeeType();
  else
    return *this;
}

inline bool QualType::isCForbiddenLValueType() const {
  return ((getTypePtr()->isVoidType() && !hasQualifiers()) ||
          getTypePtr()->isFunctionType());
}

/// Tests whether the type is categorized as a fundamental type.
///
/// \returns True for types specified in C++0x [basic.fundamental].
inline bool Type::isFundamentalType() const {
  return isVoidType() ||
         // FIXME: It's really annoying that we don't have an
         // 'isArithmeticType()' which agrees with the standard definition.
         (isArithmeticType() && !isEnumeralType());
}

/// Tests whether the type is categorized as a compound type.
///
/// \returns True for types specified in C++0x [basic.compound].
inline bool Type::isCompoundType() const {
  // C++0x [basic.compound]p1:
  //   Compound types can be constructed in the following ways:
  //    -- arrays of objects of a given type [...];
  return isArrayType() ||
  //    -- functions, which have parameters of given types [...];
         isFunctionType() ||
  //    -- pointers to void or objects or functions [...];
         isPointerType() ||
  //    -- references to objects or functions of a given type. [...]
         isReferenceType() ||
  //    -- classes containing a sequence of objects of various types, [...];
         isRecordType() ||
  //    -- unions, which are classes capable of containing objects of different
  //               types at different times;
         isUnionType() ||
  //    -- enumerations, which comprise a set of named constant values. [...];
         isEnumeralType() ||
  //    -- pointers to non-static class members, [...].
         isMemberPointerType();
}

inline bool Type::isFunctionType() const {
  return isa<FunctionType>(CanonicalType);
}
inline bool Type::isPointerType() const {
  return isa<PointerType>(CanonicalType);
}
inline bool Type::isAnyPointerType() const {
  return isPointerType() || isObjCObjectPointerType();
}
inline bool Type::isBlockPointerType() const {
  return isa<BlockPointerType>(CanonicalType);
}
inline bool Type::isReferenceType() const {
  return isa<ReferenceType>(CanonicalType);
}
inline bool Type::isLValueReferenceType() const {
  return isa<LValueReferenceType>(CanonicalType);
}
inline bool Type::isRValueReferenceType() const {
  return isa<RValueReferenceType>(CanonicalType);
}
inline bool Type::isFunctionPointerType() const {
  if (const PointerType *T = getAs<PointerType>())
    return T->getPointeeType()->isFunctionType();
  else
    return false;
}
inline bool Type::isMemberPointerType() const {
  return isa<MemberPointerType>(CanonicalType);
}
inline bool Type::isMemberFunctionPointerType() const {
  if (const MemberPointerType* T = getAs<MemberPointerType>())
    return T->isMemberFunctionPointer();
  else
    return false;
}
inline bool Type::isMemberDataPointerType() const {
  if (const MemberPointerType* T = getAs<MemberPointerType>())
    return T->isMemberDataPointer();
  else
    return false;
}
inline bool Type::isArrayType() const {
  return isa<ArrayType>(CanonicalType);
}
inline bool Type::isConstantArrayType() const {
  return isa<ConstantArrayType>(CanonicalType);
}
inline bool Type::isUPCThreadArrayType() const {
  return isa<UPCThreadArrayType>(CanonicalType);
}
inline bool Type::isIncompleteArrayType() const {
  return isa<IncompleteArrayType>(CanonicalType);
}
inline bool Type::isVariableArrayType() const {
  return isa<VariableArrayType>(CanonicalType);
}
inline bool Type::isDependentSizedArrayType() const {
  return isa<DependentSizedArrayType>(CanonicalType);
}
inline bool Type::isBuiltinType() const {
  return isa<BuiltinType>(CanonicalType);
}
inline bool Type::isRecordType() const {
  return isa<RecordType>(CanonicalType);
}
inline bool Type::isEnumeralType() const {
  return isa<EnumType>(CanonicalType);
}
inline bool Type::isAnyComplexType() const {
  return isa<ComplexType>(CanonicalType);
}
inline bool Type::isVectorType() const {
  return isa<VectorType>(CanonicalType);
}
inline bool Type::isExtVectorType() const {
  return isa<ExtVectorType>(CanonicalType);
}
inline bool Type::isObjCObjectPointerType() const {
  return isa<ObjCObjectPointerType>(CanonicalType);
}
inline bool Type::isObjCObjectType() const {
  return isa<ObjCObjectType>(CanonicalType);
}
inline bool Type::isObjCObjectOrInterfaceType() const {
  return isa<ObjCInterfaceType>(CanonicalType) ||
    isa<ObjCObjectType>(CanonicalType);
}
inline bool Type::isAtomicType() const {
  return isa<AtomicType>(CanonicalType);
}

inline bool Type::isObjCQualifiedIdType() const {
  if (const ObjCObjectPointerType *OPT = getAs<ObjCObjectPointerType>())
    return OPT->isObjCQualifiedIdType();
  return false;
}
inline bool Type::isObjCQualifiedClassType() const {
  if (const ObjCObjectPointerType *OPT = getAs<ObjCObjectPointerType>())
    return OPT->isObjCQualifiedClassType();
  return false;
}
inline bool Type::isObjCIdType() const {
  if (const ObjCObjectPointerType *OPT = getAs<ObjCObjectPointerType>())
    return OPT->isObjCIdType();
  return false;
}
inline bool Type::isObjCClassType() const {
  if (const ObjCObjectPointerType *OPT = getAs<ObjCObjectPointerType>())
    return OPT->isObjCClassType();
  return false;
}
inline bool Type::isObjCSelType() const {
  if (const PointerType *OPT = getAs<PointerType>())
    return OPT->getPointeeType()->isSpecificBuiltinType(BuiltinType::ObjCSel);
  return false;
}
inline bool Type::isObjCBuiltinType() const {
  return isObjCIdType() || isObjCClassType() || isObjCSelType();
}

#define IMAGE_TYPE(ImgType, Id, SingletonId, Access, Suffix) \
  inline bool Type::is##Id##Type() const { \
    return isSpecificBuiltinType(BuiltinType::Id); \
  }
#include "clang/Basic/OpenCLImageTypes.def"

inline bool Type::isSamplerT() const {
  return isSpecificBuiltinType(BuiltinType::OCLSampler);
}

inline bool Type::isEventT() const {
  return isSpecificBuiltinType(BuiltinType::OCLEvent);
}

inline bool Type::isClkEventT() const {
  return isSpecificBuiltinType(BuiltinType::OCLClkEvent);
}

inline bool Type::isQueueT() const {
  return isSpecificBuiltinType(BuiltinType::OCLQueue);
}

inline bool Type::isNDRangeT() const {
  return isSpecificBuiltinType(BuiltinType::OCLNDRange);
}

inline bool Type::isReserveIDT() const {
  return isSpecificBuiltinType(BuiltinType::OCLReserveID);
}

inline bool Type::isImageType() const {
#define IMAGE_TYPE(ImgType, Id, SingletonId, Access, Suffix) is##Id##Type() ||
  return
#include "clang/Basic/OpenCLImageTypes.def"
      0; // end boolean or operation
}

inline bool Type::isPipeType() const {
  return isa<PipeType>(CanonicalType);
}

inline bool Type::isOpenCLSpecificType() const {
  return isSamplerT() || isEventT() || isImageType() || isClkEventT() ||
         isQueueT() || isNDRangeT() || isReserveIDT() || isPipeType();
}

inline bool Type::isTemplateTypeParmType() const {
  return isa<TemplateTypeParmType>(CanonicalType);
}

inline bool Type::isSpecificBuiltinType(unsigned K) const {
  if (const BuiltinType *BT = getAs<BuiltinType>())
    if (BT->getKind() == (BuiltinType::Kind) K)
      return true;
  return false;
}

inline bool Type::isPlaceholderType() const {
  if (const BuiltinType *BT = dyn_cast<BuiltinType>(this))
    return BT->isPlaceholderType();
  return false;
}

inline const BuiltinType *Type::getAsPlaceholderType() const {
  if (const BuiltinType *BT = dyn_cast<BuiltinType>(this))
    if (BT->isPlaceholderType())
      return BT;
  return nullptr;
}

inline bool Type::isSpecificPlaceholderType(unsigned K) const {
  assert(BuiltinType::isPlaceholderTypeKind((BuiltinType::Kind) K));
  if (const BuiltinType *BT = dyn_cast<BuiltinType>(this))
    return (BT->getKind() == (BuiltinType::Kind) K);
  return false;
}

inline bool Type::isNonOverloadPlaceholderType() const {
  if (const BuiltinType *BT = dyn_cast<BuiltinType>(this))
    return BT->isNonOverloadPlaceholderType();
  return false;
}

inline bool Type::isVoidType() const {
  if (const BuiltinType *BT = dyn_cast<BuiltinType>(CanonicalType))
    return BT->getKind() == BuiltinType::Void;
  return false;
}

inline bool Type::isHalfType() const {
  if (const BuiltinType *BT = dyn_cast<BuiltinType>(CanonicalType))
    return BT->getKind() == BuiltinType::Half;
  // FIXME: Should we allow complex __fp16? Probably not.
  return false;
}

inline bool Type::isNullPtrType() const {
  if (const BuiltinType *BT = getAs<BuiltinType>())
    return BT->getKind() == BuiltinType::NullPtr;
  return false;
}

extern bool IsEnumDeclComplete(EnumDecl *);
extern bool IsEnumDeclScoped(EnumDecl *);

inline bool Type::isIntegerType() const {
  if (const BuiltinType *BT = dyn_cast<BuiltinType>(CanonicalType))
    return BT->getKind() >= BuiltinType::Bool &&
           BT->getKind() <= BuiltinType::Int128;
  if (const EnumType *ET = dyn_cast<EnumType>(CanonicalType)) {
    // Incomplete enum types are not treated as integer types.
    // FIXME: In C++, enum types are never integer types.
    return IsEnumDeclComplete(ET->getDecl()) &&
      !IsEnumDeclScoped(ET->getDecl());
  }
  return false;
}

inline bool Type::isScalarType() const {
  if (const BuiltinType *BT = dyn_cast<BuiltinType>(CanonicalType))
    return BT->getKind() > BuiltinType::Void &&
           BT->getKind() <= BuiltinType::NullPtr;
  if (const EnumType *ET = dyn_cast<EnumType>(CanonicalType))
    // Enums are scalar types, but only if they are defined.  Incomplete enums
    // are not treated as scalar types.
    return IsEnumDeclComplete(ET->getDecl());
  return isa<PointerType>(CanonicalType) ||
         isa<BlockPointerType>(CanonicalType) ||
         isa<MemberPointerType>(CanonicalType) ||
         isa<ComplexType>(CanonicalType) ||
         isa<ObjCObjectPointerType>(CanonicalType);
}

inline bool Type::isIntegralOrEnumerationType() const {
  if (const BuiltinType *BT = dyn_cast<BuiltinType>(CanonicalType))
    return BT->getKind() >= BuiltinType::Bool &&
           BT->getKind() <= BuiltinType::Int128;

  // Check for a complete enum type; incomplete enum types are not properly an
  // enumeration type in the sense required here.
  if (const EnumType *ET = dyn_cast<EnumType>(CanonicalType))
    return IsEnumDeclComplete(ET->getDecl());

  return false;  
}

inline bool Type::isBooleanType() const {
  if (const BuiltinType *BT = dyn_cast<BuiltinType>(CanonicalType))
    return BT->getKind() == BuiltinType::Bool;
  return false;
}

inline bool Type::isUndeducedType() const {
  const AutoType *AT = getContainedAutoType();
  return AT && !AT->isDeduced();
}

/// \brief Determines whether this is a type for which one can define
/// an overloaded operator.
inline bool Type::isOverloadableType() const {
  return isDependentType() || isRecordType() || isEnumeralType();
}

/// \brief Determines whether this type can decay to a pointer type.
inline bool Type::canDecayToPointerType() const {
  return isFunctionType() || isArrayType();
}

inline bool Type::hasPointerToSharedRepresentation() const {
  if (const PointerType * PT = getAs<PointerType>()) {
    return PT->getPointeeType().getQualifiers().hasShared();
  } else if (const ReferenceType * RT = getAs<ReferenceType>()) {
    return RT->getPointeeType().getQualifiers().hasShared();
  } else {
    return false;
  }
}

inline bool Type::hasPointerRepresentation() const {
  if (hasPointerToSharedRepresentation())
    return false;
  return (isPointerType() || isReferenceType() || isBlockPointerType() ||
          isObjCObjectPointerType() || isNullPtrType());
}

inline bool Type::hasObjCPointerRepresentation() const {
  return isObjCObjectPointerType();
}

inline const Type *Type::getBaseElementTypeUnsafe() const {
  const Type *type = this;
  while (const ArrayType *arrayType = type->getAsArrayTypeUnsafe())
    type = arrayType->getElementType().getTypePtr();
  return type;
}

inline const Type *Type::getPointeeOrArrayElementType() const {
  const Type *type = this;
  if (type->isAnyPointerType())
    return type->getPointeeType().getTypePtr();
  else if (type->isArrayType())
    return type->getBaseElementTypeUnsafe();
  return type;
}

/// Insertion operator for diagnostics.  This allows sending QualType's into a
/// diagnostic with <<.
inline const DiagnosticBuilder &operator<<(const DiagnosticBuilder &DB,
                                           QualType T) {
  DB.AddTaggedVal(reinterpret_cast<intptr_t>(T.getAsOpaquePtr()),
                  DiagnosticsEngine::ak_qualtype);
  return DB;
}

/// Insertion operator for partial diagnostics.  This allows sending QualType's
/// into a diagnostic with <<.
inline const PartialDiagnostic &operator<<(const PartialDiagnostic &PD,
                                           QualType T) {
  PD.AddTaggedVal(reinterpret_cast<intptr_t>(T.getAsOpaquePtr()),
                  DiagnosticsEngine::ak_qualtype);
  return PD;
}

// Helper class template that is used by Type::getAs to ensure that one does
// not try to look through a qualified type to get to an array type.
template <typename T, bool isArrayType = (std::is_same<T, ArrayType>::value ||
                                          std::is_base_of<ArrayType, T>::value)>
struct ArrayType_cannot_be_used_with_getAs {};

template<typename T>
struct ArrayType_cannot_be_used_with_getAs<T, true>;

// Member-template getAs<specific type>'.
template <typename T> const T *Type::getAs() const {
  ArrayType_cannot_be_used_with_getAs<T> at;
  (void)at;

  // If this is directly a T type, return it.
  if (const T *Ty = dyn_cast<T>(this))
    return Ty;

  // If the canonical form of this type isn't the right kind, reject it.
  if (!isa<T>(CanonicalType))
    return nullptr;

  // If this is a typedef for the type, strip the typedef off without
  // losing all typedef information.
  return cast<T>(getUnqualifiedDesugaredType());
}

inline const ArrayType *Type::getAsArrayTypeUnsafe() const {
  // If this is directly an array type, return it.
  if (const ArrayType *arr = dyn_cast<ArrayType>(this))
    return arr;

  // If the canonical form of this type isn't the right kind, reject it.
  if (!isa<ArrayType>(CanonicalType))
    return nullptr;

  // If this is a typedef for the type, strip the typedef off without
  // losing all typedef information.
  return cast<ArrayType>(getUnqualifiedDesugaredType());
}

template <typename T> const T *Type::castAs() const {
  ArrayType_cannot_be_used_with_getAs<T> at;
  (void) at;

  if (const T *ty = dyn_cast<T>(this)) return ty;
  assert(isa<T>(CanonicalType));
  return cast<T>(getUnqualifiedDesugaredType());
}

inline const ArrayType *Type::castAsArrayTypeUnsafe() const {
  assert(isa<ArrayType>(CanonicalType));
  if (const ArrayType *arr = dyn_cast<ArrayType>(this)) return arr;
  return cast<ArrayType>(getUnqualifiedDesugaredType());
}

}  // end namespace clang

#endif<|MERGE_RESOLUTION|>--- conflicted
+++ resolved
@@ -168,22 +168,15 @@
     OCL_Autoreleasing
   };
 
-<<<<<<< HEAD
-  static const uint64_t Shared = 0x100;
-  static const uint64_t Strict = 0x200;
-  static const uint64_t Relaxed = 0x400;
-  static const uint64_t LQ_Int = 0x800;
-  static const uint64_t LQ_Star = 0x1000;
-=======
-  enum {
-    /// The maximum supported address space number.
-    /// 23 bits should be enough for anyone.
-    MaxAddressSpace = 0x7fffffu,
->>>>>>> 88fccc58
+  static const uint64_t Shared = 0x200;
+  static const uint64_t Strict = 0x400;
+  static const uint64_t Relaxed = 0x800;
+  static const uint64_t LQ_Int = 0x1000;
+  static const uint64_t LQ_Star = 0x2000;
 
   /// The maximum supported address space number.
-  /// 24 bits should be enough for anyone.
-  static const uint64_t MaxAddressSpace = 0xffffffu;
+  /// 23 bits should be enough for anyone.
+  static const uint64_t MaxAddressSpace = 0x7fffffu;
 
   /// The width of the "fast" qualifier mask.
   static const uint64_t FastWidth = 3;
@@ -621,24 +614,10 @@
 
 private:
 
-<<<<<<< HEAD
-  // bits:     |0 1 2|3 .. 4|5  ..  7|  8   |  9   |  10   |11..12|40   ...  63|
-  //           |C R V|GCAttr|Lifetime|Shared|Strict|Relaxed|LQType|AddressSpace|
-  uint64_t Mask;
+  // bits:     |012|3|4 .. 5|6  ..  8|  9   |  10  |  11   |12..13|41  ...   63|
+  //           |CRV|U|GCAttr|Lifetime|Shared|Strict|Relaxed|LQType|AddressSpace|
+  uint32_t Mask;
   uint32_t LayoutQualifier;
-
-  static const uint64_t GCAttrMask = 0x18;
-  static const uint64_t GCAttrShift = 3;
-  static const uint64_t LifetimeMask = 0xE0;
-  static const uint64_t LifetimeShift = 5;
-  static const uint64_t LQMask = 0x1800;
-  static const uint64_t LQShift = 11;
-  static const uint64_t AddressSpaceMask = ~(((uint64_t)1 << 40) - 1);
-  static const uint64_t AddressSpaceShift = 40;
-=======
-  // bits:     |0 1 2|3|4 .. 5|6  ..  8|9   ...   31|
-  //           |C R V|U|GCAttr|Lifetime|AddressSpace|
-  uint32_t Mask;
 
   static const uint32_t UMask = 0x8;
   static const uint32_t UShift = 3;
@@ -646,10 +625,10 @@
   static const uint32_t GCAttrShift = 4;
   static const uint32_t LifetimeMask = 0x1C0;
   static const uint32_t LifetimeShift = 6;
-  static const uint32_t AddressSpaceMask =
-      ~(CVRMask | UMask | GCAttrMask | LifetimeMask);
-  static const uint32_t AddressSpaceShift = 9;
->>>>>>> 88fccc58
+  static const uint64_t LQMask = 0x3000;
+  static const uint64_t LQShift = 12;
+  static const uint64_t AddressSpaceMask = ~(((uint64_t)1 << 41) - 1);
+  static const uint64_t AddressSpaceShift = 41;
 };
 
 /// A std::pair-like structure for storing a qualified type split
