//===--- RecursiveASTVisitor.h - Recursive AST Visitor ----------*- C++ -*-===//
//
//                     The LLVM Compiler Infrastructure
//
// This file is distributed under the University of Illinois Open Source
// License. See LICENSE.TXT for details.
//
//===----------------------------------------------------------------------===//
//
//  This file defines the RecursiveASTVisitor interface, which recursively
//  traverses the entire AST.
//
//===----------------------------------------------------------------------===//
#ifndef LLVM_CLANG_AST_RECURSIVEASTVISITOR_H
#define LLVM_CLANG_AST_RECURSIVEASTVISITOR_H

#include "clang/AST/Attr.h"
#include "clang/AST/Decl.h"
#include "clang/AST/DeclCXX.h"
#include "clang/AST/DeclFriend.h"
#include "clang/AST/DeclObjC.h"
#include "clang/AST/DeclOpenMP.h"
#include "clang/AST/DeclTemplate.h"
#include "clang/AST/Expr.h"
#include "clang/AST/ExprCXX.h"
#include "clang/AST/ExprObjC.h"
#include "clang/AST/NestedNameSpecifier.h"
#include "clang/AST/Stmt.h"
#include "clang/AST/StmtCXX.h"
#include "clang/AST/StmtObjC.h"
#include "clang/AST/StmtOpenMP.h"
#include "clang/AST/TemplateBase.h"
#include "clang/AST/TemplateName.h"
#include "clang/AST/Type.h"
#include "clang/AST/TypeLoc.h"

// The following three macros are used for meta programming.  The code
// using them is responsible for defining macro OPERATOR().

// All unary operators.
#define UNARYOP_LIST()                                                         \
  OPERATOR(PostInc) OPERATOR(PostDec) OPERATOR(PreInc) OPERATOR(PreDec)        \
      OPERATOR(AddrOf) OPERATOR(Deref) OPERATOR(Plus) OPERATOR(Minus)          \
      OPERATOR(Not) OPERATOR(LNot) OPERATOR(Real) OPERATOR(Imag)               \
      OPERATOR(Extension)

// All binary operators (excluding compound assign operators).
#define BINOP_LIST()                                                           \
  OPERATOR(PtrMemD) OPERATOR(PtrMemI) OPERATOR(Mul) OPERATOR(Div)              \
      OPERATOR(Rem) OPERATOR(Add) OPERATOR(Sub) OPERATOR(Shl) OPERATOR(Shr)    \
      OPERATOR(LT) OPERATOR(GT) OPERATOR(LE) OPERATOR(GE) OPERATOR(EQ)         \
      OPERATOR(NE) OPERATOR(And) OPERATOR(Xor) OPERATOR(Or) OPERATOR(LAnd)     \
      OPERATOR(LOr) OPERATOR(Assign) OPERATOR(Comma)

// All compound assign operators.
#define CAO_LIST()                                                             \
  OPERATOR(Mul) OPERATOR(Div) OPERATOR(Rem) OPERATOR(Add) OPERATOR(Sub)        \
      OPERATOR(Shl) OPERATOR(Shr) OPERATOR(And) OPERATOR(Or) OPERATOR(Xor)

namespace clang {

// A helper macro to implement short-circuiting when recursing.  It
// invokes CALL_EXPR, which must be a method call, on the derived
// object (s.t. a user of RecursiveASTVisitor can override the method
// in CALL_EXPR).
#define TRY_TO(CALL_EXPR)                                                      \
  do {                                                                         \
    if (!getDerived().CALL_EXPR)                                               \
      return false;                                                            \
  } while (0)

/// \brief A class that does preorder depth-first traversal on the
/// entire Clang AST and visits each node.
///
/// This class performs three distinct tasks:
///   1. traverse the AST (i.e. go to each node);
///   2. at a given node, walk up the class hierarchy, starting from
///      the node's dynamic type, until the top-most class (e.g. Stmt,
///      Decl, or Type) is reached.
///   3. given a (node, class) combination, where 'class' is some base
///      class of the dynamic type of 'node', call a user-overridable
///      function to actually visit the node.
///
/// These tasks are done by three groups of methods, respectively:
///   1. TraverseDecl(Decl *x) does task #1.  It is the entry point
///      for traversing an AST rooted at x.  This method simply
///      dispatches (i.e. forwards) to TraverseFoo(Foo *x) where Foo
///      is the dynamic type of *x, which calls WalkUpFromFoo(x) and
///      then recursively visits the child nodes of x.
///      TraverseStmt(Stmt *x) and TraverseType(QualType x) work
///      similarly.
///   2. WalkUpFromFoo(Foo *x) does task #2.  It does not try to visit
///      any child node of x.  Instead, it first calls WalkUpFromBar(x)
///      where Bar is the direct parent class of Foo (unless Foo has
///      no parent), and then calls VisitFoo(x) (see the next list item).
///   3. VisitFoo(Foo *x) does task #3.
///
/// These three method groups are tiered (Traverse* > WalkUpFrom* >
/// Visit*).  A method (e.g. Traverse*) may call methods from the same
/// tier (e.g. other Traverse*) or one tier lower (e.g. WalkUpFrom*).
/// It may not call methods from a higher tier.
///
/// Note that since WalkUpFromFoo() calls WalkUpFromBar() (where Bar
/// is Foo's super class) before calling VisitFoo(), the result is
/// that the Visit*() methods for a given node are called in the
/// top-down order (e.g. for a node of type NamespaceDecl, the order will
/// be VisitDecl(), VisitNamedDecl(), and then VisitNamespaceDecl()).
///
/// This scheme guarantees that all Visit*() calls for the same AST
/// node are grouped together.  In other words, Visit*() methods for
/// different nodes are never interleaved.
///
/// Clients of this visitor should subclass the visitor (providing
/// themselves as the template argument, using the curiously recurring
/// template pattern) and override any of the Traverse*, WalkUpFrom*,
/// and Visit* methods for declarations, types, statements,
/// expressions, or other AST nodes where the visitor should customize
/// behavior.  Most users only need to override Visit*.  Advanced
/// users may override Traverse* and WalkUpFrom* to implement custom
/// traversal strategies.  Returning false from one of these overridden
/// functions will abort the entire traversal.
///
/// By default, this visitor tries to visit every part of the explicit
/// source code exactly once.  The default policy towards templates
/// is to descend into the 'pattern' class or function body, not any
/// explicit or implicit instantiations.  Explicit specializations
/// are still visited, and the patterns of partial specializations
/// are visited separately.  This behavior can be changed by
/// overriding shouldVisitTemplateInstantiations() in the derived class
/// to return true, in which case all known implicit and explicit
/// instantiations will be visited at the same time as the pattern
/// from which they were produced.
template <typename Derived> class RecursiveASTVisitor {
public:
  /// \brief Return a reference to the derived class.
  Derived &getDerived() { return *static_cast<Derived *>(this); }

  /// \brief Return whether this visitor should recurse into
  /// template instantiations.
  bool shouldVisitTemplateInstantiations() const { return false; }

  /// \brief Return whether this visitor should recurse into the types of
  /// TypeLocs.
  bool shouldWalkTypesOfTypeLocs() const { return true; }

  /// \brief Return whether this visitor should recurse into implicit
  /// code, e.g., implicit constructors and destructors.
  bool shouldVisitImplicitCode() const { return false; }

  /// \brief Return whether \param S should be traversed using data recursion
  /// to avoid a stack overflow with extreme cases.
  bool shouldUseDataRecursionFor(Stmt *S) const {
    return isa<BinaryOperator>(S) || isa<UnaryOperator>(S) ||
           isa<CaseStmt>(S) || isa<CXXOperatorCallExpr>(S);
  }

  /// \brief Recursively visit a statement or expression, by
  /// dispatching to Traverse*() based on the argument's dynamic type.
  ///
  /// \returns false if the visitation was terminated early, true
  /// otherwise (including when the argument is NULL).
  bool TraverseStmt(Stmt *S);

  /// \brief Recursively visit a type, by dispatching to
  /// Traverse*Type() based on the argument's getTypeClass() property.
  ///
  /// \returns false if the visitation was terminated early, true
  /// otherwise (including when the argument is a Null type).
  bool TraverseType(QualType T);

  /// \brief Recursively visit a type with location, by dispatching to
  /// Traverse*TypeLoc() based on the argument type's getTypeClass() property.
  ///
  /// \returns false if the visitation was terminated early, true
  /// otherwise (including when the argument is a Null type location).
  bool TraverseTypeLoc(TypeLoc TL);

  /// \brief Recursively visit an attribute, by dispatching to
  /// Traverse*Attr() based on the argument's dynamic type.
  ///
  /// \returns false if the visitation was terminated early, true
  /// otherwise (including when the argument is a Null type location).
  bool TraverseAttr(Attr *At);

  /// \brief Recursively visit a declaration, by dispatching to
  /// Traverse*Decl() based on the argument's dynamic type.
  ///
  /// \returns false if the visitation was terminated early, true
  /// otherwise (including when the argument is NULL).
  bool TraverseDecl(Decl *D);

  /// \brief Recursively visit a C++ nested-name-specifier.
  ///
  /// \returns false if the visitation was terminated early, true otherwise.
  bool TraverseNestedNameSpecifier(NestedNameSpecifier *NNS);

  /// \brief Recursively visit a C++ nested-name-specifier with location
  /// information.
  ///
  /// \returns false if the visitation was terminated early, true otherwise.
  bool TraverseNestedNameSpecifierLoc(NestedNameSpecifierLoc NNS);

  /// \brief Recursively visit a name with its location information.
  ///
  /// \returns false if the visitation was terminated early, true otherwise.
  bool TraverseDeclarationNameInfo(DeclarationNameInfo NameInfo);

  /// \brief Recursively visit a template name and dispatch to the
  /// appropriate method.
  ///
  /// \returns false if the visitation was terminated early, true otherwise.
  bool TraverseTemplateName(TemplateName Template);

  /// \brief Recursively visit a template argument and dispatch to the
  /// appropriate method for the argument type.
  ///
  /// \returns false if the visitation was terminated early, true otherwise.
  // FIXME: migrate callers to TemplateArgumentLoc instead.
  bool TraverseTemplateArgument(const TemplateArgument &Arg);

  /// \brief Recursively visit a template argument location and dispatch to the
  /// appropriate method for the argument type.
  ///
  /// \returns false if the visitation was terminated early, true otherwise.
  bool TraverseTemplateArgumentLoc(const TemplateArgumentLoc &ArgLoc);

  /// \brief Recursively visit a set of template arguments.
  /// This can be overridden by a subclass, but it's not expected that
  /// will be needed -- this visitor always dispatches to another.
  ///
  /// \returns false if the visitation was terminated early, true otherwise.
  // FIXME: take a TemplateArgumentLoc* (or TemplateArgumentListInfo) instead.
  bool TraverseTemplateArguments(const TemplateArgument *Args,
                                 unsigned NumArgs);

  /// \brief Recursively visit a constructor initializer.  This
  /// automatically dispatches to another visitor for the initializer
  /// expression, but not for the name of the initializer, so may
  /// be overridden for clients that need access to the name.
  ///
  /// \returns false if the visitation was terminated early, true otherwise.
  bool TraverseConstructorInitializer(CXXCtorInitializer *Init);

  /// \brief Recursively visit a lambda capture.
  ///
  /// \returns false if the visitation was terminated early, true otherwise.
  bool TraverseLambdaCapture(LambdaExpr *LE, const LambdaCapture *C);

  /// \brief Recursively visit the body of a lambda expression.
  ///
  /// This provides a hook for visitors that need more context when visiting
  /// \c LE->getBody().
  ///
  /// \returns false if the visitation was terminated early, true otherwise.
  bool TraverseLambdaBody(LambdaExpr *LE);

  // ---- Methods on Attrs ----

  // \brief Visit an attribute.
  bool VisitAttr(Attr *A) { return true; }

// Declare Traverse* and empty Visit* for all Attr classes.
#define ATTR_VISITOR_DECLS_ONLY
#include "clang/AST/AttrVisitor.inc"
#undef ATTR_VISITOR_DECLS_ONLY

// ---- Methods on Stmts ----

// Declare Traverse*() for all concrete Stmt classes.
#define ABSTRACT_STMT(STMT)
#define STMT(CLASS, PARENT) bool Traverse##CLASS(CLASS *S);
#include "clang/AST/StmtNodes.inc"
  // The above header #undefs ABSTRACT_STMT and STMT upon exit.

  // Define WalkUpFrom*() and empty Visit*() for all Stmt classes.
  bool WalkUpFromStmt(Stmt *S) { return getDerived().VisitStmt(S); }
  bool VisitStmt(Stmt *S) { return true; }
#define STMT(CLASS, PARENT)                                                    \
  bool WalkUpFrom##CLASS(CLASS *S) {                                           \
    TRY_TO(WalkUpFrom##PARENT(S));                                             \
    TRY_TO(Visit##CLASS(S));                                                   \
    return true;                                                               \
  }                                                                            \
  bool Visit##CLASS(CLASS *S) { return true; }
#include "clang/AST/StmtNodes.inc"

// Define Traverse*(), WalkUpFrom*(), and Visit*() for unary
// operator methods.  Unary operators are not classes in themselves
// (they're all opcodes in UnaryOperator) but do have visitors.
#define OPERATOR(NAME)                                                         \
  bool TraverseUnary##NAME(UnaryOperator *S) {                                 \
    TRY_TO(WalkUpFromUnary##NAME(S));                                          \
    TRY_TO(TraverseStmt(S->getSubExpr()));                                     \
    return true;                                                               \
  }                                                                            \
  bool WalkUpFromUnary##NAME(UnaryOperator *S) {                               \
    TRY_TO(WalkUpFromUnaryOperator(S));                                        \
    TRY_TO(VisitUnary##NAME(S));                                               \
    return true;                                                               \
  }                                                                            \
  bool VisitUnary##NAME(UnaryOperator *S) { return true; }

  UNARYOP_LIST()
#undef OPERATOR

// Define Traverse*(), WalkUpFrom*(), and Visit*() for binary
// operator methods.  Binary operators are not classes in themselves
// (they're all opcodes in BinaryOperator) but do have visitors.
#define GENERAL_BINOP_FALLBACK(NAME, BINOP_TYPE)                               \
  bool TraverseBin##NAME(BINOP_TYPE *S) {                                      \
    TRY_TO(WalkUpFromBin##NAME(S));                                            \
    TRY_TO(TraverseStmt(S->getLHS()));                                         \
    TRY_TO(TraverseStmt(S->getRHS()));                                         \
    return true;                                                               \
  }                                                                            \
  bool WalkUpFromBin##NAME(BINOP_TYPE *S) {                                    \
    TRY_TO(WalkUpFrom##BINOP_TYPE(S));                                         \
    TRY_TO(VisitBin##NAME(S));                                                 \
    return true;                                                               \
  }                                                                            \
  bool VisitBin##NAME(BINOP_TYPE *S) { return true; }

#define OPERATOR(NAME) GENERAL_BINOP_FALLBACK(NAME, BinaryOperator)
  BINOP_LIST()
#undef OPERATOR

// Define Traverse*(), WalkUpFrom*(), and Visit*() for compound
// assignment methods.  Compound assignment operators are not
// classes in themselves (they're all opcodes in
// CompoundAssignOperator) but do have visitors.
#define OPERATOR(NAME)                                                         \
  GENERAL_BINOP_FALLBACK(NAME##Assign, CompoundAssignOperator)

  CAO_LIST()
#undef OPERATOR
#undef GENERAL_BINOP_FALLBACK

// ---- Methods on Types ----
// FIXME: revamp to take TypeLoc's rather than Types.

// Declare Traverse*() for all concrete Type classes.
#define ABSTRACT_TYPE(CLASS, BASE)
#define TYPE(CLASS, BASE) bool Traverse##CLASS##Type(CLASS##Type *T);
#include "clang/AST/TypeNodes.def"
  // The above header #undefs ABSTRACT_TYPE and TYPE upon exit.

  // Define WalkUpFrom*() and empty Visit*() for all Type classes.
  bool WalkUpFromType(Type *T) { return getDerived().VisitType(T); }
  bool VisitType(Type *T) { return true; }
#define TYPE(CLASS, BASE)                                                      \
  bool WalkUpFrom##CLASS##Type(CLASS##Type *T) {                               \
    TRY_TO(WalkUpFrom##BASE(T));                                               \
    TRY_TO(Visit##CLASS##Type(T));                                             \
    return true;                                                               \
  }                                                                            \
  bool Visit##CLASS##Type(CLASS##Type *T) { return true; }
#include "clang/AST/TypeNodes.def"

// ---- Methods on TypeLocs ----
// FIXME: this currently just calls the matching Type methods

// Declare Traverse*() for all concrete TypeLoc classes.
#define ABSTRACT_TYPELOC(CLASS, BASE)
#define TYPELOC(CLASS, BASE) bool Traverse##CLASS##TypeLoc(CLASS##TypeLoc TL);
#include "clang/AST/TypeLocNodes.def"
  // The above header #undefs ABSTRACT_TYPELOC and TYPELOC upon exit.

  // Define WalkUpFrom*() and empty Visit*() for all TypeLoc classes.
  bool WalkUpFromTypeLoc(TypeLoc TL) { return getDerived().VisitTypeLoc(TL); }
  bool VisitTypeLoc(TypeLoc TL) { return true; }

  // QualifiedTypeLoc and UnqualTypeLoc are not declared in
  // TypeNodes.def and thus need to be handled specially.
  bool WalkUpFromQualifiedTypeLoc(QualifiedTypeLoc TL) {
    return getDerived().VisitUnqualTypeLoc(TL.getUnqualifiedLoc());
  }
  bool VisitQualifiedTypeLoc(QualifiedTypeLoc TL) { return true; }
  bool WalkUpFromUnqualTypeLoc(UnqualTypeLoc TL) {
    return getDerived().VisitUnqualTypeLoc(TL.getUnqualifiedLoc());
  }
  bool VisitUnqualTypeLoc(UnqualTypeLoc TL) { return true; }

// Note that BASE includes trailing 'Type' which CLASS doesn't.
#define TYPE(CLASS, BASE)                                                      \
  bool WalkUpFrom##CLASS##TypeLoc(CLASS##TypeLoc TL) {                         \
    TRY_TO(WalkUpFrom##BASE##Loc(TL));                                         \
    TRY_TO(Visit##CLASS##TypeLoc(TL));                                         \
    return true;                                                               \
  }                                                                            \
  bool Visit##CLASS##TypeLoc(CLASS##TypeLoc TL) { return true; }
#include "clang/AST/TypeNodes.def"

// ---- Methods on Decls ----

// Declare Traverse*() for all concrete Decl classes.
#define ABSTRACT_DECL(DECL)
#define DECL(CLASS, BASE) bool Traverse##CLASS##Decl(CLASS##Decl *D);
#include "clang/AST/DeclNodes.inc"
  // The above header #undefs ABSTRACT_DECL and DECL upon exit.

  // Define WalkUpFrom*() and empty Visit*() for all Decl classes.
  bool WalkUpFromDecl(Decl *D) { return getDerived().VisitDecl(D); }
  bool VisitDecl(Decl *D) { return true; }
#define DECL(CLASS, BASE)                                                      \
  bool WalkUpFrom##CLASS##Decl(CLASS##Decl *D) {                               \
    TRY_TO(WalkUpFrom##BASE(D));                                               \
    TRY_TO(Visit##CLASS##Decl(D));                                             \
    return true;                                                               \
  }                                                                            \
  bool Visit##CLASS##Decl(CLASS##Decl *D) { return true; }
#include "clang/AST/DeclNodes.inc"

private:
  // These are helper methods used by more than one Traverse* method.
  bool TraverseTemplateParameterListHelper(TemplateParameterList *TPL);
#define DEF_TRAVERSE_TMPL_INST(TMPLDECLKIND)                                   \
  bool TraverseTemplateInstantiations(TMPLDECLKIND##TemplateDecl *D);
  DEF_TRAVERSE_TMPL_INST(Class)
  DEF_TRAVERSE_TMPL_INST(Var)
  DEF_TRAVERSE_TMPL_INST(Function)
#undef DEF_TRAVERSE_TMPL_INST
  bool TraverseTemplateArgumentLocsHelper(const TemplateArgumentLoc *TAL,
                                          unsigned Count);
  bool TraverseArrayTypeLocHelper(ArrayTypeLoc TL);
  bool TraverseRecordHelper(RecordDecl *D);
  bool TraverseCXXRecordHelper(CXXRecordDecl *D);
  bool TraverseDeclaratorHelper(DeclaratorDecl *D);
  bool TraverseDeclContextHelper(DeclContext *DC);
  bool TraverseFunctionHelper(FunctionDecl *D);
  bool TraverseVarHelper(VarDecl *D);
  bool TraverseOMPExecutableDirective(OMPExecutableDirective *S);
  bool TraverseOMPClause(OMPClause *C);
#define OPENMP_CLAUSE(Name, Class) bool Visit##Class(Class *C);
#include "clang/Basic/OpenMPKinds.def"
  /// \brief Process clauses with list of variables.
  template <typename T> bool VisitOMPClauseList(T *Node);

  struct EnqueueJob {
    Stmt *S;
    Stmt::child_iterator StmtIt;

    EnqueueJob(Stmt *S) : S(S), StmtIt() {}
  };
  bool dataTraverse(Stmt *S);
  bool dataTraverseNode(Stmt *S, bool &EnqueueChildren);
};

template <typename Derived>
bool RecursiveASTVisitor<Derived>::dataTraverse(Stmt *S) {

  SmallVector<EnqueueJob, 16> Queue;
  Queue.push_back(S);

  while (!Queue.empty()) {
    EnqueueJob &job = Queue.back();
    Stmt *CurrS = job.S;
    if (!CurrS) {
      Queue.pop_back();
      continue;
    }

    if (getDerived().shouldUseDataRecursionFor(CurrS)) {
      if (job.StmtIt == Stmt::child_iterator()) {
        bool EnqueueChildren = true;
        if (!dataTraverseNode(CurrS, EnqueueChildren))
          return false;
        if (!EnqueueChildren) {
          Queue.pop_back();
          continue;
        }
        job.StmtIt = CurrS->child_begin();
      } else {
        ++job.StmtIt;
      }

      if (job.StmtIt != CurrS->child_end())
        Queue.push_back(*job.StmtIt);
      else
        Queue.pop_back();
      continue;
    }

    Queue.pop_back();
    TRY_TO(TraverseStmt(CurrS));
  }

  return true;
}

template <typename Derived>
bool RecursiveASTVisitor<Derived>::dataTraverseNode(Stmt *S,
                                                    bool &EnqueueChildren) {

// Dispatch to the corresponding WalkUpFrom* function only if the derived
// class didn't override Traverse* (and thus the traversal is trivial).
#define DISPATCH_WALK(NAME, CLASS, VAR)                                        \
  {                                                                            \
    bool (Derived::*DerivedFn)(CLASS *) = &Derived::Traverse##NAME;            \
    bool (Derived::*BaseFn)(CLASS *) = &RecursiveASTVisitor::Traverse##NAME;   \
    if (DerivedFn == BaseFn)                                                   \
      return getDerived().WalkUpFrom##NAME(static_cast<CLASS *>(VAR));         \
  }                                                                            \
  EnqueueChildren = false;                                                     \
  return getDerived().Traverse##NAME(static_cast<CLASS *>(VAR));

  if (BinaryOperator *BinOp = dyn_cast<BinaryOperator>(S)) {
    switch (BinOp->getOpcode()) {
#define OPERATOR(NAME)                                                         \
  case BO_##NAME:                                                              \
    DISPATCH_WALK(Bin##NAME, BinaryOperator, S);

      BINOP_LIST()
#undef OPERATOR

#define OPERATOR(NAME)                                                         \
  case BO_##NAME##Assign:                                                      \
    DISPATCH_WALK(Bin##NAME##Assign, CompoundAssignOperator, S);

      CAO_LIST()
#undef OPERATOR
    }
  } else if (UnaryOperator *UnOp = dyn_cast<UnaryOperator>(S)) {
    switch (UnOp->getOpcode()) {
#define OPERATOR(NAME)                                                         \
  case UO_##NAME:                                                              \
    DISPATCH_WALK(Unary##NAME, UnaryOperator, S);

      UNARYOP_LIST()
#undef OPERATOR
    }
  }

  // Top switch stmt: dispatch to TraverseFooStmt for each concrete FooStmt.
  switch (S->getStmtClass()) {
  case Stmt::NoStmtClass:
    break;
#define ABSTRACT_STMT(STMT)
#define STMT(CLASS, PARENT)                                                    \
  case Stmt::CLASS##Class:                                                     \
    DISPATCH_WALK(CLASS, CLASS, S);
#include "clang/AST/StmtNodes.inc"
  }

#undef DISPATCH_WALK

  return true;
}

#define DISPATCH(NAME, CLASS, VAR)                                             \
  return getDerived().Traverse##NAME(static_cast<CLASS *>(VAR))

template <typename Derived>
bool RecursiveASTVisitor<Derived>::TraverseStmt(Stmt *S) {
  if (!S)
    return true;

#define DISPATCH_STMT(NAME, CLASS, VAR) DISPATCH(NAME, CLASS, VAR)

  if (getDerived().shouldUseDataRecursionFor(S))
    return dataTraverse(S);

  // If we have a binary expr, dispatch to the subcode of the binop.  A smart
  // optimizer (e.g. LLVM) will fold this comparison into the switch stmt
  // below.
  if (BinaryOperator *BinOp = dyn_cast<BinaryOperator>(S)) {
    switch (BinOp->getOpcode()) {
#define OPERATOR(NAME)                                                         \
  case BO_##NAME:                                                              \
    DISPATCH_STMT(Bin##NAME, BinaryOperator, S);

      BINOP_LIST()
#undef OPERATOR
#undef BINOP_LIST

#define OPERATOR(NAME)                                                         \
  case BO_##NAME##Assign:                                                      \
    DISPATCH_STMT(Bin##NAME##Assign, CompoundAssignOperator, S);

      CAO_LIST()
#undef OPERATOR
#undef CAO_LIST
    }
  } else if (UnaryOperator *UnOp = dyn_cast<UnaryOperator>(S)) {
    switch (UnOp->getOpcode()) {
#define OPERATOR(NAME)                                                         \
  case UO_##NAME:                                                              \
    DISPATCH_STMT(Unary##NAME, UnaryOperator, S);

      UNARYOP_LIST()
#undef OPERATOR
#undef UNARYOP_LIST
    }
  }

  // Top switch stmt: dispatch to TraverseFooStmt for each concrete FooStmt.
  switch (S->getStmtClass()) {
  case Stmt::NoStmtClass:
    break;
#define ABSTRACT_STMT(STMT)
#define STMT(CLASS, PARENT)                                                    \
  case Stmt::CLASS##Class:                                                     \
    DISPATCH_STMT(CLASS, CLASS, S);
#include "clang/AST/StmtNodes.inc"
  }

  return true;
}

#undef DISPATCH_STMT

template <typename Derived>
bool RecursiveASTVisitor<Derived>::TraverseType(QualType T) {
  if (T.isNull())
    return true;

  switch (T->getTypeClass()) {
#define ABSTRACT_TYPE(CLASS, BASE)
#define TYPE(CLASS, BASE)                                                      \
  case Type::CLASS:                                                            \
    DISPATCH(CLASS##Type, CLASS##Type, const_cast<Type *>(T.getTypePtr()));
#include "clang/AST/TypeNodes.def"
  }

  return true;
}

template <typename Derived>
bool RecursiveASTVisitor<Derived>::TraverseTypeLoc(TypeLoc TL) {
  if (TL.isNull())
    return true;

  switch (TL.getTypeLocClass()) {
#define ABSTRACT_TYPELOC(CLASS, BASE)
#define TYPELOC(CLASS, BASE)                                                   \
  case TypeLoc::CLASS:                                                         \
    return getDerived().Traverse##CLASS##TypeLoc(TL.castAs<CLASS##TypeLoc>());
#include "clang/AST/TypeLocNodes.def"
  }

  return true;
}

// Define the Traverse*Attr(Attr* A) methods
#define VISITORCLASS RecursiveASTVisitor
#include "clang/AST/AttrVisitor.inc"
#undef VISITORCLASS

template <typename Derived>
bool RecursiveASTVisitor<Derived>::TraverseDecl(Decl *D) {
  if (!D)
    return true;

  // As a syntax visitor, by default we want to ignore declarations for
  // implicit declarations (ones not typed explicitly by the user).
  if (!getDerived().shouldVisitImplicitCode() && D->isImplicit())
    return true;

  switch (D->getKind()) {
#define ABSTRACT_DECL(DECL)
#define DECL(CLASS, BASE)                                                      \
  case Decl::CLASS:                                                            \
    if (!getDerived().Traverse##CLASS##Decl(static_cast<CLASS##Decl *>(D)))    \
      return false;                                                            \
    break;
#include "clang/AST/DeclNodes.inc"
  }

  // Visit any attributes attached to this declaration.
  for (auto *I : D->attrs()) {
    if (!getDerived().TraverseAttr(I))
      return false;
  }
  return true;
}

#undef DISPATCH

template <typename Derived>
bool RecursiveASTVisitor<Derived>::TraverseNestedNameSpecifier(
    NestedNameSpecifier *NNS) {
  if (!NNS)
    return true;

  if (NNS->getPrefix())
    TRY_TO(TraverseNestedNameSpecifier(NNS->getPrefix()));

  switch (NNS->getKind()) {
  case NestedNameSpecifier::Identifier:
  case NestedNameSpecifier::Namespace:
  case NestedNameSpecifier::NamespaceAlias:
  case NestedNameSpecifier::Global:
    return true;

  case NestedNameSpecifier::TypeSpec:
  case NestedNameSpecifier::TypeSpecWithTemplate:
    TRY_TO(TraverseType(QualType(NNS->getAsType(), 0)));
  }

  return true;
}

template <typename Derived>
bool RecursiveASTVisitor<Derived>::TraverseNestedNameSpecifierLoc(
    NestedNameSpecifierLoc NNS) {
  if (!NNS)
    return true;

  if (NestedNameSpecifierLoc Prefix = NNS.getPrefix())
    TRY_TO(TraverseNestedNameSpecifierLoc(Prefix));

  switch (NNS.getNestedNameSpecifier()->getKind()) {
  case NestedNameSpecifier::Identifier:
  case NestedNameSpecifier::Namespace:
  case NestedNameSpecifier::NamespaceAlias:
  case NestedNameSpecifier::Global:
    return true;

  case NestedNameSpecifier::TypeSpec:
  case NestedNameSpecifier::TypeSpecWithTemplate:
    TRY_TO(TraverseTypeLoc(NNS.getTypeLoc()));
    break;
  }

  return true;
}

template <typename Derived>
bool RecursiveASTVisitor<Derived>::TraverseDeclarationNameInfo(
    DeclarationNameInfo NameInfo) {
  switch (NameInfo.getName().getNameKind()) {
  case DeclarationName::CXXConstructorName:
  case DeclarationName::CXXDestructorName:
  case DeclarationName::CXXConversionFunctionName:
    if (TypeSourceInfo *TSInfo = NameInfo.getNamedTypeInfo())
      TRY_TO(TraverseTypeLoc(TSInfo->getTypeLoc()));

    break;

  case DeclarationName::Identifier:
  case DeclarationName::ObjCZeroArgSelector:
  case DeclarationName::ObjCOneArgSelector:
  case DeclarationName::ObjCMultiArgSelector:
  case DeclarationName::CXXOperatorName:
  case DeclarationName::CXXLiteralOperatorName:
  case DeclarationName::CXXUsingDirective:
    break;
  }

  return true;
}

template <typename Derived>
bool RecursiveASTVisitor<Derived>::TraverseTemplateName(TemplateName Template) {
  if (DependentTemplateName *DTN = Template.getAsDependentTemplateName())
    TRY_TO(TraverseNestedNameSpecifier(DTN->getQualifier()));
  else if (QualifiedTemplateName *QTN = Template.getAsQualifiedTemplateName())
    TRY_TO(TraverseNestedNameSpecifier(QTN->getQualifier()));

  return true;
}

template <typename Derived>
bool RecursiveASTVisitor<Derived>::TraverseTemplateArgument(
    const TemplateArgument &Arg) {
  switch (Arg.getKind()) {
  case TemplateArgument::Null:
  case TemplateArgument::Declaration:
  case TemplateArgument::Integral:
  case TemplateArgument::NullPtr:
    return true;

  case TemplateArgument::Type:
    return getDerived().TraverseType(Arg.getAsType());

  case TemplateArgument::Template:
  case TemplateArgument::TemplateExpansion:
    return getDerived().TraverseTemplateName(
        Arg.getAsTemplateOrTemplatePattern());

  case TemplateArgument::Expression:
    return getDerived().TraverseStmt(Arg.getAsExpr());

  case TemplateArgument::Pack:
    return getDerived().TraverseTemplateArguments(Arg.pack_begin(),
                                                  Arg.pack_size());
  }

  return true;
}

// FIXME: no template name location?
// FIXME: no source locations for a template argument pack?
template <typename Derived>
bool RecursiveASTVisitor<Derived>::TraverseTemplateArgumentLoc(
    const TemplateArgumentLoc &ArgLoc) {
  const TemplateArgument &Arg = ArgLoc.getArgument();

  switch (Arg.getKind()) {
  case TemplateArgument::Null:
  case TemplateArgument::Declaration:
  case TemplateArgument::Integral:
  case TemplateArgument::NullPtr:
    return true;

  case TemplateArgument::Type: {
    // FIXME: how can TSI ever be NULL?
    if (TypeSourceInfo *TSI = ArgLoc.getTypeSourceInfo())
      return getDerived().TraverseTypeLoc(TSI->getTypeLoc());
    else
      return getDerived().TraverseType(Arg.getAsType());
  }

  case TemplateArgument::Template:
  case TemplateArgument::TemplateExpansion:
    if (ArgLoc.getTemplateQualifierLoc())
      TRY_TO(getDerived().TraverseNestedNameSpecifierLoc(
          ArgLoc.getTemplateQualifierLoc()));
    return getDerived().TraverseTemplateName(
        Arg.getAsTemplateOrTemplatePattern());

  case TemplateArgument::Expression:
    return getDerived().TraverseStmt(ArgLoc.getSourceExpression());

  case TemplateArgument::Pack:
    return getDerived().TraverseTemplateArguments(Arg.pack_begin(),
                                                  Arg.pack_size());
  }

  return true;
}

template <typename Derived>
bool RecursiveASTVisitor<Derived>::TraverseTemplateArguments(
    const TemplateArgument *Args, unsigned NumArgs) {
  for (unsigned I = 0; I != NumArgs; ++I) {
    TRY_TO(TraverseTemplateArgument(Args[I]));
  }

  return true;
}

template <typename Derived>
bool RecursiveASTVisitor<Derived>::TraverseConstructorInitializer(
    CXXCtorInitializer *Init) {
  if (TypeSourceInfo *TInfo = Init->getTypeSourceInfo())
    TRY_TO(TraverseTypeLoc(TInfo->getTypeLoc()));

  if (Init->isWritten() || getDerived().shouldVisitImplicitCode())
    TRY_TO(TraverseStmt(Init->getInit()));
  return true;
}

template <typename Derived>
bool
RecursiveASTVisitor<Derived>::TraverseLambdaCapture(LambdaExpr *LE,
                                                    const LambdaCapture *C) {
  if (C->isInitCapture())
    TRY_TO(TraverseDecl(C->getCapturedVar()));
  return true;
}

template <typename Derived>
bool RecursiveASTVisitor<Derived>::TraverseLambdaBody(LambdaExpr *LE) {
  TRY_TO(TraverseStmt(LE->getBody()));
  return true;
}

// ----------------- Type traversal -----------------

// This macro makes available a variable T, the passed-in type.
#define DEF_TRAVERSE_TYPE(TYPE, CODE)                                          \
  template <typename Derived>                                                  \
  bool RecursiveASTVisitor<Derived>::Traverse##TYPE(TYPE *T) {                 \
    TRY_TO(WalkUpFrom##TYPE(T));                                               \
    { CODE; }                                                                  \
    return true;                                                               \
  }

DEF_TRAVERSE_TYPE(BuiltinType, {})

DEF_TRAVERSE_TYPE(ComplexType, { TRY_TO(TraverseType(T->getElementType())); })

DEF_TRAVERSE_TYPE(PointerType, { TRY_TO(TraverseType(T->getPointeeType())); })

DEF_TRAVERSE_TYPE(BlockPointerType,
                  { TRY_TO(TraverseType(T->getPointeeType())); })

DEF_TRAVERSE_TYPE(LValueReferenceType,
                  { TRY_TO(TraverseType(T->getPointeeType())); })

DEF_TRAVERSE_TYPE(RValueReferenceType,
                  { TRY_TO(TraverseType(T->getPointeeType())); })

DEF_TRAVERSE_TYPE(MemberPointerType, {
  TRY_TO(TraverseType(QualType(T->getClass(), 0)));
  TRY_TO(TraverseType(T->getPointeeType()));
})

DEF_TRAVERSE_TYPE(AdjustedType, { TRY_TO(TraverseType(T->getOriginalType())); })

DEF_TRAVERSE_TYPE(DecayedType, { TRY_TO(TraverseType(T->getOriginalType())); })

DEF_TRAVERSE_TYPE(UPCThreadArrayType, {
    TRY_TO(TraverseType(T->getElementType()));
  })

DEF_TRAVERSE_TYPE(ConstantArrayType,
                  { TRY_TO(TraverseType(T->getElementType())); })

DEF_TRAVERSE_TYPE(IncompleteArrayType,
                  { TRY_TO(TraverseType(T->getElementType())); })

DEF_TRAVERSE_TYPE(VariableArrayType, {
  TRY_TO(TraverseType(T->getElementType()));
  TRY_TO(TraverseStmt(T->getSizeExpr()));
})

DEF_TRAVERSE_TYPE(DependentSizedArrayType, {
  TRY_TO(TraverseType(T->getElementType()));
  if (T->getSizeExpr())
    TRY_TO(TraverseStmt(T->getSizeExpr()));
})

DEF_TRAVERSE_TYPE(DependentSizedExtVectorType, {
  if (T->getSizeExpr())
    TRY_TO(TraverseStmt(T->getSizeExpr()));
  TRY_TO(TraverseType(T->getElementType()));
})

DEF_TRAVERSE_TYPE(VectorType, { TRY_TO(TraverseType(T->getElementType())); })

DEF_TRAVERSE_TYPE(ExtVectorType, { TRY_TO(TraverseType(T->getElementType())); })

DEF_TRAVERSE_TYPE(FunctionNoProtoType,
                  { TRY_TO(TraverseType(T->getReturnType())); })

DEF_TRAVERSE_TYPE(FunctionProtoType, {
  TRY_TO(TraverseType(T->getReturnType()));

  for (const auto &A : T->param_types()) {
    TRY_TO(TraverseType(A));
  }

  for (const auto &E : T->exceptions()) {
    TRY_TO(TraverseType(E));
  }
})

DEF_TRAVERSE_TYPE(UnresolvedUsingType, {})
DEF_TRAVERSE_TYPE(TypedefType, {})

DEF_TRAVERSE_TYPE(TypeOfExprType,
                  { TRY_TO(TraverseStmt(T->getUnderlyingExpr())); })

DEF_TRAVERSE_TYPE(TypeOfType, { TRY_TO(TraverseType(T->getUnderlyingType())); })

DEF_TRAVERSE_TYPE(DecltypeType,
                  { TRY_TO(TraverseStmt(T->getUnderlyingExpr())); })

DEF_TRAVERSE_TYPE(UnaryTransformType, {
  TRY_TO(TraverseType(T->getBaseType()));
  TRY_TO(TraverseType(T->getUnderlyingType()));
})

DEF_TRAVERSE_TYPE(AutoType, { TRY_TO(TraverseType(T->getDeducedType())); })

DEF_TRAVERSE_TYPE(RecordType, {})
DEF_TRAVERSE_TYPE(EnumType, {})
DEF_TRAVERSE_TYPE(TemplateTypeParmType, {})
DEF_TRAVERSE_TYPE(SubstTemplateTypeParmType, {})
DEF_TRAVERSE_TYPE(SubstTemplateTypeParmPackType, {})

DEF_TRAVERSE_TYPE(TemplateSpecializationType, {
  TRY_TO(TraverseTemplateName(T->getTemplateName()));
  TRY_TO(TraverseTemplateArguments(T->getArgs(), T->getNumArgs()));
})

DEF_TRAVERSE_TYPE(InjectedClassNameType, {})

DEF_TRAVERSE_TYPE(AttributedType,
                  { TRY_TO(TraverseType(T->getModifiedType())); })

DEF_TRAVERSE_TYPE(ParenType, { TRY_TO(TraverseType(T->getInnerType())); })

DEF_TRAVERSE_TYPE(ElaboratedType, {
  if (T->getQualifier()) {
    TRY_TO(TraverseNestedNameSpecifier(T->getQualifier()));
  }
  TRY_TO(TraverseType(T->getNamedType()));
})

DEF_TRAVERSE_TYPE(DependentNameType,
                  { TRY_TO(TraverseNestedNameSpecifier(T->getQualifier())); })

DEF_TRAVERSE_TYPE(DependentTemplateSpecializationType, {
  TRY_TO(TraverseNestedNameSpecifier(T->getQualifier()));
  TRY_TO(TraverseTemplateArguments(T->getArgs(), T->getNumArgs()));
})

DEF_TRAVERSE_TYPE(PackExpansionType, { TRY_TO(TraverseType(T->getPattern())); })

DEF_TRAVERSE_TYPE(ObjCInterfaceType, {})

DEF_TRAVERSE_TYPE(ObjCObjectType, {
  // We have to watch out here because an ObjCInterfaceType's base
  // type is itself.
  if (T->getBaseType().getTypePtr() != T)
    TRY_TO(TraverseType(T->getBaseType()));
})

DEF_TRAVERSE_TYPE(ObjCObjectPointerType,
                  { TRY_TO(TraverseType(T->getPointeeType())); })

DEF_TRAVERSE_TYPE(AtomicType, { TRY_TO(TraverseType(T->getValueType())); })

#undef DEF_TRAVERSE_TYPE

// ----------------- TypeLoc traversal -----------------

// This macro makes available a variable TL, the passed-in TypeLoc.
// If requested, it calls WalkUpFrom* for the Type in the given TypeLoc,
// in addition to WalkUpFrom* for the TypeLoc itself, such that existing
// clients that override the WalkUpFrom*Type() and/or Visit*Type() methods
// continue to work.
#define DEF_TRAVERSE_TYPELOC(TYPE, CODE)                                       \
  template <typename Derived>                                                  \
  bool RecursiveASTVisitor<Derived>::Traverse##TYPE##Loc(TYPE##Loc TL) {       \
    if (getDerived().shouldWalkTypesOfTypeLocs())                              \
      TRY_TO(WalkUpFrom##TYPE(const_cast<TYPE *>(TL.getTypePtr())));           \
    TRY_TO(WalkUpFrom##TYPE##Loc(TL));                                         \
    { CODE; }                                                                  \
    return true;                                                               \
  }

template <typename Derived>
bool
RecursiveASTVisitor<Derived>::TraverseQualifiedTypeLoc(QualifiedTypeLoc TL) {
  // Move this over to the 'main' typeloc tree.  Note that this is a
  // move -- we pretend that we were really looking at the unqualified
  // typeloc all along -- rather than a recursion, so we don't follow
  // the normal CRTP plan of going through
  // getDerived().TraverseTypeLoc.  If we did, we'd be traversing
  // twice for the same type (once as a QualifiedTypeLoc version of
  // the type, once as an UnqualifiedTypeLoc version of the type),
  // which in effect means we'd call VisitTypeLoc twice with the
  // 'same' type.  This solves that problem, at the cost of never
  // seeing the qualified version of the type (unless the client
  // subclasses TraverseQualifiedTypeLoc themselves).  It's not a
  // perfect solution.  A perfect solution probably requires making
  // QualifiedTypeLoc a wrapper around TypeLoc -- like QualType is a
  // wrapper around Type* -- rather than being its own class in the
  // type hierarchy.
  return TraverseTypeLoc(TL.getUnqualifiedLoc());
}

DEF_TRAVERSE_TYPELOC(BuiltinType, {})

// FIXME: ComplexTypeLoc is unfinished
DEF_TRAVERSE_TYPELOC(ComplexType, {
  TRY_TO(TraverseType(TL.getTypePtr()->getElementType()));
})

DEF_TRAVERSE_TYPELOC(PointerType,
                     { TRY_TO(TraverseTypeLoc(TL.getPointeeLoc())); })

DEF_TRAVERSE_TYPELOC(BlockPointerType,
                     { TRY_TO(TraverseTypeLoc(TL.getPointeeLoc())); })

DEF_TRAVERSE_TYPELOC(LValueReferenceType,
                     { TRY_TO(TraverseTypeLoc(TL.getPointeeLoc())); })

DEF_TRAVERSE_TYPELOC(RValueReferenceType,
                     { TRY_TO(TraverseTypeLoc(TL.getPointeeLoc())); })

// FIXME: location of base class?
// We traverse this in the type case as well, but how is it not reached through
// the pointee type?
DEF_TRAVERSE_TYPELOC(MemberPointerType, {
  TRY_TO(TraverseType(QualType(TL.getTypePtr()->getClass(), 0)));
  TRY_TO(TraverseTypeLoc(TL.getPointeeLoc()));
})

DEF_TRAVERSE_TYPELOC(AdjustedType,
                     { TRY_TO(TraverseTypeLoc(TL.getOriginalLoc())); })

DEF_TRAVERSE_TYPELOC(DecayedType,
                     { TRY_TO(TraverseTypeLoc(TL.getOriginalLoc())); })

template <typename Derived>
bool RecursiveASTVisitor<Derived>::TraverseArrayTypeLocHelper(ArrayTypeLoc TL) {
  // This isn't available for ArrayType, but is for the ArrayTypeLoc.
  TRY_TO(TraverseStmt(TL.getSizeExpr()));
  return true;
}

DEF_TRAVERSE_TYPELOC(ConstantArrayType, {
  TRY_TO(TraverseTypeLoc(TL.getElementLoc()));
  return TraverseArrayTypeLocHelper(TL);
})

DEF_TRAVERSE_TYPELOC(UPCThreadArrayType, {
    TRY_TO(TraverseTypeLoc(TL.getElementLoc()));
    return TraverseArrayTypeLocHelper(TL);
  })

DEF_TRAVERSE_TYPELOC(IncompleteArrayType, {
  TRY_TO(TraverseTypeLoc(TL.getElementLoc()));
  return TraverseArrayTypeLocHelper(TL);
})

DEF_TRAVERSE_TYPELOC(VariableArrayType, {
  TRY_TO(TraverseTypeLoc(TL.getElementLoc()));
  return TraverseArrayTypeLocHelper(TL);
})

DEF_TRAVERSE_TYPELOC(DependentSizedArrayType, {
  TRY_TO(TraverseTypeLoc(TL.getElementLoc()));
  return TraverseArrayTypeLocHelper(TL);
})

// FIXME: order? why not size expr first?
// FIXME: base VectorTypeLoc is unfinished
DEF_TRAVERSE_TYPELOC(DependentSizedExtVectorType, {
  if (TL.getTypePtr()->getSizeExpr())
    TRY_TO(TraverseStmt(TL.getTypePtr()->getSizeExpr()));
  TRY_TO(TraverseType(TL.getTypePtr()->getElementType()));
})

// FIXME: VectorTypeLoc is unfinished
DEF_TRAVERSE_TYPELOC(VectorType, {
  TRY_TO(TraverseType(TL.getTypePtr()->getElementType()));
})

// FIXME: size and attributes
// FIXME: base VectorTypeLoc is unfinished
DEF_TRAVERSE_TYPELOC(ExtVectorType, {
  TRY_TO(TraverseType(TL.getTypePtr()->getElementType()));
})

DEF_TRAVERSE_TYPELOC(FunctionNoProtoType,
                     { TRY_TO(TraverseTypeLoc(TL.getReturnLoc())); })

// FIXME: location of exception specifications (attributes?)
DEF_TRAVERSE_TYPELOC(FunctionProtoType, {
  TRY_TO(TraverseTypeLoc(TL.getReturnLoc()));

  const FunctionProtoType *T = TL.getTypePtr();

  for (unsigned I = 0, E = TL.getNumParams(); I != E; ++I) {
    if (TL.getParam(I)) {
      TRY_TO(TraverseDecl(TL.getParam(I)));
    } else if (I < T->getNumParams()) {
      TRY_TO(TraverseType(T->getParamType(I)));
    }
  }

  for (const auto &E : T->exceptions()) {
    TRY_TO(TraverseType(E));
  }
})

DEF_TRAVERSE_TYPELOC(UnresolvedUsingType, {})
DEF_TRAVERSE_TYPELOC(TypedefType, {})

DEF_TRAVERSE_TYPELOC(TypeOfExprType,
                     { TRY_TO(TraverseStmt(TL.getUnderlyingExpr())); })

DEF_TRAVERSE_TYPELOC(TypeOfType, {
  TRY_TO(TraverseTypeLoc(TL.getUnderlyingTInfo()->getTypeLoc()));
})

// FIXME: location of underlying expr
DEF_TRAVERSE_TYPELOC(DecltypeType, {
  TRY_TO(TraverseStmt(TL.getTypePtr()->getUnderlyingExpr()));
})

DEF_TRAVERSE_TYPELOC(UnaryTransformType, {
  TRY_TO(TraverseTypeLoc(TL.getUnderlyingTInfo()->getTypeLoc()));
})

DEF_TRAVERSE_TYPELOC(AutoType, {
  TRY_TO(TraverseType(TL.getTypePtr()->getDeducedType()));
})

DEF_TRAVERSE_TYPELOC(RecordType, {})
DEF_TRAVERSE_TYPELOC(EnumType, {})
DEF_TRAVERSE_TYPELOC(TemplateTypeParmType, {})
DEF_TRAVERSE_TYPELOC(SubstTemplateTypeParmType, {})
DEF_TRAVERSE_TYPELOC(SubstTemplateTypeParmPackType, {})

// FIXME: use the loc for the template name?
DEF_TRAVERSE_TYPELOC(TemplateSpecializationType, {
  TRY_TO(TraverseTemplateName(TL.getTypePtr()->getTemplateName()));
  for (unsigned I = 0, E = TL.getNumArgs(); I != E; ++I) {
    TRY_TO(TraverseTemplateArgumentLoc(TL.getArgLoc(I)));
  }
})

DEF_TRAVERSE_TYPELOC(InjectedClassNameType, {})

DEF_TRAVERSE_TYPELOC(ParenType, { TRY_TO(TraverseTypeLoc(TL.getInnerLoc())); })

DEF_TRAVERSE_TYPELOC(AttributedType,
                     { TRY_TO(TraverseTypeLoc(TL.getModifiedLoc())); })

DEF_TRAVERSE_TYPELOC(ElaboratedType, {
  if (TL.getQualifierLoc()) {
    TRY_TO(TraverseNestedNameSpecifierLoc(TL.getQualifierLoc()));
  }
  TRY_TO(TraverseTypeLoc(TL.getNamedTypeLoc()));
})

DEF_TRAVERSE_TYPELOC(DependentNameType, {
  TRY_TO(TraverseNestedNameSpecifierLoc(TL.getQualifierLoc()));
})

DEF_TRAVERSE_TYPELOC(DependentTemplateSpecializationType, {
  if (TL.getQualifierLoc()) {
    TRY_TO(TraverseNestedNameSpecifierLoc(TL.getQualifierLoc()));
  }

  for (unsigned I = 0, E = TL.getNumArgs(); I != E; ++I) {
    TRY_TO(TraverseTemplateArgumentLoc(TL.getArgLoc(I)));
  }
})

DEF_TRAVERSE_TYPELOC(PackExpansionType,
                     { TRY_TO(TraverseTypeLoc(TL.getPatternLoc())); })

DEF_TRAVERSE_TYPELOC(ObjCInterfaceType, {})

DEF_TRAVERSE_TYPELOC(ObjCObjectType, {
  // We have to watch out here because an ObjCInterfaceType's base
  // type is itself.
  if (TL.getTypePtr()->getBaseType().getTypePtr() != TL.getTypePtr())
    TRY_TO(TraverseTypeLoc(TL.getBaseLoc()));
})

DEF_TRAVERSE_TYPELOC(ObjCObjectPointerType,
                     { TRY_TO(TraverseTypeLoc(TL.getPointeeLoc())); })

DEF_TRAVERSE_TYPELOC(AtomicType, { TRY_TO(TraverseTypeLoc(TL.getValueLoc())); })

#undef DEF_TRAVERSE_TYPELOC

// ----------------- Decl traversal -----------------
//
// For a Decl, we automate (in the DEF_TRAVERSE_DECL macro) traversing
// the children that come from the DeclContext associated with it.
// Therefore each Traverse* only needs to worry about children other
// than those.

template <typename Derived>
bool RecursiveASTVisitor<Derived>::TraverseDeclContextHelper(DeclContext *DC) {
  if (!DC)
    return true;

  for (auto *Child : DC->decls()) {
    // BlockDecls and CapturedDecls are traversed through BlockExprs and
    // CapturedStmts respectively.
    if (!isa<BlockDecl>(Child) && !isa<CapturedDecl>(Child))
      TRY_TO(TraverseDecl(Child));
  }

  return true;
}

// This macro makes available a variable D, the passed-in decl.
#define DEF_TRAVERSE_DECL(DECL, CODE)                                          \
  template <typename Derived>                                                  \
  bool RecursiveASTVisitor<Derived>::Traverse##DECL(DECL *D) {                 \
    TRY_TO(WalkUpFrom##DECL(D));                                               \
    { CODE; }                                                                  \
    TRY_TO(TraverseDeclContextHelper(dyn_cast<DeclContext>(D)));               \
    return true;                                                               \
  }

DEF_TRAVERSE_DECL(AccessSpecDecl, {})

DEF_TRAVERSE_DECL(BlockDecl, {
  if (TypeSourceInfo *TInfo = D->getSignatureAsWritten())
    TRY_TO(TraverseTypeLoc(TInfo->getTypeLoc()));
  TRY_TO(TraverseStmt(D->getBody()));
  for (const auto &I : D->captures()) {
    if (I.hasCopyExpr()) {
      TRY_TO(TraverseStmt(I.getCopyExpr()));
    }
  }
  // This return statement makes sure the traversal of nodes in
  // decls_begin()/decls_end() (done in the DEF_TRAVERSE_DECL macro)
  // is skipped - don't remove it.
  return true;
})

DEF_TRAVERSE_DECL(CapturedDecl, {
  TRY_TO(TraverseStmt(D->getBody()));
  // This return statement makes sure the traversal of nodes in
  // decls_begin()/decls_end() (done in the DEF_TRAVERSE_DECL macro)
  // is skipped - don't remove it.
  return true;
})

DEF_TRAVERSE_DECL(PragmaPupcDecl, {})

DEF_TRAVERSE_DECL(EmptyDecl, {})

DEF_TRAVERSE_DECL(FileScopeAsmDecl,
                  { TRY_TO(TraverseStmt(D->getAsmString())); })

DEF_TRAVERSE_DECL(ImportDecl, {})

DEF_TRAVERSE_DECL(FriendDecl, {
  // Friend is either decl or a type.
  if (D->getFriendType())
    TRY_TO(TraverseTypeLoc(D->getFriendType()->getTypeLoc()));
  else
    TRY_TO(TraverseDecl(D->getFriendDecl()));
})

DEF_TRAVERSE_DECL(FriendTemplateDecl, {
  if (D->getFriendType())
    TRY_TO(TraverseTypeLoc(D->getFriendType()->getTypeLoc()));
  else
    TRY_TO(TraverseDecl(D->getFriendDecl()));
  for (unsigned I = 0, E = D->getNumTemplateParameters(); I < E; ++I) {
    TemplateParameterList *TPL = D->getTemplateParameterList(I);
    for (TemplateParameterList::iterator ITPL = TPL->begin(), ETPL = TPL->end();
         ITPL != ETPL; ++ITPL) {
      TRY_TO(TraverseDecl(*ITPL));
    }
  }
})

DEF_TRAVERSE_DECL(ClassScopeFunctionSpecializationDecl, {
  TRY_TO(TraverseDecl(D->getSpecialization()));

  if (D->hasExplicitTemplateArgs()) {
    const TemplateArgumentListInfo &args = D->templateArgs();
    TRY_TO(TraverseTemplateArgumentLocsHelper(args.getArgumentArray(),
                                              args.size()));
  }
})

DEF_TRAVERSE_DECL(LinkageSpecDecl, {})

DEF_TRAVERSE_DECL(ObjCPropertyImplDecl, {// FIXME: implement this
                                        })

DEF_TRAVERSE_DECL(StaticAssertDecl, {
  TRY_TO(TraverseStmt(D->getAssertExpr()));
  TRY_TO(TraverseStmt(D->getMessage()));
})

DEF_TRAVERSE_DECL(
    TranslationUnitDecl,
    {// Code in an unnamed namespace shows up automatically in
     // decls_begin()/decls_end().  Thus we don't need to recurse on
     // D->getAnonymousNamespace().
    })

DEF_TRAVERSE_DECL(NamespaceAliasDecl, {
  // We shouldn't traverse an aliased namespace, since it will be
  // defined (and, therefore, traversed) somewhere else.
  //
  // This return statement makes sure the traversal of nodes in
  // decls_begin()/decls_end() (done in the DEF_TRAVERSE_DECL macro)
  // is skipped - don't remove it.
  return true;
})

DEF_TRAVERSE_DECL(LabelDecl, {// There is no code in a LabelDecl.
                             })

DEF_TRAVERSE_DECL(
    NamespaceDecl,
    {// Code in an unnamed namespace shows up automatically in
     // decls_begin()/decls_end().  Thus we don't need to recurse on
     // D->getAnonymousNamespace().
    })

DEF_TRAVERSE_DECL(ObjCCompatibleAliasDecl, {// FIXME: implement
                                           })

DEF_TRAVERSE_DECL(ObjCCategoryDecl, {// FIXME: implement
                                    })

DEF_TRAVERSE_DECL(ObjCCategoryImplDecl, {// FIXME: implement
                                        })

DEF_TRAVERSE_DECL(ObjCImplementationDecl, {// FIXME: implement
                                          })

DEF_TRAVERSE_DECL(ObjCInterfaceDecl, {// FIXME: implement
                                     })

DEF_TRAVERSE_DECL(ObjCProtocolDecl, {// FIXME: implement
                                    })

DEF_TRAVERSE_DECL(ObjCMethodDecl, {
  if (D->getReturnTypeSourceInfo()) {
    TRY_TO(TraverseTypeLoc(D->getReturnTypeSourceInfo()->getTypeLoc()));
  }
  for (ObjCMethodDecl::param_iterator I = D->param_begin(), E = D->param_end();
       I != E; ++I) {
    TRY_TO(TraverseDecl(*I));
  }
  if (D->isThisDeclarationADefinition()) {
    TRY_TO(TraverseStmt(D->getBody()));
  }
  return true;
})

DEF_TRAVERSE_DECL(ObjCPropertyDecl, {
  if (D->getTypeSourceInfo())
    TRY_TO(TraverseTypeLoc(D->getTypeSourceInfo()->getTypeLoc()));
  else
    TRY_TO(TraverseType(D->getType()));
  return true;
})

DEF_TRAVERSE_DECL(UsingDecl, {
  TRY_TO(TraverseNestedNameSpecifierLoc(D->getQualifierLoc()));
  TRY_TO(TraverseDeclarationNameInfo(D->getNameInfo()));
})

DEF_TRAVERSE_DECL(UsingDirectiveDecl, {
  TRY_TO(TraverseNestedNameSpecifierLoc(D->getQualifierLoc()));
})

DEF_TRAVERSE_DECL(UsingShadowDecl, {})

DEF_TRAVERSE_DECL(OMPThreadPrivateDecl, {
  for (OMPThreadPrivateDecl::varlist_iterator I = D->varlist_begin(),
                                              E = D->varlist_end();
       I != E; ++I) {
    TRY_TO(TraverseStmt(*I));
  }
})

DEF_TRAVERSE_DECL(OMPDeclareSimdDecl, {
    if (D->getFunction()) { TRY_TO(TraverseDecl(D->getFunction())); }
  })

DEF_TRAVERSE_DECL(OMPDeclareReductionDecl, {
    for (OMPDeclareReductionDecl::datalist_iterator I = D->datalist_begin(),
                                                    E = D->datalist_end();
         I != E; ++I) {
      TRY_TO(TraverseType(I->QTy));
      TRY_TO(TraverseStmt(I->CombinerFunction));
      TRY_TO(TraverseStmt(I->InitFunction));
    }
  })

DEF_TRAVERSE_DECL(OMPDeclareTargetDecl, { })

// A helper method for TemplateDecl's children.
template <typename Derived>
bool RecursiveASTVisitor<Derived>::TraverseTemplateParameterListHelper(
    TemplateParameterList *TPL) {
  if (TPL) {
    for (TemplateParameterList::iterator I = TPL->begin(), E = TPL->end();
         I != E; ++I) {
      TRY_TO(TraverseDecl(*I));
    }
  }
  return true;
}

template <typename Derived>
bool RecursiveASTVisitor<Derived>::TraverseTemplateInstantiations(
    ClassTemplateDecl *D) {
  for (auto *SD : D->specializations()) {
    for (auto *RD : SD->redecls()) {
      // We don't want to visit injected-class-names in this traversal.
      if (cast<CXXRecordDecl>(RD)->isInjectedClassName())
        continue;

      switch (
          cast<ClassTemplateSpecializationDecl>(RD)->getSpecializationKind()) {
      // Visit the implicit instantiations with the requested pattern.
      case TSK_Undeclared:
      case TSK_ImplicitInstantiation:
        TRY_TO(TraverseDecl(RD));
        break;

      // We don't need to do anything on an explicit instantiation
      // or explicit specialization because there will be an explicit
      // node for it elsewhere.
      case TSK_ExplicitInstantiationDeclaration:
      case TSK_ExplicitInstantiationDefinition:
      case TSK_ExplicitSpecialization:
        break;
      }
    }
  }

  return true;
}

template <typename Derived>
bool RecursiveASTVisitor<Derived>::TraverseTemplateInstantiations(
    VarTemplateDecl *D) {
  for (auto *SD : D->specializations()) {
    for (auto *RD : SD->redecls()) {
      switch (
          cast<VarTemplateSpecializationDecl>(RD)->getSpecializationKind()) {
      case TSK_Undeclared:
      case TSK_ImplicitInstantiation:
        TRY_TO(TraverseDecl(RD));
        break;

      case TSK_ExplicitInstantiationDeclaration:
      case TSK_ExplicitInstantiationDefinition:
      case TSK_ExplicitSpecialization:
        break;
      }
    }
  }

  return true;
}

// A helper method for traversing the instantiations of a
// function while skipping its specializations.
template <typename Derived>
bool RecursiveASTVisitor<Derived>::TraverseTemplateInstantiations(
    FunctionTemplateDecl *D) {
  for (auto *FD : D->specializations()) {
    for (auto *RD : FD->redecls()) {
      switch (RD->getTemplateSpecializationKind()) {
      case TSK_Undeclared:
      case TSK_ImplicitInstantiation:
        // We don't know what kind of FunctionDecl this is.
        TRY_TO(TraverseDecl(RD));
        break;

      // FIXME: For now traverse explicit instantiations here. Change that
      // once they are represented as dedicated nodes in the AST.
      case TSK_ExplicitInstantiationDeclaration:
      case TSK_ExplicitInstantiationDefinition:
        TRY_TO(TraverseDecl(RD));
        break;

      case TSK_ExplicitSpecialization:
        break;
      }
    }
  }

  return true;
}

// This macro unifies the traversal of class, variable and function
// template declarations.
#define DEF_TRAVERSE_TMPL_DECL(TMPLDECLKIND)                                   \
  DEF_TRAVERSE_DECL(TMPLDECLKIND##TemplateDecl, {                              \
    TRY_TO(TraverseDecl(D->getTemplatedDecl()));                               \
    TRY_TO(TraverseTemplateParameterListHelper(D->getTemplateParameters()));   \
                                                                               \
    /* By default, we do not traverse the instantiations of                    \
       class templates since they do not appear in the user code. The          \
       following code optionally traverses them.                               \
                                                                               \
       We only traverse the class instantiations when we see the canonical     \
       declaration of the template, to ensure we only visit them once. */      \
    if (getDerived().shouldVisitTemplateInstantiations() &&                    \
        D == D->getCanonicalDecl())                                            \
      TRY_TO(TraverseTemplateInstantiations(D));                               \
                                                                               \
    /* Note that getInstantiatedFromMemberTemplate() is just a link            \
       from a template instantiation back to the template from which           \
       it was instantiated, and thus should not be traversed. */               \
  })

DEF_TRAVERSE_TMPL_DECL(Class)
DEF_TRAVERSE_TMPL_DECL(Var)
DEF_TRAVERSE_TMPL_DECL(Function)

DEF_TRAVERSE_DECL(TemplateTemplateParmDecl, {
  // D is the "T" in something like
  //   template <template <typename> class T> class container { };
  TRY_TO(TraverseDecl(D->getTemplatedDecl()));
  if (D->hasDefaultArgument() && !D->defaultArgumentWasInherited()) {
    TRY_TO(TraverseTemplateArgumentLoc(D->getDefaultArgument()));
  }
  TRY_TO(TraverseTemplateParameterListHelper(D->getTemplateParameters()));
})

DEF_TRAVERSE_DECL(TemplateTypeParmDecl, {
  // D is the "T" in something like "template<typename T> class vector;"
  if (D->getTypeForDecl())
    TRY_TO(TraverseType(QualType(D->getTypeForDecl(), 0)));
  if (D->hasDefaultArgument() && !D->defaultArgumentWasInherited())
    TRY_TO(TraverseTypeLoc(D->getDefaultArgumentInfo()->getTypeLoc()));
})

DEF_TRAVERSE_DECL(TypedefDecl, {
  TRY_TO(TraverseTypeLoc(D->getTypeSourceInfo()->getTypeLoc()));
  // We shouldn't traverse D->getTypeForDecl(); it's a result of
  // declaring the typedef, not something that was written in the
  // source.
})

DEF_TRAVERSE_DECL(TypeAliasDecl, {
  TRY_TO(TraverseTypeLoc(D->getTypeSourceInfo()->getTypeLoc()));
  // We shouldn't traverse D->getTypeForDecl(); it's a result of
  // declaring the type alias, not something that was written in the
  // source.
})

DEF_TRAVERSE_DECL(TypeAliasTemplateDecl, {
  TRY_TO(TraverseDecl(D->getTemplatedDecl()));
  TRY_TO(TraverseTemplateParameterListHelper(D->getTemplateParameters()));
})

DEF_TRAVERSE_DECL(UnresolvedUsingTypenameDecl, {
  // A dependent using declaration which was marked with 'typename'.
  //   template<class T> class A : public B<T> { using typename B<T>::foo; };
  TRY_TO(TraverseNestedNameSpecifierLoc(D->getQualifierLoc()));
  // We shouldn't traverse D->getTypeForDecl(); it's a result of
  // declaring the type, not something that was written in the
  // source.
})

DEF_TRAVERSE_DECL(EnumDecl, {
  if (D->getTypeForDecl())
    TRY_TO(TraverseType(QualType(D->getTypeForDecl(), 0)));

  TRY_TO(TraverseNestedNameSpecifierLoc(D->getQualifierLoc()));
  // The enumerators are already traversed by
  // decls_begin()/decls_end().
})

// Helper methods for RecordDecl and its children.
template <typename Derived>
bool RecursiveASTVisitor<Derived>::TraverseRecordHelper(RecordDecl *D) {
  // We shouldn't traverse D->getTypeForDecl(); it's a result of
  // declaring the type, not something that was written in the source.

  TRY_TO(TraverseNestedNameSpecifierLoc(D->getQualifierLoc()));
  return true;
}

template <typename Derived>
bool RecursiveASTVisitor<Derived>::TraverseCXXRecordHelper(CXXRecordDecl *D) {
  if (!TraverseRecordHelper(D))
    return false;
  if (D->isCompleteDefinition()) {
    for (const auto &I : D->bases()) {
      TRY_TO(TraverseTypeLoc(I.getTypeSourceInfo()->getTypeLoc()));
    }
    // We don't traverse the friends or the conversions, as they are
    // already in decls_begin()/decls_end().
  }
  return true;
}

DEF_TRAVERSE_DECL(RecordDecl, { TRY_TO(TraverseRecordHelper(D)); })

DEF_TRAVERSE_DECL(CXXRecordDecl, { TRY_TO(TraverseCXXRecordHelper(D)); })

#define DEF_TRAVERSE_TMPL_SPEC_DECL(TMPLDECLKIND)                              \
  DEF_TRAVERSE_DECL(TMPLDECLKIND##TemplateSpecializationDecl, {                \
    /* For implicit instantiations ("set<int> x;"), we don't want to           \
       recurse at all, since the instatiated template isn't written in         \
       the source code anywhere.  (Note the instatiated *type* --              \
       set<int> -- is written, and will still get a callback of                \
       TemplateSpecializationType).  For explicit instantiations               \
       ("template set<int>;"), we do need a callback, since this               \
       is the only callback that's made for this instantiation.                \
       We use getTypeAsWritten() to distinguish. */                            \
    if (TypeSourceInfo *TSI = D->getTypeAsWritten())                           \
      TRY_TO(TraverseTypeLoc(TSI->getTypeLoc()));                              \
                                                                               \
    if (!getDerived().shouldVisitTemplateInstantiations() &&                   \
        D->getTemplateSpecializationKind() != TSK_ExplicitSpecialization)      \
      /* Returning from here skips traversing the                              \
         declaration context of the *TemplateSpecializationDecl                \
         (embedded in the DEF_TRAVERSE_DECL() macro)                           \
         which contains the instantiated members of the template. */           \
      return true;                                                             \
  })

DEF_TRAVERSE_TMPL_SPEC_DECL(Class)
DEF_TRAVERSE_TMPL_SPEC_DECL(Var)

template <typename Derived>
bool RecursiveASTVisitor<Derived>::TraverseTemplateArgumentLocsHelper(
    const TemplateArgumentLoc *TAL, unsigned Count) {
  for (unsigned I = 0; I < Count; ++I) {
    TRY_TO(TraverseTemplateArgumentLoc(TAL[I]));
  }
  return true;
}

#define DEF_TRAVERSE_TMPL_PART_SPEC_DECL(TMPLDECLKIND, DECLKIND)               \
  DEF_TRAVERSE_DECL(TMPLDECLKIND##TemplatePartialSpecializationDecl, {         \
    /* The partial specialization. */                                          \
    if (TemplateParameterList *TPL = D->getTemplateParameters()) {             \
      for (TemplateParameterList::iterator I = TPL->begin(), E = TPL->end();   \
           I != E; ++I) {                                                      \
        TRY_TO(TraverseDecl(*I));                                              \
      }                                                                        \
    }                                                                          \
    /* The args that remains unspecialized. */                                 \
    TRY_TO(TraverseTemplateArgumentLocsHelper(                                 \
        D->getTemplateArgsAsWritten()->getTemplateArgs(),                      \
        D->getTemplateArgsAsWritten()->NumTemplateArgs));                      \
                                                                               \
    /* Don't need the *TemplatePartialSpecializationHelper, even               \
       though that's our parent class -- we already visit all the              \
       template args here. */                                                  \
    TRY_TO(Traverse##DECLKIND##Helper(D));                                     \
                                                                               \
    /* Instantiations will have been visited with the primary template. */     \
  })

DEF_TRAVERSE_TMPL_PART_SPEC_DECL(Class, CXXRecord)
DEF_TRAVERSE_TMPL_PART_SPEC_DECL(Var, Var)

DEF_TRAVERSE_DECL(EnumConstantDecl, { TRY_TO(TraverseStmt(D->getInitExpr())); })

DEF_TRAVERSE_DECL(UnresolvedUsingValueDecl, {
  // Like UnresolvedUsingTypenameDecl, but without the 'typename':
  //    template <class T> Class A : public Base<T> { using Base<T>::foo; };
  TRY_TO(TraverseNestedNameSpecifierLoc(D->getQualifierLoc()));
  TRY_TO(TraverseDeclarationNameInfo(D->getNameInfo()));
})

DEF_TRAVERSE_DECL(IndirectFieldDecl, {})

template <typename Derived>
bool RecursiveASTVisitor<Derived>::TraverseDeclaratorHelper(DeclaratorDecl *D) {
  TRY_TO(TraverseNestedNameSpecifierLoc(D->getQualifierLoc()));
  if (D->getTypeSourceInfo())
    TRY_TO(TraverseTypeLoc(D->getTypeSourceInfo()->getTypeLoc()));
  else
    TRY_TO(TraverseType(D->getType()));
  return true;
}

DEF_TRAVERSE_DECL(MSPropertyDecl, { TRY_TO(TraverseDeclaratorHelper(D)); })

DEF_TRAVERSE_DECL(FieldDecl, {
  TRY_TO(TraverseDeclaratorHelper(D));
  if (D->isBitField())
    TRY_TO(TraverseStmt(D->getBitWidth()));
  else if (D->hasInClassInitializer())
    TRY_TO(TraverseStmt(D->getInClassInitializer()));
})

DEF_TRAVERSE_DECL(ObjCAtDefsFieldDecl, {
  TRY_TO(TraverseDeclaratorHelper(D));
  if (D->isBitField())
    TRY_TO(TraverseStmt(D->getBitWidth()));
  // FIXME: implement the rest.
})

DEF_TRAVERSE_DECL(ObjCIvarDecl, {
  TRY_TO(TraverseDeclaratorHelper(D));
  if (D->isBitField())
    TRY_TO(TraverseStmt(D->getBitWidth()));
  // FIXME: implement the rest.
})

template <typename Derived>
bool RecursiveASTVisitor<Derived>::TraverseFunctionHelper(FunctionDecl *D) {
  TRY_TO(TraverseNestedNameSpecifierLoc(D->getQualifierLoc()));
  TRY_TO(TraverseDeclarationNameInfo(D->getNameInfo()));

  // If we're an explicit template specialization, iterate over the
  // template args that were explicitly specified.  If we were doing
  // this in typing order, we'd do it between the return type and
  // the function args, but both are handled by the FunctionTypeLoc
  // above, so we have to choose one side.  I've decided to do before.
  if (const FunctionTemplateSpecializationInfo *FTSI =
          D->getTemplateSpecializationInfo()) {
    if (FTSI->getTemplateSpecializationKind() != TSK_Undeclared &&
        FTSI->getTemplateSpecializationKind() != TSK_ImplicitInstantiation) {
      // A specialization might not have explicit template arguments if it has
      // a templated return type and concrete arguments.
      if (const ASTTemplateArgumentListInfo *TALI =
              FTSI->TemplateArgumentsAsWritten) {
        TRY_TO(TraverseTemplateArgumentLocsHelper(TALI->getTemplateArgs(),
                                                  TALI->NumTemplateArgs));
      }
    }
  }

  // Visit the function type itself, which can be either
  // FunctionNoProtoType or FunctionProtoType, or a typedef.  This
  // also covers the return type and the function parameters,
  // including exception specifications.
  if (TypeSourceInfo *TSI = D->getTypeSourceInfo()) {
    TRY_TO(TraverseTypeLoc(TSI->getTypeLoc()));
  } else if (getDerived().shouldVisitImplicitCode()) {
    // Visit parameter variable declarations of the implicit function
    // if the traverser is visiting implicit code. Parameter variable
    // declarations do not have valid TypeSourceInfo, so to visit them
    // we need to traverse the declarations explicitly.
    for (FunctionDecl::param_const_iterator I = D->param_begin(),
                                            E = D->param_end();
         I != E; ++I)
      TRY_TO(TraverseDecl(*I));
  }

  if (CXXConstructorDecl *Ctor = dyn_cast<CXXConstructorDecl>(D)) {
    // Constructor initializers.
    for (auto *I : Ctor->inits()) {
      TRY_TO(TraverseConstructorInitializer(I));
    }
  }

  if (D->isThisDeclarationADefinition()) {
    TRY_TO(TraverseStmt(D->getBody())); // Function body.
  }
  return true;
}

DEF_TRAVERSE_DECL(FunctionDecl, {
  // We skip decls_begin/decls_end, which are already covered by
  // TraverseFunctionHelper().
  return TraverseFunctionHelper(D);
})

DEF_TRAVERSE_DECL(CXXMethodDecl, {
  // We skip decls_begin/decls_end, which are already covered by
  // TraverseFunctionHelper().
  return TraverseFunctionHelper(D);
})

DEF_TRAVERSE_DECL(CXXConstructorDecl, {
  // We skip decls_begin/decls_end, which are already covered by
  // TraverseFunctionHelper().
  return TraverseFunctionHelper(D);
})

// CXXConversionDecl is the declaration of a type conversion operator.
// It's not a cast expression.
DEF_TRAVERSE_DECL(CXXConversionDecl, {
  // We skip decls_begin/decls_end, which are already covered by
  // TraverseFunctionHelper().
  return TraverseFunctionHelper(D);
})

DEF_TRAVERSE_DECL(CXXDestructorDecl, {
  // We skip decls_begin/decls_end, which are already covered by
  // TraverseFunctionHelper().
  return TraverseFunctionHelper(D);
})

template <typename Derived>
bool RecursiveASTVisitor<Derived>::TraverseVarHelper(VarDecl *D) {
  TRY_TO(TraverseDeclaratorHelper(D));
  // Default params are taken care of when we traverse the ParmVarDecl.
  if (!isa<ParmVarDecl>(D) &&
      (!D->isCXXForRangeDecl() || getDerived().shouldVisitImplicitCode()))
    TRY_TO(TraverseStmt(D->getInit()));
  return true;
}

DEF_TRAVERSE_DECL(VarDecl, { TRY_TO(TraverseVarHelper(D)); })

DEF_TRAVERSE_DECL(ImplicitParamDecl, { TRY_TO(TraverseVarHelper(D)); })

DEF_TRAVERSE_DECL(NonTypeTemplateParmDecl, {
  // A non-type template parameter, e.g. "S" in template<int S> class Foo ...
  TRY_TO(TraverseDeclaratorHelper(D));
  if (D->hasDefaultArgument() && !D->defaultArgumentWasInherited())
    TRY_TO(TraverseStmt(D->getDefaultArgument()));
})

DEF_TRAVERSE_DECL(ParmVarDecl, {
  TRY_TO(TraverseVarHelper(D));

  if (D->hasDefaultArg() && D->hasUninstantiatedDefaultArg() &&
      !D->hasUnparsedDefaultArg())
    TRY_TO(TraverseStmt(D->getUninstantiatedDefaultArg()));

  if (D->hasDefaultArg() && !D->hasUninstantiatedDefaultArg() &&
      !D->hasUnparsedDefaultArg())
    TRY_TO(TraverseStmt(D->getDefaultArg()));
})

#undef DEF_TRAVERSE_DECL

// ----------------- Stmt traversal -----------------
//
// For stmts, we automate (in the DEF_TRAVERSE_STMT macro) iterating
// over the children defined in children() (every stmt defines these,
// though sometimes the range is empty).  Each individual Traverse*
// method only needs to worry about children other than those.  To see
// what children() does for a given class, see, e.g.,
//   http://clang.llvm.org/doxygen/Stmt_8cpp_source.html

// This macro makes available a variable S, the passed-in stmt.
#define DEF_TRAVERSE_STMT(STMT, CODE)                                          \
  template <typename Derived>                                                  \
  bool RecursiveASTVisitor<Derived>::Traverse##STMT(STMT *S) {                 \
    TRY_TO(WalkUpFrom##STMT(S));                                               \
    { CODE; }                                                                  \
    for (Stmt::child_range range = S->children(); range; ++range) {            \
      TRY_TO(TraverseStmt(*range));                                            \
    }                                                                          \
    return true;                                                               \
  }

DEF_TRAVERSE_STMT(GCCAsmStmt, {
  TRY_TO(TraverseStmt(S->getAsmString()));
  for (unsigned I = 0, E = S->getNumInputs(); I < E; ++I) {
    TRY_TO(TraverseStmt(S->getInputConstraintLiteral(I)));
  }
  for (unsigned I = 0, E = S->getNumOutputs(); I < E; ++I) {
    TRY_TO(TraverseStmt(S->getOutputConstraintLiteral(I)));
  }
  for (unsigned I = 0, E = S->getNumClobbers(); I < E; ++I) {
    TRY_TO(TraverseStmt(S->getClobberStringLiteral(I)));
  }
  // children() iterates over inputExpr and outputExpr.
})

DEF_TRAVERSE_STMT(
    MSAsmStmt,
    {// FIXME: MS Asm doesn't currently parse Constraints, Clobbers, etc.  Once
     // added this needs to be implemented.
    })

DEF_TRAVERSE_STMT(CXXCatchStmt, {
  TRY_TO(TraverseDecl(S->getExceptionDecl()));
  // children() iterates over the handler block.
})

DEF_TRAVERSE_STMT(DeclStmt, {
  for (auto *I : S->decls()) {
    TRY_TO(TraverseDecl(I));
  }
  // Suppress the default iteration over children() by
  // returning.  Here's why: A DeclStmt looks like 'type var [=
  // initializer]'.  The decls above already traverse over the
  // initializers, so we don't have to do it again (which
  // children() would do).
  return true;
})

// These non-expr stmts (most of them), do not need any action except
// iterating over the children.
DEF_TRAVERSE_STMT(BreakStmt, {})
DEF_TRAVERSE_STMT(CXXTryStmt, {})
DEF_TRAVERSE_STMT(CaseStmt, {})
DEF_TRAVERSE_STMT(CompoundStmt, {})
DEF_TRAVERSE_STMT(ContinueStmt, {})
DEF_TRAVERSE_STMT(DefaultStmt, {})
DEF_TRAVERSE_STMT(DoStmt, {})
DEF_TRAVERSE_STMT(ForStmt, {})
DEF_TRAVERSE_STMT(GotoStmt, {})
DEF_TRAVERSE_STMT(IfStmt, {})
DEF_TRAVERSE_STMT(IndirectGotoStmt, {})
DEF_TRAVERSE_STMT(LabelStmt, {})
DEF_TRAVERSE_STMT(AttributedStmt, {})
DEF_TRAVERSE_STMT(NullStmt, {})
DEF_TRAVERSE_STMT(ObjCAtCatchStmt, {})
DEF_TRAVERSE_STMT(ObjCAtFinallyStmt, {})
DEF_TRAVERSE_STMT(ObjCAtSynchronizedStmt, {})
DEF_TRAVERSE_STMT(ObjCAtThrowStmt, {})
DEF_TRAVERSE_STMT(ObjCAtTryStmt, {})
DEF_TRAVERSE_STMT(ObjCForCollectionStmt, {})
DEF_TRAVERSE_STMT(ObjCAutoreleasePoolStmt, {})
DEF_TRAVERSE_STMT(CXXForRangeStmt, {
  if (!getDerived().shouldVisitImplicitCode()) {
    TRY_TO(TraverseStmt(S->getLoopVarStmt()));
    TRY_TO(TraverseStmt(S->getRangeInit()));
    TRY_TO(TraverseStmt(S->getBody()));
    // Visit everything else only if shouldVisitImplicitCode().
    return true;
  }
})
DEF_TRAVERSE_STMT(MSDependentExistsStmt, {
  TRY_TO(TraverseNestedNameSpecifierLoc(S->getQualifierLoc()));
  TRY_TO(TraverseDeclarationNameInfo(S->getNameInfo()));
})
DEF_TRAVERSE_STMT(ReturnStmt, {})
DEF_TRAVERSE_STMT(SwitchStmt, {})
DEF_TRAVERSE_STMT(WhileStmt, {})

DEF_TRAVERSE_STMT(CXXDependentScopeMemberExpr, {
  TRY_TO(TraverseNestedNameSpecifierLoc(S->getQualifierLoc()));
  TRY_TO(TraverseDeclarationNameInfo(S->getMemberNameInfo()));
  if (S->hasExplicitTemplateArgs()) {
    TRY_TO(TraverseTemplateArgumentLocsHelper(S->getTemplateArgs(),
                                              S->getNumTemplateArgs()));
  }
})

DEF_TRAVERSE_STMT(DeclRefExpr, {
  TRY_TO(TraverseNestedNameSpecifierLoc(S->getQualifierLoc()));
  TRY_TO(TraverseDeclarationNameInfo(S->getNameInfo()));
  TRY_TO(TraverseTemplateArgumentLocsHelper(S->getTemplateArgs(),
                                            S->getNumTemplateArgs()));
})

DEF_TRAVERSE_STMT(DependentScopeDeclRefExpr, {
  TRY_TO(TraverseNestedNameSpecifierLoc(S->getQualifierLoc()));
  TRY_TO(TraverseDeclarationNameInfo(S->getNameInfo()));
  if (S->hasExplicitTemplateArgs()) {
    TRY_TO(TraverseTemplateArgumentLocsHelper(
        S->getExplicitTemplateArgs().getTemplateArgs(),
        S->getNumTemplateArgs()));
  }
})

DEF_TRAVERSE_STMT(MemberExpr, {
  TRY_TO(TraverseNestedNameSpecifierLoc(S->getQualifierLoc()));
  TRY_TO(TraverseDeclarationNameInfo(S->getMemberNameInfo()));
  TRY_TO(TraverseTemplateArgumentLocsHelper(S->getTemplateArgs(),
                                            S->getNumTemplateArgs()));
})

DEF_TRAVERSE_STMT(
    ImplicitCastExpr,
    {// We don't traverse the cast type, as it's not written in the
     // source code.
    })

DEF_TRAVERSE_STMT(CStyleCastExpr, {
  TRY_TO(TraverseTypeLoc(S->getTypeInfoAsWritten()->getTypeLoc()));
})

DEF_TRAVERSE_STMT(CXXFunctionalCastExpr, {
  TRY_TO(TraverseTypeLoc(S->getTypeInfoAsWritten()->getTypeLoc()));
})

DEF_TRAVERSE_STMT(CXXConstCastExpr, {
  TRY_TO(TraverseTypeLoc(S->getTypeInfoAsWritten()->getTypeLoc()));
})

DEF_TRAVERSE_STMT(CXXDynamicCastExpr, {
  TRY_TO(TraverseTypeLoc(S->getTypeInfoAsWritten()->getTypeLoc()));
})

DEF_TRAVERSE_STMT(CXXReinterpretCastExpr, {
  TRY_TO(TraverseTypeLoc(S->getTypeInfoAsWritten()->getTypeLoc()));
})

DEF_TRAVERSE_STMT(CXXStaticCastExpr, {
  TRY_TO(TraverseTypeLoc(S->getTypeInfoAsWritten()->getTypeLoc()));
})

// InitListExpr is a tricky one, because we want to do all our work on
// the syntactic form of the listexpr, but this method takes the
// semantic form by default.  We can't use the macro helper because it
// calls WalkUp*() on the semantic form, before our code can convert
// to the syntactic form.
template <typename Derived>
bool RecursiveASTVisitor<Derived>::TraverseInitListExpr(InitListExpr *S) {
  if (InitListExpr *Syn = S->getSyntacticForm())
    S = Syn;
  TRY_TO(WalkUpFromInitListExpr(S));
  // All we need are the default actions.  FIXME: use a helper function.
  for (Stmt::child_range range = S->children(); range; ++range) {
    TRY_TO(TraverseStmt(*range));
  }
  return true;
}

// GenericSelectionExpr is a special case because the types and expressions
// are interleaved.  We also need to watch out for null types (default
// generic associations).
template <typename Derived>
bool RecursiveASTVisitor<Derived>::TraverseGenericSelectionExpr(
    GenericSelectionExpr *S) {
  TRY_TO(WalkUpFromGenericSelectionExpr(S));
  TRY_TO(TraverseStmt(S->getControllingExpr()));
  for (unsigned i = 0; i != S->getNumAssocs(); ++i) {
    if (TypeSourceInfo *TS = S->getAssocTypeSourceInfo(i))
      TRY_TO(TraverseTypeLoc(TS->getTypeLoc()));
    TRY_TO(TraverseStmt(S->getAssocExpr(i)));
  }
  return true;
}

// PseudoObjectExpr is a special case because of the wierdness with
// syntactic expressions and opaque values.
template <typename Derived>
bool
RecursiveASTVisitor<Derived>::TraversePseudoObjectExpr(PseudoObjectExpr *S) {
  TRY_TO(WalkUpFromPseudoObjectExpr(S));
  TRY_TO(TraverseStmt(S->getSyntacticForm()));
  for (PseudoObjectExpr::semantics_iterator i = S->semantics_begin(),
                                            e = S->semantics_end();
       i != e; ++i) {
    Expr *sub = *i;
    if (OpaqueValueExpr *OVE = dyn_cast<OpaqueValueExpr>(sub))
      sub = OVE->getSourceExpr();
    TRY_TO(TraverseStmt(sub));
  }
  return true;
}

DEF_TRAVERSE_STMT(CXXScalarValueInitExpr, {
  // This is called for code like 'return T()' where T is a built-in
  // (i.e. non-class) type.
  TRY_TO(TraverseTypeLoc(S->getTypeSourceInfo()->getTypeLoc()));
})

DEF_TRAVERSE_STMT(CXXNewExpr, {
  // The child-iterator will pick up the other arguments.
  TRY_TO(TraverseTypeLoc(S->getAllocatedTypeSourceInfo()->getTypeLoc()));
})

DEF_TRAVERSE_STMT(OffsetOfExpr, {
  // The child-iterator will pick up the expression representing
  // the field.
  // FIMXE: for code like offsetof(Foo, a.b.c), should we get
  // making a MemberExpr callbacks for Foo.a, Foo.a.b, and Foo.a.b.c?
  TRY_TO(TraverseTypeLoc(S->getTypeSourceInfo()->getTypeLoc()));
})

DEF_TRAVERSE_STMT(UnaryExprOrTypeTraitExpr, {
  // The child-iterator will pick up the arg if it's an expression,
  // but not if it's a type.
  if (S->isArgumentType())
    TRY_TO(TraverseTypeLoc(S->getArgumentTypeInfo()->getTypeLoc()));
})

DEF_TRAVERSE_STMT(CXXTypeidExpr, {
  // The child-iterator will pick up the arg if it's an expression,
  // but not if it's a type.
  if (S->isTypeOperand())
    TRY_TO(TraverseTypeLoc(S->getTypeOperandSourceInfo()->getTypeLoc()));
})

DEF_TRAVERSE_STMT(MSPropertyRefExpr, {
  TRY_TO(TraverseNestedNameSpecifierLoc(S->getQualifierLoc()));
})

DEF_TRAVERSE_STMT(CXXUuidofExpr, {
  // The child-iterator will pick up the arg if it's an expression,
  // but not if it's a type.
  if (S->isTypeOperand())
    TRY_TO(TraverseTypeLoc(S->getTypeOperandSourceInfo()->getTypeLoc()));
})

DEF_TRAVERSE_STMT(TypeTraitExpr, {
  for (unsigned I = 0, N = S->getNumArgs(); I != N; ++I)
    TRY_TO(TraverseTypeLoc(S->getArg(I)->getTypeLoc()));
})

DEF_TRAVERSE_STMT(ArrayTypeTraitExpr, {
  TRY_TO(TraverseTypeLoc(S->getQueriedTypeSourceInfo()->getTypeLoc()));
})

DEF_TRAVERSE_STMT(ExpressionTraitExpr,
                  { TRY_TO(TraverseStmt(S->getQueriedExpression())); })

DEF_TRAVERSE_STMT(VAArgExpr, {
  // The child-iterator will pick up the expression argument.
  TRY_TO(TraverseTypeLoc(S->getWrittenTypeInfo()->getTypeLoc()));
})

DEF_TRAVERSE_STMT(CXXTemporaryObjectExpr, {
  // This is called for code like 'return T()' where T is a class type.
  TRY_TO(TraverseTypeLoc(S->getTypeSourceInfo()->getTypeLoc()));
})

// Walk only the visible parts of lambda expressions.
template <typename Derived>
bool RecursiveASTVisitor<Derived>::TraverseLambdaExpr(LambdaExpr *S) {
  TRY_TO(WalkUpFromLambdaExpr(S));

  for (LambdaExpr::capture_iterator C = S->explicit_capture_begin(),
                                    CEnd = S->explicit_capture_end();
       C != CEnd; ++C) {
    TRY_TO(TraverseLambdaCapture(S, C));
  }

  if (S->hasExplicitParameters() || S->hasExplicitResultType()) {
    TypeLoc TL = S->getCallOperator()->getTypeSourceInfo()->getTypeLoc();
    if (S->hasExplicitParameters() && S->hasExplicitResultType()) {
      // Visit the whole type.
      TRY_TO(TraverseTypeLoc(TL));
    } else if (FunctionProtoTypeLoc Proto = TL.getAs<FunctionProtoTypeLoc>()) {
      if (S->hasExplicitParameters()) {
        // Visit parameters.
        for (unsigned I = 0, N = Proto.getNumParams(); I != N; ++I) {
          TRY_TO(TraverseDecl(Proto.getParam(I)));
        }
      } else {
        TRY_TO(TraverseTypeLoc(Proto.getReturnLoc()));
      }
    }
  }

  TRY_TO(TraverseLambdaBody(S));
  return true;
}

DEF_TRAVERSE_STMT(CXXUnresolvedConstructExpr, {
  // This is called for code like 'T()', where T is a template argument.
  TRY_TO(TraverseTypeLoc(S->getTypeSourceInfo()->getTypeLoc()));
})

// These expressions all might take explicit template arguments.
// We traverse those if so.  FIXME: implement these.
DEF_TRAVERSE_STMT(CXXConstructExpr, {})
DEF_TRAVERSE_STMT(CallExpr, {})
DEF_TRAVERSE_STMT(CXXMemberCallExpr, {})

// These exprs (most of them), do not need any action except iterating
// over the children.
DEF_TRAVERSE_STMT(AddrLabelExpr, { })
DEF_TRAVERSE_STMT(ArraySubscriptExpr, { })
DEF_TRAVERSE_STMT(CEANIndexExpr, { })
DEF_TRAVERSE_STMT(BlockExpr, {
  TRY_TO(TraverseDecl(S->getBlockDecl()));
  return true; // no child statements to loop through.
})
DEF_TRAVERSE_STMT(ChooseExpr, {})
DEF_TRAVERSE_STMT(CompoundLiteralExpr, {
  TRY_TO(TraverseTypeLoc(S->getTypeSourceInfo()->getTypeLoc()));
})
DEF_TRAVERSE_STMT(CXXBindTemporaryExpr, {})
DEF_TRAVERSE_STMT(CXXBoolLiteralExpr, {})
DEF_TRAVERSE_STMT(CXXDefaultArgExpr, {})
DEF_TRAVERSE_STMT(CXXDefaultInitExpr, {})
DEF_TRAVERSE_STMT(CXXDeleteExpr, {})
DEF_TRAVERSE_STMT(ExprWithCleanups, {})
DEF_TRAVERSE_STMT(CXXNullPtrLiteralExpr, {})
DEF_TRAVERSE_STMT(CXXStdInitializerListExpr, {})
DEF_TRAVERSE_STMT(CXXPseudoDestructorExpr, {
  TRY_TO(TraverseNestedNameSpecifierLoc(S->getQualifierLoc()));
  if (TypeSourceInfo *ScopeInfo = S->getScopeTypeInfo())
    TRY_TO(TraverseTypeLoc(ScopeInfo->getTypeLoc()));
  if (TypeSourceInfo *DestroyedTypeInfo = S->getDestroyedTypeInfo())
    TRY_TO(TraverseTypeLoc(DestroyedTypeInfo->getTypeLoc()));
})
DEF_TRAVERSE_STMT(CXXThisExpr, {})
DEF_TRAVERSE_STMT(CXXThrowExpr, {})
DEF_TRAVERSE_STMT(UserDefinedLiteral, {})
DEF_TRAVERSE_STMT(DesignatedInitExpr, {})
DEF_TRAVERSE_STMT(ExtVectorElementExpr, {})
DEF_TRAVERSE_STMT(GNUNullExpr, {})
DEF_TRAVERSE_STMT(ImplicitValueInitExpr, {})
DEF_TRAVERSE_STMT(ObjCBoolLiteralExpr, {})
DEF_TRAVERSE_STMT(ObjCEncodeExpr, {
  if (TypeSourceInfo *TInfo = S->getEncodedTypeSourceInfo())
    TRY_TO(TraverseTypeLoc(TInfo->getTypeLoc()));
})
DEF_TRAVERSE_STMT(ObjCIsaExpr, {})
DEF_TRAVERSE_STMT(ObjCIvarRefExpr, {})
DEF_TRAVERSE_STMT(ObjCMessageExpr, {
  if (TypeSourceInfo *TInfo = S->getClassReceiverTypeInfo())
    TRY_TO(TraverseTypeLoc(TInfo->getTypeLoc()));
})
DEF_TRAVERSE_STMT(ObjCPropertyRefExpr, {})
DEF_TRAVERSE_STMT(ObjCSubscriptRefExpr, {})
DEF_TRAVERSE_STMT(ObjCProtocolExpr, {})
DEF_TRAVERSE_STMT(ObjCSelectorExpr, {})
DEF_TRAVERSE_STMT(ObjCIndirectCopyRestoreExpr, {})
DEF_TRAVERSE_STMT(ObjCBridgedCastExpr, {
  TRY_TO(TraverseTypeLoc(S->getTypeInfoAsWritten()->getTypeLoc()));
})
DEF_TRAVERSE_STMT(ParenExpr, {})
DEF_TRAVERSE_STMT(ParenListExpr, {})
DEF_TRAVERSE_STMT(PredefinedExpr, {})
DEF_TRAVERSE_STMT(ShuffleVectorExpr, {})
DEF_TRAVERSE_STMT(ConvertVectorExpr, {})
DEF_TRAVERSE_STMT(StmtExpr, {})
DEF_TRAVERSE_STMT(UnresolvedLookupExpr, {
  TRY_TO(TraverseNestedNameSpecifierLoc(S->getQualifierLoc()));
  if (S->hasExplicitTemplateArgs()) {
    TRY_TO(TraverseTemplateArgumentLocsHelper(S->getTemplateArgs(),
                                              S->getNumTemplateArgs()));
  }
})

DEF_TRAVERSE_STMT(UnresolvedMemberExpr, {
  TRY_TO(TraverseNestedNameSpecifierLoc(S->getQualifierLoc()));
  if (S->hasExplicitTemplateArgs()) {
    TRY_TO(TraverseTemplateArgumentLocsHelper(S->getTemplateArgs(),
                                              S->getNumTemplateArgs()));
  }
})

DEF_TRAVERSE_STMT(SEHTryStmt, {})
DEF_TRAVERSE_STMT(SEHExceptStmt, {})
DEF_TRAVERSE_STMT(SEHFinallyStmt, {})
DEF_TRAVERSE_STMT(SEHLeaveStmt, {})
DEF_TRAVERSE_STMT(CapturedStmt, { TRY_TO(TraverseDecl(S->getCapturedDecl())); })

DEF_TRAVERSE_STMT(CXXOperatorCallExpr, {})
DEF_TRAVERSE_STMT(OpaqueValueExpr, {})
DEF_TRAVERSE_STMT(CUDAKernelCallExpr, {})

// These operators (all of them) do not need any action except
// iterating over the children.
DEF_TRAVERSE_STMT(BinaryConditionalOperator, {})
DEF_TRAVERSE_STMT(ConditionalOperator, {})
DEF_TRAVERSE_STMT(UnaryOperator, {})
DEF_TRAVERSE_STMT(BinaryOperator, {})
DEF_TRAVERSE_STMT(CompoundAssignOperator, {})
DEF_TRAVERSE_STMT(CXXNoexceptExpr, {})
DEF_TRAVERSE_STMT(PackExpansionExpr, {})
DEF_TRAVERSE_STMT(SizeOfPackExpr, {})
DEF_TRAVERSE_STMT(SubstNonTypeTemplateParmPackExpr, {})
DEF_TRAVERSE_STMT(SubstNonTypeTemplateParmExpr, {})
DEF_TRAVERSE_STMT(FunctionParmPackExpr, {})
DEF_TRAVERSE_STMT(MaterializeTemporaryExpr, {})
DEF_TRAVERSE_STMT(AtomicExpr, {})

// These literals (all of them) do not need any action.
DEF_TRAVERSE_STMT(IntegerLiteral, {})
DEF_TRAVERSE_STMT(CharacterLiteral, {})
DEF_TRAVERSE_STMT(FloatingLiteral, {})
DEF_TRAVERSE_STMT(ImaginaryLiteral, {})
DEF_TRAVERSE_STMT(StringLiteral, {})
DEF_TRAVERSE_STMT(ObjCStringLiteral, {})
DEF_TRAVERSE_STMT(ObjCBoxedExpr, {})
DEF_TRAVERSE_STMT(ObjCArrayLiteral, {})
DEF_TRAVERSE_STMT(ObjCDictionaryLiteral, {})

// Traverse OpenCL: AsType, Convert.
DEF_TRAVERSE_STMT(AsTypeExpr, {})

<<<<<<< HEAD
// Traverse UPC
DEF_TRAVERSE_STMT(UPCNotifyStmt, { })
DEF_TRAVERSE_STMT(UPCWaitStmt, { })
DEF_TRAVERSE_STMT(UPCBarrierStmt, { })
DEF_TRAVERSE_STMT(UPCFenceStmt, { })
DEF_TRAVERSE_STMT(UPCPragmaStmt, { })
DEF_TRAVERSE_STMT(UPCThreadExpr, { })
DEF_TRAVERSE_STMT(UPCMyThreadExpr, { })
DEF_TRAVERSE_STMT(UPCForAllStmt, { })

// OpenMP directives.
template <typename Derived>
bool RecursiveASTVisitor<Derived>::TraverseOMPExecutableDirective(
    OMPExecutableDirective *S) {
  for (auto *C : S->clauses()) {
    TRY_TO(TraverseOMPClause(C));
=======
// OpenMP directives
namespace {
template <class T>
class RecursiveOMPClauseVisitor :
          public OMPClauseVisitor<RecursiveOMPClauseVisitor<T>, bool> {
  RecursiveASTVisitor<T> *Visitor;
  RecursiveASTVisitor<T> &getDerived() { return *Visitor; }
public:
  RecursiveOMPClauseVisitor(RecursiveASTVisitor<T> *V) : Visitor(V) { }
#define OPENMP_CLAUSE(Name, Class)                                      \
  bool Visit##Class(Class *S) {                                         \
    for (Stmt::child_range Range = S->children(); Range; ++Range) {     \
      if (!Visitor->TraverseStmt(*Range)) return false;                 \
    }                                                                   \
    return true;                                                        \
>>>>>>> b2fc5b32
  }
#include "clang/Basic/OpenMPKinds.def"
};
}

DEF_TRAVERSE_STMT(OMPExecutableDirective, {
  RecursiveOMPClauseVisitor<Derived> V(this);
  ArrayRef<OMPClause *> Clauses = S->clauses();
  for (ArrayRef<OMPClause *>::iterator I = Clauses.begin(), E = Clauses.end();
       I != E; ++I)
    if (!V.Visit(*I)) return false;
})

DEF_TRAVERSE_STMT(OMPParallelDirective, {
  return TraverseOMPExecutableDirective(S);
})

DEF_TRAVERSE_STMT(OMPTeamsDirective, {
  return TraverseOMPExecutableDirective(S);
})

DEF_TRAVERSE_STMT(OMPDistributeDirective, {
  return TraverseOMPExecutableDirective(S);
})

DEF_TRAVERSE_STMT(OMPForDirective, {
  return TraverseOMPExecutableDirective(S);
})

DEF_TRAVERSE_STMT(OMPParallelForDirective, {
  return TraverseOMPExecutableDirective(S);
})

DEF_TRAVERSE_STMT(OMPParallelForSimdDirective, {
  return TraverseOMPExecutableDirective(S);
})

DEF_TRAVERSE_STMT(OMPSimdDirective, {
  return TraverseOMPExecutableDirective(S);
})

DEF_TRAVERSE_STMT(OMPForSimdDirective, {
  return TraverseOMPExecutableDirective(S);
})

DEF_TRAVERSE_STMT(OMPDistributeSimdDirective, {
  return TraverseOMPExecutableDirective(S);
})

DEF_TRAVERSE_STMT(OMPDistributeParallelForDirective, {
  return TraverseOMPExecutableDirective(S);
})

DEF_TRAVERSE_STMT(OMPDistributeParallelForSimdDirective, {
  return TraverseOMPExecutableDirective(S);
})

DEF_TRAVERSE_STMT(OMPTeamsDistributeDirective, {
  return TraverseOMPExecutableDirective(S);
})

DEF_TRAVERSE_STMT(OMPTeamsDistributeSimdDirective, {
  return TraverseOMPExecutableDirective(S);
})

DEF_TRAVERSE_STMT(OMPTargetTeamsDistributeDirective, {
  return TraverseOMPExecutableDirective(S);
})

DEF_TRAVERSE_STMT(OMPTargetTeamsDistributeSimdDirective, {
  return TraverseOMPExecutableDirective(S);
})

DEF_TRAVERSE_STMT(OMPSectionsDirective, {
  return TraverseOMPExecutableDirective(S);
})

DEF_TRAVERSE_STMT(OMPParallelSectionsDirective, {
  return TraverseOMPExecutableDirective(S);
})

DEF_TRAVERSE_STMT(OMPSectionDirective, {
  return TraverseOMPExecutableDirective(S);
})

DEF_TRAVERSE_STMT(OMPSingleDirective, {
  return TraverseOMPExecutableDirective(S);
})

DEF_TRAVERSE_STMT(OMPTaskDirective, {
  return TraverseOMPExecutableDirective(S);
})

DEF_TRAVERSE_STMT(OMPTaskyieldDirective, {
  return TraverseOMPExecutableDirective(S);
})

DEF_TRAVERSE_STMT(OMPMasterDirective, {
  return TraverseOMPExecutableDirective(S);
})

DEF_TRAVERSE_STMT(OMPCriticalDirective, {
  TRY_TO(TraverseDeclarationNameInfo(S->getDirectiveName()));
  return TraverseOMPExecutableDirective(S);
})

DEF_TRAVERSE_STMT(OMPBarrierDirective, {
  return TraverseOMPExecutableDirective(S);
})

DEF_TRAVERSE_STMT(OMPTaskwaitDirective, {
  return TraverseOMPExecutableDirective(S);
})

DEF_TRAVERSE_STMT(OMPTaskgroupDirective, {
  return TraverseOMPExecutableDirective(S);
})

DEF_TRAVERSE_STMT(OMPAtomicDirective, {
  return TraverseOMPExecutableDirective(S);
})

DEF_TRAVERSE_STMT(OMPFlushDirective, {
  return TraverseOMPExecutableDirective(S);
})

DEF_TRAVERSE_STMT(OMPOrderedDirective, {
  return TraverseOMPExecutableDirective(S);
})

DEF_TRAVERSE_STMT(OMPCancelDirective, {
  return TraverseOMPExecutableDirective(S);
})

DEF_TRAVERSE_STMT(OMPCancellationPointDirective, {
  return TraverseOMPExecutableDirective(S);
})

DEF_TRAVERSE_STMT(OMPTargetDirective, {
  return TraverseOMPExecutableDirective(S);
})

DEF_TRAVERSE_STMT(OMPTargetDataDirective, {
  return TraverseOMPExecutableDirective(S);
})

DEF_TRAVERSE_STMT(OMPTargetUpdateDirective, {
  return TraverseOMPExecutableDirective(S);
})

DEF_TRAVERSE_STMT(OMPTargetTeamsDirective, {
  return TraverseOMPExecutableDirective(S);
})

DEF_TRAVERSE_STMT(OMPTeamsDistributeParallelForDirective, {
  return TraverseOMPExecutableDirective(S);
})

DEF_TRAVERSE_STMT(OMPTeamsDistributeParallelForSimdDirective, {
  return TraverseOMPExecutableDirective(S);
})

DEF_TRAVERSE_STMT(OMPTargetTeamsDistributeParallelForDirective, {
  return TraverseOMPExecutableDirective(S);
})

DEF_TRAVERSE_STMT(OMPTargetTeamsDistributeParallelForSimdDirective, {
  return TraverseOMPExecutableDirective(S);
})

// FIXME: look at the following tricky-seeming exprs to see if we
// need to recurse on anything.  These are ones that have methods
// returning decls or qualtypes or nestednamespecifier -- though I'm
// not sure if they own them -- or just seemed very complicated, or
// had lots of sub-types to explore.
//
// VisitOverloadExpr and its children: recurse on template args? etc?

// FIXME: go through all the stmts and exprs again, and see which of them
// create new types, and recurse on the types (TypeLocs?) of those.
// Candidates:
//
//    http://clang.llvm.org/doxygen/classclang_1_1CXXTypeidExpr.html
//    http://clang.llvm.org/doxygen/classclang_1_1UnaryExprOrTypeTraitExpr.html
//    http://clang.llvm.org/doxygen/classclang_1_1TypesCompatibleExpr.html
//    Every class that has getQualifier.

#undef DEF_TRAVERSE_STMT

#undef TRY_TO

} // end namespace clang

#endif // LLVM_CLANG_AST_RECURSIVEASTVISITOR_H<|MERGE_RESOLUTION|>--- conflicted
+++ resolved
@@ -2321,7 +2321,6 @@
 // Traverse OpenCL: AsType, Convert.
 DEF_TRAVERSE_STMT(AsTypeExpr, {})
 
-<<<<<<< HEAD
 // Traverse UPC
 DEF_TRAVERSE_STMT(UPCNotifyStmt, { })
 DEF_TRAVERSE_STMT(UPCWaitStmt, { })
@@ -2332,13 +2331,6 @@
 DEF_TRAVERSE_STMT(UPCMyThreadExpr, { })
 DEF_TRAVERSE_STMT(UPCForAllStmt, { })
 
-// OpenMP directives.
-template <typename Derived>
-bool RecursiveASTVisitor<Derived>::TraverseOMPExecutableDirective(
-    OMPExecutableDirective *S) {
-  for (auto *C : S->clauses()) {
-    TRY_TO(TraverseOMPClause(C));
-=======
 // OpenMP directives
 namespace {
 template <class T>
@@ -2354,7 +2346,6 @@
       if (!Visitor->TraverseStmt(*Range)) return false;                 \
     }                                                                   \
     return true;                                                        \
->>>>>>> b2fc5b32
   }
 #include "clang/Basic/OpenMPKinds.def"
 };
