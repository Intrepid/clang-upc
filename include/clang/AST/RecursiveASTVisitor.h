//===--- RecursiveASTVisitor.h - Recursive AST Visitor ----------*- C++ -*-===//
//
//                     The LLVM Compiler Infrastructure
//
// This file is distributed under the University of Illinois Open Source
// License. See LICENSE.TXT for details.
//
//===----------------------------------------------------------------------===//
//
//  This file defines the RecursiveASTVisitor interface, which recursively
//  traverses the entire AST.
//
//===----------------------------------------------------------------------===//
#ifndef LLVM_CLANG_AST_RECURSIVEASTVISITOR_H
#define LLVM_CLANG_AST_RECURSIVEASTVISITOR_H

#include "clang/AST/Decl.h"
#include "clang/AST/DeclCXX.h"
#include "clang/AST/DeclFriend.h"
#include "clang/AST/DeclObjC.h"
#include "clang/AST/DeclOpenMP.h"
#include "clang/AST/DeclTemplate.h"
#include "clang/AST/Expr.h"
#include "clang/AST/ExprCXX.h"
#include "clang/AST/ExprObjC.h"
#include "clang/AST/NestedNameSpecifier.h"
#include "clang/AST/Stmt.h"
#include "clang/AST/StmtCXX.h"
#include "clang/AST/StmtObjC.h"
#include "clang/AST/StmtOpenMP.h"
#include "clang/AST/TemplateBase.h"
#include "clang/AST/TemplateName.h"
#include "clang/AST/Type.h"
#include "clang/AST/TypeLoc.h"

// The following three macros are used for meta programming.  The code
// using them is responsible for defining macro OPERATOR().

// All unary operators.
#define UNARYOP_LIST()                          \
  OPERATOR(PostInc)   OPERATOR(PostDec)         \
  OPERATOR(PreInc)    OPERATOR(PreDec)          \
  OPERATOR(AddrOf)    OPERATOR(Deref)           \
  OPERATOR(Plus)      OPERATOR(Minus)           \
  OPERATOR(Not)       OPERATOR(LNot)            \
  OPERATOR(Real)      OPERATOR(Imag)            \
  OPERATOR(Extension)

// All binary operators (excluding compound assign operators).
#define BINOP_LIST() \
  OPERATOR(PtrMemD)              OPERATOR(PtrMemI)    \
  OPERATOR(Mul)   OPERATOR(Div)  OPERATOR(Rem)        \
  OPERATOR(Add)   OPERATOR(Sub)  OPERATOR(Shl)        \
  OPERATOR(Shr)                                       \
                                                      \
  OPERATOR(LT)    OPERATOR(GT)   OPERATOR(LE)         \
  OPERATOR(GE)    OPERATOR(EQ)   OPERATOR(NE)         \
  OPERATOR(And)   OPERATOR(Xor)  OPERATOR(Or)         \
  OPERATOR(LAnd)  OPERATOR(LOr)                       \
                                                      \
  OPERATOR(Assign)                                    \
  OPERATOR(Comma)

// All compound assign operators.
#define CAO_LIST()                                                      \
  OPERATOR(Mul) OPERATOR(Div) OPERATOR(Rem) OPERATOR(Add) OPERATOR(Sub) \
  OPERATOR(Shl) OPERATOR(Shr) OPERATOR(And) OPERATOR(Or)  OPERATOR(Xor)

namespace clang {

// A helper macro to implement short-circuiting when recursing.  It
// invokes CALL_EXPR, which must be a method call, on the derived
// object (s.t. a user of RecursiveASTVisitor can override the method
// in CALL_EXPR).
#define TRY_TO(CALL_EXPR) \
  do { if (!getDerived().CALL_EXPR) return false; } while (0)

/// \brief A class that does preorder depth-first traversal on the
/// entire Clang AST and visits each node.
///
/// This class performs three distinct tasks:
///   1. traverse the AST (i.e. go to each node);
///   2. at a given node, walk up the class hierarchy, starting from
///      the node's dynamic type, until the top-most class (e.g. Stmt,
///      Decl, or Type) is reached.
///   3. given a (node, class) combination, where 'class' is some base
///      class of the dynamic type of 'node', call a user-overridable
///      function to actually visit the node.
///
/// These tasks are done by three groups of methods, respectively:
///   1. TraverseDecl(Decl *x) does task #1.  It is the entry point
///      for traversing an AST rooted at x.  This method simply
///      dispatches (i.e. forwards) to TraverseFoo(Foo *x) where Foo
///      is the dynamic type of *x, which calls WalkUpFromFoo(x) and
///      then recursively visits the child nodes of x.
///      TraverseStmt(Stmt *x) and TraverseType(QualType x) work
///      similarly.
///   2. WalkUpFromFoo(Foo *x) does task #2.  It does not try to visit
///      any child node of x.  Instead, it first calls WalkUpFromBar(x)
///      where Bar is the direct parent class of Foo (unless Foo has
///      no parent), and then calls VisitFoo(x) (see the next list item).
///   3. VisitFoo(Foo *x) does task #3.
///
/// These three method groups are tiered (Traverse* > WalkUpFrom* >
/// Visit*).  A method (e.g. Traverse*) may call methods from the same
/// tier (e.g. other Traverse*) or one tier lower (e.g. WalkUpFrom*).
/// It may not call methods from a higher tier.
///
/// Note that since WalkUpFromFoo() calls WalkUpFromBar() (where Bar
/// is Foo's super class) before calling VisitFoo(), the result is
/// that the Visit*() methods for a given node are called in the
/// top-down order (e.g. for a node of type NamespaceDecl, the order will
/// be VisitDecl(), VisitNamedDecl(), and then VisitNamespaceDecl()).
///
/// This scheme guarantees that all Visit*() calls for the same AST
/// node are grouped together.  In other words, Visit*() methods for
/// different nodes are never interleaved.
///
/// Clients of this visitor should subclass the visitor (providing
/// themselves as the template argument, using the curiously recurring
/// template pattern) and override any of the Traverse*, WalkUpFrom*,
/// and Visit* methods for declarations, types, statements,
/// expressions, or other AST nodes where the visitor should customize
/// behavior.  Most users only need to override Visit*.  Advanced
/// users may override Traverse* and WalkUpFrom* to implement custom
/// traversal strategies.  Returning false from one of these overridden
/// functions will abort the entire traversal.
///
/// By default, this visitor tries to visit every part of the explicit
/// source code exactly once.  The default policy towards templates
/// is to descend into the 'pattern' class or function body, not any
/// explicit or implicit instantiations.  Explicit specializations
/// are still visited, and the patterns of partial specializations
/// are visited separately.  This behavior can be changed by
/// overriding shouldVisitTemplateInstantiations() in the derived class
/// to return true, in which case all known implicit and explicit
/// instantiations will be visited at the same time as the pattern
/// from which they were produced.
template<typename Derived>
class RecursiveASTVisitor {
public:
  /// \brief Return a reference to the derived class.
  Derived &getDerived() { return *static_cast<Derived*>(this); }

  /// \brief Return whether this visitor should recurse into
  /// template instantiations.
  bool shouldVisitTemplateInstantiations() const { return false; }

  /// \brief Return whether this visitor should recurse into the types of
  /// TypeLocs.
  bool shouldWalkTypesOfTypeLocs() const { return true; }

  /// \brief Return whether this visitor should recurse into implicit
  /// code, e.g., implicit constructors and destructors.
  bool shouldVisitImplicitCode() const { return false; }

  /// \brief Return whether \param S should be traversed using data recursion
  /// to avoid a stack overflow with extreme cases.
  bool shouldUseDataRecursionFor(Stmt *S) const {
    return isa<BinaryOperator>(S) || isa<UnaryOperator>(S) ||
           isa<CaseStmt>(S) || isa<CXXOperatorCallExpr>(S);
  }

  /// \brief Recursively visit a statement or expression, by
  /// dispatching to Traverse*() based on the argument's dynamic type.
  ///
  /// \returns false if the visitation was terminated early, true
  /// otherwise (including when the argument is NULL).
  bool TraverseStmt(Stmt *S);

  /// \brief Recursively visit a type, by dispatching to
  /// Traverse*Type() based on the argument's getTypeClass() property.
  ///
  /// \returns false if the visitation was terminated early, true
  /// otherwise (including when the argument is a Null type).
  bool TraverseType(QualType T);

  /// \brief Recursively visit a type with location, by dispatching to
  /// Traverse*TypeLoc() based on the argument type's getTypeClass() property.
  ///
  /// \returns false if the visitation was terminated early, true
  /// otherwise (including when the argument is a Null type location).
  bool TraverseTypeLoc(TypeLoc TL);

  /// \brief Recursively visit a declaration, by dispatching to
  /// Traverse*Decl() based on the argument's dynamic type.
  ///
  /// \returns false if the visitation was terminated early, true
  /// otherwise (including when the argument is NULL).
  bool TraverseDecl(Decl *D);

  /// \brief Recursively visit a C++ nested-name-specifier.
  ///
  /// \returns false if the visitation was terminated early, true otherwise.
  bool TraverseNestedNameSpecifier(NestedNameSpecifier *NNS);

  /// \brief Recursively visit a C++ nested-name-specifier with location
  /// information.
  ///
  /// \returns false if the visitation was terminated early, true otherwise.
  bool TraverseNestedNameSpecifierLoc(NestedNameSpecifierLoc NNS);

  /// \brief Recursively visit a name with its location information.
  ///
  /// \returns false if the visitation was terminated early, true otherwise.
  bool TraverseDeclarationNameInfo(DeclarationNameInfo NameInfo);

  /// \brief Recursively visit a template name and dispatch to the
  /// appropriate method.
  ///
  /// \returns false if the visitation was terminated early, true otherwise.
  bool TraverseTemplateName(TemplateName Template);

  /// \brief Recursively visit a template argument and dispatch to the
  /// appropriate method for the argument type.
  ///
  /// \returns false if the visitation was terminated early, true otherwise.
  // FIXME: migrate callers to TemplateArgumentLoc instead.
  bool TraverseTemplateArgument(const TemplateArgument &Arg);

  /// \brief Recursively visit a template argument location and dispatch to the
  /// appropriate method for the argument type.
  ///
  /// \returns false if the visitation was terminated early, true otherwise.
  bool TraverseTemplateArgumentLoc(const TemplateArgumentLoc &ArgLoc);

  /// \brief Recursively visit a set of template arguments.
  /// This can be overridden by a subclass, but it's not expected that
  /// will be needed -- this visitor always dispatches to another.
  ///
  /// \returns false if the visitation was terminated early, true otherwise.
  // FIXME: take a TemplateArgumentLoc* (or TemplateArgumentListInfo) instead.
  bool TraverseTemplateArguments(const TemplateArgument *Args,
                                 unsigned NumArgs);

  /// \brief Recursively visit a constructor initializer.  This
  /// automatically dispatches to another visitor for the initializer
  /// expression, but not for the name of the initializer, so may
  /// be overridden for clients that need access to the name.
  ///
  /// \returns false if the visitation was terminated early, true otherwise.
  bool TraverseConstructorInitializer(CXXCtorInitializer *Init);

  /// \brief Recursively visit a lambda capture.
  ///
  /// \returns false if the visitation was terminated early, true otherwise.
  bool TraverseLambdaCapture(LambdaExpr *LE, const LambdaExpr::Capture *C);

  /// \brief Recursively visit the body of a lambda expression.
  ///
  /// This provides a hook for visitors that need more context when visiting
  /// \c LE->getBody().
  ///
  /// \returns false if the visitation was terminated early, true otherwise.
  bool TraverseLambdaBody(LambdaExpr *LE);

  // ---- Methods on Stmts ----

  // Declare Traverse*() for all concrete Stmt classes.
#define ABSTRACT_STMT(STMT)
#define STMT(CLASS, PARENT)                                     \
  bool Traverse##CLASS(CLASS *S);
#include "clang/AST/StmtNodes.inc"
  // The above header #undefs ABSTRACT_STMT and STMT upon exit.

  // Define WalkUpFrom*() and empty Visit*() for all Stmt classes.
  bool WalkUpFromStmt(Stmt *S) { return getDerived().VisitStmt(S); }
  bool VisitStmt(Stmt *S) { return true; }
#define STMT(CLASS, PARENT)                                     \
  bool WalkUpFrom##CLASS(CLASS *S) {                            \
    TRY_TO(WalkUpFrom##PARENT(S));                              \
    TRY_TO(Visit##CLASS(S));                                    \
    return true;                                                \
  }                                                             \
  bool Visit##CLASS(CLASS *S) { return true; }
#include "clang/AST/StmtNodes.inc"

  // Define Traverse*(), WalkUpFrom*(), and Visit*() for unary
  // operator methods.  Unary operators are not classes in themselves
  // (they're all opcodes in UnaryOperator) but do have visitors.
#define OPERATOR(NAME)                                           \
  bool TraverseUnary##NAME(UnaryOperator *S) {                  \
    TRY_TO(WalkUpFromUnary##NAME(S));                           \
    TRY_TO(TraverseStmt(S->getSubExpr()));                      \
    return true;                                                \
  }                                                             \
  bool WalkUpFromUnary##NAME(UnaryOperator *S) {                \
    TRY_TO(WalkUpFromUnaryOperator(S));                         \
    TRY_TO(VisitUnary##NAME(S));                                \
    return true;                                                \
  }                                                             \
  bool VisitUnary##NAME(UnaryOperator *S) { return true; }

  UNARYOP_LIST()
#undef OPERATOR

  // Define Traverse*(), WalkUpFrom*(), and Visit*() for binary
  // operator methods.  Binary operators are not classes in themselves
  // (they're all opcodes in BinaryOperator) but do have visitors.
#define GENERAL_BINOP_FALLBACK(NAME, BINOP_TYPE)                \
  bool TraverseBin##NAME(BINOP_TYPE *S) {                       \
    TRY_TO(WalkUpFromBin##NAME(S));                             \
    TRY_TO(TraverseStmt(S->getLHS()));                          \
    TRY_TO(TraverseStmt(S->getRHS()));                          \
    return true;                                                \
  }                                                             \
  bool WalkUpFromBin##NAME(BINOP_TYPE *S) {                     \
    TRY_TO(WalkUpFrom##BINOP_TYPE(S));                          \
    TRY_TO(VisitBin##NAME(S));                                  \
    return true;                                                \
  }                                                             \
  bool VisitBin##NAME(BINOP_TYPE *S) { return true; }

#define OPERATOR(NAME) GENERAL_BINOP_FALLBACK(NAME, BinaryOperator)
  BINOP_LIST()
#undef OPERATOR

  // Define Traverse*(), WalkUpFrom*(), and Visit*() for compound
  // assignment methods.  Compound assignment operators are not
  // classes in themselves (they're all opcodes in
  // CompoundAssignOperator) but do have visitors.
#define OPERATOR(NAME) \
  GENERAL_BINOP_FALLBACK(NAME##Assign, CompoundAssignOperator)

  CAO_LIST()
#undef OPERATOR
#undef GENERAL_BINOP_FALLBACK

  // ---- Methods on Types ----
  // FIXME: revamp to take TypeLoc's rather than Types.

  // Declare Traverse*() for all concrete Type classes.
#define ABSTRACT_TYPE(CLASS, BASE)
#define TYPE(CLASS, BASE) \
  bool Traverse##CLASS##Type(CLASS##Type *T);
#include "clang/AST/TypeNodes.def"
  // The above header #undefs ABSTRACT_TYPE and TYPE upon exit.

  // Define WalkUpFrom*() and empty Visit*() for all Type classes.
  bool WalkUpFromType(Type *T) { return getDerived().VisitType(T); }
  bool VisitType(Type *T) { return true; }
#define TYPE(CLASS, BASE)                                       \
  bool WalkUpFrom##CLASS##Type(CLASS##Type *T) {                \
    TRY_TO(WalkUpFrom##BASE(T));                                \
    TRY_TO(Visit##CLASS##Type(T));                              \
    return true;                                                \
  }                                                             \
  bool Visit##CLASS##Type(CLASS##Type *T) { return true; }
#include "clang/AST/TypeNodes.def"

  // ---- Methods on TypeLocs ----
  // FIXME: this currently just calls the matching Type methods

  // Declare Traverse*() for all concrete TypeLoc classes.
#define ABSTRACT_TYPELOC(CLASS, BASE)
#define TYPELOC(CLASS, BASE) \
  bool Traverse##CLASS##TypeLoc(CLASS##TypeLoc TL);
#include "clang/AST/TypeLocNodes.def"
  // The above header #undefs ABSTRACT_TYPELOC and TYPELOC upon exit.

  // Define WalkUpFrom*() and empty Visit*() for all TypeLoc classes.
  bool WalkUpFromTypeLoc(TypeLoc TL) { return getDerived().VisitTypeLoc(TL); }
  bool VisitTypeLoc(TypeLoc TL) { return true; }

  // QualifiedTypeLoc and UnqualTypeLoc are not declared in
  // TypeNodes.def and thus need to be handled specially.
  bool WalkUpFromQualifiedTypeLoc(QualifiedTypeLoc TL) {
    return getDerived().VisitUnqualTypeLoc(TL.getUnqualifiedLoc());
  }
  bool VisitQualifiedTypeLoc(QualifiedTypeLoc TL) { return true; }
  bool WalkUpFromUnqualTypeLoc(UnqualTypeLoc TL) {
    return getDerived().VisitUnqualTypeLoc(TL.getUnqualifiedLoc());
  }
  bool VisitUnqualTypeLoc(UnqualTypeLoc TL) { return true; }

  // Note that BASE includes trailing 'Type' which CLASS doesn't.
#define TYPE(CLASS, BASE)                                       \
  bool WalkUpFrom##CLASS##TypeLoc(CLASS##TypeLoc TL) {          \
    TRY_TO(WalkUpFrom##BASE##Loc(TL));                          \
    TRY_TO(Visit##CLASS##TypeLoc(TL));                          \
    return true;                                                \
  }                                                             \
  bool Visit##CLASS##TypeLoc(CLASS##TypeLoc TL) { return true; }
#include "clang/AST/TypeNodes.def"

  // ---- Methods on Decls ----

  // Declare Traverse*() for all concrete Decl classes.
#define ABSTRACT_DECL(DECL)
#define DECL(CLASS, BASE) \
  bool Traverse##CLASS##Decl(CLASS##Decl *D);
#include "clang/AST/DeclNodes.inc"
  // The above header #undefs ABSTRACT_DECL and DECL upon exit.

  // Define WalkUpFrom*() and empty Visit*() for all Decl classes.
  bool WalkUpFromDecl(Decl *D) { return getDerived().VisitDecl(D); }
  bool VisitDecl(Decl *D) { return true; }
#define DECL(CLASS, BASE)                                       \
  bool WalkUpFrom##CLASS##Decl(CLASS##Decl *D) {                \
    TRY_TO(WalkUpFrom##BASE(D));                                \
    TRY_TO(Visit##CLASS##Decl(D));                              \
    return true;                                                \
  }                                                             \
  bool Visit##CLASS##Decl(CLASS##Decl *D) { return true; }
#include "clang/AST/DeclNodes.inc"

private:
  // These are helper methods used by more than one Traverse* method.
  bool TraverseTemplateParameterListHelper(TemplateParameterList *TPL);
#define DEF_TRAVERSE_TMPL_INST(TMPLDECLKIND)                                   \
  bool TraverseTemplateInstantiations(TMPLDECLKIND##TemplateDecl *D);
  DEF_TRAVERSE_TMPL_INST(Class)
  DEF_TRAVERSE_TMPL_INST(Var)
  DEF_TRAVERSE_TMPL_INST(Function)
#undef DEF_TRAVERSE_TMPL_INST
  bool TraverseTemplateArgumentLocsHelper(const TemplateArgumentLoc *TAL,
                                          unsigned Count);
  bool TraverseArrayTypeLocHelper(ArrayTypeLoc TL);
  bool TraverseRecordHelper(RecordDecl *D);
  bool TraverseCXXRecordHelper(CXXRecordDecl *D);
  bool TraverseDeclaratorHelper(DeclaratorDecl *D);
  bool TraverseDeclContextHelper(DeclContext *DC);
  bool TraverseFunctionHelper(FunctionDecl *D);
  bool TraverseVarHelper(VarDecl *D);
  bool TraverseOMPClause(OMPClause *C);
#define OPENMP_CLAUSE(Name, Class)                                      \
  bool Visit##Class(Class *C);
#include "clang/Basic/OpenMPKinds.def"
  /// \brief Process clauses with list of variables.
  template <typename T>
  void VisitOMPClauseList(T *Node);

  struct EnqueueJob {
    Stmt *S;
    Stmt::child_iterator StmtIt;

    EnqueueJob(Stmt *S) : S(S), StmtIt() {}
  };
  bool dataTraverse(Stmt *S);
  bool dataTraverseNode(Stmt *S, bool &EnqueueChildren);
};

template<typename Derived>
bool RecursiveASTVisitor<Derived>::dataTraverse(Stmt *S) {

  SmallVector<EnqueueJob, 16> Queue;
  Queue.push_back(S);

  while (!Queue.empty()) {
    EnqueueJob &job = Queue.back();
    Stmt *CurrS = job.S;
    if (!CurrS) {
      Queue.pop_back();
      continue;
    }

    if (getDerived().shouldUseDataRecursionFor(CurrS)) {
      if (job.StmtIt == Stmt::child_iterator()) {
        bool EnqueueChildren = true;
        if (!dataTraverseNode(CurrS, EnqueueChildren)) return false;
        if (!EnqueueChildren) {
          Queue.pop_back();
          continue;
        }
        job.StmtIt = CurrS->child_begin();
      } else {
        ++job.StmtIt;
      }

      if (job.StmtIt != CurrS->child_end())
        Queue.push_back(*job.StmtIt);
      else
        Queue.pop_back();
      continue;
    }

    Queue.pop_back();
    TRY_TO(TraverseStmt(CurrS));
  }

  return true;
}

template<typename Derived>
bool RecursiveASTVisitor<Derived>::dataTraverseNode(Stmt *S,
                                                    bool &EnqueueChildren) {

  // Dispatch to the corresponding WalkUpFrom* function only if the derived
  // class didn't override Traverse* (and thus the traversal is trivial).
#define DISPATCH_WALK(NAME, CLASS, VAR) \
  { \
    bool (Derived::*DerivedFn)(CLASS*) = &Derived::Traverse##NAME; \
    bool (Derived::*BaseFn)(CLASS*) = &RecursiveASTVisitor::Traverse##NAME; \
    if (DerivedFn == BaseFn) \
      return getDerived().WalkUpFrom##NAME(static_cast<CLASS*>(VAR)); \
  } \
  EnqueueChildren = false; \
  return getDerived().Traverse##NAME(static_cast<CLASS*>(VAR));

  if (BinaryOperator *BinOp = dyn_cast<BinaryOperator>(S)) {
    switch (BinOp->getOpcode()) {
#define OPERATOR(NAME) \
    case BO_##NAME: DISPATCH_WALK(Bin##NAME, BinaryOperator, S);

    BINOP_LIST()
#undef OPERATOR

#define OPERATOR(NAME)                                          \
    case BO_##NAME##Assign:                          \
    DISPATCH_WALK(Bin##NAME##Assign, CompoundAssignOperator, S);

    CAO_LIST()
#undef OPERATOR
    }
  } else if (UnaryOperator *UnOp = dyn_cast<UnaryOperator>(S)) {
    switch (UnOp->getOpcode()) {
#define OPERATOR(NAME)                                                  \
    case UO_##NAME: DISPATCH_WALK(Unary##NAME, UnaryOperator, S);

    UNARYOP_LIST()
#undef OPERATOR
    }
  }

  // Top switch stmt: dispatch to TraverseFooStmt for each concrete FooStmt.
  switch (S->getStmtClass()) {
  case Stmt::NoStmtClass: break;
#define ABSTRACT_STMT(STMT)
#define STMT(CLASS, PARENT) \
  case Stmt::CLASS##Class: DISPATCH_WALK(CLASS, CLASS, S);
#include "clang/AST/StmtNodes.inc"
  }

#undef DISPATCH_WALK

  return true;
}

#define DISPATCH(NAME, CLASS, VAR) \
  return getDerived().Traverse##NAME(static_cast<CLASS*>(VAR))

template<typename Derived>
bool RecursiveASTVisitor<Derived>::TraverseStmt(Stmt *S) {
  if (!S)
    return true;

  if (getDerived().shouldUseDataRecursionFor(S))
    return dataTraverse(S);

  // If we have a binary expr, dispatch to the subcode of the binop.  A smart
  // optimizer (e.g. LLVM) will fold this comparison into the switch stmt
  // below.
  if (BinaryOperator *BinOp = dyn_cast<BinaryOperator>(S)) {
    switch (BinOp->getOpcode()) {
#define OPERATOR(NAME) \
    case BO_##NAME: DISPATCH(Bin##NAME, BinaryOperator, S);

    BINOP_LIST()
#undef OPERATOR
#undef BINOP_LIST

#define OPERATOR(NAME)                                          \
    case BO_##NAME##Assign:                          \
      DISPATCH(Bin##NAME##Assign, CompoundAssignOperator, S);

    CAO_LIST()
#undef OPERATOR
#undef CAO_LIST
    }
  } else if (UnaryOperator *UnOp = dyn_cast<UnaryOperator>(S)) {
    switch (UnOp->getOpcode()) {
#define OPERATOR(NAME)                                                  \
    case UO_##NAME: DISPATCH(Unary##NAME, UnaryOperator, S);

    UNARYOP_LIST()
#undef OPERATOR
#undef UNARYOP_LIST
    }
  }

  // Top switch stmt: dispatch to TraverseFooStmt for each concrete FooStmt.
  switch (S->getStmtClass()) {
  case Stmt::NoStmtClass: break;
#define ABSTRACT_STMT(STMT)
#define STMT(CLASS, PARENT) \
  case Stmt::CLASS##Class: DISPATCH(CLASS, CLASS, S);
#include "clang/AST/StmtNodes.inc"
  }

  return true;
}

template<typename Derived>
bool RecursiveASTVisitor<Derived>::TraverseType(QualType T) {
  if (T.isNull())
    return true;

  switch (T->getTypeClass()) {
#define ABSTRACT_TYPE(CLASS, BASE)
#define TYPE(CLASS, BASE) \
  case Type::CLASS: DISPATCH(CLASS##Type, CLASS##Type, \
                             const_cast<Type*>(T.getTypePtr()));
#include "clang/AST/TypeNodes.def"
  }

  return true;
}

template<typename Derived>
bool RecursiveASTVisitor<Derived>::TraverseTypeLoc(TypeLoc TL) {
  if (TL.isNull())
    return true;

  switch (TL.getTypeLocClass()) {
#define ABSTRACT_TYPELOC(CLASS, BASE)
#define TYPELOC(CLASS, BASE) \
  case TypeLoc::CLASS: \
    return getDerived().Traverse##CLASS##TypeLoc(TL.castAs<CLASS##TypeLoc>());
#include "clang/AST/TypeLocNodes.def"
  }

  return true;
}


template<typename Derived>
bool RecursiveASTVisitor<Derived>::TraverseDecl(Decl *D) {
  if (!D)
    return true;

  // As a syntax visitor, by default we want to ignore declarations for
  // implicit declarations (ones not typed explicitly by the user).
  if (!getDerived().shouldVisitImplicitCode() && D->isImplicit())
    return true;

  switch (D->getKind()) {
#define ABSTRACT_DECL(DECL)
#define DECL(CLASS, BASE) \
  case Decl::CLASS: DISPATCH(CLASS##Decl, CLASS##Decl, D);
#include "clang/AST/DeclNodes.inc"
 }

  return true;
}

#undef DISPATCH

template<typename Derived>
bool RecursiveASTVisitor<Derived>::TraverseNestedNameSpecifier(
                                                    NestedNameSpecifier *NNS) {
  if (!NNS)
    return true;

  if (NNS->getPrefix())
    TRY_TO(TraverseNestedNameSpecifier(NNS->getPrefix()));

  switch (NNS->getKind()) {
  case NestedNameSpecifier::Identifier:
  case NestedNameSpecifier::Namespace:
  case NestedNameSpecifier::NamespaceAlias:
  case NestedNameSpecifier::Global:
    return true;

  case NestedNameSpecifier::TypeSpec:
  case NestedNameSpecifier::TypeSpecWithTemplate:
    TRY_TO(TraverseType(QualType(NNS->getAsType(), 0)));
  }

  return true;
}

template<typename Derived>
bool RecursiveASTVisitor<Derived>::TraverseNestedNameSpecifierLoc(
                                                  NestedNameSpecifierLoc NNS) {
  if (!NNS)
    return true;

   if (NestedNameSpecifierLoc Prefix = NNS.getPrefix())
     TRY_TO(TraverseNestedNameSpecifierLoc(Prefix));

  switch (NNS.getNestedNameSpecifier()->getKind()) {
  case NestedNameSpecifier::Identifier:
  case NestedNameSpecifier::Namespace:
  case NestedNameSpecifier::NamespaceAlias:
  case NestedNameSpecifier::Global:
    return true;

  case NestedNameSpecifier::TypeSpec:
  case NestedNameSpecifier::TypeSpecWithTemplate:
    TRY_TO(TraverseTypeLoc(NNS.getTypeLoc()));
    break;
  }

  return true;
}

template<typename Derived>
bool RecursiveASTVisitor<Derived>::TraverseDeclarationNameInfo(
                                                 DeclarationNameInfo NameInfo) {
  switch (NameInfo.getName().getNameKind()) {
  case DeclarationName::CXXConstructorName:
  case DeclarationName::CXXDestructorName:
  case DeclarationName::CXXConversionFunctionName:
    if (TypeSourceInfo *TSInfo = NameInfo.getNamedTypeInfo())
      TRY_TO(TraverseTypeLoc(TSInfo->getTypeLoc()));

    break;

  case DeclarationName::Identifier:
  case DeclarationName::ObjCZeroArgSelector:
  case DeclarationName::ObjCOneArgSelector:
  case DeclarationName::ObjCMultiArgSelector:
  case DeclarationName::CXXOperatorName:
  case DeclarationName::CXXLiteralOperatorName:
  case DeclarationName::CXXUsingDirective:
    break;
  }

  return true;
}

template<typename Derived>
bool RecursiveASTVisitor<Derived>::TraverseTemplateName(TemplateName Template) {
  if (DependentTemplateName *DTN = Template.getAsDependentTemplateName())
    TRY_TO(TraverseNestedNameSpecifier(DTN->getQualifier()));
  else if (QualifiedTemplateName *QTN = Template.getAsQualifiedTemplateName())
    TRY_TO(TraverseNestedNameSpecifier(QTN->getQualifier()));

  return true;
}

template<typename Derived>
bool RecursiveASTVisitor<Derived>::TraverseTemplateArgument(
                                                const TemplateArgument &Arg) {
  switch (Arg.getKind()) {
  case TemplateArgument::Null:
  case TemplateArgument::Declaration:
  case TemplateArgument::Integral:
  case TemplateArgument::NullPtr:
    return true;

  case TemplateArgument::Type:
    return getDerived().TraverseType(Arg.getAsType());

  case TemplateArgument::Template:
  case TemplateArgument::TemplateExpansion:
    return getDerived().TraverseTemplateName(
                                          Arg.getAsTemplateOrTemplatePattern());

  case TemplateArgument::Expression:
    return getDerived().TraverseStmt(Arg.getAsExpr());

  case TemplateArgument::Pack:
    return getDerived().TraverseTemplateArguments(Arg.pack_begin(),
                                                  Arg.pack_size());
  }

  return true;
}

// FIXME: no template name location?
// FIXME: no source locations for a template argument pack?
template<typename Derived>
bool RecursiveASTVisitor<Derived>::TraverseTemplateArgumentLoc(
                                           const TemplateArgumentLoc &ArgLoc) {
  const TemplateArgument &Arg = ArgLoc.getArgument();

  switch (Arg.getKind()) {
  case TemplateArgument::Null:
  case TemplateArgument::Declaration:
  case TemplateArgument::Integral:
  case TemplateArgument::NullPtr:
    return true;

  case TemplateArgument::Type: {
    // FIXME: how can TSI ever be NULL?
    if (TypeSourceInfo *TSI = ArgLoc.getTypeSourceInfo())
      return getDerived().TraverseTypeLoc(TSI->getTypeLoc());
    else
      return getDerived().TraverseType(Arg.getAsType());
  }

  case TemplateArgument::Template:
  case TemplateArgument::TemplateExpansion:
    if (ArgLoc.getTemplateQualifierLoc())
      TRY_TO(getDerived().TraverseNestedNameSpecifierLoc(
                                            ArgLoc.getTemplateQualifierLoc()));
    return getDerived().TraverseTemplateName(
                                         Arg.getAsTemplateOrTemplatePattern());

  case TemplateArgument::Expression:
    return getDerived().TraverseStmt(ArgLoc.getSourceExpression());

  case TemplateArgument::Pack:
    return getDerived().TraverseTemplateArguments(Arg.pack_begin(),
                                                  Arg.pack_size());
  }

  return true;
}

template<typename Derived>
bool RecursiveASTVisitor<Derived>::TraverseTemplateArguments(
                                                  const TemplateArgument *Args,
                                                            unsigned NumArgs) {
  for (unsigned I = 0; I != NumArgs; ++I) {
    TRY_TO(TraverseTemplateArgument(Args[I]));
  }

  return true;
}

template<typename Derived>
bool RecursiveASTVisitor<Derived>::TraverseConstructorInitializer(
                                                     CXXCtorInitializer *Init) {
  if (TypeSourceInfo *TInfo = Init->getTypeSourceInfo())
    TRY_TO(TraverseTypeLoc(TInfo->getTypeLoc()));

  if (Init->isWritten() || getDerived().shouldVisitImplicitCode())
    TRY_TO(TraverseStmt(Init->getInit()));
  return true;
}

template<typename Derived>
bool RecursiveASTVisitor<Derived>::TraverseLambdaCapture(
    LambdaExpr *LE, const LambdaExpr::Capture *C) {
  if (C->isInitCapture())
    TRY_TO(TraverseDecl(C->getCapturedVar()));
  return true;
}

template<typename Derived>
bool RecursiveASTVisitor<Derived>::TraverseLambdaBody(LambdaExpr *LE) {
  TRY_TO(TraverseStmt(LE->getBody()));
  return true;
}


// ----------------- Type traversal -----------------

// This macro makes available a variable T, the passed-in type.
#define DEF_TRAVERSE_TYPE(TYPE, CODE)                     \
  template<typename Derived>                                           \
  bool RecursiveASTVisitor<Derived>::Traverse##TYPE (TYPE *T) {        \
    TRY_TO(WalkUpFrom##TYPE (T));                                      \
    { CODE; }                                                          \
    return true;                                                       \
  }

DEF_TRAVERSE_TYPE(BuiltinType, { })

DEF_TRAVERSE_TYPE(ComplexType, {
    TRY_TO(TraverseType(T->getElementType()));
  })

DEF_TRAVERSE_TYPE(PointerType, {
    TRY_TO(TraverseType(T->getPointeeType()));
  })

DEF_TRAVERSE_TYPE(BlockPointerType, {
    TRY_TO(TraverseType(T->getPointeeType()));
  })

DEF_TRAVERSE_TYPE(LValueReferenceType, {
    TRY_TO(TraverseType(T->getPointeeType()));
  })

DEF_TRAVERSE_TYPE(RValueReferenceType, {
    TRY_TO(TraverseType(T->getPointeeType()));
  })

DEF_TRAVERSE_TYPE(MemberPointerType, {
    TRY_TO(TraverseType(QualType(T->getClass(), 0)));
    TRY_TO(TraverseType(T->getPointeeType()));
  })

DEF_TRAVERSE_TYPE(DecayedType, {
    TRY_TO(TraverseType(T->getOriginalType()));
  })

DEF_TRAVERSE_TYPE(ConstantArrayType, {
    TRY_TO(TraverseType(T->getElementType()));
  })

DEF_TRAVERSE_TYPE(UPCThreadArrayType, {
    TRY_TO(TraverseType(T->getElementType()));
  })

DEF_TRAVERSE_TYPE(IncompleteArrayType, {
    TRY_TO(TraverseType(T->getElementType()));
  })

DEF_TRAVERSE_TYPE(VariableArrayType, {
    TRY_TO(TraverseType(T->getElementType()));
    TRY_TO(TraverseStmt(T->getSizeExpr()));
  })

DEF_TRAVERSE_TYPE(DependentSizedArrayType, {
    TRY_TO(TraverseType(T->getElementType()));
    if (T->getSizeExpr())
      TRY_TO(TraverseStmt(T->getSizeExpr()));
  })

DEF_TRAVERSE_TYPE(DependentSizedExtVectorType, {
    if (T->getSizeExpr())
      TRY_TO(TraverseStmt(T->getSizeExpr()));
    TRY_TO(TraverseType(T->getElementType()));
  })

DEF_TRAVERSE_TYPE(VectorType, {
    TRY_TO(TraverseType(T->getElementType()));
  })

DEF_TRAVERSE_TYPE(ExtVectorType, {
    TRY_TO(TraverseType(T->getElementType()));
  })

DEF_TRAVERSE_TYPE(FunctionNoProtoType, {
    TRY_TO(TraverseType(T->getResultType()));
  })

DEF_TRAVERSE_TYPE(FunctionProtoType, {
    TRY_TO(TraverseType(T->getResultType()));

    for (FunctionProtoType::arg_type_iterator A = T->arg_type_begin(),
                                           AEnd = T->arg_type_end();
         A != AEnd; ++A) {
      TRY_TO(TraverseType(*A));
    }

    for (FunctionProtoType::exception_iterator E = T->exception_begin(),
                                            EEnd = T->exception_end();
         E != EEnd; ++E) {
      TRY_TO(TraverseType(*E));
    }
  })

DEF_TRAVERSE_TYPE(UnresolvedUsingType, { })
DEF_TRAVERSE_TYPE(TypedefType, { })

DEF_TRAVERSE_TYPE(TypeOfExprType, {
    TRY_TO(TraverseStmt(T->getUnderlyingExpr()));
  })

DEF_TRAVERSE_TYPE(TypeOfType, {
    TRY_TO(TraverseType(T->getUnderlyingType()));
  })

DEF_TRAVERSE_TYPE(DecltypeType, {
    TRY_TO(TraverseStmt(T->getUnderlyingExpr()));
  })

DEF_TRAVERSE_TYPE(UnaryTransformType, {
    TRY_TO(TraverseType(T->getBaseType()));
    TRY_TO(TraverseType(T->getUnderlyingType()));
    })

DEF_TRAVERSE_TYPE(AutoType, {
    TRY_TO(TraverseType(T->getDeducedType()));
  })

DEF_TRAVERSE_TYPE(RecordType, { })
DEF_TRAVERSE_TYPE(EnumType, { })
DEF_TRAVERSE_TYPE(TemplateTypeParmType, { })
DEF_TRAVERSE_TYPE(SubstTemplateTypeParmType, { })
DEF_TRAVERSE_TYPE(SubstTemplateTypeParmPackType, { })

DEF_TRAVERSE_TYPE(TemplateSpecializationType, {
    TRY_TO(TraverseTemplateName(T->getTemplateName()));
    TRY_TO(TraverseTemplateArguments(T->getArgs(), T->getNumArgs()));
  })

DEF_TRAVERSE_TYPE(InjectedClassNameType, { })

DEF_TRAVERSE_TYPE(AttributedType, {
    TRY_TO(TraverseType(T->getModifiedType()));
  })

DEF_TRAVERSE_TYPE(ParenType, {
    TRY_TO(TraverseType(T->getInnerType()));
  })

DEF_TRAVERSE_TYPE(ElaboratedType, {
    if (T->getQualifier()) {
      TRY_TO(TraverseNestedNameSpecifier(T->getQualifier()));
    }
    TRY_TO(TraverseType(T->getNamedType()));
  })

DEF_TRAVERSE_TYPE(DependentNameType, {
    TRY_TO(TraverseNestedNameSpecifier(T->getQualifier()));
  })

DEF_TRAVERSE_TYPE(DependentTemplateSpecializationType, {
    TRY_TO(TraverseNestedNameSpecifier(T->getQualifier()));
    TRY_TO(TraverseTemplateArguments(T->getArgs(), T->getNumArgs()));
  })

DEF_TRAVERSE_TYPE(PackExpansionType, {
    TRY_TO(TraverseType(T->getPattern()));
  })

DEF_TRAVERSE_TYPE(ObjCInterfaceType, { })

DEF_TRAVERSE_TYPE(ObjCObjectType, {
    // We have to watch out here because an ObjCInterfaceType's base
    // type is itself.
    if (T->getBaseType().getTypePtr() != T)
      TRY_TO(TraverseType(T->getBaseType()));
  })

DEF_TRAVERSE_TYPE(ObjCObjectPointerType, {
    TRY_TO(TraverseType(T->getPointeeType()));
  })

DEF_TRAVERSE_TYPE(AtomicType, {
    TRY_TO(TraverseType(T->getValueType()));
  })

#undef DEF_TRAVERSE_TYPE

// ----------------- TypeLoc traversal -----------------

// This macro makes available a variable TL, the passed-in TypeLoc.
// If requested, it calls WalkUpFrom* for the Type in the given TypeLoc,
// in addition to WalkUpFrom* for the TypeLoc itself, such that existing
// clients that override the WalkUpFrom*Type() and/or Visit*Type() methods
// continue to work.
#define DEF_TRAVERSE_TYPELOC(TYPE, CODE)                                \
  template<typename Derived>                                            \
  bool RecursiveASTVisitor<Derived>::Traverse##TYPE##Loc(TYPE##Loc TL) { \
    if (getDerived().shouldWalkTypesOfTypeLocs())                       \
      TRY_TO(WalkUpFrom##TYPE(const_cast<TYPE*>(TL.getTypePtr())));     \
    TRY_TO(WalkUpFrom##TYPE##Loc(TL));                                  \
    { CODE; }                                                           \
    return true;                                                        \
  }

template<typename Derived>
bool RecursiveASTVisitor<Derived>::TraverseQualifiedTypeLoc(
    QualifiedTypeLoc TL) {
  // Move this over to the 'main' typeloc tree.  Note that this is a
  // move -- we pretend that we were really looking at the unqualified
  // typeloc all along -- rather than a recursion, so we don't follow
  // the normal CRTP plan of going through
  // getDerived().TraverseTypeLoc.  If we did, we'd be traversing
  // twice for the same type (once as a QualifiedTypeLoc version of
  // the type, once as an UnqualifiedTypeLoc version of the type),
  // which in effect means we'd call VisitTypeLoc twice with the
  // 'same' type.  This solves that problem, at the cost of never
  // seeing the qualified version of the type (unless the client
  // subclasses TraverseQualifiedTypeLoc themselves).  It's not a
  // perfect solution.  A perfect solution probably requires making
  // QualifiedTypeLoc a wrapper around TypeLoc -- like QualType is a
  // wrapper around Type* -- rather than being its own class in the
  // type hierarchy.
  return TraverseTypeLoc(TL.getUnqualifiedLoc());
}

DEF_TRAVERSE_TYPELOC(BuiltinType, { })

// FIXME: ComplexTypeLoc is unfinished
DEF_TRAVERSE_TYPELOC(ComplexType, {
    TRY_TO(TraverseType(TL.getTypePtr()->getElementType()));
  })

DEF_TRAVERSE_TYPELOC(PointerType, {
    TRY_TO(TraverseTypeLoc(TL.getPointeeLoc()));
  })

DEF_TRAVERSE_TYPELOC(BlockPointerType, {
    TRY_TO(TraverseTypeLoc(TL.getPointeeLoc()));
  })

DEF_TRAVERSE_TYPELOC(LValueReferenceType, {
    TRY_TO(TraverseTypeLoc(TL.getPointeeLoc()));
  })

DEF_TRAVERSE_TYPELOC(RValueReferenceType, {
    TRY_TO(TraverseTypeLoc(TL.getPointeeLoc()));
  })

// FIXME: location of base class?
// We traverse this in the type case as well, but how is it not reached through
// the pointee type?
DEF_TRAVERSE_TYPELOC(MemberPointerType, {
    TRY_TO(TraverseType(QualType(TL.getTypePtr()->getClass(), 0)));
    TRY_TO(TraverseTypeLoc(TL.getPointeeLoc()));
  })

DEF_TRAVERSE_TYPELOC(DecayedType, {
    TRY_TO(TraverseTypeLoc(TL.getOriginalLoc()));
  })

template<typename Derived>
bool RecursiveASTVisitor<Derived>::TraverseArrayTypeLocHelper(ArrayTypeLoc TL) {
  // This isn't available for ArrayType, but is for the ArrayTypeLoc.
  TRY_TO(TraverseStmt(TL.getSizeExpr()));
  return true;
}

DEF_TRAVERSE_TYPELOC(ConstantArrayType, {
    TRY_TO(TraverseTypeLoc(TL.getElementLoc()));
    return TraverseArrayTypeLocHelper(TL);
  })

DEF_TRAVERSE_TYPELOC(UPCThreadArrayType, {
    TRY_TO(TraverseTypeLoc(TL.getElementLoc()));
    return TraverseArrayTypeLocHelper(TL);
  })

DEF_TRAVERSE_TYPELOC(IncompleteArrayType, {
    TRY_TO(TraverseTypeLoc(TL.getElementLoc()));
    return TraverseArrayTypeLocHelper(TL);
  })

DEF_TRAVERSE_TYPELOC(VariableArrayType, {
    TRY_TO(TraverseTypeLoc(TL.getElementLoc()));
    return TraverseArrayTypeLocHelper(TL);
  })

DEF_TRAVERSE_TYPELOC(DependentSizedArrayType, {
    TRY_TO(TraverseTypeLoc(TL.getElementLoc()));
    return TraverseArrayTypeLocHelper(TL);
  })

// FIXME: order? why not size expr first?
// FIXME: base VectorTypeLoc is unfinished
DEF_TRAVERSE_TYPELOC(DependentSizedExtVectorType, {
    if (TL.getTypePtr()->getSizeExpr())
      TRY_TO(TraverseStmt(TL.getTypePtr()->getSizeExpr()));
    TRY_TO(TraverseType(TL.getTypePtr()->getElementType()));
  })

// FIXME: VectorTypeLoc is unfinished
DEF_TRAVERSE_TYPELOC(VectorType, {
    TRY_TO(TraverseType(TL.getTypePtr()->getElementType()));
  })

// FIXME: size and attributes
// FIXME: base VectorTypeLoc is unfinished
DEF_TRAVERSE_TYPELOC(ExtVectorType, {
    TRY_TO(TraverseType(TL.getTypePtr()->getElementType()));
  })

DEF_TRAVERSE_TYPELOC(FunctionNoProtoType, {
    TRY_TO(TraverseTypeLoc(TL.getResultLoc()));
  })

// FIXME: location of exception specifications (attributes?)
DEF_TRAVERSE_TYPELOC(FunctionProtoType, {
    TRY_TO(TraverseTypeLoc(TL.getResultLoc()));

    const FunctionProtoType *T = TL.getTypePtr();

    for (unsigned I = 0, E = TL.getNumArgs(); I != E; ++I) {
      if (TL.getArg(I)) {
        TRY_TO(TraverseDecl(TL.getArg(I)));
      } else if (I < T->getNumArgs()) {
        TRY_TO(TraverseType(T->getArgType(I)));
      }
    }

    for (FunctionProtoType::exception_iterator E = T->exception_begin(),
                                            EEnd = T->exception_end();
         E != EEnd; ++E) {
      TRY_TO(TraverseType(*E));
    }
  })

DEF_TRAVERSE_TYPELOC(UnresolvedUsingType, { })
DEF_TRAVERSE_TYPELOC(TypedefType, { })

DEF_TRAVERSE_TYPELOC(TypeOfExprType, {
    TRY_TO(TraverseStmt(TL.getUnderlyingExpr()));
  })

DEF_TRAVERSE_TYPELOC(TypeOfType, {
    TRY_TO(TraverseTypeLoc(TL.getUnderlyingTInfo()->getTypeLoc()));
  })

// FIXME: location of underlying expr
DEF_TRAVERSE_TYPELOC(DecltypeType, {
    TRY_TO(TraverseStmt(TL.getTypePtr()->getUnderlyingExpr()));
  })

DEF_TRAVERSE_TYPELOC(UnaryTransformType, {
    TRY_TO(TraverseTypeLoc(TL.getUnderlyingTInfo()->getTypeLoc()));
  })

DEF_TRAVERSE_TYPELOC(AutoType, {
    TRY_TO(TraverseType(TL.getTypePtr()->getDeducedType()));
  })

DEF_TRAVERSE_TYPELOC(RecordType, { })
DEF_TRAVERSE_TYPELOC(EnumType, { })
DEF_TRAVERSE_TYPELOC(TemplateTypeParmType, { })
DEF_TRAVERSE_TYPELOC(SubstTemplateTypeParmType, { })
DEF_TRAVERSE_TYPELOC(SubstTemplateTypeParmPackType, { })

// FIXME: use the loc for the template name?
DEF_TRAVERSE_TYPELOC(TemplateSpecializationType, {
    TRY_TO(TraverseTemplateName(TL.getTypePtr()->getTemplateName()));
    for (unsigned I = 0, E = TL.getNumArgs(); I != E; ++I) {
      TRY_TO(TraverseTemplateArgumentLoc(TL.getArgLoc(I)));
    }
  })

DEF_TRAVERSE_TYPELOC(InjectedClassNameType, { })

DEF_TRAVERSE_TYPELOC(ParenType, {
    TRY_TO(TraverseTypeLoc(TL.getInnerLoc()));
  })

DEF_TRAVERSE_TYPELOC(AttributedType, {
    TRY_TO(TraverseTypeLoc(TL.getModifiedLoc()));
  })

DEF_TRAVERSE_TYPELOC(ElaboratedType, {
    if (TL.getQualifierLoc()) {
      TRY_TO(TraverseNestedNameSpecifierLoc(TL.getQualifierLoc()));
    }
    TRY_TO(TraverseTypeLoc(TL.getNamedTypeLoc()));
  })

DEF_TRAVERSE_TYPELOC(DependentNameType, {
    TRY_TO(TraverseNestedNameSpecifierLoc(TL.getQualifierLoc()));
  })

DEF_TRAVERSE_TYPELOC(DependentTemplateSpecializationType, {
    if (TL.getQualifierLoc()) {
      TRY_TO(TraverseNestedNameSpecifierLoc(TL.getQualifierLoc()));
    }

    for (unsigned I = 0, E = TL.getNumArgs(); I != E; ++I) {
      TRY_TO(TraverseTemplateArgumentLoc(TL.getArgLoc(I)));
    }
  })

DEF_TRAVERSE_TYPELOC(PackExpansionType, {
    TRY_TO(TraverseTypeLoc(TL.getPatternLoc()));
  })

DEF_TRAVERSE_TYPELOC(ObjCInterfaceType, { })

DEF_TRAVERSE_TYPELOC(ObjCObjectType, {
    // We have to watch out here because an ObjCInterfaceType's base
    // type is itself.
    if (TL.getTypePtr()->getBaseType().getTypePtr() != TL.getTypePtr())
      TRY_TO(TraverseTypeLoc(TL.getBaseLoc()));
  })

DEF_TRAVERSE_TYPELOC(ObjCObjectPointerType, {
    TRY_TO(TraverseTypeLoc(TL.getPointeeLoc()));
  })

DEF_TRAVERSE_TYPELOC(AtomicType, {
    TRY_TO(TraverseTypeLoc(TL.getValueLoc()));
  })

#undef DEF_TRAVERSE_TYPELOC

// ----------------- Decl traversal -----------------
//
// For a Decl, we automate (in the DEF_TRAVERSE_DECL macro) traversing
// the children that come from the DeclContext associated with it.
// Therefore each Traverse* only needs to worry about children other
// than those.

template<typename Derived>
bool RecursiveASTVisitor<Derived>::TraverseDeclContextHelper(DeclContext *DC) {
  if (!DC)
    return true;

  for (DeclContext::decl_iterator Child = DC->decls_begin(),
           ChildEnd = DC->decls_end();
       Child != ChildEnd; ++Child) {
    // BlockDecls and CapturedDecls are traversed through BlockExprs and
    // CapturedStmts respectively.
    if (!isa<BlockDecl>(*Child) && !isa<CapturedDecl>(*Child))
      TRY_TO(TraverseDecl(*Child));
  }

  return true;
}

// This macro makes available a variable D, the passed-in decl.
#define DEF_TRAVERSE_DECL(DECL, CODE)                           \
template<typename Derived>                                      \
bool RecursiveASTVisitor<Derived>::Traverse##DECL (DECL *D) {   \
  TRY_TO(WalkUpFrom##DECL (D));                                 \
  { CODE; }                                                     \
  TRY_TO(TraverseDeclContextHelper(dyn_cast<DeclContext>(D)));  \
  return true;                                                  \
}

DEF_TRAVERSE_DECL(AccessSpecDecl, { })

DEF_TRAVERSE_DECL(BlockDecl, {
    if (TypeSourceInfo *TInfo = D->getSignatureAsWritten())
      TRY_TO(TraverseTypeLoc(TInfo->getTypeLoc()));
    TRY_TO(TraverseStmt(D->getBody()));
    // This return statement makes sure the traversal of nodes in
    // decls_begin()/decls_end() (done in the DEF_TRAVERSE_DECL macro)
    // is skipped - don't remove it.
    return true;
  })

DEF_TRAVERSE_DECL(CapturedDecl, {
    TRY_TO(TraverseStmt(D->getBody()));
    // This return statement makes sure the traversal of nodes in
    // decls_begin()/decls_end() (done in the DEF_TRAVERSE_DECL macro)
    // is skipped - don't remove it.
    return true;
  })

DEF_TRAVERSE_DECL(EmptyDecl, { })

DEF_TRAVERSE_DECL(FileScopeAsmDecl, {
    TRY_TO(TraverseStmt(D->getAsmString()));
  })

DEF_TRAVERSE_DECL(ImportDecl, { })

DEF_TRAVERSE_DECL(FriendDecl, {
    // Friend is either decl or a type.
    if (D->getFriendType())
      TRY_TO(TraverseTypeLoc(D->getFriendType()->getTypeLoc()));
    else
      TRY_TO(TraverseDecl(D->getFriendDecl()));
  })

DEF_TRAVERSE_DECL(FriendTemplateDecl, {
    if (D->getFriendType())
      TRY_TO(TraverseTypeLoc(D->getFriendType()->getTypeLoc()));
    else
      TRY_TO(TraverseDecl(D->getFriendDecl()));
    for (unsigned I = 0, E = D->getNumTemplateParameters(); I < E; ++I) {
      TemplateParameterList *TPL = D->getTemplateParameterList(I);
      for (TemplateParameterList::iterator ITPL = TPL->begin(),
                                           ETPL = TPL->end();
           ITPL != ETPL; ++ITPL) {
        TRY_TO(TraverseDecl(*ITPL));
      }
    }
  })

DEF_TRAVERSE_DECL(ClassScopeFunctionSpecializationDecl, {
    TRY_TO(TraverseDecl(D->getSpecialization()));

    if (D->hasExplicitTemplateArgs()) {
      const TemplateArgumentListInfo& args = D->templateArgs();
      TRY_TO(TraverseTemplateArgumentLocsHelper(
          args.getArgumentArray(), args.size()));
    }
 })

DEF_TRAVERSE_DECL(LinkageSpecDecl, { })

DEF_TRAVERSE_DECL(ObjCPropertyImplDecl, {
    // FIXME: implement this
  })

DEF_TRAVERSE_DECL(StaticAssertDecl, {
    TRY_TO(TraverseStmt(D->getAssertExpr()));
    TRY_TO(TraverseStmt(D->getMessage()));
  })

DEF_TRAVERSE_DECL(TranslationUnitDecl, {
    // Code in an unnamed namespace shows up automatically in
    // decls_begin()/decls_end().  Thus we don't need to recurse on
    // D->getAnonymousNamespace().
  })

DEF_TRAVERSE_DECL(NamespaceAliasDecl, {
    // We shouldn't traverse an aliased namespace, since it will be
    // defined (and, therefore, traversed) somewhere else.
    //
    // This return statement makes sure the traversal of nodes in
    // decls_begin()/decls_end() (done in the DEF_TRAVERSE_DECL macro)
    // is skipped - don't remove it.
    return true;
  })

DEF_TRAVERSE_DECL(LabelDecl, {
  // There is no code in a LabelDecl.
})


DEF_TRAVERSE_DECL(NamespaceDecl, {
    // Code in an unnamed namespace shows up automatically in
    // decls_begin()/decls_end().  Thus we don't need to recurse on
    // D->getAnonymousNamespace().
  })

DEF_TRAVERSE_DECL(ObjCCompatibleAliasDecl, {
    // FIXME: implement
  })

DEF_TRAVERSE_DECL(ObjCCategoryDecl, {
    // FIXME: implement
  })

DEF_TRAVERSE_DECL(ObjCCategoryImplDecl, {
    // FIXME: implement
  })

DEF_TRAVERSE_DECL(ObjCImplementationDecl, {
    // FIXME: implement
  })

DEF_TRAVERSE_DECL(ObjCInterfaceDecl, {
    // FIXME: implement
  })

DEF_TRAVERSE_DECL(ObjCProtocolDecl, {
    // FIXME: implement
  })

DEF_TRAVERSE_DECL(ObjCMethodDecl, {
    if (D->getResultTypeSourceInfo()) {
      TRY_TO(TraverseTypeLoc(D->getResultTypeSourceInfo()->getTypeLoc()));
    }
    for (ObjCMethodDecl::param_iterator
           I = D->param_begin(), E = D->param_end(); I != E; ++I) {
      TRY_TO(TraverseDecl(*I));
    }
    if (D->isThisDeclarationADefinition()) {
      TRY_TO(TraverseStmt(D->getBody()));
    }
    return true;
  })

DEF_TRAVERSE_DECL(ObjCPropertyDecl, {
    // FIXME: implement
  })

DEF_TRAVERSE_DECL(UsingDecl, {
    TRY_TO(TraverseNestedNameSpecifierLoc(D->getQualifierLoc()));
    TRY_TO(TraverseDeclarationNameInfo(D->getNameInfo()));
  })

DEF_TRAVERSE_DECL(UsingDirectiveDecl, {
    TRY_TO(TraverseNestedNameSpecifierLoc(D->getQualifierLoc()));
  })

DEF_TRAVERSE_DECL(UsingShadowDecl, { })

DEF_TRAVERSE_DECL(OMPThreadPrivateDecl, {
    for (OMPThreadPrivateDecl::varlist_iterator I = D->varlist_begin(),
                                                E = D->varlist_end();
         I != E; ++I) {
      TRY_TO(TraverseStmt(*I));
    }
  })

// A helper method for TemplateDecl's children.
template<typename Derived>
bool RecursiveASTVisitor<Derived>::TraverseTemplateParameterListHelper(
    TemplateParameterList *TPL) {
  if (TPL) {
    for (TemplateParameterList::iterator I = TPL->begin(), E = TPL->end();
         I != E; ++I) {
      TRY_TO(TraverseDecl(*I));
    }
  }
  return true;
}

#define DEF_TRAVERSE_TMPL_INST(TMPLDECLKIND)                                 \
/* A helper method for traversing the implicit instantiations of a
   class or variable template. */                                            \
template<typename Derived>                                                   \
bool RecursiveASTVisitor<Derived>::TraverseTemplateInstantiations(           \
    TMPLDECLKIND##TemplateDecl *D) {                                         \
  TMPLDECLKIND##TemplateDecl::spec_iterator end = D->spec_end();             \
  for (TMPLDECLKIND##TemplateDecl::spec_iterator it = D->spec_begin();       \
       it != end; ++it) {                                                    \
    TMPLDECLKIND##TemplateSpecializationDecl* SD = *it;                      \
                                                                             \
    switch (SD->getSpecializationKind()) {                                   \
    /* Visit the implicit instantiations with the requested pattern. */      \
    case TSK_Undeclared:                                                     \
    case TSK_ImplicitInstantiation:                                          \
      TRY_TO(TraverseDecl(SD));                                              \
      break;                                                                 \
                                                                             \
    /* We don't need to do anything on an explicit instantiation             
       or explicit specialization because there will be an explicit
       node for it elsewhere. */                                             \
    case TSK_ExplicitInstantiationDeclaration:                               \
    case TSK_ExplicitInstantiationDefinition:                                \
    case TSK_ExplicitSpecialization:                                         \
      break;                                                                 \
    }                                                                        \
  }                                                                          \
                                                                             \
  return true;                                                               \
}
   
DEF_TRAVERSE_TMPL_INST(Class)
DEF_TRAVERSE_TMPL_INST(Var)

// A helper method for traversing the instantiations of a
// function while skipping its specializations.
template<typename Derived>
bool RecursiveASTVisitor<Derived>::TraverseTemplateInstantiations(
    FunctionTemplateDecl *D) {
  FunctionTemplateDecl::spec_iterator end = D->spec_end();
  for (FunctionTemplateDecl::spec_iterator it = D->spec_begin(); it != end;
       ++it) {
    FunctionDecl* FD = *it;
    switch (FD->getTemplateSpecializationKind()) {
    case TSK_Undeclared:
    case TSK_ImplicitInstantiation:
      // We don't know what kind of FunctionDecl this is.
      TRY_TO(TraverseDecl(FD));
      break;

    // FIXME: For now traverse explicit instantiations here. Change that
    // once they are represented as dedicated nodes in the AST.
    case TSK_ExplicitInstantiationDeclaration:
    case TSK_ExplicitInstantiationDefinition:
      TRY_TO(TraverseDecl(FD));
      break;

    case TSK_ExplicitSpecialization:
      break;
    }
  }

  return true;
}

// This macro unifies the traversal of class, variable and function
// template declarations.
#define DEF_TRAVERSE_TMPL_DECL(TMPLDECLKIND)                                 \
DEF_TRAVERSE_DECL(TMPLDECLKIND##TemplateDecl, {                              \
    TRY_TO(TraverseDecl(D->getTemplatedDecl()));                             \
    TRY_TO(TraverseTemplateParameterListHelper(D->getTemplateParameters())); \
                                                                             \
    /* By default, we do not traverse the instantiations of
       class templates since they do not appear in the user code. The
       following code optionally traverses them.
       
       We only traverse the class instantiations when we see the canonical
       declaration of the template, to ensure we only visit them once. */    \
    if (getDerived().shouldVisitTemplateInstantiations() &&                  \
        D == D->getCanonicalDecl())                                          \
      TRY_TO(TraverseTemplateInstantiations(D));                             \
                                                                             \
    /* Note that getInstantiatedFromMemberTemplate() is just a link
       from a template instantiation back to the template from which
       it was instantiated, and thus should not be traversed. */             \
  })

DEF_TRAVERSE_TMPL_DECL(Class)
DEF_TRAVERSE_TMPL_DECL(Var)
DEF_TRAVERSE_TMPL_DECL(Function)

DEF_TRAVERSE_DECL(TemplateTemplateParmDecl, {
    // D is the "T" in something like
    //   template <template <typename> class T> class container { };
    TRY_TO(TraverseDecl(D->getTemplatedDecl()));
    if (D->hasDefaultArgument() && !D->defaultArgumentWasInherited()) {
      TRY_TO(TraverseTemplateArgumentLoc(D->getDefaultArgument()));
    }
    TRY_TO(TraverseTemplateParameterListHelper(D->getTemplateParameters()));
  })

DEF_TRAVERSE_DECL(TemplateTypeParmDecl, {
    // D is the "T" in something like "template<typename T> class vector;"
    if (D->getTypeForDecl())
      TRY_TO(TraverseType(QualType(D->getTypeForDecl(), 0)));
    if (D->hasDefaultArgument() && !D->defaultArgumentWasInherited())
      TRY_TO(TraverseTypeLoc(D->getDefaultArgumentInfo()->getTypeLoc()));
  })

DEF_TRAVERSE_DECL(TypedefDecl, {
    TRY_TO(TraverseTypeLoc(D->getTypeSourceInfo()->getTypeLoc()));
    // We shouldn't traverse D->getTypeForDecl(); it's a result of
    // declaring the typedef, not something that was written in the
    // source.
  })

DEF_TRAVERSE_DECL(TypeAliasDecl, {
    TRY_TO(TraverseTypeLoc(D->getTypeSourceInfo()->getTypeLoc()));
    // We shouldn't traverse D->getTypeForDecl(); it's a result of
    // declaring the type alias, not something that was written in the
    // source.
  })

DEF_TRAVERSE_DECL(TypeAliasTemplateDecl, {
    TRY_TO(TraverseDecl(D->getTemplatedDecl()));
    TRY_TO(TraverseTemplateParameterListHelper(D->getTemplateParameters()));
  })

DEF_TRAVERSE_DECL(UnresolvedUsingTypenameDecl, {
    // A dependent using declaration which was marked with 'typename'.
    //   template<class T> class A : public B<T> { using typename B<T>::foo; };
    TRY_TO(TraverseNestedNameSpecifierLoc(D->getQualifierLoc()));
    // We shouldn't traverse D->getTypeForDecl(); it's a result of
    // declaring the type, not something that was written in the
    // source.
  })

DEF_TRAVERSE_DECL(EnumDecl, {
    if (D->getTypeForDecl())
      TRY_TO(TraverseType(QualType(D->getTypeForDecl(), 0)));

    TRY_TO(TraverseNestedNameSpecifierLoc(D->getQualifierLoc()));
    // The enumerators are already traversed by
    // decls_begin()/decls_end().
  })


// Helper methods for RecordDecl and its children.
template<typename Derived>
bool RecursiveASTVisitor<Derived>::TraverseRecordHelper(
    RecordDecl *D) {
  // We shouldn't traverse D->getTypeForDecl(); it's a result of
  // declaring the type, not something that was written in the source.

  TRY_TO(TraverseNestedNameSpecifierLoc(D->getQualifierLoc()));
  return true;
}

template<typename Derived>
bool RecursiveASTVisitor<Derived>::TraverseCXXRecordHelper(
    CXXRecordDecl *D) {
  if (!TraverseRecordHelper(D))
    return false;
  if (D->isCompleteDefinition()) {
    for (CXXRecordDecl::base_class_iterator I = D->bases_begin(),
                                            E = D->bases_end();
         I != E; ++I) {
      TRY_TO(TraverseTypeLoc(I->getTypeSourceInfo()->getTypeLoc()));
    }
    // We don't traverse the friends or the conversions, as they are
    // already in decls_begin()/decls_end().
  }
  return true;
}

DEF_TRAVERSE_DECL(RecordDecl, {
    TRY_TO(TraverseRecordHelper(D));
  })

DEF_TRAVERSE_DECL(CXXRecordDecl, {
    TRY_TO(TraverseCXXRecordHelper(D));
  })

#define DEF_TRAVERSE_TMPL_SPEC_DECL(TMPLDECLKIND) \
DEF_TRAVERSE_DECL(TMPLDECLKIND##TemplateSpecializationDecl, {                \
    /* For implicit instantiations ("set<int> x;"), we don't want to
       recurse at all, since the instatiated template isn't written in
       the source code anywhere.  (Note the instatiated *type* --
       set<int> -- is written, and will still get a callback of
       TemplateSpecializationType).  For explicit instantiations
       ("template set<int>;"), we do need a callback, since this
       is the only callback that's made for this instantiation.
       We use getTypeAsWritten() to distinguish. */                          \
    if (TypeSourceInfo *TSI = D->getTypeAsWritten())                         \
      TRY_TO(TraverseTypeLoc(TSI->getTypeLoc()));                            \
                                                                             \
    if (!getDerived().shouldVisitTemplateInstantiations() &&                 \
        D->getTemplateSpecializationKind() != TSK_ExplicitSpecialization)    \
      /* Returning from here skips traversing the
         declaration context of the *TemplateSpecializationDecl
         (embedded in the DEF_TRAVERSE_DECL() macro)
         which contains the instantiated members of the template. */         \
      return true;                                                           \
  })

DEF_TRAVERSE_TMPL_SPEC_DECL(Class)
DEF_TRAVERSE_TMPL_SPEC_DECL(Var)

template <typename Derived>
bool RecursiveASTVisitor<Derived>::TraverseTemplateArgumentLocsHelper(
    const TemplateArgumentLoc *TAL, unsigned Count) {
  for (unsigned I = 0; I < Count; ++I) {
    TRY_TO(TraverseTemplateArgumentLoc(TAL[I]));
  }
  return true;
}

#define DEF_TRAVERSE_TMPL_PART_SPEC_DECL(TMPLDECLKIND, DECLKIND) \
DEF_TRAVERSE_DECL(TMPLDECLKIND##TemplatePartialSpecializationDecl, {         \
    /* The partial specialization. */                                        \
    if (TemplateParameterList *TPL = D->getTemplateParameters()) {           \
      for (TemplateParameterList::iterator I = TPL->begin(), E = TPL->end(); \
           I != E; ++I) {                                                    \
        TRY_TO(TraverseDecl(*I));                                            \
      }                                                                      \
    }                                                                        \
    /* The args that remains unspecialized. */                               \
    TRY_TO(TraverseTemplateArgumentLocsHelper(                               \
                      D->getTemplateArgsAsWritten()->getTemplateArgs(),      \
                      D->getTemplateArgsAsWritten()->NumTemplateArgs));      \
                                                                             \
    /* Don't need the *TemplatePartialSpecializationHelper, even
       though that's our parent class -- we already visit all the
       template args here. */                                                \
    TRY_TO(Traverse##DECLKIND##Helper(D));                                   \
                                                                             \
    /* Instantiations will have been visited with the primary template. */   \
  })

DEF_TRAVERSE_TMPL_PART_SPEC_DECL(Class, CXXRecord)
DEF_TRAVERSE_TMPL_PART_SPEC_DECL(Var, Var)

DEF_TRAVERSE_DECL(EnumConstantDecl, {
    TRY_TO(TraverseStmt(D->getInitExpr()));
  })

DEF_TRAVERSE_DECL(UnresolvedUsingValueDecl, {
    // Like UnresolvedUsingTypenameDecl, but without the 'typename':
    //    template <class T> Class A : public Base<T> { using Base<T>::foo; };
    TRY_TO(TraverseNestedNameSpecifierLoc(D->getQualifierLoc()));
    TRY_TO(TraverseDeclarationNameInfo(D->getNameInfo()));
  })

DEF_TRAVERSE_DECL(IndirectFieldDecl, {})

template<typename Derived>
bool RecursiveASTVisitor<Derived>::TraverseDeclaratorHelper(DeclaratorDecl *D) {
  TRY_TO(TraverseNestedNameSpecifierLoc(D->getQualifierLoc()));
  if (D->getTypeSourceInfo())
    TRY_TO(TraverseTypeLoc(D->getTypeSourceInfo()->getTypeLoc()));
  else
    TRY_TO(TraverseType(D->getType()));
  return true;
}

DEF_TRAVERSE_DECL(MSPropertyDecl, {
    TRY_TO(TraverseDeclaratorHelper(D));
  })

DEF_TRAVERSE_DECL(FieldDecl, {
    TRY_TO(TraverseDeclaratorHelper(D));
    if (D->isBitField())
      TRY_TO(TraverseStmt(D->getBitWidth()));
    else if (D->hasInClassInitializer())
      TRY_TO(TraverseStmt(D->getInClassInitializer()));
  })

DEF_TRAVERSE_DECL(ObjCAtDefsFieldDecl, {
    TRY_TO(TraverseDeclaratorHelper(D));
    if (D->isBitField())
      TRY_TO(TraverseStmt(D->getBitWidth()));
    // FIXME: implement the rest.
  })

DEF_TRAVERSE_DECL(ObjCIvarDecl, {
    TRY_TO(TraverseDeclaratorHelper(D));
    if (D->isBitField())
      TRY_TO(TraverseStmt(D->getBitWidth()));
    // FIXME: implement the rest.
  })

template<typename Derived>
bool RecursiveASTVisitor<Derived>::TraverseFunctionHelper(FunctionDecl *D) {
  TRY_TO(TraverseNestedNameSpecifierLoc(D->getQualifierLoc()));
  TRY_TO(TraverseDeclarationNameInfo(D->getNameInfo()));

  // If we're an explicit template specialization, iterate over the
  // template args that were explicitly specified.  If we were doing
  // this in typing order, we'd do it between the return type and
  // the function args, but both are handled by the FunctionTypeLoc
  // above, so we have to choose one side.  I've decided to do before.
  if (const FunctionTemplateSpecializationInfo *FTSI =
      D->getTemplateSpecializationInfo()) {
    if (FTSI->getTemplateSpecializationKind() != TSK_Undeclared &&
        FTSI->getTemplateSpecializationKind() != TSK_ImplicitInstantiation) {
      // A specialization might not have explicit template arguments if it has
      // a templated return type and concrete arguments.
      if (const ASTTemplateArgumentListInfo *TALI =
          FTSI->TemplateArgumentsAsWritten) {
        TRY_TO(TraverseTemplateArgumentLocsHelper(TALI->getTemplateArgs(),
                                                  TALI->NumTemplateArgs));
      }
    }
  }

  // Visit the function type itself, which can be either
  // FunctionNoProtoType or FunctionProtoType, or a typedef.  This
  // also covers the return type and the function parameters,
  // including exception specifications.
  if (TypeSourceInfo *TSI = D->getTypeSourceInfo()) {
    TRY_TO(TraverseTypeLoc(TSI->getTypeLoc()));
  } else if (getDerived().shouldVisitImplicitCode()) {
    // Visit parameter variable declarations of the implicit function
    // if the traverser is visiting implicit code. Parameter variable
    // declarations do not have valid TypeSourceInfo, so to visit them
    // we need to traverse the declarations explicitly.
    for (FunctionDecl::param_const_iterator I = D->param_begin(),
                                            E = D->param_end(); I != E; ++I)
      TRY_TO(TraverseDecl(*I));
  }

  if (CXXConstructorDecl *Ctor = dyn_cast<CXXConstructorDecl>(D)) {
    // Constructor initializers.
    for (CXXConstructorDecl::init_iterator I = Ctor->init_begin(),
                                           E = Ctor->init_end();
         I != E; ++I) {
      TRY_TO(TraverseConstructorInitializer(*I));
    }
  }

  if (D->isThisDeclarationADefinition()) {
    TRY_TO(TraverseStmt(D->getBody()));  // Function body.
  }
  return true;
}

DEF_TRAVERSE_DECL(FunctionDecl, {
    // We skip decls_begin/decls_end, which are already covered by
    // TraverseFunctionHelper().
    return TraverseFunctionHelper(D);
  })

DEF_TRAVERSE_DECL(CXXMethodDecl, {
    // We skip decls_begin/decls_end, which are already covered by
    // TraverseFunctionHelper().
    return TraverseFunctionHelper(D);
  })

DEF_TRAVERSE_DECL(CXXConstructorDecl, {
    // We skip decls_begin/decls_end, which are already covered by
    // TraverseFunctionHelper().
    return TraverseFunctionHelper(D);
  })

// CXXConversionDecl is the declaration of a type conversion operator.
// It's not a cast expression.
DEF_TRAVERSE_DECL(CXXConversionDecl, {
    // We skip decls_begin/decls_end, which are already covered by
    // TraverseFunctionHelper().
    return TraverseFunctionHelper(D);
  })

DEF_TRAVERSE_DECL(CXXDestructorDecl, {
    // We skip decls_begin/decls_end, which are already covered by
    // TraverseFunctionHelper().
    return TraverseFunctionHelper(D);
  })

template<typename Derived>
bool RecursiveASTVisitor<Derived>::TraverseVarHelper(VarDecl *D) {
  TRY_TO(TraverseDeclaratorHelper(D));
  // Default params are taken care of when we traverse the ParmVarDecl.
  if (!isa<ParmVarDecl>(D) &&
      (!D->isCXXForRangeDecl() || getDerived().shouldVisitImplicitCode()))
    TRY_TO(TraverseStmt(D->getInit()));
  return true;
}

DEF_TRAVERSE_DECL(VarDecl, {
    TRY_TO(TraverseVarHelper(D));
  })

DEF_TRAVERSE_DECL(ImplicitParamDecl, {
    TRY_TO(TraverseVarHelper(D));
  })

DEF_TRAVERSE_DECL(NonTypeTemplateParmDecl, {
    // A non-type template parameter, e.g. "S" in template<int S> class Foo ...
    TRY_TO(TraverseDeclaratorHelper(D));
    if (D->hasDefaultArgument() && !D->defaultArgumentWasInherited())
      TRY_TO(TraverseStmt(D->getDefaultArgument()));
  })

DEF_TRAVERSE_DECL(ParmVarDecl, {
    TRY_TO(TraverseVarHelper(D));

    if (D->hasDefaultArg() &&
        D->hasUninstantiatedDefaultArg() &&
        !D->hasUnparsedDefaultArg())
      TRY_TO(TraverseStmt(D->getUninstantiatedDefaultArg()));

    if (D->hasDefaultArg() &&
        !D->hasUninstantiatedDefaultArg() &&
        !D->hasUnparsedDefaultArg())
      TRY_TO(TraverseStmt(D->getDefaultArg()));
  })

#undef DEF_TRAVERSE_DECL

// ----------------- Stmt traversal -----------------
//
// For stmts, we automate (in the DEF_TRAVERSE_STMT macro) iterating
// over the children defined in children() (every stmt defines these,
// though sometimes the range is empty).  Each individual Traverse*
// method only needs to worry about children other than those.  To see
// what children() does for a given class, see, e.g.,
//   http://clang.llvm.org/doxygen/Stmt_8cpp_source.html

// This macro makes available a variable S, the passed-in stmt.
#define DEF_TRAVERSE_STMT(STMT, CODE)                                   \
template<typename Derived>                                              \
bool RecursiveASTVisitor<Derived>::Traverse##STMT (STMT *S) {           \
  TRY_TO(WalkUpFrom##STMT(S));                                          \
  { CODE; }                                                             \
  for (Stmt::child_range range = S->children(); range; ++range) {       \
    TRY_TO(TraverseStmt(*range));                                       \
  }                                                                     \
  return true;                                                          \
}

DEF_TRAVERSE_STMT(GCCAsmStmt, {
    TRY_TO(TraverseStmt(S->getAsmString()));
    for (unsigned I = 0, E = S->getNumInputs(); I < E; ++I) {
      TRY_TO(TraverseStmt(S->getInputConstraintLiteral(I)));
    }
    for (unsigned I = 0, E = S->getNumOutputs(); I < E; ++I) {
      TRY_TO(TraverseStmt(S->getOutputConstraintLiteral(I)));
    }
    for (unsigned I = 0, E = S->getNumClobbers(); I < E; ++I) {
      TRY_TO(TraverseStmt(S->getClobberStringLiteral(I)));
    }
    // children() iterates over inputExpr and outputExpr.
  })

DEF_TRAVERSE_STMT(MSAsmStmt, { 
    // FIXME: MS Asm doesn't currently parse Constraints, Clobbers, etc.  Once
    // added this needs to be implemented.
  })

DEF_TRAVERSE_STMT(CXXCatchStmt, {
    TRY_TO(TraverseDecl(S->getExceptionDecl()));
    // children() iterates over the handler block.
  })

DEF_TRAVERSE_STMT(DeclStmt, {
    for (DeclStmt::decl_iterator I = S->decl_begin(), E = S->decl_end();
         I != E; ++I) {
      TRY_TO(TraverseDecl(*I));
    }
    // Suppress the default iteration over children() by
    // returning.  Here's why: A DeclStmt looks like 'type var [=
    // initializer]'.  The decls above already traverse over the
    // initializers, so we don't have to do it again (which
    // children() would do).
    return true;
  })


// These non-expr stmts (most of them), do not need any action except
// iterating over the children.
DEF_TRAVERSE_STMT(BreakStmt, { })
DEF_TRAVERSE_STMT(CXXTryStmt, { })
DEF_TRAVERSE_STMT(CaseStmt, { })
DEF_TRAVERSE_STMT(CompoundStmt, { })
DEF_TRAVERSE_STMT(ContinueStmt, { })
DEF_TRAVERSE_STMT(DefaultStmt, { })
DEF_TRAVERSE_STMT(DoStmt, { })
DEF_TRAVERSE_STMT(ForStmt, { })
DEF_TRAVERSE_STMT(GotoStmt, { })
DEF_TRAVERSE_STMT(IfStmt, { })
DEF_TRAVERSE_STMT(IndirectGotoStmt, { })
DEF_TRAVERSE_STMT(LabelStmt, { })
DEF_TRAVERSE_STMT(AttributedStmt, { })
DEF_TRAVERSE_STMT(NullStmt, { })
DEF_TRAVERSE_STMT(ObjCAtCatchStmt, { })
DEF_TRAVERSE_STMT(ObjCAtFinallyStmt, { })
DEF_TRAVERSE_STMT(ObjCAtSynchronizedStmt, { })
DEF_TRAVERSE_STMT(ObjCAtThrowStmt, { })
DEF_TRAVERSE_STMT(ObjCAtTryStmt, { })
DEF_TRAVERSE_STMT(ObjCForCollectionStmt, { })
DEF_TRAVERSE_STMT(ObjCAutoreleasePoolStmt, { })
DEF_TRAVERSE_STMT(CXXForRangeStmt, {
  if (!getDerived().shouldVisitImplicitCode()) {
    TRY_TO(TraverseStmt(S->getLoopVarStmt()));
    TRY_TO(TraverseStmt(S->getRangeInit()));
    TRY_TO(TraverseStmt(S->getBody()));
    // Visit everything else only if shouldVisitImplicitCode().
    return true;
  }
})
DEF_TRAVERSE_STMT(MSDependentExistsStmt, {
    TRY_TO(TraverseNestedNameSpecifierLoc(S->getQualifierLoc()));
    TRY_TO(TraverseDeclarationNameInfo(S->getNameInfo()));
})
DEF_TRAVERSE_STMT(ReturnStmt, { })
DEF_TRAVERSE_STMT(SwitchStmt, { })
DEF_TRAVERSE_STMT(WhileStmt, { })


DEF_TRAVERSE_STMT(CXXDependentScopeMemberExpr, {
    TRY_TO(TraverseNestedNameSpecifierLoc(S->getQualifierLoc()));
    TRY_TO(TraverseDeclarationNameInfo(S->getMemberNameInfo()));
    if (S->hasExplicitTemplateArgs()) {
      TRY_TO(TraverseTemplateArgumentLocsHelper(
          S->getTemplateArgs(), S->getNumTemplateArgs()));
    }
  })

DEF_TRAVERSE_STMT(DeclRefExpr, {
    TRY_TO(TraverseNestedNameSpecifierLoc(S->getQualifierLoc()));
    TRY_TO(TraverseDeclarationNameInfo(S->getNameInfo()));
    TRY_TO(TraverseTemplateArgumentLocsHelper(
        S->getTemplateArgs(), S->getNumTemplateArgs()));
  })

DEF_TRAVERSE_STMT(DependentScopeDeclRefExpr, {
    TRY_TO(TraverseNestedNameSpecifierLoc(S->getQualifierLoc()));
    TRY_TO(TraverseDeclarationNameInfo(S->getNameInfo()));
    if (S->hasExplicitTemplateArgs()) {
      TRY_TO(TraverseTemplateArgumentLocsHelper(
          S->getExplicitTemplateArgs().getTemplateArgs(),
          S->getNumTemplateArgs()));
    }
  })

DEF_TRAVERSE_STMT(MemberExpr, {
    TRY_TO(TraverseNestedNameSpecifierLoc(S->getQualifierLoc()));
    TRY_TO(TraverseDeclarationNameInfo(S->getMemberNameInfo()));
    TRY_TO(TraverseTemplateArgumentLocsHelper(
        S->getTemplateArgs(), S->getNumTemplateArgs()));
  })

DEF_TRAVERSE_STMT(ImplicitCastExpr, {
    // We don't traverse the cast type, as it's not written in the
    // source code.
  })

DEF_TRAVERSE_STMT(CStyleCastExpr, {
    TRY_TO(TraverseTypeLoc(S->getTypeInfoAsWritten()->getTypeLoc()));
  })

DEF_TRAVERSE_STMT(CXXFunctionalCastExpr, {
    TRY_TO(TraverseTypeLoc(S->getTypeInfoAsWritten()->getTypeLoc()));
  })

DEF_TRAVERSE_STMT(CXXConstCastExpr, {
    TRY_TO(TraverseTypeLoc(S->getTypeInfoAsWritten()->getTypeLoc()));
  })

DEF_TRAVERSE_STMT(CXXDynamicCastExpr, {
    TRY_TO(TraverseTypeLoc(S->getTypeInfoAsWritten()->getTypeLoc()));
  })

DEF_TRAVERSE_STMT(CXXReinterpretCastExpr, {
    TRY_TO(TraverseTypeLoc(S->getTypeInfoAsWritten()->getTypeLoc()));
  })

DEF_TRAVERSE_STMT(CXXStaticCastExpr, {
    TRY_TO(TraverseTypeLoc(S->getTypeInfoAsWritten()->getTypeLoc()));
  })

// InitListExpr is a tricky one, because we want to do all our work on
// the syntactic form of the listexpr, but this method takes the
// semantic form by default.  We can't use the macro helper because it
// calls WalkUp*() on the semantic form, before our code can convert
// to the syntactic form.
template<typename Derived>
bool RecursiveASTVisitor<Derived>::TraverseInitListExpr(InitListExpr *S) {
  if (InitListExpr *Syn = S->getSyntacticForm())
    S = Syn;
  TRY_TO(WalkUpFromInitListExpr(S));
  // All we need are the default actions.  FIXME: use a helper function.
  for (Stmt::child_range range = S->children(); range; ++range) {
    TRY_TO(TraverseStmt(*range));
  }
  return true;
}

// GenericSelectionExpr is a special case because the types and expressions
// are interleaved.  We also need to watch out for null types (default
// generic associations).
template<typename Derived>
bool RecursiveASTVisitor<Derived>::
TraverseGenericSelectionExpr(GenericSelectionExpr *S) {
  TRY_TO(WalkUpFromGenericSelectionExpr(S));
  TRY_TO(TraverseStmt(S->getControllingExpr()));
  for (unsigned i = 0; i != S->getNumAssocs(); ++i) {
    if (TypeSourceInfo *TS = S->getAssocTypeSourceInfo(i))
      TRY_TO(TraverseTypeLoc(TS->getTypeLoc()));
    TRY_TO(TraverseStmt(S->getAssocExpr(i)));
  }
  return true;
}

// PseudoObjectExpr is a special case because of the wierdness with
// syntactic expressions and opaque values.
template<typename Derived>
bool RecursiveASTVisitor<Derived>::
TraversePseudoObjectExpr(PseudoObjectExpr *S) {
  TRY_TO(WalkUpFromPseudoObjectExpr(S));
  TRY_TO(TraverseStmt(S->getSyntacticForm()));
  for (PseudoObjectExpr::semantics_iterator
         i = S->semantics_begin(), e = S->semantics_end(); i != e; ++i) {
    Expr *sub = *i;
    if (OpaqueValueExpr *OVE = dyn_cast<OpaqueValueExpr>(sub))
      sub = OVE->getSourceExpr();
    TRY_TO(TraverseStmt(sub));
  }
  return true;
}

DEF_TRAVERSE_STMT(CXXScalarValueInitExpr, {
    // This is called for code like 'return T()' where T is a built-in
    // (i.e. non-class) type.
    TRY_TO(TraverseTypeLoc(S->getTypeSourceInfo()->getTypeLoc()));
  })

DEF_TRAVERSE_STMT(CXXNewExpr, {
  // The child-iterator will pick up the other arguments.
  TRY_TO(TraverseTypeLoc(S->getAllocatedTypeSourceInfo()->getTypeLoc()));
  })

DEF_TRAVERSE_STMT(OffsetOfExpr, {
    // The child-iterator will pick up the expression representing
    // the field.
    // FIMXE: for code like offsetof(Foo, a.b.c), should we get
    // making a MemberExpr callbacks for Foo.a, Foo.a.b, and Foo.a.b.c?
    TRY_TO(TraverseTypeLoc(S->getTypeSourceInfo()->getTypeLoc()));
  })

DEF_TRAVERSE_STMT(UnaryExprOrTypeTraitExpr, {
    // The child-iterator will pick up the arg if it's an expression,
    // but not if it's a type.
    if (S->isArgumentType())
      TRY_TO(TraverseTypeLoc(S->getArgumentTypeInfo()->getTypeLoc()));
  })

DEF_TRAVERSE_STMT(CXXTypeidExpr, {
    // The child-iterator will pick up the arg if it's an expression,
    // but not if it's a type.
    if (S->isTypeOperand())
      TRY_TO(TraverseTypeLoc(S->getTypeOperandSourceInfo()->getTypeLoc()));
  })

DEF_TRAVERSE_STMT(MSPropertyRefExpr, {
  TRY_TO(TraverseNestedNameSpecifierLoc(S->getQualifierLoc()));
})

DEF_TRAVERSE_STMT(CXXUuidofExpr, {
    // The child-iterator will pick up the arg if it's an expression,
    // but not if it's a type.
    if (S->isTypeOperand())
      TRY_TO(TraverseTypeLoc(S->getTypeOperandSourceInfo()->getTypeLoc()));
  })

DEF_TRAVERSE_STMT(UnaryTypeTraitExpr, {
    TRY_TO(TraverseTypeLoc(S->getQueriedTypeSourceInfo()->getTypeLoc()));
  })

DEF_TRAVERSE_STMT(BinaryTypeTraitExpr, {
    TRY_TO(TraverseTypeLoc(S->getLhsTypeSourceInfo()->getTypeLoc()));
    TRY_TO(TraverseTypeLoc(S->getRhsTypeSourceInfo()->getTypeLoc()));
  })

DEF_TRAVERSE_STMT(TypeTraitExpr, {
  for (unsigned I = 0, N = S->getNumArgs(); I != N; ++I)
    TRY_TO(TraverseTypeLoc(S->getArg(I)->getTypeLoc()));
})

DEF_TRAVERSE_STMT(ArrayTypeTraitExpr, {
    TRY_TO(TraverseTypeLoc(S->getQueriedTypeSourceInfo()->getTypeLoc()));
  })

DEF_TRAVERSE_STMT(ExpressionTraitExpr, {
    TRY_TO(TraverseStmt(S->getQueriedExpression()));
  })

DEF_TRAVERSE_STMT(VAArgExpr, {
    // The child-iterator will pick up the expression argument.
    TRY_TO(TraverseTypeLoc(S->getWrittenTypeInfo()->getTypeLoc()));
  })

DEF_TRAVERSE_STMT(CXXTemporaryObjectExpr, {
    // This is called for code like 'return T()' where T is a class type.
    TRY_TO(TraverseTypeLoc(S->getTypeSourceInfo()->getTypeLoc()));
  })

// Walk only the visible parts of lambda expressions.  
template<typename Derived>
bool RecursiveASTVisitor<Derived>::TraverseLambdaExpr(LambdaExpr *S) {
  TRY_TO(WalkUpFromLambdaExpr(S));

  for (LambdaExpr::capture_iterator C = S->explicit_capture_begin(),
                                 CEnd = S->explicit_capture_end();
       C != CEnd; ++C) {
    TRY_TO(TraverseLambdaCapture(S, C));
  }

  if (S->hasExplicitParameters() || S->hasExplicitResultType()) {
    TypeLoc TL = S->getCallOperator()->getTypeSourceInfo()->getTypeLoc();
    if (S->hasExplicitParameters() && S->hasExplicitResultType()) {
      // Visit the whole type.
      TRY_TO(TraverseTypeLoc(TL));
    } else if (FunctionProtoTypeLoc Proto = TL.getAs<FunctionProtoTypeLoc>()) {
      if (S->hasExplicitParameters()) {
        // Visit parameters.
        for (unsigned I = 0, N = Proto.getNumArgs(); I != N; ++I) {
          TRY_TO(TraverseDecl(Proto.getArg(I)));
        }
      } else {
        TRY_TO(TraverseTypeLoc(Proto.getResultLoc()));
      }        
    }
  }

  TRY_TO(TraverseLambdaBody(S));
  return true;
}

DEF_TRAVERSE_STMT(CXXUnresolvedConstructExpr, {
    // This is called for code like 'T()', where T is a template argument.
    TRY_TO(TraverseTypeLoc(S->getTypeSourceInfo()->getTypeLoc()));
  })

// These expressions all might take explicit template arguments.
// We traverse those if so.  FIXME: implement these.
DEF_TRAVERSE_STMT(CXXConstructExpr, { })
DEF_TRAVERSE_STMT(CallExpr, { })
DEF_TRAVERSE_STMT(CXXMemberCallExpr, { })

// These exprs (most of them), do not need any action except iterating
// over the children.
DEF_TRAVERSE_STMT(AddrLabelExpr, { })
DEF_TRAVERSE_STMT(ArraySubscriptExpr, { })
DEF_TRAVERSE_STMT(BlockExpr, {
  TRY_TO(TraverseDecl(S->getBlockDecl()));
  return true; // no child statements to loop through.
})
DEF_TRAVERSE_STMT(ChooseExpr, { })
DEF_TRAVERSE_STMT(CompoundLiteralExpr, {
  TRY_TO(TraverseTypeLoc(S->getTypeSourceInfo()->getTypeLoc()));
})
DEF_TRAVERSE_STMT(CXXBindTemporaryExpr, { })
DEF_TRAVERSE_STMT(CXXBoolLiteralExpr, { })
DEF_TRAVERSE_STMT(CXXDefaultArgExpr, { })
DEF_TRAVERSE_STMT(CXXDefaultInitExpr, { })
DEF_TRAVERSE_STMT(CXXDeleteExpr, { })
DEF_TRAVERSE_STMT(ExprWithCleanups, { })
DEF_TRAVERSE_STMT(CXXNullPtrLiteralExpr, { })
DEF_TRAVERSE_STMT(CXXStdInitializerListExpr, { })
DEF_TRAVERSE_STMT(CXXPseudoDestructorExpr, {
  TRY_TO(TraverseNestedNameSpecifierLoc(S->getQualifierLoc()));
  if (TypeSourceInfo *ScopeInfo = S->getScopeTypeInfo())
    TRY_TO(TraverseTypeLoc(ScopeInfo->getTypeLoc()));
  if (TypeSourceInfo *DestroyedTypeInfo = S->getDestroyedTypeInfo())
    TRY_TO(TraverseTypeLoc(DestroyedTypeInfo->getTypeLoc()));
})
DEF_TRAVERSE_STMT(CXXThisExpr, { })
DEF_TRAVERSE_STMT(CXXThrowExpr, { })
DEF_TRAVERSE_STMT(UserDefinedLiteral, { })
DEF_TRAVERSE_STMT(DesignatedInitExpr, { })
DEF_TRAVERSE_STMT(ExtVectorElementExpr, { })
DEF_TRAVERSE_STMT(GNUNullExpr, { })
DEF_TRAVERSE_STMT(ImplicitValueInitExpr, { })
DEF_TRAVERSE_STMT(ObjCBoolLiteralExpr, { })
DEF_TRAVERSE_STMT(ObjCEncodeExpr, {
  if (TypeSourceInfo *TInfo = S->getEncodedTypeSourceInfo())
    TRY_TO(TraverseTypeLoc(TInfo->getTypeLoc()));
})
DEF_TRAVERSE_STMT(ObjCIsaExpr, { })
DEF_TRAVERSE_STMT(ObjCIvarRefExpr, { })
DEF_TRAVERSE_STMT(ObjCMessageExpr, {
  if (TypeSourceInfo *TInfo = S->getClassReceiverTypeInfo())
    TRY_TO(TraverseTypeLoc(TInfo->getTypeLoc()));
})
DEF_TRAVERSE_STMT(ObjCPropertyRefExpr, { })
DEF_TRAVERSE_STMT(ObjCSubscriptRefExpr, { })
DEF_TRAVERSE_STMT(ObjCProtocolExpr, { })
DEF_TRAVERSE_STMT(ObjCSelectorExpr, { })
DEF_TRAVERSE_STMT(ObjCIndirectCopyRestoreExpr, { })
DEF_TRAVERSE_STMT(ObjCBridgedCastExpr, {
  TRY_TO(TraverseTypeLoc(S->getTypeInfoAsWritten()->getTypeLoc()));
})
DEF_TRAVERSE_STMT(ParenExpr, { })
DEF_TRAVERSE_STMT(ParenListExpr, { })
DEF_TRAVERSE_STMT(PredefinedExpr, { })
DEF_TRAVERSE_STMT(ShuffleVectorExpr, { })
DEF_TRAVERSE_STMT(ConvertVectorExpr, { })
DEF_TRAVERSE_STMT(StmtExpr, { })
DEF_TRAVERSE_STMT(UnresolvedLookupExpr, {
  TRY_TO(TraverseNestedNameSpecifierLoc(S->getQualifierLoc()));
  if (S->hasExplicitTemplateArgs()) {
    TRY_TO(TraverseTemplateArgumentLocsHelper(S->getTemplateArgs(),
                                              S->getNumTemplateArgs()));
  }
})

DEF_TRAVERSE_STMT(UnresolvedMemberExpr, {
  TRY_TO(TraverseNestedNameSpecifierLoc(S->getQualifierLoc()));
  if (S->hasExplicitTemplateArgs()) {
    TRY_TO(TraverseTemplateArgumentLocsHelper(S->getTemplateArgs(),
                                              S->getNumTemplateArgs()));
  }
})

DEF_TRAVERSE_STMT(SEHTryStmt, {})
DEF_TRAVERSE_STMT(SEHExceptStmt, {})
DEF_TRAVERSE_STMT(SEHFinallyStmt,{})
DEF_TRAVERSE_STMT(CapturedStmt, {
  TRY_TO(TraverseDecl(S->getCapturedDecl()));
})

DEF_TRAVERSE_STMT(CXXOperatorCallExpr, { })
DEF_TRAVERSE_STMT(OpaqueValueExpr, { })
DEF_TRAVERSE_STMT(CUDAKernelCallExpr, { })

// These operators (all of them) do not need any action except
// iterating over the children.
DEF_TRAVERSE_STMT(BinaryConditionalOperator, { })
DEF_TRAVERSE_STMT(ConditionalOperator, { })
DEF_TRAVERSE_STMT(UnaryOperator, { })
DEF_TRAVERSE_STMT(BinaryOperator, { })
DEF_TRAVERSE_STMT(CompoundAssignOperator, { })
DEF_TRAVERSE_STMT(CXXNoexceptExpr, { })
DEF_TRAVERSE_STMT(PackExpansionExpr, { })
DEF_TRAVERSE_STMT(SizeOfPackExpr, { })
DEF_TRAVERSE_STMT(SubstNonTypeTemplateParmPackExpr, { })
DEF_TRAVERSE_STMT(SubstNonTypeTemplateParmExpr, { })
DEF_TRAVERSE_STMT(FunctionParmPackExpr, { })
DEF_TRAVERSE_STMT(MaterializeTemporaryExpr, { })
DEF_TRAVERSE_STMT(AtomicExpr, { })

// These literals (all of them) do not need any action.
DEF_TRAVERSE_STMT(IntegerLiteral, { })
DEF_TRAVERSE_STMT(CharacterLiteral, { })
DEF_TRAVERSE_STMT(FloatingLiteral, { })
DEF_TRAVERSE_STMT(ImaginaryLiteral, { })
DEF_TRAVERSE_STMT(StringLiteral, { })
DEF_TRAVERSE_STMT(ObjCStringLiteral, { })
DEF_TRAVERSE_STMT(ObjCBoxedExpr, { })
DEF_TRAVERSE_STMT(ObjCArrayLiteral, { })
DEF_TRAVERSE_STMT(ObjCDictionaryLiteral, { })
  
// Traverse OpenCL: AsType, Convert.
DEF_TRAVERSE_STMT(AsTypeExpr, { })

<<<<<<< HEAD
// Traverse UPC
DEF_TRAVERSE_STMT(UPCNotifyStmt, { })
DEF_TRAVERSE_STMT(UPCWaitStmt, { })
DEF_TRAVERSE_STMT(UPCBarrierStmt, { })
DEF_TRAVERSE_STMT(UPCFenceStmt, { })
DEF_TRAVERSE_STMT(UPCPragmaStmt, { })
DEF_TRAVERSE_STMT(UPCThreadExpr, { })
DEF_TRAVERSE_STMT(UPCMyThreadExpr, { })
DEF_TRAVERSE_STMT(UPCForAllStmt, { })
=======
// OpenMP directives.
DEF_TRAVERSE_STMT(OMPParallelDirective, {
  ArrayRef<OMPClause *> Clauses = S->clauses();
  for (ArrayRef<OMPClause *>::iterator I = Clauses.begin(), E = Clauses.end();
       I != E; ++I)
    if (!TraverseOMPClause(*I)) return false;
})

// OpenMP clauses.
template<typename Derived>
bool RecursiveASTVisitor<Derived>::TraverseOMPClause(OMPClause *C) {
  if (!C) return true;
  switch (C->getClauseKind()) {
#define OPENMP_CLAUSE(Name, Class)                                      \
  case OMPC_##Name:                                                     \
    return getDerived().Visit##Class(static_cast<Class*>(C));
#include "clang/Basic/OpenMPKinds.def"
  default: break;
  }
  return true;
}

template<typename Derived>
bool RecursiveASTVisitor<Derived>::VisitOMPDefaultClause(OMPDefaultClause *C) {
  return true;
}

template<typename Derived>
template<typename T>
void RecursiveASTVisitor<Derived>::VisitOMPClauseList(T *Node) {
  for (typename T::varlist_iterator I = Node->varlist_begin(),
                                    E = Node->varlist_end();
         I != E; ++I)
    TraverseStmt(*I);
}

template<typename Derived>
bool RecursiveASTVisitor<Derived>::VisitOMPPrivateClause(OMPPrivateClause *C) {
  VisitOMPClauseList(C);
  return true;
}

template<typename Derived>
bool RecursiveASTVisitor<Derived>::VisitOMPFirstprivateClause(
                                                    OMPFirstprivateClause *C) {
  VisitOMPClauseList(C);
  return true;
}

template<typename Derived>
bool RecursiveASTVisitor<Derived>::VisitOMPSharedClause(OMPSharedClause *C) {
  VisitOMPClauseList(C);
  return true;
}
>>>>>>> c6c4eea3

// FIXME: look at the following tricky-seeming exprs to see if we
// need to recurse on anything.  These are ones that have methods
// returning decls or qualtypes or nestednamespecifier -- though I'm
// not sure if they own them -- or just seemed very complicated, or
// had lots of sub-types to explore.
//
// VisitOverloadExpr and its children: recurse on template args? etc?

// FIXME: go through all the stmts and exprs again, and see which of them
// create new types, and recurse on the types (TypeLocs?) of those.
// Candidates:
//
//    http://clang.llvm.org/doxygen/classclang_1_1CXXTypeidExpr.html
//    http://clang.llvm.org/doxygen/classclang_1_1UnaryExprOrTypeTraitExpr.html
//    http://clang.llvm.org/doxygen/classclang_1_1TypesCompatibleExpr.html
//    Every class that has getQualifier.

#undef DEF_TRAVERSE_STMT

#undef TRY_TO

} // end namespace clang

#endif // LLVM_CLANG_AST_RECURSIVEASTVISITOR_H<|MERGE_RESOLUTION|>--- conflicted
+++ resolved
@@ -2333,7 +2333,6 @@
 // Traverse OpenCL: AsType, Convert.
 DEF_TRAVERSE_STMT(AsTypeExpr, { })
 
-<<<<<<< HEAD
 // Traverse UPC
 DEF_TRAVERSE_STMT(UPCNotifyStmt, { })
 DEF_TRAVERSE_STMT(UPCWaitStmt, { })
@@ -2343,7 +2342,7 @@
 DEF_TRAVERSE_STMT(UPCThreadExpr, { })
 DEF_TRAVERSE_STMT(UPCMyThreadExpr, { })
 DEF_TRAVERSE_STMT(UPCForAllStmt, { })
-=======
+
 // OpenMP directives.
 DEF_TRAVERSE_STMT(OMPParallelDirective, {
   ArrayRef<OMPClause *> Clauses = S->clauses();
@@ -2398,7 +2397,6 @@
   VisitOMPClauseList(C);
   return true;
 }
->>>>>>> c6c4eea3
 
 // FIXME: look at the following tricky-seeming exprs to see if we
 // need to recurse on anything.  These are ones that have methods
