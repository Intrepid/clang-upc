--- conflicted
+++ resolved
@@ -272,9 +272,6 @@
 #include "clang/AST/StmtNodes.inc"
   // The above header #undefs ABSTRACT_STMT and STMT upon exit.
 
-  /// \brief Traverses OMPExecutableDirective class.
-  bool TraverseOMPExecutableDirective(OMPExecutableDirective *S);
-
   // Define WalkUpFrom*() and empty Visit*() for all Stmt classes.
   bool WalkUpFromStmt(Stmt *S) { return getDerived().VisitStmt(S); }
   bool VisitStmt(Stmt *S) { return true; }
@@ -1360,13 +1357,6 @@
   return true;
 })
 
-<<<<<<< HEAD
-DEF_TRAVERSE_DECL(NamespaceDecl, {
-    // Code in an unnamed namespace shows up automatically in
-    // decls_begin()/decls_end().  Thus we don't need to recurse on
-    // D->getAnonymousNamespace().
-  })
-=======
 DEF_TRAVERSE_DECL(LabelDecl, {// There is no code in a LabelDecl.
                              })
 
@@ -1376,7 +1366,6 @@
      // decls_begin()/decls_end().  Thus we don't need to recurse on
      // D->getAnonymousNamespace().
     })
->>>>>>> d4309185
 
 DEF_TRAVERSE_DECL(ObjCCompatibleAliasDecl, {// FIXME: implement
                                            })
@@ -1430,8 +1419,10 @@
 DEF_TRAVERSE_DECL(UsingShadowDecl, {})
 
 DEF_TRAVERSE_DECL(OMPThreadPrivateDecl, {
-  for (auto *I : D->varlists()) {
-    TRY_TO(TraverseStmt(I));
+  for (OMPThreadPrivateDecl::varlist_iterator I = D->varlist_begin(),
+                                              E = D->varlist_end();
+       I != E; ++I) {
+    TRY_TO(TraverseStmt(*I));
   }
 })
 
@@ -2205,14 +2196,9 @@
 
 // These exprs (most of them), do not need any action except iterating
 // over the children.
-<<<<<<< HEAD
 DEF_TRAVERSE_STMT(AddrLabelExpr, { })
 DEF_TRAVERSE_STMT(ArraySubscriptExpr, { })
 DEF_TRAVERSE_STMT(CEANIndexExpr, { })
-=======
-DEF_TRAVERSE_STMT(AddrLabelExpr, {})
-DEF_TRAVERSE_STMT(ArraySubscriptExpr, {})
->>>>>>> d4309185
 DEF_TRAVERSE_STMT(BlockExpr, {
   TRY_TO(TraverseDecl(S->getBlockDecl()));
   return true; // no child statements to loop through.
@@ -2324,7 +2310,6 @@
 // Traverse OpenCL: AsType, Convert.
 DEF_TRAVERSE_STMT(AsTypeExpr, {})
 
-<<<<<<< HEAD
 // OpenMP directives
 namespace {
 template <class T>
@@ -2509,229 +2494,6 @@
 DEF_TRAVERSE_STMT(OMPTargetTeamsDistributeParallelForSimdDirective, {
   return TraverseOMPExecutableDirective(S);
 })
-=======
-// OpenMP directives.
-template <typename Derived>
-bool RecursiveASTVisitor<Derived>::TraverseOMPExecutableDirective(
-    OMPExecutableDirective *S) {
-  for (auto *C : S->clauses()) {
-    TRY_TO(TraverseOMPClause(C));
-  }
-  return true;
-}
-
-DEF_TRAVERSE_STMT(OMPParallelDirective,
-                  { TRY_TO(TraverseOMPExecutableDirective(S)); })
-
-DEF_TRAVERSE_STMT(OMPSimdDirective,
-                  { TRY_TO(TraverseOMPExecutableDirective(S)); })
-
-DEF_TRAVERSE_STMT(OMPForDirective,
-                  { TRY_TO(TraverseOMPExecutableDirective(S)); })
-
-DEF_TRAVERSE_STMT(OMPSectionsDirective,
-                  { TRY_TO(TraverseOMPExecutableDirective(S)); })
-
-DEF_TRAVERSE_STMT(OMPSectionDirective,
-                  { TRY_TO(TraverseOMPExecutableDirective(S)); })
-
-DEF_TRAVERSE_STMT(OMPSingleDirective,
-                  { TRY_TO(TraverseOMPExecutableDirective(S)); })
-
-DEF_TRAVERSE_STMT(OMPMasterDirective,
-                  { TRY_TO(TraverseOMPExecutableDirective(S)); })
-
-DEF_TRAVERSE_STMT(OMPCriticalDirective, {
-  TRY_TO(TraverseDeclarationNameInfo(S->getDirectiveName()));
-  TRY_TO(TraverseOMPExecutableDirective(S));
-})
-
-DEF_TRAVERSE_STMT(OMPParallelForDirective,
-                  { TRY_TO(TraverseOMPExecutableDirective(S)); })
-
-DEF_TRAVERSE_STMT(OMPParallelSectionsDirective,
-                  { TRY_TO(TraverseOMPExecutableDirective(S)); })
-
-DEF_TRAVERSE_STMT(OMPTaskDirective,
-                  { TRY_TO(TraverseOMPExecutableDirective(S)); })
-
-DEF_TRAVERSE_STMT(OMPTaskyieldDirective,
-                  { TRY_TO(TraverseOMPExecutableDirective(S)); })
-
-DEF_TRAVERSE_STMT(OMPBarrierDirective,
-                  { TRY_TO(TraverseOMPExecutableDirective(S)); })
-
-DEF_TRAVERSE_STMT(OMPTaskwaitDirective,
-                  { TRY_TO(TraverseOMPExecutableDirective(S)); })
-
-DEF_TRAVERSE_STMT(OMPFlushDirective,
-                  { TRY_TO(TraverseOMPExecutableDirective(S)); })
-
-// OpenMP clauses.
-template <typename Derived>
-bool RecursiveASTVisitor<Derived>::TraverseOMPClause(OMPClause *C) {
-  if (!C)
-    return true;
-  switch (C->getClauseKind()) {
-#define OPENMP_CLAUSE(Name, Class)                                             \
-  case OMPC_##Name:                                                            \
-    TRY_TO(Visit##Class(static_cast<Class *>(C)));                             \
-    break;
-#include "clang/Basic/OpenMPKinds.def"
-  case OMPC_threadprivate:
-  case OMPC_unknown:
-    break;
-  }
-  return true;
-}
-
-template <typename Derived>
-bool RecursiveASTVisitor<Derived>::VisitOMPIfClause(OMPIfClause *C) {
-  TRY_TO(TraverseStmt(C->getCondition()));
-  return true;
-}
-
-template <typename Derived>
-bool RecursiveASTVisitor<Derived>::VisitOMPFinalClause(OMPFinalClause *C) {
-  TRY_TO(TraverseStmt(C->getCondition()));
-  return true;
-}
-
-template <typename Derived>
-bool
-RecursiveASTVisitor<Derived>::VisitOMPNumThreadsClause(OMPNumThreadsClause *C) {
-  TRY_TO(TraverseStmt(C->getNumThreads()));
-  return true;
-}
-
-template <typename Derived>
-bool RecursiveASTVisitor<Derived>::VisitOMPSafelenClause(OMPSafelenClause *C) {
-  TRY_TO(TraverseStmt(C->getSafelen()));
-  return true;
-}
-
-template <typename Derived>
-bool
-RecursiveASTVisitor<Derived>::VisitOMPCollapseClause(OMPCollapseClause *C) {
-  TRY_TO(TraverseStmt(C->getNumForLoops()));
-  return true;
-}
-
-template <typename Derived>
-bool RecursiveASTVisitor<Derived>::VisitOMPDefaultClause(OMPDefaultClause *) {
-  return true;
-}
-
-template <typename Derived>
-bool RecursiveASTVisitor<Derived>::VisitOMPProcBindClause(OMPProcBindClause *) {
-  return true;
-}
-
-template <typename Derived>
-bool
-RecursiveASTVisitor<Derived>::VisitOMPScheduleClause(OMPScheduleClause *C) {
-  TRY_TO(TraverseStmt(C->getChunkSize()));
-  return true;
-}
-
-template <typename Derived>
-bool RecursiveASTVisitor<Derived>::VisitOMPOrderedClause(OMPOrderedClause *) {
-  return true;
-}
-
-template <typename Derived>
-bool RecursiveASTVisitor<Derived>::VisitOMPNowaitClause(OMPNowaitClause *) {
-  return true;
-}
-
-template <typename Derived>
-bool RecursiveASTVisitor<Derived>::VisitOMPUntiedClause(OMPUntiedClause *) {
-  return true;
-}
-
-template <typename Derived>
-bool
-RecursiveASTVisitor<Derived>::VisitOMPMergeableClause(OMPMergeableClause *) {
-  return true;
-}
-
-template <typename Derived>
-template <typename T>
-bool RecursiveASTVisitor<Derived>::VisitOMPClauseList(T *Node) {
-  for (auto *E : Node->varlists()) {
-    TRY_TO(TraverseStmt(E));
-  }
-  return true;
-}
-
-template <typename Derived>
-bool RecursiveASTVisitor<Derived>::VisitOMPPrivateClause(OMPPrivateClause *C) {
-  TRY_TO(VisitOMPClauseList(C));
-  return true;
-}
-
-template <typename Derived>
-bool RecursiveASTVisitor<Derived>::VisitOMPFirstprivateClause(
-    OMPFirstprivateClause *C) {
-  TRY_TO(VisitOMPClauseList(C));
-  return true;
-}
-
-template <typename Derived>
-bool RecursiveASTVisitor<Derived>::VisitOMPLastprivateClause(
-    OMPLastprivateClause *C) {
-  TRY_TO(VisitOMPClauseList(C));
-  return true;
-}
-
-template <typename Derived>
-bool RecursiveASTVisitor<Derived>::VisitOMPSharedClause(OMPSharedClause *C) {
-  TRY_TO(VisitOMPClauseList(C));
-  return true;
-}
-
-template <typename Derived>
-bool RecursiveASTVisitor<Derived>::VisitOMPLinearClause(OMPLinearClause *C) {
-  TRY_TO(TraverseStmt(C->getStep()));
-  TRY_TO(VisitOMPClauseList(C));
-  return true;
-}
-
-template <typename Derived>
-bool RecursiveASTVisitor<Derived>::VisitOMPAlignedClause(OMPAlignedClause *C) {
-  TRY_TO(TraverseStmt(C->getAlignment()));
-  TRY_TO(VisitOMPClauseList(C));
-  return true;
-}
-
-template <typename Derived>
-bool RecursiveASTVisitor<Derived>::VisitOMPCopyinClause(OMPCopyinClause *C) {
-  TRY_TO(VisitOMPClauseList(C));
-  return true;
-}
-
-template <typename Derived>
-bool RecursiveASTVisitor<Derived>::VisitOMPCopyprivateClause(
-    OMPCopyprivateClause *C) {
-  TRY_TO(VisitOMPClauseList(C));
-  return true;
-}
-
-template <typename Derived>
-bool
-RecursiveASTVisitor<Derived>::VisitOMPReductionClause(OMPReductionClause *C) {
-  TRY_TO(TraverseNestedNameSpecifierLoc(C->getQualifierLoc()));
-  TRY_TO(TraverseDeclarationNameInfo(C->getNameInfo()));
-  TRY_TO(VisitOMPClauseList(C));
-  return true;
-}
-
-template <typename Derived>
-bool RecursiveASTVisitor<Derived>::VisitOMPFlushClause(OMPFlushClause *C) {
-  TRY_TO(VisitOMPClauseList(C));
-  return true;
-}
->>>>>>> d4309185
 
 // FIXME: look at the following tricky-seeming exprs to see if we
 // need to recurse on anything.  These are ones that have methods
