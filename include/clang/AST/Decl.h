//===--- Decl.h - Classes for representing declarations ---------*- C++ -*-===//
//
//                     The LLVM Compiler Infrastructure
//
// This file is distributed under the University of Illinois Open Source
// License. See LICENSE.TXT for details.
//
//===----------------------------------------------------------------------===//
//
//  This file defines the Decl subclasses.
//
//===----------------------------------------------------------------------===//

#ifndef LLVM_CLANG_AST_DECL_H
#define LLVM_CLANG_AST_DECL_H

#include "clang/AST/APValue.h"
#include "clang/AST/DeclBase.h"
#include "clang/AST/DeclarationName.h"
#include "clang/AST/ExternalASTSource.h"
#include "clang/AST/Redeclarable.h"
#include "clang/AST/Type.h"
#include "clang/Basic/Linkage.h"
#include "llvm/ADT/ArrayRef.h"
#include "llvm/ADT/Optional.h"
#include "llvm/Support/Compiler.h"
#include "llvm/Support/raw_ostream.h"

namespace clang {
struct ASTTemplateArgumentListInfo;
class CXXTemporary;
class CompoundStmt;
class DependentFunctionTemplateSpecializationInfo;
class Expr;
class FunctionTemplateDecl;
class FunctionTemplateSpecializationInfo;
class LabelStmt;
class MemberSpecializationInfo;
class Module;
class NestedNameSpecifier;
class Stmt;
class StringLiteral;
class TemplateArgumentList;
class TemplateParameterList;
class TypeLoc;
class UnresolvedSetImpl;
class VarTemplateDecl;

/// \brief A container of type source information.
///
/// A client can read the relevant info using TypeLoc wrappers, e.g:
/// @code
/// TypeLoc TL = TypeSourceInfo->getTypeLoc();
/// if (PointerLoc *PL = dyn_cast<PointerLoc>(&TL))
///   PL->getStarLoc().print(OS, SrcMgr);
/// @endcode
///
class TypeSourceInfo {
  QualType Ty;
  // Contains a memory block after the class, used for type source information,
  // allocated by ASTContext.
  friend class ASTContext;
  TypeSourceInfo(QualType ty) : Ty(ty) { }
public:
  /// \brief Return the type wrapped by this type source info.
  QualType getType() const { return Ty; }

  /// \brief Return the TypeLoc wrapper for the type source info.
  TypeLoc getTypeLoc() const; // implemented in TypeLoc.h
};

/// TranslationUnitDecl - The top declaration context.
class TranslationUnitDecl : public Decl, public DeclContext {
  virtual void anchor();
  ASTContext &Ctx;

  /// The (most recently entered) anonymous namespace for this
  /// translation unit, if one has been created.
  NamespaceDecl *AnonymousNamespace;

  explicit TranslationUnitDecl(ASTContext &ctx)
    : Decl(TranslationUnit, 0, SourceLocation()),
      DeclContext(TranslationUnit),
      Ctx(ctx), AnonymousNamespace(0) {}
public:
  ASTContext &getASTContext() const { return Ctx; }

  NamespaceDecl *getAnonymousNamespace() const { return AnonymousNamespace; }
  void setAnonymousNamespace(NamespaceDecl *D) { AnonymousNamespace = D; }

  static TranslationUnitDecl *Create(ASTContext &C);
  // Implement isa/cast/dyncast/etc.
  static bool classof(const Decl *D) { return classofKind(D->getKind()); }
  static bool classofKind(Kind K) { return K == TranslationUnit; }
  static DeclContext *castToDeclContext(const TranslationUnitDecl *D) {
    return static_cast<DeclContext *>(const_cast<TranslationUnitDecl*>(D));
  }
  static TranslationUnitDecl *castFromDeclContext(const DeclContext *DC) {
    return static_cast<TranslationUnitDecl *>(const_cast<DeclContext*>(DC));
  }
};

/// NamedDecl - This represents a decl with a name.  Many decls have names such
/// as ObjCMethodDecl, but not \@class, etc.
class NamedDecl : public Decl {
  virtual void anchor();
  /// Name - The name of this declaration, which is typically a normal
  /// identifier but may also be a special kind of name (C++
  /// constructor, Objective-C selector, etc.)
  DeclarationName Name;

private:
  NamedDecl *getUnderlyingDeclImpl();

protected:
  NamedDecl(Kind DK, DeclContext *DC, SourceLocation L, DeclarationName N)
    : Decl(DK, DC, L), Name(N) { }

public:
  /// getIdentifier - Get the identifier that names this declaration,
  /// if there is one. This will return NULL if this declaration has
  /// no name (e.g., for an unnamed class) or if the name is a special
  /// name (C++ constructor, Objective-C selector, etc.).
  IdentifierInfo *getIdentifier() const { return Name.getAsIdentifierInfo(); }

  /// getName - Get the name of identifier for this declaration as a StringRef.
  /// This requires that the declaration have a name and that it be a simple
  /// identifier.
  StringRef getName() const {
    assert(Name.isIdentifier() && "Name is not a simple identifier");
    return getIdentifier() ? getIdentifier()->getName() : "";
  }

  /// getNameAsString - Get a human-readable name for the declaration, even if
  /// it is one of the special kinds of names (C++ constructor, Objective-C
  /// selector, etc).  Creating this name requires expensive string
  /// manipulation, so it should be called only when performance doesn't matter.
  /// For simple declarations, getNameAsCString() should suffice.
  //
  // FIXME: This function should be renamed to indicate that it is not just an
  // alternate form of getName(), and clients should move as appropriate.
  //
  // FIXME: Deprecated, move clients to getName().
  std::string getNameAsString() const { return Name.getAsString(); }

  void printName(raw_ostream &os) const { os << Name; }

  /// getDeclName - Get the actual, stored name of the declaration,
  /// which may be a special name.
  DeclarationName getDeclName() const { return Name; }

  /// \brief Set the name of this declaration.
  void setDeclName(DeclarationName N) { Name = N; }

  /// printQualifiedName - Returns human-readable qualified name for
  /// declaration, like A::B::i, for i being member of namespace A::B.
  /// If declaration is not member of context which can be named (record,
  /// namespace), it will return same result as printName().
  /// Creating this name is expensive, so it should be called only when
  /// performance doesn't matter.
  void printQualifiedName(raw_ostream &OS) const;
  void printQualifiedName(raw_ostream &OS, const PrintingPolicy &Policy) const;

  // FIXME: Remove string versions.
  std::string getQualifiedNameAsString() const;
  std::string getQualifiedNameAsString(const PrintingPolicy &Policy) const;

  /// getNameForDiagnostic - Appends a human-readable name for this
  /// declaration into the given stream.
  ///
  /// This is the method invoked by Sema when displaying a NamedDecl
  /// in a diagnostic.  It does not necessarily produce the same
  /// result as printName(); for example, class template
  /// specializations are printed with their template arguments.
  virtual void getNameForDiagnostic(raw_ostream &OS,
                                    const PrintingPolicy &Policy,
                                    bool Qualified) const;

  /// declarationReplaces - Determine whether this declaration, if
  /// known to be well-formed within its context, will replace the
  /// declaration OldD if introduced into scope. A declaration will
  /// replace another declaration if, for example, it is a
  /// redeclaration of the same variable or function, but not if it is
  /// a declaration of a different kind (function vs. class) or an
  /// overloaded function.
  bool declarationReplaces(NamedDecl *OldD) const;

  /// \brief Determine whether this declaration has linkage.
  bool hasLinkage() const;

  using Decl::isModulePrivate;
  using Decl::setModulePrivate;

  /// \brief Determine whether this declaration is hidden from name lookup.
  bool isHidden() const { return Hidden; }

  /// \brief Set whether this declaration is hidden from name lookup.
  void setHidden(bool Hide) { Hidden = Hide; }

  /// \brief Determine whether this declaration is a C++ class member.
  bool isCXXClassMember() const {
    const DeclContext *DC = getDeclContext();

    // C++0x [class.mem]p1:
    //   The enumerators of an unscoped enumeration defined in
    //   the class are members of the class.
    // FIXME: support C++0x scoped enumerations.
    if (isa<EnumDecl>(DC))
      DC = DC->getParent();

    return DC->isRecord();
  }

  /// \brief Determine whether the given declaration is an instance member of
  /// a C++ class.
  bool isCXXInstanceMember() const;

  /// \brief Determine what kind of linkage this entity has.
  /// This is not the linkage as defined by the standard or the codegen notion
  /// of linkage. It is just an implementation detail that is used to compute
  /// those.
  Linkage getLinkageInternal() const;

  /// \brief Get the linkage from a semantic point of view. Entities in
  /// anonymous namespaces are external (in c++98).
  Linkage getFormalLinkage() const {
    return clang::getFormalLinkage(getLinkageInternal());
  }

  /// \brief True if this decl has external linkage.
  bool hasExternalFormalLinkage() const {
    return isExternalFormalLinkage(getLinkageInternal());
  }

  bool isExternallyVisible() const {
    return clang::isExternallyVisible(getLinkageInternal());
  }

  /// \brief Determines the visibility of this entity.
  Visibility getVisibility() const {
    return getLinkageAndVisibility().getVisibility();
  }

  /// \brief Determines the linkage and visibility of this entity.
  LinkageInfo getLinkageAndVisibility() const;

  /// Kinds of explicit visibility.
  enum ExplicitVisibilityKind {
    VisibilityForType,
    VisibilityForValue
  };

  /// \brief If visibility was explicitly specified for this
  /// declaration, return that visibility.
  Optional<Visibility>
  getExplicitVisibility(ExplicitVisibilityKind kind) const;

  /// \brief True if the computed linkage is valid. Used for consistency
  /// checking. Should always return true.
  bool isLinkageValid() const;

  /// \brief Looks through UsingDecls and ObjCCompatibleAliasDecls for
  /// the underlying named decl.
  NamedDecl *getUnderlyingDecl() {
    // Fast-path the common case.
    if (this->getKind() != UsingShadow &&
        this->getKind() != ObjCCompatibleAlias)
      return this;

    return getUnderlyingDeclImpl();
  }
  const NamedDecl *getUnderlyingDecl() const {
    return const_cast<NamedDecl*>(this)->getUnderlyingDecl();
  }

  NamedDecl *getMostRecentDecl() {
    return cast<NamedDecl>(static_cast<Decl *>(this)->getMostRecentDecl());
  }
  const NamedDecl *getMostRecentDecl() const {
    return const_cast<NamedDecl*>(this)->getMostRecentDecl();
  }

  static bool classof(const Decl *D) { return classofKind(D->getKind()); }
  static bool classofKind(Kind K) { return K >= firstNamed && K <= lastNamed; }
};

inline raw_ostream &operator<<(raw_ostream &OS, const NamedDecl &ND) {
  ND.printName(OS);
  return OS;
}

/// LabelDecl - Represents the declaration of a label.  Labels also have a
/// corresponding LabelStmt, which indicates the position that the label was
/// defined at.  For normal labels, the location of the decl is the same as the
/// location of the statement.  For GNU local labels (__label__), the decl
/// location is where the __label__ is.
class LabelDecl : public NamedDecl {
  virtual void anchor();
  LabelStmt *TheStmt;
  /// LocStart - For normal labels, this is the same as the main declaration
  /// label, i.e., the location of the identifier; for GNU local labels,
  /// this is the location of the __label__ keyword.
  SourceLocation LocStart;

  LabelDecl(DeclContext *DC, SourceLocation IdentL, IdentifierInfo *II,
            LabelStmt *S, SourceLocation StartL)
    : NamedDecl(Label, DC, IdentL, II), TheStmt(S), LocStart(StartL) {}

public:
  static LabelDecl *Create(ASTContext &C, DeclContext *DC,
                           SourceLocation IdentL, IdentifierInfo *II);
  static LabelDecl *Create(ASTContext &C, DeclContext *DC,
                           SourceLocation IdentL, IdentifierInfo *II,
                           SourceLocation GnuLabelL);
  static LabelDecl *CreateDeserialized(ASTContext &C, unsigned ID);
  
  LabelStmt *getStmt() const { return TheStmt; }
  void setStmt(LabelStmt *T) { TheStmt = T; }

  bool isGnuLocal() const { return LocStart != getLocation(); }
  void setLocStart(SourceLocation L) { LocStart = L; }

  SourceRange getSourceRange() const LLVM_READONLY {
    return SourceRange(LocStart, getLocation());
  }

  // Implement isa/cast/dyncast/etc.
  static bool classof(const Decl *D) { return classofKind(D->getKind()); }
  static bool classofKind(Kind K) { return K == Label; }
};

/// NamespaceDecl - Represent a C++ namespace.
class NamespaceDecl : public NamedDecl, public DeclContext, 
                      public Redeclarable<NamespaceDecl> 
{
  virtual void anchor();

  /// LocStart - The starting location of the source range, pointing
  /// to either the namespace or the inline keyword.
  SourceLocation LocStart;
  /// RBraceLoc - The ending location of the source range.
  SourceLocation RBraceLoc;

  /// \brief A pointer to either the anonymous namespace that lives just inside
  /// this namespace or to the first namespace in the chain (the latter case
  /// only when this is not the first in the chain), along with a 
  /// boolean value indicating whether this is an inline namespace.
  llvm::PointerIntPair<NamespaceDecl *, 1, bool> AnonOrFirstNamespaceAndInline;

  NamespaceDecl(DeclContext *DC, bool Inline, SourceLocation StartLoc,
                SourceLocation IdLoc, IdentifierInfo *Id,
                NamespaceDecl *PrevDecl);
  
  typedef Redeclarable<NamespaceDecl> redeclarable_base;
  virtual NamespaceDecl *getNextRedeclaration() {
    return RedeclLink.getNext();
  }
  virtual NamespaceDecl *getPreviousDeclImpl() {
    return getPreviousDecl();
  }
  virtual NamespaceDecl *getMostRecentDeclImpl() {
    return getMostRecentDecl();
  }
  
public:
  static NamespaceDecl *Create(ASTContext &C, DeclContext *DC,
                               bool Inline, SourceLocation StartLoc,
                               SourceLocation IdLoc, IdentifierInfo *Id,
                               NamespaceDecl *PrevDecl);

  static NamespaceDecl *CreateDeserialized(ASTContext &C, unsigned ID);

  typedef redeclarable_base::redecl_iterator redecl_iterator;
  using redeclarable_base::redecls_begin;
  using redeclarable_base::redecls_end;
  using redeclarable_base::getPreviousDecl;
  using redeclarable_base::getMostRecentDecl;
  using redeclarable_base::isFirstDecl;

  /// \brief Returns true if this is an anonymous namespace declaration.
  ///
  /// For example:
  /// \code
  ///   namespace {
  ///     ...
  ///   };
  /// \endcode
  /// q.v. C++ [namespace.unnamed]
  bool isAnonymousNamespace() const {
    return !getIdentifier();
  }

  /// \brief Returns true if this is an inline namespace declaration.
  bool isInline() const {
    return AnonOrFirstNamespaceAndInline.getInt();
  }

  /// \brief Set whether this is an inline namespace declaration.
  void setInline(bool Inline) {
    AnonOrFirstNamespaceAndInline.setInt(Inline);
  }

  /// \brief Get the original (first) namespace declaration.
  NamespaceDecl *getOriginalNamespace() {
    if (isFirstDecl())
      return this;

    return AnonOrFirstNamespaceAndInline.getPointer();
  }

  /// \brief Get the original (first) namespace declaration.
  const NamespaceDecl *getOriginalNamespace() const {
    if (isFirstDecl())
      return this;

    return AnonOrFirstNamespaceAndInline.getPointer();
  }

  /// \brief Return true if this declaration is an original (first) declaration
  /// of the namespace. This is false for non-original (subsequent) namespace
  /// declarations and anonymous namespaces.
  bool isOriginalNamespace() const { return isFirstDecl(); }

  /// \brief Retrieve the anonymous namespace nested inside this namespace,
  /// if any.
  NamespaceDecl *getAnonymousNamespace() const {
    return getOriginalNamespace()->AnonOrFirstNamespaceAndInline.getPointer();
  }

  void setAnonymousNamespace(NamespaceDecl *D) {
    getOriginalNamespace()->AnonOrFirstNamespaceAndInline.setPointer(D);
  }

  /// Retrieves the canonical declaration of this namespace.
  NamespaceDecl *getCanonicalDecl() {
    return getOriginalNamespace();
  }
  const NamespaceDecl *getCanonicalDecl() const {
    return getOriginalNamespace();
  }
  
  virtual SourceRange getSourceRange() const LLVM_READONLY {
    return SourceRange(LocStart, RBraceLoc);
  }

  SourceLocation getLocStart() const LLVM_READONLY { return LocStart; }
  SourceLocation getRBraceLoc() const { return RBraceLoc; }
  void setLocStart(SourceLocation L) { LocStart = L; }
  void setRBraceLoc(SourceLocation L) { RBraceLoc = L; }

  // Implement isa/cast/dyncast/etc.
  static bool classof(const Decl *D) { return classofKind(D->getKind()); }
  static bool classofKind(Kind K) { return K == Namespace; }
  static DeclContext *castToDeclContext(const NamespaceDecl *D) {
    return static_cast<DeclContext *>(const_cast<NamespaceDecl*>(D));
  }
  static NamespaceDecl *castFromDeclContext(const DeclContext *DC) {
    return static_cast<NamespaceDecl *>(const_cast<DeclContext*>(DC));
  }

  friend class ASTDeclReader;
  friend class ASTDeclWriter;
};

/// ValueDecl - Represent the declaration of a variable (in which case it is
/// an lvalue) a function (in which case it is a function designator) or
/// an enum constant.
class ValueDecl : public NamedDecl {
  virtual void anchor();
  QualType DeclType;

protected:
  ValueDecl(Kind DK, DeclContext *DC, SourceLocation L,
            DeclarationName N, QualType T)
    : NamedDecl(DK, DC, L, N), DeclType(T) {}
public:
  QualType getType() const { return DeclType; }
  void setType(QualType newType) { DeclType = newType; }

  /// \brief Determine whether this symbol is weakly-imported,
  ///        or declared with the weak or weak-ref attr.
  bool isWeak() const;

  // Implement isa/cast/dyncast/etc.
  static bool classof(const Decl *D) { return classofKind(D->getKind()); }
  static bool classofKind(Kind K) { return K >= firstValue && K <= lastValue; }
};

/// QualifierInfo - A struct with extended info about a syntactic
/// name qualifier, to be used for the case of out-of-line declarations.
struct QualifierInfo {
  NestedNameSpecifierLoc QualifierLoc;

  /// NumTemplParamLists - The number of "outer" template parameter lists.
  /// The count includes all of the template parameter lists that were matched
  /// against the template-ids occurring into the NNS and possibly (in the
  /// case of an explicit specialization) a final "template <>".
  unsigned NumTemplParamLists;

  /// TemplParamLists - A new-allocated array of size NumTemplParamLists,
  /// containing pointers to the "outer" template parameter lists.
  /// It includes all of the template parameter lists that were matched
  /// against the template-ids occurring into the NNS and possibly (in the
  /// case of an explicit specialization) a final "template <>".
  TemplateParameterList** TemplParamLists;

  /// Default constructor.
  QualifierInfo() : QualifierLoc(), NumTemplParamLists(0), TemplParamLists(0) {}

  /// setTemplateParameterListsInfo - Sets info about "outer" template
  /// parameter lists.
  void setTemplateParameterListsInfo(ASTContext &Context,
                                     unsigned NumTPLists,
                                     TemplateParameterList **TPLists);

private:
  // Copy constructor and copy assignment are disabled.
  QualifierInfo(const QualifierInfo&) LLVM_DELETED_FUNCTION;
  QualifierInfo& operator=(const QualifierInfo&) LLVM_DELETED_FUNCTION;
};

/// \brief Represents a ValueDecl that came out of a declarator.
/// Contains type source information through TypeSourceInfo.
class DeclaratorDecl : public ValueDecl {
  // A struct representing both a TInfo and a syntactic qualifier,
  // to be used for the (uncommon) case of out-of-line declarations.
  struct ExtInfo : public QualifierInfo {
    TypeSourceInfo *TInfo;
  };

  llvm::PointerUnion<TypeSourceInfo*, ExtInfo*> DeclInfo;

  /// InnerLocStart - The start of the source range for this declaration,
  /// ignoring outer template declarations.
  SourceLocation InnerLocStart;

  bool hasExtInfo() const { return DeclInfo.is<ExtInfo*>(); }
  ExtInfo *getExtInfo() { return DeclInfo.get<ExtInfo*>(); }
  const ExtInfo *getExtInfo() const { return DeclInfo.get<ExtInfo*>(); }

protected:
  DeclaratorDecl(Kind DK, DeclContext *DC, SourceLocation L,
                 DeclarationName N, QualType T, TypeSourceInfo *TInfo,
                 SourceLocation StartL)
    : ValueDecl(DK, DC, L, N, T), DeclInfo(TInfo), InnerLocStart(StartL) {
  }

public:
  TypeSourceInfo *getTypeSourceInfo() const {
    return hasExtInfo()
      ? getExtInfo()->TInfo
      : DeclInfo.get<TypeSourceInfo*>();
  }
  void setTypeSourceInfo(TypeSourceInfo *TI) {
    if (hasExtInfo())
      getExtInfo()->TInfo = TI;
    else
      DeclInfo = TI;
  }

  /// getInnerLocStart - Return SourceLocation representing start of source
  /// range ignoring outer template declarations.
  SourceLocation getInnerLocStart() const { return InnerLocStart; }
  void setInnerLocStart(SourceLocation L) { InnerLocStart = L; }

  /// getOuterLocStart - Return SourceLocation representing start of source
  /// range taking into account any outer template declarations.
  SourceLocation getOuterLocStart() const;

  virtual SourceRange getSourceRange() const LLVM_READONLY;
  SourceLocation getLocStart() const LLVM_READONLY {
    return getOuterLocStart();
  }

  /// \brief Retrieve the nested-name-specifier that qualifies the name of this
  /// declaration, if it was present in the source.
  NestedNameSpecifier *getQualifier() const {
    return hasExtInfo() ? getExtInfo()->QualifierLoc.getNestedNameSpecifier()
                        : 0;
  }

  /// \brief Retrieve the nested-name-specifier (with source-location
  /// information) that qualifies the name of this declaration, if it was
  /// present in the source.
  NestedNameSpecifierLoc getQualifierLoc() const {
    return hasExtInfo() ? getExtInfo()->QualifierLoc
                        : NestedNameSpecifierLoc();
  }

  void setQualifierInfo(NestedNameSpecifierLoc QualifierLoc);

  unsigned getNumTemplateParameterLists() const {
    return hasExtInfo() ? getExtInfo()->NumTemplParamLists : 0;
  }
  TemplateParameterList *getTemplateParameterList(unsigned index) const {
    assert(index < getNumTemplateParameterLists());
    return getExtInfo()->TemplParamLists[index];
  }
  void setTemplateParameterListsInfo(ASTContext &Context, unsigned NumTPLists,
                                     TemplateParameterList **TPLists);

  SourceLocation getTypeSpecStartLoc() const;

  // Implement isa/cast/dyncast/etc.
  static bool classof(const Decl *D) { return classofKind(D->getKind()); }
  static bool classofKind(Kind K) {
    return K >= firstDeclarator && K <= lastDeclarator;
  }

  friend class ASTDeclReader;
  friend class ASTDeclWriter;
};

/// \brief Structure used to store a statement, the constant value to
/// which it was evaluated (if any), and whether or not the statement
/// is an integral constant expression (if known).
struct EvaluatedStmt {
  EvaluatedStmt() : WasEvaluated(false), IsEvaluating(false), CheckedICE(false),
                    CheckingICE(false), IsICE(false) { }

  /// \brief Whether this statement was already evaluated.
  bool WasEvaluated : 1;

  /// \brief Whether this statement is being evaluated.
  bool IsEvaluating : 1;

  /// \brief Whether we already checked whether this statement was an
  /// integral constant expression.
  bool CheckedICE : 1;

  /// \brief Whether we are checking whether this statement is an
  /// integral constant expression.
  bool CheckingICE : 1;

  /// \brief Whether this statement is an integral constant expression,
  /// or in C++11, whether the statement is a constant expression. Only
  /// valid if CheckedICE is true.
  bool IsICE : 1;

  Stmt *Value;
  APValue Evaluated;
};

/// VarDecl - An instance of this class is created to represent a variable
/// declaration or definition.
class VarDecl : public DeclaratorDecl, public Redeclarable<VarDecl> {
public:
  typedef clang::StorageClass StorageClass;

  /// getStorageClassSpecifierString - Return the string used to
  /// specify the storage class \p SC.
  ///
  /// It is illegal to call this function with SC == None.
  static const char *getStorageClassSpecifierString(StorageClass SC);

  /// \brief Initialization styles.
  enum InitializationStyle {
    CInit,    ///< C-style initialization with assignment
    CallInit, ///< Call-style initialization (C++98)
    ListInit  ///< Direct list-initialization (C++11)
  };

  /// \brief Kinds of thread-local storage.
  enum TLSKind {
    TLS_None,   ///< Not a TLS variable.
    TLS_Static, ///< TLS with a known-constant initializer.
    TLS_Dynamic ///< TLS with a dynamic initializer.
  };

protected:
  /// \brief Placeholder type used in Init to denote an unparsed C++ default
  /// argument.
  struct UnparsedDefaultArgument;

  /// \brief Placeholder type used in Init to denote an uninstantiated C++
  /// default argument.
  struct UninstantiatedDefaultArgument;

  typedef llvm::PointerUnion4<Stmt *, EvaluatedStmt *,
                              UnparsedDefaultArgument *,
                              UninstantiatedDefaultArgument *> InitType;

  /// \brief The initializer for this variable or, for a ParmVarDecl, the
  /// C++ default argument.
  mutable InitType Init;

private:
  class VarDeclBitfields {
    friend class VarDecl;
    friend class ASTDeclReader;

    unsigned SClass : 3;
    unsigned TSCSpec : 2;
    unsigned InitStyle : 2;

    /// \brief Whether this variable is the exception variable in a C++ catch
    /// or an Objective-C @catch statement.
    unsigned ExceptionVar : 1;

    /// \brief Whether this local variable could be allocated in the return
    /// slot of its function, enabling the named return value optimization
    /// (NRVO).
    unsigned NRVOVariable : 1;

    /// \brief Whether this variable is the for-range-declaration in a C++0x
    /// for-range statement.
    unsigned CXXForRangeDecl : 1;

    /// \brief Whether this variable is an ARC pseudo-__strong
    /// variable;  see isARCPseudoStrong() for details.
    unsigned ARCPseudoStrong : 1;

    /// \brief Whether this variable is (C++0x) constexpr.
    unsigned IsConstexpr : 1;

<<<<<<< HEAD
    /// \brief Whether UPC initialization should be performed strict
    unsigned IsUPCInitStrict : 1;
=======
    /// \brief Whether this variable is the implicit variable for a lambda
    /// init-capture.
    unsigned IsInitCapture : 1;

    /// \brief Whether this local extern variable's previous declaration was
    /// declared in the same block scope. This controls whether we should merge
    /// the type of this declaration with its previous declaration.
    unsigned PreviousDeclInSameBlockScope : 1;
>>>>>>> c6c4eea3
  };
  enum { NumVarDeclBits = 14 };

  friend class ASTDeclReader;
  friend class StmtIteratorBase;
  friend class ASTNodeImporter;

protected:
  enum { NumParameterIndexBits = 8 };

  class ParmVarDeclBitfields {
    friend class ParmVarDecl;
    friend class ASTDeclReader;

    unsigned : NumVarDeclBits;

    /// Whether this parameter inherits a default argument from a
    /// prior declaration.
    unsigned HasInheritedDefaultArg : 1;

    /// Whether this parameter undergoes K&R argument promotion.
    unsigned IsKNRPromoted : 1;

    /// Whether this parameter is an ObjC method parameter or not.
    unsigned IsObjCMethodParam : 1;

    /// If IsObjCMethodParam, a Decl::ObjCDeclQualifier.
    /// Otherwise, the number of function parameter scopes enclosing
    /// the function parameter scope in which this parameter was
    /// declared.
    unsigned ScopeDepthOrObjCQuals : 7;

    /// The number of parameters preceding this parameter in the
    /// function parameter scope in which it was declared.
    unsigned ParameterIndex : NumParameterIndexBits;
  };

  union {
    unsigned AllBits;
    VarDeclBitfields VarDeclBits;
    ParmVarDeclBitfields ParmVarDeclBits;
  };

  VarDecl(Kind DK, DeclContext *DC, SourceLocation StartLoc,
          SourceLocation IdLoc, IdentifierInfo *Id, QualType T,
          TypeSourceInfo *TInfo, StorageClass SC);

  typedef Redeclarable<VarDecl> redeclarable_base;
  virtual VarDecl *getNextRedeclaration() { return RedeclLink.getNext(); }
  virtual VarDecl *getPreviousDeclImpl() {
    return getPreviousDecl();
  }
  virtual VarDecl *getMostRecentDeclImpl() {
    return getMostRecentDecl();
  }

public:
  typedef redeclarable_base::redecl_iterator redecl_iterator;
  using redeclarable_base::redecls_begin;
  using redeclarable_base::redecls_end;
  using redeclarable_base::getPreviousDecl;
  using redeclarable_base::getMostRecentDecl;
  using redeclarable_base::isFirstDecl;

  static VarDecl *Create(ASTContext &C, DeclContext *DC,
                         SourceLocation StartLoc, SourceLocation IdLoc,
                         IdentifierInfo *Id, QualType T, TypeSourceInfo *TInfo,
                         StorageClass S);

  static VarDecl *CreateDeserialized(ASTContext &C, unsigned ID);
  
  virtual SourceRange getSourceRange() const LLVM_READONLY;

  /// \brief Returns the storage class as written in the source. For the
  /// computed linkage of symbol, see getLinkage.
  StorageClass getStorageClass() const {
    return (StorageClass) VarDeclBits.SClass;
  }
  void setStorageClass(StorageClass SC);

  void setTSCSpec(ThreadStorageClassSpecifier TSC) {
    VarDeclBits.TSCSpec = TSC;
  }
  ThreadStorageClassSpecifier getTSCSpec() const {
    return static_cast<ThreadStorageClassSpecifier>(VarDeclBits.TSCSpec);
  }
  TLSKind getTLSKind() const {
    switch (VarDeclBits.TSCSpec) {
    case TSCS_unspecified:
      return TLS_None;
    case TSCS___thread: // Fall through.
    case TSCS__Thread_local:
      return TLS_Static;
    case TSCS_thread_local:
      return TLS_Dynamic;
    }
    llvm_unreachable("Unknown thread storage class specifier!");
  }

  /// hasLocalStorage - Returns true if a variable with function scope
  ///  is a non-static local variable.
  bool hasLocalStorage() const {
    if (getStorageClass() == SC_None)
      // Second check is for C++11 [dcl.stc]p4.
      return !isFileVarDecl() && getTSCSpec() == TSCS_unspecified;

    // Return true for:  Auto, Register.
    // Return false for: Extern, Static, PrivateExtern, OpenCLWorkGroupLocal.

    return getStorageClass() >= SC_Auto;
  }

  /// isStaticLocal - Returns true if a variable with function scope is a
  /// static local variable.
  bool isStaticLocal() const {
    return (getStorageClass() == SC_Static ||
            // C++11 [dcl.stc]p4
            (getStorageClass() == SC_None && getTSCSpec() == TSCS_thread_local))
      && !isFileVarDecl();
  }

  /// \brief Returns true if a variable has extern or __private_extern__
  /// storage.
  bool hasExternalStorage() const {
    return getStorageClass() == SC_Extern ||
           getStorageClass() == SC_PrivateExtern;
  }

  /// \brief Returns true for all variables that do not have local storage.
  ///
  /// This includes all global variables as well as static variables declared
  /// within a function.
  bool hasGlobalStorage() const { return !hasLocalStorage(); }

  /// \brief Get the storage duration of this variable, per C++ [basic.stc].
  StorageDuration getStorageDuration() const {
    return hasLocalStorage() ? SD_Automatic :
           getTSCSpec() ? SD_Thread : SD_Static;
  }

  /// \brief Compute the language linkage.
  LanguageLinkage getLanguageLinkage() const;

  /// \brief Determines whether this variable is a variable with
  /// external, C linkage.
  bool isExternC() const;

  /// \brief Determines whether this variable's context is, or is nested within,
  /// a C++ extern "C" linkage spec.
  bool isInExternCContext() const;

  /// \brief Determines whether this variable's context is, or is nested within,
  /// a C++ extern "C++" linkage spec.
  bool isInExternCXXContext() const;

  /// isLocalVarDecl - Returns true for local variable declarations
  /// other than parameters.  Note that this includes static variables
  /// inside of functions. It also includes variables inside blocks.
  ///
  ///   void foo() { int x; static int y; extern int z; }
  ///
  bool isLocalVarDecl() const {
    if (getKind() != Decl::Var)
      return false;
    if (const DeclContext *DC = getLexicalDeclContext())
      return DC->getRedeclContext()->isFunctionOrMethod();
    return false;
  }

  /// isFunctionOrMethodVarDecl - Similar to isLocalVarDecl, but
  /// excludes variables declared in blocks.
  bool isFunctionOrMethodVarDecl() const {
    if (getKind() != Decl::Var)
      return false;
    const DeclContext *DC = getLexicalDeclContext()->getRedeclContext();
    return DC->isFunctionOrMethod() && DC->getDeclKind() != Decl::Block;
  }

  /// \brief Determines whether this is a static data member.
  ///
  /// This will only be true in C++, and applies to, e.g., the
  /// variable 'x' in:
  /// \code
  /// struct S {
  ///   static int x;
  /// };
  /// \endcode
  bool isStaticDataMember() const {
    // If it wasn't static, it would be a FieldDecl.
    return getKind() != Decl::ParmVar && getDeclContext()->isRecord();
  }

  virtual VarDecl *getCanonicalDecl();
  const VarDecl *getCanonicalDecl() const {
    return const_cast<VarDecl*>(this)->getCanonicalDecl();
  }

  enum DefinitionKind {
    DeclarationOnly,      ///< This declaration is only a declaration.
    TentativeDefinition,  ///< This declaration is a tentative definition.
    Definition            ///< This declaration is definitely a definition.
  };

  /// \brief Check whether this declaration is a definition. If this could be
  /// a tentative definition (in C), don't check whether there's an overriding
  /// definition.
  DefinitionKind isThisDeclarationADefinition(ASTContext &) const;
  DefinitionKind isThisDeclarationADefinition() const {
    return isThisDeclarationADefinition(getASTContext());
  }

  /// \brief Check whether this variable is defined in this
  /// translation unit.
  DefinitionKind hasDefinition(ASTContext &) const;
  DefinitionKind hasDefinition() const {
    return hasDefinition(getASTContext());
  }

  /// \brief Get the tentative definition that acts as the real definition in
  /// a TU. Returns null if there is a proper definition available.
  VarDecl *getActingDefinition();
  const VarDecl *getActingDefinition() const {
    return const_cast<VarDecl*>(this)->getActingDefinition();
  }

  /// \brief Get the real (not just tentative) definition for this declaration.
  VarDecl *getDefinition(ASTContext &);
  const VarDecl *getDefinition(ASTContext &C) const {
    return const_cast<VarDecl*>(this)->getDefinition(C);
  }
  VarDecl *getDefinition() {
    return getDefinition(getASTContext());
  }
  const VarDecl *getDefinition() const {
    return const_cast<VarDecl*>(this)->getDefinition();
  }

  /// \brief Determine whether this is or was instantiated from an out-of-line
  /// definition of a static data member.
  virtual bool isOutOfLine() const;

  /// \brief If this is a static data member, find its out-of-line definition.
  VarDecl *getOutOfLineDefinition();

  /// isFileVarDecl - Returns true for file scoped variable declaration.
  bool isFileVarDecl() const {
    Kind K = getKind();
    if (K == ParmVar || K == ImplicitParam)
      return false;

    if (getLexicalDeclContext()->getRedeclContext()->isFileContext())
      return true;

    if (isStaticDataMember())
      return true;

    return false;
  }

  /// getAnyInitializer - Get the initializer for this variable, no matter which
  /// declaration it is attached to.
  const Expr *getAnyInitializer() const {
    const VarDecl *D;
    return getAnyInitializer(D);
  }

  /// getAnyInitializer - Get the initializer for this variable, no matter which
  /// declaration it is attached to. Also get that declaration.
  const Expr *getAnyInitializer(const VarDecl *&D) const;

  bool hasInit() const {
    return !Init.isNull() && (Init.is<Stmt *>() || Init.is<EvaluatedStmt *>());
  }
  const Expr *getInit() const {
    if (Init.isNull())
      return 0;

    const Stmt *S = Init.dyn_cast<Stmt *>();
    if (!S) {
      if (EvaluatedStmt *ES = Init.dyn_cast<EvaluatedStmt*>())
        S = ES->Value;
    }
    return (const Expr*) S;
  }
  Expr *getInit() {
    if (Init.isNull())
      return 0;

    Stmt *S = Init.dyn_cast<Stmt *>();
    if (!S) {
      if (EvaluatedStmt *ES = Init.dyn_cast<EvaluatedStmt*>())
        S = ES->Value;
    }

    return (Expr*) S;
  }

  /// \brief Retrieve the address of the initializer expression.
  Stmt **getInitAddress() {
    if (EvaluatedStmt *ES = Init.dyn_cast<EvaluatedStmt*>())
      return &ES->Value;

    // This union hack tip-toes around strict-aliasing rules.
    union {
      InitType *InitPtr;
      Stmt **StmtPtr;
    };

    InitPtr = &Init;
    return StmtPtr;
  }

  void setInit(Expr *I);

  /// \brief Determine whether this variable's value can be used in a
  /// constant expression, according to the relevant language standard.
  /// This only checks properties of the declaration, and does not check
  /// whether the initializer is in fact a constant expression.
  bool isUsableInConstantExpressions(ASTContext &C) const;

  EvaluatedStmt *ensureEvaluatedStmt() const;

  /// \brief Attempt to evaluate the value of the initializer attached to this
  /// declaration, and produce notes explaining why it cannot be evaluated or is
  /// not a constant expression. Returns a pointer to the value if evaluation
  /// succeeded, 0 otherwise.
  APValue *evaluateValue() const;
  APValue *evaluateValue(SmallVectorImpl<PartialDiagnosticAt> &Notes) const;

  /// \brief Return the already-evaluated value of this variable's
  /// initializer, or NULL if the value is not yet known. Returns pointer
  /// to untyped APValue if the value could not be evaluated.
  APValue *getEvaluatedValue() const {
    if (EvaluatedStmt *Eval = Init.dyn_cast<EvaluatedStmt *>())
      if (Eval->WasEvaluated)
        return &Eval->Evaluated;

    return 0;
  }

  /// \brief Determines whether it is already known whether the
  /// initializer is an integral constant expression or not.
  bool isInitKnownICE() const {
    if (EvaluatedStmt *Eval = Init.dyn_cast<EvaluatedStmt *>())
      return Eval->CheckedICE;

    return false;
  }

  /// \brief Determines whether the initializer is an integral constant
  /// expression, or in C++11, whether the initializer is a constant
  /// expression.
  ///
  /// \pre isInitKnownICE()
  bool isInitICE() const {
    assert(isInitKnownICE() &&
           "Check whether we already know that the initializer is an ICE");
    return Init.get<EvaluatedStmt *>()->IsICE;
  }

  /// \brief Determine whether the value of the initializer attached to this
  /// declaration is an integral constant expression.
  bool checkInitIsICE() const;

  void setInitStyle(InitializationStyle Style) {
    VarDeclBits.InitStyle = Style;
  }

  /// \brief The style of initialization for this declaration.
  ///
  /// C-style initialization is "int x = 1;". Call-style initialization is
  /// a C++98 direct-initializer, e.g. "int x(1);". The Init expression will be
  /// the expression inside the parens or a "ClassType(a,b,c)" class constructor
  /// expression for class types. List-style initialization is C++11 syntax,
  /// e.g. "int x{1};". Clients can distinguish between different forms of
  /// initialization by checking this value. In particular, "int x = {1};" is
  /// C-style, "int x({1})" is call-style, and "int x{1};" is list-style; the
  /// Init expression in all three cases is an InitListExpr.
  InitializationStyle getInitStyle() const {
    return static_cast<InitializationStyle>(VarDeclBits.InitStyle);
  }

  /// \brief Whether the initializer is a direct-initializer (list or call).
  bool isDirectInit() const {
    return getInitStyle() != CInit;
  }

  /// \brief Determine whether this variable is the exception variable in a
  /// C++ catch statememt or an Objective-C \@catch statement.
  bool isExceptionVariable() const {
    return VarDeclBits.ExceptionVar;
  }
  void setExceptionVariable(bool EV) { VarDeclBits.ExceptionVar = EV; }

  /// \brief Determine whether this local variable can be used with the named
  /// return value optimization (NRVO).
  ///
  /// The named return value optimization (NRVO) works by marking certain
  /// non-volatile local variables of class type as NRVO objects. These
  /// locals can be allocated within the return slot of their containing
  /// function, in which case there is no need to copy the object to the
  /// return slot when returning from the function. Within the function body,
  /// each return that returns the NRVO object will have this variable as its
  /// NRVO candidate.
  bool isNRVOVariable() const { return VarDeclBits.NRVOVariable; }
  void setNRVOVariable(bool NRVO) { VarDeclBits.NRVOVariable = NRVO; }

  /// \brief Determine whether this variable is the for-range-declaration in
  /// a C++0x for-range statement.
  bool isCXXForRangeDecl() const { return VarDeclBits.CXXForRangeDecl; }
  void setCXXForRangeDecl(bool FRD) { VarDeclBits.CXXForRangeDecl = FRD; }

  /// \brief Determine whether this variable is an ARC pseudo-__strong
  /// variable.  A pseudo-__strong variable has a __strong-qualified
  /// type but does not actually retain the object written into it.
  /// Generally such variables are also 'const' for safety.
  bool isARCPseudoStrong() const { return VarDeclBits.ARCPseudoStrong; }
  void setARCPseudoStrong(bool ps) { VarDeclBits.ARCPseudoStrong = ps; }

  /// Whether this variable is (C++11) constexpr.
  bool isConstexpr() const { return VarDeclBits.IsConstexpr; }
  void setConstexpr(bool IC) { VarDeclBits.IsConstexpr = IC; }

<<<<<<< HEAD
  /// Whether UPC initialization should be performed strict
  bool isUPCInitStrict() const { return VarDeclBits.IsUPCInitStrict; }
  void setUPCInitStrict(bool IS) { VarDeclBits.IsUPCInitStrict = IS; }
=======
  /// Whether this variable is the implicit variable for a lambda init-capture.
  bool isInitCapture() const { return VarDeclBits.IsInitCapture; }
  void setInitCapture(bool IC) { VarDeclBits.IsInitCapture = IC; }

  /// Whether this local extern variable declaration's previous declaration
  /// was declared in the same block scope. Only correct in C++.
  bool isPreviousDeclInSameBlockScope() const {
    return VarDeclBits.PreviousDeclInSameBlockScope;
  }
  void setPreviousDeclInSameBlockScope(bool Same) {
    VarDeclBits.PreviousDeclInSameBlockScope = Same;
  }
>>>>>>> c6c4eea3

  /// \brief If this variable is an instantiated static data member of a
  /// class template specialization, returns the templated static data member
  /// from which it was instantiated.
  VarDecl *getInstantiatedFromStaticDataMember() const;

  /// \brief If this variable is an instantiation of a variable template or a
  /// static data member of a class template, determine what kind of
  /// template specialization or instantiation this is.
  TemplateSpecializationKind getTemplateSpecializationKind() const;

  /// \brief If this variable is an instantiation of a variable template or a
  /// static data member of a class template, determine its point of
  /// instantiation.
  SourceLocation getPointOfInstantiation() const;

  /// \brief If this variable is an instantiation of a static data member of a
  /// class template specialization, retrieves the member specialization
  /// information.
  MemberSpecializationInfo *getMemberSpecializationInfo() const;

  /// \brief For a static data member that was instantiated from a static
  /// data member of a class template, set the template specialiation kind.
  void setTemplateSpecializationKind(TemplateSpecializationKind TSK,
                        SourceLocation PointOfInstantiation = SourceLocation());

  /// \brief Specify that this variable is an instantiation of the
  /// static data member VD.
  void setInstantiationOfStaticDataMember(VarDecl *VD,
                                          TemplateSpecializationKind TSK);

  /// \brief Retrieves the variable template that is described by this
  /// variable declaration.
  ///
  /// Every variable template is represented as a VarTemplateDecl and a
  /// VarDecl. The former contains template properties (such as
  /// the template parameter lists) while the latter contains the
  /// actual description of the template's
  /// contents. VarTemplateDecl::getTemplatedDecl() retrieves the
  /// VarDecl that from a VarTemplateDecl, while
  /// getDescribedVarTemplate() retrieves the VarTemplateDecl from
  /// a VarDecl.
  VarTemplateDecl *getDescribedVarTemplate() const;

  void setDescribedVarTemplate(VarTemplateDecl *Template);

  // Implement isa/cast/dyncast/etc.
  static bool classof(const Decl *D) { return classofKind(D->getKind()); }
  static bool classofKind(Kind K) { return K >= firstVar && K <= lastVar; }
};

class ImplicitParamDecl : public VarDecl {
  virtual void anchor();
public:
  static ImplicitParamDecl *Create(ASTContext &C, DeclContext *DC,
                                   SourceLocation IdLoc, IdentifierInfo *Id,
                                   QualType T);

  static ImplicitParamDecl *CreateDeserialized(ASTContext &C, unsigned ID);
  
  ImplicitParamDecl(DeclContext *DC, SourceLocation IdLoc,
                    IdentifierInfo *Id, QualType Type)
    : VarDecl(ImplicitParam, DC, IdLoc, IdLoc, Id, Type,
              /*tinfo*/ 0, SC_None) {
    setImplicit();
  }

  // Implement isa/cast/dyncast/etc.
  static bool classof(const Decl *D) { return classofKind(D->getKind()); }
  static bool classofKind(Kind K) { return K == ImplicitParam; }
};

/// ParmVarDecl - Represents a parameter to a function.
class ParmVarDecl : public VarDecl {
public:
  enum { MaxFunctionScopeDepth = 255 };
  enum { MaxFunctionScopeIndex = 255 };

protected:
  ParmVarDecl(Kind DK, DeclContext *DC, SourceLocation StartLoc,
              SourceLocation IdLoc, IdentifierInfo *Id,
              QualType T, TypeSourceInfo *TInfo,
              StorageClass S, Expr *DefArg)
    : VarDecl(DK, DC, StartLoc, IdLoc, Id, T, TInfo, S) {
    assert(ParmVarDeclBits.HasInheritedDefaultArg == false);
    assert(ParmVarDeclBits.IsKNRPromoted == false);
    assert(ParmVarDeclBits.IsObjCMethodParam == false);
    setDefaultArg(DefArg);
  }

public:
  static ParmVarDecl *Create(ASTContext &C, DeclContext *DC,
                             SourceLocation StartLoc,
                             SourceLocation IdLoc, IdentifierInfo *Id,
                             QualType T, TypeSourceInfo *TInfo,
                             StorageClass S, Expr *DefArg);

  static ParmVarDecl *CreateDeserialized(ASTContext &C, unsigned ID);
  
  virtual SourceRange getSourceRange() const LLVM_READONLY;

  void setObjCMethodScopeInfo(unsigned parameterIndex) {
    ParmVarDeclBits.IsObjCMethodParam = true;
    setParameterIndex(parameterIndex);
  }

  void setScopeInfo(unsigned scopeDepth, unsigned parameterIndex) {
    assert(!ParmVarDeclBits.IsObjCMethodParam);

    ParmVarDeclBits.ScopeDepthOrObjCQuals = scopeDepth;
    assert(ParmVarDeclBits.ScopeDepthOrObjCQuals == scopeDepth
           && "truncation!");

    setParameterIndex(parameterIndex);
  }

  bool isObjCMethodParameter() const {
    return ParmVarDeclBits.IsObjCMethodParam;
  }

  unsigned getFunctionScopeDepth() const {
    if (ParmVarDeclBits.IsObjCMethodParam) return 0;
    return ParmVarDeclBits.ScopeDepthOrObjCQuals;
  }

  /// Returns the index of this parameter in its prototype or method scope.
  unsigned getFunctionScopeIndex() const {
    return getParameterIndex();
  }

  ObjCDeclQualifier getObjCDeclQualifier() const {
    if (!ParmVarDeclBits.IsObjCMethodParam) return OBJC_TQ_None;
    return ObjCDeclQualifier(ParmVarDeclBits.ScopeDepthOrObjCQuals);
  }
  void setObjCDeclQualifier(ObjCDeclQualifier QTVal) {
    assert(ParmVarDeclBits.IsObjCMethodParam);
    ParmVarDeclBits.ScopeDepthOrObjCQuals = QTVal;
  }

  /// True if the value passed to this parameter must undergo
  /// K&R-style default argument promotion:
  ///
  /// C99 6.5.2.2.
  ///   If the expression that denotes the called function has a type
  ///   that does not include a prototype, the integer promotions are
  ///   performed on each argument, and arguments that have type float
  ///   are promoted to double.
  bool isKNRPromoted() const {
    return ParmVarDeclBits.IsKNRPromoted;
  }
  void setKNRPromoted(bool promoted) {
    ParmVarDeclBits.IsKNRPromoted = promoted;
  }

  Expr *getDefaultArg();
  const Expr *getDefaultArg() const {
    return const_cast<ParmVarDecl *>(this)->getDefaultArg();
  }

  void setDefaultArg(Expr *defarg) {
    Init = reinterpret_cast<Stmt *>(defarg);
  }

  /// \brief Retrieve the source range that covers the entire default
  /// argument.
  SourceRange getDefaultArgRange() const;
  void setUninstantiatedDefaultArg(Expr *arg) {
    Init = reinterpret_cast<UninstantiatedDefaultArgument *>(arg);
  }
  Expr *getUninstantiatedDefaultArg() {
    return (Expr *)Init.get<UninstantiatedDefaultArgument *>();
  }
  const Expr *getUninstantiatedDefaultArg() const {
    return (const Expr *)Init.get<UninstantiatedDefaultArgument *>();
  }

  /// hasDefaultArg - Determines whether this parameter has a default argument,
  /// either parsed or not.
  bool hasDefaultArg() const {
    return getInit() || hasUnparsedDefaultArg() ||
      hasUninstantiatedDefaultArg();
  }

  /// hasUnparsedDefaultArg - Determines whether this parameter has a
  /// default argument that has not yet been parsed. This will occur
  /// during the processing of a C++ class whose member functions have
  /// default arguments, e.g.,
  /// @code
  ///   class X {
  ///   public:
  ///     void f(int x = 17); // x has an unparsed default argument now
  ///   }; // x has a regular default argument now
  /// @endcode
  bool hasUnparsedDefaultArg() const {
    return Init.is<UnparsedDefaultArgument*>();
  }

  bool hasUninstantiatedDefaultArg() const {
    return Init.is<UninstantiatedDefaultArgument*>();
  }

  /// setUnparsedDefaultArg - Specify that this parameter has an
  /// unparsed default argument. The argument will be replaced with a
  /// real default argument via setDefaultArg when the class
  /// definition enclosing the function declaration that owns this
  /// default argument is completed.
  void setUnparsedDefaultArg() {
    Init = (UnparsedDefaultArgument *)0;
  }

  bool hasInheritedDefaultArg() const {
    return ParmVarDeclBits.HasInheritedDefaultArg;
  }

  void setHasInheritedDefaultArg(bool I = true) {
    ParmVarDeclBits.HasInheritedDefaultArg = I;
  }

  QualType getOriginalType() const;

  /// \brief Determine whether this parameter is actually a function
  /// parameter pack.
  bool isParameterPack() const;

  /// setOwningFunction - Sets the function declaration that owns this
  /// ParmVarDecl. Since ParmVarDecls are often created before the
  /// FunctionDecls that own them, this routine is required to update
  /// the DeclContext appropriately.
  void setOwningFunction(DeclContext *FD) { setDeclContext(FD); }

  // Implement isa/cast/dyncast/etc.
  static bool classof(const Decl *D) { return classofKind(D->getKind()); }
  static bool classofKind(Kind K) { return K == ParmVar; }

private:
  enum { ParameterIndexSentinel = (1 << NumParameterIndexBits) - 1 };

  void setParameterIndex(unsigned parameterIndex) {
    if (parameterIndex >= ParameterIndexSentinel) {
      setParameterIndexLarge(parameterIndex);
      return;
    }

    ParmVarDeclBits.ParameterIndex = parameterIndex;
    assert(ParmVarDeclBits.ParameterIndex == parameterIndex && "truncation!");
  }
  unsigned getParameterIndex() const {
    unsigned d = ParmVarDeclBits.ParameterIndex;
    return d == ParameterIndexSentinel ? getParameterIndexLarge() : d;
  }

  void setParameterIndexLarge(unsigned parameterIndex);
  unsigned getParameterIndexLarge() const;
};

/// FunctionDecl - An instance of this class is created to represent a
/// function declaration or definition.
///
/// Since a given function can be declared several times in a program,
/// there may be several FunctionDecls that correspond to that
/// function. Only one of those FunctionDecls will be found when
/// traversing the list of declarations in the context of the
/// FunctionDecl (e.g., the translation unit); this FunctionDecl
/// contains all of the information known about the function. Other,
/// previous declarations of the function are available via the
/// getPreviousDecl() chain.
class FunctionDecl : public DeclaratorDecl, public DeclContext,
                     public Redeclarable<FunctionDecl> {
public:
  typedef clang::StorageClass StorageClass;

  /// \brief The kind of templated function a FunctionDecl can be.
  enum TemplatedKind {
    TK_NonTemplate,
    TK_FunctionTemplate,
    TK_MemberSpecialization,
    TK_FunctionTemplateSpecialization,
    TK_DependentFunctionTemplateSpecialization
  };

private:
  /// ParamInfo - new[]'d array of pointers to VarDecls for the formal
  /// parameters of this function.  This is null if a prototype or if there are
  /// no formals.
  ParmVarDecl **ParamInfo;

  /// DeclsInPrototypeScope - Array of pointers to NamedDecls for
  /// decls defined in the function prototype that are not parameters. E.g.
  /// 'enum Y' in 'void f(enum Y {AA} x) {}'.
  ArrayRef<NamedDecl *> DeclsInPrototypeScope;

  LazyDeclStmtPtr Body;

  // FIXME: This can be packed into the bitfields in Decl.
  // NOTE: VC++ treats enums as signed, avoid using the StorageClass enum
  unsigned SClass : 2;
  bool IsInline : 1;
  bool IsInlineSpecified : 1;
  bool IsVirtualAsWritten : 1;
  bool IsPure : 1;
  bool HasInheritedPrototype : 1;
  bool HasWrittenPrototype : 1;
  bool IsDeleted : 1;
  bool IsTrivial : 1; // sunk from CXXMethodDecl
  bool IsDefaulted : 1; // sunk from CXXMethoDecl
  bool IsExplicitlyDefaulted : 1; //sunk from CXXMethodDecl
  bool HasImplicitReturnZero : 1;
  bool IsLateTemplateParsed : 1;
  bool IsConstexpr : 1;

  /// \brief Indicates if the function was a definition but its body was
  /// skipped.
  unsigned HasSkippedBody : 1;

  /// \brief End part of this FunctionDecl's source range.
  ///
  /// We could compute the full range in getSourceRange(). However, when we're
  /// dealing with a function definition deserialized from a PCH/AST file,
  /// we can only compute the full range once the function body has been
  /// de-serialized, so it's far better to have the (sometimes-redundant)
  /// EndRangeLoc.
  SourceLocation EndRangeLoc;

  /// \brief The template or declaration that this declaration
  /// describes or was instantiated from, respectively.
  ///
  /// For non-templates, this value will be NULL. For function
  /// declarations that describe a function template, this will be a
  /// pointer to a FunctionTemplateDecl. For member functions
  /// of class template specializations, this will be a MemberSpecializationInfo
  /// pointer containing information about the specialization.
  /// For function template specializations, this will be a
  /// FunctionTemplateSpecializationInfo, which contains information about
  /// the template being specialized and the template arguments involved in
  /// that specialization.
  llvm::PointerUnion4<FunctionTemplateDecl *,
                      MemberSpecializationInfo *,
                      FunctionTemplateSpecializationInfo *,
                      DependentFunctionTemplateSpecializationInfo *>
    TemplateOrSpecialization;

  /// DNLoc - Provides source/type location info for the
  /// declaration name embedded in the DeclaratorDecl base class.
  DeclarationNameLoc DNLoc;

  /// \brief Specify that this function declaration is actually a function
  /// template specialization.
  ///
  /// \param C the ASTContext.
  ///
  /// \param Template the function template that this function template
  /// specialization specializes.
  ///
  /// \param TemplateArgs the template arguments that produced this
  /// function template specialization from the template.
  ///
  /// \param InsertPos If non-NULL, the position in the function template
  /// specialization set where the function template specialization data will
  /// be inserted.
  ///
  /// \param TSK the kind of template specialization this is.
  ///
  /// \param TemplateArgsAsWritten location info of template arguments.
  ///
  /// \param PointOfInstantiation point at which the function template
  /// specialization was first instantiated.
  void setFunctionTemplateSpecialization(ASTContext &C,
                                         FunctionTemplateDecl *Template,
                                       const TemplateArgumentList *TemplateArgs,
                                         void *InsertPos,
                                         TemplateSpecializationKind TSK,
                          const TemplateArgumentListInfo *TemplateArgsAsWritten,
                                         SourceLocation PointOfInstantiation);

  /// \brief Specify that this record is an instantiation of the
  /// member function FD.
  void setInstantiationOfMemberFunction(ASTContext &C, FunctionDecl *FD,
                                        TemplateSpecializationKind TSK);

  void setParams(ASTContext &C, ArrayRef<ParmVarDecl *> NewParamInfo);

protected:
  FunctionDecl(Kind DK, DeclContext *DC, SourceLocation StartLoc,
               const DeclarationNameInfo &NameInfo,
               QualType T, TypeSourceInfo *TInfo,
               StorageClass S, bool isInlineSpecified,
               bool isConstexprSpecified)
    : DeclaratorDecl(DK, DC, NameInfo.getLoc(), NameInfo.getName(), T, TInfo,
                     StartLoc),
      DeclContext(DK),
      ParamInfo(0), Body(),
      SClass(S),
      IsInline(isInlineSpecified), IsInlineSpecified(isInlineSpecified),
      IsVirtualAsWritten(false), IsPure(false), HasInheritedPrototype(false),
      HasWrittenPrototype(true), IsDeleted(false), IsTrivial(false),
      IsDefaulted(false), IsExplicitlyDefaulted(false),
      HasImplicitReturnZero(false), IsLateTemplateParsed(false),
      IsConstexpr(isConstexprSpecified), HasSkippedBody(false),
      EndRangeLoc(NameInfo.getEndLoc()),
      TemplateOrSpecialization(),
      DNLoc(NameInfo.getInfo()) {}

  typedef Redeclarable<FunctionDecl> redeclarable_base;
  virtual FunctionDecl *getNextRedeclaration() { return RedeclLink.getNext(); }
  virtual FunctionDecl *getPreviousDeclImpl() {
    return getPreviousDecl();
  }
  virtual FunctionDecl *getMostRecentDeclImpl() {
    return getMostRecentDecl();
  }

public:
  typedef redeclarable_base::redecl_iterator redecl_iterator;
  using redeclarable_base::redecls_begin;
  using redeclarable_base::redecls_end;
  using redeclarable_base::getPreviousDecl;
  using redeclarable_base::getMostRecentDecl;
  using redeclarable_base::isFirstDecl;

  static FunctionDecl *Create(ASTContext &C, DeclContext *DC,
                              SourceLocation StartLoc, SourceLocation NLoc,
                              DeclarationName N, QualType T,
                              TypeSourceInfo *TInfo,
                              StorageClass SC,
                              bool isInlineSpecified = false,
                              bool hasWrittenPrototype = true,
                              bool isConstexprSpecified = false) {
    DeclarationNameInfo NameInfo(N, NLoc);
    return FunctionDecl::Create(C, DC, StartLoc, NameInfo, T, TInfo,
                                SC,
                                isInlineSpecified, hasWrittenPrototype,
                                isConstexprSpecified);
  }

  static FunctionDecl *Create(ASTContext &C, DeclContext *DC,
                              SourceLocation StartLoc,
                              const DeclarationNameInfo &NameInfo,
                              QualType T, TypeSourceInfo *TInfo,
                              StorageClass SC,
                              bool isInlineSpecified,
                              bool hasWrittenPrototype,
                              bool isConstexprSpecified = false);

  static FunctionDecl *CreateDeserialized(ASTContext &C, unsigned ID);
                       
  DeclarationNameInfo getNameInfo() const {
    return DeclarationNameInfo(getDeclName(), getLocation(), DNLoc);
  }

  virtual void getNameForDiagnostic(raw_ostream &OS,
                                    const PrintingPolicy &Policy,
                                    bool Qualified) const;

  void setRangeEnd(SourceLocation E) { EndRangeLoc = E; }

  virtual SourceRange getSourceRange() const LLVM_READONLY;

  /// \brief Returns true if the function has a body (definition). The
  /// function body might be in any of the (re-)declarations of this
  /// function. The variant that accepts a FunctionDecl pointer will
  /// set that function declaration to the actual declaration
  /// containing the body (if there is one).
  bool hasBody(const FunctionDecl *&Definition) const;

  virtual bool hasBody() const {
    const FunctionDecl* Definition;
    return hasBody(Definition);
  }

  /// hasTrivialBody - Returns whether the function has a trivial body that does
  /// not require any specific codegen.
  bool hasTrivialBody() const;

  /// isDefined - Returns true if the function is defined at all, including
  /// a deleted definition. Except for the behavior when the function is
  /// deleted, behaves like hasBody.
  bool isDefined(const FunctionDecl *&Definition) const;

  virtual bool isDefined() const {
    const FunctionDecl* Definition;
    return isDefined(Definition);
  }

  /// getBody - Retrieve the body (definition) of the function. The
  /// function body might be in any of the (re-)declarations of this
  /// function. The variant that accepts a FunctionDecl pointer will
  /// set that function declaration to the actual declaration
  /// containing the body (if there is one).
  /// NOTE: For checking if there is a body, use hasBody() instead, to avoid
  /// unnecessary AST de-serialization of the body.
  Stmt *getBody(const FunctionDecl *&Definition) const;

  virtual Stmt *getBody() const {
    const FunctionDecl* Definition;
    return getBody(Definition);
  }

  /// isThisDeclarationADefinition - Returns whether this specific
  /// declaration of the function is also a definition. This does not
  /// determine whether the function has been defined (e.g., in a
  /// previous definition); for that information, use isDefined. Note
  /// that this returns false for a defaulted function unless that function
  /// has been implicitly defined (possibly as deleted).
  bool isThisDeclarationADefinition() const {
    return IsDeleted || Body || IsLateTemplateParsed;
  }

  /// doesThisDeclarationHaveABody - Returns whether this specific
  /// declaration of the function has a body - that is, if it is a non-
  /// deleted definition.
  bool doesThisDeclarationHaveABody() const {
    return Body || IsLateTemplateParsed;
  }

  void setBody(Stmt *B);
  void setLazyBody(uint64_t Offset) { Body = Offset; }

  /// Whether this function is variadic.
  bool isVariadic() const;

  /// Whether this function is marked as virtual explicitly.
  bool isVirtualAsWritten() const { return IsVirtualAsWritten; }
  void setVirtualAsWritten(bool V) { IsVirtualAsWritten = V; }

  /// Whether this virtual function is pure, i.e. makes the containing class
  /// abstract.
  bool isPure() const { return IsPure; }
  void setPure(bool P = true);

  /// Whether this templated function will be late parsed.
  bool isLateTemplateParsed() const { return IsLateTemplateParsed; }
  void setLateTemplateParsed(bool ILT = true) { IsLateTemplateParsed = ILT; }

  /// Whether this function is "trivial" in some specialized C++ senses.
  /// Can only be true for default constructors, copy constructors,
  /// copy assignment operators, and destructors.  Not meaningful until
  /// the class has been fully built by Sema.
  bool isTrivial() const { return IsTrivial; }
  void setTrivial(bool IT) { IsTrivial = IT; }

  /// Whether this function is defaulted per C++0x. Only valid for
  /// special member functions.
  bool isDefaulted() const { return IsDefaulted; }
  void setDefaulted(bool D = true) { IsDefaulted = D; }

  /// Whether this function is explicitly defaulted per C++0x. Only valid
  /// for special member functions.
  bool isExplicitlyDefaulted() const { return IsExplicitlyDefaulted; }
  void setExplicitlyDefaulted(bool ED = true) { IsExplicitlyDefaulted = ED; }

  /// Whether falling off this function implicitly returns null/zero.
  /// If a more specific implicit return value is required, front-ends
  /// should synthesize the appropriate return statements.
  bool hasImplicitReturnZero() const { return HasImplicitReturnZero; }
  void setHasImplicitReturnZero(bool IRZ) { HasImplicitReturnZero = IRZ; }

  /// \brief Whether this function has a prototype, either because one
  /// was explicitly written or because it was "inherited" by merging
  /// a declaration without a prototype with a declaration that has a
  /// prototype.
  bool hasPrototype() const {
    return HasWrittenPrototype || HasInheritedPrototype;
  }

  bool hasWrittenPrototype() const { return HasWrittenPrototype; }

  /// \brief Whether this function inherited its prototype from a
  /// previous declaration.
  bool hasInheritedPrototype() const { return HasInheritedPrototype; }
  void setHasInheritedPrototype(bool P = true) { HasInheritedPrototype = P; }

  /// Whether this is a (C++11) constexpr function or constexpr constructor.
  bool isConstexpr() const { return IsConstexpr; }
  void setConstexpr(bool IC) { IsConstexpr = IC; }

  /// \brief Whether this function has been deleted.
  ///
  /// A function that is "deleted" (via the C++0x "= delete" syntax)
  /// acts like a normal function, except that it cannot actually be
  /// called or have its address taken. Deleted functions are
  /// typically used in C++ overload resolution to attract arguments
  /// whose type or lvalue/rvalue-ness would permit the use of a
  /// different overload that would behave incorrectly. For example,
  /// one might use deleted functions to ban implicit conversion from
  /// a floating-point number to an Integer type:
  ///
  /// @code
  /// struct Integer {
  ///   Integer(long); // construct from a long
  ///   Integer(double) = delete; // no construction from float or double
  ///   Integer(long double) = delete; // no construction from long double
  /// };
  /// @endcode
  // If a function is deleted, its first declaration must be.
  bool isDeleted() const { return getCanonicalDecl()->IsDeleted; }
  bool isDeletedAsWritten() const { return IsDeleted && !IsDefaulted; }
  void setDeletedAsWritten(bool D = true) { IsDeleted = D; }

  /// \brief Determines whether this function is "main", which is the
  /// entry point into an executable program.
  bool isMain() const;

  /// \brief Determines whether this function is a MSVCRT user defined entry
  /// point.
  bool isMSVCRTEntryPoint() const;

  /// \brief Determines whether this operator new or delete is one
  /// of the reserved global placement operators:
  ///    void *operator new(size_t, void *);
  ///    void *operator new[](size_t, void *);
  ///    void operator delete(void *, void *);
  ///    void operator delete[](void *, void *);
  /// These functions have special behavior under [new.delete.placement]:
  ///    These functions are reserved, a C++ program may not define
  ///    functions that displace the versions in the Standard C++ library.
  ///    The provisions of [basic.stc.dynamic] do not apply to these
  ///    reserved placement forms of operator new and operator delete.
  ///
  /// This function must be an allocation or deallocation function.
  bool isReservedGlobalPlacementOperator() const;

  /// \brief Determines whether this function is one of the replaceable
  /// global allocation functions:
  ///    void *operator new(size_t);
  ///    void *operator new(size_t, const std::nothrow_t &) noexcept;
  ///    void *operator new[](size_t);
  ///    void *operator new[](size_t, const std::nothrow_t &) noexcept;
  ///    void operator delete(void *) noexcept;
  ///    void operator delete(void *, std::size_t) noexcept;      [C++1y]
  ///    void operator delete(void *, const std::nothrow_t &) noexcept;
  ///    void operator delete[](void *) noexcept;
  ///    void operator delete[](void *, std::size_t) noexcept;    [C++1y]
  ///    void operator delete[](void *, const std::nothrow_t &) noexcept;
  /// These functions have special behavior under C++1y [expr.new]:
  ///    An implementation is allowed to omit a call to a replaceable global
  ///    allocation function. [...]
  bool isReplaceableGlobalAllocationFunction() const;

  /// \brief Determine whether this function is a sized global deallocation
  /// function in C++1y. If so, find and return the corresponding unsized
  /// deallocation function.
  FunctionDecl *getCorrespondingUnsizedGlobalDeallocationFunction() const;

  /// Compute the language linkage.
  LanguageLinkage getLanguageLinkage() const;

  /// \brief Determines whether this function is a function with
  /// external, C linkage.
  bool isExternC() const;

  /// \brief Determines whether this function's context is, or is nested within,
  /// a C++ extern "C" linkage spec.
  bool isInExternCContext() const;

  /// \brief Determines whether this function's context is, or is nested within,
  /// a C++ extern "C++" linkage spec.
  bool isInExternCXXContext() const;

  /// \brief Determines whether this is a global function.
  bool isGlobal() const;

  /// \brief Determines whether this function is known to be 'noreturn', through
  /// an attribute on its declaration or its type.
  bool isNoReturn() const;

  /// \brief True if the function was a definition but its body was skipped.
  bool hasSkippedBody() const { return HasSkippedBody; }
  void setHasSkippedBody(bool Skipped = true) { HasSkippedBody = Skipped; }

  void setPreviousDeclaration(FunctionDecl * PrevDecl);

  virtual const FunctionDecl *getCanonicalDecl() const;
  virtual FunctionDecl *getCanonicalDecl();

  unsigned getBuiltinID() const;

  // Iterator access to formal parameters.
  unsigned param_size() const { return getNumParams(); }
  typedef ParmVarDecl **param_iterator;
  typedef ParmVarDecl * const *param_const_iterator;

  param_iterator param_begin() { return ParamInfo; }
  param_iterator param_end()   { return ParamInfo+param_size(); }

  param_const_iterator param_begin() const { return ParamInfo; }
  param_const_iterator param_end() const   { return ParamInfo+param_size(); }

  /// getNumParams - Return the number of parameters this function must have
  /// based on its FunctionType.  This is the length of the ParamInfo array
  /// after it has been created.
  unsigned getNumParams() const;

  const ParmVarDecl *getParamDecl(unsigned i) const {
    assert(i < getNumParams() && "Illegal param #");
    return ParamInfo[i];
  }
  ParmVarDecl *getParamDecl(unsigned i) {
    assert(i < getNumParams() && "Illegal param #");
    return ParamInfo[i];
  }
  void setParams(ArrayRef<ParmVarDecl *> NewParamInfo) {
    setParams(getASTContext(), NewParamInfo);
  }

  const ArrayRef<NamedDecl *> &getDeclsInPrototypeScope() const {
    return DeclsInPrototypeScope;
  }
  void setDeclsInPrototypeScope(ArrayRef<NamedDecl *> NewDecls);

  /// getMinRequiredArguments - Returns the minimum number of arguments
  /// needed to call this function. This may be fewer than the number of
  /// function parameters, if some of the parameters have default
  /// arguments (in C++).
  unsigned getMinRequiredArguments() const;

  QualType getResultType() const {
    return getType()->getAs<FunctionType>()->getResultType();
  }

  /// \brief Determine the type of an expression that calls this function.
  QualType getCallResultType() const {
    return getType()->getAs<FunctionType>()->getCallResultType(getASTContext());
  }

  /// \brief Returns the storage class as written in the source. For the
  /// computed linkage of symbol, see getLinkage.
  StorageClass getStorageClass() const { return StorageClass(SClass); }

  /// \brief Determine whether the "inline" keyword was specified for this
  /// function.
  bool isInlineSpecified() const { return IsInlineSpecified; }

  /// Set whether the "inline" keyword was specified for this function.
  void setInlineSpecified(bool I) {
    IsInlineSpecified = I;
    IsInline = I;
  }

  /// Flag that this function is implicitly inline.
  void setImplicitlyInline() {
    IsInline = true;
  }

  /// \brief Determine whether this function should be inlined, because it is
  /// either marked "inline" or "constexpr" or is a member function of a class
  /// that was defined in the class body.
  bool isInlined() const { return IsInline; }

  bool isInlineDefinitionExternallyVisible() const;

  bool doesDeclarationForceExternallyVisibleDefinition() const;

  /// isOverloadedOperator - Whether this function declaration
  /// represents an C++ overloaded operator, e.g., "operator+".
  bool isOverloadedOperator() const {
    return getOverloadedOperator() != OO_None;
  }

  OverloadedOperatorKind getOverloadedOperator() const;

  const IdentifierInfo *getLiteralIdentifier() const;

  /// \brief If this function is an instantiation of a member function
  /// of a class template specialization, retrieves the function from
  /// which it was instantiated.
  ///
  /// This routine will return non-NULL for (non-templated) member
  /// functions of class templates and for instantiations of function
  /// templates. For example, given:
  ///
  /// \code
  /// template<typename T>
  /// struct X {
  ///   void f(T);
  /// };
  /// \endcode
  ///
  /// The declaration for X<int>::f is a (non-templated) FunctionDecl
  /// whose parent is the class template specialization X<int>. For
  /// this declaration, getInstantiatedFromFunction() will return
  /// the FunctionDecl X<T>::A. When a complete definition of
  /// X<int>::A is required, it will be instantiated from the
  /// declaration returned by getInstantiatedFromMemberFunction().
  FunctionDecl *getInstantiatedFromMemberFunction() const;

  /// \brief What kind of templated function this is.
  TemplatedKind getTemplatedKind() const;

  /// \brief If this function is an instantiation of a member function of a
  /// class template specialization, retrieves the member specialization
  /// information.
  MemberSpecializationInfo *getMemberSpecializationInfo() const {
    return TemplateOrSpecialization.dyn_cast<MemberSpecializationInfo*>();
  }

  /// \brief Specify that this record is an instantiation of the
  /// member function FD.
  void setInstantiationOfMemberFunction(FunctionDecl *FD,
                                        TemplateSpecializationKind TSK) {
    setInstantiationOfMemberFunction(getASTContext(), FD, TSK);
  }

  /// \brief Retrieves the function template that is described by this
  /// function declaration.
  ///
  /// Every function template is represented as a FunctionTemplateDecl
  /// and a FunctionDecl (or something derived from FunctionDecl). The
  /// former contains template properties (such as the template
  /// parameter lists) while the latter contains the actual
  /// description of the template's
  /// contents. FunctionTemplateDecl::getTemplatedDecl() retrieves the
  /// FunctionDecl that describes the function template,
  /// getDescribedFunctionTemplate() retrieves the
  /// FunctionTemplateDecl from a FunctionDecl.
  FunctionTemplateDecl *getDescribedFunctionTemplate() const {
    return TemplateOrSpecialization.dyn_cast<FunctionTemplateDecl*>();
  }

  void setDescribedFunctionTemplate(FunctionTemplateDecl *Template) {
    TemplateOrSpecialization = Template;
  }

  /// \brief Determine whether this function is a function template
  /// specialization.
  bool isFunctionTemplateSpecialization() const {
    return getPrimaryTemplate() != 0;
  }

  /// \brief Retrieve the class scope template pattern that this function
  ///  template specialization is instantiated from.
  FunctionDecl *getClassScopeSpecializationPattern() const;

  /// \brief If this function is actually a function template specialization,
  /// retrieve information about this function template specialization.
  /// Otherwise, returns NULL.
  FunctionTemplateSpecializationInfo *getTemplateSpecializationInfo() const {
    return TemplateOrSpecialization.
             dyn_cast<FunctionTemplateSpecializationInfo*>();
  }

  /// \brief Determines whether this function is a function template
  /// specialization or a member of a class template specialization that can
  /// be implicitly instantiated.
  bool isImplicitlyInstantiable() const;

  /// \brief Determines if the given function was instantiated from a
  /// function template.
  bool isTemplateInstantiation() const;

  /// \brief Retrieve the function declaration from which this function could
  /// be instantiated, if it is an instantiation (rather than a non-template
  /// or a specialization, for example).
  FunctionDecl *getTemplateInstantiationPattern() const;

  /// \brief Retrieve the primary template that this function template
  /// specialization either specializes or was instantiated from.
  ///
  /// If this function declaration is not a function template specialization,
  /// returns NULL.
  FunctionTemplateDecl *getPrimaryTemplate() const;

  /// \brief Retrieve the template arguments used to produce this function
  /// template specialization from the primary template.
  ///
  /// If this function declaration is not a function template specialization,
  /// returns NULL.
  const TemplateArgumentList *getTemplateSpecializationArgs() const;

  /// \brief Retrieve the template argument list as written in the sources,
  /// if any.
  ///
  /// If this function declaration is not a function template specialization
  /// or if it had no explicit template argument list, returns NULL.
  /// Note that it an explicit template argument list may be written empty,
  /// e.g., template<> void foo<>(char* s);
  const ASTTemplateArgumentListInfo*
  getTemplateSpecializationArgsAsWritten() const;

  /// \brief Specify that this function declaration is actually a function
  /// template specialization.
  ///
  /// \param Template the function template that this function template
  /// specialization specializes.
  ///
  /// \param TemplateArgs the template arguments that produced this
  /// function template specialization from the template.
  ///
  /// \param InsertPos If non-NULL, the position in the function template
  /// specialization set where the function template specialization data will
  /// be inserted.
  ///
  /// \param TSK the kind of template specialization this is.
  ///
  /// \param TemplateArgsAsWritten location info of template arguments.
  ///
  /// \param PointOfInstantiation point at which the function template
  /// specialization was first instantiated.
  void setFunctionTemplateSpecialization(FunctionTemplateDecl *Template,
                                      const TemplateArgumentList *TemplateArgs,
                                         void *InsertPos,
                    TemplateSpecializationKind TSK = TSK_ImplicitInstantiation,
                    const TemplateArgumentListInfo *TemplateArgsAsWritten = 0,
                    SourceLocation PointOfInstantiation = SourceLocation()) {
    setFunctionTemplateSpecialization(getASTContext(), Template, TemplateArgs,
                                      InsertPos, TSK, TemplateArgsAsWritten,
                                      PointOfInstantiation);
  }

  /// \brief Specifies that this function declaration is actually a
  /// dependent function template specialization.
  void setDependentTemplateSpecialization(ASTContext &Context,
                             const UnresolvedSetImpl &Templates,
                      const TemplateArgumentListInfo &TemplateArgs);

  DependentFunctionTemplateSpecializationInfo *
  getDependentSpecializationInfo() const {
    return TemplateOrSpecialization.
             dyn_cast<DependentFunctionTemplateSpecializationInfo*>();
  }

  /// \brief Determine what kind of template instantiation this function
  /// represents.
  TemplateSpecializationKind getTemplateSpecializationKind() const;

  /// \brief Determine what kind of template instantiation this function
  /// represents.
  void setTemplateSpecializationKind(TemplateSpecializationKind TSK,
                        SourceLocation PointOfInstantiation = SourceLocation());

  /// \brief Retrieve the (first) point of instantiation of a function template
  /// specialization or a member of a class template specialization.
  ///
  /// \returns the first point of instantiation, if this function was
  /// instantiated from a template; otherwise, returns an invalid source
  /// location.
  SourceLocation getPointOfInstantiation() const;

  /// \brief Determine whether this is or was instantiated from an out-of-line
  /// definition of a member function.
  virtual bool isOutOfLine() const;

  /// \brief Identify a memory copying or setting function.
  /// If the given function is a memory copy or setting function, returns
  /// the corresponding Builtin ID. If the function is not a memory function,
  /// returns 0.
  unsigned getMemoryFunctionKind() const;

  // Implement isa/cast/dyncast/etc.
  static bool classof(const Decl *D) { return classofKind(D->getKind()); }
  static bool classofKind(Kind K) {
    return K >= firstFunction && K <= lastFunction;
  }
  static DeclContext *castToDeclContext(const FunctionDecl *D) {
    return static_cast<DeclContext *>(const_cast<FunctionDecl*>(D));
  }
  static FunctionDecl *castFromDeclContext(const DeclContext *DC) {
    return static_cast<FunctionDecl *>(const_cast<DeclContext*>(DC));
  }

  friend class ASTDeclReader;
  friend class ASTDeclWriter;
};


/// FieldDecl - An instance of this class is created by Sema::ActOnField to
/// represent a member of a struct/union/class.
class FieldDecl : public DeclaratorDecl, public Mergeable<FieldDecl> {
  // FIXME: This can be packed into the bitfields in Decl.
  bool Mutable : 1;
  mutable unsigned CachedFieldIndex : 31;

  /// \brief An InClassInitStyle value, and either a bit width expression (if
  /// the InClassInitStyle value is ICIS_NoInit), or a pointer to the in-class
  /// initializer for this field (otherwise).
  ///
  /// We can safely combine these two because in-class initializers are not
  /// permitted for bit-fields.
  ///
  /// If the InClassInitStyle is not ICIS_NoInit and the initializer is null,
  /// then this field has an in-class initializer which has not yet been parsed
  /// and attached.
  llvm::PointerIntPair<Expr *, 2, unsigned> InitializerOrBitWidth;
protected:
  FieldDecl(Kind DK, DeclContext *DC, SourceLocation StartLoc,
            SourceLocation IdLoc, IdentifierInfo *Id,
            QualType T, TypeSourceInfo *TInfo, Expr *BW, bool Mutable,
            InClassInitStyle InitStyle)
    : DeclaratorDecl(DK, DC, IdLoc, Id, T, TInfo, StartLoc),
      Mutable(Mutable), CachedFieldIndex(0),
      InitializerOrBitWidth(BW, InitStyle) {
    assert((!BW || InitStyle == ICIS_NoInit) && "got initializer for bitfield");
  }

public:
  static FieldDecl *Create(const ASTContext &C, DeclContext *DC,
                           SourceLocation StartLoc, SourceLocation IdLoc,
                           IdentifierInfo *Id, QualType T,
                           TypeSourceInfo *TInfo, Expr *BW, bool Mutable,
                           InClassInitStyle InitStyle);

  static FieldDecl *CreateDeserialized(ASTContext &C, unsigned ID);
  
  /// getFieldIndex - Returns the index of this field within its record,
  /// as appropriate for passing to ASTRecordLayout::getFieldOffset.
  unsigned getFieldIndex() const;

  /// isMutable - Determines whether this field is mutable (C++ only).
  bool isMutable() const { return Mutable; }

  /// isBitfield - Determines whether this field is a bitfield.
  bool isBitField() const {
    return getInClassInitStyle() == ICIS_NoInit &&
           InitializerOrBitWidth.getPointer();
  }

  /// @brief Determines whether this is an unnamed bitfield.
  bool isUnnamedBitfield() const { return isBitField() && !getDeclName(); }

  /// isAnonymousStructOrUnion - Determines whether this field is a
  /// representative for an anonymous struct or union. Such fields are
  /// unnamed and are implicitly generated by the implementation to
  /// store the data for the anonymous union or struct.
  bool isAnonymousStructOrUnion() const;

  Expr *getBitWidth() const {
    return isBitField() ? InitializerOrBitWidth.getPointer() : 0;
  }
  unsigned getBitWidthValue(const ASTContext &Ctx) const;

  /// setBitWidth - Set the bit-field width for this member.
  // Note: used by some clients (i.e., do not remove it).
  void setBitWidth(Expr *Width);
  /// removeBitWidth - Remove the bit-field width from this member.
  // Note: used by some clients (i.e., do not remove it).
  void removeBitWidth() {
    assert(isBitField() && "no bitfield width to remove");
    InitializerOrBitWidth.setPointer(0);
  }

  /// getInClassInitStyle - Get the kind of (C++11) in-class initializer which
  /// this field has.
  InClassInitStyle getInClassInitStyle() const {
    return static_cast<InClassInitStyle>(InitializerOrBitWidth.getInt());
  }

  /// hasInClassInitializer - Determine whether this member has a C++11 in-class
  /// initializer.
  bool hasInClassInitializer() const {
    return getInClassInitStyle() != ICIS_NoInit;
  }
  /// getInClassInitializer - Get the C++11 in-class initializer for this
  /// member, or null if one has not been set. If a valid declaration has an
  /// in-class initializer, but this returns null, then we have not parsed and
  /// attached it yet.
  Expr *getInClassInitializer() const {
    return hasInClassInitializer() ? InitializerOrBitWidth.getPointer() : 0;
  }
  /// setInClassInitializer - Set the C++11 in-class initializer for this
  /// member.
  void setInClassInitializer(Expr *Init);
  /// removeInClassInitializer - Remove the C++11 in-class initializer from this
  /// member.
  void removeInClassInitializer() {
    assert(hasInClassInitializer() && "no initializer to remove");
    InitializerOrBitWidth.setPointer(0);
    InitializerOrBitWidth.setInt(ICIS_NoInit);
  }

  /// getParent - Returns the parent of this field declaration, which
  /// is the struct in which this method is defined.
  const RecordDecl *getParent() const {
    return cast<RecordDecl>(getDeclContext());
  }

  RecordDecl *getParent() {
    return cast<RecordDecl>(getDeclContext());
  }

  SourceRange getSourceRange() const LLVM_READONLY;

  /// Retrieves the canonical declaration of this field.
  FieldDecl *getCanonicalDecl() { return getFirstDecl(); }
  const FieldDecl *getCanonicalDecl() const { return getFirstDecl(); }

  // Implement isa/cast/dyncast/etc.
  static bool classof(const Decl *D) { return classofKind(D->getKind()); }
  static bool classofKind(Kind K) { return K >= firstField && K <= lastField; }

  friend class ASTDeclReader;
  friend class ASTDeclWriter;
};

/// EnumConstantDecl - An instance of this object exists for each enum constant
/// that is defined.  For example, in "enum X {a,b}", each of a/b are
/// EnumConstantDecl's, X is an instance of EnumDecl, and the type of a/b is a
/// TagType for the X EnumDecl.
class EnumConstantDecl : public ValueDecl, public Mergeable<EnumConstantDecl> {
  Stmt *Init; // an integer constant expression
  llvm::APSInt Val; // The value.
protected:
  EnumConstantDecl(DeclContext *DC, SourceLocation L,
                   IdentifierInfo *Id, QualType T, Expr *E,
                   const llvm::APSInt &V)
    : ValueDecl(EnumConstant, DC, L, Id, T), Init((Stmt*)E), Val(V) {}

public:

  static EnumConstantDecl *Create(ASTContext &C, EnumDecl *DC,
                                  SourceLocation L, IdentifierInfo *Id,
                                  QualType T, Expr *E,
                                  const llvm::APSInt &V);
  static EnumConstantDecl *CreateDeserialized(ASTContext &C, unsigned ID);
  
  const Expr *getInitExpr() const { return (const Expr*) Init; }
  Expr *getInitExpr() { return (Expr*) Init; }
  const llvm::APSInt &getInitVal() const { return Val; }

  void setInitExpr(Expr *E) { Init = (Stmt*) E; }
  void setInitVal(const llvm::APSInt &V) { Val = V; }

  SourceRange getSourceRange() const LLVM_READONLY;

  /// Retrieves the canonical declaration of this enumerator.
  EnumConstantDecl *getCanonicalDecl() { return getFirstDecl(); }
  const EnumConstantDecl *getCanonicalDecl() const { return getFirstDecl(); }

  // Implement isa/cast/dyncast/etc.
  static bool classof(const Decl *D) { return classofKind(D->getKind()); }
  static bool classofKind(Kind K) { return K == EnumConstant; }

  friend class StmtIteratorBase;
};

/// IndirectFieldDecl - An instance of this class is created to represent a
/// field injected from an anonymous union/struct into the parent scope.
/// IndirectFieldDecl are always implicit.
class IndirectFieldDecl : public ValueDecl {
  virtual void anchor();
  NamedDecl **Chaining;
  unsigned ChainingSize;

  IndirectFieldDecl(DeclContext *DC, SourceLocation L,
                    DeclarationName N, QualType T,
                    NamedDecl **CH, unsigned CHS)
    : ValueDecl(IndirectField, DC, L, N, T), Chaining(CH), ChainingSize(CHS) {}

public:
  static IndirectFieldDecl *Create(ASTContext &C, DeclContext *DC,
                                   SourceLocation L, IdentifierInfo *Id,
                                   QualType T, NamedDecl **CH, unsigned CHS);

  static IndirectFieldDecl *CreateDeserialized(ASTContext &C, unsigned ID);
  
  typedef NamedDecl * const *chain_iterator;
  chain_iterator chain_begin() const { return Chaining; }
  chain_iterator chain_end() const  { return Chaining+ChainingSize; }

  unsigned getChainingSize() const { return ChainingSize; }

  FieldDecl *getAnonField() const {
    assert(ChainingSize >= 2);
    return cast<FieldDecl>(Chaining[ChainingSize - 1]);
  }

  VarDecl *getVarDecl() const {
    assert(ChainingSize >= 2);
    return dyn_cast<VarDecl>(*chain_begin());
  }

  // Implement isa/cast/dyncast/etc.
  static bool classof(const Decl *D) { return classofKind(D->getKind()); }
  static bool classofKind(Kind K) { return K == IndirectField; }
  friend class ASTDeclReader;
};

/// TypeDecl - Represents a declaration of a type.
///
class TypeDecl : public NamedDecl {
  virtual void anchor();
  /// TypeForDecl - This indicates the Type object that represents
  /// this TypeDecl.  It is a cache maintained by
  /// ASTContext::getTypedefType, ASTContext::getTagDeclType, and
  /// ASTContext::getTemplateTypeParmType, and TemplateTypeParmDecl.
  mutable const Type *TypeForDecl;
  /// LocStart - The start of the source range for this declaration.
  SourceLocation LocStart;
  friend class ASTContext;
  friend class DeclContext;
  friend class TagDecl;
  friend class TemplateTypeParmDecl;
  friend class TagType;
  friend class ASTReader;

protected:
  TypeDecl(Kind DK, DeclContext *DC, SourceLocation L, IdentifierInfo *Id,
           SourceLocation StartL = SourceLocation())
    : NamedDecl(DK, DC, L, Id), TypeForDecl(0), LocStart(StartL) {}

public:
  // Low-level accessor. If you just want the type defined by this node,
  // check out ASTContext::getTypeDeclType or one of
  // ASTContext::getTypedefType, ASTContext::getRecordType, etc. if you
  // already know the specific kind of node this is.
  const Type *getTypeForDecl() const { return TypeForDecl; }
  void setTypeForDecl(const Type *TD) { TypeForDecl = TD; }

  SourceLocation getLocStart() const LLVM_READONLY { return LocStart; }
  void setLocStart(SourceLocation L) { LocStart = L; }
  virtual SourceRange getSourceRange() const LLVM_READONLY {
    if (LocStart.isValid())
      return SourceRange(LocStart, getLocation());
    else
      return SourceRange(getLocation());
  }

  // Implement isa/cast/dyncast/etc.
  static bool classof(const Decl *D) { return classofKind(D->getKind()); }
  static bool classofKind(Kind K) { return K >= firstType && K <= lastType; }
};


/// Base class for declarations which introduce a typedef-name.
class TypedefNameDecl : public TypeDecl, public Redeclarable<TypedefNameDecl> {
  virtual void anchor();
  typedef std::pair<TypeSourceInfo*, QualType> ModedTInfo;
  llvm::PointerUnion<TypeSourceInfo*, ModedTInfo*> MaybeModedTInfo;

protected:
  TypedefNameDecl(Kind DK, DeclContext *DC, SourceLocation StartLoc,
                  SourceLocation IdLoc, IdentifierInfo *Id,
                  TypeSourceInfo *TInfo)
    : TypeDecl(DK, DC, IdLoc, Id, StartLoc), MaybeModedTInfo(TInfo) {}

  typedef Redeclarable<TypedefNameDecl> redeclarable_base;
  virtual TypedefNameDecl *getNextRedeclaration() {
    return RedeclLink.getNext();
  }
  virtual TypedefNameDecl *getPreviousDeclImpl() {
    return getPreviousDecl();
  }
  virtual TypedefNameDecl *getMostRecentDeclImpl() {
    return getMostRecentDecl();
  }

public:
  typedef redeclarable_base::redecl_iterator redecl_iterator;
  using redeclarable_base::redecls_begin;
  using redeclarable_base::redecls_end;
  using redeclarable_base::getPreviousDecl;
  using redeclarable_base::getMostRecentDecl;
  using redeclarable_base::isFirstDecl;

  bool isModed() const { return MaybeModedTInfo.is<ModedTInfo*>(); }

  TypeSourceInfo *getTypeSourceInfo() const {
    return isModed()
      ? MaybeModedTInfo.get<ModedTInfo*>()->first
      : MaybeModedTInfo.get<TypeSourceInfo*>();
  }
  QualType getUnderlyingType() const {
    return isModed()
      ? MaybeModedTInfo.get<ModedTInfo*>()->second
      : MaybeModedTInfo.get<TypeSourceInfo*>()->getType();
  }
  void setTypeSourceInfo(TypeSourceInfo *newType) {
    MaybeModedTInfo = newType;
  }
  void setModedTypeSourceInfo(TypeSourceInfo *unmodedTSI, QualType modedTy) {
    MaybeModedTInfo = new (getASTContext()) ModedTInfo(unmodedTSI, modedTy);
  }

  /// Retrieves the canonical declaration of this typedef-name.
  TypedefNameDecl *getCanonicalDecl() { return getFirstDecl(); }
  const TypedefNameDecl *getCanonicalDecl() const { return getFirstDecl(); }

  // Implement isa/cast/dyncast/etc.
  static bool classof(const Decl *D) { return classofKind(D->getKind()); }
  static bool classofKind(Kind K) {
    return K >= firstTypedefName && K <= lastTypedefName;
  }
};

/// TypedefDecl - Represents the declaration of a typedef-name via the 'typedef'
/// type specifier.
class TypedefDecl : public TypedefNameDecl {
  TypedefDecl(DeclContext *DC, SourceLocation StartLoc, SourceLocation IdLoc,
              IdentifierInfo *Id, TypeSourceInfo *TInfo)
    : TypedefNameDecl(Typedef, DC, StartLoc, IdLoc, Id, TInfo) {}

public:
  static TypedefDecl *Create(ASTContext &C, DeclContext *DC,
                             SourceLocation StartLoc, SourceLocation IdLoc,
                             IdentifierInfo *Id, TypeSourceInfo *TInfo);
  static TypedefDecl *CreateDeserialized(ASTContext &C, unsigned ID);
  
  SourceRange getSourceRange() const LLVM_READONLY;

  // Implement isa/cast/dyncast/etc.
  static bool classof(const Decl *D) { return classofKind(D->getKind()); }
  static bool classofKind(Kind K) { return K == Typedef; }
};

/// TypeAliasDecl - Represents the declaration of a typedef-name via a C++0x
/// alias-declaration.
class TypeAliasDecl : public TypedefNameDecl {
  TypeAliasDecl(DeclContext *DC, SourceLocation StartLoc, SourceLocation IdLoc,
                IdentifierInfo *Id, TypeSourceInfo *TInfo)
    : TypedefNameDecl(TypeAlias, DC, StartLoc, IdLoc, Id, TInfo) {}

public:
  static TypeAliasDecl *Create(ASTContext &C, DeclContext *DC,
                               SourceLocation StartLoc, SourceLocation IdLoc,
                               IdentifierInfo *Id, TypeSourceInfo *TInfo);
  static TypeAliasDecl *CreateDeserialized(ASTContext &C, unsigned ID);

  SourceRange getSourceRange() const LLVM_READONLY;

  // Implement isa/cast/dyncast/etc.
  static bool classof(const Decl *D) { return classofKind(D->getKind()); }
  static bool classofKind(Kind K) { return K == TypeAlias; }
};

/// TagDecl - Represents the declaration of a struct/union/class/enum.
class TagDecl
  : public TypeDecl, public DeclContext, public Redeclarable<TagDecl> {
public:
  // This is really ugly.
  typedef TagTypeKind TagKind;

private:
  // FIXME: This can be packed into the bitfields in Decl.
  /// TagDeclKind - The TagKind enum.
  unsigned TagDeclKind : 3;

  /// IsCompleteDefinition - True if this is a definition ("struct foo
  /// {};"), false if it is a declaration ("struct foo;").  It is not
  /// a definition until the definition has been fully processed.
  bool IsCompleteDefinition : 1;

protected:
  /// IsBeingDefined - True if this is currently being defined.
  bool IsBeingDefined : 1;

private:
  /// IsEmbeddedInDeclarator - True if this tag declaration is
  /// "embedded" (i.e., defined or declared for the very first time)
  /// in the syntax of a declarator.
  bool IsEmbeddedInDeclarator : 1;

  /// \brief True if this tag is free standing, e.g. "struct foo;".
  bool IsFreeStanding : 1;

protected:
  // These are used by (and only defined for) EnumDecl.
  unsigned NumPositiveBits : 8;
  unsigned NumNegativeBits : 8;

  /// IsScoped - True if this tag declaration is a scoped enumeration. Only
  /// possible in C++11 mode.
  bool IsScoped : 1;
  /// IsScopedUsingClassTag - If this tag declaration is a scoped enum,
  /// then this is true if the scoped enum was declared using the class
  /// tag, false if it was declared with the struct tag. No meaning is
  /// associated if this tag declaration is not a scoped enum.
  bool IsScopedUsingClassTag : 1;

  /// IsFixed - True if this is an enumeration with fixed underlying type. Only
  /// possible in C++11, Microsoft extensions, or Objective C mode.
  bool IsFixed : 1;

  /// \brief Indicates whether it is possible for declarations of this kind
  /// to have an out-of-date definition.
  ///
  /// This option is only enabled when modules are enabled.
  bool MayHaveOutOfDateDef : 1;

  /// Has the full definition of this type been required by a use somewhere in
  /// the TU.
  bool IsCompleteDefinitionRequired : 1;
private:
  SourceLocation RBraceLoc;

  // A struct representing syntactic qualifier info,
  // to be used for the (uncommon) case of out-of-line declarations.
  typedef QualifierInfo ExtInfo;

  /// \brief If the (out-of-line) tag declaration name
  /// is qualified, it points to the qualifier info (nns and range);
  /// otherwise, if the tag declaration is anonymous and it is part of
  /// a typedef or alias, it points to the TypedefNameDecl (used for mangling);
  /// otherwise, if the tag declaration is anonymous and it is used as a
  /// declaration specifier for variables, it points to the first VarDecl (used
  /// for mangling);
  /// otherwise, it is a null (TypedefNameDecl) pointer.
  llvm::PointerUnion<NamedDecl *, ExtInfo *> NamedDeclOrQualifier;

  bool hasExtInfo() const { return NamedDeclOrQualifier.is<ExtInfo *>(); }
  ExtInfo *getExtInfo() { return NamedDeclOrQualifier.get<ExtInfo *>(); }
  const ExtInfo *getExtInfo() const {
    return NamedDeclOrQualifier.get<ExtInfo *>();
  }

protected:
  TagDecl(Kind DK, TagKind TK, DeclContext *DC, SourceLocation L,
          IdentifierInfo *Id, TagDecl *PrevDecl, SourceLocation StartL)
      : TypeDecl(DK, DC, L, Id, StartL), DeclContext(DK), TagDeclKind(TK),
        IsCompleteDefinition(false), IsBeingDefined(false),
        IsEmbeddedInDeclarator(false), IsFreeStanding(false),
        IsCompleteDefinitionRequired(false),
        NamedDeclOrQualifier((NamedDecl *)0) {
    assert((DK != Enum || TK == TTK_Enum) &&
           "EnumDecl not matched with TTK_Enum");
    setPreviousDecl(PrevDecl);
  }

  typedef Redeclarable<TagDecl> redeclarable_base;
  virtual TagDecl *getNextRedeclaration() { return RedeclLink.getNext(); }
  virtual TagDecl *getPreviousDeclImpl() {
    return getPreviousDecl();
  }
  virtual TagDecl *getMostRecentDeclImpl() {
    return getMostRecentDecl();
  }

  /// @brief Completes the definition of this tag declaration.
  ///
  /// This is a helper function for derived classes.
  void completeDefinition();

public:
  typedef redeclarable_base::redecl_iterator redecl_iterator;
  using redeclarable_base::redecls_begin;
  using redeclarable_base::redecls_end;
  using redeclarable_base::getPreviousDecl;
  using redeclarable_base::getMostRecentDecl;
  using redeclarable_base::isFirstDecl;

  SourceLocation getRBraceLoc() const { return RBraceLoc; }
  void setRBraceLoc(SourceLocation L) { RBraceLoc = L; }

  /// getInnerLocStart - Return SourceLocation representing start of source
  /// range ignoring outer template declarations.
  SourceLocation getInnerLocStart() const { return getLocStart(); }

  /// getOuterLocStart - Return SourceLocation representing start of source
  /// range taking into account any outer template declarations.
  SourceLocation getOuterLocStart() const;
  virtual SourceRange getSourceRange() const LLVM_READONLY;

  virtual TagDecl* getCanonicalDecl();
  const TagDecl* getCanonicalDecl() const {
    return const_cast<TagDecl*>(this)->getCanonicalDecl();
  }

  /// isThisDeclarationADefinition() - Return true if this declaration
  /// is a completion definintion of the type.  Provided for consistency.
  bool isThisDeclarationADefinition() const {
    return isCompleteDefinition();
  }

  /// isCompleteDefinition - Return true if this decl has its body
  /// fully specified.
  bool isCompleteDefinition() const {
    return IsCompleteDefinition;
  }

  /// \brief Return true if this complete decl is
  /// required to be complete for some existing use.
  bool isCompleteDefinitionRequired() const {
    return IsCompleteDefinitionRequired;
  }

  /// isBeingDefined - Return true if this decl is currently being defined.
  bool isBeingDefined() const {
    return IsBeingDefined;
  }

  bool isEmbeddedInDeclarator() const {
    return IsEmbeddedInDeclarator;
  }
  void setEmbeddedInDeclarator(bool isInDeclarator) {
    IsEmbeddedInDeclarator = isInDeclarator;
  }

  bool isFreeStanding() const { return IsFreeStanding; }
  void setFreeStanding(bool isFreeStanding = true) {
    IsFreeStanding = isFreeStanding;
  }

  /// \brief Whether this declaration declares a type that is
  /// dependent, i.e., a type that somehow depends on template
  /// parameters.
  bool isDependentType() const { return isDependentContext(); }

  /// @brief Starts the definition of this tag declaration.
  ///
  /// This method should be invoked at the beginning of the definition
  /// of this tag declaration. It will set the tag type into a state
  /// where it is in the process of being defined.
  void startDefinition();

  /// getDefinition - Returns the TagDecl that actually defines this
  ///  struct/union/class/enum.  When determining whether or not a
  ///  struct/union/class/enum has a definition, one should use this
  ///  method as opposed to 'isDefinition'.  'isDefinition' indicates
  ///  whether or not a specific TagDecl is defining declaration, not
  ///  whether or not the struct/union/class/enum type is defined.
  ///  This method returns NULL if there is no TagDecl that defines
  ///  the struct/union/class/enum.
  TagDecl *getDefinition() const;

  void setCompleteDefinition(bool V) { IsCompleteDefinition = V; }

  void setCompleteDefinitionRequired(bool V = true) {
    IsCompleteDefinitionRequired = V;
  }

  // FIXME: Return StringRef;
  const char *getKindName() const {
    return TypeWithKeyword::getTagTypeKindName(getTagKind());
  }

  TagKind getTagKind() const {
    return TagKind(TagDeclKind);
  }

  void setTagKind(TagKind TK) { TagDeclKind = TK; }

  bool isStruct() const { return getTagKind() == TTK_Struct; }
  bool isInterface() const { return getTagKind() == TTK_Interface; }
  bool isClass()  const { return getTagKind() == TTK_Class; }
  bool isUnion()  const { return getTagKind() == TTK_Union; }
  bool isEnum()   const { return getTagKind() == TTK_Enum; }

  /// Is this tag type named, either directly or via being defined in
  /// a typedef of this type?
  ///
  /// C++11 [basic.link]p8:
  ///   A type is said to have linkage if and only if:
  ///     - it is a class or enumeration type that is named (or has a
  ///       name for linkage purposes) and the name has linkage; ...
  /// C++11 [dcl.typedef]p9:
  ///   If the typedef declaration defines an unnamed class (or enum),
  ///   the first typedef-name declared by the declaration to be that
  ///   class type (or enum type) is used to denote the class type (or
  ///   enum type) for linkage purposes only.
  ///
  /// C does not have an analogous rule, but the same concept is
  /// nonetheless useful in some places.
  bool hasNameForLinkage() const {
    return (getDeclName() || getTypedefNameForAnonDecl());
  }

  bool hasDeclaratorForAnonDecl() const {
    return dyn_cast_or_null<DeclaratorDecl>(
        NamedDeclOrQualifier.get<NamedDecl *>());
  }
  DeclaratorDecl *getDeclaratorForAnonDecl() const {
    return hasExtInfo() ? 0 : dyn_cast_or_null<DeclaratorDecl>(
                                  NamedDeclOrQualifier.get<NamedDecl *>());
  }

  TypedefNameDecl *getTypedefNameForAnonDecl() const {
    return hasExtInfo() ? 0 : dyn_cast_or_null<TypedefNameDecl>(
                                  NamedDeclOrQualifier.get<NamedDecl *>());
  }

  void setDeclaratorForAnonDecl(DeclaratorDecl *DD) { NamedDeclOrQualifier = DD; }

  void setTypedefNameForAnonDecl(TypedefNameDecl *TDD);

  /// \brief Retrieve the nested-name-specifier that qualifies the name of this
  /// declaration, if it was present in the source.
  NestedNameSpecifier *getQualifier() const {
    return hasExtInfo() ? getExtInfo()->QualifierLoc.getNestedNameSpecifier()
                        : 0;
  }

  /// \brief Retrieve the nested-name-specifier (with source-location
  /// information) that qualifies the name of this declaration, if it was
  /// present in the source.
  NestedNameSpecifierLoc getQualifierLoc() const {
    return hasExtInfo() ? getExtInfo()->QualifierLoc
                        : NestedNameSpecifierLoc();
  }

  void setQualifierInfo(NestedNameSpecifierLoc QualifierLoc);

  unsigned getNumTemplateParameterLists() const {
    return hasExtInfo() ? getExtInfo()->NumTemplParamLists : 0;
  }
  TemplateParameterList *getTemplateParameterList(unsigned i) const {
    assert(i < getNumTemplateParameterLists());
    return getExtInfo()->TemplParamLists[i];
  }
  void setTemplateParameterListsInfo(ASTContext &Context, unsigned NumTPLists,
                                     TemplateParameterList **TPLists);

  // Implement isa/cast/dyncast/etc.
  static bool classof(const Decl *D) { return classofKind(D->getKind()); }
  static bool classofKind(Kind K) { return K >= firstTag && K <= lastTag; }

  static DeclContext *castToDeclContext(const TagDecl *D) {
    return static_cast<DeclContext *>(const_cast<TagDecl*>(D));
  }
  static TagDecl *castFromDeclContext(const DeclContext *DC) {
    return static_cast<TagDecl *>(const_cast<DeclContext*>(DC));
  }

  friend class ASTDeclReader;
  friend class ASTDeclWriter;
};

/// EnumDecl - Represents an enum.  In C++11, enums can be forward-declared
/// with a fixed underlying type, and in C we allow them to be forward-declared
/// with no underlying type as an extension.
class EnumDecl : public TagDecl {
  virtual void anchor();
  /// IntegerType - This represent the integer type that the enum corresponds
  /// to for code generation purposes.  Note that the enumerator constants may
  /// have a different type than this does.
  ///
  /// If the underlying integer type was explicitly stated in the source
  /// code, this is a TypeSourceInfo* for that type. Otherwise this type
  /// was automatically deduced somehow, and this is a Type*.
  ///
  /// Normally if IsFixed(), this would contain a TypeSourceInfo*, but in
  /// some cases it won't.
  ///
  /// The underlying type of an enumeration never has any qualifiers, so
  /// we can get away with just storing a raw Type*, and thus save an
  /// extra pointer when TypeSourceInfo is needed.

  llvm::PointerUnion<const Type*, TypeSourceInfo*> IntegerType;

  /// PromotionType - The integer type that values of this type should
  /// promote to.  In C, enumerators are generally of an integer type
  /// directly, but gcc-style large enumerators (and all enumerators
  /// in C++) are of the enum type instead.
  QualType PromotionType;

  /// \brief If this enumeration is an instantiation of a member enumeration
  /// of a class template specialization, this is the member specialization
  /// information.
  MemberSpecializationInfo *SpecializationInfo;

  EnumDecl(DeclContext *DC, SourceLocation StartLoc, SourceLocation IdLoc,
           IdentifierInfo *Id, EnumDecl *PrevDecl,
           bool Scoped, bool ScopedUsingClassTag, bool Fixed)
    : TagDecl(Enum, TTK_Enum, DC, IdLoc, Id, PrevDecl, StartLoc),
      SpecializationInfo(0) {
    assert(Scoped || !ScopedUsingClassTag);
    IntegerType = (const Type*)0;
    NumNegativeBits = 0;
    NumPositiveBits = 0;
    IsScoped = Scoped;
    IsScopedUsingClassTag = ScopedUsingClassTag;
    IsFixed = Fixed;
  }

  void setInstantiationOfMemberEnum(ASTContext &C, EnumDecl *ED,
                                    TemplateSpecializationKind TSK);
public:
  EnumDecl *getCanonicalDecl() {
    return cast<EnumDecl>(TagDecl::getCanonicalDecl());
  }
  const EnumDecl *getCanonicalDecl() const {
    return const_cast<EnumDecl*>(this)->getCanonicalDecl();
  }

  EnumDecl *getPreviousDecl() {
    return cast_or_null<EnumDecl>(
            static_cast<TagDecl *>(this)->getPreviousDecl());
  }
  const EnumDecl *getPreviousDecl() const {
    return const_cast<EnumDecl*>(this)->getPreviousDecl();
  }

  EnumDecl *getMostRecentDecl() {
    return cast<EnumDecl>(static_cast<TagDecl *>(this)->getMostRecentDecl());
  }
  const EnumDecl *getMostRecentDecl() const {
    return const_cast<EnumDecl*>(this)->getMostRecentDecl();
  }

  EnumDecl *getDefinition() const {
    return cast_or_null<EnumDecl>(TagDecl::getDefinition());
  }

  static EnumDecl *Create(ASTContext &C, DeclContext *DC,
                          SourceLocation StartLoc, SourceLocation IdLoc,
                          IdentifierInfo *Id, EnumDecl *PrevDecl,
                          bool IsScoped, bool IsScopedUsingClassTag,
                          bool IsFixed);
  static EnumDecl *CreateDeserialized(ASTContext &C, unsigned ID);

  /// completeDefinition - When created, the EnumDecl corresponds to a
  /// forward-declared enum. This method is used to mark the
  /// declaration as being defined; it's enumerators have already been
  /// added (via DeclContext::addDecl). NewType is the new underlying
  /// type of the enumeration type.
  void completeDefinition(QualType NewType,
                          QualType PromotionType,
                          unsigned NumPositiveBits,
                          unsigned NumNegativeBits);

  // enumerator_iterator - Iterates through the enumerators of this
  // enumeration.
  typedef specific_decl_iterator<EnumConstantDecl> enumerator_iterator;

  enumerator_iterator enumerator_begin() const {
    const EnumDecl *E = getDefinition();
    if (!E)
      E = this;
    return enumerator_iterator(E->decls_begin());
  }

  enumerator_iterator enumerator_end() const {
    const EnumDecl *E = getDefinition();
    if (!E)
      E = this;
    return enumerator_iterator(E->decls_end());
  }

  /// getPromotionType - Return the integer type that enumerators
  /// should promote to.
  QualType getPromotionType() const { return PromotionType; }

  /// \brief Set the promotion type.
  void setPromotionType(QualType T) { PromotionType = T; }

  /// getIntegerType - Return the integer type this enum decl corresponds to.
  /// This returns a null qualtype for an enum forward definition.
  QualType getIntegerType() const {
    if (!IntegerType)
      return QualType();
    if (const Type* T = IntegerType.dyn_cast<const Type*>())
      return QualType(T, 0);
    return IntegerType.get<TypeSourceInfo*>()->getType();
  }

  /// \brief Set the underlying integer type.
  void setIntegerType(QualType T) { IntegerType = T.getTypePtrOrNull(); }

  /// \brief Set the underlying integer type source info.
  void setIntegerTypeSourceInfo(TypeSourceInfo* TInfo) { IntegerType = TInfo; }

  /// \brief Return the type source info for the underlying integer type,
  /// if no type source info exists, return 0.
  TypeSourceInfo* getIntegerTypeSourceInfo() const {
    return IntegerType.dyn_cast<TypeSourceInfo*>();
  }

  /// \brief Returns the width in bits required to store all the
  /// non-negative enumerators of this enum.
  unsigned getNumPositiveBits() const {
    return NumPositiveBits;
  }
  void setNumPositiveBits(unsigned Num) {
    NumPositiveBits = Num;
    assert(NumPositiveBits == Num && "can't store this bitcount");
  }

  /// \brief Returns the width in bits required to store all the
  /// negative enumerators of this enum.  These widths include
  /// the rightmost leading 1;  that is:
  ///
  /// MOST NEGATIVE ENUMERATOR     PATTERN     NUM NEGATIVE BITS
  /// ------------------------     -------     -----------------
  ///                       -1     1111111                     1
  ///                      -10     1110110                     5
  ///                     -101     1001011                     8
  unsigned getNumNegativeBits() const {
    return NumNegativeBits;
  }
  void setNumNegativeBits(unsigned Num) {
    NumNegativeBits = Num;
  }

  /// \brief Returns true if this is a C++11 scoped enumeration.
  bool isScoped() const {
    return IsScoped;
  }

  /// \brief Returns true if this is a C++11 scoped enumeration.
  bool isScopedUsingClassTag() const {
    return IsScopedUsingClassTag;
  }

  /// \brief Returns true if this is an Objective-C, C++11, or
  /// Microsoft-style enumeration with a fixed underlying type.
  bool isFixed() const {
    return IsFixed;
  }

  /// \brief Returns true if this can be considered a complete type.
  bool isComplete() const {
    return isCompleteDefinition() || isFixed();
  }

  /// \brief Returns the enumeration (declared within the template)
  /// from which this enumeration type was instantiated, or NULL if
  /// this enumeration was not instantiated from any template.
  EnumDecl *getInstantiatedFromMemberEnum() const;

  /// \brief If this enumeration is a member of a specialization of a
  /// templated class, determine what kind of template specialization
  /// or instantiation this is.
  TemplateSpecializationKind getTemplateSpecializationKind() const;

  /// \brief For an enumeration member that was instantiated from a member
  /// enumeration of a templated class, set the template specialiation kind.
  void setTemplateSpecializationKind(TemplateSpecializationKind TSK,
                        SourceLocation PointOfInstantiation = SourceLocation());

  /// \brief If this enumeration is an instantiation of a member enumeration of
  /// a class template specialization, retrieves the member specialization
  /// information.
  MemberSpecializationInfo *getMemberSpecializationInfo() const {
    return SpecializationInfo;
  }

  /// \brief Specify that this enumeration is an instantiation of the
  /// member enumeration ED.
  void setInstantiationOfMemberEnum(EnumDecl *ED,
                                    TemplateSpecializationKind TSK) {
    setInstantiationOfMemberEnum(getASTContext(), ED, TSK);
  }

  static bool classof(const Decl *D) { return classofKind(D->getKind()); }
  static bool classofKind(Kind K) { return K == Enum; }

  friend class ASTDeclReader;
};


/// RecordDecl - Represents a struct/union/class.  For example:
///   struct X;                  // Forward declaration, no "body".
///   union Y { int A, B; };     // Has body with members A and B (FieldDecls).
/// This decl will be marked invalid if *any* members are invalid.
///
class RecordDecl : public TagDecl {
  // FIXME: This can be packed into the bitfields in Decl.
  /// HasFlexibleArrayMember - This is true if this struct ends with a flexible
  /// array member (e.g. int X[]) or if this union contains a struct that does.
  /// If so, this cannot be contained in arrays or other structs as a member.
  bool HasFlexibleArrayMember : 1;

  /// AnonymousStructOrUnion - Whether this is the type of an anonymous struct
  /// or union.
  bool AnonymousStructOrUnion : 1;

  /// HasObjectMember - This is true if this struct has at least one member
  /// containing an Objective-C object pointer type.
  bool HasObjectMember : 1;
  
  /// HasVolatileMember - This is true if struct has at least one member of
  /// 'volatile' type.
  bool HasVolatileMember : 1;

  /// \brief Whether the field declarations of this record have been loaded
  /// from external storage. To avoid unnecessary deserialization of
  /// methods/nested types we allow deserialization of just the fields
  /// when needed.
  mutable bool LoadedFieldsFromExternalStorage : 1;
  friend class DeclContext;

protected:
  RecordDecl(Kind DK, TagKind TK, DeclContext *DC,
             SourceLocation StartLoc, SourceLocation IdLoc,
             IdentifierInfo *Id, RecordDecl *PrevDecl);

public:
  static RecordDecl *Create(const ASTContext &C, TagKind TK, DeclContext *DC,
                            SourceLocation StartLoc, SourceLocation IdLoc,
                            IdentifierInfo *Id, RecordDecl* PrevDecl = 0);
  static RecordDecl *CreateDeserialized(const ASTContext &C, unsigned ID);

  RecordDecl *getPreviousDecl() {
    return cast_or_null<RecordDecl>(
            static_cast<TagDecl *>(this)->getPreviousDecl());
  }
  const RecordDecl *getPreviousDecl() const {
    return const_cast<RecordDecl*>(this)->getPreviousDecl();
  }

  RecordDecl *getMostRecentDecl() {
    return cast<RecordDecl>(static_cast<TagDecl *>(this)->getMostRecentDecl());
  }
  const RecordDecl *getMostRecentDecl() const {
    return const_cast<RecordDecl*>(this)->getMostRecentDecl();
  }

  bool hasFlexibleArrayMember() const { return HasFlexibleArrayMember; }
  void setHasFlexibleArrayMember(bool V) { HasFlexibleArrayMember = V; }

  /// isAnonymousStructOrUnion - Whether this is an anonymous struct
  /// or union. To be an anonymous struct or union, it must have been
  /// declared without a name and there must be no objects of this
  /// type declared, e.g.,
  /// @code
  ///   union { int i; float f; };
  /// @endcode
  /// is an anonymous union but neither of the following are:
  /// @code
  ///  union X { int i; float f; };
  ///  union { int i; float f; } obj;
  /// @endcode
  bool isAnonymousStructOrUnion() const { return AnonymousStructOrUnion; }
  void setAnonymousStructOrUnion(bool Anon) {
    AnonymousStructOrUnion = Anon;
  }

  bool hasObjectMember() const { return HasObjectMember; }
  void setHasObjectMember (bool val) { HasObjectMember = val; }

  bool hasVolatileMember() const { return HasVolatileMember; }
  void setHasVolatileMember (bool val) { HasVolatileMember = val; }
  
  /// \brief Determines whether this declaration represents the
  /// injected class name.
  ///
  /// The injected class name in C++ is the name of the class that
  /// appears inside the class itself. For example:
  ///
  /// \code
  /// struct C {
  ///   // C is implicitly declared here as a synonym for the class name.
  /// };
  ///
  /// C::C c; // same as "C c;"
  /// \endcode
  bool isInjectedClassName() const;

  /// getDefinition - Returns the RecordDecl that actually defines
  ///  this struct/union/class.  When determining whether or not a
  ///  struct/union/class is completely defined, one should use this
  ///  method as opposed to 'isCompleteDefinition'.
  ///  'isCompleteDefinition' indicates whether or not a specific
  ///  RecordDecl is a completed definition, not whether or not the
  ///  record type is defined.  This method returns NULL if there is
  ///  no RecordDecl that defines the struct/union/tag.
  RecordDecl *getDefinition() const {
    return cast_or_null<RecordDecl>(TagDecl::getDefinition());
  }

  // Iterator access to field members. The field iterator only visits
  // the non-static data members of this class, ignoring any static
  // data members, functions, constructors, destructors, etc.
  typedef specific_decl_iterator<FieldDecl> field_iterator;

  field_iterator field_begin() const;

  field_iterator field_end() const {
    return field_iterator(decl_iterator());
  }

  // field_empty - Whether there are any fields (non-static data
  // members) in this record.
  bool field_empty() const {
    return field_begin() == field_end();
  }

  /// completeDefinition - Notes that the definition of this type is
  /// now complete.
  virtual void completeDefinition();

  static bool classof(const Decl *D) { return classofKind(D->getKind()); }
  static bool classofKind(Kind K) {
    return K >= firstRecord && K <= lastRecord;
  }

  /// isMsStrust - Get whether or not this is an ms_struct which can
  /// be turned on with an attribute, pragma, or -mms-bitfields
  /// commandline option.
  bool isMsStruct(const ASTContext &C) const;

private:
  /// \brief Deserialize just the fields.
  void LoadFieldsFromExternalStorage() const;
};

class FileScopeAsmDecl : public Decl {
  virtual void anchor();
  StringLiteral *AsmString;
  SourceLocation RParenLoc;
  FileScopeAsmDecl(DeclContext *DC, StringLiteral *asmstring,
                   SourceLocation StartL, SourceLocation EndL)
    : Decl(FileScopeAsm, DC, StartL), AsmString(asmstring), RParenLoc(EndL) {}
public:
  static FileScopeAsmDecl *Create(ASTContext &C, DeclContext *DC,
                                  StringLiteral *Str, SourceLocation AsmLoc,
                                  SourceLocation RParenLoc);

  static FileScopeAsmDecl *CreateDeserialized(ASTContext &C, unsigned ID);
  
  SourceLocation getAsmLoc() const { return getLocation(); }
  SourceLocation getRParenLoc() const { return RParenLoc; }
  void setRParenLoc(SourceLocation L) { RParenLoc = L; }
  SourceRange getSourceRange() const LLVM_READONLY {
    return SourceRange(getAsmLoc(), getRParenLoc());
  }

  const StringLiteral *getAsmString() const { return AsmString; }
  StringLiteral *getAsmString() { return AsmString; }
  void setAsmString(StringLiteral *Asm) { AsmString = Asm; }

  static bool classof(const Decl *D) { return classofKind(D->getKind()); }
  static bool classofKind(Kind K) { return K == FileScopeAsm; }
};

/// BlockDecl - This represents a block literal declaration, which is like an
/// unnamed FunctionDecl.  For example:
/// ^{ statement-body }   or   ^(int arg1, float arg2){ statement-body }
///
class BlockDecl : public Decl, public DeclContext {
public:
  /// A class which contains all the information about a particular
  /// captured value.
  class Capture {
    enum {
      flag_isByRef = 0x1,
      flag_isNested = 0x2
    };

    /// The variable being captured.
    llvm::PointerIntPair<VarDecl*, 2> VariableAndFlags;

    /// The copy expression, expressed in terms of a DeclRef (or
    /// BlockDeclRef) to the captured variable.  Only required if the
    /// variable has a C++ class type.
    Expr *CopyExpr;

  public:
    Capture(VarDecl *variable, bool byRef, bool nested, Expr *copy)
      : VariableAndFlags(variable,
                  (byRef ? flag_isByRef : 0) | (nested ? flag_isNested : 0)),
        CopyExpr(copy) {}

    /// The variable being captured.
    VarDecl *getVariable() const { return VariableAndFlags.getPointer(); }

    /// Whether this is a "by ref" capture, i.e. a capture of a __block
    /// variable.
    bool isByRef() const { return VariableAndFlags.getInt() & flag_isByRef; }

    /// Whether this is a nested capture, i.e. the variable captured
    /// is not from outside the immediately enclosing function/block.
    bool isNested() const { return VariableAndFlags.getInt() & flag_isNested; }

    bool hasCopyExpr() const { return CopyExpr != 0; }
    Expr *getCopyExpr() const { return CopyExpr; }
    void setCopyExpr(Expr *e) { CopyExpr = e; }
  };

private:
  // FIXME: This can be packed into the bitfields in Decl.
  bool IsVariadic : 1;
  bool CapturesCXXThis : 1;
  bool BlockMissingReturnType : 1;
  bool IsConversionFromLambda : 1;
  /// ParamInfo - new[]'d array of pointers to ParmVarDecls for the formal
  /// parameters of this function.  This is null if a prototype or if there are
  /// no formals.
  ParmVarDecl **ParamInfo;
  unsigned NumParams;

  Stmt *Body;
  TypeSourceInfo *SignatureAsWritten;

  Capture *Captures;
  unsigned NumCaptures;

  unsigned ManglingNumber;
  Decl *ManglingContextDecl;

protected:
  BlockDecl(DeclContext *DC, SourceLocation CaretLoc)
    : Decl(Block, DC, CaretLoc), DeclContext(Block),
      IsVariadic(false), CapturesCXXThis(false),
      BlockMissingReturnType(true), IsConversionFromLambda(false),
      ParamInfo(0), NumParams(0), Body(0),
      SignatureAsWritten(0), Captures(0), NumCaptures(0),
      ManglingNumber(0), ManglingContextDecl(0) {}

public:
  static BlockDecl *Create(ASTContext &C, DeclContext *DC, SourceLocation L); 
  static BlockDecl *CreateDeserialized(ASTContext &C, unsigned ID);
  
  SourceLocation getCaretLocation() const { return getLocation(); }

  bool isVariadic() const { return IsVariadic; }
  void setIsVariadic(bool value) { IsVariadic = value; }

  CompoundStmt *getCompoundBody() const { return (CompoundStmt*) Body; }
  Stmt *getBody() const { return (Stmt*) Body; }
  void setBody(CompoundStmt *B) { Body = (Stmt*) B; }

  void setSignatureAsWritten(TypeSourceInfo *Sig) { SignatureAsWritten = Sig; }
  TypeSourceInfo *getSignatureAsWritten() const { return SignatureAsWritten; }

  // Iterator access to formal parameters.
  unsigned param_size() const { return getNumParams(); }
  typedef ParmVarDecl **param_iterator;
  typedef ParmVarDecl * const *param_const_iterator;

  bool param_empty() const { return NumParams == 0; }
  param_iterator param_begin()  { return ParamInfo; }
  param_iterator param_end()   { return ParamInfo+param_size(); }

  param_const_iterator param_begin() const { return ParamInfo; }
  param_const_iterator param_end() const   { return ParamInfo+param_size(); }

  unsigned getNumParams() const { return NumParams; }
  const ParmVarDecl *getParamDecl(unsigned i) const {
    assert(i < getNumParams() && "Illegal param #");
    return ParamInfo[i];
  }
  ParmVarDecl *getParamDecl(unsigned i) {
    assert(i < getNumParams() && "Illegal param #");
    return ParamInfo[i];
  }
  void setParams(ArrayRef<ParmVarDecl *> NewParamInfo);

  /// hasCaptures - True if this block (or its nested blocks) captures
  /// anything of local storage from its enclosing scopes.
  bool hasCaptures() const { return NumCaptures != 0 || CapturesCXXThis; }

  /// getNumCaptures - Returns the number of captured variables.
  /// Does not include an entry for 'this'.
  unsigned getNumCaptures() const { return NumCaptures; }

  typedef const Capture *capture_iterator;
  typedef const Capture *capture_const_iterator;
  capture_iterator capture_begin() { return Captures; }
  capture_iterator capture_end() { return Captures + NumCaptures; }
  capture_const_iterator capture_begin() const { return Captures; }
  capture_const_iterator capture_end() const { return Captures + NumCaptures; }

  bool capturesCXXThis() const { return CapturesCXXThis; }
  bool blockMissingReturnType() const { return BlockMissingReturnType; }
  void setBlockMissingReturnType(bool val) { BlockMissingReturnType = val; }

  bool isConversionFromLambda() const { return IsConversionFromLambda; }
  void setIsConversionFromLambda(bool val) { IsConversionFromLambda = val; }

  bool capturesVariable(const VarDecl *var) const;

  void setCaptures(ASTContext &Context,
                   const Capture *begin,
                   const Capture *end,
                   bool capturesCXXThis);

   unsigned getBlockManglingNumber() const {
     return ManglingNumber;
   }
   Decl *getBlockManglingContextDecl() const {
     return ManglingContextDecl;    
   }

  void setBlockMangling(unsigned Number, Decl *Ctx) {
    ManglingNumber = Number;
    ManglingContextDecl = Ctx;
  }

  virtual SourceRange getSourceRange() const LLVM_READONLY;

  // Implement isa/cast/dyncast/etc.
  static bool classof(const Decl *D) { return classofKind(D->getKind()); }
  static bool classofKind(Kind K) { return K == Block; }
  static DeclContext *castToDeclContext(const BlockDecl *D) {
    return static_cast<DeclContext *>(const_cast<BlockDecl*>(D));
  }
  static BlockDecl *castFromDeclContext(const DeclContext *DC) {
    return static_cast<BlockDecl *>(const_cast<DeclContext*>(DC));
  }
};

/// \brief This represents the body of a CapturedStmt, and serves as its
/// DeclContext.
class CapturedDecl : public Decl, public DeclContext {
private:
  /// \brief The number of parameters to the outlined function.
  unsigned NumParams;
  /// \brief The body of the outlined function.
  Stmt *Body;

  explicit CapturedDecl(DeclContext *DC, unsigned NumParams)
    : Decl(Captured, DC, SourceLocation()), DeclContext(Captured),
      NumParams(NumParams), Body(0) { }

  ImplicitParamDecl **getParams() const {
    return reinterpret_cast<ImplicitParamDecl **>(
             const_cast<CapturedDecl *>(this) + 1);
  }

public:
  static CapturedDecl *Create(ASTContext &C, DeclContext *DC, unsigned NumParams);
  static CapturedDecl *CreateDeserialized(ASTContext &C, unsigned ID,
                                          unsigned NumParams);

  Stmt *getBody() const { return Body; }
  void setBody(Stmt *B) { Body = B; }

  unsigned getNumParams() const { return NumParams; }

  ImplicitParamDecl *getParam(unsigned i) const {
    assert(i < NumParams);
    return getParams()[i];
  }
  void setParam(unsigned i, ImplicitParamDecl *P) {
    assert(i < NumParams);
    getParams()[i] = P;
  }

  /// \brief Retrieve the parameter containing captured variables.
  ImplicitParamDecl *getContextParam() const { return getParam(0); }
  void setContextParam(ImplicitParamDecl *P) { setParam(0, P); }

  typedef ImplicitParamDecl **param_iterator;
  /// \brief Retrieve an iterator pointing to the first parameter decl.
  param_iterator param_begin() const { return getParams(); }
  /// \brief Retrieve an iterator one past the last parameter decl.
  param_iterator param_end() const { return getParams() + NumParams; }

  // Implement isa/cast/dyncast/etc.
  static bool classof(const Decl *D) { return classofKind(D->getKind()); }
  static bool classofKind(Kind K) { return K == Captured; }
  static DeclContext *castToDeclContext(const CapturedDecl *D) {
    return static_cast<DeclContext *>(const_cast<CapturedDecl *>(D));
  }
  static CapturedDecl *castFromDeclContext(const DeclContext *DC) {
    return static_cast<CapturedDecl *>(const_cast<DeclContext *>(DC));
  }

  friend class ASTDeclReader;
  friend class ASTDeclWriter;
};

/// \brief Describes a module import declaration, which makes the contents
/// of the named module visible in the current translation unit.
///
/// An import declaration imports the named module (or submodule). For example:
/// \code
///   @import std.vector;
/// \endcode
///
/// Import declarations can also be implicitly generated from
/// \#include/\#import directives.
class ImportDecl : public Decl {
  /// \brief The imported module, along with a bit that indicates whether
  /// we have source-location information for each identifier in the module
  /// name. 
  ///
  /// When the bit is false, we only have a single source location for the
  /// end of the import declaration.
  llvm::PointerIntPair<Module *, 1, bool> ImportedAndComplete;
  
  /// \brief The next import in the list of imports local to the translation
  /// unit being parsed (not loaded from an AST file).
  ImportDecl *NextLocalImport;
  
  friend class ASTReader;
  friend class ASTDeclReader;
  friend class ASTContext;
  
  ImportDecl(DeclContext *DC, SourceLocation StartLoc, Module *Imported,
             ArrayRef<SourceLocation> IdentifierLocs);

  ImportDecl(DeclContext *DC, SourceLocation StartLoc, Module *Imported,
             SourceLocation EndLoc);

  ImportDecl(EmptyShell Empty) : Decl(Import, Empty), NextLocalImport() { }
  
public:
  /// \brief Create a new module import declaration.
  static ImportDecl *Create(ASTContext &C, DeclContext *DC, 
                            SourceLocation StartLoc, Module *Imported,
                            ArrayRef<SourceLocation> IdentifierLocs);
  
  /// \brief Create a new module import declaration for an implicitly-generated
  /// import.
  static ImportDecl *CreateImplicit(ASTContext &C, DeclContext *DC, 
                                    SourceLocation StartLoc, Module *Imported, 
                                    SourceLocation EndLoc);
  
  /// \brief Create a new, deserialized module import declaration.
  static ImportDecl *CreateDeserialized(ASTContext &C, unsigned ID, 
                                        unsigned NumLocations);
  
  /// \brief Retrieve the module that was imported by the import declaration.
  Module *getImportedModule() const { return ImportedAndComplete.getPointer(); }
  
  /// \brief Retrieves the locations of each of the identifiers that make up
  /// the complete module name in the import declaration.
  ///
  /// This will return an empty array if the locations of the individual
  /// identifiers aren't available.
  ArrayRef<SourceLocation> getIdentifierLocs() const;
  
  virtual SourceRange getSourceRange() const LLVM_READONLY;
  
  static bool classof(const Decl *D) { return classofKind(D->getKind()); }
  static bool classofKind(Kind K) { return K == Import; }
};

/// \brief Represents an empty-declaration.
class EmptyDecl : public Decl {
  virtual void anchor();
  EmptyDecl(DeclContext *DC, SourceLocation L)
    : Decl(Empty, DC, L) { }

public:
  static EmptyDecl *Create(ASTContext &C, DeclContext *DC,
                           SourceLocation L);
  static EmptyDecl *CreateDeserialized(ASTContext &C, unsigned ID);

  static bool classof(const Decl *D) { return classofKind(D->getKind()); }
  static bool classofKind(Kind K) { return K == Empty; }
};

/// Insertion operator for diagnostics.  This allows sending NamedDecl's
/// into a diagnostic with <<.
inline const DiagnosticBuilder &operator<<(const DiagnosticBuilder &DB,
                                           const NamedDecl* ND) {
  DB.AddTaggedVal(reinterpret_cast<intptr_t>(ND),
                  DiagnosticsEngine::ak_nameddecl);
  return DB;
}
inline const PartialDiagnostic &operator<<(const PartialDiagnostic &PD,
                                           const NamedDecl* ND) {
  PD.AddTaggedVal(reinterpret_cast<intptr_t>(ND),
                  DiagnosticsEngine::ak_nameddecl);
  return PD;
}

template<typename decl_type>
void Redeclarable<decl_type>::setPreviousDecl(decl_type *PrevDecl) {
  // Note: This routine is implemented here because we need both NamedDecl
  // and Redeclarable to be defined.

  decl_type *First;

  if (PrevDecl) {
    // Point to previous. Make sure that this is actually the most recent
    // redeclaration, or we can build invalid chains. If the most recent
    // redeclaration is invalid, it won't be PrevDecl, but we want it anyway.
    First = PrevDecl->getFirstDecl();
    assert(First->RedeclLink.NextIsLatest() && "Expected first");
    decl_type *MostRecent = First->RedeclLink.getNext();
    RedeclLink = PreviousDeclLink(cast<decl_type>(MostRecent));

    // If the declaration was previously visible, a redeclaration of it remains
    // visible even if it wouldn't be visible by itself.
    static_cast<decl_type*>(this)->IdentifierNamespace |=
      MostRecent->getIdentifierNamespace() &
      (Decl::IDNS_Ordinary | Decl::IDNS_Tag | Decl::IDNS_Type);
  } else {
    // Make this first.
    First = static_cast<decl_type*>(this);
  }

  // First one will point to this one as latest.
  First->RedeclLink = LatestDeclLink(static_cast<decl_type*>(this));
  assert(!isa<NamedDecl>(static_cast<decl_type*>(this)) ||
         cast<NamedDecl>(static_cast<decl_type*>(this))->isLinkageValid());
}

// Inline function definitions.

/// \brief Check if the given decl is complete.
///
/// We use this function to break a cycle between the inline definitions in
/// Type.h and Decl.h.
inline bool IsEnumDeclComplete(EnumDecl *ED) {
  return ED->isComplete();
}

/// \brief Check if the given decl is scoped.
///
/// We use this function to break a cycle between the inline definitions in
/// Type.h and Decl.h.
inline bool IsEnumDeclScoped(EnumDecl *ED) {
  return ED->isScoped();
}

}  // end namespace clang

#endif<|MERGE_RESOLUTION|>--- conflicted
+++ resolved
@@ -713,10 +713,9 @@
     /// \brief Whether this variable is (C++0x) constexpr.
     unsigned IsConstexpr : 1;
 
-<<<<<<< HEAD
     /// \brief Whether UPC initialization should be performed strict
     unsigned IsUPCInitStrict : 1;
-=======
+
     /// \brief Whether this variable is the implicit variable for a lambda
     /// init-capture.
     unsigned IsInitCapture : 1;
@@ -725,9 +724,8 @@
     /// declared in the same block scope. This controls whether we should merge
     /// the type of this declaration with its previous declaration.
     unsigned PreviousDeclInSameBlockScope : 1;
->>>>>>> c6c4eea3
   };
-  enum { NumVarDeclBits = 14 };
+  enum { NumVarDeclBits = 15 };
 
   friend class ASTDeclReader;
   friend class StmtIteratorBase;
@@ -1149,11 +1147,9 @@
   bool isConstexpr() const { return VarDeclBits.IsConstexpr; }
   void setConstexpr(bool IC) { VarDeclBits.IsConstexpr = IC; }
 
-<<<<<<< HEAD
   /// Whether UPC initialization should be performed strict
   bool isUPCInitStrict() const { return VarDeclBits.IsUPCInitStrict; }
   void setUPCInitStrict(bool IS) { VarDeclBits.IsUPCInitStrict = IS; }
-=======
   /// Whether this variable is the implicit variable for a lambda init-capture.
   bool isInitCapture() const { return VarDeclBits.IsInitCapture; }
   void setInitCapture(bool IC) { VarDeclBits.IsInitCapture = IC; }
@@ -1166,7 +1162,6 @@
   void setPreviousDeclInSameBlockScope(bool Same) {
     VarDeclBits.PreviousDeclInSameBlockScope = Same;
   }
->>>>>>> c6c4eea3
 
   /// \brief If this variable is an instantiated static data member of a
   /// class template specialization, returns the templated static data member
