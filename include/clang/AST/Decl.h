--- conflicted
+++ resolved
@@ -1283,21 +1283,10 @@
     NonParmVarDeclBits.IsConstexpr = IC;
   }
 
-<<<<<<< HEAD
-  /// Whether this variable is (C++ Concepts TS) concept.
-  bool isConcept() const {
-    return isa<ParmVarDecl>(this) ? false : NonParmVarDeclBits.IsConcept;
-  }
-  void setConcept(bool IC) {
-    assert(!isa<ParmVarDecl>(this));
-    NonParmVarDeclBits.IsConcept = IC;
-  }
-
   /// Whether UPC initialization should be performed strict
   bool isUPCInitStrict() const { return VarDeclBits.IsUPCInitStrict; }
   void setUPCInitStrict(bool IS) { VarDeclBits.IsUPCInitStrict = IS; }
-=======
->>>>>>> 88fccc58
+
   /// Whether this variable is the implicit variable for a lambda init-capture.
   bool isInitCapture() const {
     return isa<ParmVarDecl>(this) ? false : NonParmVarDeclBits.IsInitCapture;
