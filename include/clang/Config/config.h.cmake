--- conflicted
+++ resolved
@@ -20,7 +20,6 @@
 /* Directory where gcc is installed. */
 #define GCC_INSTALL_PREFIX "${GCC_INSTALL_PREFIX}"
 
-<<<<<<< HEAD
 /* UPC shared pointer representation. */
 #cmakedefine UPC_PTS "${UPC_PTS}"
 
@@ -53,12 +52,11 @@
 
 /* Portals4 SLURM support */                                                    
 #cmakedefine LIBUPC_PORTALS4_SLURM ${LIBUPC_PORTALS4_SLURM}
-=======
+
 /* Define if we have libxml2 */
 #cmakedefine CLANG_HAVE_LIBXML ${CLANG_HAVE_LIBXML}
 
 /* The LLVM product name and version */
 #define BACKEND_PACKAGE_STRING "${BACKEND_PACKAGE_STRING}"
 
-#endif
->>>>>>> 445305f4
+#endif