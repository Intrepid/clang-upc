--- conflicted
+++ resolved
@@ -56,9 +56,8 @@
 /* Libfabric support */
 #undef LIBUPC_FABRIC
 
-/* SLURM support */
-#undef LIBUPC_SLURM
-<<<<<<< HEAD
+/* SLURM job launcher support */
+#undef LIBUPC_JOB_LAUNCHER_SLURM
 
 /* Define if we have libxml2 */
 #undef CLANG_HAVE_LIBXML
@@ -67,7 +66,5 @@
 
 /* The LLVM product name and version */
 #define BACKEND_PACKAGE_STRING PACKAGE_STRING
-=======
->>>>>>> c8c29c45
 
 #endif