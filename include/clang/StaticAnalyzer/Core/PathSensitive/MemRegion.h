--- conflicted
+++ resolved
@@ -640,11 +640,7 @@
                   unsigned count, const MemRegion *sreg)
   : TypedRegion(sreg, BlockDataRegionKind), BC(bc), LC(lc),
      BlockCount(count),
-<<<<<<< HEAD
-    ReferencedVars(0), OriginalVars(0) {}
-=======
     ReferencedVars(nullptr), OriginalVars(nullptr) {}
->>>>>>> cd7df602
 
 public:
   const BlockTextRegion *getCodeRegion() const { return BC; }
