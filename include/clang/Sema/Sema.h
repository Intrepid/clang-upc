--- conflicted
+++ resolved
@@ -319,11 +319,6 @@
   /// This is used as part of a hack to omit that class from ADL results.
   DeclarationName VAListTagName;
 
-<<<<<<< HEAD
-  /// PackContext - Manages the stack for \#pragma pack. An alignment
-  /// of 0 indicates default alignment.
-  void *PackContext; // Really a "PragmaPackStack*"
-
   /// UPCIsStrict - Indicates whether the global #pragma upc
   /// state is strict or relaxed.
   bool UPCIsStrict;
@@ -331,8 +326,6 @@
   /// PUPCOn - Indicates whether #pragma pupc on is in force
   bool PUPCOn;
 
-=======
->>>>>>> 88fccc58
   bool MSStructPragmaOn; // True when \#pragma ms_struct on
 
   /// \brief Controls member pointer representation format under the MS ABI.
@@ -7770,14 +7763,6 @@
   void ActOnPragmaOptionsAlign(PragmaOptionsAlignKind Kind,
                                SourceLocation PragmaLoc);
 
-<<<<<<< HEAD
-  enum PragmaPackKind {
-    PPK_Default, // #pragma pack([n])
-    PPK_Show,    // #pragma pack(show), only supported by MSVC.
-    PPK_Push,    // #pragma pack(push, [identifier], [n])
-    PPK_Pop      // #pragma pack(pop, [identifier], [n])
-  };
-
   enum PragmaUPCKind {
     PUPCK_Relaxed,
     PUPCK_Strict,
@@ -7790,22 +7775,6 @@
     PPUPCK_On
   };
 
-  enum PragmaMSStructKind {
-    PMSST_OFF,  // #pragms ms_struct off
-    PMSST_ON    // #pragms ms_struct on
-  };
-
-  enum PragmaMSCommentKind {
-    PCK_Unknown,
-    PCK_Linker,   // #pragma comment(linker, ...)
-    PCK_Lib,      // #pragma comment(lib, ...)
-    PCK_Compiler, // #pragma comment(compiler, ...)
-    PCK_ExeStr,   // #pragma comment(exestr, ...)
-    PCK_User      // #pragma comment(user, ...)
-  };
-
-=======
->>>>>>> 88fccc58
   /// ActOnPragmaPack - Called on well formed \#pragma pack(...).
   void ActOnPragmaPack(SourceLocation PragmaLoc, PragmaMsStackAction Action,
                        StringRef SlotLabel, Expr *Alignment);
