//===--- DeclSpec.h - Parsed declaration specifiers -------------*- C++ -*-===//
//
//                     The LLVM Compiler Infrastructure
//
// This file is distributed under the University of Illinois Open Source
// License. See LICENSE.TXT for details.
//
//===----------------------------------------------------------------------===//
///
/// \file
/// \brief This file defines the classes used to store parsed information about
/// declaration-specifiers and declarators.
///
/// \verbatim
///   static const int volatile x, *y, *(*(*z)[10])(const void *x);
///   ------------------------- -  --  ---------------------------
///     declaration-specifiers  \  |   /
///                            declarators
/// \endverbatim
///
//===----------------------------------------------------------------------===//

#ifndef LLVM_CLANG_SEMA_DECLSPEC_H
#define LLVM_CLANG_SEMA_DECLSPEC_H

#include "clang/AST/NestedNameSpecifier.h"
#include "clang/Basic/ExceptionSpecificationType.h"
#include "clang/Basic/Lambda.h"
#include "clang/Basic/OperatorKinds.h"
#include "clang/Basic/Specifiers.h"
#include "clang/Lex/Token.h"
#include "clang/Sema/AttributeList.h"
#include "clang/Sema/Ownership.h"
#include "llvm/ADT/SmallVector.h"
#include "llvm/Support/Compiler.h"
#include "llvm/Support/ErrorHandling.h"

namespace clang {
  class ASTContext;
  class CXXRecordDecl;
  class TypeLoc;
  class LangOptions;
  class IdentifierInfo;
  class NamespaceAliasDecl;
  class NamespaceDecl;
  class ObjCDeclSpec;
  class Sema;
  class Declarator;
  struct TemplateIdAnnotation;

/// \brief Represents a C++ nested-name-specifier or a global scope specifier.
///
/// These can be in 3 states:
///   1) Not present, identified by isEmpty()
///   2) Present, identified by isNotEmpty()
///      2.a) Valid, identified by isValid()
///      2.b) Invalid, identified by isInvalid().
///
/// isSet() is deprecated because it mostly corresponded to "valid" but was
/// often used as if it meant "present".
///
/// The actual scope is described by getScopeRep().
class CXXScopeSpec {
  SourceRange Range;  
  NestedNameSpecifierLocBuilder Builder;

public:
  SourceRange getRange() const { return Range; }
  void setRange(SourceRange R) { Range = R; }
  void setBeginLoc(SourceLocation Loc) { Range.setBegin(Loc); }
  void setEndLoc(SourceLocation Loc) { Range.setEnd(Loc); }
  SourceLocation getBeginLoc() const { return Range.getBegin(); }
  SourceLocation getEndLoc() const { return Range.getEnd(); }

  /// \brief Retrieve the representation of the nested-name-specifier.
  NestedNameSpecifier *getScopeRep() const { 
    return Builder.getRepresentation(); 
  }

  /// \brief Extend the current nested-name-specifier by another
  /// nested-name-specifier component of the form 'type::'.
  ///
  /// \param Context The AST context in which this nested-name-specifier
  /// resides.
  ///
  /// \param TemplateKWLoc The location of the 'template' keyword, if present.
  ///
  /// \param TL The TypeLoc that describes the type preceding the '::'.
  ///
  /// \param ColonColonLoc The location of the trailing '::'.
  void Extend(ASTContext &Context, SourceLocation TemplateKWLoc, TypeLoc TL,
              SourceLocation ColonColonLoc);

  /// \brief Extend the current nested-name-specifier by another 
  /// nested-name-specifier component of the form 'identifier::'.
  ///
  /// \param Context The AST context in which this nested-name-specifier
  /// resides.
  ///
  /// \param Identifier The identifier.
  ///
  /// \param IdentifierLoc The location of the identifier.
  ///
  /// \param ColonColonLoc The location of the trailing '::'.
  void Extend(ASTContext &Context, IdentifierInfo *Identifier,
              SourceLocation IdentifierLoc, SourceLocation ColonColonLoc);

  /// \brief Extend the current nested-name-specifier by another 
  /// nested-name-specifier component of the form 'namespace::'.
  ///
  /// \param Context The AST context in which this nested-name-specifier
  /// resides.
  ///
  /// \param Namespace The namespace.
  ///
  /// \param NamespaceLoc The location of the namespace name.
  ///
  /// \param ColonColonLoc The location of the trailing '::'.
  void Extend(ASTContext &Context, NamespaceDecl *Namespace,
              SourceLocation NamespaceLoc, SourceLocation ColonColonLoc);

  /// \brief Extend the current nested-name-specifier by another 
  /// nested-name-specifier component of the form 'namespace-alias::'.
  ///
  /// \param Context The AST context in which this nested-name-specifier
  /// resides.
  ///
  /// \param Alias The namespace alias.
  ///
  /// \param AliasLoc The location of the namespace alias 
  /// name.
  ///
  /// \param ColonColonLoc The location of the trailing '::'.
  void Extend(ASTContext &Context, NamespaceAliasDecl *Alias,
              SourceLocation AliasLoc, SourceLocation ColonColonLoc);

  /// \brief Turn this (empty) nested-name-specifier into the global
  /// nested-name-specifier '::'.
  void MakeGlobal(ASTContext &Context, SourceLocation ColonColonLoc);
  
  /// \brief Turns this (empty) nested-name-specifier into '__super'
  /// nested-name-specifier.
  ///
  /// \param Context The AST context in which this nested-name-specifier
  /// resides.
  ///
  /// \param RD The declaration of the class in which nested-name-specifier
  /// appeared.
  ///
  /// \param SuperLoc The location of the '__super' keyword.
  /// name.
  ///
  /// \param ColonColonLoc The location of the trailing '::'.
  void MakeSuper(ASTContext &Context, CXXRecordDecl *RD,
                 SourceLocation SuperLoc, SourceLocation ColonColonLoc);

  /// \brief Make a new nested-name-specifier from incomplete source-location
  /// information.
  ///
  /// FIXME: This routine should be used very, very rarely, in cases where we
  /// need to synthesize a nested-name-specifier. Most code should instead use
  /// \c Adopt() with a proper \c NestedNameSpecifierLoc.
  void MakeTrivial(ASTContext &Context, NestedNameSpecifier *Qualifier, 
                   SourceRange R);
  
  /// \brief Adopt an existing nested-name-specifier (with source-range 
  /// information).
  void Adopt(NestedNameSpecifierLoc Other);
  
  /// \brief Retrieve a nested-name-specifier with location information, copied
  /// into the given AST context.
  ///
  /// \param Context The context into which this nested-name-specifier will be
  /// copied.
  NestedNameSpecifierLoc getWithLocInContext(ASTContext &Context) const;

  /// \brief Retrieve the location of the name in the last qualifier
  /// in this nested name specifier.
  ///
  /// For example, the location of \c bar
  /// in
  /// \verbatim
  ///   \::foo::bar<0>::
  ///           ^~~
  /// \endverbatim
  SourceLocation getLastQualifierNameLoc() const;

  /// No scope specifier.
  bool isEmpty() const { return !Range.isValid(); }
  /// A scope specifier is present, but may be valid or invalid.
  bool isNotEmpty() const { return !isEmpty(); }

  /// An error occurred during parsing of the scope specifier.
  bool isInvalid() const { return isNotEmpty() && getScopeRep() == nullptr; }
  /// A scope specifier is present, and it refers to a real scope.
  bool isValid() const { return isNotEmpty() && getScopeRep() != nullptr; }

  /// \brief Indicate that this nested-name-specifier is invalid.
  void SetInvalid(SourceRange R) { 
    assert(R.isValid() && "Must have a valid source range");
    if (Range.getBegin().isInvalid())
      Range.setBegin(R.getBegin());
    Range.setEnd(R.getEnd());
    Builder.Clear();
  }
  
  /// Deprecated.  Some call sites intend isNotEmpty() while others intend
  /// isValid().
  bool isSet() const { return getScopeRep() != nullptr; }

  void clear() {
    Range = SourceRange();
    Builder.Clear();
  }

  /// \brief Retrieve the data associated with the source-location information.
  char *location_data() const { return Builder.getBuffer().first; }
  
  /// \brief Retrieve the size of the data associated with source-location 
  /// information.
  unsigned location_size() const { return Builder.getBuffer().second; }
};

/// \brief Captures information about "declaration specifiers".
///
/// "Declaration specifiers" encompasses storage-class-specifiers,
/// type-specifiers, type-qualifiers, and function-specifiers.
class DeclSpec {
public:
  /// \brief storage-class-specifier
  /// \note The order of these enumerators is important for diagnostics.
  enum SCS {
    SCS_unspecified = 0,
    SCS_typedef,
    SCS_extern,
    SCS_static,
    SCS_auto,
    SCS_register,
    SCS_private_extern,
    SCS_mutable
  };

  // Import thread storage class specifier enumeration and constants.
  // These can be combined with SCS_extern and SCS_static.
  typedef ThreadStorageClassSpecifier TSCS;
  static const TSCS TSCS_unspecified = clang::TSCS_unspecified;
  static const TSCS TSCS___thread = clang::TSCS___thread;
  static const TSCS TSCS_thread_local = clang::TSCS_thread_local;
  static const TSCS TSCS__Thread_local = clang::TSCS__Thread_local;

  // Import type specifier width enumeration and constants.
  typedef TypeSpecifierWidth TSW;
  static const TSW TSW_unspecified = clang::TSW_unspecified;
  static const TSW TSW_short = clang::TSW_short;
  static const TSW TSW_long = clang::TSW_long;
  static const TSW TSW_longlong = clang::TSW_longlong;
  
  enum TSC {
    TSC_unspecified,
    TSC_imaginary,
    TSC_complex
  };

  // Import type specifier sign enumeration and constants.
  typedef TypeSpecifierSign TSS;
  static const TSS TSS_unspecified = clang::TSS_unspecified;
  static const TSS TSS_signed = clang::TSS_signed;
  static const TSS TSS_unsigned = clang::TSS_unsigned;

  // Import type specifier type enumeration and constants.
  typedef TypeSpecifierType TST;
  static const TST TST_unspecified = clang::TST_unspecified;
  static const TST TST_void = clang::TST_void;
  static const TST TST_char = clang::TST_char;
  static const TST TST_wchar = clang::TST_wchar;
  static const TST TST_char16 = clang::TST_char16;
  static const TST TST_char32 = clang::TST_char32;
  static const TST TST_int = clang::TST_int;
  static const TST TST_int128 = clang::TST_int128;
  static const TST TST_half = clang::TST_half;
  static const TST TST_float = clang::TST_float;
  static const TST TST_double = clang::TST_double;
  static const TST TST_float128 = clang::TST_float128;
  static const TST TST_bool = clang::TST_bool;
  static const TST TST_decimal32 = clang::TST_decimal32;
  static const TST TST_decimal64 = clang::TST_decimal64;
  static const TST TST_decimal128 = clang::TST_decimal128;
  static const TST TST_enum = clang::TST_enum;
  static const TST TST_union = clang::TST_union;
  static const TST TST_struct = clang::TST_struct;
  static const TST TST_interface = clang::TST_interface;
  static const TST TST_class = clang::TST_class;
  static const TST TST_typename = clang::TST_typename;
  static const TST TST_typeofType = clang::TST_typeofType;
  static const TST TST_typeofExpr = clang::TST_typeofExpr;
  static const TST TST_decltype = clang::TST_decltype;
  static const TST TST_decltype_auto = clang::TST_decltype_auto;
  static const TST TST_underlyingType = clang::TST_underlyingType;
  static const TST TST_auto = clang::TST_auto;
  static const TST TST_auto_type = clang::TST_auto_type;
  static const TST TST_unknown_anytype = clang::TST_unknown_anytype;
  static const TST TST_atomic = clang::TST_atomic;
#define GENERIC_IMAGE_TYPE(ImgType, Id) \
  static const TST TST_##ImgType##_t = clang::TST_##ImgType##_t;
#include "clang/Basic/OpenCLImageTypes.def"
  static const TST TST_error = clang::TST_error;

  // type-qualifiers
  enum TQ {   // NOTE: These flags must be kept in sync with Qualifiers::TQ.
    TQ_unspecified = 0,
    TQ_const       = 1,
    TQ_restrict    = 2,
    TQ_volatile    = 4,
    TQ_unaligned   = 8,
    // This has no corresponding Qualifiers::TQ value, because it's not treated
    // as a qualifier in our type system.
<<<<<<< HEAD
    TQ_atomic      = 8,
    TQ_shared      = 16,
    TQ_relaxed     = 32,
    TQ_strict      = 64,
    TQ_lqstar      = 128,
    TQ_lqexpr      = 256
  };

  enum {
    TQ_all_upc     = TQ_strict | TQ_relaxed | TQ_shared | TQ_lqexpr | TQ_lqstar
=======
    TQ_atomic      = 16
>>>>>>> 88fccc58
  };

  /// ParsedSpecifiers - Flags to query which specifiers were applied.  This is
  /// returned by getParsedSpecifiers.
  enum ParsedSpecifiers {
    PQ_None                  = 0,
    PQ_StorageClassSpecifier = 1,
    PQ_TypeSpecifier         = 2,
    PQ_TypeQualifier         = 4,
    PQ_FunctionSpecifier     = 8
  };

private:
  // storage-class-specifier
  /*SCS*/unsigned StorageClassSpec : 3;
  /*TSCS*/unsigned ThreadStorageClassSpec : 2;
  unsigned SCS_extern_in_linkage_spec : 1;

  // type-specifier
  /*TSW*/unsigned TypeSpecWidth : 2;
  /*TSC*/unsigned TypeSpecComplex : 2;
  /*TSS*/unsigned TypeSpecSign : 2;
  /*TST*/unsigned TypeSpecType : 6;
  unsigned TypeAltiVecVector : 1;
  unsigned TypeAltiVecPixel : 1;
  unsigned TypeAltiVecBool : 1;
  unsigned TypeSpecOwned : 1;
  unsigned TypeSpecPipe : 1;

  // type-qualifiers
<<<<<<< HEAD
  unsigned TypeQualifiers : 9;  // Bitwise OR of TQ.
=======
  unsigned TypeQualifiers : 5;  // Bitwise OR of TQ.
>>>>>>> 88fccc58

  // function-specifier
  unsigned FS_inline_specified : 1;
  unsigned FS_forceinline_specified: 1;
  unsigned FS_virtual_specified : 1;
  unsigned FS_explicit_specified : 1;
  unsigned FS_noreturn_specified : 1;

  // friend-specifier
  unsigned Friend_specified : 1;

  // constexpr-specifier
  unsigned Constexpr_specified : 1;

  // concept-specifier
  unsigned Concept_specified : 1;

  Expr * UPCLayoutQualifier;

  union {
    UnionParsedType TypeRep;
    Decl *DeclRep;
    Expr *ExprRep;
  };

  // attributes.
  ParsedAttributes Attrs;

  // Scope specifier for the type spec, if applicable.
  CXXScopeSpec TypeScope;

  // SourceLocation info.  These are null if the item wasn't specified or if
  // the setting was synthesized.
  SourceRange Range;

  SourceLocation StorageClassSpecLoc, ThreadStorageClassSpecLoc;
  SourceLocation TSWLoc, TSCLoc, TSSLoc, TSTLoc, AltiVecLoc;
  /// TSTNameLoc - If TypeSpecType is any of class, enum, struct, union,
  /// typename, then this is the location of the named type (if present);
  /// otherwise, it is the same as TSTLoc. Hence, the pair TSTLoc and
  /// TSTNameLoc provides source range info for tag types.
  SourceLocation TSTNameLoc;
  SourceRange TypeofParensRange;
<<<<<<< HEAD
  SourceLocation TQ_constLoc, TQ_restrictLoc, TQ_volatileLoc, TQ_atomicLoc;
  SourceLocation UPC_sharedLoc, UPC_relaxedLoc, UPC_strictLoc;
=======
  SourceLocation TQ_constLoc, TQ_restrictLoc, TQ_volatileLoc, TQ_atomicLoc,
      TQ_unalignedLoc;
>>>>>>> 88fccc58
  SourceLocation FS_inlineLoc, FS_virtualLoc, FS_explicitLoc, FS_noreturnLoc;
  SourceLocation FS_forceinlineLoc;
  SourceLocation FriendLoc, ModulePrivateLoc, ConstexprLoc, ConceptLoc;
  SourceLocation TQ_pipeLoc;

  WrittenBuiltinSpecs writtenBS;
  void SaveWrittenBuiltinSpecs();

  ObjCDeclSpec *ObjCQualifiers;

  static bool isTypeRep(TST T) {
    return (T == TST_typename || T == TST_typeofType ||
            T == TST_underlyingType || T == TST_atomic);
  }
  static bool isExprRep(TST T) {
    return (T == TST_typeofExpr || T == TST_decltype);
  }

  DeclSpec(const DeclSpec &) = delete;
  void operator=(const DeclSpec &) = delete;
public:
  static bool isDeclRep(TST T) {
    return (T == TST_enum || T == TST_struct ||
            T == TST_interface || T == TST_union ||
            T == TST_class);
  }

  DeclSpec(AttributeFactory &attrFactory)
    : StorageClassSpec(SCS_unspecified),
      ThreadStorageClassSpec(TSCS_unspecified),
      SCS_extern_in_linkage_spec(false),
      TypeSpecWidth(TSW_unspecified),
      TypeSpecComplex(TSC_unspecified),
      TypeSpecSign(TSS_unspecified),
      TypeSpecType(TST_unspecified),
      TypeAltiVecVector(false),
      TypeAltiVecPixel(false),
      TypeAltiVecBool(false),
      TypeSpecOwned(false),
      TypeSpecPipe(false),
      TypeQualifiers(TQ_unspecified),
      FS_inline_specified(false),
      FS_forceinline_specified(false),
      FS_virtual_specified(false),
      FS_explicit_specified(false),
      FS_noreturn_specified(false),
      Friend_specified(false),
      Constexpr_specified(false),
      Concept_specified(false),
      UPCLayoutQualifier(0),
      Attrs(attrFactory),
      writtenBS(),
      ObjCQualifiers(nullptr) {
  }

  // storage-class-specifier
  SCS getStorageClassSpec() const { return (SCS)StorageClassSpec; }
  TSCS getThreadStorageClassSpec() const {
    return (TSCS)ThreadStorageClassSpec;
  }
  bool isExternInLinkageSpec() const { return SCS_extern_in_linkage_spec; }
  void setExternInLinkageSpec(bool Value) {
    SCS_extern_in_linkage_spec = Value;
  }

  SourceLocation getStorageClassSpecLoc() const { return StorageClassSpecLoc; }
  SourceLocation getThreadStorageClassSpecLoc() const {
    return ThreadStorageClassSpecLoc;
  }

  void ClearStorageClassSpecs() {
    StorageClassSpec           = DeclSpec::SCS_unspecified;
    ThreadStorageClassSpec     = DeclSpec::TSCS_unspecified;
    SCS_extern_in_linkage_spec = false;
    StorageClassSpecLoc        = SourceLocation();
    ThreadStorageClassSpecLoc  = SourceLocation();
  }

  void ClearTypeSpecType() {
    TypeSpecType = DeclSpec::TST_unspecified;
    TypeSpecOwned = false;
    TSTLoc = SourceLocation();
  }

  // type-specifier
  TSW getTypeSpecWidth() const { return (TSW)TypeSpecWidth; }
  TSC getTypeSpecComplex() const { return (TSC)TypeSpecComplex; }
  TSS getTypeSpecSign() const { return (TSS)TypeSpecSign; }
  TST getTypeSpecType() const { return (TST)TypeSpecType; }
  bool isTypeAltiVecVector() const { return TypeAltiVecVector; }
  bool isTypeAltiVecPixel() const { return TypeAltiVecPixel; }
  bool isTypeAltiVecBool() const { return TypeAltiVecBool; }
  bool isTypeSpecOwned() const { return TypeSpecOwned; }
  bool isTypeRep() const { return isTypeRep((TST) TypeSpecType); }
  bool isTypeSpecPipe() const { return TypeSpecPipe; }

  ParsedType getRepAsType() const {
    assert(isTypeRep((TST) TypeSpecType) && "DeclSpec does not store a type");
    return TypeRep;
  }
  Decl *getRepAsDecl() const {
    assert(isDeclRep((TST) TypeSpecType) && "DeclSpec does not store a decl");
    return DeclRep;
  }
  Expr *getRepAsExpr() const {
    assert(isExprRep((TST) TypeSpecType) && "DeclSpec does not store an expr");
    return ExprRep;
  }
  CXXScopeSpec &getTypeSpecScope() { return TypeScope; }
  const CXXScopeSpec &getTypeSpecScope() const { return TypeScope; }

  SourceRange getSourceRange() const LLVM_READONLY { return Range; }
  SourceLocation getLocStart() const LLVM_READONLY { return Range.getBegin(); }
  SourceLocation getLocEnd() const LLVM_READONLY { return Range.getEnd(); }

  SourceLocation getTypeSpecWidthLoc() const { return TSWLoc; }
  SourceLocation getTypeSpecComplexLoc() const { return TSCLoc; }
  SourceLocation getTypeSpecSignLoc() const { return TSSLoc; }
  SourceLocation getTypeSpecTypeLoc() const { return TSTLoc; }
  SourceLocation getAltiVecLoc() const { return AltiVecLoc; }

  SourceLocation getTypeSpecTypeNameLoc() const {
    assert(isDeclRep((TST) TypeSpecType) || TypeSpecType == TST_typename);
    return TSTNameLoc;
  }

  SourceRange getTypeofParensRange() const { return TypeofParensRange; }
  void setTypeofParensRange(SourceRange range) { TypeofParensRange = range; }

  bool containsPlaceholderType() const {
    return (TypeSpecType == TST_auto || TypeSpecType == TST_auto_type ||
            TypeSpecType == TST_decltype_auto);
  }

  bool hasTagDefinition() const;

  /// \brief Turn a type-specifier-type into a string like "_Bool" or "union".
  static const char *getSpecifierName(DeclSpec::TST T,
                                      const PrintingPolicy &Policy);
  static const char *getSpecifierName(DeclSpec::TQ Q);
  static const char *getSpecifierName(DeclSpec::TSS S);
  static const char *getSpecifierName(DeclSpec::TSC C);
  static const char *getSpecifierName(DeclSpec::TSW W);
  static const char *getSpecifierName(DeclSpec::SCS S);
  static const char *getSpecifierName(DeclSpec::TSCS S);

  // type-qualifiers

  /// getTypeQualifiers - Return a set of TQs.
  unsigned getTypeQualifiers() const { return TypeQualifiers; }
  bool isSharedSpecified() const { return TypeQualifiers & TQ_shared; }
  bool isRelaxedSpecified() const { return TypeQualifiers & TQ_relaxed; }
  bool isStrictSpecified() const { return TypeQualifiers & TQ_strict; }
  SourceLocation getConstSpecLoc() const { return TQ_constLoc; }
  SourceLocation getRestrictSpecLoc() const { return TQ_restrictLoc; }
  SourceLocation getVolatileSpecLoc() const { return TQ_volatileLoc; }
  SourceLocation getAtomicSpecLoc() const { return TQ_atomicLoc; }
<<<<<<< HEAD
  SourceLocation getSharedSpecLoc() const { return UPC_sharedLoc; }
  SourceLocation getRelaxedSpecLoc() const { return UPC_relaxedLoc; }
  SourceLocation getStrictSpecLoc() const { return UPC_strictLoc; }

  Expr* getUPCLayoutQualifier() const { return UPCLayoutQualifier; }
=======
  SourceLocation getUnalignedSpecLoc() const { return TQ_unalignedLoc; }
>>>>>>> 88fccc58
  SourceLocation getPipeLoc() const { return TQ_pipeLoc; }

  /// \brief Clear out all of the type qualifiers.
  void ClearTypeQualifiers() {
    TypeQualifiers = 0;
    UPCLayoutQualifier = 0;
    TQ_constLoc = SourceLocation();
    TQ_restrictLoc = SourceLocation();
    TQ_volatileLoc = SourceLocation();
    TQ_atomicLoc = SourceLocation();
<<<<<<< HEAD
    UPC_sharedLoc = SourceLocation();
    UPC_relaxedLoc = SourceLocation();
    UPC_strictLoc = SourceLocation();
=======
    TQ_unalignedLoc = SourceLocation();
>>>>>>> 88fccc58
    TQ_pipeLoc = SourceLocation();
  }

  // function-specifier
  bool isInlineSpecified() const {
    return FS_inline_specified | FS_forceinline_specified;
  }
  SourceLocation getInlineSpecLoc() const {
    return FS_inline_specified ? FS_inlineLoc : FS_forceinlineLoc;
  }

  bool isVirtualSpecified() const { return FS_virtual_specified; }
  SourceLocation getVirtualSpecLoc() const { return FS_virtualLoc; }

  bool isExplicitSpecified() const { return FS_explicit_specified; }
  SourceLocation getExplicitSpecLoc() const { return FS_explicitLoc; }

  bool isNoreturnSpecified() const { return FS_noreturn_specified; }
  SourceLocation getNoreturnSpecLoc() const { return FS_noreturnLoc; }

  void ClearFunctionSpecs() {
    FS_inline_specified = false;
    FS_inlineLoc = SourceLocation();
    FS_forceinline_specified = false;
    FS_forceinlineLoc = SourceLocation();
    FS_virtual_specified = false;
    FS_virtualLoc = SourceLocation();
    FS_explicit_specified = false;
    FS_explicitLoc = SourceLocation();
    FS_noreturn_specified = false;
    FS_noreturnLoc = SourceLocation();
  }

  /// \brief Return true if any type-specifier has been found.
  bool hasTypeSpecifier() const {
    return getTypeSpecType() != DeclSpec::TST_unspecified ||
           getTypeSpecWidth() != DeclSpec::TSW_unspecified ||
           getTypeSpecComplex() != DeclSpec::TSC_unspecified ||
           getTypeSpecSign() != DeclSpec::TSS_unspecified;
  }

  /// \brief Return a bitmask of which flavors of specifiers this
  /// DeclSpec includes.
  unsigned getParsedSpecifiers() const;

  /// isEmpty - Return true if this declaration specifier is completely empty:
  /// no tokens were parsed in the production of it.
  bool isEmpty() const {
    return getParsedSpecifiers() == DeclSpec::PQ_None;
  }

  void SetRangeStart(SourceLocation Loc) { Range.setBegin(Loc); }
  void SetRangeEnd(SourceLocation Loc) { Range.setEnd(Loc); }

  /// These methods set the specified attribute of the DeclSpec and
  /// return false if there was no error.  If an error occurs (for
  /// example, if we tried to set "auto" on a spec with "extern"
  /// already set), they return true and set PrevSpec and DiagID
  /// such that
  ///   Diag(Loc, DiagID) << PrevSpec;
  /// will yield a useful result.
  ///
  /// TODO: use a more general approach that still allows these
  /// diagnostics to be ignored when desired.
  bool SetStorageClassSpec(Sema &S, SCS SC, SourceLocation Loc,
                           const char *&PrevSpec, unsigned &DiagID,
                           const PrintingPolicy &Policy);
  bool SetStorageClassSpecThread(TSCS TSC, SourceLocation Loc,
                                 const char *&PrevSpec, unsigned &DiagID);
  bool SetTypeSpecWidth(TSW W, SourceLocation Loc, const char *&PrevSpec,
                        unsigned &DiagID, const PrintingPolicy &Policy);
  bool SetTypeSpecComplex(TSC C, SourceLocation Loc, const char *&PrevSpec,
                          unsigned &DiagID);
  bool SetTypeSpecSign(TSS S, SourceLocation Loc, const char *&PrevSpec,
                       unsigned &DiagID);
  bool SetTypeSpecType(TST T, SourceLocation Loc, const char *&PrevSpec,
                       unsigned &DiagID, const PrintingPolicy &Policy);
  bool SetTypeSpecType(TST T, SourceLocation Loc, const char *&PrevSpec,
                       unsigned &DiagID, ParsedType Rep,
                       const PrintingPolicy &Policy);
  bool SetTypeSpecType(TST T, SourceLocation Loc, const char *&PrevSpec,
                       unsigned &DiagID, Decl *Rep, bool Owned,
                       const PrintingPolicy &Policy);
  bool SetTypeSpecType(TST T, SourceLocation TagKwLoc,
                       SourceLocation TagNameLoc, const char *&PrevSpec,
                       unsigned &DiagID, ParsedType Rep,
                       const PrintingPolicy &Policy);
  bool SetTypeSpecType(TST T, SourceLocation TagKwLoc,
                       SourceLocation TagNameLoc, const char *&PrevSpec,
                       unsigned &DiagID, Decl *Rep, bool Owned,
                       const PrintingPolicy &Policy);

  bool SetTypeSpecType(TST T, SourceLocation Loc, const char *&PrevSpec,
                       unsigned &DiagID, Expr *Rep,
                       const PrintingPolicy &policy);
  bool SetTypeAltiVecVector(bool isAltiVecVector, SourceLocation Loc,
                       const char *&PrevSpec, unsigned &DiagID,
                       const PrintingPolicy &Policy);
  bool SetTypeAltiVecPixel(bool isAltiVecPixel, SourceLocation Loc,
                       const char *&PrevSpec, unsigned &DiagID,
                       const PrintingPolicy &Policy);
  bool SetTypeAltiVecBool(bool isAltiVecBool, SourceLocation Loc,
                       const char *&PrevSpec, unsigned &DiagID,
                       const PrintingPolicy &Policy);
  bool SetTypePipe(bool isPipe, SourceLocation Loc,
                       const char *&PrevSpec, unsigned &DiagID,
                       const PrintingPolicy &Policy);
  bool SetTypeSpecError();
  void UpdateDeclRep(Decl *Rep) {
    assert(isDeclRep((TST) TypeSpecType));
    DeclRep = Rep;
  }
  void UpdateTypeRep(ParsedType Rep) {
    assert(isTypeRep((TST) TypeSpecType));
    TypeRep = Rep;
  }
  void UpdateExprRep(Expr *Rep) {
    assert(isExprRep((TST) TypeSpecType));
    ExprRep = Rep;
  }

  bool SetTypeQual(TQ T, SourceLocation Loc, const char *&PrevSpec,
                   unsigned &DiagID, const LangOptions &Lang);
  bool SetTypeQualShared(Sema& S, SourceLocation Loc, TQ T, Expr * LayoutQualifier,
                         const char *&PrevSpec, unsigned &DiagID,
                         const LangOptions &Lang);
  bool SetTypeQualRelaxed(SourceLocation Loc, const char *&PrevSpec,
                          unsigned &DiagID, const LangOptions &Lang);
  bool SetTypeQualStrict(SourceLocation Loc, const char *&PrevSpec,
                         unsigned &DiagID, const LangOptions &Lang);

  bool setFunctionSpecInline(SourceLocation Loc, const char *&PrevSpec,
                             unsigned &DiagID);
  bool setFunctionSpecForceInline(SourceLocation Loc, const char *&PrevSpec,
                                  unsigned &DiagID);
  bool setFunctionSpecVirtual(SourceLocation Loc, const char *&PrevSpec,
                              unsigned &DiagID);
  bool setFunctionSpecExplicit(SourceLocation Loc, const char *&PrevSpec,
                               unsigned &DiagID);
  bool setFunctionSpecNoreturn(SourceLocation Loc, const char *&PrevSpec,
                               unsigned &DiagID);

  bool SetFriendSpec(SourceLocation Loc, const char *&PrevSpec,
                     unsigned &DiagID);
  bool setModulePrivateSpec(SourceLocation Loc, const char *&PrevSpec,
                            unsigned &DiagID);
  bool SetConstexprSpec(SourceLocation Loc, const char *&PrevSpec,
                        unsigned &DiagID);
  bool SetConceptSpec(SourceLocation Loc, const char *&PrevSpec,
                      unsigned &DiagID);

  bool isFriendSpecified() const { return Friend_specified; }
  SourceLocation getFriendSpecLoc() const { return FriendLoc; }

  bool isModulePrivateSpecified() const { return ModulePrivateLoc.isValid(); }
  SourceLocation getModulePrivateSpecLoc() const { return ModulePrivateLoc; }
  
  bool isConstexprSpecified() const { return Constexpr_specified; }
  SourceLocation getConstexprSpecLoc() const { return ConstexprLoc; }

  bool isConceptSpecified() const { return Concept_specified; }
  SourceLocation getConceptSpecLoc() const { return ConceptLoc; }

  void ClearConstexprSpec() {
    Constexpr_specified = false;
    ConstexprLoc = SourceLocation();
  }

  void ClearConceptSpec() {
    Concept_specified = false;
    ConceptLoc = SourceLocation();
  }

  AttributePool &getAttributePool() const {
    return Attrs.getPool();
  }

  /// \brief Concatenates two attribute lists.
  ///
  /// The GCC attribute syntax allows for the following:
  ///
  /// \code
  /// short __attribute__(( unused, deprecated ))
  /// int __attribute__(( may_alias, aligned(16) )) var;
  /// \endcode
  ///
  /// This declares 4 attributes using 2 lists. The following syntax is
  /// also allowed and equivalent to the previous declaration.
  ///
  /// \code
  /// short __attribute__((unused)) __attribute__((deprecated))
  /// int __attribute__((may_alias)) __attribute__((aligned(16))) var;
  /// \endcode
  ///
  void addAttributes(AttributeList *AL) {
    Attrs.addAll(AL);
  }

  bool hasAttributes() const { return !Attrs.empty(); }

  ParsedAttributes &getAttributes() { return Attrs; }
  const ParsedAttributes &getAttributes() const { return Attrs; }

  void takeAttributesFrom(ParsedAttributes &attrs) {
    Attrs.takeAllFrom(attrs);
  }

  /// Finish - This does final analysis of the declspec, issuing diagnostics for
  /// things like "_Imaginary" (lacking an FP type).  After calling this method,
  /// DeclSpec is guaranteed self-consistent, even if an error occurred.
  void Finish(Sema &S, const PrintingPolicy &Policy);

  const WrittenBuiltinSpecs& getWrittenBuiltinSpecs() const {
    return writtenBS;
  }

  ObjCDeclSpec *getObjCQualifiers() const { return ObjCQualifiers; }
  void setObjCQualifiers(ObjCDeclSpec *quals) { ObjCQualifiers = quals; }

  /// \brief Checks if this DeclSpec can stand alone, without a Declarator.
  ///
  /// Only tag declspecs can stand alone.
  bool isMissingDeclaratorOk();
};

/// \brief Captures information about "declaration specifiers" specific to
/// Objective-C.
class ObjCDeclSpec {
public:
  /// ObjCDeclQualifier - Qualifier used on types in method
  /// declarations.  Not all combinations are sensible.  Parameters
  /// can be one of { in, out, inout } with one of { bycopy, byref }.
  /// Returns can either be { oneway } or not.
  ///
  /// This should be kept in sync with Decl::ObjCDeclQualifier.
  enum ObjCDeclQualifier {
    DQ_None = 0x0,
    DQ_In = 0x1,
    DQ_Inout = 0x2,
    DQ_Out = 0x4,
    DQ_Bycopy = 0x8,
    DQ_Byref = 0x10,
    DQ_Oneway = 0x20,
    DQ_CSNullability = 0x40
  };

  /// PropertyAttributeKind - list of property attributes.
  /// Keep this list in sync with LLVM's Dwarf.h ApplePropertyAttributes.
  enum ObjCPropertyAttributeKind {
    DQ_PR_noattr = 0x0,
    DQ_PR_readonly = 0x01,
    DQ_PR_getter = 0x02,
    DQ_PR_assign = 0x04,
    DQ_PR_readwrite = 0x08,
    DQ_PR_retain = 0x10,
    DQ_PR_copy = 0x20,
    DQ_PR_nonatomic = 0x40,
    DQ_PR_setter = 0x80,
    DQ_PR_atomic = 0x100,
    DQ_PR_weak =   0x200,
    DQ_PR_strong = 0x400,
    DQ_PR_unsafe_unretained = 0x800,
    DQ_PR_nullability = 0x1000,
    DQ_PR_null_resettable = 0x2000,
    DQ_PR_class = 0x4000
  };

  ObjCDeclSpec()
    : objcDeclQualifier(DQ_None), PropertyAttributes(DQ_PR_noattr),
      Nullability(0), GetterName(nullptr), SetterName(nullptr) { }

  ObjCDeclQualifier getObjCDeclQualifier() const { return objcDeclQualifier; }
  void setObjCDeclQualifier(ObjCDeclQualifier DQVal) {
    objcDeclQualifier = (ObjCDeclQualifier) (objcDeclQualifier | DQVal);
  }
  void clearObjCDeclQualifier(ObjCDeclQualifier DQVal) {
    objcDeclQualifier = (ObjCDeclQualifier) (objcDeclQualifier & ~DQVal);
  }

  ObjCPropertyAttributeKind getPropertyAttributes() const {
    return ObjCPropertyAttributeKind(PropertyAttributes);
  }
  void setPropertyAttributes(ObjCPropertyAttributeKind PRVal) {
    PropertyAttributes =
      (ObjCPropertyAttributeKind)(PropertyAttributes | PRVal);
  }

  NullabilityKind getNullability() const {
    assert(((getObjCDeclQualifier() & DQ_CSNullability) ||
            (getPropertyAttributes() & DQ_PR_nullability)) &&
           "Objective-C declspec doesn't have nullability");
    return static_cast<NullabilityKind>(Nullability);
  }

  SourceLocation getNullabilityLoc() const {
    assert(((getObjCDeclQualifier() & DQ_CSNullability) ||
            (getPropertyAttributes() & DQ_PR_nullability)) &&
           "Objective-C declspec doesn't have nullability");
    return NullabilityLoc;
  }

  void setNullability(SourceLocation loc, NullabilityKind kind) {
    assert(((getObjCDeclQualifier() & DQ_CSNullability) ||
            (getPropertyAttributes() & DQ_PR_nullability)) &&
           "Set the nullability declspec or property attribute first");
    Nullability = static_cast<unsigned>(kind);
    NullabilityLoc = loc;
  }

  const IdentifierInfo *getGetterName() const { return GetterName; }
  IdentifierInfo *getGetterName() { return GetterName; }
  void setGetterName(IdentifierInfo *name) { GetterName = name; }

  const IdentifierInfo *getSetterName() const { return SetterName; }
  IdentifierInfo *getSetterName() { return SetterName; }
  void setSetterName(IdentifierInfo *name) { SetterName = name; }

private:
  // FIXME: These two are unrelated and mutually exclusive. So perhaps
  // we can put them in a union to reflect their mutual exclusivity
  // (space saving is negligible).
  ObjCDeclQualifier objcDeclQualifier : 7;

  // NOTE: VC++ treats enums as signed, avoid using ObjCPropertyAttributeKind
  unsigned PropertyAttributes : 15;

  unsigned Nullability : 2;

  SourceLocation NullabilityLoc;

  IdentifierInfo *GetterName;    // getter name or NULL if no getter
  IdentifierInfo *SetterName;    // setter name or NULL if no setter
};

/// \brief Represents a C++ unqualified-id that has been parsed. 
class UnqualifiedId {
private:
  UnqualifiedId(const UnqualifiedId &Other) = delete;
  const UnqualifiedId &operator=(const UnqualifiedId &) = delete;

public:
  /// \brief Describes the kind of unqualified-id parsed.
  enum IdKind {
    /// \brief An identifier.
    IK_Identifier,
    /// \brief An overloaded operator name, e.g., operator+.
    IK_OperatorFunctionId,
    /// \brief A conversion function name, e.g., operator int.
    IK_ConversionFunctionId,
    /// \brief A user-defined literal name, e.g., operator "" _i.
    IK_LiteralOperatorId,
    /// \brief A constructor name.
    IK_ConstructorName,
    /// \brief A constructor named via a template-id.
    IK_ConstructorTemplateId,
    /// \brief A destructor name.
    IK_DestructorName,
    /// \brief A template-id, e.g., f<int>.
    IK_TemplateId,
    /// \brief An implicit 'self' parameter
    IK_ImplicitSelfParam
  } Kind;

  struct OFI {
    /// \brief The kind of overloaded operator.
    OverloadedOperatorKind Operator;

    /// \brief The source locations of the individual tokens that name
    /// the operator, e.g., the "new", "[", and "]" tokens in 
    /// operator new []. 
    ///
    /// Different operators have different numbers of tokens in their name,
    /// up to three. Any remaining source locations in this array will be
    /// set to an invalid value for operators with fewer than three tokens.
    unsigned SymbolLocations[3];
  };

  /// \brief Anonymous union that holds extra data associated with the
  /// parsed unqualified-id.
  union {
    /// \brief When Kind == IK_Identifier, the parsed identifier, or when Kind
    /// == IK_UserLiteralId, the identifier suffix.
    IdentifierInfo *Identifier;
    
    /// \brief When Kind == IK_OperatorFunctionId, the overloaded operator
    /// that we parsed.
    struct OFI OperatorFunctionId;
    
    /// \brief When Kind == IK_ConversionFunctionId, the type that the 
    /// conversion function names.
    UnionParsedType ConversionFunctionId;

    /// \brief When Kind == IK_ConstructorName, the class-name of the type
    /// whose constructor is being referenced.
    UnionParsedType ConstructorName;
    
    /// \brief When Kind == IK_DestructorName, the type referred to by the
    /// class-name.
    UnionParsedType DestructorName;
    
    /// \brief When Kind == IK_TemplateId or IK_ConstructorTemplateId,
    /// the template-id annotation that contains the template name and
    /// template arguments.
    TemplateIdAnnotation *TemplateId;
  };
  
  /// \brief The location of the first token that describes this unqualified-id,
  /// which will be the location of the identifier, "operator" keyword,
  /// tilde (for a destructor), or the template name of a template-id.
  SourceLocation StartLocation;
  
  /// \brief The location of the last token that describes this unqualified-id.
  SourceLocation EndLocation;
  
  UnqualifiedId() : Kind(IK_Identifier), Identifier(nullptr) { }

  /// \brief Clear out this unqualified-id, setting it to default (invalid) 
  /// state.
  void clear() {
    Kind = IK_Identifier;
    Identifier = nullptr;
    StartLocation = SourceLocation();
    EndLocation = SourceLocation();
  }
  
  /// \brief Determine whether this unqualified-id refers to a valid name.
  bool isValid() const { return StartLocation.isValid(); }

  /// \brief Determine whether this unqualified-id refers to an invalid name.
  bool isInvalid() const { return !isValid(); }
  
  /// \brief Determine what kind of name we have.
  IdKind getKind() const { return Kind; }
  void setKind(IdKind kind) { Kind = kind; } 
  
  /// \brief Specify that this unqualified-id was parsed as an identifier.
  ///
  /// \param Id the parsed identifier.
  /// \param IdLoc the location of the parsed identifier.
  void setIdentifier(const IdentifierInfo *Id, SourceLocation IdLoc) {
    Kind = IK_Identifier;
    Identifier = const_cast<IdentifierInfo *>(Id);
    StartLocation = EndLocation = IdLoc;
  }
  
  /// \brief Specify that this unqualified-id was parsed as an 
  /// operator-function-id.
  ///
  /// \param OperatorLoc the location of the 'operator' keyword.
  ///
  /// \param Op the overloaded operator.
  ///
  /// \param SymbolLocations the locations of the individual operator symbols
  /// in the operator.
  void setOperatorFunctionId(SourceLocation OperatorLoc, 
                             OverloadedOperatorKind Op,
                             SourceLocation SymbolLocations[3]);
  
  /// \brief Specify that this unqualified-id was parsed as a 
  /// conversion-function-id.
  ///
  /// \param OperatorLoc the location of the 'operator' keyword.
  ///
  /// \param Ty the type to which this conversion function is converting.
  ///
  /// \param EndLoc the location of the last token that makes up the type name.
  void setConversionFunctionId(SourceLocation OperatorLoc, 
                               ParsedType Ty,
                               SourceLocation EndLoc) {
    Kind = IK_ConversionFunctionId;
    StartLocation = OperatorLoc;
    EndLocation = EndLoc;
    ConversionFunctionId = Ty;
  }

  /// \brief Specific that this unqualified-id was parsed as a
  /// literal-operator-id.
  ///
  /// \param Id the parsed identifier.
  ///
  /// \param OpLoc the location of the 'operator' keyword.
  ///
  /// \param IdLoc the location of the identifier.
  void setLiteralOperatorId(const IdentifierInfo *Id, SourceLocation OpLoc,
                              SourceLocation IdLoc) {
    Kind = IK_LiteralOperatorId;
    Identifier = const_cast<IdentifierInfo *>(Id);
    StartLocation = OpLoc;
    EndLocation = IdLoc;
  }
  
  /// \brief Specify that this unqualified-id was parsed as a constructor name.
  ///
  /// \param ClassType the class type referred to by the constructor name.
  ///
  /// \param ClassNameLoc the location of the class name.
  ///
  /// \param EndLoc the location of the last token that makes up the type name.
  void setConstructorName(ParsedType ClassType, 
                          SourceLocation ClassNameLoc,
                          SourceLocation EndLoc) {
    Kind = IK_ConstructorName;
    StartLocation = ClassNameLoc;
    EndLocation = EndLoc;
    ConstructorName = ClassType;
  }

  /// \brief Specify that this unqualified-id was parsed as a
  /// template-id that names a constructor.
  ///
  /// \param TemplateId the template-id annotation that describes the parsed
  /// template-id. This UnqualifiedId instance will take ownership of the
  /// \p TemplateId and will free it on destruction.
  void setConstructorTemplateId(TemplateIdAnnotation *TemplateId);

  /// \brief Specify that this unqualified-id was parsed as a destructor name.
  ///
  /// \param TildeLoc the location of the '~' that introduces the destructor
  /// name.
  ///
  /// \param ClassType the name of the class referred to by the destructor name.
  void setDestructorName(SourceLocation TildeLoc,
                         ParsedType ClassType,
                         SourceLocation EndLoc) {
    Kind = IK_DestructorName;
    StartLocation = TildeLoc;
    EndLocation = EndLoc;
    DestructorName = ClassType;
  }
  
  /// \brief Specify that this unqualified-id was parsed as a template-id.
  ///
  /// \param TemplateId the template-id annotation that describes the parsed
  /// template-id. This UnqualifiedId instance will take ownership of the
  /// \p TemplateId and will free it on destruction.
  void setTemplateId(TemplateIdAnnotation *TemplateId);

  /// \brief Return the source range that covers this unqualified-id.
  SourceRange getSourceRange() const LLVM_READONLY { 
    return SourceRange(StartLocation, EndLocation); 
  }
  SourceLocation getLocStart() const LLVM_READONLY { return StartLocation; }
  SourceLocation getLocEnd() const LLVM_READONLY { return EndLocation; }
};

/// \brief A set of tokens that has been cached for later parsing.
typedef SmallVector<Token, 4> CachedTokens;

/// \brief One instance of this struct is used for each type in a
/// declarator that is parsed.
///
/// This is intended to be a small value object.
struct DeclaratorChunk {
  enum {
    Pointer, Reference, Array, Function, BlockPointer, MemberPointer, Paren, Pipe
  } Kind;

  /// Loc - The place where this type was defined.
  SourceLocation Loc;
  /// EndLoc - If valid, the place where this chunck ends.
  SourceLocation EndLoc;

  SourceRange getSourceRange() const {
    if (EndLoc.isInvalid())
      return SourceRange(Loc, Loc);
    return SourceRange(Loc, EndLoc);
  }

  struct TypeInfoCommon {
    AttributeList *AttrList;
  };

  struct PointerTypeInfo : TypeInfoCommon {
<<<<<<< HEAD
    /// The type qualifiers: const/volatile/restrict/atomic/shared/relaxed/strict.
    unsigned TypeQuals : 9;

    Expr * LQExpr;
=======
    /// The type qualifiers: const/volatile/restrict/unaligned/atomic.
    unsigned TypeQuals : 5;
>>>>>>> 88fccc58

    /// The location of the const-qualifier, if any.
    unsigned ConstQualLoc;

    /// The location of the volatile-qualifier, if any.
    unsigned VolatileQualLoc;

    /// The location of the restrict-qualifier, if any.
    unsigned RestrictQualLoc;

    /// The location of the _Atomic-qualifier, if any.
    unsigned AtomicQualLoc;

<<<<<<< HEAD
    // The location of the shared-qualifier, if any.
    unsigned SharedQualLoc;

    // The location of the relaxed-qualifier, if any.
    unsigned RelaxedQualLoc;

    // The location of the strict-qualifier, if any.
    unsigned StrictQualLoc;
=======
    /// The location of the __unaligned-qualifier, if any.
    unsigned UnalignedQualLoc;
>>>>>>> 88fccc58

    void destroy() {
    }
  };

  struct ReferenceTypeInfo : TypeInfoCommon {
    /// The type qualifier: restrict. [GNU] C++ extension
    bool HasRestrict : 1;
    /// True if this is an lvalue reference, false if it's an rvalue reference.
    bool LValueRef : 1;
    void destroy() {
    }
  };

  struct ArrayTypeInfo : TypeInfoCommon {
    /// The type qualifiers for the array:
    /// const/volatile/restrict/__unaligned/_Atomic.
    unsigned TypeQuals : 5;

    /// True if this dimension included the 'static' keyword.
    unsigned hasStatic : 1;

    /// True if this dimension was [*].  In this case, NumElts is null.
    unsigned isStar : 1;

    /// This is the size of the array, or null if [] or [*] was specified.
    /// Since the parser is multi-purpose, and we don't want to impose a root
    /// expression class on all clients, NumElts is untyped.
    Expr *NumElts;

    void destroy() {}
  };

  /// ParamInfo - An array of paraminfo objects is allocated whenever a function
  /// declarator is parsed.  There are two interesting styles of parameters
  /// here:
  /// K&R-style identifier lists and parameter type lists.  K&R-style identifier
  /// lists will have information about the identifier, but no type information.
  /// Parameter type lists will have type info (if the actions module provides
  /// it), but may have null identifier info: e.g. for 'void foo(int X, int)'.
  struct ParamInfo {
    IdentifierInfo *Ident;
    SourceLocation IdentLoc;
    Decl *Param;

    /// DefaultArgTokens - When the parameter's default argument
    /// cannot be parsed immediately (because it occurs within the
    /// declaration of a member function), it will be stored here as a
    /// sequence of tokens to be parsed once the class definition is
    /// complete. Non-NULL indicates that there is a default argument.
    CachedTokens *DefaultArgTokens;

    ParamInfo() {}
    ParamInfo(IdentifierInfo *ident, SourceLocation iloc,
              Decl *param,
              CachedTokens *DefArgTokens = nullptr)
      : Ident(ident), IdentLoc(iloc), Param(param),
        DefaultArgTokens(DefArgTokens) {}
  };

  struct TypeAndRange {
    ParsedType Ty;
    SourceRange Range;
  };

  struct FunctionTypeInfo : TypeInfoCommon {
    /// hasPrototype - This is true if the function had at least one typed
    /// parameter.  If the function is () or (a,b,c), then it has no prototype,
    /// and is treated as a K&R-style function.
    unsigned hasPrototype : 1;

    /// isVariadic - If this function has a prototype, and if that
    /// proto ends with ',...)', this is true. When true, EllipsisLoc
    /// contains the location of the ellipsis.
    unsigned isVariadic : 1;

    /// Can this declaration be a constructor-style initializer?
    unsigned isAmbiguous : 1;

    /// \brief Whether the ref-qualifier (if any) is an lvalue reference.
    /// Otherwise, it's an rvalue reference.
    unsigned RefQualifierIsLValueRef : 1;

    /// The type qualifiers: const/volatile/restrict/__unaligned
    /// The qualifier bitmask values are the same as in QualType.
    unsigned TypeQuals : 4;

    /// ExceptionSpecType - An ExceptionSpecificationType value.
    unsigned ExceptionSpecType : 4;

    /// DeleteParams - If this is true, we need to delete[] Params.
    unsigned DeleteParams : 1;

    /// HasTrailingReturnType - If this is true, a trailing return type was
    /// specified.
    unsigned HasTrailingReturnType : 1;

    /// The location of the left parenthesis in the source.
    unsigned LParenLoc;

    /// When isVariadic is true, the location of the ellipsis in the source.
    unsigned EllipsisLoc;

    /// The location of the right parenthesis in the source.
    unsigned RParenLoc;

    /// NumParams - This is the number of formal parameters specified by the
    /// declarator.
    unsigned NumParams;

    /// NumExceptions - This is the number of types in the dynamic-exception-
    /// decl, if the function has one.
    unsigned NumExceptions;

    /// \brief The location of the ref-qualifier, if any.
    ///
    /// If this is an invalid location, there is no ref-qualifier.
    unsigned RefQualifierLoc;

    /// \brief The location of the const-qualifier, if any.
    ///
    /// If this is an invalid location, there is no const-qualifier.
    unsigned ConstQualifierLoc;

    /// \brief The location of the volatile-qualifier, if any.
    ///
    /// If this is an invalid location, there is no volatile-qualifier.
    unsigned VolatileQualifierLoc;

    /// \brief The location of the restrict-qualifier, if any.
    ///
    /// If this is an invalid location, there is no restrict-qualifier.
    unsigned RestrictQualifierLoc;

    /// \brief The location of the 'mutable' qualifer in a lambda-declarator, if
    /// any.
    unsigned MutableLoc;

    /// \brief The beginning location of the exception specification, if any.
    unsigned ExceptionSpecLocBeg;

    /// \brief The end location of the exception specification, if any.
    unsigned ExceptionSpecLocEnd;

    /// Params - This is a pointer to a new[]'d array of ParamInfo objects that
    /// describe the parameters specified by this function declarator.  null if
    /// there are no parameters specified.
    ParamInfo *Params;

    union {
      /// \brief Pointer to a new[]'d array of TypeAndRange objects that
      /// contain the types in the function's dynamic exception specification
      /// and their locations, if there is one.
      TypeAndRange *Exceptions;

      /// \brief Pointer to the expression in the noexcept-specifier of this
      /// function, if it has one.
      Expr *NoexceptExpr;
  
      /// \brief Pointer to the cached tokens for an exception-specification
      /// that has not yet been parsed.
      CachedTokens *ExceptionSpecTokens;
    };

    /// \brief If HasTrailingReturnType is true, this is the trailing return
    /// type specified.
    UnionParsedType TrailingReturnType;

    /// \brief Reset the parameter list to having zero parameters.
    ///
    /// This is used in various places for error recovery.
    void freeParams() {
      for (unsigned I = 0; I < NumParams; ++I) {
        delete Params[I].DefaultArgTokens;
        Params[I].DefaultArgTokens = nullptr;
      }
      if (DeleteParams) {
        delete[] Params;
        DeleteParams = false;
      }
      NumParams = 0;
    }

    void destroy() {
      if (DeleteParams)
        delete[] Params;
      if (getExceptionSpecType() == EST_Dynamic)
        delete[] Exceptions;
      else if (getExceptionSpecType() == EST_Unparsed)
        delete ExceptionSpecTokens;
    }

    /// isKNRPrototype - Return true if this is a K&R style identifier list,
    /// like "void foo(a,b,c)".  In a function definition, this will be followed
    /// by the parameter type definitions.
    bool isKNRPrototype() const { return !hasPrototype && NumParams != 0; }

    SourceLocation getLParenLoc() const {
      return SourceLocation::getFromRawEncoding(LParenLoc);
    }

    SourceLocation getEllipsisLoc() const {
      return SourceLocation::getFromRawEncoding(EllipsisLoc);
    }

    SourceLocation getRParenLoc() const {
      return SourceLocation::getFromRawEncoding(RParenLoc);
    }

    SourceLocation getExceptionSpecLocBeg() const {
      return SourceLocation::getFromRawEncoding(ExceptionSpecLocBeg);
    }

    SourceLocation getExceptionSpecLocEnd() const {
      return SourceLocation::getFromRawEncoding(ExceptionSpecLocEnd);
    }

    SourceRange getExceptionSpecRange() const {
      return SourceRange(getExceptionSpecLocBeg(), getExceptionSpecLocEnd());
    }

    /// \brief Retrieve the location of the ref-qualifier, if any.
    SourceLocation getRefQualifierLoc() const {
      return SourceLocation::getFromRawEncoding(RefQualifierLoc);
    }

    /// \brief Retrieve the location of the 'const' qualifier, if any.
    SourceLocation getConstQualifierLoc() const {
      return SourceLocation::getFromRawEncoding(ConstQualifierLoc);
    }

    /// \brief Retrieve the location of the 'volatile' qualifier, if any.
    SourceLocation getVolatileQualifierLoc() const {
      return SourceLocation::getFromRawEncoding(VolatileQualifierLoc);
    }

    /// \brief Retrieve the location of the 'restrict' qualifier, if any.
    SourceLocation getRestrictQualifierLoc() const {
      return SourceLocation::getFromRawEncoding(RestrictQualifierLoc);
    }

    /// \brief Retrieve the location of the 'mutable' qualifier, if any.
    SourceLocation getMutableLoc() const {
      return SourceLocation::getFromRawEncoding(MutableLoc);
    }

    /// \brief Determine whether this function declaration contains a 
    /// ref-qualifier.
    bool hasRefQualifier() const { return getRefQualifierLoc().isValid(); }

    /// \brief Determine whether this lambda-declarator contains a 'mutable'
    /// qualifier.
    bool hasMutableQualifier() const { return getMutableLoc().isValid(); }

    /// \brief Get the type of exception specification this function has.
    ExceptionSpecificationType getExceptionSpecType() const {
      return static_cast<ExceptionSpecificationType>(ExceptionSpecType);
    }

    /// \brief Determine whether this function declarator had a
    /// trailing-return-type.
    bool hasTrailingReturnType() const { return HasTrailingReturnType; }

    /// \brief Get the trailing-return-type for this function declarator.
    ParsedType getTrailingReturnType() const { return TrailingReturnType; }
  };

  struct BlockPointerTypeInfo : TypeInfoCommon {
    /// For now, sema will catch these as invalid.
    /// The type qualifiers: const/volatile/restrict/__unaligned/_Atomic.
    unsigned TypeQuals : 5;

    void destroy() {
    }
  };

  struct MemberPointerTypeInfo : TypeInfoCommon {
    /// The type qualifiers: const/volatile/restrict/__unaligned/_Atomic.
    unsigned TypeQuals : 5;
    // CXXScopeSpec has a constructor, so it can't be a direct member.
    // So we need some pointer-aligned storage and a bit of trickery.
    union {
      void *Aligner;
      char Mem[sizeof(CXXScopeSpec)];
    } ScopeMem;
    CXXScopeSpec &Scope() {
      return *reinterpret_cast<CXXScopeSpec*>(ScopeMem.Mem);
    }
    const CXXScopeSpec &Scope() const {
      return *reinterpret_cast<const CXXScopeSpec*>(ScopeMem.Mem);
    }
    void destroy() {
      Scope().~CXXScopeSpec();
    }
  };

  struct PipeTypeInfo : TypeInfoCommon {
  /// The access writes.
  unsigned AccessWrites : 3;

  void destroy() {}
  };

  union {
    TypeInfoCommon        Common;
    PointerTypeInfo       Ptr;
    ReferenceTypeInfo     Ref;
    ArrayTypeInfo         Arr;
    FunctionTypeInfo      Fun;
    BlockPointerTypeInfo  Cls;
    MemberPointerTypeInfo Mem;
    PipeTypeInfo          PipeInfo;
  };

  void destroy() {
    switch (Kind) {
    case DeclaratorChunk::Function:      return Fun.destroy();
    case DeclaratorChunk::Pointer:       return Ptr.destroy();
    case DeclaratorChunk::BlockPointer:  return Cls.destroy();
    case DeclaratorChunk::Reference:     return Ref.destroy();
    case DeclaratorChunk::Array:         return Arr.destroy();
    case DeclaratorChunk::MemberPointer: return Mem.destroy();
    case DeclaratorChunk::Paren:         return;
    case DeclaratorChunk::Pipe:          return PipeInfo.destroy();
    }
  }

  /// \brief If there are attributes applied to this declaratorchunk, return
  /// them.
  const AttributeList *getAttrs() const {
    return Common.AttrList;
  }

  AttributeList *&getAttrListRef() {
    return Common.AttrList;
  }

  /// \brief Return a DeclaratorChunk for a pointer.
  static DeclaratorChunk getPointer(unsigned TypeQuals,
                                    Expr *UPCLayoutQualifier,
                                    SourceLocation Loc,
                                    SourceLocation ConstQualLoc,
                                    SourceLocation VolatileQualLoc,
                                    SourceLocation RestrictQualLoc,
                                    SourceLocation AtomicQualLoc,
<<<<<<< HEAD
                                    SourceLocation SharedQualLoc,
                                    SourceLocation RelaxedLoc,
                                    SourceLocation StrictLoc) {
=======
                                    SourceLocation UnalignedQualLoc) {
>>>>>>> 88fccc58
    DeclaratorChunk I;
    I.Kind                = Pointer;
    I.Loc                 = Loc;
    I.Ptr.TypeQuals       = TypeQuals;
    I.Ptr.LQExpr          = UPCLayoutQualifier;
    I.Ptr.ConstQualLoc    = ConstQualLoc.getRawEncoding();
    I.Ptr.VolatileQualLoc = VolatileQualLoc.getRawEncoding();
    I.Ptr.RestrictQualLoc = RestrictQualLoc.getRawEncoding();
    I.Ptr.SharedQualLoc   = SharedQualLoc.getRawEncoding();
    I.Ptr.RelaxedQualLoc  = RelaxedLoc.getRawEncoding();
    I.Ptr.StrictQualLoc   = StrictLoc.getRawEncoding();
    I.Ptr.AtomicQualLoc   = AtomicQualLoc.getRawEncoding();
    I.Ptr.UnalignedQualLoc = UnalignedQualLoc.getRawEncoding();
    I.Ptr.AttrList        = nullptr;
    return I;
  }

  /// \brief Return a DeclaratorChunk for a reference.
  static DeclaratorChunk getReference(unsigned TypeQuals, SourceLocation Loc,
                                      bool lvalue) {
    DeclaratorChunk I;
    I.Kind            = Reference;
    I.Loc             = Loc;
    I.Ref.HasRestrict = (TypeQuals & DeclSpec::TQ_restrict) != 0;
    I.Ref.LValueRef   = lvalue;
    I.Ref.AttrList    = nullptr;
    return I;
  }

  /// \brief Return a DeclaratorChunk for an array.
  static DeclaratorChunk getArray(unsigned TypeQuals,
                                  bool isStatic, bool isStar, Expr *NumElts,
                                  SourceLocation LBLoc, SourceLocation RBLoc) {
    DeclaratorChunk I;
    I.Kind          = Array;
    I.Loc           = LBLoc;
    I.EndLoc        = RBLoc;
    I.Arr.AttrList  = nullptr;
    I.Arr.TypeQuals = TypeQuals;
    I.Arr.hasStatic = isStatic;
    I.Arr.isStar    = isStar;
    I.Arr.NumElts   = NumElts;
    return I;
  }

  /// DeclaratorChunk::getFunction - Return a DeclaratorChunk for a function.
  /// "TheDeclarator" is the declarator that this will be added to.
  static DeclaratorChunk getFunction(bool HasProto,
                                     bool IsAmbiguous,
                                     SourceLocation LParenLoc,
                                     ParamInfo *Params, unsigned NumParams,
                                     SourceLocation EllipsisLoc,
                                     SourceLocation RParenLoc,
                                     unsigned TypeQuals,
                                     bool RefQualifierIsLvalueRef,
                                     SourceLocation RefQualifierLoc,
                                     SourceLocation ConstQualifierLoc,
                                     SourceLocation VolatileQualifierLoc,
                                     SourceLocation RestrictQualifierLoc,
                                     SourceLocation MutableLoc,
                                     ExceptionSpecificationType ESpecType,
                                     SourceRange ESpecRange,
                                     ParsedType *Exceptions,
                                     SourceRange *ExceptionRanges,
                                     unsigned NumExceptions,
                                     Expr *NoexceptExpr,
                                     CachedTokens *ExceptionSpecTokens,
                                     SourceLocation LocalRangeBegin,
                                     SourceLocation LocalRangeEnd,
                                     Declarator &TheDeclarator,
                                     TypeResult TrailingReturnType =
                                                    TypeResult());

  /// \brief Return a DeclaratorChunk for a block.
  static DeclaratorChunk getBlockPointer(unsigned TypeQuals,
                                         SourceLocation Loc) {
    DeclaratorChunk I;
    I.Kind          = BlockPointer;
    I.Loc           = Loc;
    I.Cls.TypeQuals = TypeQuals;
    I.Cls.AttrList  = nullptr;
    return I;
  }

  /// \brief Return a DeclaratorChunk for a block.
  static DeclaratorChunk getPipe(unsigned TypeQuals,
                                 SourceLocation Loc) {
    DeclaratorChunk I;
    I.Kind          = Pipe;
    I.Loc           = Loc;
    I.Cls.TypeQuals = TypeQuals;
    I.Cls.AttrList  = nullptr;
    return I;
  }

  static DeclaratorChunk getMemberPointer(const CXXScopeSpec &SS,
                                          unsigned TypeQuals,
                                          SourceLocation Loc) {
    DeclaratorChunk I;
    I.Kind          = MemberPointer;
    I.Loc           = SS.getBeginLoc();
    I.EndLoc        = Loc;
    I.Mem.TypeQuals = TypeQuals;
    I.Mem.AttrList  = nullptr;
    new (I.Mem.ScopeMem.Mem) CXXScopeSpec(SS);
    return I;
  }

  /// \brief Return a DeclaratorChunk for a paren.
  static DeclaratorChunk getParen(SourceLocation LParenLoc,
                                  SourceLocation RParenLoc) {
    DeclaratorChunk I;
    I.Kind          = Paren;
    I.Loc           = LParenLoc;
    I.EndLoc        = RParenLoc;
    I.Common.AttrList = nullptr;
    return I;
  }

  bool isParen() const {
    return Kind == Paren;
  }
};

/// \brief Described the kind of function definition (if any) provided for
/// a function.
enum FunctionDefinitionKind {
  FDK_Declaration,
  FDK_Definition,
  FDK_Defaulted,
  FDK_Deleted
};

/// \brief Information about one declarator, including the parsed type
/// information and the identifier.
///
/// When the declarator is fully formed, this is turned into the appropriate
/// Decl object.
///
/// Declarators come in two types: normal declarators and abstract declarators.
/// Abstract declarators are used when parsing types, and don't have an
/// identifier.  Normal declarators do have ID's.
///
/// Instances of this class should be a transient object that lives on the
/// stack, not objects that are allocated in large quantities on the heap.
class Declarator {
public:
  enum TheContext {
    FileContext,         // File scope declaration.
    PrototypeContext,    // Within a function prototype.
    ObjCResultContext,   // An ObjC method result type.
    ObjCParameterContext,// An ObjC method parameter type.
    KNRTypeListContext,  // K&R type definition list for formals.
    TypeNameContext,     // Abstract declarator for types.
    MemberContext,       // Struct/Union field.
    BlockContext,        // Declaration within a block in a function.
    ForContext,          // Declaration within first part of a for loop.
    InitStmtContext,     // Declaration within optional init stmt of if/switch.
    ConditionContext,    // Condition declaration in a C++ if/switch/while/for.
    TemplateParamContext,// Within a template parameter list.
    CXXNewContext,       // C++ new-expression.
    CXXCatchContext,     // C++ catch exception-declaration
    ObjCCatchContext,    // Objective-C catch exception-declaration
    BlockLiteralContext, // Block literal declarator.
    LambdaExprContext,   // Lambda-expression declarator.
    LambdaExprParameterContext, // Lambda-expression parameter declarator.
    ConversionIdContext, // C++ conversion-type-id.
    TrailingReturnContext, // C++11 trailing-type-specifier.
    TemplateTypeArgContext, // Template type argument.
    AliasDeclContext,    // C++11 alias-declaration.
    AliasTemplateContext // C++11 alias-declaration template.
  };

private:
  const DeclSpec &DS;
  CXXScopeSpec SS;
  UnqualifiedId Name;
  SourceRange Range;

  /// \brief Where we are parsing this declarator.
  TheContext Context;

  /// DeclTypeInfo - This holds each type that the declarator includes as it is
  /// parsed.  This is pushed from the identifier out, which means that element
  /// #0 will be the most closely bound to the identifier, and
  /// DeclTypeInfo.back() will be the least closely bound.
  SmallVector<DeclaratorChunk, 8> DeclTypeInfo;

  /// InvalidType - Set by Sema::GetTypeForDeclarator().
  unsigned InvalidType : 1;

  /// GroupingParens - Set by Parser::ParseParenDeclarator().
  unsigned GroupingParens : 1;

  /// FunctionDefinition - Is this Declarator for a function or member 
  /// definition and, if so, what kind?
  ///
  /// Actually a FunctionDefinitionKind.
  unsigned FunctionDefinition : 2;

  /// \brief Is this Declarator a redeclaration?
  unsigned Redeclaration : 1;

  /// Attrs - Attributes.
  ParsedAttributes Attrs;

  /// \brief The asm label, if specified.
  Expr *AsmLabel;

  /// InlineParams - This is a local array used for the first function decl
  /// chunk to avoid going to the heap for the common case when we have one
  /// function chunk in the declarator.
  DeclaratorChunk::ParamInfo InlineParams[16];
  bool InlineParamsUsed;

  /// \brief true if the declaration is preceded by \c __extension__.
  unsigned Extension : 1;

  /// Indicates whether this is an Objective-C instance variable.
  unsigned ObjCIvar : 1;
    
  /// Indicates whether this is an Objective-C 'weak' property.
  unsigned ObjCWeakProperty : 1;

  /// \brief If this is the second or subsequent declarator in this declaration,
  /// the location of the comma before this declarator.
  SourceLocation CommaLoc;

  /// \brief If provided, the source location of the ellipsis used to describe
  /// this declarator as a parameter pack.
  SourceLocation EllipsisLoc;
  
  friend struct DeclaratorChunk;

public:
  Declarator(const DeclSpec &ds, TheContext C)
    : DS(ds), Range(ds.getSourceRange()), Context(C),
      InvalidType(DS.getTypeSpecType() == DeclSpec::TST_error),
      GroupingParens(false), FunctionDefinition(FDK_Declaration), 
      Redeclaration(false),
      Attrs(ds.getAttributePool().getFactory()), AsmLabel(nullptr),
      InlineParamsUsed(false), Extension(false), ObjCIvar(false),
      ObjCWeakProperty(false) {
  }

  ~Declarator() {
    clear();
  }
  /// getDeclSpec - Return the declaration-specifier that this declarator was
  /// declared with.
  const DeclSpec &getDeclSpec() const { return DS; }

  /// getMutableDeclSpec - Return a non-const version of the DeclSpec.  This
  /// should be used with extreme care: declspecs can often be shared between
  /// multiple declarators, so mutating the DeclSpec affects all of the
  /// Declarators.  This should only be done when the declspec is known to not
  /// be shared or when in error recovery etc.
  DeclSpec &getMutableDeclSpec() { return const_cast<DeclSpec &>(DS); }

  AttributePool &getAttributePool() const {
    return Attrs.getPool();
  }

  /// getCXXScopeSpec - Return the C++ scope specifier (global scope or
  /// nested-name-specifier) that is part of the declarator-id.
  const CXXScopeSpec &getCXXScopeSpec() const { return SS; }
  CXXScopeSpec &getCXXScopeSpec() { return SS; }

  /// \brief Retrieve the name specified by this declarator.
  UnqualifiedId &getName() { return Name; }
  
  TheContext getContext() const { return Context; }

  bool isPrototypeContext() const {
    return (Context == PrototypeContext ||
            Context == ObjCParameterContext ||
            Context == ObjCResultContext ||
            Context == LambdaExprParameterContext);
  }

  /// \brief Get the source range that spans this declarator.
  SourceRange getSourceRange() const LLVM_READONLY { return Range; }
  SourceLocation getLocStart() const LLVM_READONLY { return Range.getBegin(); }
  SourceLocation getLocEnd() const LLVM_READONLY { return Range.getEnd(); }

  void SetSourceRange(SourceRange R) { Range = R; }
  /// SetRangeBegin - Set the start of the source range to Loc, unless it's
  /// invalid.
  void SetRangeBegin(SourceLocation Loc) {
    if (!Loc.isInvalid())
      Range.setBegin(Loc);
  }
  /// SetRangeEnd - Set the end of the source range to Loc, unless it's invalid.
  void SetRangeEnd(SourceLocation Loc) {
    if (!Loc.isInvalid())
      Range.setEnd(Loc);
  }
  /// ExtendWithDeclSpec - Extend the declarator source range to include the
  /// given declspec, unless its location is invalid. Adopts the range start if
  /// the current range start is invalid.
  void ExtendWithDeclSpec(const DeclSpec &DS) {
    SourceRange SR = DS.getSourceRange();
    if (Range.getBegin().isInvalid())
      Range.setBegin(SR.getBegin());
    if (!SR.getEnd().isInvalid())
      Range.setEnd(SR.getEnd());
  }

  /// \brief Reset the contents of this Declarator.
  void clear() {
    SS.clear();
    Name.clear();
    Range = DS.getSourceRange();
    
    for (unsigned i = 0, e = DeclTypeInfo.size(); i != e; ++i)
      DeclTypeInfo[i].destroy();
    DeclTypeInfo.clear();
    Attrs.clear();
    AsmLabel = nullptr;
    InlineParamsUsed = false;
    ObjCIvar = false;
    ObjCWeakProperty = false;
    CommaLoc = SourceLocation();
    EllipsisLoc = SourceLocation();
  }

  /// mayOmitIdentifier - Return true if the identifier is either optional or
  /// not allowed.  This is true for typenames, prototypes, and template
  /// parameter lists.
  bool mayOmitIdentifier() const {
    switch (Context) {
    case FileContext:
    case KNRTypeListContext:
    case MemberContext:
    case BlockContext:
    case ForContext:
    case InitStmtContext:
    case ConditionContext:
      return false;

    case TypeNameContext:
    case AliasDeclContext:
    case AliasTemplateContext:
    case PrototypeContext:
    case LambdaExprParameterContext:
    case ObjCParameterContext:
    case ObjCResultContext:
    case TemplateParamContext:
    case CXXNewContext:
    case CXXCatchContext:
    case ObjCCatchContext:
    case BlockLiteralContext:
    case LambdaExprContext:
    case ConversionIdContext:
    case TemplateTypeArgContext:
    case TrailingReturnContext:
      return true;
    }
    llvm_unreachable("unknown context kind!");
  }

  /// mayHaveIdentifier - Return true if the identifier is either optional or
  /// required.  This is true for normal declarators and prototypes, but not
  /// typenames.
  bool mayHaveIdentifier() const {
    switch (Context) {
    case FileContext:
    case KNRTypeListContext:
    case MemberContext:
    case BlockContext:
    case ForContext:
    case InitStmtContext:
    case ConditionContext:
    case PrototypeContext:
    case LambdaExprParameterContext:
    case TemplateParamContext:
    case CXXCatchContext:
    case ObjCCatchContext:
      return true;

    case TypeNameContext:
    case CXXNewContext:
    case AliasDeclContext:
    case AliasTemplateContext:
    case ObjCParameterContext:
    case ObjCResultContext:
    case BlockLiteralContext:
    case LambdaExprContext:
    case ConversionIdContext:
    case TemplateTypeArgContext:
    case TrailingReturnContext:
      return false;
    }
    llvm_unreachable("unknown context kind!");
  }

  /// diagnoseIdentifier - Return true if the identifier is prohibited and
  /// should be diagnosed (because it cannot be anything else).
  bool diagnoseIdentifier() const {
    switch (Context) {
    case FileContext:
    case KNRTypeListContext:
    case MemberContext:
    case BlockContext:
    case ForContext:
    case InitStmtContext:
    case ConditionContext:
    case PrototypeContext:
    case LambdaExprParameterContext:
    case TemplateParamContext:
    case CXXCatchContext:
    case ObjCCatchContext:
    case TypeNameContext:
    case ConversionIdContext:
    case ObjCParameterContext:
    case ObjCResultContext:
    case BlockLiteralContext:
    case CXXNewContext:
    case LambdaExprContext:
      return false;

    case AliasDeclContext:
    case AliasTemplateContext:
    case TemplateTypeArgContext:
    case TrailingReturnContext:
      return true;
    }
    llvm_unreachable("unknown context kind!");
  }

  /// mayBeFollowedByCXXDirectInit - Return true if the declarator can be
  /// followed by a C++ direct initializer, e.g. "int x(1);".
  bool mayBeFollowedByCXXDirectInit() const {
    if (hasGroupingParens()) return false;

    if (getDeclSpec().getStorageClassSpec() == DeclSpec::SCS_typedef)
      return false;

    if (getDeclSpec().getStorageClassSpec() == DeclSpec::SCS_extern &&
        Context != FileContext)
      return false;

    // Special names can't have direct initializers.
    if (Name.getKind() != UnqualifiedId::IK_Identifier)
      return false;

    switch (Context) {
    case FileContext:
    case BlockContext:
    case ForContext:
    case InitStmtContext:
      return true;

    case ConditionContext:
      // This may not be followed by a direct initializer, but it can't be a
      // function declaration either, and we'd prefer to perform a tentative
      // parse in order to produce the right diagnostic.
      return true;

    case KNRTypeListContext:
    case MemberContext:
    case PrototypeContext:
    case LambdaExprParameterContext:
    case ObjCParameterContext:
    case ObjCResultContext:
    case TemplateParamContext:
    case CXXCatchContext:
    case ObjCCatchContext:
    case TypeNameContext:
    case CXXNewContext:
    case AliasDeclContext:
    case AliasTemplateContext:
    case BlockLiteralContext:
    case LambdaExprContext:
    case ConversionIdContext:
    case TemplateTypeArgContext:
    case TrailingReturnContext:
      return false;
    }
    llvm_unreachable("unknown context kind!");
  }

  /// isPastIdentifier - Return true if we have parsed beyond the point where
  /// the
  bool isPastIdentifier() const { return Name.isValid(); }

  /// hasName - Whether this declarator has a name, which might be an
  /// identifier (accessible via getIdentifier()) or some kind of
  /// special C++ name (constructor, destructor, etc.).
  bool hasName() const { 
    return Name.getKind() != UnqualifiedId::IK_Identifier || Name.Identifier;
  }

  IdentifierInfo *getIdentifier() const { 
    if (Name.getKind() == UnqualifiedId::IK_Identifier)
      return Name.Identifier;
    
    return nullptr;
  }
  SourceLocation getIdentifierLoc() const { return Name.StartLocation; }

  /// \brief Set the name of this declarator to be the given identifier.
  void SetIdentifier(IdentifierInfo *Id, SourceLocation IdLoc) {
    Name.setIdentifier(Id, IdLoc);
  }
  
  /// AddTypeInfo - Add a chunk to this declarator. Also extend the range to
  /// EndLoc, which should be the last token of the chunk.
  void AddTypeInfo(const DeclaratorChunk &TI,
                   ParsedAttributes &attrs,
                   SourceLocation EndLoc) {
    DeclTypeInfo.push_back(TI);
    DeclTypeInfo.back().getAttrListRef() = attrs.getList();
    getAttributePool().takeAllFrom(attrs.getPool());

    if (!EndLoc.isInvalid())
      SetRangeEnd(EndLoc);
  }

  /// \brief Add a new innermost chunk to this declarator.
  void AddInnermostTypeInfo(const DeclaratorChunk &TI) {
    DeclTypeInfo.insert(DeclTypeInfo.begin(), TI);
  }

  /// \brief Return the number of types applied to this declarator.
  unsigned getNumTypeObjects() const { return DeclTypeInfo.size(); }

  /// Return the specified TypeInfo from this declarator.  TypeInfo #0 is
  /// closest to the identifier.
  const DeclaratorChunk &getTypeObject(unsigned i) const {
    assert(i < DeclTypeInfo.size() && "Invalid type chunk");
    return DeclTypeInfo[i];
  }
  DeclaratorChunk &getTypeObject(unsigned i) {
    assert(i < DeclTypeInfo.size() && "Invalid type chunk");
    return DeclTypeInfo[i];
  }

  typedef SmallVectorImpl<DeclaratorChunk>::const_iterator type_object_iterator;
  typedef llvm::iterator_range<type_object_iterator> type_object_range;

  /// Returns the range of type objects, from the identifier outwards.
  type_object_range type_objects() const {
    return type_object_range(DeclTypeInfo.begin(), DeclTypeInfo.end());
  }

  void DropFirstTypeObject() {
    assert(!DeclTypeInfo.empty() && "No type chunks to drop.");
    DeclTypeInfo.front().destroy();
    DeclTypeInfo.erase(DeclTypeInfo.begin());
  }

  /// Return the innermost (closest to the declarator) chunk of this
  /// declarator that is not a parens chunk, or null if there are no
  /// non-parens chunks.
  const DeclaratorChunk *getInnermostNonParenChunk() const {
    for (unsigned i = 0, i_end = DeclTypeInfo.size(); i < i_end; ++i) {
      if (!DeclTypeInfo[i].isParen())
        return &DeclTypeInfo[i];
    }
    return nullptr;
  }

  /// Return the outermost (furthest from the declarator) chunk of
  /// this declarator that is not a parens chunk, or null if there are
  /// no non-parens chunks.
  const DeclaratorChunk *getOutermostNonParenChunk() const {
    for (unsigned i = DeclTypeInfo.size(), i_end = 0; i != i_end; --i) {
      if (!DeclTypeInfo[i-1].isParen())
        return &DeclTypeInfo[i-1];
    }
    return nullptr;
  }

  /// isArrayOfUnknownBound - This method returns true if the declarator
  /// is a declarator for an array of unknown bound (looking through
  /// parentheses).
  bool isArrayOfUnknownBound() const {
    const DeclaratorChunk *chunk = getInnermostNonParenChunk();
    return (chunk && chunk->Kind == DeclaratorChunk::Array &&
            !chunk->Arr.NumElts);
  }

  /// isFunctionDeclarator - This method returns true if the declarator
  /// is a function declarator (looking through parentheses).
  /// If true is returned, then the reference type parameter idx is
  /// assigned with the index of the declaration chunk.
  bool isFunctionDeclarator(unsigned& idx) const {
    for (unsigned i = 0, i_end = DeclTypeInfo.size(); i < i_end; ++i) {
      switch (DeclTypeInfo[i].Kind) {
      case DeclaratorChunk::Function:
        idx = i;
        return true;
      case DeclaratorChunk::Paren:
        continue;
      case DeclaratorChunk::Pointer:
      case DeclaratorChunk::Reference:
      case DeclaratorChunk::Array:
      case DeclaratorChunk::BlockPointer:
      case DeclaratorChunk::MemberPointer:
      case DeclaratorChunk::Pipe:
        return false;
      }
      llvm_unreachable("Invalid type chunk");
    }
    return false;
  }

  /// isFunctionDeclarator - Once this declarator is fully parsed and formed,
  /// this method returns true if the identifier is a function declarator
  /// (looking through parentheses).
  bool isFunctionDeclarator() const {
    unsigned index;
    return isFunctionDeclarator(index);
  }

  /// getFunctionTypeInfo - Retrieves the function type info object
  /// (looking through parentheses).
  DeclaratorChunk::FunctionTypeInfo &getFunctionTypeInfo() {
    assert(isFunctionDeclarator() && "Not a function declarator!");
    unsigned index = 0;
    isFunctionDeclarator(index);
    return DeclTypeInfo[index].Fun;
  }

  /// getFunctionTypeInfo - Retrieves the function type info object
  /// (looking through parentheses).
  const DeclaratorChunk::FunctionTypeInfo &getFunctionTypeInfo() const {
    return const_cast<Declarator*>(this)->getFunctionTypeInfo();
  }

  /// \brief Determine whether the declaration that will be produced from 
  /// this declaration will be a function.
  /// 
  /// A declaration can declare a function even if the declarator itself
  /// isn't a function declarator, if the type specifier refers to a function
  /// type. This routine checks for both cases.
  bool isDeclarationOfFunction() const;

  /// \brief Return true if this declaration appears in a context where a
  /// function declarator would be a function declaration.
  bool isFunctionDeclarationContext() const {
    if (getDeclSpec().getStorageClassSpec() == DeclSpec::SCS_typedef)
      return false;

    switch (Context) {
    case FileContext:
    case MemberContext:
    case BlockContext:
    case ForContext:
    case InitStmtContext:
      return true;

    case ConditionContext:
    case KNRTypeListContext:
    case TypeNameContext:
    case AliasDeclContext:
    case AliasTemplateContext:
    case PrototypeContext:
    case LambdaExprParameterContext:
    case ObjCParameterContext:
    case ObjCResultContext:
    case TemplateParamContext:
    case CXXNewContext:
    case CXXCatchContext:
    case ObjCCatchContext:
    case BlockLiteralContext:
    case LambdaExprContext:
    case ConversionIdContext:
    case TemplateTypeArgContext:
    case TrailingReturnContext:
      return false;
    }
    llvm_unreachable("unknown context kind!");
  }
  
  /// \brief Return true if a function declarator at this position would be a
  /// function declaration.
  bool isFunctionDeclaratorAFunctionDeclaration() const {
    if (!isFunctionDeclarationContext())
      return false;

    for (unsigned I = 0, N = getNumTypeObjects(); I != N; ++I)
      if (getTypeObject(I).Kind != DeclaratorChunk::Paren)
        return false;

    return true;
  }

  /// takeAttributes - Takes attributes from the given parsed-attributes
  /// set and add them to this declarator.
  ///
  /// These examples both add 3 attributes to "var":
  ///  short int var __attribute__((aligned(16),common,deprecated));
  ///  short int x, __attribute__((aligned(16)) var
  ///                                 __attribute__((common,deprecated));
  ///
  /// Also extends the range of the declarator.
  void takeAttributes(ParsedAttributes &attrs, SourceLocation lastLoc) {
    Attrs.takeAllFrom(attrs);

    if (!lastLoc.isInvalid())
      SetRangeEnd(lastLoc);
  }

  const AttributeList *getAttributes() const { return Attrs.getList(); }
  AttributeList *getAttributes() { return Attrs.getList(); }

  AttributeList *&getAttrListRef() { return Attrs.getListRef(); }

  /// hasAttributes - do we contain any attributes?
  bool hasAttributes() const {
    if (getAttributes() || getDeclSpec().hasAttributes()) return true;
    for (unsigned i = 0, e = getNumTypeObjects(); i != e; ++i)
      if (getTypeObject(i).getAttrs())
        return true;
    return false;
  }

  /// \brief Return a source range list of C++11 attributes associated
  /// with the declarator.
  void getCXX11AttributeRanges(SmallVectorImpl<SourceRange> &Ranges) {
    AttributeList *AttrList = Attrs.getList();
    while (AttrList) {
      if (AttrList->isCXX11Attribute())
        Ranges.push_back(AttrList->getRange());
      AttrList = AttrList->getNext();
    }
  }

  void setAsmLabel(Expr *E) { AsmLabel = E; }
  Expr *getAsmLabel() const { return AsmLabel; }

  void setExtension(bool Val = true) { Extension = Val; }
  bool getExtension() const { return Extension; }

  void setObjCIvar(bool Val = true) { ObjCIvar = Val; }
  bool isObjCIvar() const { return ObjCIvar; }
    
  void setObjCWeakProperty(bool Val = true) { ObjCWeakProperty = Val; }
  bool isObjCWeakProperty() const { return ObjCWeakProperty; }

  void setInvalidType(bool Val = true) { InvalidType = Val; }
  bool isInvalidType() const {
    return InvalidType || DS.getTypeSpecType() == DeclSpec::TST_error;
  }

  void setGroupingParens(bool flag) { GroupingParens = flag; }
  bool hasGroupingParens() const { return GroupingParens; }

  bool isFirstDeclarator() const { return !CommaLoc.isValid(); }
  SourceLocation getCommaLoc() const { return CommaLoc; }
  void setCommaLoc(SourceLocation CL) { CommaLoc = CL; }

  bool hasEllipsis() const { return EllipsisLoc.isValid(); }
  SourceLocation getEllipsisLoc() const { return EllipsisLoc; }
  void setEllipsisLoc(SourceLocation EL) { EllipsisLoc = EL; }

  void setFunctionDefinitionKind(FunctionDefinitionKind Val) { 
    FunctionDefinition = Val; 
  }
  
  bool isFunctionDefinition() const {
    return getFunctionDefinitionKind() != FDK_Declaration;
  }
  
  FunctionDefinitionKind getFunctionDefinitionKind() const { 
    return (FunctionDefinitionKind)FunctionDefinition; 
  }

  /// Returns true if this declares a real member and not a friend.
  bool isFirstDeclarationOfMember() {
    return getContext() == MemberContext && !getDeclSpec().isFriendSpecified();
  }

  /// Returns true if this declares a static member.  This cannot be called on a
  /// declarator outside of a MemberContext because we won't know until
  /// redeclaration time if the decl is static.
  bool isStaticMember();

  /// Returns true if this declares a constructor or a destructor.
  bool isCtorOrDtor();

  void setRedeclaration(bool Val) { Redeclaration = Val; }
  bool isRedeclaration() const { return Redeclaration; }
};

/// \brief This little struct is used to capture information about
/// structure field declarators, which is basically just a bitfield size.
struct FieldDeclarator {
  Declarator D;
  Expr *BitfieldSize;
  explicit FieldDeclarator(const DeclSpec &DS)
    : D(DS, Declarator::MemberContext), BitfieldSize(nullptr) { }
};

/// \brief Represents a C++11 virt-specifier-seq.
class VirtSpecifiers {
public:
  enum Specifier {
    VS_None = 0,
    VS_Override = 1,
    VS_Final = 2,
    VS_Sealed = 4
  };

  VirtSpecifiers() : Specifiers(0), LastSpecifier(VS_None) { }

  bool SetSpecifier(Specifier VS, SourceLocation Loc,
                    const char *&PrevSpec);

  bool isUnset() const { return Specifiers == 0; }

  bool isOverrideSpecified() const { return Specifiers & VS_Override; }
  SourceLocation getOverrideLoc() const { return VS_overrideLoc; }

  bool isFinalSpecified() const { return Specifiers & (VS_Final | VS_Sealed); }
  bool isFinalSpelledSealed() const { return Specifiers & VS_Sealed; }
  SourceLocation getFinalLoc() const { return VS_finalLoc; }

  void clear() { Specifiers = 0; }

  static const char *getSpecifierName(Specifier VS);

  SourceLocation getFirstLocation() const { return FirstLocation; }
  SourceLocation getLastLocation() const { return LastLocation; }
  Specifier getLastSpecifier() const { return LastSpecifier; }
  
private:
  unsigned Specifiers;
  Specifier LastSpecifier;

  SourceLocation VS_overrideLoc, VS_finalLoc;
  SourceLocation FirstLocation;
  SourceLocation LastLocation;
};

enum class LambdaCaptureInitKind {
  NoInit,     //!< [a]
  CopyInit,   //!< [a = b], [a = {b}]
  DirectInit, //!< [a(b)]
  ListInit    //!< [a{b}]
};

/// \brief Represents a complete lambda introducer.
struct LambdaIntroducer {
  /// \brief An individual capture in a lambda introducer.
  struct LambdaCapture {
    LambdaCaptureKind Kind;
    SourceLocation Loc;
    IdentifierInfo *Id;
    SourceLocation EllipsisLoc;
    LambdaCaptureInitKind InitKind;
    ExprResult Init;
    ParsedType InitCaptureType;
    LambdaCapture(LambdaCaptureKind Kind, SourceLocation Loc,
                  IdentifierInfo *Id, SourceLocation EllipsisLoc,
                  LambdaCaptureInitKind InitKind, ExprResult Init,
                  ParsedType InitCaptureType)
        : Kind(Kind), Loc(Loc), Id(Id), EllipsisLoc(EllipsisLoc),
          InitKind(InitKind), Init(Init), InitCaptureType(InitCaptureType) {}
  };

  SourceRange Range;
  SourceLocation DefaultLoc;
  LambdaCaptureDefault Default;
  SmallVector<LambdaCapture, 4> Captures;

  LambdaIntroducer()
    : Default(LCD_None) {}

  /// \brief Append a capture in a lambda introducer.
  void addCapture(LambdaCaptureKind Kind,
                  SourceLocation Loc,
                  IdentifierInfo* Id,
                  SourceLocation EllipsisLoc,
                  LambdaCaptureInitKind InitKind,
                  ExprResult Init, 
                  ParsedType InitCaptureType) {
    Captures.push_back(LambdaCapture(Kind, Loc, Id, EllipsisLoc, InitKind, Init,
                                     InitCaptureType));
  }
};

} // end namespace clang

#endif // LLVM_CLANG_SEMA_DECLSPEC_H<|MERGE_RESOLUTION|>--- conflicted
+++ resolved
@@ -314,20 +314,16 @@
     TQ_unaligned   = 8,
     // This has no corresponding Qualifiers::TQ value, because it's not treated
     // as a qualifier in our type system.
-<<<<<<< HEAD
-    TQ_atomic      = 8,
-    TQ_shared      = 16,
-    TQ_relaxed     = 32,
-    TQ_strict      = 64,
-    TQ_lqstar      = 128,
-    TQ_lqexpr      = 256
+    TQ_atomic      = 16,
+    TQ_shared      = 32,
+    TQ_relaxed     = 64,
+    TQ_strict      = 128,
+    TQ_lqstar      = 256,
+    TQ_lqexpr      = 512
   };
 
   enum {
     TQ_all_upc     = TQ_strict | TQ_relaxed | TQ_shared | TQ_lqexpr | TQ_lqstar
-=======
-    TQ_atomic      = 16
->>>>>>> 88fccc58
   };
 
   /// ParsedSpecifiers - Flags to query which specifiers were applied.  This is
@@ -358,11 +354,7 @@
   unsigned TypeSpecPipe : 1;
 
   // type-qualifiers
-<<<<<<< HEAD
-  unsigned TypeQualifiers : 9;  // Bitwise OR of TQ.
-=======
-  unsigned TypeQualifiers : 5;  // Bitwise OR of TQ.
->>>>>>> 88fccc58
+  unsigned TypeQualifiers : 10;  // Bitwise OR of TQ.
 
   // function-specifier
   unsigned FS_inline_specified : 1;
@@ -406,13 +398,9 @@
   /// TSTNameLoc provides source range info for tag types.
   SourceLocation TSTNameLoc;
   SourceRange TypeofParensRange;
-<<<<<<< HEAD
-  SourceLocation TQ_constLoc, TQ_restrictLoc, TQ_volatileLoc, TQ_atomicLoc;
-  SourceLocation UPC_sharedLoc, UPC_relaxedLoc, UPC_strictLoc;
-=======
   SourceLocation TQ_constLoc, TQ_restrictLoc, TQ_volatileLoc, TQ_atomicLoc,
       TQ_unalignedLoc;
->>>>>>> 88fccc58
+  SourceLocation UPC_sharedLoc, UPC_relaxedLoc, UPC_strictLoc;
   SourceLocation FS_inlineLoc, FS_virtualLoc, FS_explicitLoc, FS_noreturnLoc;
   SourceLocation FS_forceinlineLoc;
   SourceLocation FriendLoc, ModulePrivateLoc, ConstexprLoc, ConceptLoc;
@@ -570,15 +558,12 @@
   SourceLocation getRestrictSpecLoc() const { return TQ_restrictLoc; }
   SourceLocation getVolatileSpecLoc() const { return TQ_volatileLoc; }
   SourceLocation getAtomicSpecLoc() const { return TQ_atomicLoc; }
-<<<<<<< HEAD
+  SourceLocation getUnalignedSpecLoc() const { return TQ_unalignedLoc; }
   SourceLocation getSharedSpecLoc() const { return UPC_sharedLoc; }
   SourceLocation getRelaxedSpecLoc() const { return UPC_relaxedLoc; }
   SourceLocation getStrictSpecLoc() const { return UPC_strictLoc; }
 
   Expr* getUPCLayoutQualifier() const { return UPCLayoutQualifier; }
-=======
-  SourceLocation getUnalignedSpecLoc() const { return TQ_unalignedLoc; }
->>>>>>> 88fccc58
   SourceLocation getPipeLoc() const { return TQ_pipeLoc; }
 
   /// \brief Clear out all of the type qualifiers.
@@ -589,13 +574,10 @@
     TQ_restrictLoc = SourceLocation();
     TQ_volatileLoc = SourceLocation();
     TQ_atomicLoc = SourceLocation();
-<<<<<<< HEAD
+    TQ_unalignedLoc = SourceLocation();
     UPC_sharedLoc = SourceLocation();
     UPC_relaxedLoc = SourceLocation();
     UPC_strictLoc = SourceLocation();
-=======
-    TQ_unalignedLoc = SourceLocation();
->>>>>>> 88fccc58
     TQ_pipeLoc = SourceLocation();
   }
 
@@ -1169,15 +1151,10 @@
   };
 
   struct PointerTypeInfo : TypeInfoCommon {
-<<<<<<< HEAD
-    /// The type qualifiers: const/volatile/restrict/atomic/shared/relaxed/strict.
-    unsigned TypeQuals : 9;
+    /// The type qualifiers: const/volatile/restrict/unaligned/atomic/shared/relaxed/strict.
+    unsigned TypeQuals : 10;
 
     Expr * LQExpr;
-=======
-    /// The type qualifiers: const/volatile/restrict/unaligned/atomic.
-    unsigned TypeQuals : 5;
->>>>>>> 88fccc58
 
     /// The location of the const-qualifier, if any.
     unsigned ConstQualLoc;
@@ -1191,7 +1168,9 @@
     /// The location of the _Atomic-qualifier, if any.
     unsigned AtomicQualLoc;
 
-<<<<<<< HEAD
+    /// The location of the __unaligned-qualifier, if any.
+    unsigned UnalignedQualLoc;
+
     // The location of the shared-qualifier, if any.
     unsigned SharedQualLoc;
 
@@ -1200,10 +1179,6 @@
 
     // The location of the strict-qualifier, if any.
     unsigned StrictQualLoc;
-=======
-    /// The location of the __unaligned-qualifier, if any.
-    unsigned UnalignedQualLoc;
->>>>>>> 88fccc58
 
     void destroy() {
     }
@@ -1549,13 +1524,10 @@
                                     SourceLocation VolatileQualLoc,
                                     SourceLocation RestrictQualLoc,
                                     SourceLocation AtomicQualLoc,
-<<<<<<< HEAD
+                                    SourceLocation UnalignedQualLoc,
                                     SourceLocation SharedQualLoc,
                                     SourceLocation RelaxedLoc,
                                     SourceLocation StrictLoc) {
-=======
-                                    SourceLocation UnalignedQualLoc) {
->>>>>>> 88fccc58
     DeclaratorChunk I;
     I.Kind                = Pointer;
     I.Loc                 = Loc;
