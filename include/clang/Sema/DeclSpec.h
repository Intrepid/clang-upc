--- conflicted
+++ resolved
@@ -364,12 +364,10 @@
   // constexpr-specifier
   unsigned Constexpr_specified : 1;
 
-<<<<<<< HEAD
-  Expr * UPCLayoutQualifier;
-=======
   // concept-specifier
   unsigned Concept_specified : 1;
->>>>>>> 4fb22331
+
+  Expr * UPCLayoutQualifier;
 
   union {
     UnionParsedType TypeRep;
@@ -445,11 +443,8 @@
       FS_noreturn_specified(false),
       Friend_specified(false),
       Constexpr_specified(false),
-<<<<<<< HEAD
+      Concept_specified(false),
       UPCLayoutQualifier(0),
-=======
-      Concept_specified(false),
->>>>>>> 4fb22331
       Attrs(attrFactory),
       writtenBS(),
       ObjCQualifiers(nullptr) {
@@ -557,15 +552,12 @@
   SourceLocation getRestrictSpecLoc() const { return TQ_restrictLoc; }
   SourceLocation getVolatileSpecLoc() const { return TQ_volatileLoc; }
   SourceLocation getAtomicSpecLoc() const { return TQ_atomicLoc; }
-<<<<<<< HEAD
   SourceLocation getSharedSpecLoc() const { return UPC_sharedLoc; }
   SourceLocation getRelaxedSpecLoc() const { return UPC_relaxedLoc; }
   SourceLocation getStrictSpecLoc() const { return UPC_strictLoc; }
 
   Expr* getUPCLayoutQualifier() const { return UPCLayoutQualifier; }
-=======
   SourceLocation getPipeLoc() const { return TQ_pipeLoc; }
->>>>>>> 4fb22331
 
   /// \brief Clear out all of the type qualifiers.
   void ClearTypeQualifiers() {
@@ -575,13 +567,10 @@
     TQ_restrictLoc = SourceLocation();
     TQ_volatileLoc = SourceLocation();
     TQ_atomicLoc = SourceLocation();
-<<<<<<< HEAD
     UPC_sharedLoc = SourceLocation();
     UPC_relaxedLoc = SourceLocation();
     UPC_strictLoc = SourceLocation();
-=======
     TQ_pipeLoc = SourceLocation();
->>>>>>> 4fb22331
   }
 
   // function-specifier
@@ -1520,13 +1509,10 @@
                                     SourceLocation ConstQualLoc,
                                     SourceLocation VolatileQualLoc,
                                     SourceLocation RestrictQualLoc,
-<<<<<<< HEAD
+                                    SourceLocation AtomicQualLoc,
                                     SourceLocation SharedQualLoc,
                                     SourceLocation RelaxedLoc,
                                     SourceLocation StrictLoc) {
-=======
-                                    SourceLocation AtomicQualLoc) {
->>>>>>> 4fb22331
     DeclaratorChunk I;
     I.Kind                = Pointer;
     I.Loc                 = Loc;
@@ -1535,13 +1521,10 @@
     I.Ptr.ConstQualLoc    = ConstQualLoc.getRawEncoding();
     I.Ptr.VolatileQualLoc = VolatileQualLoc.getRawEncoding();
     I.Ptr.RestrictQualLoc = RestrictQualLoc.getRawEncoding();
-<<<<<<< HEAD
     I.Ptr.SharedQualLoc   = SharedQualLoc.getRawEncoding();
     I.Ptr.RelaxedQualLoc  = RelaxedLoc.getRawEncoding();
     I.Ptr.StrictQualLoc   = StrictLoc.getRawEncoding();
-=======
     I.Ptr.AtomicQualLoc   = AtomicQualLoc.getRawEncoding();
->>>>>>> 4fb22331
     I.Ptr.AttrList        = nullptr;
     return I;
   }
