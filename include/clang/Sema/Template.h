//===------- SemaTemplate.h - C++ Templates ---------------------*- C++ -*-===/
//
//                     The LLVM Compiler Infrastructure
//
// This file is distributed under the University of Illinois Open Source
// License. See LICENSE.TXT for details.
//===----------------------------------------------------------------------===/
//
//  This file provides types used in the semantic analysis of C++ templates.
//
//===----------------------------------------------------------------------===/
#ifndef LLVM_CLANG_SEMA_TEMPLATE_H
#define LLVM_CLANG_SEMA_TEMPLATE_H

#include "clang/AST/DeclTemplate.h"
#include "clang/AST/DeclVisitor.h"
#include "clang/Sema/Sema.h"
#include "llvm/ADT/SmallVector.h"
#include <cassert>
#include <utility>

namespace clang {
  /// \brief Data structure that captures multiple levels of template argument
  /// lists for use in template instantiation.
  ///
  /// Multiple levels of template arguments occur when instantiating the 
  /// definitions of member templates. For example:
  ///
  /// \code
  /// template<typename T>
  /// struct X {
  ///   template<T Value>
  ///   struct Y {
  ///     void f();
  ///   };
  /// };
  /// \endcode
  ///
  /// When instantiating X<int>::Y<17>::f, the multi-level template argument
  /// list will contain a template argument list (int) at depth 0 and a
  /// template argument list (17) at depth 1.
  class MultiLevelTemplateArgumentList {
    /// \brief The template argument list at a certain template depth 
    typedef ArrayRef<TemplateArgument> ArgList;

    /// \brief The template argument lists, stored from the innermost template
    /// argument list (first) to the outermost template argument list (last).
    SmallVector<ArgList, 4> TemplateArgumentLists;
    
  public:
    /// \brief Construct an empty set of template argument lists.
    MultiLevelTemplateArgumentList() { }
    
    /// \brief Construct a single-level template argument list.
    explicit 
    MultiLevelTemplateArgumentList(const TemplateArgumentList &TemplateArgs) {
      addOuterTemplateArguments(&TemplateArgs);
    }
    
    /// \brief Determine the number of levels in this template argument
    /// list.
    unsigned getNumLevels() const { return TemplateArgumentLists.size(); }
    
    /// \brief Retrieve the template argument at a given depth and index.
    const TemplateArgument &operator()(unsigned Depth, unsigned Index) const {
      assert(Depth < TemplateArgumentLists.size());
      assert(Index < TemplateArgumentLists[getNumLevels() - Depth - 1].size());
      return TemplateArgumentLists[getNumLevels() - Depth - 1][Index];
    }
    
    /// \brief Determine whether there is a non-NULL template argument at the
    /// given depth and index.
    ///
    /// There must exist a template argument list at the given depth.
    bool hasTemplateArgument(unsigned Depth, unsigned Index) const {
      assert(Depth < TemplateArgumentLists.size());
      
      if (Index >= TemplateArgumentLists[getNumLevels() - Depth - 1].size())
        return false;
      
      return !(*this)(Depth, Index).isNull();
    }
    
    /// \brief Clear out a specific template argument.
    void setArgument(unsigned Depth, unsigned Index,
                     TemplateArgument Arg) {
      assert(Depth < TemplateArgumentLists.size());
      assert(Index < TemplateArgumentLists[getNumLevels() - Depth - 1].size());
      const_cast<TemplateArgument&>(
                TemplateArgumentLists[getNumLevels() - Depth - 1][Index])
        = Arg;
    }
    
    /// \brief Add a new outermost level to the multi-level template argument 
    /// list.
    void addOuterTemplateArguments(const TemplateArgumentList *TemplateArgs) {
      addOuterTemplateArguments(ArgList(TemplateArgs->data(),
                                        TemplateArgs->size()));
    }

    /// \brief Add a new outmost level to the multi-level template argument
    /// list.
    void addOuterTemplateArguments(ArgList Args) {
      TemplateArgumentLists.push_back(Args);
    }

    /// \brief Retrieve the innermost template argument list.
    const ArgList &getInnermost() const { 
      return TemplateArgumentLists.front(); 
    }
  };
  
  /// \brief The context in which partial ordering of function templates occurs.
  enum TPOC {
    /// \brief Partial ordering of function templates for a function call.
    TPOC_Call,
    /// \brief Partial ordering of function templates for a call to a 
    /// conversion function.
    TPOC_Conversion,
    /// \brief Partial ordering of function templates in other contexts, e.g.,
    /// taking the address of a function template or matching a function 
    /// template specialization to a function template.
    TPOC_Other
  };

  // This is lame but unavoidable in a world without forward
  // declarations of enums.  The alternatives are to either pollute
  // Sema.h (by including this file) or sacrifice type safety (by
  // making Sema.h declare things as enums).
  class TemplatePartialOrderingContext {
    TPOC Value;
  public:
    TemplatePartialOrderingContext(TPOC Value) : Value(Value) {}
    operator TPOC() const { return Value; }
  };

  /// \brief Captures a template argument whose value has been deduced
  /// via c++ template argument deduction.
  class DeducedTemplateArgument : public TemplateArgument {
    /// \brief For a non-type template argument, whether the value was
    /// deduced from an array bound.
    bool DeducedFromArrayBound;

  public:
    DeducedTemplateArgument()
      : TemplateArgument(), DeducedFromArrayBound(false) { }

    DeducedTemplateArgument(const TemplateArgument &Arg,
                            bool DeducedFromArrayBound = false)
      : TemplateArgument(Arg), DeducedFromArrayBound(DeducedFromArrayBound) { }

    /// \brief Construct an integral non-type template argument that
    /// has been deduced, possibly from an array bound.
    DeducedTemplateArgument(ASTContext &Ctx,
                            const llvm::APSInt &Value,
                            QualType ValueType,
                            bool DeducedFromArrayBound)
      : TemplateArgument(Ctx, Value, ValueType),
        DeducedFromArrayBound(DeducedFromArrayBound) { }

    /// \brief For a non-type template argument, determine whether the
    /// template argument was deduced from an array bound.
    bool wasDeducedFromArrayBound() const { return DeducedFromArrayBound; }

    /// \brief Specify whether the given non-type template argument
    /// was deduced from an array bound.
    void setDeducedFromArrayBound(bool Deduced) {
      DeducedFromArrayBound = Deduced;
    }
  };

  /// \brief A stack-allocated class that identifies which local
  /// variable declaration instantiations are present in this scope.
  ///
  /// A new instance of this class type will be created whenever we
  /// instantiate a new function declaration, which will have its own
  /// set of parameter declarations.
  class LocalInstantiationScope {
  public:
    /// \brief A set of declarations.
    typedef SmallVector<Decl *, 4> DeclArgumentPack;
    
  private:
    /// \brief Reference to the semantic analysis that is performing
    /// this template instantiation.
    Sema &SemaRef;

    typedef llvm::SmallDenseMap<
        const Decl *, llvm::PointerUnion<Decl *, DeclArgumentPack *>, 4>
    LocalDeclsMap;

    /// \brief A mapping from local declarations that occur
    /// within a template to their instantiations.
    ///
    /// This mapping is used during instantiation to keep track of,
    /// e.g., function parameter and variable declarations. For example,
    /// given:
    ///
    /// \code
    ///   template<typename T> T add(T x, T y) { return x + y; }
    /// \endcode
    ///
    /// when we instantiate add<int>, we will introduce a mapping from
    /// the ParmVarDecl for 'x' that occurs in the template to the
    /// instantiated ParmVarDecl for 'x'.
    ///
    /// For a parameter pack, the local instantiation scope may contain a
    /// set of instantiated parameters. This is stored as a DeclArgumentPack
    /// pointer.
    LocalDeclsMap LocalDecls;

    /// \brief The set of argument packs we've allocated.
    SmallVector<DeclArgumentPack *, 1> ArgumentPacks;
    
    /// \brief The outer scope, which contains local variable
    /// definitions from some other instantiation (that may not be
    /// relevant to this particular scope).
    LocalInstantiationScope *Outer;

    /// \brief Whether we have already exited this scope.
    bool Exited;

    /// \brief Whether to combine this scope with the outer scope, such that
    /// lookup will search our outer scope.
    bool CombineWithOuterScope;
    
    /// \brief If non-NULL, the template parameter pack that has been
    /// partially substituted per C++0x [temp.arg.explicit]p9.
    NamedDecl *PartiallySubstitutedPack;
    
    /// \brief If \c PartiallySubstitutedPack is non-null, the set of
    /// explicitly-specified template arguments in that pack.
    const TemplateArgument *ArgsInPartiallySubstitutedPack;    
    
    /// \brief If \c PartiallySubstitutedPack, the number of 
    /// explicitly-specified template arguments in 
    /// ArgsInPartiallySubstitutedPack.
    unsigned NumArgsInPartiallySubstitutedPack;

    // This class is non-copyable
    LocalInstantiationScope(
      const LocalInstantiationScope &) LLVM_DELETED_FUNCTION;
    void operator=(const LocalInstantiationScope &) LLVM_DELETED_FUNCTION;

  public:
    LocalInstantiationScope(Sema &SemaRef, bool CombineWithOuterScope = false)
      : SemaRef(SemaRef), Outer(SemaRef.CurrentInstantiationScope),
        Exited(false), CombineWithOuterScope(CombineWithOuterScope),
        PartiallySubstitutedPack(0)
    {
      SemaRef.CurrentInstantiationScope = this;
    }

    ~LocalInstantiationScope() {
      Exit();
    }
    
    const Sema &getSema() const { return SemaRef; }

    /// \brief Exit this local instantiation scope early.
    void Exit() {
      if (Exited)
        return;
      
      for (unsigned I = 0, N = ArgumentPacks.size(); I != N; ++I)
        delete ArgumentPacks[I];
        
      SemaRef.CurrentInstantiationScope = Outer;
      Exited = true;
    }

    /// \brief Clone this scope, and all outer scopes, down to the given
    /// outermost scope.
    LocalInstantiationScope *cloneScopes(LocalInstantiationScope *Outermost) {
      if (this == Outermost) return this;
      LocalInstantiationScope *newScope =
        new LocalInstantiationScope(SemaRef, CombineWithOuterScope);

      newScope->Outer = 0;
      if (Outer)
        newScope->Outer = Outer->cloneScopes(Outermost);

      newScope->PartiallySubstitutedPack = PartiallySubstitutedPack;
      newScope->ArgsInPartiallySubstitutedPack = ArgsInPartiallySubstitutedPack;
      newScope->NumArgsInPartiallySubstitutedPack =
        NumArgsInPartiallySubstitutedPack;

      for (LocalDeclsMap::iterator I = LocalDecls.begin(), E = LocalDecls.end();
           I != E; ++I) {
        const Decl *D = I->first;
        llvm::PointerUnion<Decl *, DeclArgumentPack *> &Stored =
          newScope->LocalDecls[D];
        if (I->second.is<Decl *>()) {
          Stored = I->second.get<Decl *>();
        } else {
          DeclArgumentPack *OldPack = I->second.get<DeclArgumentPack *>();
          DeclArgumentPack *NewPack = new DeclArgumentPack(*OldPack);
          Stored = NewPack;
          newScope->ArgumentPacks.push_back(NewPack);
        }
      }
      return newScope;
    }

    /// \brief deletes the given scope, and all otuer scopes, down to the
    /// given outermost scope.
    static void deleteScopes(LocalInstantiationScope *Scope,
                             LocalInstantiationScope *Outermost) {
      while (Scope && Scope != Outermost) {
        LocalInstantiationScope *Out = Scope->Outer;
        delete Scope;
        Scope = Out;
      }
    }

    /// \brief Find the instantiation of the declaration D within the current
    /// instantiation scope.
    ///
    /// \param D The declaration whose instantiation we are searching for.
    ///
    /// \returns A pointer to the declaration or argument pack of declarations
    /// to which the declaration \c D is instantiataed, if found. Otherwise,
    /// returns NULL.
    llvm::PointerUnion<Decl *, DeclArgumentPack *> *
    findInstantiationOf(const Decl *D);

    void InstantiatedLocal(const Decl *D, Decl *Inst);
    void InstantiatedLocalPackArg(const Decl *D, Decl *Inst);
    void MakeInstantiatedLocalArgPack(const Decl *D);
    
    /// \brief Note that the given parameter pack has been partially substituted
    /// via explicit specification of template arguments 
    /// (C++0x [temp.arg.explicit]p9).
    ///
    /// \param Pack The parameter pack, which will always be a template
    /// parameter pack.
    ///
    /// \param ExplicitArgs The explicitly-specified template arguments provided
    /// for this parameter pack.
    ///
    /// \param NumExplicitArgs The number of explicitly-specified template
    /// arguments provided for this parameter pack.
    void SetPartiallySubstitutedPack(NamedDecl *Pack, 
                                     const TemplateArgument *ExplicitArgs,
                                     unsigned NumExplicitArgs);

    /// \brief Reset the partially-substituted pack when it is no longer of
    /// interest.
    void ResetPartiallySubstitutedPack() {
      assert(PartiallySubstitutedPack && "No partially-substituted pack");
      PartiallySubstitutedPack = 0;
      ArgsInPartiallySubstitutedPack = 0;
      NumArgsInPartiallySubstitutedPack = 0;
    }

    /// \brief Retrieve the partially-substitued template parameter pack.
    ///
    /// If there is no partially-substituted parameter pack, returns NULL.
    NamedDecl *getPartiallySubstitutedPack(
                                      const TemplateArgument **ExplicitArgs = 0,
                                           unsigned *NumExplicitArgs = 0) const;
  };

  class TemplateDeclInstantiator
    : public DeclVisitor<TemplateDeclInstantiator, Decl *> 
  {
    Sema &SemaRef;
    Sema::ArgumentPackSubstitutionIndexRAII SubstIndex;
    DeclContext *Owner;
    const MultiLevelTemplateArgumentList &TemplateArgs;
    Sema::LateInstantiatedAttrVec* LateAttrs;
    LocalInstantiationScope *StartingScope;

    /// \brief A list of out-of-line class template partial
    /// specializations that will need to be instantiated after the
    /// enclosing class's instantiation is complete.
    SmallVector<std::pair<ClassTemplateDecl *,
                                ClassTemplatePartialSpecializationDecl *>, 4>
      OutOfLinePartialSpecs;

    /// \brief A list of out-of-line variable template partial
    /// specializations that will need to be instantiated after the
    /// enclosing variable's instantiation is complete.
    /// FIXME: Verify that this is needed.
    SmallVector<
        std::pair<VarTemplateDecl *, VarTemplatePartialSpecializationDecl *>, 4>
    OutOfLineVarPartialSpecs;

  public:
    TemplateDeclInstantiator(Sema &SemaRef, DeclContext *Owner,
                             const MultiLevelTemplateArgumentList &TemplateArgs)
      : SemaRef(SemaRef),
        SubstIndex(SemaRef, SemaRef.ArgumentPackSubstitutionIndex),
        Owner(Owner), TemplateArgs(TemplateArgs), LateAttrs(0), StartingScope(0)
    { }

// Define all the decl visitors using DeclNodes.inc
#define DECL(DERIVED, BASE) \
    Decl *Visit ## DERIVED ## Decl(DERIVED ## Decl *D);
#define ABSTRACT_DECL(DECL)

// Decls which never appear inside a class or function.
#define OBJCCONTAINER(DERIVED, BASE)
#define FILESCOPEASM(DERIVED, BASE)
#define IMPORT(DERIVED, BASE)
#define LINKAGESPEC(DERIVED, BASE)
#define OBJCCOMPATIBLEALIAS(DERIVED, BASE)
#define OBJCMETHOD(DERIVED, BASE)
#define OBJCIVAR(DERIVED, BASE)
#define OBJCPROPERTY(DERIVED, BASE)
#define OBJCPROPERTYIMPL(DERIVED, BASE)
#define EMPTY(DERIVED, BASE)

// Decls which use special-case instantiation code.
#define BLOCK(DERIVED, BASE)
#define CAPTURED(DERIVED, BASE)
#define IMPLICITPARAM(DERIVED, BASE)

#include "clang/AST/DeclNodes.inc"

    // A few supplemental visitor functions.
    Decl *VisitCXXMethodDecl(CXXMethodDecl *D,
                             TemplateParameterList *TemplateParams,
                             bool IsClassScopeSpecialization = false);
<<<<<<< HEAD
    Decl *VisitCXXConstructorDecl(CXXConstructorDecl *D);
    Decl *VisitCXXDestructorDecl(CXXDestructorDecl *D);
    Decl *VisitCXXConversionDecl(CXXConversionDecl *D);
    ParmVarDecl *VisitParmVarDecl(ParmVarDecl *D);
    Decl *VisitClassTemplateDecl(ClassTemplateDecl *D);
    Decl *VisitClassTemplatePartialSpecializationDecl(
                                    ClassTemplatePartialSpecializationDecl *D);
    Decl *VisitFunctionTemplateDecl(FunctionTemplateDecl *D);
    Decl *VisitTemplateTypeParmDecl(TemplateTypeParmDecl *D);
    Decl *VisitNonTypeTemplateParmDecl(NonTypeTemplateParmDecl *D);
    Decl *VisitTemplateTemplateParmDecl(TemplateTemplateParmDecl *D);
    Decl *VisitUsingDirectiveDecl(UsingDirectiveDecl *D);
    Decl *VisitUsingDecl(UsingDecl *D);
    Decl *VisitUsingShadowDecl(UsingShadowDecl *D);
    Decl *VisitUnresolvedUsingValueDecl(UnresolvedUsingValueDecl *D);
    Decl *VisitUnresolvedUsingTypenameDecl(UnresolvedUsingTypenameDecl *D);
    Decl *VisitClassScopeFunctionSpecializationDecl(
                                      ClassScopeFunctionSpecializationDecl *D);
    Decl *VisitOMPThreadPrivateDecl(OMPThreadPrivateDecl *D);
    Decl *VisitOMPDeclareReductionDecl(OMPDeclareReductionDecl *D);

    // Base case. FIXME: Remove once we can instantiate everything.
    Decl *VisitDecl(Decl *D) {
      unsigned DiagID = SemaRef.getDiagnostics().getCustomDiagID(
                                                   DiagnosticsEngine::Error,
                                                   "cannot instantiate %0 yet");
      SemaRef.Diag(D->getLocation(), DiagID)
        << D->getDeclKindName();
      
      return 0;
    }
    
=======
    Decl *VisitFunctionDecl(FunctionDecl *D,
                            TemplateParameterList *TemplateParams);
    Decl *VisitDecl(Decl *D);
    Decl *VisitVarDecl(VarDecl *D, bool InstantiatingVarTemplate);

>>>>>>> f1f87fe9
    // Enable late instantiation of attributes.  Late instantiated attributes
    // will be stored in LA.
    void enableLateAttributeInstantiation(Sema::LateInstantiatedAttrVec *LA) {
      LateAttrs = LA;
      StartingScope = SemaRef.CurrentInstantiationScope;
    }

    // Disable late instantiation of attributes.
    void disableLateAttributeInstantiation() {
      LateAttrs = 0;
      StartingScope = 0;
    }

    LocalInstantiationScope *getStartingScope() const { return StartingScope; }

    typedef 
      SmallVectorImpl<std::pair<ClassTemplateDecl *,
                                     ClassTemplatePartialSpecializationDecl *> >
        ::iterator
      delayed_partial_spec_iterator;

    typedef SmallVectorImpl<std::pair<
        VarTemplateDecl *, VarTemplatePartialSpecializationDecl *> >::iterator
    delayed_var_partial_spec_iterator;

    /// \brief Return an iterator to the beginning of the set of
    /// "delayed" partial specializations, which must be passed to
    /// InstantiateClassTemplatePartialSpecialization once the class
    /// definition has been completed.
    delayed_partial_spec_iterator delayed_partial_spec_begin() {
      return OutOfLinePartialSpecs.begin();
    }

    delayed_var_partial_spec_iterator delayed_var_partial_spec_begin() {
      return OutOfLineVarPartialSpecs.begin();
    }

    /// \brief Return an iterator to the end of the set of
    /// "delayed" partial specializations, which must be passed to
    /// InstantiateClassTemplatePartialSpecialization once the class
    /// definition has been completed.
    delayed_partial_spec_iterator delayed_partial_spec_end() {
      return OutOfLinePartialSpecs.end();
    }

    delayed_var_partial_spec_iterator delayed_var_partial_spec_end() {
      return OutOfLineVarPartialSpecs.end();
    }

    // Helper functions for instantiating methods.
    TypeSourceInfo *SubstFunctionType(FunctionDecl *D,
                             SmallVectorImpl<ParmVarDecl *> &Params);
    bool InitFunctionInstantiation(FunctionDecl *New, FunctionDecl *Tmpl);
    bool InitMethodInstantiation(CXXMethodDecl *New, CXXMethodDecl *Tmpl);

    TemplateParameterList *
      SubstTemplateParams(TemplateParameterList *List);

    bool SubstQualifier(const DeclaratorDecl *OldDecl,
                        DeclaratorDecl *NewDecl);
    bool SubstQualifier(const TagDecl *OldDecl,
                        TagDecl *NewDecl);

    Decl *VisitVarTemplateSpecializationDecl(
        VarTemplateDecl *VarTemplate, VarDecl *FromVar, void *InsertPos,
        const TemplateArgumentListInfo &TemplateArgsInfo,
        llvm::ArrayRef<TemplateArgument> Converted);

    Decl *InstantiateTypedefNameDecl(TypedefNameDecl *D, bool IsTypeAlias);
    ClassTemplatePartialSpecializationDecl *
    InstantiateClassTemplatePartialSpecialization(
                                              ClassTemplateDecl *ClassTemplate,
                           ClassTemplatePartialSpecializationDecl *PartialSpec);
    VarTemplatePartialSpecializationDecl *
    InstantiateVarTemplatePartialSpecialization(
        VarTemplateDecl *VarTemplate,
        VarTemplatePartialSpecializationDecl *PartialSpec);
    void InstantiateEnumDefinition(EnumDecl *Enum, EnumDecl *Pattern);
  };  
}

#endif // LLVM_CLANG_SEMA_TEMPLATE_H<|MERGE_RESOLUTION|>--- conflicted
+++ resolved
@@ -422,46 +422,12 @@
     Decl *VisitCXXMethodDecl(CXXMethodDecl *D,
                              TemplateParameterList *TemplateParams,
                              bool IsClassScopeSpecialization = false);
-<<<<<<< HEAD
-    Decl *VisitCXXConstructorDecl(CXXConstructorDecl *D);
-    Decl *VisitCXXDestructorDecl(CXXDestructorDecl *D);
-    Decl *VisitCXXConversionDecl(CXXConversionDecl *D);
-    ParmVarDecl *VisitParmVarDecl(ParmVarDecl *D);
-    Decl *VisitClassTemplateDecl(ClassTemplateDecl *D);
-    Decl *VisitClassTemplatePartialSpecializationDecl(
-                                    ClassTemplatePartialSpecializationDecl *D);
-    Decl *VisitFunctionTemplateDecl(FunctionTemplateDecl *D);
-    Decl *VisitTemplateTypeParmDecl(TemplateTypeParmDecl *D);
-    Decl *VisitNonTypeTemplateParmDecl(NonTypeTemplateParmDecl *D);
-    Decl *VisitTemplateTemplateParmDecl(TemplateTemplateParmDecl *D);
-    Decl *VisitUsingDirectiveDecl(UsingDirectiveDecl *D);
-    Decl *VisitUsingDecl(UsingDecl *D);
-    Decl *VisitUsingShadowDecl(UsingShadowDecl *D);
-    Decl *VisitUnresolvedUsingValueDecl(UnresolvedUsingValueDecl *D);
-    Decl *VisitUnresolvedUsingTypenameDecl(UnresolvedUsingTypenameDecl *D);
-    Decl *VisitClassScopeFunctionSpecializationDecl(
-                                      ClassScopeFunctionSpecializationDecl *D);
-    Decl *VisitOMPThreadPrivateDecl(OMPThreadPrivateDecl *D);
-    Decl *VisitOMPDeclareReductionDecl(OMPDeclareReductionDecl *D);
-
-    // Base case. FIXME: Remove once we can instantiate everything.
-    Decl *VisitDecl(Decl *D) {
-      unsigned DiagID = SemaRef.getDiagnostics().getCustomDiagID(
-                                                   DiagnosticsEngine::Error,
-                                                   "cannot instantiate %0 yet");
-      SemaRef.Diag(D->getLocation(), DiagID)
-        << D->getDeclKindName();
-      
-      return 0;
-    }
-    
-=======
+
     Decl *VisitFunctionDecl(FunctionDecl *D,
                             TemplateParameterList *TemplateParams);
     Decl *VisitDecl(Decl *D);
     Decl *VisitVarDecl(VarDecl *D, bool InstantiatingVarTemplate);
 
->>>>>>> f1f87fe9
     // Enable late instantiation of attributes.  Late instantiated attributes
     // will be stored in LA.
     void enableLateAttributeInstantiation(Sema::LateInstantiatedAttrVec *LA) {
