--- conflicted
+++ resolved
@@ -101,13 +101,6 @@
     /// \brief This is the scope for a function-level C++ try or catch scope.
     FnTryCatchScope = 0x4000,
 
-<<<<<<< HEAD
-    /// \brief This is the scope of OpenMP executable directive
-    OpenMPDirectiveScope = 0x8000,
-
-    /// UPCForAllScope - This is the scope of a upc_forall statement.
-    UPCForAllScope = 0x10000
-=======
     /// \brief This is the scope of OpenMP executable directive.
     OpenMPDirectiveScope = 0x8000,
 
@@ -124,7 +117,9 @@
 
     /// This scope corresponds to a SEH try.
     SEHTryScope = 0x80000,
->>>>>>> 445305f4
+
+    /// UPCForAllScope - This is the scope of a upc_forall statement.
+    UPCForAllScope = 0x100000
   };
 private:
   /// The parent scope for this scope.  This is null for the translation-unit
@@ -139,11 +134,6 @@
   /// depth 0.
   unsigned short Depth;
 
-<<<<<<< HEAD
-  /// Flags - This contains a set of ScopeFlags, which indicates how the scope
-  /// interrelates with other control flow statements.
-  unsigned int Flags;
-=======
   /// \brief Declarations with static linkage are mangled with the number of
   /// scopes seen as a component.
   unsigned short MSLocalManglingNumber;
@@ -155,7 +145,6 @@
   /// \brief SEH __try blocks get uniquely numbered within a function.  This
   /// variable holds the next free index at a function's scope.
   short SEHTryIndexPool;
->>>>>>> 445305f4
 
   /// PrototypeDepth - This is the number of function prototype scopes
   /// enclosing this scope, including this scope.
@@ -432,13 +421,11 @@
   /// \brief Determine whether this scope is a C++ 'try' block.
   bool isTryScope() const { return getFlags() & Scope::TryScope; }
 
-<<<<<<< HEAD
+  /// \brief Determine whether this scope is a SEH '__try' block.
+  bool isSEHTryScope() const { return getFlags() & Scope::SEHTryScope; }
+
   /// \brief Determine whether this scope is a 'upc_forall' block.
   bool isUPCForAllScope() const { return getFlags() & Scope::UPCForAllScope; }
-=======
-  /// \brief Determine whether this scope is a SEH '__try' block.
-  bool isSEHTryScope() const { return getFlags() & Scope::SEHTryScope; }
->>>>>>> 445305f4
 
   /// containedInPrototypeScope - Return true if this or a parent scope
   /// is a FunctionPrototypeScope.
