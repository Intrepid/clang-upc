//===--- Scope.h - Scope interface ------------------------------*- C++ -*-===//
//
//                     The LLVM Compiler Infrastructure
//
// This file is distributed under the University of Illinois Open Source
// License. See LICENSE.TXT for details.
//
//===----------------------------------------------------------------------===//
//
//  This file defines the Scope interface.
//
//===----------------------------------------------------------------------===//

#ifndef LLVM_CLANG_SEMA_SCOPE_H
#define LLVM_CLANG_SEMA_SCOPE_H

#include "clang/Basic/Diagnostic.h"
#include "llvm/ADT/PointerIntPair.h"
#include "llvm/ADT/SmallPtrSet.h"
#include "llvm/ADT/SmallVector.h"

namespace llvm {

class raw_ostream;

}

namespace clang {

class Decl;
class UsingDirectiveDecl;
class VarDecl;

/// Scope - A scope is a transient data structure that is used while parsing the
/// program.  It assists with resolving identifiers to the appropriate
/// declaration.
///
class Scope {
public:
  /// ScopeFlags - These are bitfields that are or'd together when creating a
  /// scope, which defines the sorts of things the scope contains.
  enum ScopeFlags {
    /// \brief This indicates that the scope corresponds to a function, which
    /// means that labels are set here.
    FnScope       = 0x01,

    /// \brief This is a while, do, switch, for, etc that can have break
    /// statements embedded into it.
    BreakScope    = 0x02,

    /// \brief This is a while, do, for, which can have continue statements
    /// embedded into it.
    ContinueScope = 0x04,

    /// \brief This is a scope that can contain a declaration.  Some scopes
    /// just contain loop constructs but don't contain decls.
    DeclScope = 0x08,

    /// \brief The controlling scope in a if/switch/while/for statement.
    ControlScope = 0x10,

    /// \brief The scope of a struct/union/class definition.
    ClassScope = 0x20,

    /// \brief This is a scope that corresponds to a block/closure object.
    /// Blocks serve as top-level scopes for some objects like labels, they
    /// also prevent things like break and continue.  BlockScopes always have
    /// the FnScope and DeclScope flags set as well.
    BlockScope = 0x40,

    /// \brief This is a scope that corresponds to the
    /// template parameters of a C++ template. Template parameter
    /// scope starts at the 'template' keyword and ends when the
    /// template declaration ends.
    TemplateParamScope = 0x80,

    /// \brief This is a scope that corresponds to the
    /// parameters within a function prototype.
    FunctionPrototypeScope = 0x100,

    /// \brief This is a scope that corresponds to the parameters within
    /// a function prototype for a function declaration (as opposed to any
    /// other kind of function declarator). Always has FunctionPrototypeScope
    /// set as well.
    FunctionDeclarationScope = 0x200,

    /// \brief This is a scope that corresponds to the Objective-C
    /// \@catch statement.
    AtCatchScope = 0x400,
    
    /// \brief This scope corresponds to an Objective-C method body.
    /// It always has FnScope and DeclScope set as well.
    ObjCMethodScope = 0x800,

    /// \brief This is a scope that corresponds to a switch statement.
    SwitchScope = 0x1000,

    /// \brief This is the scope of a C++ try statement.
    TryScope = 0x2000,

    /// \brief This is the scope for a function-level C++ try or catch scope.
    FnTryCatchScope = 0x4000,

    /// \brief This is the scope of OpenMP executable directive.
    OpenMPDirectiveScope = 0x8000,

    /// \brief This is the scope of some OpenMP loop directive.
    OpenMPLoopDirectiveScope = 0x10000,

    /// \brief This is the scope of some OpenMP simd directive.
    /// For example, it is used for 'omp simd', 'omp for simd'.
    /// This flag is propagated to children scopes.
    OpenMPSimdDirectiveScope = 0x20000,

    /// This scope corresponds to an enum.
    EnumScope = 0x40000,

    /// This scope corresponds to a SEH try.
    SEHTryScope = 0x80000,
  };
private:
  /// The parent scope for this scope.  This is null for the translation-unit
  /// scope.
  Scope *AnyParent;

  /// Flags - This contains a set of ScopeFlags, which indicates how the scope
  /// interrelates with other control flow statements.
  unsigned Flags;

  /// Depth - This is the depth of this scope.  The translation-unit scope has
  /// depth 0.
  unsigned short Depth;

  /// \brief Declarations with static linkage are mangled with the number of
  /// scopes seen as a component.
  unsigned short MSLocalManglingNumber;

  /// \brief SEH __try blocks get uniquely numbered within a function.  This
  /// variable holds the index for an SEH try block.
  short SEHTryIndex;

  /// \brief SEH __try blocks get uniquely numbered within a function.  This
  /// variable holds the next free index at a function's scope.
  short SEHTryIndexPool;

  /// PrototypeDepth - This is the number of function prototype scopes
  /// enclosing this scope, including this scope.
  unsigned short PrototypeDepth;

  /// PrototypeIndex - This is the number of parameters currently
  /// declared in this scope.
  unsigned short PrototypeIndex;

  /// FnParent - If this scope has a parent scope that is a function body, this
  /// pointer is non-null and points to it.  This is used for label processing.
  Scope *FnParent;
  Scope *MSLocalManglingParent;
  Scope *SEHTryParent;

  /// BreakParent/ContinueParent - This is a direct link to the innermost
  /// BreakScope/ContinueScope which contains the contents of this scope
  /// for control flow purposes (and might be this scope itself), or null
  /// if there is no such scope.
  Scope *BreakParent, *ContinueParent;

  /// BlockParent - This is a direct link to the immediately containing
  /// BlockScope if this scope is not one, or null if there is none.
  Scope *BlockParent;

  /// TemplateParamParent - This is a direct link to the
  /// immediately containing template parameter scope. In the
  /// case of nested templates, template parameter scopes can have
  /// other template parameter scopes as parents.
  Scope *TemplateParamParent;

  /// DeclsInScope - This keeps track of all declarations in this scope.  When
  /// the declaration is added to the scope, it is set as the current
  /// declaration for the identifier in the IdentifierTable.  When the scope is
  /// popped, these declarations are removed from the IdentifierTable's notion
  /// of current declaration.  It is up to the current Action implementation to
  /// implement these semantics.
  typedef llvm::SmallPtrSet<Decl *, 32> DeclSetTy;
  DeclSetTy DeclsInScope;

  /// The DeclContext with which this scope is associated. For
  /// example, the entity of a class scope is the class itself, the
  /// entity of a function scope is a function, etc.
  DeclContext *Entity;

  typedef SmallVector<UsingDirectiveDecl *, 2> UsingDirectivesTy;
  UsingDirectivesTy UsingDirectives;

  /// \brief Used to determine if errors occurred in this scope.
  DiagnosticErrorTrap ErrorTrap;

  /// A lattice consisting of undefined, a single NRVO candidate variable in
  /// this scope, or over-defined. The bit is true when over-defined.
  llvm::PointerIntPair<VarDecl *, 1, bool> NRVO;

public:
  Scope(Scope *Parent, unsigned ScopeFlags, DiagnosticsEngine &Diag)
    : ErrorTrap(Diag) {
    Init(Parent, ScopeFlags);
  }

  /// getFlags - Return the flags for this scope.
  ///
  unsigned getFlags() const { return Flags; }
  void setFlags(unsigned F) { Flags = F; }

  /// isBlockScope - Return true if this scope correspond to a closure.
  bool isBlockScope() const { return Flags & BlockScope; }

  /// getParent - Return the scope that this is nested in.
  ///
  const Scope *getParent() const { return AnyParent; }
  Scope *getParent() { return AnyParent; }

  /// getFnParent - Return the closest scope that is a function body.
  ///
  const Scope *getFnParent() const { return FnParent; }
  Scope *getFnParent() { return FnParent; }

  const Scope *getMSLocalManglingParent() const {
    return MSLocalManglingParent;
  }
  Scope *getMSLocalManglingParent() { return MSLocalManglingParent; }

  /// getContinueParent - Return the closest scope that a continue statement
  /// would be affected by.
  Scope *getContinueParent() {
    return ContinueParent;
  }

  const Scope *getContinueParent() const {
    return const_cast<Scope*>(this)->getContinueParent();
  }

  /// getBreakParent - Return the closest scope that a break statement
  /// would be affected by.
  Scope *getBreakParent() {
    return BreakParent;
  }
  const Scope *getBreakParent() const {
    return const_cast<Scope*>(this)->getBreakParent();
  }

  Scope *getBlockParent() { return BlockParent; }
  const Scope *getBlockParent() const { return BlockParent; }

  Scope *getTemplateParamParent() { return TemplateParamParent; }
  const Scope *getTemplateParamParent() const { return TemplateParamParent; }

  /// Returns the number of function prototype scopes in this scope
  /// chain.
  unsigned getFunctionPrototypeDepth() const {
    return PrototypeDepth;
  }

  /// Return the number of parameters declared in this function
  /// prototype, increasing it by one for the next call.
  unsigned getNextFunctionPrototypeIndex() {
    assert(isFunctionPrototypeScope());
    return PrototypeIndex++;
  }

  typedef llvm::iterator_range<DeclSetTy::iterator> decl_range;
  decl_range decls() const {
    return decl_range(DeclsInScope.begin(), DeclsInScope.end());
  }
  bool decl_empty() const { return DeclsInScope.empty(); }

  void AddDecl(Decl *D) {
    DeclsInScope.insert(D);
  }

  void RemoveDecl(Decl *D) {
    DeclsInScope.erase(D);
  }

  void incrementMSLocalManglingNumber() {
    if (Scope *MSLMP = getMSLocalManglingParent())
      MSLMP->MSLocalManglingNumber += 1;
  }

  void decrementMSLocalManglingNumber() {
    if (Scope *MSLMP = getMSLocalManglingParent())
      MSLMP->MSLocalManglingNumber -= 1;
  }

  unsigned getMSLocalManglingNumber() const {
    if (const Scope *MSLMP = getMSLocalManglingParent())
      return MSLMP->MSLocalManglingNumber;
    return 1;
  }

  int getSEHTryIndex() {
    return SEHTryIndex;
  }

  int getSEHTryParentIndex() const {
    return SEHTryParent ? SEHTryParent->SEHTryIndex : -1;
  }

  /// isDeclScope - Return true if this is the scope that the specified decl is
  /// declared in.
  bool isDeclScope(Decl *D) {
    return DeclsInScope.count(D) != 0;
  }

  DeclContext *getEntity() const { return Entity; }
  void setEntity(DeclContext *E) { Entity = E; }

  bool hasErrorOccurred() const { return ErrorTrap.hasErrorOccurred(); }

  bool hasUnrecoverableErrorOccurred() const {
    return ErrorTrap.hasUnrecoverableErrorOccurred();
  }

  /// isClassScope - Return true if this scope is a class/struct/union scope.
  bool isClassScope() const {
    return (getFlags() & Scope::ClassScope);
  }

  /// isInCXXInlineMethodScope - Return true if this scope is a C++ inline
  /// method scope or is inside one.
  bool isInCXXInlineMethodScope() const {
    if (const Scope *FnS = getFnParent()) {
      assert(FnS->getParent() && "TUScope not created?");
      return FnS->getParent()->isClassScope();
    }
    return false;
  }
  
  /// isInObjcMethodScope - Return true if this scope is, or is contained in, an
  /// Objective-C method body.  Note that this method is not constant time.
  bool isInObjcMethodScope() const {
    for (const Scope *S = this; S; S = S->getParent()) {
      // If this scope is an objc method scope, then we succeed.
      if (S->getFlags() & ObjCMethodScope)
        return true;
    }
    return false;
  }

  /// isInObjcMethodOuterScope - Return true if this scope is an
  /// Objective-C method outer most body.
  bool isInObjcMethodOuterScope() const {
    if (const Scope *S = this) {
      // If this scope is an objc method scope, then we succeed.
      if (S->getFlags() & ObjCMethodScope)
        return true;
    }
    return false;
  }

  
  /// isTemplateParamScope - Return true if this scope is a C++
  /// template parameter scope.
  bool isTemplateParamScope() const {
    return getFlags() & Scope::TemplateParamScope;
  }

  /// isFunctionPrototypeScope - Return true if this scope is a
  /// function prototype scope.
  bool isFunctionPrototypeScope() const {
    return getFlags() & Scope::FunctionPrototypeScope;
  }

  /// isAtCatchScope - Return true if this scope is \@catch.
  bool isAtCatchScope() const {
    return getFlags() & Scope::AtCatchScope;
  }

  /// isSwitchScope - Return true if this scope is a switch scope.
  bool isSwitchScope() const {
    for (const Scope *S = this; S; S = S->getParent()) {
      if (S->getFlags() & Scope::SwitchScope)
        return true;
      else if (S->getFlags() & (Scope::FnScope | Scope::ClassScope |
                                Scope::BlockScope | Scope::TemplateParamScope |
                                Scope::FunctionPrototypeScope |
                                Scope::AtCatchScope | Scope::ObjCMethodScope))
        return false;
    }
    return false;
  }

  /// \brief Determine whether this scope is a C++ 'try' block.
  bool isTryScope() const { return getFlags() & Scope::TryScope; }

  /// \brief Determines whether this scope is the OpenMP directive scope
  bool isOpenMPDirectiveScope() const {
    for (const Scope *S = this; S; S = S->getParent()) {
      if (S->getFlags() & Scope::OpenMPDirectiveScope)
        return true;
    }
    return false;
  }

<<<<<<< HEAD
=======
  /// \brief Determine whether this scope is some OpenMP loop directive scope
  /// (for example, 'omp for', 'omp simd').
  bool isOpenMPLoopDirectiveScope() const {
    if (getFlags() & Scope::OpenMPLoopDirectiveScope) {
      assert(isOpenMPDirectiveScope() &&
             "OpenMP loop directive scope is not a directive scope");
      return true;
    }
    return false;
  }

  /// \brief Determine whether this scope is (or is nested into) some OpenMP
  /// loop simd directive scope (for example, 'omp simd', 'omp for simd').
  bool isOpenMPSimdDirectiveScope() const {
    return getFlags() & Scope::OpenMPSimdDirectiveScope;
  }

  /// \brief Determine whether this scope is a loop having OpenMP loop
  /// directive attached.
  bool isOpenMPLoopScope() const {
    const Scope *P = getParent();
    return P && P->isOpenMPLoopDirectiveScope();
  }

  /// \brief Determine whether this scope is a C++ 'try' block.
  bool isTryScope() const { return getFlags() & Scope::TryScope; }

  /// \brief Determine whether this scope is a SEH '__try' block.
  bool isSEHTryScope() const { return getFlags() & Scope::SEHTryScope; }

>>>>>>> d4309185
  /// containedInPrototypeScope - Return true if this or a parent scope
  /// is a FunctionPrototypeScope.
  bool containedInPrototypeScope() const;

  void PushUsingDirective(UsingDirectiveDecl *UDir) {
    UsingDirectives.push_back(UDir);
  }

  typedef llvm::iterator_range<UsingDirectivesTy::iterator>
    using_directives_range;

  using_directives_range using_directives() {
    return using_directives_range(UsingDirectives.begin(),
                                  UsingDirectives.end());
  }

  void addNRVOCandidate(VarDecl *VD) {
    if (NRVO.getInt())
      return;
    if (NRVO.getPointer() == nullptr) {
      NRVO.setPointer(VD);
      return;
    }
    if (NRVO.getPointer() != VD)
      setNoNRVO();
  }

  void setNoNRVO() {
    NRVO.setInt(1);
    NRVO.setPointer(nullptr);
  }

  void mergeNRVOIntoParent();

  /// Init - This is used by the parser to implement scope caching.
  ///
  void Init(Scope *parent, unsigned flags);

  /// \brief Sets up the specified scope flags and adjusts the scope state
  /// variables accordingly.
  ///
  void AddFlags(unsigned Flags);

  void dumpImpl(raw_ostream &OS) const;
  void dump() const;
};

}  // end namespace clang

#endif<|MERGE_RESOLUTION|>--- conflicted
+++ resolved
@@ -386,9 +386,6 @@
     return false;
   }
 
-  /// \brief Determine whether this scope is a C++ 'try' block.
-  bool isTryScope() const { return getFlags() & Scope::TryScope; }
-
   /// \brief Determines whether this scope is the OpenMP directive scope
   bool isOpenMPDirectiveScope() const {
     for (const Scope *S = this; S; S = S->getParent()) {
@@ -397,40 +394,13 @@
     }
     return false;
   }
-
-<<<<<<< HEAD
-=======
-  /// \brief Determine whether this scope is some OpenMP loop directive scope
-  /// (for example, 'omp for', 'omp simd').
-  bool isOpenMPLoopDirectiveScope() const {
-    if (getFlags() & Scope::OpenMPLoopDirectiveScope) {
-      assert(isOpenMPDirectiveScope() &&
-             "OpenMP loop directive scope is not a directive scope");
-      return true;
-    }
-    return false;
-  }
-
-  /// \brief Determine whether this scope is (or is nested into) some OpenMP
-  /// loop simd directive scope (for example, 'omp simd', 'omp for simd').
-  bool isOpenMPSimdDirectiveScope() const {
-    return getFlags() & Scope::OpenMPSimdDirectiveScope;
-  }
-
-  /// \brief Determine whether this scope is a loop having OpenMP loop
-  /// directive attached.
-  bool isOpenMPLoopScope() const {
-    const Scope *P = getParent();
-    return P && P->isOpenMPLoopDirectiveScope();
-  }
-
+  
   /// \brief Determine whether this scope is a C++ 'try' block.
   bool isTryScope() const { return getFlags() & Scope::TryScope; }
 
   /// \brief Determine whether this scope is a SEH '__try' block.
   bool isSEHTryScope() const { return getFlags() & Scope::SEHTryScope; }
 
->>>>>>> d4309185
   /// containedInPrototypeScope - Return true if this or a parent scope
   /// is a FunctionPrototypeScope.
   bool containedInPrototypeScope() const;
