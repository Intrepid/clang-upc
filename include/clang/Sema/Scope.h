--- conflicted
+++ resolved
@@ -118,16 +118,14 @@
     /// This scope corresponds to an SEH try.
     SEHTryScope = 0x80000,
 
-<<<<<<< HEAD
-    /// UPCForAllScope - This is the scope of a upc_forall statement.
-    UPCForAllScope = 0x100000
-=======
     /// This scope corresponds to an SEH except.
     SEHExceptScope = 0x100000,
 
     /// We are currently in the filter expression of an SEH except block.
     SEHFilterScope = 0x200000,
->>>>>>> 4fb22331
+
+    /// UPCForAllScope - This is the scope of a upc_forall statement.
+    UPCForAllScope = 0x400000,
   };
 private:
   /// The parent scope for this scope.  This is null for the translation-unit
@@ -428,19 +426,17 @@
   /// \brief Determine whether this scope is a SEH '__try' block.
   bool isSEHTryScope() const { return getFlags() & Scope::SEHTryScope; }
 
-<<<<<<< HEAD
+  /// \brief Determine whether this scope is a SEH '__except' block.
+  bool isSEHExceptScope() const { return getFlags() & Scope::SEHExceptScope; }
+
   /// \brief Determine whether this scope is a 'upc_forall' block.
   bool isUPCForAllScope() const { return getFlags() & Scope::UPCForAllScope; }
-=======
-  /// \brief Determine whether this scope is a SEH '__except' block.
-  bool isSEHExceptScope() const { return getFlags() & Scope::SEHExceptScope; }
 
   /// \brief Returns if rhs has a higher scope depth than this.
   ///
   /// The caller is responsible for calling this only if one of the two scopes
   /// is an ancestor of the other.
   bool Contains(const Scope& rhs) const { return Depth < rhs.Depth; }
->>>>>>> 4fb22331
 
   /// containedInPrototypeScope - Return true if this or a parent scope
   /// is a FunctionPrototypeScope.
