//==--- DiagnosticSemaKinds.td - libsema diagnostics ----------------------===//
//
//                     The LLVM Compiler Infrastructure
//
// This file is distributed under the University of Illinois Open Source
// License. See LICENSE.TXT for details.
//
//===----------------------------------------------------------------------===//

//===----------------------------------------------------------------------===//
// Semantic Analysis
//===----------------------------------------------------------------------===//

let Component = "Sema" in {
let CategoryName = "Semantic Issue" in {

def note_previous_decl : Note<"%0 declared here">;
def note_entity_declared_at : Note<"%0 declared here">;
def note_callee_decl : Note<"%0 declared here">;
def note_defined_here : Note<"%0 defined here">;

// For loop analysis
def warn_variables_not_in_loop_body : Warning<
  "variable%select{s| %1|s %1 and %2|s %1, %2, and %3|s %1, %2, %3, and %4}0 "
  "used in loop condition not modified in loop body">,
  InGroup<LoopAnalysis>, DefaultIgnore;
def warn_redundant_loop_iteration : Warning<
  "variable %0 is %select{decremented|incremented}1 both in the loop header "
  "and in the loop body">,
  InGroup<LoopAnalysis>, DefaultIgnore;
def note_loop_iteration_here : Note<"%select{decremented|incremented}0 here">;

def warn_duplicate_enum_values : Warning<
  "element %0 has been implicitly assigned %1 which another element has "
  "been assigned">, InGroup<DiagGroup<"duplicate-enum">>, DefaultIgnore;
def note_duplicate_element : Note<"element %0 also has value %1">;

// Absolute value functions
def warn_unsigned_abs : Warning<
  "taking the absolute value of unsigned type %0 has no effect">,
  InGroup<AbsoluteValue>;
def note_remove_abs : Note<
  "remove the call to '%0' since unsigned values cannot be negative">;
def warn_abs_too_small : Warning<
  "absolute value function %0 given an argument of type %1 but has parameter "
  "of type %2 which may cause truncation of value">, InGroup<AbsoluteValue>;
def warn_wrong_absolute_value_type : Warning<
  "using %select{integer|floating point|complex}1 absolute value function %0 "
  "when argument is of %select{integer|floating point|complex}2 type">,
  InGroup<AbsoluteValue>;
def note_replace_abs_function : Note<"use function '%0' instead">;

def warn_infinite_recursive_function : Warning<
  "all paths through this function will call itself">,
  InGroup<InfiniteRecursion>, DefaultIgnore;

// Constant expressions
def err_expr_not_ice : Error<
  "expression is not an %select{integer|integral}0 constant expression">;
def ext_expr_not_ice : Extension<
  "expression is not an %select{integer|integral}0 constant expression; "
  "folding it to a constant is a GNU extension">, InGroup<GNUFoldingConstant>;
def err_typecheck_converted_constant_expression : Error<
  "value of type %0 is not implicitly convertible to %1">;
def err_typecheck_converted_constant_expression_disallowed : Error<
  "conversion from %0 to %1 is not allowed in a converted constant expression">;
def err_expr_not_cce : Error<
  "%select{case value|enumerator value|non-type template argument|array size}0 "
  "is not a constant expression">;
def ext_cce_narrowing : ExtWarn<
  "%select{case value|enumerator value|non-type template argument|array size}0 "
  "%select{cannot be narrowed from type %2 to %3|"
  "evaluates to %2, which cannot be narrowed to type %3}1">,
  InGroup<CXX11Narrowing>, DefaultError, SFINAEFailure;
def err_ice_not_integral : Error<
  "integral constant expression must have integral or unscoped enumeration "
  "type, not %0">;
def err_ice_incomplete_type : Error<
  "integral constant expression has incomplete class type %0">;
def err_ice_explicit_conversion : Error<
  "integral constant expression requires explicit conversion from %0 to %1">;
def note_ice_conversion_here : Note<
  "conversion to %select{integral|enumeration}0 type %1 declared here">;
def err_ice_ambiguous_conversion : Error<
  "ambiguous conversion from type %0 to an integral or unscoped "
  "enumeration type">;

// Semantic analysis of constant literals.
def ext_predef_outside_function : Warning<
  "predefined identifier is only valid inside function">,
  InGroup<DiagGroup<"predefined-identifier-outside-function">>;
def warn_float_overflow : Warning<
  "magnitude of floating-point constant too large for type %0; maximum is %1">,
   InGroup<LiteralRange>;
def warn_float_underflow : Warning<
  "magnitude of floating-point constant too small for type %0; minimum is %1">,
  InGroup<LiteralRange>;
def warn_double_const_requires_fp64 : Warning<
  "double precision constant requires cl_khr_fp64, casting to single precision">;

// C99 variable-length arrays
def ext_vla : Extension<"variable length arrays are a C99 feature">,
  InGroup<VLAExtension>;
def warn_vla_used : Warning<"variable length array used">,
  InGroup<VLA>, DefaultIgnore;
def err_vla_non_pod : Error<"variable length array of non-POD element type %0">;
def err_vla_in_sfinae : Error<
  "variable length array cannot be formed during template argument deduction">;
def err_array_star_in_function_definition : Error<
  "variable length array must be bound in function definition">;
def err_vla_decl_in_file_scope : Error<
  "variable length array declaration not allowed at file scope">;
def err_vla_decl_has_static_storage : Error<
  "variable length array declaration cannot have 'static' storage duration">;
def err_vla_decl_has_extern_linkage : Error<
  "variable length array declaration cannot have 'extern' linkage">;
def ext_vla_folded_to_constant : Extension<
  "variable length array folded to constant array as an extension">, InGroup<GNUFoldingConstant>;

// C99 variably modified types
def err_variably_modified_template_arg : Error<
  "variably modified type %0 cannot be used as a template argument">;
def err_variably_modified_nontype_template_param : Error<
  "non-type template parameter of variably modified type %0">;
def err_variably_modified_new_type : Error<
  "'new' cannot allocate object of variably modified type %0">;

// C99 Designated Initializers
def ext_designated_init : Extension<
  "designated initializers are a C99 feature">, InGroup<C99>;
def err_array_designator_negative : Error<
  "array designator value '%0' is negative">;
def err_array_designator_empty_range : Error<
  "array designator range [%0, %1] is empty">;
def err_array_designator_non_array : Error<
  "array designator cannot initialize non-array type %0">;
def err_array_designator_too_large : Error<
  "array designator index (%0) exceeds array bounds (%1)">;
def err_field_designator_non_aggr : Error<
  "field designator cannot initialize a "
  "%select{non-struct, non-union|non-class}0 type %1">;
def err_field_designator_unknown : Error<
  "field designator %0 does not refer to any field in type %1">;
def err_field_designator_nonfield : Error<
  "field designator %0 does not refer to a non-static data member">;
def note_field_designator_found : Note<"field designator refers here">;
def err_designator_for_scalar_init : Error<
  "designator in initializer for scalar type %0">;
def warn_subobject_initializer_overrides : Warning<
  "subobject initialization overrides initialization of other fields "
  "within its enclosing subobject">, InGroup<InitializerOverrides>;
def warn_initializer_overrides : Warning<
  "initializer overrides prior initialization of this subobject">,
  InGroup<InitializerOverrides>;
def note_previous_initializer : Note<
  "previous initialization %select{|with side effects }0is here"
  "%select{| (side effects may not occur at run time)}0">;
def err_designator_into_flexible_array_member : Error<
  "designator into flexible array member subobject">;
def note_flexible_array_member : Note<
  "initialized flexible array member %0 is here">;
def ext_flexible_array_init : Extension<
  "flexible array initialization is a GNU extension">, InGroup<GNUFlexibleArrayInitializer>;

// Declarations.
def err_bad_variable_name : Error<
  "%0 cannot be the name of a variable or data member">;
def err_bad_parameter_name : Error<
  "%0 cannot be the name of a parameter">;
def err_parameter_name_omitted : Error<"parameter name omitted">;
def warn_unused_parameter : Warning<"unused parameter %0">,
  InGroup<UnusedParameter>, DefaultIgnore;
def warn_unused_variable : Warning<"unused variable %0">,
  InGroup<UnusedVariable>, DefaultIgnore;
def warn_unused_property_backing_ivar : 
  Warning<"ivar %0 which backs the property is not "
  "referenced in this property's accessor">,
  InGroup<UnusedPropertyIvar>, DefaultIgnore;
def warn_unused_const_variable : Warning<"unused variable %0">,
  InGroup<UnusedConstVariable>, DefaultIgnore;
def warn_unused_exception_param : Warning<"unused exception parameter %0">,
  InGroup<UnusedExceptionParameter>, DefaultIgnore;
def warn_decl_in_param_list : Warning<
  "declaration of %0 will not be visible outside of this function">,
  InGroup<Visibility>;
def warn_redefinition_in_param_list : Warning<
  "redefinition of %0 will not be visible outside of this function">,
  InGroup<Visibility>;
def warn_empty_parens_are_function_decl : Warning<
  "empty parentheses interpreted as a function declaration">,
  InGroup<VexingParse>;
def warn_parens_disambiguated_as_function_declaration : Warning<
  "parentheses were disambiguated as a function declaration">,
  InGroup<VexingParse>;
def note_additional_parens_for_variable_declaration : Note<
  "add a pair of parentheses to declare a variable">;
def note_empty_parens_function_call : Note<
  "change this ',' to a ';' to call %0">;
def note_empty_parens_default_ctor : Note<
  "remove parentheses to declare a variable">;
def note_empty_parens_zero_initialize : Note<
  "replace parentheses with an initializer to declare a variable">;
def warn_unused_function : Warning<"unused function %0">,
  InGroup<UnusedFunction>, DefaultIgnore;
def warn_unused_member_function : Warning<"unused member function %0">,
  InGroup<UnusedMemberFunction>, DefaultIgnore;
def warn_used_but_marked_unused: Warning<"%0 was marked unused but was used">,
  InGroup<UsedButMarkedUnused>, DefaultIgnore;
def warn_unneeded_internal_decl : Warning<
  "%select{function|variable}0 %1 is not needed and will not be emitted">,
  InGroup<UnneededInternalDecl>, DefaultIgnore;
def warn_unneeded_static_internal_decl : Warning<
  "'static' function %0 declared in header file "
  "should be declared 'static inline'">,
  InGroup<UnneededInternalDecl>, DefaultIgnore;
def warn_unneeded_member_function : Warning<
  "member function %0 is not needed and will not be emitted">,
  InGroup<UnneededMemberFunction>, DefaultIgnore;
def warn_unused_private_field: Warning<"private field %0 is not used">,
  InGroup<UnusedPrivateField>, DefaultIgnore;

def warn_parameter_size: Warning<
  "%0 is a large (%1 bytes) pass-by-value argument; "
  "pass it by reference instead ?">, InGroup<LargeByValueCopy>;
def warn_return_value_size: Warning<
  "return value of %0 is a large (%1 bytes) pass-by-value object; "
  "pass it by reference instead ?">, InGroup<LargeByValueCopy>;
def warn_return_value_udt: Warning<
  "%0 has C-linkage specified, but returns user-defined type %1 which is "
  "incompatible with C">, InGroup<ReturnTypeCLinkage>;
def warn_return_value_udt_incomplete: Warning<
  "%0 has C-linkage specified, but returns incomplete type %1 which could be "
  "incompatible with C">, InGroup<ReturnTypeCLinkage>;
def warn_implicit_function_decl : Warning<
  "implicit declaration of function %0">,
  InGroup<ImplicitFunctionDeclare>, DefaultIgnore;
def ext_implicit_function_decl : ExtWarn<
  "implicit declaration of function %0 is invalid in C99">,
  InGroup<ImplicitFunctionDeclare>;
def note_function_suggestion : Note<"did you mean %0?">;

def err_ellipsis_first_param : Error<
  "ISO C requires a named parameter before '...'">;
def err_declarator_need_ident : Error<"declarator requires an identifier">;
def err_language_linkage_spec_unknown : Error<"unknown linkage language">;
def err_language_linkage_spec_not_ascii : Error<
  "string literal in language linkage specifier cannot have an "
  "encoding-prefix">;
def warn_use_out_of_scope_declaration : Warning<
  "use of out-of-scope declaration of %0">;
def err_inline_non_function : Error<
  "'inline' can only appear on functions">;
def err_noreturn_non_function : Error<
  "'_Noreturn' can only appear on functions">;
def warn_qual_return_type : Warning< 
  "'%0' type qualifier%s1 on return type %plural{1:has|:have}1 no effect">,
  InGroup<IgnoredQualifiers>, DefaultIgnore;

def warn_decl_shadow :
  Warning<"declaration shadows a %select{"
          "local variable|"
          "variable in %2|"
          "static data member of %2|"
          "field of %2}1">,
  InGroup<Shadow>, DefaultIgnore;

// C++ using declarations
def err_using_requires_qualname : Error<
  "using declaration requires a qualified name">;
def err_using_typename_non_type : Error<
  "'typename' keyword used on a non-type">;
def err_using_dependent_value_is_type : Error<
  "dependent using declaration resolved to type without 'typename'">;
def err_using_decl_nested_name_specifier_is_not_class : Error<
  "using declaration in class refers into '%0', which is not a class">;
def err_using_decl_nested_name_specifier_is_current_class : Error<
  "using declaration refers to its own class">;
def err_using_decl_nested_name_specifier_is_not_base_class : Error<
  "using declaration refers into '%0', which is not a base class of %1">;
def err_using_decl_constructor_not_in_direct_base : Error<
  "%0 is not a direct base of %1, cannot inherit constructors">;
def err_using_decl_constructor_conflict : Error<
  "cannot inherit constructor, already inherited constructor with "
  "the same signature">;
def note_using_decl_constructor_conflict_current_ctor : Note<
  "conflicting constructor">;
def note_using_decl_constructor_conflict_previous_ctor : Note<
  "previous constructor">;
def note_using_decl_constructor_conflict_previous_using : Note<
  "previously inherited here">;
def warn_using_decl_constructor_ellipsis : Warning<
  "inheriting constructor does not inherit ellipsis">,
  InGroup<DiagGroup<"inherited-variadic-ctor">>;
def note_using_decl_constructor_ellipsis : Note<
  "constructor declared with ellipsis here">;
def err_using_decl_can_not_refer_to_class_member : Error<
  "using declaration cannot refer to class member">;
def note_using_decl_class_member_workaround : Note<
  "use %select{an alias declaration|a typedef declaration|a reference}0 "
  "instead">;
def err_using_decl_can_not_refer_to_namespace : Error<
  "using declaration cannot refer to namespace">;
def err_using_decl_constructor : Error<
  "using declaration cannot refer to a constructor">;
def warn_cxx98_compat_using_decl_constructor : Warning<
  "inheriting constructors are incompatible with C++98">,
  InGroup<CXX98Compat>, DefaultIgnore;
def err_using_decl_destructor : Error<
  "using declaration cannot refer to a destructor">;
def err_using_decl_template_id : Error<
  "using declaration cannot refer to a template specialization">;
def note_using_decl_target : Note<"target of using declaration">;
def note_using_decl_conflict : Note<"conflicting declaration">;
def err_using_decl_redeclaration : Error<"redeclaration of using decl">;
def err_using_decl_conflict : Error<
  "target of using declaration conflicts with declaration already in scope">;
def err_using_decl_conflict_reverse : Error<
  "declaration conflicts with target of using declaration already in scope">;
def note_using_decl : Note<"%select{|previous }0using declaration">;

def warn_access_decl_deprecated : Warning<
  "access declarations are deprecated; use using declarations instead">,
  InGroup<Deprecated>;
def err_access_decl : Error<
  "ISO C++11 does not allow access declarations; "
  "use using declarations instead">;
def warn_exception_spec_deprecated : Warning<
  "dynamic exception specifications are deprecated">,
  InGroup<Deprecated>, DefaultIgnore;
def note_exception_spec_deprecated : Note<"use '%0' instead">;
def warn_deprecated_copy_operation : Warning<
  "definition of implicit copy %select{constructor|assignment operator}1 "
  "for %0 is deprecated because it has a user-declared "
  "%select{copy %select{assignment operator|constructor}1|destructor}2">,
  InGroup<Deprecated>, DefaultIgnore;

def warn_global_constructor : Warning<
  "declaration requires a global constructor">,
  InGroup<GlobalConstructors>, DefaultIgnore;
def warn_global_destructor : Warning<
  "declaration requires a global destructor">,
   InGroup<GlobalConstructors>, DefaultIgnore;
def warn_exit_time_destructor : Warning<
  "declaration requires an exit-time destructor">,
  InGroup<ExitTimeDestructors>, DefaultIgnore;

def err_invalid_thread : Error<
  "'%0' is only allowed on variable declarations">;
def err_thread_non_global : Error<
  "'%0' variables must have global storage">;
def err_thread_unsupported : Error<
  "thread-local storage is not supported for the current target">;

def warn_maybe_falloff_nonvoid_function : Warning<
  "control may reach end of non-void function">,
  InGroup<ReturnType>;
def warn_falloff_nonvoid_function : Warning<
  "control reaches end of non-void function">,
  InGroup<ReturnType>;
def err_maybe_falloff_nonvoid_block : Error<
  "control may reach end of non-void block">;
def err_falloff_nonvoid_block : Error<
  "control reaches end of non-void block">;
def warn_suggest_noreturn_function : Warning<
  "%select{function|method}0 %1 could be declared with attribute 'noreturn'">,
  InGroup<MissingNoreturn>, DefaultIgnore;
def warn_suggest_noreturn_block : Warning<
  "block could be declared with attribute 'noreturn'">,
  InGroup<MissingNoreturn>, DefaultIgnore;

// Unreachable code.
def warn_unreachable : Warning<
  "code will never be executed">,
  InGroup<UnreachableCode>, DefaultIgnore;
def warn_unreachable_break : Warning<
  "'break' will never be executed">,
  InGroup<UnreachableCodeBreak>, DefaultIgnore;
def warn_unreachable_return : Warning<
  "'return' will never be executed">,
  InGroup<UnreachableCodeReturn>, DefaultIgnore;
def warn_unreachable_loop_increment : Warning<
  "loop will run at most once (loop increment never executed)">,
  InGroup<UnreachableCodeLoopIncrement>, DefaultIgnore;
def note_unreachable_silence : Note<
  "silence by adding parentheses to mark code as explicitly dead">;

/// Built-in functions.
def ext_implicit_lib_function_decl : ExtWarn<
  "implicitly declaring library function '%0' with type %1">;
def note_include_header_or_declare : Note<
  "include the header <%0> or explicitly provide a declaration for '%1'">;
def note_previous_builtin_declaration : Note<"%0 is a builtin with type %1">;
def warn_implicit_decl_requires_sysheader : Warning<
  "declaration of built-in function '%1' requires inclusion of the header <%0>">,
  InGroup<BuiltinRequiresHeader>;
def warn_redecl_library_builtin : Warning<
  "incompatible redeclaration of library function %0">,
  InGroup<DiagGroup<"incompatible-library-redeclaration">>;
def err_builtin_definition : Error<"definition of builtin function %0">;
def warn_builtin_unknown : Warning<"use of unknown builtin %0">,
  InGroup<ImplicitFunctionDeclare>, DefaultError;
def warn_dyn_class_memaccess : Warning<
  "%select{destination for|source of|first operand of|second operand of}0 this "
  "%1 call is a pointer to %select{|class containing a }2dynamic class %3; "
  "vtable pointer will be %select{overwritten|copied|moved|compared}4">,
  InGroup<DiagGroup<"dynamic-class-memaccess">>;
def note_bad_memaccess_silence : Note<
  "explicitly cast the pointer to silence this warning">;
def warn_sizeof_pointer_expr_memaccess : Warning<
  "'%0' call operates on objects of type %1 while the size is based on a " 
  "different type %2">, 
  InGroup<SizeofPointerMemaccess>;
def warn_sizeof_pointer_expr_memaccess_note : Note<
  "did you mean to %select{dereference the argument to 'sizeof' (and multiply "
  "it by the number of elements)|remove the addressof in the argument to "
  "'sizeof' (and multiply it by the number of elements)|provide an explicit "
  "length}0?">;
def warn_sizeof_pointer_type_memaccess : Warning<
  "argument to 'sizeof' in %0 call is the same pointer type %1 as the "
  "%select{destination|source}2; expected %3 or an explicit length">,
  InGroup<SizeofPointerMemaccess>;
def warn_strlcpycat_wrong_size : Warning<
  "size argument in %0 call appears to be size of the source; "
  "expected the size of the destination">,
  InGroup<DiagGroup<"strlcpy-strlcat-size">>;
def note_strlcpycat_wrong_size : Note<
  "change size argument to be the size of the destination">;
def warn_memsize_comparison : Warning<
  "size argument in %0 call is a comparison">,
  InGroup<DiagGroup<"memsize-comparison">>;
def note_memsize_comparison_paren : Note<
  "did you mean to compare the result of %0 instead?">;
def note_memsize_comparison_cast_silence : Note<
  "explicitly cast the argument to size_t to silence this warning">;
  
def warn_strncat_large_size : Warning<
  "the value of the size argument in 'strncat' is too large, might lead to a " 
  "buffer overflow">, InGroup<StrncatSize>;
def warn_strncat_src_size : Warning<"size argument in 'strncat' call appears " 
  "to be size of the source">, InGroup<StrncatSize>;
def warn_strncat_wrong_size : Warning<
  "the value of the size argument to 'strncat' is wrong">, InGroup<StrncatSize>;
def note_strncat_wrong_size : Note<
  "change the argument to be the free space in the destination buffer minus " 
  "the terminating null byte">;

def warn_assume_side_effects : Warning<
  "the argument to __assume has side effects that will be discarded">,
  InGroup<DiagGroup<"assume">>;

/// main()
// static main() is not an error in C, just in C++.
def warn_static_main : Warning<"'main' should not be declared static">,
    InGroup<Main>;
def err_static_main : Error<"'main' is not allowed to be declared static">;
def err_inline_main : Error<"'main' is not allowed to be declared inline">;
def ext_noreturn_main : ExtWarn<
  "'main' is not allowed to be declared _Noreturn">, InGroup<Main>;
def note_main_remove_noreturn : Note<"remove '_Noreturn'">;
def err_constexpr_main : Error<
  "'main' is not allowed to be declared constexpr">;
def err_deleted_main : Error<"'main' is not allowed to be deleted">;
def err_mainlike_template_decl : Error<"%0 cannot be a template">;
def err_main_returns_nonint : Error<"'main' must return 'int'">;
def ext_main_returns_nonint : ExtWarn<"return type of 'main' is not 'int'">,
    InGroup<MainReturnType>;
def note_main_change_return_type : Note<"change return type to 'int'">;
def err_main_surplus_args : Error<"too many parameters (%0) for 'main': "
    "must be 0, 2, or 3">;
def warn_main_one_arg : Warning<"only one parameter on 'main' declaration">,
    InGroup<Main>;
def err_main_arg_wrong : Error<"%select{first|second|third|fourth}0 "
    "parameter of 'main' (%select{argument count|argument array|environment|"
    "platform-specific data}0) must be of type %1">;
def ext_main_used : Extension<
  "ISO C++ does not allow 'main' to be used by a program">, InGroup<Main>;

/// parser diagnostics
def ext_no_declarators : ExtWarn<"declaration does not declare anything">,
  InGroup<MissingDeclarations>;
def ext_typedef_without_a_name : ExtWarn<"typedef requires a name">,
  InGroup<MissingDeclarations>;
def err_typedef_not_identifier : Error<"typedef name must be an identifier">;
def err_typedef_changes_linkage : Error<"unsupported: typedef changes linkage"
  " of anonymous type, but linkage was already computed">;
def note_typedef_changes_linkage : Note<"use a tag name here to establish "
  "linkage prior to definition">;
def err_statically_allocated_object : Error<
  "interface type cannot be statically allocated">;
def err_object_cannot_be_passed_returned_by_value : Error<
  "interface type %1 cannot be %select{returned|passed}0 by value"
  "; did you forget * in %1?">;
def err_parameters_retval_cannot_have_fp16_type : Error<
  "%select{parameters|function return value}0 cannot have __fp16 type; did you forget * ?">;
def err_opencl_half_load_store : Error<
  "%select{loading directly from|assigning directly to}0 pointer to type %1 is not allowed">;
def err_opencl_cast_to_half : Error<"casting to type %0 is not allowed">;
def err_opencl_half_declaration : Error<
  "declaring variable of type %0 is not allowed">;
def err_opencl_half_param : Error<
  "declaring function parameter of type %0 is not allowed; did you forget * ?">;
def err_opencl_half_return : Error<
  "declaring function return value of type %0 is not allowed; did you forget * ?">;
def warn_enum_value_overflow : Warning<"overflow in enumeration value">;
def warn_pragma_options_align_reset_failed : Warning<
  "#pragma options align=reset failed: %0">,
  InGroup<IgnoredPragmas>;
def err_pragma_options_align_mac68k_target_unsupported : Error<
  "mac68k alignment pragma is not supported on this target">;
def warn_pragma_pack_invalid_alignment : Warning<
  "expected #pragma pack parameter to be '1', '2', '4', '8', or '16'">,
  InGroup<IgnoredPragmas>;
// Follow the MSVC implementation.
def warn_pragma_pack_show : Warning<"value of #pragma pack(show) == %0">;
def warn_pragma_pack_pop_identifer_and_alignment : Warning<
  "specifying both a name and alignment to 'pop' is undefined">;
def warn_pragma_pop_failed : Warning<"#pragma %0(pop, ...) failed: %1">,
  InGroup<IgnoredPragmas>;
def warn_cxx_ms_struct :
  Warning<"ms_struct may not produce MSVC-compatible layouts for classes "
          "with base classes or virtual functions">,
  DefaultError, InGroup<IncompatibleMSStruct>;
def err_section_conflict : Error<"%0 causes a section type conflict with %1">;

def warn_pragma_unused_undeclared_var : Warning<
  "undeclared variable %0 used as an argument for '#pragma unused'">,
  InGroup<IgnoredPragmas>;
def warn_pragma_unused_expected_var_arg : Warning<
  "only variables can be arguments to '#pragma unused'">,
  InGroup<IgnoredPragmas>;
def err_pragma_push_visibility_mismatch : Error<
  "#pragma visibility push with no matching #pragma visibility pop">;
def note_surrounding_namespace_ends_here : Note<
  "surrounding namespace with visibility attribute ends here">;
def err_pragma_pop_visibility_mismatch : Error<
  "#pragma visibility pop with no matching #pragma visibility push">;
def note_surrounding_namespace_starts_here : Note<
  "surrounding namespace with visibility attribute starts here">;
def err_pragma_loop_invalid_value : Error<
  "invalid argument; expected a positive integer value">;
def err_pragma_loop_invalid_keyword : Error<
  "invalid argument; expected 'enable' or 'disable'">;
def err_pragma_loop_compatibility : Error<
  "%select{incompatible|duplicate}0 directives '%1' and '%2'">;
def err_pragma_loop_precedes_nonloop : Error<
  "expected a for, while, or do-while loop to follow '%0'">;

/// Objective-C parser diagnostics
def err_duplicate_class_def : Error<
  "duplicate interface definition for class %0">;
def err_undef_superclass : Error<
  "cannot find interface declaration for %0, superclass of %1">;
def err_forward_superclass : Error<
  "attempting to use the forward class %0 as superclass of %1">;
def err_no_nsconstant_string_class : Error<
  "cannot find interface declaration for %0">;
def err_recursive_superclass : Error<
  "trying to recursively use %0 as superclass of %1">;
def err_conflicting_aliasing_type : Error<"conflicting types for alias %0">;
def warn_undef_interface : Warning<"cannot find interface declaration for %0">;
def warn_duplicate_protocol_def : Warning<"duplicate protocol definition of %0 is ignored">;
def err_protocol_has_circular_dependency : Error<
  "protocol has circular dependency">;
def err_undeclared_protocol : Error<"cannot find protocol declaration for %0">;
def warn_undef_protocolref : Warning<"cannot find protocol definition for %0">;
def warn_readonly_property : Warning<
  "attribute 'readonly' of property %0 restricts attribute "
  "'readwrite' of property inherited from %1">;

def warn_property_attribute : Warning<
  "'%1' attribute on property %0 does not match the property inherited from %2">;
def warn_property_types_are_incompatible : Warning<
  "property type %0 is incompatible with type %1 inherited from %2">;
def warn_protocol_property_mismatch : Warning<
  "property of type %0 was selected for synthesis">,
  InGroup<DiagGroup<"protocol-property-synthesis-ambiguity">>;
def err_undef_interface : Error<"cannot find interface declaration for %0">;
def err_category_forward_interface : Error<
  "cannot define %select{category|class extension}0 for undefined class %1">;
def err_class_extension_after_impl : Error<
  "cannot declare class extension for %0 after class implementation">;
def note_implementation_declared : Note<
  "class implementation is declared here">;
def note_while_in_implementation : Note<
  "detected while default synthesizing properties in class implementation">;
def note_class_declared : Note<
  "class is declared here">;
def note_receiver_class_declared : Note<
  "receiver is instance of class declared here">;
def note_receiver_is_id : Note<
  "receiver is treated with 'id' type for purpose of method lookup">;
def note_suppressed_class_declare : Note<
  "class with specified objc_requires_property_definitions attribute is declared here">;
def err_objc_root_class_subclass : Error<
  "objc_root_class attribute may only be specified on a root class declaration">;
def warn_objc_root_class_missing : Warning<
  "class %0 defined without specifying a base class">,
  InGroup<ObjCRootClass>;
def note_objc_needs_superclass : Note<
  "add a super class to fix this problem">;
def warn_dup_category_def : Warning<
  "duplicate definition of category %1 on interface %0">;
def err_conflicting_super_class : Error<"conflicting super class name %0">;
def err_dup_implementation_class : Error<"reimplementation of class %0">;
def err_dup_implementation_category : Error<
  "reimplementation of category %1 for class %0">;
def err_conflicting_ivar_type : Error<
  "instance variable %0 has conflicting type%diff{: $ vs $|}1,2">;
def err_duplicate_ivar_declaration : Error<
  "instance variable is already declared">;
def warn_on_superclass_use : Warning<
  "class implementation may not have super class">;
def err_conflicting_ivar_bitwidth : Error<
  "instance variable %0 has conflicting bit-field width">;
def err_conflicting_ivar_name : Error<
  "conflicting instance variable names: %0 vs %1">;
def err_inconsistent_ivar_count : Error<
  "inconsistent number of instance variables specified">;
def warn_undef_method_impl : Warning<"method definition for %0 not found">,
  InGroup<DiagGroup<"incomplete-implementation">>;

def warn_conflicting_overriding_ret_types : Warning<
  "conflicting return type in "
  "declaration of %0%diff{: $ vs $|}1,2">,
  InGroup<OverridingMethodMismatch>, DefaultIgnore;

def warn_conflicting_ret_types : Warning<
  "conflicting return type in "
  "implementation of %0%diff{: $ vs $|}1,2">,
  InGroup<MismatchedReturnTypes>;

def warn_conflicting_overriding_ret_type_modifiers : Warning<
  "conflicting distributed object modifiers on return type "
  "in declaration of %0">,
  InGroup<OverridingMethodMismatch>, DefaultIgnore;

def warn_conflicting_ret_type_modifiers : Warning<
  "conflicting distributed object modifiers on return type "
  "in implementation of %0">,
  InGroup<DistributedObjectModifiers>;

def warn_non_covariant_overriding_ret_types : Warning<
  "conflicting return type in "
  "declaration of %0: %1 vs %2">,
  InGroup<OverridingMethodMismatch>, DefaultIgnore;

def warn_non_covariant_ret_types : Warning<
  "conflicting return type in "
  "implementation of %0: %1 vs %2">,
  InGroup<MethodSignatures>, DefaultIgnore;

def warn_conflicting_overriding_param_types : Warning<
  "conflicting parameter types in "
  "declaration of %0%diff{: $ vs $|}1,2">,
  InGroup<OverridingMethodMismatch>, DefaultIgnore;

def warn_conflicting_param_types : Warning<
  "conflicting parameter types in "
  "implementation of %0%diff{: $ vs $|}1,2">,
  InGroup<MismatchedParameterTypes>;

def warn_conflicting_param_modifiers : Warning<
  "conflicting distributed object modifiers on parameter type "
  "in implementation of %0">,
  InGroup<DistributedObjectModifiers>;

def warn_conflicting_overriding_param_modifiers : Warning<
  "conflicting distributed object modifiers on parameter type "
  "in declaration of %0">,
  InGroup<OverridingMethodMismatch>, DefaultIgnore;

def warn_non_contravariant_overriding_param_types : Warning<
  "conflicting parameter types in "
  "declaration of %0: %1 vs %2">,
  InGroup<OverridingMethodMismatch>, DefaultIgnore;

def warn_non_contravariant_param_types : Warning<
  "conflicting parameter types in "
  "implementation of %0: %1 vs %2">,
  InGroup<MethodSignatures>, DefaultIgnore;

def warn_conflicting_overriding_variadic :Warning<
  "conflicting variadic declaration of method and its "
  "implementation">,
  InGroup<OverridingMethodMismatch>, DefaultIgnore;

def warn_conflicting_variadic :Warning<
  "conflicting variadic declaration of method and its "
  "implementation">;

def warn_category_method_impl_match:Warning<
  "category is implementing a method which will also be implemented"
  " by its primary class">, InGroup<ObjCProtocolMethodImpl>;

def warn_implements_nscopying : Warning<
"default assign attribute on property %0 which implements "
"NSCopying protocol is not appropriate with -fobjc-gc[-only]">;

def warn_multiple_method_decl : Warning<"multiple methods named %0 found">;
def warn_strict_multiple_method_decl : Warning<
  "multiple methods named %0 found">, InGroup<StrictSelector>, DefaultIgnore;
def warn_accessor_property_type_mismatch : Warning<
  "type of property %0 does not match type of accessor %1">;
def not_conv_function_declared_at : Note<"type conversion function declared here">;
def note_method_declared_at : Note<"method %0 declared here">;
def note_property_attribute : Note<"property %0 is declared "
  "%select{deprecated|unavailable}1 here">;
def err_setter_type_void : Error<"type of setter must be void">;
def err_duplicate_method_decl : Error<"duplicate declaration of method %0">;
def warn_duplicate_method_decl : 
  Warning<"multiple declarations of method %0 found and ignored">, 
  InGroup<MethodDuplicate>, DefaultIgnore;
def err_objc_var_decl_inclass : 
    Error<"cannot declare variable inside @interface or @protocol">;
def error_missing_method_context : Error<
  "missing context for method declaration">;
def err_objc_property_attr_mutually_exclusive : Error<
  "property attributes '%0' and '%1' are mutually exclusive">;
def err_objc_property_requires_object : Error<
  "property with '%0' attribute must be of object type">;
def warn_objc_property_no_assignment_attribute : Warning<
  "no 'assign', 'retain', or 'copy' attribute is specified - "
  "'assign' is assumed">,
  InGroup<ObjCPropertyNoAttribute>;
def warn_objc_isa_use : Warning<
  "direct access to Objective-C's isa is deprecated in favor of "
  "object_getClass()">, InGroup<DeprecatedObjCIsaUsage>;
def warn_objc_isa_assign : Warning<
  "assignment to Objective-C's isa is deprecated in favor of "
  "object_setClass()">, InGroup<DeprecatedObjCIsaUsage>;
def warn_objc_pointer_masking : Warning<
  "bitmasking for introspection of Objective-C object pointers is strongly "
  "discouraged">,
  InGroup<ObjCPointerIntrospect>;
def warn_objc_pointer_masking_performSelector : Warning<warn_objc_pointer_masking.Text>,
  InGroup<ObjCPointerIntrospectPerformSelector>;
def warn_objc_property_default_assign_on_object : Warning<
  "default property attribute 'assign' not appropriate for non-GC object">,
  InGroup<ObjCPropertyNoAttribute>;
def warn_property_attr_mismatch : Warning<
  "property attribute in class extension does not match the primary class">;
def warn_property_implicitly_mismatched : Warning <
  "primary property declaration is implicitly strong while redeclaration "
  "in class extension is weak">,
  InGroup<DiagGroup<"objc-property-implicit-mismatch">>;
def warn_objc_property_copy_missing_on_block : Warning<
    "'copy' attribute must be specified for the block property "
    "when -fobjc-gc-only is specified">;
def warn_objc_property_retain_of_block : Warning<
    "retain'ed block property does not copy the block "
    "- use copy attribute instead">, InGroup<ObjCRetainBlockProperty>;
def warn_objc_readonly_property_has_setter : Warning<
    "setter cannot be specified for a readonly property">,
    InGroup<ObjCReadonlyPropertyHasSetter>;
def warn_atomic_property_rule : Warning<
  "writable atomic property %0 cannot pair a synthesized %select{getter|setter}1 "
  "with a user defined %select{getter|setter}2">,
  InGroup<DiagGroup<"atomic-property-with-user-defined-accessor">>;
def note_atomic_property_fixup_suggest : Note<"setter and getter must both be "
  "synthesized, or both be user defined,or the property must be nonatomic">;
def err_atomic_property_nontrivial_assign_op : Error<
  "atomic property of reference type %0 cannot have non-trivial assignment"
  " operator">;
def warn_cocoa_naming_owned_rule : Warning<
  "property follows Cocoa naming"
  " convention for returning 'owned' objects">,
  InGroup<DiagGroup<"objc-property-matches-cocoa-ownership-rule">>;
def warn_auto_synthesizing_protocol_property :Warning<
  "auto property synthesis will not synthesize property %0"
  " declared in protocol %1">,
  InGroup<DiagGroup<"objc-protocol-property-synthesis">>;
def warn_no_autosynthesis_shared_ivar_property : Warning <
  "auto property synthesis will not synthesize property "
  "%0 because it cannot share an ivar with another synthesized property">,
  InGroup<ObjCNoPropertyAutoSynthesis>;
def warn_no_autosynthesis_property : Warning<
  "auto property synthesis will not synthesize property "
  "%0 because it is 'readwrite' but it will be synthesized 'readonly' "
  "via another property">,
  InGroup<ObjCNoPropertyAutoSynthesis>;
def warn_autosynthesis_property_ivar_match :Warning<
  "autosynthesized property %0 will use %select{|synthesized}1 instance variable "
  "%2, not existing instance variable %3">,
  InGroup<DiagGroup<"objc-autosynthesis-property-ivar-name-match">>;
def warn_missing_explicit_synthesis : Warning <
  "auto property synthesis is synthesizing property not explicitly synthesized">,
  InGroup<DiagGroup<"objc-missing-property-synthesis">>, DefaultIgnore;
def warn_property_getter_owning_mismatch : Warning<
  "property declared as returning non-retained objects"
  "; getter returning retained objects">;
def error_property_setter_ambiguous_use : Error<
  "synthesized properties %0 and %1 both claim setter %2 -"
  " use of this setter will cause unexpected behavior">;
def err_cocoa_naming_owned_rule : Error<
  "property follows Cocoa naming"
  " convention for returning 'owned' objects">;
def warn_default_atomic_custom_getter_setter : Warning<
  "atomic by default property %0 has a user defined %select{getter|setter}1 "
  "(property should be marked 'atomic' if this is intended)">,
  InGroup<CustomAtomic>, DefaultIgnore;
def err_use_continuation_class : Error<
  "illegal redeclaration of property in class extension %0"
  " (attribute must be 'readwrite', while its primary must be 'readonly')">;
def err_type_mismatch_continuation_class : Error<
  "type of property %0 in class extension does not match "
  "property type in primary class">;
def err_use_continuation_class_redeclaration_readwrite : Error<
  "illegal redeclaration of 'readwrite' property in class extension %0"
  " (perhaps you intended this to be a 'readwrite' redeclaration of a "
  "'readonly' public property?)">;
def err_continuation_class : Error<"class extension has no primary class">;
def err_property_type : Error<"property cannot have array or function type %0">;
def error_missing_property_context : Error<
  "missing context for property implementation declaration">;
def error_bad_property_decl : Error<
  "property implementation must have its declaration in interface %0">;
def error_category_property : Error<
  "property declared in category %0 cannot be implemented in "
  "class implementation">;
def note_property_declare : Note<
  "property declared here">;
def note_protocol_property_declare : Note<
  "it could also be property of type %0 declared here">;
def note_property_synthesize : Note<
  "property synthesized here">;
def error_synthesize_category_decl : Error<
  "@synthesize not allowed in a category's implementation">;
def error_reference_property : Error<
  "property of reference type is not supported">;
def error_missing_property_interface : Error<
  "property implementation in a category with no category declaration">;
def error_bad_category_property_decl : Error<
  "property implementation must have its declaration in the category %0">;
def error_bad_property_context : Error<
  "property implementation must be in a class or category implementation">;
def error_missing_property_ivar_decl : Error<
  "synthesized property %0 must either be named the same as a compatible"
  " instance variable or must explicitly name an instance variable">;
def error_synthesize_weak_non_arc_or_gc : Error<
  "@synthesize of 'weak' property is only allowed in ARC or GC mode">;
def err_arc_perform_selector_retains : Error<
  "performSelector names a selector which retains the object">;
def warn_arc_perform_selector_leaks : Warning<
  "performSelector may cause a leak because its selector is unknown">,
  InGroup<DiagGroup<"arc-performSelector-leaks">>;
def warn_dealloc_in_category : Warning<
"-dealloc is being overridden in a category">,
InGroup<DeallocInCategory>;
def err_gc_weak_property_strong_type : Error<
  "weak attribute declared on a __strong type property in GC mode">;
def warn_receiver_is_weak : Warning <
  "weak %select{receiver|property|implicit property}0 may be "
  "unpredictably set to nil">,
  InGroup<DiagGroup<"receiver-is-weak">>, DefaultIgnore;
def note_arc_assign_to_strong : Note<
  "assign the value to a strong variable to keep the object alive during use">;
def warn_arc_repeated_use_of_weak : Warning <
  "weak %select{variable|property|implicit property|instance variable}0 %1 is "
  "accessed multiple times in this %select{function|method|block|lambda}2 "
  "but may be unpredictably set to nil; assign to a strong variable to keep "
  "the object alive">,
  InGroup<ARCRepeatedUseOfWeak>, DefaultIgnore;
def warn_implicitly_retains_self : Warning <
  "block implicitly retains 'self'; explicitly mention 'self' to indicate "
  "this is intended behavior">,
  InGroup<DiagGroup<"implicit-retain-self">>, DefaultIgnore;
def warn_arc_possible_repeated_use_of_weak : Warning <
  "weak %select{variable|property|implicit property|instance variable}0 %1 may "
  "be accessed multiple times in this %select{function|method|block|lambda}2 "
  "and may be unpredictably set to nil; assign to a strong variable to keep "
  "the object alive">,
  InGroup<ARCRepeatedUseOfWeakMaybe>, DefaultIgnore;
def note_arc_weak_also_accessed_here : Note<
  "also accessed here">;
def err_incomplete_synthesized_property : Error<
  "cannot synthesize property %0 with incomplete type %1">;

def error_property_ivar_type : Error<
  "type of property %0 (%1) does not match type of instance variable %2 (%3)">;
def error_property_accessor_type : Error<
  "type of property %0 (%1) does not match type of accessor %2 (%3)">;
def error_ivar_in_superclass_use : Error<
  "property %0 attempting to use instance variable %1 declared in super class %2">;
def error_weak_property : Error<
  "existing instance variable %1 for __weak property %0 must be __weak">;
def error_strong_property : Error<
  "existing instance variable %1 for strong property %0 may not be __weak">;
def error_dynamic_property_ivar_decl : Error<
  "dynamic property cannot have instance variable specification">;
def error_duplicate_ivar_use : Error<
  "synthesized properties %0 and %1 both claim instance variable %2">;
def error_property_implemented : Error<"property %0 is already implemented">;
def warn_objc_missing_super_call : Warning<
  "method possibly missing a [super %0] call">,
  InGroup<ObjCMissingSuperCalls>;
def error_dealloc_bad_result_type : Error<
  "dealloc return type must be correctly specified as 'void' under ARC, "
  "instead of %0">;
def warn_undeclared_selector : Warning<
  "undeclared selector %0">, InGroup<UndeclaredSelector>, DefaultIgnore;
def warn_undeclared_selector_with_typo : Warning<
  "undeclared selector %0; did you mean %1?">,
  InGroup<UndeclaredSelector>, DefaultIgnore;
def warn_implicit_atomic_property : Warning<
  "property is assumed atomic by default">, InGroup<ImplicitAtomic>, DefaultIgnore;
def note_auto_readonly_iboutlet_fixup_suggest : Note<
  "property should be changed to be readwrite">;
def warn_auto_readonly_iboutlet_property : Warning<
  "readonly IBOutlet property %0 when auto-synthesized may "
  "not work correctly with 'nib' loader">,
  InGroup<DiagGroup<"readonly-iboutlet-property">>;
def warn_auto_implicit_atomic_property : Warning<
  "property is assumed atomic when auto-synthesizing the property">,
  InGroup<ImplicitAtomic>, DefaultIgnore;
def warn_unimplemented_selector:  Warning<
  "no method with selector %0 is implemented in this translation unit">, 
  InGroup<Selector>, DefaultIgnore;
def warn_unimplemented_protocol_method : Warning<
  "method %0 in protocol %1 not implemented">, InGroup<Protocol>;
def warning_multiple_selectors: Warning<
  "several methods with selector %0 of mismatched types are found "
  "for the @selector expression">,
  InGroup<SelectorTypeMismatch>, DefaultIgnore;
// C++ declarations
def err_static_assert_expression_is_not_constant : Error<
  "static_assert expression is not an integral constant expression">;
def err_static_assert_failed : Error<"static_assert failed%select{ %1|}0">;
def ext_static_assert_no_message : ExtWarn<
  "static_assert with no message is a C++1z extension">, InGroup<CXX1z>;
def warn_cxx1y_compat_static_assert_no_message : Warning<
  "static_assert with no message is incompatible with C++ standards before C++1z">,
  DefaultIgnore, InGroup<CXXPre1zCompat>;

def warn_inline_namespace_reopened_noninline : Warning<
  "inline namespace cannot be reopened as a non-inline namespace">;
def err_inline_namespace_mismatch : Error<
  "%select{|non-}0inline namespace "
  "cannot be reopened as %select{non-|}0inline">;

def err_unexpected_friend : Error<
  "friends can only be classes or functions">;
def ext_enum_friend : ExtWarn<
  "befriending enumeration type %0 is a C++11 extension">, InGroup<CXX11>;
def warn_cxx98_compat_enum_friend : Warning<
  "befriending enumeration type %0 is incompatible with C++98">,
  InGroup<CXX98Compat>, DefaultIgnore;
def ext_nonclass_type_friend : ExtWarn<
  "non-class friend type %0 is a C++11 extension">, InGroup<CXX11>;
def warn_cxx98_compat_nonclass_type_friend : Warning<
  "non-class friend type %0 is incompatible with C++98">,
  InGroup<CXX98Compat>, DefaultIgnore;
def err_friend_is_member : Error<
  "friends cannot be members of the declaring class">;
def warn_cxx98_compat_friend_is_member : Warning<
  "friend declaration naming a member of the declaring class is incompatible "
  "with C++98">, InGroup<CXX98Compat>, DefaultIgnore;
def ext_unelaborated_friend_type : ExtWarn<
  "unelaborated friend declaration is a C++11 extension; specify "
  "'%select{struct|interface|union|class|enum}0' to befriend %1">,
  InGroup<CXX11>;
def warn_cxx98_compat_unelaborated_friend_type : Warning<
  "befriending %1 without '%select{struct|interface|union|class|enum}0' "
  "keyword is incompatible with C++98">, InGroup<CXX98Compat>, DefaultIgnore;
def err_qualified_friend_not_found : Error<
  "no function named %0 with type %1 was found in the specified scope">;
def err_introducing_special_friend : Error<
  "must use a qualified name when declaring a %select{constructor|"
  "destructor|conversion operator}0 as a friend">;
def err_tagless_friend_type_template : Error<
  "friend type templates must use an elaborated type">;
def err_no_matching_local_friend : Error<
  "no matching function found in local scope">;
def err_no_matching_local_friend_suggest : Error<
  "no matching function %0 found in local scope; did you mean %3?">;
def err_partial_specialization_friend : Error<
  "partial specialization cannot be declared as a friend">;
def err_qualified_friend_def : Error<
  "friend function definition cannot be qualified with '%0'">;
def err_friend_def_in_local_class : Error<
  "friend function cannot be defined in a local class">;
def err_friend_not_first_in_declaration : Error<
  "'friend' must appear first in a non-function declaration">;
def err_using_decl_friend : Error<
  "cannot befriend target of using declaration">;
def warn_template_qualified_friend_unsupported : Warning<
  "dependent nested name specifier '%0' for friend class declaration is "
  "not supported; turning off access control for %1">,
  InGroup<UnsupportedFriend>;
def warn_template_qualified_friend_ignored : Warning<
  "dependent nested name specifier '%0' for friend template declaration is "
  "not supported; ignoring this friend declaration">,
  InGroup<UnsupportedFriend>;
def ext_friend_tag_redecl_outside_namespace : ExtWarn<
  "unqualified friend declaration referring to type outside of the nearest "
  "enclosing namespace is a Microsoft extension; add a nested name specifier">,
  InGroup<Microsoft>;

def err_invalid_member_in_interface : Error<
  "%select{data member |non-public member function |static member function |"
          "user-declared constructor|user-declared destructor|operator |"
          "nested class }0%1 is not permitted within an interface type">;
def err_invalid_base_in_interface : Error<
  "interface type cannot inherit from "
  "%select{'struct|non-public 'interface|'class}0 %1'">;

def err_abstract_type_in_decl : Error<
  "%select{return|parameter|variable|field|instance variable|"
  "synthesized instance variable}0 type %1 is an abstract class">;
def err_allocation_of_abstract_type : Error<
  "allocating an object of abstract class type %0">;
def err_throw_abstract_type : Error<
  "cannot throw an object of abstract type %0">;
def err_array_of_abstract_type : Error<"array of abstract class type %0">;
def err_capture_of_abstract_type : Error<
  "by-copy capture of value of abstract type %0">;
def err_capture_of_incomplete_type : Error<
  "by-copy capture of variable %0 with incomplete type %1">;
def err_capture_default_non_local : Error<
  "non-local lambda expression cannot have a capture-default">;

def err_multiple_final_overriders : Error<
  "virtual function %q0 has more than one final overrider in %1">; 
def note_final_overrider : Note<"final overrider of %q0 in %1">;

def err_type_defined_in_type_specifier : Error<
  "%0 cannot be defined in a type specifier">;
def err_type_defined_in_result_type : Error<
  "%0 cannot be defined in the result type of a function">;
def err_type_defined_in_param_type : Error<
  "%0 cannot be defined in a parameter type">;
def err_type_defined_in_alias_template : Error<
  "%0 cannot be defined in a type alias template">;

def note_pure_virtual_function : Note<
  "unimplemented pure virtual method %0 in %1">;

def err_deleted_decl_not_first : Error<
  "deleted definition must be first declaration">;

def err_deleted_override : Error<
  "deleted function %0 cannot override a non-deleted function">;

def err_non_deleted_override : Error<
  "non-deleted function %0 cannot override a deleted function">;

def warn_weak_vtable : Warning<
  "%0 has no out-of-line virtual method definitions; its vtable will be "
  "emitted in every translation unit">,
  InGroup<DiagGroup<"weak-vtables">>, DefaultIgnore;
def warn_weak_template_vtable : Warning<
  "explicit template instantiation %0 will emit a vtable in every "
  "translation unit">,
  InGroup<DiagGroup<"weak-template-vtables">>, DefaultIgnore;

def ext_using_undefined_std : ExtWarn<
  "using directive refers to implicitly-defined namespace 'std'">;
  
// C++ exception specifications
def err_exception_spec_in_typedef : Error<
  "exception specifications are not allowed in %select{typedefs|type aliases}0">;
def err_distant_exception_spec : Error<
  "exception specifications are not allowed beyond a single level "
  "of indirection">;
def err_incomplete_in_exception_spec : Error<
  "%select{|pointer to |reference to }0incomplete type %1 is not allowed "
  "in exception specification">;
def err_rref_in_exception_spec : Error<
  "rvalue reference type %0 is not allowed in exception specification">;
def err_mismatched_exception_spec : Error<
  "exception specification in declaration does not match previous declaration">;
def ext_mismatched_exception_spec : ExtWarn<
  "exception specification in declaration does not match previous declaration">,
  InGroup<Microsoft>;
def err_override_exception_spec : Error<
  "exception specification of overriding function is more lax than "
  "base version">;
def ext_override_exception_spec : ExtWarn<
  "exception specification of overriding function is more lax than "
  "base version">, InGroup<Microsoft>;
def err_incompatible_exception_specs : Error<
  "target exception specification is not superset of source">;
def err_deep_exception_specs_differ : Error<
  "exception specifications of %select{return|argument}0 types differ">;
def warn_missing_exception_specification : Warning<
  "%0 is missing exception specification '%1'">;
def err_noexcept_needs_constant_expression : Error<
  "argument to noexcept specifier must be a constant expression">;

// C++ access checking
def err_class_redeclared_with_different_access : Error<
  "%0 redeclared with '%1' access">;
def err_access : Error<
  "%1 is a %select{private|protected}0 member of %3">, AccessControl;
def ext_ms_using_declaration_inaccessible : ExtWarn<
  "using declaration referring to inaccessible member '%0' (which refers "
  "to accessible member '%1') is a Microsoft compatibility extension">,
    AccessControl, InGroup<Microsoft>;
def err_access_ctor : Error<
  "calling a %select{private|protected}0 constructor of class %2">, 
  AccessControl;
def ext_rvalue_to_reference_access_ctor : ExtWarn<
  "C++98 requires an accessible copy constructor for class %2 when binding "
  "a reference to a temporary; was %select{private|protected}0">,
  AccessControl, InGroup<BindToTemporaryCopy>;
def err_access_base_ctor : Error<
  // The ERRORs represent other special members that aren't constructors, in
  // hopes that someone will bother noticing and reporting if they appear
  "%select{base class|inherited virtual base class}0 %1 has %select{private|"
  "protected}3 %select{default |copy |move |*ERROR* |*ERROR* "
  "|*ERROR*|}2constructor">, AccessControl;
def err_access_field_ctor : Error<
  // The ERRORs represent other special members that aren't constructors, in
  // hopes that someone will bother noticing and reporting if they appear
  "field of type %0 has %select{private|protected}2 "
  "%select{default |copy |move |*ERROR* |*ERROR* |*ERROR* |}1constructor">,
  AccessControl;
def err_access_friend_function : Error<
  "friend function %1 is a %select{private|protected}0 member of %3">,
  AccessControl;

def err_access_dtor : Error<
  "calling a %select{private|protected}1 destructor of class %0">, 
  AccessControl;
def err_access_dtor_base :
    Error<"base class %0 has %select{private|protected}1 destructor">,
    AccessControl;
def err_access_dtor_vbase :
    Error<"inherited virtual base class %1 has "
    "%select{private|protected}2 destructor">,
    AccessControl;
def err_access_dtor_temp :
    Error<"temporary of type %0 has %select{private|protected}1 destructor">,
    AccessControl;
def err_access_dtor_exception :
    Error<"exception object of type %0 has %select{private|protected}1 "
          "destructor">, AccessControl;
def err_access_dtor_field :
    Error<"field of type %1 has %select{private|protected}2 destructor">,
    AccessControl;
def err_access_dtor_var :
    Error<"variable of type %1 has %select{private|protected}2 destructor">,
    AccessControl;
def err_access_dtor_ivar :
    Error<"instance variable of type %0 has %select{private|protected}1 "
          "destructor">,
    AccessControl;
def note_previous_access_declaration : Note<
  "previously declared '%1' here">;
def note_access_natural : Note<
  "%select{|implicitly }1declared %select{private|protected}0 here">;
def note_access_constrained_by_path : Note<
  "constrained by %select{|implicitly }1%select{private|protected}0"
  " inheritance here">;
def note_access_protected_restricted_noobject : Note<
  "must name member using the type of the current context %0">;
def note_access_protected_restricted_ctordtor : Note<
  "protected %select{constructor|destructor}0 can only be used to "
  "%select{construct|destroy}0 a base class subobject">;
def note_access_protected_restricted_object : Note<
  "can only access this member on an object of type %0">;
def warn_cxx98_compat_sfinae_access_control : Warning<
  "substitution failure due to access control is incompatible with C++98">,
  InGroup<CXX98Compat>, DefaultIgnore, NoSFINAE;
  
// C++ name lookup
def err_incomplete_nested_name_spec : Error<
  "incomplete type %0 named in nested name specifier">;
def err_dependent_nested_name_spec : Error<
  "nested name specifier for a declaration cannot depend on a template "
  "parameter">;
def err_nested_name_member_ref_lookup_ambiguous : Error<
  "lookup of %0 in member access expression is ambiguous">;
def ext_nested_name_member_ref_lookup_ambiguous : ExtWarn<
  "lookup of %0 in member access expression is ambiguous; using member of %1">,
  InGroup<AmbigMemberTemplate>;
def note_ambig_member_ref_object_type : Note<
  "lookup in the object type %0 refers here">;
def note_ambig_member_ref_scope : Note<
  "lookup from the current scope refers here">;
def err_qualified_member_nonclass : Error<
  "qualified member access refers to a member in %0">;
def err_incomplete_member_access : Error<
  "member access into incomplete type %0">;
def err_incomplete_type : Error<
  "incomplete type %0 where a complete type is required">;
def warn_cxx98_compat_enum_nested_name_spec : Warning<
  "enumeration type in nested name specifier is incompatible with C++98">,
  InGroup<CXX98Compat>, DefaultIgnore;
def err_nested_name_spec_is_not_class : Error<
  "%0 cannot appear before '::' because it is not a class"
  "%select{ or namespace|, namespace, or scoped enumeration}1; did you mean ':'?">;

// C++ class members
def err_storageclass_invalid_for_member : Error<
  "storage class specified for a member declaration">;
def err_mutable_function : Error<"'mutable' cannot be applied to functions">;
def err_mutable_reference : Error<"'mutable' cannot be applied to references">;
def err_mutable_const : Error<"'mutable' and 'const' cannot be mixed">;
def err_mutable_nonmember : Error<
  "'mutable' can only be applied to member variables">;
def err_virtual_non_function : Error<
  "'virtual' can only appear on non-static member functions">;
def err_virtual_out_of_class : Error<
  "'virtual' can only be specified inside the class definition">;
def err_virtual_member_function_template : Error<
  "'virtual' cannot be specified on member function templates">;
def err_static_overrides_virtual : Error<
  "'static' member function %0 overrides a virtual function in a base class">;
def err_explicit_non_function : Error<
  "'explicit' can only appear on non-static member functions">;
def err_explicit_out_of_class : Error<
  "'explicit' can only be specified inside the class definition">;
def err_explicit_non_ctor_or_conv_function : Error<
  "'explicit' can only be applied to a constructor or conversion function">;
def err_static_not_bitfield : Error<"static member %0 cannot be a bit-field">;
def err_static_out_of_line : Error<
  "'static' can only be specified inside the class definition">;
def err_storage_class_for_static_member : Error<
  "static data member definition cannot specify a storage class">;
def err_typedef_not_bitfield : Error<"typedef member %0 cannot be a bit-field">;
def err_not_integral_type_bitfield : Error<
  "bit-field %0 has non-integral type %1">;
def err_not_integral_type_anon_bitfield : Error<
  "anonymous bit-field has non-integral type %0">;
def err_member_function_initialization : Error<
  "initializer on function does not look like a pure-specifier">;
def err_non_virtual_pure : Error<
  "%0 is not virtual and cannot be declared pure">;
def ext_pure_function_definition : ExtWarn<
  "function definition with pure-specifier is a Microsoft extension">,
  InGroup<Microsoft>;
def err_implicit_object_parameter_init : Error<
  "cannot initialize object parameter of type %0 with an expression "
  "of type %1">;
def err_qualified_member_of_unrelated : Error<
  "%q0 is not a member of class %1">;

def warn_call_to_pure_virtual_member_function_from_ctor_dtor : Warning<
  "call to pure virtual member function %0; overrides of %0 in subclasses are "
  "not available in the %select{constructor|destructor}1 of %2">;

def note_member_declared_at : Note<"member is declared here">;
def note_ivar_decl : Note<"instance variable is declared here">;
def note_bitfield_decl : Note<"bit-field is declared here">;
def note_implicit_param_decl : Note<"%0 is an implicit parameter">;
def note_member_synthesized_at : Note<
  "implicit %select{default constructor|copy constructor|move constructor|copy "
  "assignment operator|move assignment operator|destructor}0 for %1 first "
  "required here">;
def note_inhctor_synthesized_at : Note<
  "inheriting constructor for %0 first required here">;
def err_missing_default_ctor : Error<
  "%select{|implicit default |inheriting }0constructor for %1 must explicitly "
  "initialize the %select{base class|member}2 %3 which does not have a default "
  "constructor">;

def err_illegal_union_or_anon_struct_member : Error<
  "%select{anonymous struct|union}0 member %1 has a non-trivial "
  "%select{constructor|copy constructor|move constructor|copy assignment "
  "operator|move assignment operator|destructor}2">;
def warn_cxx98_compat_nontrivial_union_or_anon_struct_member : Warning<
  "%select{anonymous struct|union}0 member %1 with a non-trivial "
  "%select{constructor|copy constructor|move constructor|copy assignment "
  "operator|move assignment operator|destructor}2 is incompatible with C++98">,
  InGroup<CXX98Compat>, DefaultIgnore;

def note_nontrivial_virtual_dtor : Note<
  "destructor for %0 is not trivial because it is virtual">;
def note_nontrivial_has_virtual : Note<
  "because type %0 has a virtual %select{member function|base class}1">;
def note_nontrivial_no_def_ctor : Note<
  "because %select{base class of |field of |}0type %1 has no "
  "default constructor">;
def note_user_declared_ctor : Note<
  "implicit default constructor suppressed by user-declared constructor">;
def note_nontrivial_no_copy : Note<
  "because no %select{<<ERROR>>|constructor|constructor|assignment operator|"
  "assignment operator|<<ERROR>>}2 can be used to "
  "%select{<<ERROR>>|copy|move|copy|move|<<ERROR>>}2 "
  "%select{base class|field|an object}0 of type %3">;
def note_nontrivial_user_provided : Note<
  "because %select{base class of |field of |}0type %1 has a user-provided "
  "%select{default constructor|copy constructor|move constructor|"
  "copy assignment operator|move assignment operator|destructor}2">;
def note_nontrivial_in_class_init : Note<
  "because field %0 has an initializer">;
def note_nontrivial_param_type : Note<
  "because its parameter is %diff{of type $, not $|of the wrong type}2,3">;
def note_nontrivial_default_arg : Note<"because it has a default argument">;
def note_nontrivial_variadic : Note<"because it is a variadic function">;
def note_nontrivial_subobject : Note<
  "because the function selected to %select{construct|copy|move|copy|move|"
  "destroy}2 %select{base class|field}0 of type %1 is not trivial">;
def note_nontrivial_objc_ownership : Note<
  "because type %0 has a member with %select{no|no|__strong|__weak|"
  "__autoreleasing}1 ownership">;

def err_static_data_member_not_allowed_in_anon_struct : Error<
  "static data member %0 not allowed in anonymous struct">;
def ext_static_data_member_in_union : ExtWarn<
  "static data member %0 in union is a C++11 extension">, InGroup<CXX11>;
def warn_cxx98_compat_static_data_member_in_union : Warning<
  "static data member %0 in union is incompatible with C++98">,
  InGroup<CXX98Compat>, DefaultIgnore;
def ext_union_member_of_reference_type : ExtWarn<
  "union member %0 has reference type %1, which is a Microsoft extension">,
  InGroup<Microsoft>;
def err_union_member_of_reference_type : Error<
  "union member %0 has reference type %1">;
def ext_anonymous_struct_union_qualified : Extension<
  "anonymous %select{struct|union}0 cannot be '%1'">;
def err_different_return_type_for_overriding_virtual_function : Error<
  "virtual function %0 has a different return type "
  "%diff{($) than the function it overrides (which has return type $)|"
  "than the function it overrides}1,2">;
def note_overridden_virtual_function : Note<
  "overridden virtual function is here">;
def err_conflicting_overriding_cc_attributes : Error<
  "virtual function %0 has different calling convention attributes "
  "%diff{($) than the function it overrides (which has calling convention $)|"
  "than the function it overrides}1,2">;

def err_covariant_return_inaccessible_base : Error<
  "invalid covariant return for virtual function: %1 is a "
  "%select{private|protected}2 base class of %0">, AccessControl;
def err_covariant_return_ambiguous_derived_to_base_conv : Error<
  "return type of virtual function %3 is not covariant with the return type of "
  "the function it overrides (ambiguous conversion from derived class "
  "%0 to base class %1:%2)">;
def err_covariant_return_not_derived : Error<
  "return type of virtual function %0 is not covariant with the return type of "
  "the function it overrides (%1 is not derived from %2)">;
def err_covariant_return_incomplete : Error<
  "return type of virtual function %0 is not covariant with the return type of "
  "the function it overrides (%1 is incomplete)">;
def err_covariant_return_type_different_qualifications : Error<
  "return type of virtual function %0 is not covariant with the return type of "
  "the function it overrides (%1 has different qualifiers than %2)">;
def err_covariant_return_type_class_type_more_qualified : Error<
  "return type of virtual function %0 is not covariant with the return type of "
  "the function it overrides (class type %1 is more qualified than class "
  "type %2">;
  
// C++ constructors
def err_constructor_cannot_be : Error<"constructor cannot be declared '%0'">;
def err_invalid_qualified_constructor : Error<
  "'%0' qualifier is not allowed on a constructor">;
def err_ref_qualifier_constructor : Error<
  "ref-qualifier '%select{&&|&}0' is not allowed on a constructor">;

def err_constructor_return_type : Error<
  "constructor cannot have a return type">;
def err_constructor_redeclared : Error<"constructor cannot be redeclared">;
def err_constructor_byvalue_arg : Error<
  "copy constructor must pass its first argument by reference">;
def warn_no_constructor_for_refconst : Warning<
  "%select{struct|interface|union|class|enum}0 %1 does not declare any "
  "constructor to initialize its non-modifiable members">;
def note_refconst_member_not_initialized : Note<
  "%select{const|reference}0 member %1 will never be initialized">;
def ext_ms_explicit_constructor_call : ExtWarn<
  "explicit constructor calls are a Microsoft extension">, InGroup<Microsoft>;

// C++ destructors
def err_destructor_not_member : Error<
  "destructor must be a non-static member function">;
def err_destructor_cannot_be : Error<"destructor cannot be declared '%0'">;
def err_invalid_qualified_destructor : Error<
  "'%0' qualifier is not allowed on a destructor">;
def err_ref_qualifier_destructor : Error<
  "ref-qualifier '%select{&&|&}0' is not allowed on a destructor">;
def err_destructor_return_type : Error<"destructor cannot have a return type">;
def err_destructor_redeclared : Error<"destructor cannot be redeclared">;
def err_destructor_with_params : Error<"destructor cannot have any parameters">;
def err_destructor_variadic : Error<"destructor cannot be variadic">;
def err_destructor_typedef_name : Error<
  "destructor cannot be declared using a %select{typedef|type alias}1 %0 of the class name">;
def err_destructor_name : Error<
  "expected the class name after '~' to name the enclosing class">;
def err_destructor_class_name : Error<
  "expected the class name after '~' to name a destructor">;
def err_ident_in_dtor_not_a_type : Error<
  "identifier %0 in object destruction expression does not name a type">;
def err_destructor_expr_type_mismatch : Error<
  "destructor type %0 in object destruction expression does not match the "
  "type %1 of the object being destroyed">;
def note_destructor_type_here : Note<
  "type %0 is declared here">;

def err_destructor_template : Error<
  "destructor cannot be declared as a template">;

// C++ initialization
def err_init_conversion_failed : Error<
  "cannot initialize %select{a variable|a parameter|return object|an "
  "exception object|a member subobject|an array element|a new value|a value|a "
  "base class|a constructor delegation|a vector element|a block element|a "
  "complex element|a lambda capture|a compound literal initializer|a "
  "related result|a parameter of CF audited function}0 "
  "%diff{of type $ with an %select{rvalue|lvalue}2 of type $|"
  "with an %select{rvalue|lvalue}2 of incompatible type}1,3"
  "%select{|: different classes%diff{ ($ vs $)|}5,6"
  "|: different number of parameters (%5 vs %6)"
  "|: type mismatch at %ordinal5 parameter%diff{ ($ vs $)|}6,7"
  "|: different return type%diff{ ($ vs $)|}5,6"
  "|: different qualifiers ("
  "%select{none|const|restrict|const and restrict|volatile|const and volatile|"
  "volatile and restrict|const, volatile, and restrict}5 vs "
  "%select{none|const|restrict|const and restrict|volatile|const and volatile|"
  "volatile and restrict|const, volatile, and restrict}6)}4">;

def err_lvalue_to_rvalue_ref : Error<"rvalue reference %diff{to type $ cannot "
  "bind to lvalue of type $|cannot bind to incompatible lvalue}0,1">;
def err_lvalue_reference_bind_to_initlist : Error<
  "%select{non-const|volatile}0 lvalue reference to type %1 cannot bind to an "
  "initializer list temporary">;
def err_lvalue_reference_bind_to_temporary : Error<
  "%select{non-const|volatile}0 lvalue reference %diff{to type $ cannot bind "
  "to a temporary of type $|cannot bind to incompatible temporary}1,2">;
def err_lvalue_reference_bind_to_unrelated : Error<
  "%select{non-const|volatile}0 lvalue reference "
  "%diff{to type $ cannot bind to a value of unrelated type $|"
  "cannot bind to a value of unrelated type}1,2">;
def err_reference_bind_drops_quals : Error<
  "binding of reference %diff{to type $ to a value of type $ drops qualifiers|"
  "drops qualifiers}0,1">;
def err_reference_bind_failed : Error<
  "reference %diff{to type $ could not bind to an %select{rvalue|lvalue}1 of "
  "type $|could not bind to %select{rvalue|lvalue}1 of incompatible type}0,2">;
def err_reference_bind_init_list : Error<
  "reference to type %0 cannot bind to an initializer list">;
def warn_temporary_array_to_pointer_decay : Warning<
  "pointer is initialized by a temporary array, which will be destroyed at the "
  "end of the full-expression">,
  InGroup<DiagGroup<"address-of-array-temporary">>;
def err_init_list_bad_dest_type : Error<
  "%select{|non-aggregate }0type %1 cannot be initialized with an initializer "
  "list">;
def err_member_function_call_bad_cvr : Error<"member function %0 not viable: "
    "'this' argument has type %1, but function is not marked "
    "%select{const|restrict|const or restrict|volatile|const or volatile|"
    "volatile or restrict|const, volatile, or restrict}2">;

def err_reference_bind_to_bitfield : Error<
  "%select{non-const|volatile}0 reference cannot bind to "
  "bit-field%select{| %1}2">;
def err_reference_bind_to_vector_element : Error<
  "%select{non-const|volatile}0 reference cannot bind to vector element">;
def err_reference_var_requires_init : Error<
  "declaration of reference variable %0 requires an initializer">;
def err_reference_without_init : Error<
  "reference to type %0 requires an initializer">;
def note_value_initialization_here : Note<
  "in value-initialization of type %0 here">;
def err_reference_has_multiple_inits : Error<
  "reference cannot be initialized with multiple values">;
def err_init_non_aggr_init_list : Error<
  "initialization of non-aggregate type %0 with an initializer list">;
def err_init_reference_member_uninitialized : Error<
  "reference member of type %0 uninitialized">;
def note_uninit_reference_member : Note<
  "uninitialized reference member is here">;
def warn_field_is_uninit : Warning<"field %0 is uninitialized when used here">,
  InGroup<Uninitialized>;
def warn_reference_field_is_uninit : Warning<
  "reference %0 is not yet bound to a value when used here">,
  InGroup<Uninitialized>;
def note_uninit_in_this_constructor : Note<
  "during field initialization in %select{this|the implicit default}0 "
  "constructor">;
def warn_static_self_reference_in_init : Warning<
  "static variable %0 is suspiciously used within its own initialization">,
  InGroup<UninitializedStaticSelfInit>;
def warn_uninit_self_reference_in_init : Warning<
  "variable %0 is uninitialized when used within its own initialization">,
  InGroup<Uninitialized>;
def warn_uninit_self_reference_in_reference_init : Warning<
  "reference %0 is not yet bound to a value when used within its own"
  " initialization">,
  InGroup<Uninitialized>;
def warn_uninit_var : Warning<
  "variable %0 is uninitialized when %select{used here|captured by block}1">,
  InGroup<Uninitialized>, DefaultIgnore;
def warn_sometimes_uninit_var : Warning<
  "variable %0 is %select{used|captured}1 uninitialized whenever "
  "%select{'%3' condition is %select{true|false}4|"
  "'%3' loop %select{is entered|exits because its condition is false}4|"
  "'%3' loop %select{condition is true|exits because its condition is false}4|"
  "switch %3 is taken|"
  "its declaration is reached|"
  "%3 is called}2">,
  InGroup<UninitializedSometimes>, DefaultIgnore;
def warn_maybe_uninit_var : Warning<
  "variable %0 may be uninitialized when "
  "%select{used here|captured by block}1">,
  InGroup<UninitializedMaybe>, DefaultIgnore;
def note_uninit_var_def : Note<"variable %0 is declared here">;
def note_uninit_var_use : Note<
  "%select{uninitialized use occurs|variable is captured by block}0 here">;
def warn_uninit_byref_blockvar_captured_by_block : Warning<
  "block pointer variable %0 is uninitialized when captured by block">,
  InGroup<Uninitialized>, DefaultIgnore;
def note_block_var_fixit_add_initialization : Note<
  "maybe you meant to use __block %0">;
def note_in_omitted_aggregate_initializer : Note<
  "in implicit initialization of %select{array element %1|field %1}0 "
  "with omitted initializer">;
def note_var_fixit_add_initialization : Note<
  "initialize the variable %0 to silence this warning">;
def note_uninit_fixit_remove_cond : Note<
  "remove the %select{'%1' if its condition|condition if it}0 "
  "is always %select{false|true}2">;
def err_init_incomplete_type : Error<"initialization of incomplete type %0">;

def warn_unsequenced_mod_mod : Warning<
  "multiple unsequenced modifications to %0">, InGroup<Unsequenced>;
def warn_unsequenced_mod_use : Warning<
  "unsequenced modification and access to %0">, InGroup<Unsequenced>;

def err_temp_copy_no_viable : Error<
  "no viable constructor %select{copying variable|copying parameter|"
  "returning object|throwing object|copying member subobject|copying array "
  "element|allocating object|copying temporary|initializing base subobject|"
  "initializing vector element|capturing value}0 of type %1">;
def ext_rvalue_to_reference_temp_copy_no_viable : ExtWarn<
  "no viable constructor %select{copying variable|copying parameter|"
  "returning object|throwing object|copying member subobject|copying array "
  "element|allocating object|copying temporary|initializing base subobject|"
  "initializing vector element|capturing value}0 of type %1; C++98 requires a copy "
  "constructor when binding a reference to a temporary">,
  InGroup<BindToTemporaryCopy>;
def err_temp_copy_ambiguous : Error<
  "ambiguous constructor call when %select{copying variable|copying "
  "parameter|returning object|throwing object|copying member subobject|copying "
  "array element|allocating object|copying temporary|initializing base subobject|"
  "initializing vector element|capturing value}0 of type %1">;
def err_temp_copy_deleted : Error<
  "%select{copying variable|copying parameter|returning object|throwing "
  "object|copying member subobject|copying array element|allocating object|"
  "copying temporary|initializing base subobject|initializing vector element|"
  "capturing value}0 of type %1 invokes deleted constructor">;
def err_temp_copy_incomplete : Error<
  "copying a temporary object of incomplete type %0">;
def warn_cxx98_compat_temp_copy : Warning<
  "%select{copying variable|copying parameter|returning object|throwing "
  "object|copying member subobject|copying array element|allocating object|"
  "copying temporary|initializing base subobject|initializing vector element}1 "
  "of type %2 when binding a reference to a temporary would %select{invoke "
  "an inaccessible constructor|find no viable constructor|find ambiguous "
  "constructors|invoke a deleted constructor}0 in C++98">,
  InGroup<CXX98CompatBindToTemporaryCopy>, DefaultIgnore;
def err_selected_explicit_constructor : Error<
  "chosen constructor is explicit in copy-initialization">;
def note_constructor_declared_here : Note<
  "constructor declared here">;

// C++11 decltype
def err_decltype_in_declarator : Error<
    "'decltype' cannot be used to name a declaration">;
    
// C++11 auto
def warn_cxx98_compat_auto_type_specifier : Warning<
  "'auto' type specifier is incompatible with C++98">,
  InGroup<CXX98Compat>, DefaultIgnore;
def err_auto_variable_cannot_appear_in_own_initializer : Error<
  "variable %0 declared with 'auto' type cannot appear in its own initializer">;
def err_illegal_decl_array_of_auto : Error<
  "'%0' declared as array of %1">;
def err_new_array_of_auto : Error<
  "cannot allocate array of 'auto'">;
def err_auto_not_allowed : Error<
  "%select{'auto'|'decltype(auto)'}0 not allowed %select{in function prototype"
  "|in non-static struct member"
  "|in non-static union member|in non-static class member|in interface member"
  "|in exception declaration|in template parameter|in block literal"
  "|in template argument|in typedef|in type alias|in function return type"
  "|in conversion function type|here|in lambda parameter}1">;
def err_auto_not_allowed_var_inst : Error<
  "'auto' variable template instantiation is not allowed">;
def err_auto_var_requires_init : Error<
  "declaration of variable %0 with type %1 requires an initializer">;
def err_auto_new_requires_ctor_arg : Error<
  "new expression for type %0 requires a constructor argument">;
def err_auto_new_list_init : Error<
  "new expression for type %0 cannot use list-initialization">;
def err_auto_var_init_no_expression : Error<
  "initializer for variable %0 with type %1 is empty">;
def err_auto_var_init_multiple_expressions : Error<
  "initializer for variable %0 with type %1 contains multiple expressions">;
def err_auto_var_init_paren_braces : Error<
  "cannot deduce type for variable %0 with type %1 from "
  "parenthesized initializer list">;
def err_auto_new_ctor_multiple_expressions : Error<
  "new expression for type %0 contains multiple constructor arguments">;
def err_auto_missing_trailing_return : Error<
  "'auto' return without trailing return type; deduced return types are a "
  "C++1y extension">;
def err_deduced_return_type : Error<
  "deduced return types are a C++1y extension">;
def err_trailing_return_without_auto : Error<
  "function with trailing return type must specify return type 'auto', not %0">;
def err_trailing_return_in_parens : Error<
  "trailing return type may not be nested within parentheses">;
def err_auto_var_deduction_failure : Error<
  "variable %0 with type %1 has incompatible initializer of type %2">;
def err_auto_var_deduction_failure_from_init_list : Error<
  "cannot deduce actual type for variable %0 with type %1 from initializer list">;
def err_auto_new_deduction_failure : Error<
  "new expression for type %0 has incompatible constructor argument of type %1">;
def err_auto_different_deductions : Error<
  "'%select{auto|decltype(auto)}0' deduced as %1 in declaration of %2 and "
  "deduced as %3 in declaration of %4">;
def err_implied_std_initializer_list_not_found : Error<
  "cannot deduce type of initializer list because std::initializer_list was "
  "not found; include <initializer_list>">;
def err_malformed_std_initializer_list : Error<
  "std::initializer_list must be a class template with a single type parameter">;
def warn_dangling_std_initializer_list : Warning<
  "array backing the initializer list will be destroyed at the end of "
  "%select{the full-expression|the constructor}0">,
  InGroup<DiagGroup<"dangling-initializer-list">>;

// C++1y decltype(auto) type
def err_decltype_auto_cannot_be_combined : Error<
  "'decltype(auto)' cannot be combined with other type specifiers">;
def err_decltype_auto_function_declarator_not_declaration : Error<
  "'decltype(auto)' can only be used as a return type "
  "in a function declaration">;
def err_decltype_auto_compound_type : Error<
  "cannot form %select{pointer to|reference to|array of}0 'decltype(auto)'">;
def err_decltype_auto_initializer_list : Error<
  "cannot deduce 'decltype(auto)' from initializer list">;

// C++1y deduced return types
def err_auto_fn_deduction_failure : Error<
  "cannot deduce return type %0 from returned value of type %1">;
def err_auto_fn_different_deductions : Error<
  "'%select{auto|decltype(auto)}0' in return type deduced as %1 here but "
  "deduced as %2 in earlier return statement">;
def err_auto_fn_used_before_defined : Error<
  "function %0 with deduced return type cannot be used before it is defined">;
def err_auto_fn_no_return_but_not_auto : Error<
  "cannot deduce return type %0 for function with no return statements">;
def err_auto_fn_return_void_but_not_auto : Error<
  "cannot deduce return type %0 from omitted return expression">;
def err_auto_fn_return_init_list : Error<
  "cannot deduce return type from initializer list">;
def err_auto_fn_virtual : Error<
  "function with deduced return type cannot be virtual">;

// C++11 override control
def override_keyword_only_allowed_on_virtual_member_functions : Error<
  "only virtual member functions can be marked '%0'">;
def override_keyword_hides_virtual_member_function : Error<
  "non-virtual member function marked '%0' hides virtual member "
  "%select{function|functions}1">;
def err_function_marked_override_not_overriding : Error<
  "%0 marked 'override' but does not override any member functions">;
def err_class_marked_final_used_as_base : Error<
  "base %0 is marked '%select{final|sealed}1'">;
def warn_abstract_final_class : Warning<
  "abstract class is marked '%select{final|sealed}0'">, InGroup<AbstractFinalClass>;

// C++11 attributes
def err_repeat_attribute : Error<"%0 attribute cannot be repeated">;

// C++11 final
def err_final_function_overridden : Error<
  "declaration of %0 overrides a '%select{final|sealed}1' function">;

// C++11 scoped enumerations
def err_enum_invalid_underlying : Error<
  "non-integral type %0 is an invalid underlying type">;
def err_enumerator_too_large : Error<
  "enumerator value is not representable in the underlying type %0">;
def ext_enumerator_too_large : ExtWarn<
  "enumerator value is not representable in the underlying type %0">,
  InGroup<Microsoft>;
def err_enumerator_wrapped : Error<
  "enumerator value %0 is not representable in the underlying type %1">;
def err_enum_redeclare_type_mismatch : Error<
  "enumeration redeclared with different underlying type %0 (was %1)">;
def err_enum_redeclare_fixed_mismatch : Error<
  "enumeration previously declared with %select{non|}0fixed underlying type">;
def err_enum_redeclare_scoped_mismatch : Error<
  "enumeration previously declared as %select{un|}0scoped">;
def err_enum_class_reference : Error<
  "reference to %select{|scoped }0enumeration must use 'enum' "
  "not 'enum class'">;
def err_only_enums_have_underlying_types : Error<
  "only enumeration types have underlying types">;
def err_underlying_type_of_incomplete_enum : Error<
  "cannot determine underlying type of incomplete enumeration type %0">;

// C++11 delegating constructors
def err_delegating_ctor : Error<
  "delegating constructors are permitted only in C++11">;
def warn_cxx98_compat_delegating_ctor : Warning<
  "delegating constructors are incompatible with C++98">,
  InGroup<CXX98Compat>, DefaultIgnore;
def err_delegating_initializer_alone : Error<
  "an initializer for a delegating constructor must appear alone">;
def warn_delegating_ctor_cycle : Warning<
  "constructor for %0 creates a delegation cycle">, DefaultError,
  InGroup<DelegatingCtorCycles>;
def note_it_delegates_to : Note<"it delegates to">;
def note_which_delegates_to : Note<"which delegates to">;

// C++11 range-based for loop
def err_for_range_decl_must_be_var : Error<
  "for range declaration must declare a variable">;
def err_for_range_storage_class : Error<
  "loop variable %0 may not be declared %select{'extern'|'static'|"
  "'__private_extern__'|'auto'|'register'|'constexpr'}1">;
def err_type_defined_in_for_range : Error<
  "types may not be defined in a for range declaration">;
def err_for_range_deduction_failure : Error<
  "cannot use type %0 as a range">;
def err_for_range_incomplete_type : Error<
  "cannot use incomplete type %0 as a range">;
def err_for_range_iter_deduction_failure : Error<
  "cannot use type %0 as an iterator">;
def err_for_range_member_begin_end_mismatch : Error<
  "range type %0 has '%select{begin|end}1' member but no '%select{end|begin}1' member">;
def err_for_range_begin_end_types_differ : Error<
  "'begin' and 'end' must return the same type (got %0 and %1)">;
def note_in_for_range: Note<
  "when looking up '%select{begin|end}0' function for range expression "
  "of type %1">;
def err_for_range_invalid: Error<
  "invalid range expression of type %0; no viable '%select{begin|end}1' "
  "function available">;
def err_range_on_array_parameter : Error<
  "cannot build range expression with array function parameter %0 since "
  "parameter with array type %1 is treated as pointer type %2">;
def err_for_range_dereference : Error<
  "invalid range expression of type %0; did you mean to dereference it "
  "with '*'?">;
def note_for_range_invalid_iterator : Note <
  "in implicit call to 'operator%select{!=|*|++}0' for iterator of type %1">;
def note_for_range_begin_end : Note<
  "selected '%select{begin|end}0' %select{function|template }1%2 with iterator type %3">;

// C++11 constexpr
def warn_cxx98_compat_constexpr : Warning<
  "'constexpr' specifier is incompatible with C++98">,
  InGroup<CXX98Compat>, DefaultIgnore;
// FIXME: Maybe this should also go in -Wc++1y-compat?
def warn_cxx1y_compat_constexpr_not_const : Warning<
  "'constexpr' non-static member function will not be implicitly 'const' "
  "in C++1y; add 'const' to avoid a change in behavior">,
  InGroup<DiagGroup<"constexpr-not-const">>;
def err_invalid_constexpr : Error<
  "%select{function parameter|typedef|non-static data member}0 "
  "cannot be constexpr">;
def err_invalid_constexpr_member : Error<"non-static data member cannot be "
  "constexpr%select{; did you intend to make it %select{const|static}0?|}1">;
def err_constexpr_tag : Error<
  "%select{class|struct|interface|union|enum}0 cannot be marked constexpr">;
def err_constexpr_dtor : Error<"destructor cannot be marked constexpr">;
def err_constexpr_no_declarators : Error<
  "constexpr can only be used in variable and function declarations">;
def err_invalid_constexpr_var_decl : Error<
  "constexpr variable declaration must be a definition">;
def err_constexpr_static_mem_var_requires_init : Error<
  "declaration of constexpr static data member %0 requires an initializer">;
def err_constexpr_var_non_literal : Error<
  "constexpr variable cannot have non-literal type %0">;
def err_constexpr_var_requires_const_init : Error<
  "constexpr variable %0 must be initialized by a constant expression">;
def err_constexpr_redecl_mismatch : Error<
  "%select{non-constexpr declaration of %0 follows constexpr declaration"
  "|constexpr declaration of %0 follows non-constexpr declaration}1">;
def err_constexpr_virtual : Error<"virtual function cannot be constexpr">;
def err_constexpr_virtual_base : Error<
  "constexpr %select{member function|constructor}0 not allowed in "
  "%select{struct|interface|class}1 with virtual base "
  "%plural{1:class|:classes}2">;
def note_non_literal_incomplete : Note<
  "incomplete type %0 is not a literal type">;
def note_non_literal_virtual_base : Note<"%select{struct|interface|class}0 "
  "with virtual base %plural{1:class|:classes}1 is not a literal type">;
def note_constexpr_virtual_base_here : Note<"virtual base class declared here">;
def err_constexpr_non_literal_return : Error<
  "constexpr function's return type %0 is not a literal type">;
def err_constexpr_non_literal_param : Error<
  "constexpr %select{function|constructor}1's %ordinal0 parameter type %2 is "
  "not a literal type">;
def err_constexpr_body_invalid_stmt : Error<
  "statement not allowed in constexpr %select{function|constructor}0">;
def ext_constexpr_body_invalid_stmt : ExtWarn<
  "use of this statement in a constexpr %select{function|constructor}0 "
  "is a C++1y extension">, InGroup<CXX1y>;
def warn_cxx11_compat_constexpr_body_invalid_stmt : Warning<
  "use of this statement in a constexpr %select{function|constructor}0 "
  "is incompatible with C++ standards before C++1y">,
  InGroup<CXXPre1yCompat>, DefaultIgnore;
def ext_constexpr_type_definition : ExtWarn<
  "type definition in a constexpr %select{function|constructor}0 "
  "is a C++1y extension">, InGroup<CXX1y>;
def warn_cxx11_compat_constexpr_type_definition : Warning<
  "type definition in a constexpr %select{function|constructor}0 "
  "is incompatible with C++ standards before C++1y">,
  InGroup<CXXPre1yCompat>, DefaultIgnore;
def err_constexpr_vla : Error<
  "variably-modified type %0 cannot be used in a constexpr "
  "%select{function|constructor}1">;
def ext_constexpr_local_var : ExtWarn<
  "variable declaration in a constexpr %select{function|constructor}0 "
  "is a C++1y extension">, InGroup<CXX1y>;
def warn_cxx11_compat_constexpr_local_var : Warning<
  "variable declaration in a constexpr %select{function|constructor}0 "
  "is incompatible with C++ standards before C++1y">,
  InGroup<CXXPre1yCompat>, DefaultIgnore;
def err_constexpr_local_var_static : Error<
  "%select{static|thread_local}1 variable not permitted in a constexpr "
  "%select{function|constructor}0">;
def err_constexpr_local_var_non_literal_type : Error<
  "variable of non-literal type %1 cannot be defined in a constexpr "
  "%select{function|constructor}0">;
def err_constexpr_local_var_no_init : Error<
  "variables defined in a constexpr %select{function|constructor}0 must be "
  "initialized">;
def ext_constexpr_function_never_constant_expr : ExtWarn<
  "constexpr %select{function|constructor}0 never produces a "
  "constant expression">, InGroup<DiagGroup<"invalid-constexpr">>, DefaultError;
def err_enable_if_never_constant_expr : Error<
  "'enable_if' attribute expression never produces a constant expression">;
def err_constexpr_body_no_return : Error<
  "no return statement in constexpr function">;
def warn_cxx11_compat_constexpr_body_no_return : Warning<
  "constexpr function with no return statements is incompatible with C++ "
  "standards before C++1y">, InGroup<CXXPre1yCompat>, DefaultIgnore;
def ext_constexpr_body_multiple_return : ExtWarn<
  "multiple return statements in constexpr function is a C++1y extension">,
  InGroup<CXX1y>;
def warn_cxx11_compat_constexpr_body_multiple_return : Warning<
  "multiple return statements in constexpr function "
  "is incompatible with C++ standards before C++1y">,
  InGroup<CXXPre1yCompat>, DefaultIgnore;
def note_constexpr_body_previous_return : Note<
  "previous return statement is here">;
def err_constexpr_function_try_block : Error<
  "function try block not allowed in constexpr %select{function|constructor}0">;
def err_constexpr_union_ctor_no_init : Error<
  "constexpr union constructor does not initialize any member">;
def err_constexpr_ctor_missing_init : Error<
  "constexpr constructor must initialize all members">;
def note_constexpr_ctor_missing_init : Note<
  "member not initialized by constructor">;
def err_constexpr_method_non_literal : Error<
  "non-literal type %0 cannot have constexpr members">;
def note_non_literal_no_constexpr_ctors : Note<
  "%0 is not literal because it is not an aggregate and has no constexpr "
  "constructors other than copy or move constructors">;
def note_non_literal_base_class : Note<
  "%0 is not literal because it has base class %1 of non-literal type">;
def note_non_literal_field : Note<
  "%0 is not literal because it has data member %1 of "
  "%select{non-literal|volatile}3 type %2">;
def note_non_literal_user_provided_dtor : Note<
  "%0 is not literal because it has a user-provided destructor">;
def note_non_literal_nontrivial_dtor : Note<
  "%0 is not literal because it has a non-trivial destructor">;
def warn_private_extern : Warning<
  "use of __private_extern__ on a declaration may not produce external symbol "
  "private to the linkage unit and is deprecated">, InGroup<PrivateExtern>;
def note_private_extern : Note<
  "use __attribute__((visibility(\"hidden\"))) attribute instead">;

// C++11 char16_t/char32_t
def warn_cxx98_compat_unicode_type : Warning<
  "'%0' type specifier is incompatible with C++98">,
  InGroup<CXX98Compat>, DefaultIgnore;
 
// Objective-C++
def err_objc_decls_may_only_appear_in_global_scope : Error<
  "Objective-C declarations may only appear in global scope">;
def warn_auto_var_is_id : Warning<
  "'auto' deduced as 'id' in declaration of %0">,
  InGroup<DiagGroup<"auto-var-id">>;

// Attributes
def err_nsobject_attribute : Error<
  "'NSObject' attribute is for pointer types only">;
def err_attributes_are_not_compatible : Error<
  "%0 and %1 attributes are not compatible">;
def err_attribute_wrong_number_arguments : Error<
  "%0 attribute %plural{0:takes no arguments|1:takes one argument|"
  ":requires exactly %1 arguments}1">;
def err_attribute_too_many_arguments : Error<
  "%0 attribute takes no more than %1 argument%s1">;
def err_attribute_too_few_arguments : Error<
  "%0 attribute takes at least %1 argument%s1">;
def err_attribute_invalid_vector_type : Error<"invalid vector element type %0">;
def err_attribute_bad_neon_vector_size : Error<
  "Neon vector size must be 64 or 128 bits">;
def err_attribute_unsupported : Error<
  "%0 attribute is not supported for this target">;
def err_aligned_attribute_argument_not_int : Error<
  "'aligned' attribute requires integer constant">;
def err_alignas_attribute_wrong_decl_type : Error<
  "%0 attribute cannot be applied to a %select{function parameter|"
  "variable with 'register' storage class|'catch' variable|bit-field}1">;
def err_alignas_missing_on_definition : Error<
  "%0 must be specified on definition if it is specified on any declaration">;
def note_alignas_on_declaration : Note<"declared with %0 attribute here">;
def err_alignas_mismatch : Error<
  "redeclaration has different alignment requirement (%1 vs %0)">;
def err_alignas_underaligned : Error<
  "requested alignment is less than minimum alignment of %1 for type %0">;
def err_attribute_argument_n_type : Error<
  "%0 attribute requires parameter %1 to be %select{int or bool|an integer "
  "constant|a string|an identifier}2">;
def err_attribute_argument_type : Error<
  "%0 attribute requires %select{int or bool|an integer "
  "constant|a string|an identifier}1">;
def err_attribute_argument_outof_range : Error<
  "init_priority attribute requires integer constant between "
  "101 and 65535 inclusive">;
def err_init_priority_object_attr : Error<
  "can only use 'init_priority' attribute on file-scope definitions "
  "of objects of class type">;
def err_attribute_argument_vec_type_hint : Error<
  "invalid attribute argument %0 - expecting a vector or vectorizable scalar type">;
def err_attribute_argument_out_of_bounds : Error<
  "%0 attribute parameter %1 is out of bounds">;
def err_attribute_uuid_malformed_guid : Error<
  "uuid attribute contains a malformed GUID">;
def warn_attribute_pointers_only : Warning<
  "%0 attribute only applies to pointer arguments">,
  InGroup<IgnoredAttributes>;
def err_attribute_pointers_only : Error<warn_attribute_pointers_only.Text>;
def warn_attribute_return_pointers_only : Warning<
  "%0 attribute only applies to return values that are pointers">,
  InGroup<IgnoredAttributes>;
def err_attribute_no_member_pointers : Error<
  "%0 attribute cannot be used with pointers to members">;
def err_attribute_invalid_implicit_this_argument : Error<
  "%0 attribute is invalid for the implicit this argument">;
def err_ownership_type : Error<
  "%0 attribute only applies to %select{pointer|integer}1 arguments">;
def err_format_strftime_third_parameter : Error<
  "strftime format attribute requires 3rd parameter to be 0">;
def err_format_attribute_requires_variadic : Error<
  "format attribute requires variadic function">;
def err_format_attribute_not : Error<"format argument not %0">;
def err_format_attribute_result_not : Error<"function does not return %0">;
def err_format_attribute_implicit_this_format_string : Error<
  "format attribute cannot specify the implicit this argument as the format "
  "string">;
def err_init_method_bad_return_type : Error<
  "init methods must return an object pointer type, not %0">;
def err_attribute_invalid_size : Error<
  "vector size not an integral multiple of component size">;
def err_attribute_zero_size : Error<"zero vector size">;
def err_attribute_size_too_large : Error<"vector size too large">;
def err_typecheck_vector_not_convertable : Error<
  "can't convert between vector values of different size (%0 and %1)">;
def err_typecheck_vector_not_convertable_non_scalar : Error<
  "can't convert between vector and non-scalar values (%0 and %1)">;
def err_ext_vector_component_exceeds_length : Error<
  "vector component access exceeds type %0">;
def err_ext_vector_component_name_illegal : Error<
  "illegal vector component name '%0'">;
def err_attribute_address_space_negative : Error<
  "address space is negative">;
def err_attribute_address_space_too_high : Error<
  "address space is larger than the maximum supported (%0)">;
def err_attribute_address_multiple_qualifiers : Error<
  "multiple address spaces specified for type">;
def err_attribute_address_function_type : Error<
  "function type may not be qualified with an address space">;
def err_as_qualified_auto_decl : Error<
  "automatic variable qualified with an address space">;
def err_arg_with_address_space : Error<
  "parameter may not be qualified with an address space">;
def err_field_with_address_space : Error<
  "field may not be qualified with an address space">;
def err_attr_objc_ownership_redundant : Error<
  "the type %0 is already explicitly ownership-qualified">;
def err_undeclared_nsnumber : Error<
  "NSNumber must be available to use Objective-C literals">;
def err_invalid_nsnumber_type : Error<
  "%0 is not a valid literal type for NSNumber">;
def err_undeclared_nsstring : Error<
  "cannot box a string value because NSString has not been declared">;
def err_objc_illegal_boxed_expression_type : Error<
  "illegal type %0 used in a boxed expression">;
def err_objc_incomplete_boxed_expression_type : Error<
  "incomplete type %0 used in a boxed expression">;
def err_undeclared_nsarray : Error<
  "NSArray must be available to use Objective-C array literals">;
def err_undeclared_nsdictionary : Error<
  "NSDictionary must be available to use Objective-C dictionary "
  "literals">;
def err_undeclared_boxing_method : Error<
  "declaration of %0 is missing in %1 class">;
def err_objc_literal_method_sig : Error<
  "literal construction method %0 has incompatible signature">;
def note_objc_literal_method_param : Note<
  "%select{first|second|third}0 parameter has unexpected type %1 "
  "(should be %2)">;
def note_objc_literal_method_return : Note<
  "method returns unexpected type %0 (should be an object type)">;
def err_invalid_collection_element : Error<
  "collection element of type %0 is not an Objective-C object">;
def err_box_literal_collection : Error<
  "%select{string|character|boolean|numeric}0 literal must be prefixed by '@' "
  "in a collection">;
def warn_objc_literal_comparison : Warning<
  "direct comparison of %select{an array literal|a dictionary literal|"
  "a numeric literal|a boxed expression|}0 has undefined behavior">,
  InGroup<ObjCLiteralComparison>;
def err_missing_atsign_prefix : Error<
  "string literal must be prefixed by '@' ">;
def warn_objc_string_literal_comparison : Warning<
  "direct comparison of a string literal has undefined behavior">, 
  InGroup<ObjCStringComparison>;
def warn_concatenated_nsarray_literal : Warning<
  "concatenated NSString literal for an NSArray expression - "
  "possibly missing a comma">,
  InGroup<ObjCStringConcatenation>;
def note_objc_literal_comparison_isequal : Note<
  "use 'isEqual:' instead">;
def err_attribute_argument_is_zero : Error<
  "%0 attribute must be greater than 0">;
def err_property_function_in_objc_container : Error<
  "use of Objective-C property in function nested in Objective-C "
  "container not supported, move function outside its container">;

let CategoryName = "Cocoa API Issue" in {
def warn_objc_redundant_literal_use : Warning<
  "using %0 with a literal is redundant">, InGroup<ObjCRedundantLiteralUse>;
}

def err_attr_tlsmodel_arg : Error<"tls_model must be \"global-dynamic\", "
  "\"local-dynamic\", \"initial-exec\" or \"local-exec\"">;

def err_only_annotate_after_access_spec : Error<
  "access specifier can only have annotation attributes">;

def err_attribute_section_invalid_for_target : Error<
  "argument to 'section' attribute is not valid for this target: %0">;
def warn_mismatched_section : Warning<
  "section does not match previous declaration">, InGroup<Section>;

def err_anonymous_property: Error<
  "anonymous property is not supported">;
def err_property_is_variably_modified : Error<
  "property %0 has a variably modified type">;
def err_no_accessor_for_property : Error<
  "no %select{getter|setter}0 defined for property %1">;
def error_cannot_find_suitable_accessor : Error<
  "cannot find suitable %select{getter|setter}0 for property %1">;

def err_attribute_aligned_not_power_of_two : Error<
  "requested alignment is not a power of 2">;
def err_attribute_aligned_too_great : Error<
  "requested alignment must be %0 bytes or smaller">;
def warn_redeclaration_without_attribute_prev_attribute_ignored : Warning<
  "%q0 redeclared without %1 attribute: previous %1 ignored">;
def warn_attribute_ignored : Warning<"%0 attribute ignored">,
  InGroup<IgnoredAttributes>;
def warn_attribute_after_definition_ignored : Warning<
  "attribute %0 after definition is ignored">,
   InGroup<IgnoredAttributes>;
def warn_unknown_attribute_ignored : Warning<
  "unknown attribute %0 ignored">, InGroup<UnknownAttributes>;
def warn_cxx11_gnu_attribute_on_type : Warning<
  "attribute %0 ignored, because it cannot be applied to a type">,
  InGroup<IgnoredAttributes>;
def warn_unhandled_ms_attribute_ignored : Warning<
  "__declspec attribute %0 is not supported">, 
  InGroup<IgnoredAttributes>;
def err_attribute_invalid_on_stmt : Error<
  "%0 attribute cannot be applied to a statement">;
def warn_declspec_attribute_ignored : Warning<
  "attribute %0 is ignored, place it after "
  "\"%select{class|struct|union|interface|enum}1\" to apply attribute to "
  "type declaration">, InGroup<IgnoredAttributes>;
def warn_attribute_precede_definition : Warning<
  "attribute declaration must precede definition">,
  InGroup<IgnoredAttributes>;
def warn_attribute_void_function_method : Warning<
  "attribute %0 cannot be applied to "
  "%select{functions|Objective-C method}1 without return value">,
  InGroup<IgnoredAttributes>;
def warn_attribute_weak_on_field : Warning<
  "__weak attribute cannot be specified on a field declaration">,
  InGroup<IgnoredAttributes>;
def warn_gc_attribute_weak_on_local : Warning<
  "Objective-C GC does not allow weak variables on the stack">,
  InGroup<IgnoredAttributes>;
def warn_nsobject_attribute : Warning<
  "'NSObject' attribute may be put on a typedef only; attribute is ignored">,
  InGroup<NSobjectAttribute>;
def warn_attribute_weak_on_local : Warning<
  "__weak attribute cannot be specified on an automatic variable when ARC "
  "is not enabled">,
  InGroup<IgnoredAttributes>;
def warn_weak_identifier_undeclared : Warning<
  "weak identifier %0 never declared">;
def err_attribute_weak_static : Error<
  "weak declaration cannot have internal linkage">;
def err_attribute_selectany_non_extern_data : Error<
  "'selectany' can only be applied to data items with external linkage">;
def err_declspec_thread_on_thread_variable : Error<
  "'__declspec(thread)' applied to variable that already has a "
  "thread-local storage specifier">;
def err_attribute_dll_not_extern : Error<
  "%q0 must have external linkage when declared %q1">;
def warn_attribute_invalid_on_definition : Warning<
  "'%0' attribute cannot be specified on a definition">,
  InGroup<IgnoredAttributes>;
def err_attribute_dll_redeclaration : Error<
  "redeclaration of %q0 cannot add %q1 attribute">;
def warn_attribute_dll_redeclaration : Warning<
  "redeclaration of %q0 should not add %q1 attribute">,
  InGroup<DiagGroup<"dll-attribute-on-redeclaration">>;
def err_attribute_dllimport_function_definition : Error<
  "dllimport cannot be applied to non-inline function definition">;
def err_attribute_dll_deleted : Error<
  "attribute %q0 cannot be applied to a deleted function">;
def err_attribute_dllimport_data_definition : Error<
  "definition of dllimport data">;
def err_attribute_dllimport_static_field_definition : Error<
  "definition of dllimport static field not allowed">;
def warn_attribute_dllimport_static_field_definition : Warning<
  "definition of dllimport static field">,
  InGroup<DiagGroup<"dllimport-static-field-def">>;
def warn_invalid_initializer_from_system_header : Warning<
  "invalid constructor form class in system header, should not be explicit">,
  InGroup<DiagGroup<"invalid-initializer-from-system-header">>;
def note_used_in_initialization_here : Note<"used in initialization here">;
def err_attribute_dll_member_of_dll_class : Error<
  "attribute %q0 cannot be applied to member of %q1 class">;
def warn_attribute_dll_instantiated_base_class : Warning<
  "propagating dll attribute to %select{already instantiated|explicitly specialized}0 "
  "base class template "
  "%select{without dll attribute|with different dll attribute}1 is not supported">,
  InGroup<DiagGroup<"unsupported-dll-base-class-template">>;
def err_attribute_weakref_not_static : Error<
  "weakref declaration must have internal linkage">;
def err_attribute_weakref_not_global_context : Error<
  "weakref declaration of %0 must be in a global context">;
def err_attribute_weakref_without_alias : Error<
  "weakref declaration of %0 must also have an alias attribute">;
def err_alias_not_supported_on_darwin : Error <
  "only weak aliases are supported on darwin">;
def err_alias_to_undefined : Error<
  "alias must point to a defined variable or function">;
def warn_alias_to_weak_alias : Warning<
  "alias will always resolve to %0 even if weak definition of alias %1 is overridden">,
  InGroup<IgnoredAttributes>;
def warn_alias_with_section : Warning<
  "alias will not be in section '%0' but in the same section as the aliasee">,
  InGroup<IgnoredAttributes>;
def err_duplicate_mangled_name : Error<
  "definition with same mangled name as another definition">;
def err_cyclic_alias : Error<
  "alias definition is part of a cycle">;
def warn_attribute_wrong_decl_type : Warning<
  "%0 attribute only applies to %select{functions|unions|"
  "variables and functions|functions and methods|parameters|"
  "functions, methods and blocks|functions, methods, and classes|"
  "functions, methods, and parameters|classes|variables|methods|"
  "variables, functions and labels|fields and global variables|structs|"
  "variables, functions and tag types|thread-local variables|"
  "variables and fields|variables, data members and tag types|"
  "types and namespaces|Objective-C interfaces|methods and properties|"
  "struct or union|struct, union or class|types|"
  "Objective-C instance methods|init methods of interface or class extension declarations|"
  "variables, functions and classes|Objective-C protocols|"
  "functions and global variables|structs or typedefs|"
  "interface or protocol declarations}1">,
  InGroup<IgnoredAttributes>;
def err_attribute_wrong_decl_type : Error<warn_attribute_wrong_decl_type.Text>;
def warn_type_attribute_wrong_type : Warning<
  "'%0' only applies to %select{function|pointer|"
  "Objective-C object or block pointer}1 types; type here is %2">,
  InGroup<IgnoredAttributes>;
def warn_attribute_requires_functions_or_static_globals : Warning<
  "%0 only applies to variables with static storage duration and functions">,
  InGroup<IgnoredAttributes>;
def warn_gnu_inline_attribute_requires_inline : Warning<
  "'gnu_inline' attribute requires function to be marked 'inline',"
  " attribute ignored">,
  InGroup<IgnoredAttributes>;
def err_attribute_vecreturn_only_vector_member : Error<
  "the vecreturn attribute can only be used on a class or structure with one member, which must be a vector">;
def err_attribute_vecreturn_only_pod_record : Error<
  "the vecreturn attribute can only be used on a POD (plain old data) class or structure (i.e. no virtual functions)">;
def err_cconv_change : Error<
  "function declared '%0' here was previously declared "
  "%select{'%2'|without calling convention}1">;
def warn_cconv_ignored : Warning<
  "calling convention %0 ignored for this target">, InGroup<IgnoredAttributes>;
def err_cconv_knr : Error<
  "function with no prototype cannot use %0 calling convention">;
def err_cconv_varargs : Error<
  "variadic function cannot use %0 calling convention">;
def warn_cconv_varargs : Warning<
  "%0 calling convention ignored on variadic function">,
  InGroup<IgnoredAttributes>;
def err_regparm_mismatch : Error<"function declared with regparm(%0) "
  "attribute was previously declared "
  "%plural{0:without the regparm|:with the regparm(%1)}1 attribute">;
def err_returns_retained_mismatch : Error<
  "function declared with the ns_returns_retained attribute "
  "was previously declared without the ns_returns_retained attribute">;
def err_objc_precise_lifetime_bad_type : Error<
  "objc_precise_lifetime only applies to retainable types; type here is %0">;
def warn_objc_precise_lifetime_meaningless : Error<
  "objc_precise_lifetime is not meaningful for "
  "%select{__unsafe_unretained|__autoreleasing}0 objects">;
def err_invalid_pcs : Error<"invalid PCS type">;
def warn_attribute_not_on_decl : Warning<
  "%0 attribute ignored when parsing type">, InGroup<IgnoredAttributes>;
def err_base_specifier_attribute : Error<
  "%0 attribute cannot be applied to a base specifier">;

// Availability attribute
def warn_availability_unknown_platform : Warning<
  "unknown platform %0 in availability macro">, InGroup<Availability>;
def warn_availability_version_ordering : Warning<
  "feature cannot be %select{introduced|deprecated|obsoleted}0 in %1 version "
  "%2 before it was %select{introduced|deprecated|obsoleted}3 in version %4; "
  "attribute ignored">, InGroup<Availability>;
def warn_mismatched_availability: Warning<
  "availability does not match previous declaration">, InGroup<Availability>;
def warn_mismatched_availability_override : Warning<
  "overriding method %select{introduced after|"
  "deprecated before|obsoleted before}0 overridden method on %1 (%2 vs. %3)">, 
  InGroup<Availability>;
def warn_mismatched_availability_override_unavail : Warning<
  "overriding method cannot be unavailable on %0 when its overridden method is "
  "available">,
  InGroup<Availability>;
def note_overridden_method : Note<
  "overridden method is here">;

// Thread Safety Attributes
def warn_invalid_capability_name : Warning<
  "invalid capability name '%0'; capability name must be 'mutex' or 'role'">,
  InGroup<ThreadSafetyAttributes>, DefaultIgnore;
def warn_thread_attribute_ignored : Warning<
  "ignoring %0 attribute because its argument is invalid">,
  InGroup<ThreadSafetyAttributes>, DefaultIgnore;
def warn_thread_attribute_argument_not_lockable : Warning<
  "%0 attribute requires arguments whose type is annotated "
  "with 'capability' attribute; type here is %1">,
  InGroup<ThreadSafetyAttributes>, DefaultIgnore;
def warn_thread_attribute_decl_not_lockable : Warning<
  "%0 attribute can only be applied in a context annotated "
  "with 'capability(\"mutex\")' attribute">,
  InGroup<ThreadSafetyAttributes>, DefaultIgnore;
def warn_thread_attribute_decl_not_pointer : Warning<
  "%0 only applies to pointer types; type here is %1">,
  InGroup<ThreadSafetyAttributes>, DefaultIgnore;
def err_attribute_argument_out_of_range : Error<
  "%0 attribute parameter %1 is out of bounds: "
  "%plural{0:no parameters to index into|"
  "1:can only be 1, since there is one parameter|"
  ":must be between 1 and %2}2">;

// Thread Safety Analysis   
def warn_unlock_but_no_lock : Warning<"releasing %0 '%1' that was not held">,
  InGroup<ThreadSafetyAnalysis>, DefaultIgnore;
def warn_unlock_kind_mismatch : Warning<
  "releasing %0 '%1' using %select{shared|exclusive}2 access, expected "
  "%select{shared|exclusive}3 access">,
  InGroup<ThreadSafetyAnalysis>, DefaultIgnore;
def warn_double_lock : Warning<"acquiring %0 '%1' that is already held">,
  InGroup<ThreadSafetyAnalysis>, DefaultIgnore;
def warn_no_unlock : Warning<
  "%0 '%1' is still held at the end of function">,
  InGroup<ThreadSafetyAnalysis>, DefaultIgnore;
def warn_expecting_locked : Warning<
  "expecting %0 '%1' to be held at the end of function">,
  InGroup<ThreadSafetyAnalysis>, DefaultIgnore;  
// FIXME: improve the error message about locks not in scope
def warn_lock_some_predecessors : Warning<
  "%0 '%1' is not held on every path through here">,
  InGroup<ThreadSafetyAnalysis>, DefaultIgnore;
def warn_expecting_lock_held_on_loop : Warning<
  "expecting %0 '%1' to be held at start of each loop">,
  InGroup<ThreadSafetyAnalysis>, DefaultIgnore;
def note_locked_here : Note<"%0 acquired here">;
def warn_lock_exclusive_and_shared : Warning<
  "%0 '%1' is acquired exclusively and shared in the same scope">,
  InGroup<ThreadSafetyAnalysis>, DefaultIgnore;
def note_lock_exclusive_and_shared : Note<
  "the other acquisition of %0 '%1' is here">;
def warn_variable_requires_any_lock : Warning<
  "%select{reading|writing}1 variable '%0' requires holding "
  "%select{any mutex|any mutex exclusively}1">,
  InGroup<ThreadSafetyAnalysis>, DefaultIgnore;
def warn_var_deref_requires_any_lock : Warning<
  "%select{reading|writing}1 the value pointed to by '%0' requires holding "
  "%select{any mutex|any mutex exclusively}1">,
  InGroup<ThreadSafetyAnalysis>, DefaultIgnore;
def warn_fun_excludes_mutex : Warning<
  "cannot call function '%1' while %0 '%2' is held">,
  InGroup<ThreadSafetyAnalysis>, DefaultIgnore;
def warn_cannot_resolve_lock : Warning<
  "cannot resolve lock expression">,
  InGroup<ThreadSafetyAnalysis>, DefaultIgnore;

// Imprecise thread safety warnings
def warn_variable_requires_lock : Warning<
  "%select{reading|writing}3 variable '%1' requires holding %0 "
  "%select{'%2'|'%2' exclusively}3">,
  InGroup<ThreadSafetyAnalysis>, DefaultIgnore;
def warn_var_deref_requires_lock : Warning<
  "%select{reading|writing}3 the value pointed to by '%1' requires "
  "holding %0 %select{'%2'|'%2' exclusively}3">,
  InGroup<ThreadSafetyAnalysis>, DefaultIgnore;
def warn_fun_requires_lock : Warning<
  "calling function '%1' requires holding %0 %select{'%2'|'%2' exclusively}3">,
  InGroup<ThreadSafetyAnalysis>, DefaultIgnore;

// Precise thread safety warnings
def warn_variable_requires_lock_precise :
  Warning<warn_variable_requires_lock.Text>,
  InGroup<ThreadSafetyPrecise>, DefaultIgnore;
def warn_var_deref_requires_lock_precise :
  Warning<warn_var_deref_requires_lock.Text>,
  InGroup<ThreadSafetyPrecise>, DefaultIgnore;
def warn_fun_requires_lock_precise :
  Warning<warn_fun_requires_lock.Text>,
  InGroup<ThreadSafetyPrecise>, DefaultIgnore;
def note_found_mutex_near_match : Note<"found near match '%0'">;

// Dummy warning that will trigger "beta" warnings from the analysis if enabled. 
def warn_thread_safety_beta : Warning<
  "Thread safety beta warning.">, InGroup<ThreadSafetyBeta>, DefaultIgnore;

// Consumed warnings
def warn_use_in_invalid_state : Warning<
  "invalid invocation of method '%0' on object '%1' while it is in the '%2' "
  "state">, InGroup<Consumed>, DefaultIgnore;
def warn_use_of_temp_in_invalid_state : Warning<
  "invalid invocation of method '%0' on a temporary object while it is in the "
  "'%1' state">, InGroup<Consumed>, DefaultIgnore;
def warn_attr_on_unconsumable_class : Warning<
  "consumed analysis attribute is attached to member of class '%0' which isn't "
  "marked as consumable">, InGroup<Consumed>, DefaultIgnore;
def warn_return_typestate_for_unconsumable_type : Warning<
  "return state set for an unconsumable type '%0'">, InGroup<Consumed>,
  DefaultIgnore;
def warn_return_typestate_mismatch : Warning<
  "return value not in expected state; expected '%0', observed '%1'">,
  InGroup<Consumed>, DefaultIgnore;
def warn_loop_state_mismatch : Warning<
  "state of variable '%0' must match at the entry and exit of loop">,
  InGroup<Consumed>, DefaultIgnore;
def warn_param_return_typestate_mismatch : Warning<
  "parameter '%0' not in expected state when the function returns: expected "
  "'%1', observed '%2'">, InGroup<Consumed>, DefaultIgnore;
def warn_param_typestate_mismatch : Warning<
  "argument not in expected state; expected '%0', observed '%1'">,
  InGroup<Consumed>, DefaultIgnore;

def warn_impcast_vector_scalar : Warning<
  "implicit conversion turns vector to scalar: %0 to %1">,
  InGroup<Conversion>, DefaultIgnore;
def warn_impcast_complex_scalar : Warning<
  "implicit conversion discards imaginary component: %0 to %1">,
  InGroup<Conversion>, DefaultIgnore;
def warn_impcast_float_precision : Warning<
  "implicit conversion loses floating-point precision: %0 to %1">,
  InGroup<Conversion>, DefaultIgnore;
def warn_impcast_float_integer : Warning<
  "implicit conversion turns floating-point number into integer: %0 to %1">,
  InGroup<FloatConversion>, DefaultIgnore;
def warn_impcast_integer_sign : Warning<
  "implicit conversion changes signedness: %0 to %1">,
  InGroup<SignConversion>, DefaultIgnore;
def warn_impcast_integer_sign_conditional : Warning<
  "operand of ? changes signedness: %0 to %1">,
  InGroup<SignConversion>, DefaultIgnore;
def warn_impcast_integer_precision : Warning<
  "implicit conversion loses integer precision: %0 to %1">,
  InGroup<Conversion>, DefaultIgnore;
def warn_impcast_integer_64_32 : Warning<
  "implicit conversion loses integer precision: %0 to %1">,
  InGroup<Shorten64To32>, DefaultIgnore;
def warn_impcast_integer_precision_constant : Warning<
  "implicit conversion from %2 to %3 changes value from %0 to %1">,
  InGroup<ConstantConversion>;
def warn_impcast_bitfield_precision_constant : Warning<
  "implicit truncation from %2 to bitfield changes value from %0 to %1">,
  InGroup<BitFieldConstantConversion>;
def warn_impcast_literal_float_to_integer : Warning<
  "implicit conversion from %0 to %1 changes value from %2 to %3">,
  InGroup<LiteralConversion>;
def warn_impcast_string_literal_to_bool : Warning<
  "implicit conversion turns string literal into bool: %0 to %1">,
  InGroup<StringConversion>, DefaultIgnore;
def warn_impcast_different_enum_types : Warning<
  "implicit conversion from enumeration type %0 to different enumeration type "
  "%1">, InGroup<EnumConversion>;
def warn_impcast_bool_to_null_pointer : Warning<
    "initialization of pointer of type %0 to null from a constant boolean "
    "expression">, InGroup<BoolConversion>;
def warn_non_literal_null_pointer : Warning<
    "expression which evaluates to zero treated as a null pointer constant of "
    "type %0">, InGroup<NonLiteralNullConversion>;
def warn_impcast_null_pointer_to_integer : Warning<
    "implicit conversion of NULL constant to %0">,
    InGroup<NullConversion>;
def warn_impcast_floating_point_to_bool : Warning<
    "implicit conversion turns floating-point number into bool: %0 to %1">,
    InGroup<ImplicitConversionFloatingPointToBool>;

def warn_impcast_pointer_to_bool : Warning<
    "address of%select{| function| array}0 '%1' will always evaluate to "
    "'true'">,
    InGroup<PointerBoolConversion>;
def warn_this_bool_conversion : Warning<
  "'this' pointer cannot be null in well-defined C++ code; pointer may be "
  "assumed to always convert to true">, InGroup<UndefinedBoolConversion>;
def warn_address_of_reference_bool_conversion : Warning<
  "reference cannot be bound to dereferenced null pointer in well-defined C++ "
  "code; pointer may be assumed to always convert to true">,
  InGroup<UndefinedBoolConversion>;

def warn_null_pointer_compare : Warning<
    "comparison of %select{address of|function|array}0 '%1' %select{not |}2"
    "equal to a null pointer is always %select{true|false}2">,
    InGroup<TautologicalPointerCompare>;
def warn_this_null_compare : Warning<
  "'this' pointer cannot be null in well-defined C++ code; comparison may be "
  "assumed to always evaluate to %select{true|false}0">,
  InGroup<TautologicalUndefinedCompare>;
def warn_address_of_reference_null_compare : Warning<
  "reference cannot be bound to dereferenced null pointer in well-defined C++ "
  "code; comparison may be assumed to always evaluate to "
  "%select{true|false}0">,
  InGroup<TautologicalUndefinedCompare>;
def note_reference_is_return_value : Note<"%0 returns a reference">;

def note_function_warning_silence : Note<
    "prefix with the address-of operator to silence this warning">;
def note_function_to_function_call : Note<
    "suffix with parentheses to turn this into a function call">;
def warn_impcast_objective_c_literal_to_bool : Warning<
    "implicit boolean conversion of Objective-C object literal always "
    "evaluates to true">,
    InGroup<ObjCLiteralConversion>;

def warn_cast_align : Warning<
  "cast from %0 to %1 increases required alignment from %2 to %3">,
  InGroup<CastAlign>, DefaultIgnore;
def warn_old_style_cast : Warning<
  "use of old-style cast">, InGroup<OldStyleCast>, DefaultIgnore;

// Separate between casts to void* and non-void* pointers.
// Some APIs use (abuse) void* for something like a user context,
// and often that value is an integer even if it isn't a pointer itself.
// Having a separate warning flag allows users to control the warning
// for their workflow.
def warn_int_to_pointer_cast : Warning<
  "cast to %1 from smaller integer type %0">,
  InGroup<IntToPointerCast>;
def warn_int_to_void_pointer_cast : Warning<
  "cast to %1 from smaller integer type %0">,
  InGroup<IntToVoidPointerCast>;

def warn_attribute_ignored_for_field_of_type : Warning<
  "%0 attribute ignored for field of type %1">,
  InGroup<IgnoredAttributes>;
def warn_transparent_union_attribute_field_size_align : Warning<
  "%select{alignment|size}0 of field %1 (%2 bits) does not match the "
  "%select{alignment|size}0 of the first field in transparent union; "
  "transparent_union attribute ignored">,
  InGroup<IgnoredAttributes>;
def note_transparent_union_first_field_size_align : Note<
  "%select{alignment|size}0 of first field is %1 bits">;
def warn_transparent_union_attribute_not_definition : Warning<
  "transparent_union attribute can only be applied to a union definition; "
  "attribute ignored">,
  InGroup<IgnoredAttributes>;
def warn_transparent_union_attribute_floating : Warning<
  "first field of a transparent union cannot have %select{floating point|"
  "vector}0 type %1; transparent_union attribute ignored">,
  InGroup<IgnoredAttributes>;
def warn_transparent_union_attribute_zero_fields : Warning<
  "transparent union definition must contain at least one field; "
  "transparent_union attribute ignored">,
  InGroup<IgnoredAttributes>;
def warn_attribute_type_not_supported : Warning<
  "%0 attribute argument not supported: %1">,
  InGroup<IgnoredAttributes>;
def warn_attribute_unknown_visibility : Warning<"unknown visibility %0">,
  InGroup<IgnoredAttributes>;
def warn_attribute_protected_visibility :
  Warning<"target does not support 'protected' visibility; using 'default'">,
  InGroup<DiagGroup<"unsupported-visibility">>;
def err_mismatched_visibility: Error<"visibility does not match previous declaration">;
def note_previous_attribute : Note<"previous attribute is here">;
def note_attribute : Note<"attribute is here">;
def err_mismatched_ms_inheritance : Error<
  "inheritance model does not match %select{definition|previous declaration}0">;
def warn_ignored_ms_inheritance : Warning<
  "inheritance model ignored on %select{primary template|partial specialization}0">,
  InGroup<IgnoredAttributes>;
def note_previous_ms_inheritance : Note<
  "previous inheritance model specified here">;
def err_machine_mode : Error<"%select{unknown|unsupported}0 machine mode %1">;
def err_mode_not_primitive : Error<
  "mode attribute only supported for integer and floating-point types">;
def err_mode_wrong_type : Error<
  "type of machine mode does not match type of base type">;
def err_attr_wrong_decl : Error<
  "%0 attribute invalid on this declaration, requires typedef or value">;
def warn_attribute_nonnull_no_pointers : Warning<
  "'nonnull' attribute applied to function with no pointer arguments">,
  InGroup<IgnoredAttributes>;
def warn_attribute_nonnull_parm_no_args : Warning<
  "'nonnull' attribute when used on parameters takes no arguments">,
  InGroup<IgnoredAttributes>;
def warn_attribute_malloc_pointer_only : Warning<
  "'malloc' attribute only applies to functions returning a pointer type">,
  InGroup<IgnoredAttributes>;
def warn_attribute_sentinel_named_arguments : Warning<
  "'sentinel' attribute requires named arguments">,
  InGroup<IgnoredAttributes>;
def warn_attribute_sentinel_not_variadic : Warning<
  "'sentinel' attribute only supported for variadic %select{functions|blocks}0">,
  InGroup<IgnoredAttributes>;
def err_attribute_sentinel_less_than_zero : Error<
  "'sentinel' parameter 1 less than zero">;
def err_attribute_sentinel_not_zero_or_one : Error<
  "'sentinel' parameter 2 not 0 or 1">;
def warn_cleanup_ext : Warning<
  "GCC does not allow the 'cleanup' attribute argument to be anything other "
  "than a simple identifier">, 
  InGroup<GccCompat>;
def err_attribute_cleanup_arg_not_function : Error<
  "'cleanup' argument %select{|%1 |%1 }0is not a %select{||single }0function">;
def err_attribute_cleanup_func_must_take_one_arg : Error<
  "'cleanup' function %0 must take 1 parameter">;
def err_attribute_cleanup_func_arg_incompatible_type : Error<
  "'cleanup' function %0 parameter has "
  "%diff{type $ which is incompatible with type $|incompatible type}1,2">;
def err_attribute_regparm_wrong_platform : Error<
  "'regparm' is not valid on this platform">;
def err_attribute_regparm_invalid_number : Error<
  "'regparm' parameter must be between 0 and %0 inclusive">;
def err_attribute_not_supported_in_lang : Error<
  "%0 attribute is not supported in %select{C|C++|Objective-C}1">;


// Clang-Specific Attributes
def warn_attribute_iboutlet : Warning<
  "%0 attribute can only be applied to instance variables or properties">,
  InGroup<IgnoredAttributes>;
def err_iboutletcollection_type : Error<
  "invalid type %0 as argument of iboutletcollection attribute">;
def err_iboutletcollection_builtintype : Error<
  "type argument of iboutletcollection attribute cannot be a builtin type">;
def warn_iboutlet_object_type : Warning<
  "%select{instance variable|property}2 with %0 attribute must "
  "be an object type (invalid %1)">, InGroup<ObjCInvalidIBOutletProperty>;
def warn_iboutletcollection_property_assign : Warning<
  "IBOutletCollection properties should be copy/strong and not assign">,
  InGroup<ObjCInvalidIBOutletProperty>;
  
def err_attribute_overloadable_missing : Error<
  "%select{overloaded function|redeclaration of}0 %1 must have the "
  "'overloadable' attribute">;
def note_attribute_overloadable_prev_overload : Note<
  "previous overload of function is here">;
def err_attribute_overloadable_no_prototype : Error<
  "'overloadable' function %0 must have a prototype">;
def warn_ns_attribute_wrong_return_type : Warning<
  "%0 attribute only applies to %select{functions|methods|properties}1 that "
  "return %select{an Objective-C object|a pointer|a non-retainable pointer}2">,
  InGroup<IgnoredAttributes>;
def warn_ns_attribute_wrong_parameter_type : Warning<
  "%0 attribute only applies to %select{Objective-C object|pointer}1 "
  "parameters">,
  InGroup<IgnoredAttributes>;
def warn_objc_requires_super_protocol : Warning<
  "%0 attribute cannot be applied to %select{methods in protocols|dealloc}1">,
  InGroup<DiagGroup<"requires-super-attribute">>;
def note_protocol_decl : Note<
  "protocol is declared here">;
def note_protocol_decl_undefined : Note<
  "protocol %0 has no definition">;

// objc_designated_initializer attribute diagnostics.
def warn_objc_designated_init_missing_super_call : Warning<
  "designated initializer missing a 'super' call to a designated initializer of the super class">,
  InGroup<ObjCDesignatedInit>;
def note_objc_designated_init_marked_here : Note<
  "method marked as designated initializer of the class here">;
def warn_objc_designated_init_non_super_designated_init_call : Warning<
  "designated initializer should only invoke a designated initializer on 'super'">,
  InGroup<ObjCDesignatedInit>;
def warn_objc_designated_init_non_designated_init_call : Warning<
  "designated initializer invoked a non-designated initializer">,
  InGroup<ObjCDesignatedInit>;
def warn_objc_secondary_init_super_init_call : Warning<
  "convenience initializer should not invoke an initializer on 'super'">,
  InGroup<ObjCDesignatedInit>;
def warn_objc_secondary_init_missing_init_call : Warning<
  "convenience initializer missing a 'self' call to another initializer">,
  InGroup<ObjCDesignatedInit>;
def warn_objc_implementation_missing_designated_init_override : Warning<
  "method override for the designated initializer of the superclass %objcinstance0 not found">,
  InGroup<ObjCDesignatedInit>;

// objc_bridge attribute diagnostics.
def err_objc_attr_not_id : Error<
  "parameter of %0 attribute must be a single name of an Objective-C %select{class|protocol}1">;
def err_objc_cf_bridged_not_interface : Error<
  "CF object of type %0 is bridged to %1, which is not an Objective-C class">;
def err_objc_ns_bridged_invalid_cfobject : Error<
  "ObjectiveC object of type %0 is bridged to %1, which is not valid CF object">;
def warn_objc_invalid_bridge : Warning<
  "%0 bridges to %1, not %2">, InGroup<ObjCBridge>;
def warn_objc_invalid_bridge_to_cf : Warning<
  "%0 cannot bridge to %1">, InGroup<ObjCBridge>;

// objc_bridge_related attribute diagnostics.
def err_objc_bridged_related_invalid_class : Error<
  "could not find Objective-C class %0 to convert %1 to %2">;
def err_objc_bridged_related_invalid_class_name : Error<
  "%0 must be name of an Objective-C class to be able to convert %1 to %2">;
def err_objc_bridged_related_known_method : Error<
 "%0 must be explicitly converted to %1; use %select{%objcclass2|%objcinstance2}3 "
 "method for this conversion">;

def err_objc_attr_protocol_requires_definition : Error<
  "attribute %0 can only be applied to @protocol definitions, not forward declarations">;

// Function Parameter Semantic Analysis.
def err_param_with_void_type : Error<"argument may not have 'void' type">;
def err_void_only_param : Error<
  "'void' must be the first and only parameter if specified">;
def err_void_param_qualified : Error<
  "'void' as parameter must not have type qualifiers">;
def err_ident_list_in_fn_declaration : Error<
  "a parameter list without types is only allowed in a function definition">;
def ext_param_not_declared : Extension<
  "parameter %0 was not declared, defaulting to type 'int'">;
def err_param_default_argument : Error<
  "C does not support default arguments">;
def err_param_default_argument_redefinition : Error<
  "redefinition of default argument">;
def ext_param_default_argument_redefinition : ExtWarn<
  "redefinition of default argument">, InGroup<Microsoft>;
def err_param_default_argument_missing : Error<
  "missing default argument on parameter">;
def err_param_default_argument_missing_name : Error<
  "missing default argument on parameter %0">;
def err_param_default_argument_references_param : Error<
  "default argument references parameter %0">;
def err_param_default_argument_references_local : Error<
  "default argument references local variable %0 of enclosing function">;
def err_param_default_argument_references_this : Error<
  "default argument references 'this'">;
def err_param_default_argument_nonfunc : Error<
  "default arguments can only be specified for parameters in a function "
  "declaration">;
def err_param_default_argument_template_redecl : Error<
  "default arguments cannot be added to a function template that has already "
  "been declared">;
def err_param_default_argument_member_template_redecl : Error<
  "default arguments cannot be added to an out-of-line definition of a member "
  "of a %select{class template|class template partial specialization|nested "
  "class in a template}0">;
def err_uninitialized_member_for_assign : Error<
  "cannot define the implicit copy assignment operator for %0, because "
  "non-static %select{reference|const}1 member %2 can't use copy "
  "assignment operator">;
def err_uninitialized_member_in_ctor : Error<
  "%select{|implicit default |inheriting }0constructor for %1 must explicitly "
  "initialize the %select{reference|const}2 member %3">;
def err_default_arg_makes_ctor_special : Error<
  "addition of default argument on redeclaration makes this constructor a "
  "%select{default|copy|move}0 constructor">;

def err_use_of_default_argument_to_function_declared_later : Error<
  "use of default argument to function %0 that is declared later in class %1">;
def note_default_argument_declared_here : Note<
  "default argument declared here">;

def ext_param_promoted_not_compatible_with_prototype : ExtWarn<
  "%diff{promoted type $ of K&R function parameter is not compatible with the "
  "parameter type $|promoted type of K&R function parameter is not compatible "
  "with parameter type}0,1 declared in a previous prototype">,
  InGroup<KNRPromotedParameter>;


// C++ Overloading Semantic Analysis.
def err_ovl_diff_return_type : Error<
  "functions that differ only in their return type cannot be overloaded">;
def err_ovl_static_nonstatic_member : Error<
  "static and non-static member functions with the same parameter types "
  "cannot be overloaded">;

def err_ovl_no_viable_function_in_call : Error<
  "no matching function for call to %0">;
def err_ovl_no_viable_member_function_in_call : Error<
  "no matching member function for call to %0">;
def err_ovl_ambiguous_call : Error<
  "call to %0 is ambiguous">;
def err_ovl_deleted_call : Error<
  "call to %select{unavailable|deleted}0 function %1%2">;
def err_ovl_ambiguous_member_call : Error<
  "call to member function %0 is ambiguous">;
def err_ovl_deleted_member_call : Error<
  "call to %select{unavailable|deleted}0 member function %1%2">;
def note_ovl_too_many_candidates : Note<
    "remaining %0 candidate%s0 omitted; "
    "pass -fshow-overloads=all to show them">;
def note_ovl_candidate : Note<"candidate "
    "%select{function|function|constructor|"
    "function |function |constructor |"
    "is the implicit default constructor|"
    "is the implicit copy constructor|"
    "is the implicit move constructor|"
    "is the implicit copy assignment operator|"
    "is the implicit move assignment operator|"
    "is an inherited constructor}0%1"
    "%select{| has different class%diff{ (expected $ but has $)|}3,4"
    "| has different number of parameters (expected %3 but has %4)"
    "| has type mismatch at %ordinal3 parameter"
    "%diff{ (expected $ but has $)|}4,5"
    "| has different return type%diff{ ($ expected but has $)|}3,4"
    "| has different qualifiers (expected "
    "%select{none|const|restrict|const and restrict|volatile|const and volatile"
    "|volatile and restrict|const, volatile, and restrict}3 but found "
    "%select{none|const|restrict|const and restrict|volatile|const and volatile"
    "|volatile and restrict|const, volatile, and restrict}4)}2">;

def note_ovl_candidate_inherited_constructor : Note<"inherited from here">;
def note_ovl_candidate_bad_deduction : Note<
    "candidate template ignored: failed template argument deduction">;
def note_ovl_candidate_incomplete_deduction : Note<"candidate template ignored: "
    "couldn't infer template argument %0">;
def note_ovl_candidate_inconsistent_deduction : Note<
    "candidate template ignored: deduced conflicting %select{types|values|"
    "templates}0 for parameter %1%diff{ ($ vs. $)|}2,3">;
def note_ovl_candidate_explicit_arg_mismatch_named : Note<
    "candidate template ignored: invalid explicitly-specified argument "
    "for template parameter %0">;
def note_ovl_candidate_explicit_arg_mismatch_unnamed : Note<
    "candidate template ignored: invalid explicitly-specified argument "
    "for %ordinal0 template parameter">;
def note_ovl_candidate_instantiation_depth : Note<
    "candidate template ignored: substitution exceeded maximum template "
    "instantiation depth">;
def note_ovl_candidate_underqualified : Note<
    "candidate template ignored: can't deduce a type for %0 which would "
    "make %2 equal %1">;
def note_ovl_candidate_substitution_failure : Note<
    "candidate template ignored: substitution failure%0%1">;
def note_ovl_candidate_disabled_by_enable_if : Note<
    "candidate template ignored: disabled by %0%1">;
def note_ovl_candidate_disabled_by_enable_if_attr : Note<
    "candidate disabled: %0">;
def note_ovl_candidate_failed_overload_resolution : Note<
    "candidate template ignored: couldn't resolve reference to overloaded "
    "function %0">;
def note_ovl_candidate_non_deduced_mismatch : Note<
    "candidate template ignored: could not match %diff{$ against $|types}0,1">;
// This note is needed because the above note would sometimes print two
// different types with the same name.  Remove this note when the above note
// can handle that case properly.
def note_ovl_candidate_non_deduced_mismatch_qualified : Note<
    "candidate template ignored: could not match %q0 against %q1">;
    
// Note that we don't treat templates differently for this diagnostic.
def note_ovl_candidate_arity : Note<"candidate "
    "%select{function|function|constructor|function|function|constructor|"
    "constructor (the implicit default constructor)|"
    "constructor (the implicit copy constructor)|"
    "constructor (the implicit move constructor)|"
    "function (the implicit copy assignment operator)|"
    "function (the implicit move assignment operator)|"
    "constructor (inherited)}0 %select{|template }1"
    "not viable: requires%select{ at least| at most|}2 %3 argument%s3, but %4 "
    "%plural{1:was|:were}4 provided">;

def note_ovl_candidate_arity_one : Note<"candidate "
    "%select{function|function|constructor|function|function|constructor|"
    "constructor (the implicit default constructor)|"
    "constructor (the implicit copy constructor)|"
    "constructor (the implicit move constructor)|"
    "function (the implicit copy assignment operator)|"
    "function (the implicit move assignment operator)|"
    "constructor (inherited)}0 %select{|template }1not viable: "
    "%select{requires at least|allows at most single|requires single}2 "
    "argument %3, but %plural{0:no|:%4}4 arguments were provided">;

def note_ovl_candidate_deleted : Note<
    "candidate %select{function|function|constructor|"
    "function |function |constructor |"
    "constructor (the implicit default constructor)|"
    "constructor (the implicit copy constructor)|"
    "constructor (the implicit move constructor)|"
    "function (the implicit copy assignment operator)|"
    "function (the implicit move assignment operator)|"
    "constructor (inherited)}0%1 has been "
    "%select{explicitly made unavailable|explicitly deleted|"
    "implicitly deleted}2">;

// Giving the index of the bad argument really clutters this message, and
// it's relatively unimportant because 1) it's generally obvious which
// argument(s) are of the given object type and 2) the fix is usually
// to complete the type, which doesn't involve changes to the call line
// anyway.  If people complain, we can change it.
def note_ovl_candidate_bad_conv_incomplete : Note<"candidate "
    "%select{function|function|constructor|"
    "function |function |constructor |"
    "constructor (the implicit default constructor)|"
    "constructor (the implicit copy constructor)|"
    "constructor (the implicit move constructor)|"
    "function (the implicit copy assignment operator)|"
    "function (the implicit move assignment operator)|"
    "constructor (inherited)}0%1 "
    "not viable: cannot convert argument of incomplete type "
    "%diff{$ to $|to parameter type}2,3">;
def note_ovl_candidate_bad_list_argument : Note<"candidate "
    "%select{function|function|constructor|"
    "function |function |constructor |"
    "constructor (the implicit default constructor)|"
    "constructor (the implicit copy constructor)|"
    "constructor (the implicit move constructor)|"
    "function (the implicit copy assignment operator)|"
    "function (the implicit move assignment operator)|"
    "constructor (inherited)}0%1 "
    "not viable: cannot convert initializer list argument to %3">;
def note_ovl_candidate_bad_overload : Note<"candidate "
    "%select{function|function|constructor|"
    "function |function |constructor |"
    "constructor (the implicit default constructor)|"
    "constructor (the implicit copy constructor)|"
    "constructor (the implicit move constructor)|"
    "function (the implicit copy assignment operator)|"
    "function (the implicit move assignment operator)|"
    "constructor (inherited)}0%1"
    " not viable: no overload of %3 matching %2 for %ordinal4 argument">;
def note_ovl_candidate_bad_conv : Note<"candidate "
    "%select{function|function|constructor|"
    "function |function |constructor |"
    "constructor (the implicit default constructor)|"
    "constructor (the implicit copy constructor)|"
    "constructor (the implicit move constructor)|"
    "function (the implicit copy assignment operator)|"
    "function (the implicit move assignment operator)|"
    "constructor (inherited)}0%1"
    " not viable: no known conversion "
    "%diff{from $ to $|from argument type to parameter type}2,3 for "
    "%select{%ordinal5 argument|object argument}4"
    "%select{|; dereference the argument with *|"
    "; take the address of the argument with &|"
    "; remove *|"
    "; remove &}6">;
def note_ovl_candidate_bad_arc_conv : Note<"candidate "
    "%select{function|function|constructor|"
    "function |function |constructor |"
    "constructor (the implicit default constructor)|"
    "constructor (the implicit copy constructor)|"
    "constructor (the implicit move constructor)|"
    "function (the implicit copy assignment operator)|"
    "function (the implicit move assignment operator)|"
    "constructor (inherited)}0%1"
    " not viable: cannot implicitly convert argument "
    "%diff{of type $ to $|type to parameter type}2,3 for "
    "%select{%ordinal5 argument|object argument}4 under ARC">;
def note_ovl_candidate_bad_lvalue : Note<"candidate "
    "%select{function|function|constructor|"
    "function |function |constructor |"
    "constructor (the implicit default constructor)|"
    "constructor (the implicit copy constructor)|"
    "constructor (the implicit move constructor)|"
    "function (the implicit copy assignment operator)|"
    "function (the implicit move assignment operator)|"
    "constructor (inherited)}0%1"
    " not viable: expects an l-value for "
    "%select{%ordinal3 argument|object argument}2">;
def note_ovl_candidate_bad_addrspace : Note<"candidate "
    "%select{function|function|constructor|"
    "function |function |constructor |"
    "constructor (the implicit default constructor)|"
    "constructor (the implicit copy constructor)|"
    "constructor (the implicit move constructor)|"
    "function (the implicit copy assignment operator)|"
    "function (the implicit move assignment operator)|"
    "constructor (inherited)}0%1 not viable: "
    "%select{%ordinal6|'this'}5 argument (%2) is in "
    "address space %3, but parameter must be in address space %4">;
def note_ovl_candidate_bad_gc : Note<"candidate "
    "%select{function|function|constructor|"
    "function |function |constructor |"
    "constructor (the implicit default constructor)|"
    "constructor (the implicit copy constructor)|"
    "constructor (the implicit move constructor)|"
    "function (the implicit copy assignment operator)|"
    "function (the implicit move assignment operator)|"
    "constructor (inherited)}0%1 not viable: "
    "%select{%ordinal6|'this'}5 argument (%2) has %select{no|__weak|__strong}3 "
    "ownership, but parameter has %select{no|__weak|__strong}4 ownership">;
def note_ovl_candidate_bad_ownership : Note<"candidate "
    "%select{function|function|constructor|"
    "function |function |constructor |"
    "constructor (the implicit default constructor)|"
    "constructor (the implicit copy constructor)|"
    "constructor (the implicit move constructor)|"
    "function (the implicit copy assignment operator)|"
    "function (the implicit move assignment operator)|"
    "constructor (inherited)}0%1 not viable: "
    "%select{%ordinal6|'this'}5 argument (%2) has "
    "%select{no|__unsafe_unretained|__strong|__weak|__autoreleasing}3 ownership,"
    " but parameter has %select{no|__unsafe_unretained|__strong|__weak|"
    "__autoreleasing}4 ownership">;
def note_ovl_candidate_bad_cvr_this : Note<"candidate "
    "%select{|function|||function|||||"
    "function (the implicit copy assignment operator)|"
    "function (the implicit move assignment operator)|}0 not viable: "
    "'this' argument has type %2, but method is not marked "
    "%select{const|restrict|const or restrict|volatile|const or volatile|"
    "volatile or restrict|const, volatile, or restrict}3">;
def note_ovl_candidate_bad_cvr : Note<"candidate "
    "%select{function|function|constructor|"
    "function |function |constructor |"
    "constructor (the implicit default constructor)|"
    "constructor (the implicit copy constructor)|"
    "constructor (the implicit move constructor)|"
    "function (the implicit copy assignment operator)|"
    "function (the implicit move assignment operator)|"
    "constructor (inherited)}0%1 not viable: "
    "%ordinal4 argument (%2) would lose "
    "%select{const|restrict|const and restrict|volatile|const and volatile|"
    "volatile and restrict|const, volatile, and restrict}3 qualifier"
    "%select{||s||s|s|s}3">;
def note_ovl_candidate_bad_base_to_derived_conv : Note<"candidate "
    "%select{function|function|constructor|"
    "function |function |constructor |"
    "constructor (the implicit default constructor)|"
    "constructor (the implicit copy constructor)|"
    "constructor (the implicit move constructor)|"
    "function (the implicit copy assignment operator)|"
    "function (the implicit move assignment operator)|"
    "constructor (inherited)}0%1"
    " not viable: cannot %select{convert from|convert from|bind}2 "
    "%select{base class pointer|superclass|base class object of type}2 %3 to "
    "%select{derived class pointer|subclass|derived class reference}2 %4 for "
    "%ordinal5 argument">;
def note_ovl_candidate_bad_target : Note<
    "candidate %select{function|function|constructor|"
    "function |function |constructor |"
    "constructor (the implicit default constructor)|"
    "constructor (the implicit copy constructor)|"
    "constructor (the implicit move constructor)|"
    "function (the implicit copy assignment operator)|"
    "function (the implicit move assignment operator)|"
    "constructor (inherited)}0 not viable: call to "
    "%select{__device__|__global__|__host__|__host__ __device__}1 function from"
    " %select{__device__|__global__|__host__|__host__ __device__}2 function">;

def note_ambiguous_type_conversion: Note<
    "because of ambiguity in conversion %diff{of $ to $|between types}0,1">;
def note_ovl_builtin_binary_candidate : Note<
    "built-in candidate %0">;
def note_ovl_builtin_unary_candidate : Note<
    "built-in candidate %0">;
def err_ovl_no_viable_function_in_init : Error<
  "no matching constructor for initialization of %0">;
def err_ovl_no_conversion_in_cast : Error<
  "cannot convert %1 to %2 without a conversion operator">;
def err_ovl_no_viable_conversion_in_cast : Error<
  "no matching conversion for %select{|static_cast|reinterpret_cast|"
  "dynamic_cast|C-style cast|functional-style cast}0 from %1 to %2">;
def err_ovl_ambiguous_conversion_in_cast : Error<
  "ambiguous conversion for %select{|static_cast|reinterpret_cast|"
  "dynamic_cast|C-style cast|functional-style cast}0 from %1 to %2">;
def err_ovl_deleted_conversion_in_cast : Error<
  "%select{|static_cast|reinterpret_cast|dynamic_cast|C-style cast|"
  "functional-style cast}0 from %1 to %2 uses deleted function">;
def err_ovl_ambiguous_init : Error<"call to constructor of %0 is ambiguous">;
def err_ref_init_ambiguous : Error<
  "reference initialization of type %0 with initializer of type %1 is ambiguous">;
def err_ovl_deleted_init : Error<
  "call to %select{unavailable|deleted}0 constructor of %1">;
def err_ovl_deleted_special_init : Error<
  "call to implicitly-deleted %select{default constructor|copy constructor|"
  "move constructor|copy assignment operator|move assignment operator|"
  "destructor|function}0 of %1">;
def err_ovl_ambiguous_oper_unary : Error<
  "use of overloaded operator '%0' is ambiguous (operand type %1)">;
def err_ovl_ambiguous_oper_binary : Error<
  "use of overloaded operator '%0' is ambiguous (with operand types %1 and %2)">;
def err_ovl_no_viable_oper : Error<"no viable overloaded '%0'">;
def note_assign_lhs_incomplete : Note<"type %0 is incomplete">;
def err_ovl_deleted_oper : Error<
  "overload resolution selected %select{unavailable|deleted}0 operator '%1'%2">;
def err_ovl_deleted_special_oper : Error<
  "object of type %0 cannot be %select{constructed|copied|moved|assigned|"
  "assigned|destroyed}1 because its %select{default constructor|"
  "copy constructor|move constructor|copy assignment operator|"
  "move assignment operator|destructor}1 is implicitly deleted">;
def err_ovl_no_viable_subscript :
    Error<"no viable overloaded operator[] for type %0">;
def err_ovl_no_oper :
    Error<"type %0 does not provide a %select{subscript|call}1 operator">;
def err_ovl_unresolvable : Error<
  "reference to overloaded function could not be resolved; "
  "did you mean to call it%select{| with no arguments}0?">;
def err_bound_member_function : Error<
  "reference to non-static member function must be called"
  "%select{|; did you mean to call it with no arguments?}0">;
def note_possible_target_of_call : Note<"possible target for call">;

def err_ovl_no_viable_object_call : Error<
  "no matching function for call to object of type %0">;
def err_ovl_ambiguous_object_call : Error<
  "call to object of type %0 is ambiguous">;
def err_ovl_deleted_object_call : Error<
  "call to %select{unavailable|deleted}0 function call operator in type %1%2">;
def note_ovl_surrogate_cand : Note<"conversion candidate of type %0">;
def err_member_call_without_object : Error<
  "call to non-static member function without an object argument">;

// C++ Address of Overloaded Function
def err_addr_ovl_no_viable : Error<
  "address of overloaded function %0 does not match required type %1">;
def err_addr_ovl_ambiguous : Error<
  "address of overloaded function %0 is ambiguous">;
def err_addr_ovl_not_func_ptrref : Error<
  "address of overloaded function %0 cannot be converted to type %1">;
def err_addr_ovl_no_qualifier : Error<
  "can't form member pointer of type %0 without '&' and class name">;

// C++11 Literal Operators
def err_ovl_no_viable_literal_operator : Error<
  "no matching literal operator for call to %0"
  "%select{| with argument of type %2| with arguments of types %2 and %3}1"
  "%select{| or 'const char *'}4"
  "%select{|, and no matching literal operator template}5">;

// C++ Template Declarations
def err_template_param_shadow : Error<
  "declaration of %0 shadows template parameter">;
def note_template_param_here : Note<"template parameter is declared here">;
def warn_template_export_unsupported : Warning<
  "exported templates are unsupported">;
def err_template_outside_namespace_or_class_scope : Error<
  "templates can only be declared in namespace or class scope">;
def err_template_inside_local_class : Error<
  "templates cannot be declared inside of a local class">;
def err_template_linkage : Error<"templates must have C++ linkage">;
def err_template_typedef : Error<"a typedef cannot be a template">;
def err_template_unnamed_class : Error<
  "cannot declare a class template with no name">;
def err_template_param_list_different_arity : Error<
  "%select{too few|too many}0 template parameters in template "
  "%select{|template parameter }1redeclaration">;
def note_template_param_list_different_arity : Note<
  "%select{too few|too many}0 template parameters in template template "
  "argument">;
def note_template_prev_declaration : Note<
  "previous template %select{declaration|template parameter}0 is here">;
def err_template_param_different_kind : Error<
  "template parameter has a different kind in template "
  "%select{|template parameter }0redeclaration">;
def note_template_param_different_kind : Note<
  "template parameter has a different kind in template argument">;
  
def err_template_nontype_parm_different_type : Error<
  "template non-type parameter has a different type %0 in template "
  "%select{|template parameter }1redeclaration">;

def note_template_nontype_parm_different_type : Note<
  "template non-type parameter has a different type %0 in template argument">;
def note_template_nontype_parm_prev_declaration : Note<
  "previous non-type template parameter with type %0 is here">;
def err_template_nontype_parm_bad_type : Error<
  "a non-type template parameter cannot have type %0">;
def err_template_param_default_arg_redefinition : Error<
  "template parameter redefines default argument">;
def note_template_param_prev_default_arg : Note<
  "previous default template argument defined here">;
def err_template_param_default_arg_missing : Error<
  "template parameter missing a default argument">;
def ext_template_parameter_default_in_function_template : ExtWarn<
  "default template arguments for a function template are a C++11 extension">,
  InGroup<CXX11>;
def warn_cxx98_compat_template_parameter_default_in_function_template : Warning<
  "default template arguments for a function template are incompatible with C++98">,
  InGroup<CXX98Compat>, DefaultIgnore;
def err_template_parameter_default_template_member : Error<
  "cannot add a default template argument to the definition of a member of a "
  "class template">;
def err_template_parameter_default_friend_template : Error<
  "default template argument not permitted on a friend template">;
def err_template_template_parm_no_parms : Error<
  "template template parameter must have its own template parameters">;

def ext_variable_template : ExtWarn<"variable templates are a C++1y extension">,
  InGroup<CXX1y>;
def warn_cxx11_compat_variable_template : Warning<
  "variable templates are incompatible with C++ standards before C++1y">,
  InGroup<CXXPre1yCompat>, DefaultIgnore;
def err_template_variable_noparams : Error<
  "extraneous 'template<>' in declaration of variable %0">;
def err_template_member : Error<"member %0 declared as a template">;
def err_template_member_noparams : Error<
  "extraneous 'template<>' in declaration of member %0">;
def err_template_tag_noparams : Error<
  "extraneous 'template<>' in declaration of %0 %1">;
def err_template_decl_ref : Error<
  "cannot refer to %select{class|variable}0 template %1 without a template argument list">;

// C++ Template Argument Lists
def err_template_missing_args : Error<
  "use of class template %0 requires template arguments">;
def err_template_arg_list_different_arity : Error<
  "%select{too few|too many}0 template arguments for "
  "%select{class template|function template|template template parameter"
  "|template}1 %2">;
def note_template_decl_here : Note<"template is declared here">;
def err_template_arg_must_be_type : Error<
  "template argument for template type parameter must be a type">;
def err_template_arg_must_be_type_suggest : Error<
  "template argument for template type parameter must be a type; did you forget 'typename'?">;
def ext_ms_template_type_arg_missing_typename : ExtWarn<
  "template argument for template type parameter must be a type; "
  "omitted 'typename' is a Microsoft extension">,
  InGroup<Microsoft>;
def err_template_arg_must_be_expr : Error<
  "template argument for non-type template parameter must be an expression">;
def err_template_arg_nontype_ambig : Error<
  "template argument for non-type template parameter is treated as function type %0">;
def err_template_arg_must_be_template : Error<
  "template argument for template template parameter must be a class template%select{| or type alias template}0">;
def ext_template_arg_local_type : ExtWarn<
  "template argument uses local type %0">, InGroup<LocalTypeTemplateArgs>;
def ext_template_arg_unnamed_type : ExtWarn<
  "template argument uses unnamed type">, InGroup<UnnamedTypeTemplateArgs>;
def warn_cxx98_compat_template_arg_local_type : Warning<
  "local type %0 as template argument is incompatible with C++98">,
  InGroup<CXX98CompatLocalTypeTemplateArgs>, DefaultIgnore;
def warn_cxx98_compat_template_arg_unnamed_type : Warning<
  "unnamed type as template argument is incompatible with C++98">,
  InGroup<CXX98CompatUnnamedTypeTemplateArgs>, DefaultIgnore;
def note_template_unnamed_type_here : Note<
  "unnamed type used in template argument was declared here">;
def err_template_arg_overload_type : Error<
  "template argument is the type of an unresolved overloaded function">;
def err_template_arg_not_class_template : Error<
  "template argument does not refer to a class template or template "
  "template parameter">;
def note_template_arg_refers_here_func : Note<
  "template argument refers to function template %0, here">;
def err_template_arg_template_params_mismatch : Error<
  "template template argument has different template parameters than its "
  "corresponding template template parameter">;
def err_template_arg_not_integral_or_enumeral : Error<
  "non-type template argument of type %0 must have an integral or enumeration"
  " type">;
def err_template_arg_not_ice : Error<
  "non-type template argument of type %0 is not an integral constant "
  "expression">;
def err_template_arg_not_address_constant : Error<
  "non-type template argument of type %0 is not a constant expression">;
def warn_cxx98_compat_template_arg_null : Warning<
  "use of null pointer as non-type template argument is incompatible with "
  "C++98">, InGroup<CXX98Compat>, DefaultIgnore;
def err_template_arg_untyped_null_constant : Error<
  "null non-type template argument must be cast to template parameter type %0">;
def err_template_arg_wrongtype_null_constant : Error<
 "null non-type template argument of type %0 does not match template parameter "
 "of type %1">;
def err_deduced_non_type_template_arg_type_mismatch : Error<
  "deduced non-type template argument does not have the same type as the "
  "its corresponding template parameter%diff{ ($ vs $)|}0,1">;
def err_template_arg_not_convertible : Error<
  "non-type template argument of type %0 cannot be converted to a value "
  "of type %1">;
def warn_template_arg_negative : Warning<
  "non-type template argument with value '%0' converted to '%1' for unsigned "
  "template parameter of type %2">, InGroup<Conversion>, DefaultIgnore;
def warn_template_arg_too_large : Warning<
  "non-type template argument value '%0' truncated to '%1' for "
  "template parameter of type %2">, InGroup<Conversion>, DefaultIgnore;
def err_template_arg_no_ref_bind : Error<
  "non-type template parameter of reference type "
  "%diff{$ cannot bind to template argument of type $"
  "|cannot bind to template of incompatible argument type}0,1">;
def err_template_arg_ref_bind_ignores_quals : Error<
  "reference binding of non-type template parameter "
  "%diff{of type $ to template argument of type $|to template argument}0,1 "
  "ignores qualifiers">;
def err_template_arg_not_decl_ref : Error<
  "non-type template argument does not refer to any declaration">;
def err_template_arg_not_address_of : Error<
  "non-type template argument for template parameter of pointer type %0 must "
  "have its address taken">;
def err_template_arg_address_of_non_pointer : Error<
  "address taken in non-type template argument for template parameter of "
  "reference type %0">;
def err_template_arg_reference_var : Error<
  "non-type template argument of reference type %0 is not an object">;
def err_template_arg_field : Error<
  "non-type template argument refers to non-static data member %0">;
def err_template_arg_method : Error<
  "non-type template argument refers to non-static member function %0">;
def err_template_arg_object_no_linkage : Error<
  "non-type template argument refers to %select{function|object}0 %1 that "
  "does not have linkage">;
def warn_cxx98_compat_template_arg_object_internal : Warning<
  "non-type template argument referring to %select{function|object}0 %1 with "
  "internal linkage is incompatible with C++98">,
  InGroup<CXX98Compat>, DefaultIgnore;
def ext_template_arg_object_internal : ExtWarn<
  "non-type template argument referring to %select{function|object}0 %1 with "
  "internal linkage is a C++11 extension">, InGroup<CXX11>;
def err_template_arg_thread_local : Error<
  "non-type template argument refers to thread-local object">;
def note_template_arg_internal_object : Note<
  "non-type template argument refers to %select{function|object}0 here">;
def note_template_arg_refers_here : Note<
  "non-type template argument refers here">;
def err_template_arg_not_object_or_func : Error<
  "non-type template argument does not refer to an object or function">;
def err_template_arg_not_pointer_to_member_form : Error<
  "non-type template argument is not a pointer to member constant">;
def ext_template_arg_extra_parens : ExtWarn<
  "address non-type template argument cannot be surrounded by parentheses">;
def warn_cxx98_compat_template_arg_extra_parens : Warning<
  "redundant parentheses surrounding address non-type template argument are "
  "incompatible with C++98">, InGroup<CXX98Compat>, DefaultIgnore;
def err_pointer_to_member_type : Error<
  "invalid use of pointer to member type after %select{.*|->*}0">;
def err_pointer_to_member_call_drops_quals : Error<
  "call to pointer to member function of type %0 drops '%1' qualifier%s2">;
def err_pointer_to_member_oper_value_classify: Error<
  "pointer-to-member function type %0 can only be called on an "
  "%select{rvalue|lvalue}1">;
def ext_ms_deref_template_argument: ExtWarn<
  "non-type template argument containing a dereference operation is a "
  "Microsoft extension">, InGroup<Microsoft>;
def ext_ms_delayed_template_argument: ExtWarn<
  "using the undeclared type %0 as a default template argument is a "
  "Microsoft extension">, InGroup<Microsoft>;

// C++ template specialization
def err_template_spec_unknown_kind : Error<
  "can only provide an explicit specialization for a class template, function "
  "template, variable template, or a member function, static data member, "
  "%select{or member class|member class, or member enumeration}0 of a "
  "class template">;
def note_specialized_entity : Note<
  "explicitly specialized declaration is here">;
def err_template_spec_decl_function_scope : Error<
  "explicit specialization of %0 in function scope">;
def err_template_spec_decl_class_scope : Error<
  "explicit specialization of %0 in class scope">;
def err_template_spec_decl_friend : Error<
  "cannot declare an explicit specialization in a friend">;
def err_template_spec_decl_out_of_scope_global : Error<
  "%select{class template|class template partial|variable template|"
  "variable template partial|function template|member function|"
  "static data member|member class|member enumeration}0 "
  "specialization of %1 must originally be declared in the global scope">;
def err_template_spec_decl_out_of_scope : Error<
  "%select{class template|class template partial|variable template|"
  "variable template partial|function template|member "
  "function|static data member|member class|member enumeration}0 "
  "specialization of %1 must originally be declared in namespace %2">;
def ext_template_spec_decl_out_of_scope : ExtWarn<
  "first declaration of %select{class template|class template partial|"
  "variable template|variable template partial|"
  "function template|member function|static data member|member class|"
  "member enumeration}0 specialization of %1 outside namespace %2 is a "
  "C++11 extension">, InGroup<CXX11>;
def warn_cxx98_compat_template_spec_decl_out_of_scope : Warning<
  "%select{class template|class template partial|variable template|"
  "variable template partial|function template|member "
  "function|static data member|member class|member enumeration}0 "
  "specialization of %1 outside namespace %2 is incompatible with C++98">,
  InGroup<CXX98Compat>, DefaultIgnore;
def err_template_spec_redecl_out_of_scope : Error<
  "%select{class template|class template partial|variable template|"
  "variable template partial|function template|member "
  "function|static data member|member class|member enumeration}0 "
  "specialization of %1 not in a namespace enclosing %2">;
def err_template_spec_redecl_global_scope : Error<
  "%select{class template|class template partial|variable template|"
  "variable template partial|function template|member "
  "function|static data member|member class|member enumeration}0 "
  "specialization of %1 must occur at global scope">;
def err_spec_member_not_instantiated : Error<
  "specialization of member %q0 does not specialize an instantiated member">;
def note_specialized_decl : Note<"attempt to specialize declaration here">;
def err_specialization_after_instantiation : Error<
  "explicit specialization of %0 after instantiation">;
def note_instantiation_required_here : Note<
  "%select{implicit|explicit}0 instantiation first required here">;
def err_template_spec_friend : Error<
  "template specialization declaration cannot be a friend">;
def err_template_spec_default_arg : Error<
  "default argument not permitted on an explicit "
  "%select{instantiation|specialization}0 of function %1">;
def err_not_class_template_specialization : Error<
  "cannot specialize a %select{dependent template|template template "
  "parameter}0">;
def err_function_specialization_in_class : Error<
  "cannot specialize a function %0 within class scope">;
def ext_function_specialization_in_class : ExtWarn<
  "explicit specialization of %0 within class scope is a Microsoft extension">,
  InGroup<Microsoft>;
def ext_explicit_specialization_storage_class : ExtWarn<
  "explicit specialization cannot have a storage class">;
def err_explicit_specialization_inconsistent_storage_class : Error<
  "explicit specialization has extraneous, inconsistent storage class "
  "'%select{none|extern|static|__private_extern__|auto|register}0'">;

// C++ class template specializations and out-of-line definitions
def err_template_spec_needs_header : Error<
  "template specialization requires 'template<>'">;
def err_template_spec_needs_template_parameters : Error<
  "template specialization or definition requires a template parameter list "
  "corresponding to the nested type %0">;
def err_template_param_list_matches_nontemplate : Error<
  "template parameter list matching the non-templated nested type %0 should "
  "be empty ('template<>')">;
def err_alias_template_extra_headers : Error<
  "extraneous template parameter list in alias template declaration">;
def err_template_spec_extra_headers : Error<
  "extraneous template parameter list in template specialization or "
  "out-of-line template definition">;
def warn_template_spec_extra_headers : Warning<
  "extraneous template parameter list in template specialization">;
def note_explicit_template_spec_does_not_need_header : Note<
  "'template<>' header not required for explicitly-specialized class %0 "
  "declared here">;
def err_template_qualified_declarator_no_match : Error<
  "nested name specifier '%0' for declaration does not refer into a class, "
  "class template or class template partial specialization">;
def err_specialize_member_of_template : Error<
  "cannot specialize %select{|(with 'template<>') }0a member of an "
  "unspecialized template">;

// C++ Class Template Partial Specialization
def err_default_arg_in_partial_spec : Error<
    "default template argument in a class template partial specialization">;
def err_dependent_non_type_arg_in_partial_spec : Error<
    "non-type template argument depends on a template parameter of the "
    "partial specialization">;
def note_dependent_non_type_default_arg_in_partial_spec : Note<
    "template parameter is used in default argument declared here">;
def err_dependent_typed_non_type_arg_in_partial_spec : Error<
    "non-type template argument specializes a template parameter with "
    "dependent type %0">;
def err_partial_spec_args_match_primary_template : Error<
    "%select{class|variable}0 template partial specialization does not "
    "specialize any template argument; to %select{declare|define}1 the "
    "primary template, remove the template argument list">; 
def warn_partial_specs_not_deducible : Warning<
    "%select{class|variable}0 template partial specialization contains "
    "%select{a template parameter|template parameters}1 that cannot be "
    "deduced; this partial specialization will never be used">;
def note_partial_spec_unused_parameter : Note<
    "non-deducible template parameter %0">;
def err_partial_spec_ordering_ambiguous : Error<
    "ambiguous partial specializations of %0">;
def note_partial_spec_match : Note<"partial specialization matches %0">;
def err_partial_spec_redeclared : Error<
  "class template partial specialization %0 cannot be redeclared">;
def note_prev_partial_spec_here : Note<
  "previous declaration of class template partial specialization %0 is here">;
def err_partial_spec_fully_specialized : Error<
  "partial specialization of %0 does not use any of its template parameters">;

// C++ Variable Template Partial Specialization
def err_var_partial_spec_redeclared : Error<
  "variable template partial specialization %0 cannot be redefined">;
def note_var_prev_partial_spec_here : Note<
  "previous declaration of variable template partial specialization is here">;
def err_var_spec_no_template : Error<
  "no variable template matches%select{| partial}0 specialization">;
def err_var_spec_no_template_but_method : Error<
  "no variable template matches specialization; "
  "did you mean to use %0 as function template instead?">;
  
// C++ Function template specializations
def err_function_template_spec_no_match : Error<
    "no function template matches function template specialization %0">;
def err_function_template_spec_ambiguous : Error<
    "function template specialization %0 ambiguously refers to more than one "
    "function template; explicitly specify%select{| additional}1 template "
    "arguments to identify a particular function template">;
def note_function_template_spec_matched : Note<
    "function template matches specialization %0">;
def err_function_template_partial_spec : Error<
    "function template partial specialization is not allowed">;

// C++ Template Instantiation
def err_template_recursion_depth_exceeded : Error<
  "recursive template instantiation exceeded maximum depth of %0">,
  DefaultFatal, NoSFINAE;
def note_template_recursion_depth : Note<
  "use -ftemplate-depth=N to increase recursive template instantiation depth">;

def err_template_instantiate_within_definition : Error<
  "%select{implicit|explicit}0 instantiation of template %1 within its"
  " own definition">;
def err_template_instantiate_undefined : Error<
  "%select{implicit|explicit}0 instantiation of undefined template %1">;
def err_implicit_instantiate_member_undefined : Error<
  "implicit instantiation of undefined member %0">;
def note_template_class_instantiation_was_here : Note<
  "class template %0 was instantiated here">;
def note_template_class_explicit_specialization_was_here : Note<
  "class template %0 was explicitly specialized here">;
def note_template_class_instantiation_here : Note<
  "in instantiation of template class %0 requested here">;
def note_template_member_class_here : Note<
  "in instantiation of member class %0 requested here">;
def note_template_member_function_here : Note<
  "in instantiation of member function %q0 requested here">;
def note_function_template_spec_here : Note<
  "in instantiation of function template specialization %q0 requested here">;
def note_template_static_data_member_def_here : Note<
  "in instantiation of static data member %q0 requested here">;
def note_template_variable_def_here : Note<
  "in instantiation of variable template specialization %q0 requested here">;
def note_template_enum_def_here : Note<
  "in instantiation of enumeration %q0 requested here">;
def note_template_type_alias_instantiation_here : Note<
  "in instantiation of template type alias %0 requested here">;
def note_template_exception_spec_instantiation_here : Note<
  "in instantiation of exception specification for %0 requested here">;
  
def note_default_arg_instantiation_here : Note<
  "in instantiation of default argument for '%0' required here">;
def note_default_function_arg_instantiation_here : Note<
  "in instantiation of default function argument expression "
  "for '%0' required here">;
def note_explicit_template_arg_substitution_here : Note<
  "while substituting explicitly-specified template arguments into function "
  "template %0 %1">;
def note_function_template_deduction_instantiation_here : Note<
  "while substituting deduced template arguments into function template %0 "
  "%1">;
def note_partial_spec_deduct_instantiation_here : Note<
  "during template argument deduction for class template partial "
  "specialization %0 %1">;
def note_prior_template_arg_substitution : Note<
  "while substituting prior template arguments into %select{non-type|template}0"
  " template parameter%1 %2">;
def note_template_default_arg_checking : Note<
  "while checking a default template argument used here">;
def note_instantiation_contexts_suppressed : Note<
  "(skipping %0 context%s0 in backtrace; use -ftemplate-backtrace-limit=0 to "
  "see all)">;

def err_field_instantiates_to_function : Error<
  "data member instantiated with function type %0">;
def err_variable_instantiates_to_function : Error<
  "%select{variable|static data member}0 instantiated with function type %1">;
def err_nested_name_spec_non_tag : Error<
  "type %0 cannot be used prior to '::' because it has no members">;

// C++ Explicit Instantiation
def err_explicit_instantiation_duplicate : Error<
    "duplicate explicit instantiation of %0">;
def ext_explicit_instantiation_duplicate : ExtWarn<
    "duplicate explicit instantiation of %0 ignored as a Microsoft extension">,
    InGroup<Microsoft>;
def note_previous_explicit_instantiation : Note<
    "previous explicit instantiation is here">;
def ext_explicit_instantiation_after_specialization : Extension<
    "explicit instantiation of %0 that occurs after an explicit "
    "specialization will be ignored (C++11 extension)">,
    InGroup<CXX11>;
def warn_cxx98_compat_explicit_instantiation_after_specialization : Warning<
    "explicit instantiation of %0 that occurs after an explicit "
    "specialization is incompatible with C++98">,
    InGroup<CXX98CompatPedantic>, DefaultIgnore;
def note_previous_template_specialization : Note<
    "previous template specialization is here">;
def err_explicit_instantiation_nontemplate_type : Error<
    "explicit instantiation of non-templated type %0">;
def note_nontemplate_decl_here : Note<
    "non-templated declaration is here">;
def err_explicit_instantiation_in_class : Error<
  "explicit instantiation of %0 in class scope">;
def err_explicit_instantiation_out_of_scope : Error<
  "explicit instantiation of %0 not in a namespace enclosing %1">;
def err_explicit_instantiation_must_be_global : Error<
  "explicit instantiation of %0 must occur at global scope">;
def warn_explicit_instantiation_out_of_scope_0x : Warning<
  "explicit instantiation of %0 not in a namespace enclosing %1">, 
  InGroup<CXX11Compat>, DefaultIgnore;
def warn_explicit_instantiation_must_be_global_0x : Warning<
  "explicit instantiation of %0 must occur at global scope">, 
  InGroup<CXX11Compat>, DefaultIgnore;
  
def err_explicit_instantiation_requires_name : Error<
  "explicit instantiation declaration requires a name">;
def err_explicit_instantiation_of_typedef : Error<
  "explicit instantiation of typedef %0">;
def err_explicit_instantiation_storage_class : Error<
  "explicit instantiation cannot have a storage class">;
def err_explicit_instantiation_not_known : Error<
  "explicit instantiation of %0 does not refer to a function template, "
  "variable template, member function, member class, or static data member">;
def note_explicit_instantiation_here : Note<
  "explicit instantiation refers here">;
def err_explicit_instantiation_data_member_not_instantiated : Error<
  "explicit instantiation refers to static data member %q0 that is not an "
  "instantiation">;
def err_explicit_instantiation_member_function_not_instantiated : Error<
  "explicit instantiation refers to member function %q0 that is not an "
  "instantiation">;
def err_explicit_instantiation_ambiguous : Error<
  "partial ordering for explicit instantiation of %0 is ambiguous">;
def note_explicit_instantiation_candidate : Note<
  "explicit instantiation candidate function template here %0">;
def err_explicit_instantiation_inline : Error<
  "explicit instantiation cannot be 'inline'">;
def warn_explicit_instantiation_inline_0x : Warning<
  "explicit instantiation cannot be 'inline'">, InGroup<CXX11Compat>,
  DefaultIgnore;
def err_explicit_instantiation_constexpr : Error<
  "explicit instantiation cannot be 'constexpr'">;
def ext_explicit_instantiation_without_qualified_id : Extension<
  "qualifier in explicit instantiation of %q0 requires a template-id "
  "(a typedef is not permitted)">;
def err_explicit_instantiation_without_template_id : Error<
  "explicit instantiation of %q0 must specify a template argument list">;
def err_explicit_instantiation_unqualified_wrong_namespace : Error<
  "explicit instantiation of %q0 must occur in namespace %1">;
def warn_explicit_instantiation_unqualified_wrong_namespace_0x : Warning<
  "explicit instantiation of %q0 must occur in namespace %1">,
  InGroup<CXX11Compat>, DefaultIgnore;
def err_explicit_instantiation_undefined_member : Error<
  "explicit instantiation of undefined %select{member class|member function|"
  "static data member}0 %1 of class template %2">;
def err_explicit_instantiation_undefined_func_template : Error<
  "explicit instantiation of undefined function template %0">;
def err_explicit_instantiation_undefined_var_template : Error<
  "explicit instantiation of undefined variable template %q0">;
def err_explicit_instantiation_declaration_after_definition : Error<
  "explicit instantiation declaration (with 'extern') follows explicit "
  "instantiation definition (without 'extern')">;
def note_explicit_instantiation_definition_here : Note<
  "explicit instantiation definition is here">;
def err_invalid_var_template_spec_type : Error<"type %2 "
  "of %select{explicit instantiation|explicit specialization|"
  "partial specialization|redeclaration}0 of %1 does not match"
  " expected type %3">;
  
// C++ typename-specifiers
def err_typename_nested_not_found : Error<"no type named %0 in %1">;
def err_typename_nested_not_found_enable_if : Error<
  "no type named 'type' in %0; 'enable_if' cannot be used to disable "
  "this declaration">;
def err_typename_nested_not_type : Error<
    "typename specifier refers to non-type member %0 in %1">;
def note_typename_refers_here : Note<
    "referenced member %0 is declared here">;
def err_typename_missing : Error<
  "missing 'typename' prior to dependent type name '%0%1'">;
def ext_typename_missing : ExtWarn<
  "missing 'typename' prior to dependent type name '%0%1'">,
  InGroup<DiagGroup<"typename-missing">>;
def ext_typename_outside_of_template : ExtWarn<
  "'typename' occurs outside of a template">, InGroup<CXX11>;
def warn_cxx98_compat_typename_outside_of_template : Warning<
  "use of 'typename' outside of a template is incompatible with C++98">,
  InGroup<CXX98Compat>, DefaultIgnore;
def err_typename_refers_to_using_value_decl : Error<
  "typename specifier refers to a dependent using declaration for a value "
  "%0 in %1">;
def note_using_value_decl_missing_typename : Note<
  "add 'typename' to treat this using declaration as a type">;

def err_template_kw_refers_to_non_template : Error<
  "%0 following the 'template' keyword does not refer to a template">;
def err_template_kw_refers_to_class_template : Error<
  "'%0%1' instantiated to a class template, not a function template">;
def note_referenced_class_template : Error<
  "class template declared here">;
def err_template_kw_missing : Error<
  "missing 'template' keyword prior to dependent template name '%0%1'">;
def ext_template_outside_of_template : ExtWarn<
  "'template' keyword outside of a template">, InGroup<CXX11>;
def warn_cxx98_compat_template_outside_of_template : Warning<
  "use of 'template' keyword outside of a template is incompatible with C++98">,
  InGroup<CXX98Compat>, DefaultIgnore;

def err_non_type_template_in_nested_name_specifier : Error<
  "qualified name refers into a specialization of %select{function|variable}0 "
  "template %1">;
def err_template_id_not_a_type : Error<
  "template name refers to non-type template %0">;
def note_template_declared_here : Note<
  "%select{function template|class template|variable template"
  "|type alias template|template template parameter}0 "
  "%1 declared here">;
def err_alias_template_expansion_into_fixed_list : Error<
  "pack expansion used as argument for non-pack parameter of alias template">;
def note_parameter_type : Note<
  "parameter of type %0 is declared here">;

// C++11 Variadic Templates
def err_template_param_pack_default_arg : Error<
  "template parameter pack cannot have a default argument">;
def err_template_param_pack_must_be_last_template_parameter : Error<
  "template parameter pack must be the last template parameter">;

def err_template_parameter_pack_non_pack : Error<
  "%select{template type|non-type template|template template}0 parameter"
  "%select{| pack}1 conflicts with previous %select{template type|"
  "non-type template|template template}0 parameter%select{ pack|}1">;
def note_template_parameter_pack_non_pack : Note<
  "%select{template type|non-type template|template template}0 parameter"
  "%select{| pack}1 does not match %select{template type|non-type template"
  "|template template}0 parameter%select{ pack|}1 in template argument">;
def note_template_parameter_pack_here : Note<
  "previous %select{template type|non-type template|template template}0 "
  "parameter%select{| pack}1 declared here">;
  
def err_unexpanded_parameter_pack_0 : Error<
  "%select{expression|base type|declaration type|data member type|bit-field "
  "size|static assertion|fixed underlying type|enumerator value|"
  "using declaration|friend declaration|qualifier|initializer|default argument|"
  "non-type template parameter type|exception type|partial specialization|"
  "__if_exists name|__if_not_exists name|lambda|block}0 "
  "contains an unexpanded parameter pack">;
def err_unexpanded_parameter_pack_1 : Error<
  "%select{expression|base type|declaration type|data member type|bit-field "
  "size|static assertion|fixed underlying type|enumerator value|"
  "using declaration|friend declaration|qualifier|initializer|default argument|"
  "non-type template parameter type|exception type|partial specialization|"
  "__if_exists name|__if_not_exists name|lambda|block}0 "
  "contains unexpanded parameter pack %1">;
def err_unexpanded_parameter_pack_2 : Error<
  "%select{expression|base type|declaration type|data member type|bit-field "
  "size|static assertion|fixed underlying type|enumerator value|"
  "using declaration|friend declaration|qualifier|initializer|default argument|"
  "non-type template parameter type|exception type|partial specialization|"
  "__if_exists name|__if_not_exists name|lambda|block}0 "
  "contains unexpanded parameter packs %1 and %2">;
def err_unexpanded_parameter_pack_3_or_more : Error<
  "%select{expression|base type|declaration type|data member type|bit-field "
  "size|static assertion|fixed underlying type|enumerator value|"
  "using declaration|friend declaration|qualifier|initializer|default argument|"
  "non-type template parameter type|exception type|partial specialization|"
  "__if_exists name|__if_not_exists name|lambda|block}0 "
  "contains unexpanded parameter packs %1, %2, ...">;

def err_pack_expansion_without_parameter_packs : Error<
  "pack expansion does not contain any unexpanded parameter packs">;
def err_pack_expansion_length_conflict : Error<
  "pack expansion contains parameter packs %0 and %1 that have different "
  "lengths (%2 vs. %3)">;
def err_pack_expansion_length_conflict_multilevel : Error<
  "pack expansion contains parameter pack %0 that has a different "
  "length (%1 vs. %2) from outer parameter packs">;
def err_pack_expansion_member_init : Error<
  "pack expansion for initialization of member %0">;

def err_function_parameter_pack_without_parameter_packs : Error<
  "type %0 of function parameter pack does not contain any unexpanded "
  "parameter packs">;
def err_ellipsis_in_declarator_not_parameter : Error<
  "only function and template parameters can be parameter packs">;

def err_sizeof_pack_no_pack_name : Error<
  "%0 does not refer to the name of a parameter pack">;

def err_unexpected_typedef : Error<
  "unexpected type name %0: expected expression">;
def err_unexpected_namespace : Error<
  "unexpected namespace name %0: expected expression">;
def err_undeclared_var_use : Error<"use of undeclared identifier %0">;
def ext_undeclared_unqual_id_with_dependent_base : ExtWarn<
  "use of undeclared identifier %0; "
  "unqualified lookup into dependent bases of class template %1 is a Microsoft extension">,
  InGroup<Microsoft>;
def ext_found_via_dependent_bases_lookup : ExtWarn<"use of identifier %0 "
  "found via unqualified lookup into dependent bases of class templates is a "
  "Microsoft extension">, InGroup<Microsoft>;
def note_dependent_var_use : Note<"must qualify identifier to find this "
    "declaration in dependent base class">;
def err_not_found_by_two_phase_lookup : Error<"call to function %0 that is neither "
    "visible in the template definition nor found by argument-dependent lookup">;
def note_not_found_by_two_phase_lookup : Note<"%0 should be declared prior to the "
    "call site%select{| or in %2| or in an associated namespace of one of its arguments}1">;
def err_undeclared_use : Error<"use of undeclared %0">;
def warn_deprecated : Warning<"%0 is deprecated">,
    InGroup<DeprecatedDeclarations>;
def warn_property_method_deprecated :
    Warning<"property access is using %0 method which is deprecated">,
    InGroup<DeprecatedDeclarations>;
def warn_deprecated_message : Warning<"%0 is deprecated: %1">,
    InGroup<DeprecatedDeclarations>;
def warn_deprecated_fwdclass_message : Warning<
    "%0 may be deprecated because the receiver type is unknown">,
    InGroup<DeprecatedDeclarations>;
def warn_deprecated_def : Warning<
    "Implementing deprecated %select{method|class|category}0">,
    InGroup<DeprecatedImplementations>, DefaultIgnore;
def err_unavailable : Error<"%0 is unavailable">;
def err_property_method_unavailable :
    Error<"property access is using %0 method which is unavailable">;
def err_unavailable_message : Error<"%0 is unavailable: %1">;
def warn_unavailable_fwdclass_message : Warning<
    "%0 may be unavailable because the receiver type is unknown">,
    InGroup<UnavailableDeclarations>;
def note_availability_specified_here : Note<
  "%0 has been explicitly marked "
  "%select{unavailable|deleted|deprecated}1 here">;
def note_implicitly_deleted : Note<
  "explicitly defaulted function was implicitly deleted here">;
def note_inherited_deleted_here : Note<
  "deleted constructor was inherited here">;
def note_cannot_inherit : Note<
  "constructor cannot be inherited">;
def warn_not_enough_argument : Warning<
  "not enough variable arguments in %0 declaration to fit a sentinel">,
  InGroup<Sentinel>;
def warn_missing_sentinel : Warning <
  "missing sentinel in %select{function call|method dispatch|block call}0">,
  InGroup<Sentinel>;
def note_sentinel_here : Note<
  "%select{function|method|block}0 has been explicitly marked sentinel here">;
def warn_missing_prototype : Warning<
  "no previous prototype for function %0">,
  InGroup<DiagGroup<"missing-prototypes">>, DefaultIgnore;
def note_declaration_not_a_prototype : Note<
  "this declaration is not a prototype; add 'void' to make it a prototype for a zero-parameter function">; 
def warn_missing_variable_declarations : Warning<
  "no previous extern declaration for non-static variable %0">,
  InGroup<DiagGroup<"missing-variable-declarations">>, DefaultIgnore;
def err_static_data_member_reinitialization :
  Error<"static data member %0 already has an initializer">;
def err_redefinition : Error<"redefinition of %0">;
def err_alias_after_tentative :
  Error<"alias definition of %0 after tentative definition">;
def err_tentative_after_alias :
  Error<"tentative definition of %0 after alias definition">;
def err_definition_of_implicitly_declared_member : Error<
  "definition of implicitly declared %select{default constructor|copy "
  "constructor|move constructor|copy assignment operator|move assignment "
  "operator|destructor|function}1">;
def err_definition_of_explicitly_defaulted_member : Error<
  "definition of explicitly defaulted %select{default constructor|copy "
  "constructor|move constructor|copy assignment operator|move assignment "
  "operator|destructor}0">;
def err_redefinition_extern_inline : Error<
  "redefinition of a 'extern inline' function %0 is not supported in "
  "%select{C99 mode|C++}1">;

def note_deleted_dtor_no_operator_delete : Note<
  "virtual destructor requires an unambiguous, accessible 'operator delete'">;
def note_deleted_special_member_class_subobject : Note<
  "%select{default constructor|copy constructor|move constructor|"
  "copy assignment operator|move assignment operator|destructor}0 of "
  "%1 is implicitly deleted because "
  "%select{base class %3|%select{||||variant }4field %3}2 has "
  "%select{no|a deleted|multiple|an inaccessible|a non-trivial}4 "
  "%select{%select{default constructor|copy constructor|move constructor|copy "
  "assignment operator|move assignment operator|destructor}0|destructor}5"
  "%select{||s||}4">;
def note_deleted_default_ctor_uninit_field : Note<
  "default constructor of %0 is implicitly deleted because field %1 of "
  "%select{reference|const-qualified}3 type %2 would not be initialized">;
def note_deleted_default_ctor_all_const : Note<
  "default constructor of %0 is implicitly deleted because all "
  "%select{data members|data members of an anonymous union member}1"
  " are const-qualified">;
def note_deleted_copy_ctor_rvalue_reference : Note<
  "copy constructor of %0 is implicitly deleted because field %1 is of "
  "rvalue reference type %2">;
def note_deleted_copy_user_declared_move : Note<
  "copy %select{constructor|assignment operator}0 is implicitly deleted because"
  " %1 has a user-declared move %select{constructor|assignment operator}2">;
def note_deleted_assign_field : Note<
  "%select{copy|move}0 assignment operator of %1 is implicitly deleted "
  "because field %2 is of %select{reference|const-qualified}4 type %3">;

// These should be errors.
def warn_undefined_internal : Warning<
  "%select{function|variable}0 %q1 has internal linkage but is not defined">,
  InGroup<DiagGroup<"undefined-internal">>;
def warn_undefined_inline : Warning<"inline function %q0 is not defined">,
  InGroup<DiagGroup<"undefined-inline">>;
def note_used_here : Note<"used here">;

def ext_internal_in_extern_inline : ExtWarn<
  "static %select{function|variable}0 %1 is used in an inline function with "
  "external linkage">, InGroup<StaticInInline>;
def ext_internal_in_extern_inline_quiet : Extension<
  "static %select{function|variable}0 %1 is used in an inline function with "
  "external linkage">, InGroup<StaticInInline>;
def warn_static_local_in_extern_inline : Warning<
  "non-constant static local variable in inline function may be different "
  "in different files">, InGroup<StaticLocalInInline>;
def note_convert_inline_to_static : Note<
  "use 'static' to give inline function %0 internal linkage">;

def ext_redefinition_of_typedef : ExtWarn<
  "redefinition of typedef %0 is a C11 feature">,
  InGroup<DiagGroup<"typedef-redefinition"> >;
def err_redefinition_variably_modified_typedef : Error<
  "redefinition of %select{typedef|type alias}0 for variably-modified type %1">;

def err_inline_decl_follows_def : Error<
  "inline declaration of %0 follows non-inline definition">;
def err_inline_declaration_block_scope : Error<
  "inline declaration of %0 not allowed in block scope">;
def err_static_non_static : Error<
  "static declaration of %0 follows non-static declaration">;
def err_different_language_linkage : Error<
  "declaration of %0 has a different language linkage">;
def ext_retained_language_linkage : Extension<
  "friend function %0 retaining previous language linkage is an extension">,
  InGroup<DiagGroup<"retained-language-linkage">>;
def err_extern_c_global_conflict : Error<
  "declaration of %1 %select{with C language linkage|in global scope}0 "
  "conflicts with declaration %select{in global scope|with C language linkage}0">;
def note_extern_c_global_conflict : Note<
  "declared %select{in global scope|with C language linkage}0 here">;
def warn_weak_import : Warning <
  "an already-declared variable is made a weak_import declaration %0">;
def ext_static_non_static : Extension<
  "redeclaring non-static %0 as static is a Microsoft extension">, InGroup<Microsoft>;
def err_non_static_static : Error<
  "non-static declaration of %0 follows static declaration">;
def err_extern_non_extern : Error<
  "extern declaration of %0 follows non-extern declaration">;
def err_non_extern_extern : Error<
  "non-extern declaration of %0 follows extern declaration">;
def err_non_thread_thread : Error<
  "non-thread-local declaration of %0 follows thread-local declaration">;
def err_thread_non_thread : Error<
  "thread-local declaration of %0 follows non-thread-local declaration">;
def err_thread_thread_different_kind : Error<
  "thread-local declaration of %0 with %select{static|dynamic}1 initialization "
  "follows declaration with %select{dynamic|static}1 initialization">;
def err_redefinition_different_type : Error<
  "redefinition of %0 with a different type%diff{: $ vs $|}1,2">;
def err_redefinition_different_kind : Error<
  "redefinition of %0 as different kind of symbol">;
def warn_forward_class_redefinition : Warning<
  "redefinition of forward class %0 of a typedef name of an object type is ignored">,
  InGroup<DiagGroup<"objc-forward-class-redefinition">>;
def err_redefinition_different_typedef : Error<
  "%select{typedef|type alias|type alias template}0 "
  "redefinition with different types%diff{ ($ vs $)|}1,2">;
def err_tag_reference_non_tag : Error<
  "elaborated type refers to %select{a non-tag type|a typedef|a type alias|a template|a type alias template}0">;
def err_tag_reference_conflict : Error<
  "implicit declaration introduced by elaborated type conflicts with "
  "%select{a declaration|a typedef|a type alias|a template}0 of the same name">;
def err_dependent_tag_decl : Error<
  "%select{declaration|definition}0 of "
  "%select{struct|interface|union|class|enum}1 in a dependent scope">;
def err_tag_definition_of_typedef : Error<
  "definition of type %0 conflicts with %select{typedef|type alias}1 of the same name">;
def err_conflicting_types : Error<"conflicting types for %0">;
def err_nested_redefinition : Error<"nested redefinition of %0">;
def err_use_with_wrong_tag : Error<
  "use of %0 with tag type that does not match previous declaration">;
def warn_struct_class_tag_mismatch : Warning<
    "%select{struct|interface|class}0%select{| template}1 %2 was previously "
    "declared as a %select{struct|interface|class}3%select{| template}1">,
    InGroup<MismatchedTags>, DefaultIgnore;
def warn_struct_class_previous_tag_mismatch : Warning<
    "%2 defined as %select{a struct|an interface|a class}0%select{| template}1 "
    "here but previously declared as "
    "%select{a struct|an interface|a class}3%select{| template}1">,
     InGroup<MismatchedTags>, DefaultIgnore;
def note_struct_class_suggestion : Note<
    "did you mean %select{struct|interface|class}0 here?">;
def ext_forward_ref_enum : Extension<
  "ISO C forbids forward references to 'enum' types">;
def err_forward_ref_enum : Error<
  "ISO C++ forbids forward references to 'enum' types">;
def ext_ms_forward_ref_enum : Extension<
  "forward references to 'enum' types are a Microsoft extension">, InGroup<Microsoft>;
def ext_forward_ref_enum_def : Extension<
  "redeclaration of already-defined enum %0 is a GNU extension">, InGroup<GNURedeclaredEnum>;
  
def err_redefinition_of_enumerator : Error<"redefinition of enumerator %0">;
def err_duplicate_member : Error<"duplicate member %0">;
def err_misplaced_ivar : Error<
  "instance variables may not be placed in %select{categories|class extension}0">;
def warn_ivars_in_interface : Warning<
  "declaration of instance variables in the interface is deprecated">,
  InGroup<DiagGroup<"objc-interface-ivars">>, DefaultIgnore;
def ext_enum_value_not_int : Extension<
  "ISO C restricts enumerator values to range of 'int' (%0 is too "
  "%select{small|large}1)">;
def ext_enum_too_large : ExtWarn<
  "enumeration values exceed range of largest integer">, InGroup<EnumTooLarge>;
def ext_enumerator_increment_too_large : ExtWarn<
  "incremented enumerator value %0 is not representable in the "
  "largest integer type">, InGroup<EnumTooLarge>;
  
def warn_illegal_constant_array_size : Extension<
  "size of static array must be an integer constant expression">;
def err_vm_decl_in_file_scope : Error<
  "variably modified type declaration not allowed at file scope">;
def err_vm_decl_has_extern_linkage : Error<
  "variably modified type declaration cannot have 'extern' linkage">;
def err_typecheck_field_variable_size : Error<
  "fields must have a constant size: 'variable length array in structure' "
  "extension will never be supported">;
def err_vm_func_decl : Error<
  "function declaration cannot have variably modified type">;
def err_array_too_large : Error<
  "array is too large (%0 elements)">;
def warn_array_new_too_large : Warning<"array is too large (%0 elements)">,
  // FIXME PR11644: ", will throw std::bad_array_new_length at runtime"
  InGroup<BadArrayNewLength>;

// -Wpadded, -Wpacked
def warn_padded_struct_field : Warning<
  "padding %select{struct|interface|class}0 %1 with %2 "
  "%select{byte|bit}3%select{|s}4 to align %5">,
  InGroup<Padded>, DefaultIgnore;
def warn_padded_struct_anon_field : Warning<
  "padding %select{struct|interface|class}0 %1 with %2 "
  "%select{byte|bit}3%select{|s}4 to align anonymous bit-field">,
  InGroup<Padded>, DefaultIgnore;
def warn_padded_struct_size : Warning<
  "padding size of %0 with %1 %select{byte|bit}2%select{|s}3 "
  "to alignment boundary">, InGroup<Padded>, DefaultIgnore;
def warn_unnecessary_packed : Warning<
  "packed attribute is unnecessary for %0">, InGroup<Packed>, DefaultIgnore;

def err_typecheck_negative_array_size : Error<"array size is negative">;
def warn_typecheck_negative_array_new_size : Warning<"array size is negative">,
  // FIXME PR11644: ", will throw std::bad_array_new_length at runtime"
  InGroup<BadArrayNewLength>;
def warn_typecheck_function_qualifiers : Warning<
  "qualifier on function type %0 has unspecified behavior">;
def warn_typecheck_reference_qualifiers : Warning<
  "'%0' qualifier on reference type %1 has no effect">,
  InGroup<IgnoredQualifiers>;
def err_typecheck_invalid_restrict_not_pointer : Error<
  "restrict requires a pointer or reference (%0 is invalid)">;
def err_typecheck_invalid_restrict_not_pointer_noarg : Error<
  "restrict requires a pointer or reference">;
def err_typecheck_invalid_restrict_invalid_pointee : Error<
  "pointer to function type %0 may not be 'restrict' qualified">;
def ext_typecheck_zero_array_size : Extension<
  "zero size arrays are an extension">, InGroup<ZeroLengthArray>;
def err_typecheck_zero_array_size : Error<
  "zero-length arrays are not permitted in C++">;
def warn_typecheck_zero_static_array_size : Warning<
  "'static' has no effect on zero-length arrays">,
  InGroup<ArrayBounds>;
def err_array_size_non_int : Error<"size of array has non-integer type %0">;
def err_init_element_not_constant : Error<
  "initializer element is not a compile-time constant">;
def ext_aggregate_init_not_constant : Extension<
  "initializer for aggregate is not a compile-time constant">, InGroup<C99>;
def err_local_cant_init : Error<
  "'__local' variable cannot have an initializer">;
def err_block_extern_cant_init : Error<
  "'extern' variable cannot have an initializer">;
def warn_extern_init : Warning<"'extern' variable has an initializer">,
  InGroup<DiagGroup<"extern-initializer">>;
def err_variable_object_no_init : Error<
  "variable-sized object may not be initialized">;
def err_excess_initializers : Error<
  "excess elements in %select{array|vector|scalar|union|struct}0 initializer">;
def ext_excess_initializers : ExtWarn<
  "excess elements in %select{array|vector|scalar|union|struct}0 initializer">;
def err_excess_initializers_in_char_array_initializer : Error<
  "excess elements in char array initializer">;
def ext_excess_initializers_in_char_array_initializer : ExtWarn<
  "excess elements in char array initializer">;
def err_initializer_string_for_char_array_too_long : Error<
  "initializer-string for char array is too long">;
def ext_initializer_string_for_char_array_too_long : ExtWarn<
  "initializer-string for char array is too long">;
def warn_missing_field_initializers : Warning<
  "missing field %0 initializer">,
  InGroup<MissingFieldInitializers>, DefaultIgnore;
def warn_braces_around_scalar_init : Warning<
  "braces around scalar initializer">;
def ext_many_braces_around_scalar_init : ExtWarn<
  "too many braces around scalar initializer">;
def ext_complex_component_init : Extension<
  "complex initialization specifying real and imaginary components "
  "is an extension">, InGroup<DiagGroup<"complex-component-init">>;
def err_empty_scalar_initializer : Error<"scalar initializer cannot be empty">;
def warn_cxx98_compat_empty_scalar_initializer : Warning<
  "scalar initialized from empty initializer list is incompatible with C++98">,
  InGroup<CXX98Compat>, DefaultIgnore;
def warn_cxx98_compat_reference_list_init : Warning<
  "reference initialized from initializer list is incompatible with C++98">,
  InGroup<CXX98Compat>, DefaultIgnore;
def warn_cxx98_compat_initializer_list_init : Warning<
  "initialization of initializer_list object is incompatible with C++98">,
  InGroup<CXX98Compat>, DefaultIgnore;
def warn_cxx98_compat_ctor_list_init : Warning<
  "constructor call from initializer list is incompatible with C++98">,
  InGroup<CXX98Compat>, DefaultIgnore;
def err_illegal_initializer : Error<
  "illegal initializer (only variables can be initialized)">;
def err_illegal_initializer_type : Error<"illegal initializer type %0">;
def ext_init_list_type_narrowing : ExtWarn<
  "type %0 cannot be narrowed to %1 in initializer list">, 
  InGroup<CXX11Narrowing>, DefaultError, SFINAEFailure;
def ext_init_list_variable_narrowing : ExtWarn<
  "non-constant-expression cannot be narrowed from type %0 to %1 in "
  "initializer list">, InGroup<CXX11Narrowing>, DefaultError, SFINAEFailure;
def ext_init_list_constant_narrowing : ExtWarn<
  "constant expression evaluates to %0 which cannot be narrowed to type %1">,
  InGroup<CXX11Narrowing>, DefaultError, SFINAEFailure;
def warn_init_list_type_narrowing : Warning<
  "type %0 cannot be narrowed to %1 in initializer list in C++11">,
  InGroup<CXX11Narrowing>, DefaultIgnore;
def warn_init_list_variable_narrowing : Warning<
  "non-constant-expression cannot be narrowed from type %0 to %1 in "
  "initializer list in C++11">,
  InGroup<CXX11Narrowing>, DefaultIgnore;
def warn_init_list_constant_narrowing : Warning<
  "constant expression evaluates to %0 which cannot be narrowed to type %1 in "
  "C++11">,
  InGroup<CXX11Narrowing>, DefaultIgnore;
def note_init_list_narrowing_silence : Note<
  "insert an explicit cast to silence this issue">;
def err_init_objc_class : Error<
  "cannot initialize Objective-C class type %0">;
def err_implicit_empty_initializer : Error<
  "initializer for aggregate with no elements requires explicit braces">;
def err_bitfield_has_negative_width : Error<
  "bit-field %0 has negative width (%1)">;
def err_anon_bitfield_has_negative_width : Error<
  "anonymous bit-field has negative width (%0)">;
def err_bitfield_has_zero_width : Error<"named bit-field %0 has zero width">;
def err_bitfield_width_exceeds_type_size : Error<
  "size of bit-field %0 (%1 bits) exceeds size of its type (%2 bits)">;
def err_anon_bitfield_width_exceeds_type_size : Error<
  "size of anonymous bit-field (%0 bits) exceeds size of its type (%1 bits)">;
def err_incorrect_number_of_vector_initializers : Error<
  "number of elements must be either one or match the size of the vector">;

// Used by C++ which allows bit-fields that are wider than the type.
def warn_bitfield_width_exceeds_type_size: Warning<
  "size of bit-field %0 (%1 bits) exceeds the size of its type; value will be "
  "truncated to %2 bits">;
def warn_anon_bitfield_width_exceeds_type_size : Warning<
  "size of anonymous bit-field (%0 bits) exceeds size of its type; value will "
  "be truncated to %1 bits">;

def warn_missing_braces : Warning<
  "suggest braces around initialization of subobject">,
  InGroup<MissingBraces>, DefaultIgnore;

def err_redefinition_of_label : Error<"redefinition of label %0">;
def err_undeclared_label_use : Error<"use of undeclared label %0">;
def warn_unused_label : Warning<"unused label %0">,
  InGroup<UnusedLabel>, DefaultIgnore;

def err_goto_into_protected_scope : Error<"goto into protected scope">;
def ext_goto_into_protected_scope : ExtWarn<"goto into protected scope">,
  InGroup<Microsoft>;
def warn_cxx98_compat_goto_into_protected_scope : Warning<
  "goto would jump into protected scope in C++98">,
  InGroup<CXX98Compat>, DefaultIgnore;
def err_switch_into_protected_scope : Error<
  "switch case is in protected scope">;
def warn_cxx98_compat_switch_into_protected_scope : Warning<
  "switch case would be in a protected scope in C++98">,
  InGroup<CXX98Compat>, DefaultIgnore;
def err_indirect_goto_without_addrlabel : Error<
  "indirect goto in function with no address-of-label expressions">;
def err_indirect_goto_in_protected_scope : Error<
  "indirect goto might cross protected scopes">;
def warn_cxx98_compat_indirect_goto_in_protected_scope : Warning<
  "indirect goto might cross protected scopes in C++98">,
  InGroup<CXX98Compat>, DefaultIgnore;
def note_indirect_goto_target : Note<"possible target of indirect goto">;
def note_protected_by_variable_init : Note<
  "jump bypasses variable initialization">;
def note_protected_by_variable_nontriv_destructor : Note<
  "jump bypasses variable with a non-trivial destructor">;
def note_protected_by_variable_non_pod : Note<
  "jump bypasses initialization of non-POD variable">;
def note_protected_by_cleanup : Note<
  "jump bypasses initialization of variable with __attribute__((cleanup))">;
def note_protected_by_vla_typedef : Note<
  "jump bypasses initialization of VLA typedef">;
def note_protected_by_vla_type_alias : Note<
  "jump bypasses initialization of VLA type alias">;
def note_protected_by_vla : Note<
  "jump bypasses initialization of variable length array">;
def note_protected_by_objc_try : Note<
  "jump bypasses initialization of @try block">;
def note_protected_by_objc_catch : Note<
  "jump bypasses initialization of @catch block">;
def note_protected_by_objc_finally : Note<
  "jump bypasses initialization of @finally block">;
def note_protected_by_objc_synchronized : Note<
  "jump bypasses initialization of @synchronized block">;
def note_protected_by_objc_autoreleasepool : Note<
  "jump bypasses auto release push of @autoreleasepool block">;
def note_protected_by_cxx_try : Note<
  "jump bypasses initialization of try block">;
def note_protected_by_cxx_catch : Note<
  "jump bypasses initialization of catch block">;
def note_protected_by___block : Note<
  "jump bypasses setup of __block variable">;
def note_protected_by_objc_ownership : Note<
  "jump bypasses initialization of retaining variable">;
def note_enters_block_captures_cxx_obj : Note<
  "jump enters lifetime of block which captures a destructible C++ object">;
def note_enters_block_captures_strong : Note<
  "jump enters lifetime of block which strongly captures a variable">;
def note_enters_block_captures_weak : Note<
  "jump enters lifetime of block which weakly captures a variable">;

def note_exits_cleanup : Note<
  "jump exits scope of variable with __attribute__((cleanup))">;
def note_exits_dtor : Note<
  "jump exits scope of variable with non-trivial destructor">;
def note_exits_temporary_dtor : Note<
  "jump exits scope of lifetime-extended temporary with non-trivial "
  "destructor">;
def note_exits___block : Note<
  "jump exits scope of __block variable">;
def note_exits_objc_try : Note<
  "jump exits @try block">;
def note_exits_objc_catch : Note<
  "jump exits @catch block">;
def note_exits_objc_finally : Note<
  "jump exits @finally block">;
def note_exits_objc_synchronized : Note<
  "jump exits @synchronized block">;
def note_exits_cxx_try : Note<
  "jump exits try block">;
def note_exits_cxx_catch : Note<
  "jump exits catch block">;
def note_exits_objc_autoreleasepool : Note<
  "jump exits autoreleasepool block">;
def note_exits_objc_ownership : Note<
  "jump exits scope of retaining variable">;
def note_exits_block_captures_cxx_obj : Note<
  "jump exits lifetime of block which captures a destructible C++ object">;
def note_exits_block_captures_strong : Note<
  "jump exits lifetime of block which strongly captures a variable">;
def note_exits_block_captures_weak : Note<
  "jump exits lifetime of block which weakly captures a variable">;

def err_func_returning_array_function : Error<
  "function cannot return %select{array|function}0 type %1">;
def err_field_declared_as_function : Error<"field %0 declared as a function">;
def err_field_incomplete : Error<"field has incomplete type %0">;
def ext_variable_sized_type_in_struct : ExtWarn<
  "field %0 with variable sized type %1 not at the end of a struct or class is"
  " a GNU extension">, InGroup<GNUVariableSizedTypeNotAtEnd>;

def ext_c99_flexible_array_member : Extension<
  "flexible array members are a C99 feature">, InGroup<C99>;
def err_flexible_array_virtual_base : Error<
  "flexible array member %0 not allowed in "
  "%select{struct|interface|union|class|enum}1 which has a virtual base class">;
def err_flexible_array_empty_aggregate : Error<
  "flexible array member %0 not allowed in otherwise empty "
  "%select{struct|interface|union|class|enum}1">;
def err_flexible_array_has_nontrivial_dtor : Error<
  "flexible array member %0 of type %1 with non-trivial destruction">;
def ext_flexible_array_in_struct : Extension<
  "%0 may not be nested in a struct due to flexible array member">,
  InGroup<FlexibleArrayExtensions>;
def ext_flexible_array_in_array : Extension<
  "%0 may not be used as an array element due to flexible array member">,
  InGroup<FlexibleArrayExtensions>;
def err_flexible_array_init : Error<
  "initialization of flexible array member is not allowed">;
def ext_flexible_array_empty_aggregate_ms : Extension<
  "flexible array member %0 in otherwise empty "
  "%select{struct|interface|union|class|enum}1 is a Microsoft extension">,
  InGroup<Microsoft>;
def err_flexible_array_union : Error<
  "flexible array member %0 in a union is not allowed">;
def ext_flexible_array_union_ms : Extension<
  "flexible array member %0 in a union is a Microsoft extension">,
  InGroup<Microsoft>;
def ext_flexible_array_empty_aggregate_gnu : Extension<
  "flexible array member %0 in otherwise empty "
  "%select{struct|interface|union|class|enum}1 is a GNU extension">,
  InGroup<GNUEmptyStruct>;
def ext_flexible_array_union_gnu : Extension<
  "flexible array member %0 in a union is a GNU extension">, InGroup<GNUFlexibleArrayUnionMember>;

let CategoryName = "ARC Semantic Issue" in {

// ARC-mode diagnostics.

let CategoryName = "ARC Weak References" in {

def err_arc_weak_no_runtime : Error<
  "the current deployment target does not support automated __weak references">;
def err_arc_unsupported_weak_class : Error<
  "class is incompatible with __weak references">;
def err_arc_weak_unavailable_assign : Error<
  "assignment of a weak-unavailable object to a __weak object">;
def err_arc_weak_unavailable_property : Error<
  "synthesizing __weak instance variable of type %0, which does not "
  "support weak references">;
def note_implemented_by_class : Note<
  "when implemented by class %0">;
def err_arc_convesion_of_weak_unavailable : Error<
  "%select{implicit conversion|cast}0 of weak-unavailable object of type %1 to"
  " a __weak object of type %2">;

} // end "ARC Weak References" category

let CategoryName = "ARC Restrictions" in {

def err_arc_illegal_explicit_message : Error<
  "ARC forbids explicit message send of %0">;
def err_arc_unused_init_message : Error<
  "the result of a delegate init call must be immediately returned "
  "or assigned to 'self'">;
def err_arc_mismatched_cast : Error<
  "%select{implicit conversion|cast}0 of "
  "%select{%2|a non-Objective-C pointer type %2|a block pointer|"
  "an Objective-C pointer|an indirect pointer to an Objective-C pointer}1"
  " to %3 is disallowed with ARC">;
def err_arc_nolifetime_behavior : Error<
  "explicit ownership qualifier on cast result has no effect">;
def err_arc_objc_object_in_tag : Error<
  "ARC forbids %select{Objective-C objects|blocks}0 in "
  "%select{struct|interface|union|<<ERROR>>|enum}1">;
def err_arc_objc_property_default_assign_on_object : Error<
  "ARC forbids synthesizing a property of an Objective-C object "
  "with unspecified ownership or storage attribute">;
def err_arc_illegal_selector : Error<
  "ARC forbids use of %0 in a @selector">;
def err_arc_illegal_method_def : Error<
  "ARC forbids %select{implementation|synthesis}0 of %1">;
def warn_arc_strong_pointer_objc_pointer : Warning<
  "method parameter of type %0 with no explicit ownership">,
  InGroup<DiagGroup<"explicit-ownership-type">>, DefaultIgnore;
  
} // end "ARC Restrictions" category
  
def err_arc_lost_method_convention : Error<
  "method was declared as %select{an 'alloc'|a 'copy'|an 'init'|a 'new'}0 "
  "method, but its implementation doesn't match because %select{"
  "its result type is not an object pointer|"
  "its result type is unrelated to its receiver type}1">;
def note_arc_lost_method_convention : Note<"declaration in interface">;
def err_arc_gained_method_convention : Error<
  "method implementation does not match its declaration">;
def note_arc_gained_method_convention : Note<
  "declaration in interface is not in the '%select{alloc|copy|init|new}0' "
  "family because %select{its result type is not an object pointer|"
  "its result type is unrelated to its receiver type}1">;
def err_typecheck_arc_assign_self : Error<
  "cannot assign to 'self' outside of a method in the init family">;
def err_typecheck_arc_assign_self_class_method : Error<
  "cannot assign to 'self' in a class method">;
def err_typecheck_arr_assign_enumeration : Error<
  "fast enumeration variables can't be modified in ARC by default; "
  "declare the variable __strong to allow this">;
def warn_arc_retained_assign : Warning<
  "assigning retained object to %select{weak|unsafe_unretained}0 "
  "%select{property|variable}1"
  "; object will be released after assignment">,
  InGroup<ARCUnsafeRetainedAssign>;
def warn_arc_retained_property_assign : Warning<
  "assigning retained object to unsafe property"
  "; object will be released after assignment">,
  InGroup<ARCUnsafeRetainedAssign>;
def warn_arc_literal_assign : Warning<
  "assigning %select{array literal|dictionary literal|numeric literal|boxed expression|<should not happen>|block literal}0"
  " to a weak %select{property|variable}1"
  "; object will be released after assignment">,
  InGroup<ARCUnsafeRetainedAssign>;
def err_arc_new_array_without_ownership : Error<
  "'new' cannot allocate an array of %0 with no explicit ownership">;
def err_arc_autoreleasing_var : Error<
  "%select{__block variables|global variables|fields|instance variables}0 cannot have "
  "__autoreleasing ownership">;
def err_arc_autoreleasing_capture : Error<
  "cannot capture __autoreleasing variable in a "
  "%select{block|lambda by copy}0">;
def err_arc_thread_ownership : Error<
  "thread-local variable has non-trivial ownership: type is %0">;
def err_arc_indirect_no_ownership : Error<
  "%select{pointer|reference}1 to non-const type %0 with no explicit ownership">;
def err_arc_array_param_no_ownership : Error<
  "must explicitly describe intended ownership of an object array parameter">;
def err_arc_pseudo_dtor_inconstant_quals : Error<
  "pseudo-destructor destroys object of type %0 with inconsistently-qualified "
  "type %1">;
def err_arc_init_method_unrelated_result_type : Error<
  "init methods must return a type related to the receiver type">;
def err_arc_nonlocal_writeback : Error<
  "passing address of %select{non-local|non-scalar}0 object to "
  "__autoreleasing parameter for write-back">;
def err_arc_method_not_found : Error<
  "no known %select{instance|class}1 method for selector %0">;
def err_arc_receiver_forward_class : Error<
  "receiver %0 for class message is a forward declaration">;
def err_arc_may_not_respond : Error<
  "no visible @interface for %0 declares the selector %1">;
def err_arc_receiver_forward_instance : Error<
  "receiver type %0 for instance message is a forward declaration">;
def warn_receiver_forward_instance : Warning<
  "receiver type %0 for instance message is a forward declaration">,
  InGroup<ForwardClassReceiver>, DefaultIgnore;
def err_arc_collection_forward : Error<
  "collection expression type %0 is a forward declaration">;
def err_arc_multiple_method_decl : Error< 
  "multiple methods named %0 found with mismatched result, "
  "parameter type or attributes">;
def warn_arc_lifetime_result_type : Warning<
  "ARC %select{unused|__unsafe_unretained|__strong|__weak|__autoreleasing}0 "
  "lifetime qualifier on return type is ignored">,
  InGroup<IgnoredQualifiers>;

let CategoryName = "ARC Retain Cycle" in {

def warn_arc_retain_cycle : Warning<
  "capturing %0 strongly in this block is likely to lead to a retain cycle">,
  InGroup<ARCRetainCycles>;
def note_arc_retain_cycle_owner : Note<
  "block will be retained by %select{the captured object|an object strongly "
  "retained by the captured object}0">;

} // end "ARC Retain Cycle" category

def warn_arc_object_memaccess : Warning<
  "%select{destination for|source of}0 this %1 call is a pointer to "
  "ownership-qualified type %2">, InGroup<ARCNonPodMemAccess>;

let CategoryName = "ARC and @properties" in {

def err_arc_strong_property_ownership : Error<
  "existing instance variable %1 for strong property %0 may not be "
  "%select{|__unsafe_unretained||__weak}2">;
def err_arc_assign_property_ownership : Error<
  "existing instance variable %1 for property %0 with %select{unsafe_unretained| assign}2 "
  "attribute must be __unsafe_unretained">;
def err_arc_inconsistent_property_ownership : Error<
  "%select{|unsafe_unretained|strong|weak}1 property %0 may not also be "
  "declared %select{|__unsafe_unretained|__strong|__weak|__autoreleasing}2">;

} // end "ARC and @properties" category

def err_arc_atomic_ownership : Error<
  "cannot perform atomic operation on a pointer to type %0: type has "
  "non-trivial ownership">;

let CategoryName = "ARC Casting Rules" in {

def err_arc_bridge_cast_incompatible : Error<
  "incompatible types casting %0 to %1 with a %select{__bridge|"
  "__bridge_transfer|__bridge_retained}2 cast">;
def err_arc_bridge_cast_wrong_kind : Error<
  "cast of %select{Objective-C|block|C}0 pointer type %1 to "
  "%select{Objective-C|block|C}2 pointer type %3 cannot use %select{__bridge|"
  "__bridge_transfer|__bridge_retained}4">;
def err_arc_cast_requires_bridge : Error<
  "%select{cast|implicit conversion}0 of %select{Objective-C|block|C}1 "
  "pointer type %2 to %select{Objective-C|block|C}3 pointer type %4 "
  "requires a bridged cast">;
def note_arc_bridge : Note<
  "use __bridge to convert directly (no change in ownership)">;
def note_arc_cstyle_bridge : Note<
  "use __bridge with C-style cast to convert directly (no change in ownership)">;
def note_arc_bridge_transfer : Note<
  "use %select{__bridge_transfer|CFBridgingRelease call}1 to transfer "
  "ownership of a +1 %0 into ARC">;
def note_arc_cstyle_bridge_transfer : Note<
  "use __bridge_transfer with C-style cast to transfer "
  "ownership of a +1 %0 into ARC">;
def note_arc_bridge_retained : Note<
  "use %select{__bridge_retained|CFBridgingRetain call}1 to make an "
  "ARC object available as a +1 %0">;
def note_arc_cstyle_bridge_retained : Note<
  "use __bridge_retained with C-style cast to make an "
  "ARC object available as a +1 %0">;

} // ARC Casting category

} // ARC category name

def err_flexible_array_init_needs_braces : Error<
  "flexible array requires brace-enclosed initializer">;
def err_illegal_decl_array_of_functions : Error<
  "'%0' declared as array of functions of type %1">;
def err_illegal_decl_array_incomplete_type : Error<
  "array has incomplete element type %0">;
def err_illegal_message_expr_incomplete_type : Error<
  "Objective-C message has incomplete result type %0">;
def err_illegal_decl_array_of_references : Error<
  "'%0' declared as array of references of type %1">;
def err_decl_negative_array_size : Error<
  "'%0' declared as an array with a negative size">;
def err_array_static_outside_prototype : Error<
  "%0 used in array declarator outside of function prototype">;
def err_array_static_not_outermost : Error<
  "%0 used in non-outermost array type derivation">;
def err_array_star_outside_prototype : Error<
  "star modifier used outside of function prototype">;
def err_illegal_decl_pointer_to_reference : Error<
  "'%0' declared as a pointer to a reference of type %1">;
def err_illegal_decl_mempointer_to_reference : Error<
  "'%0' declared as a member pointer to a reference of type %1">;
def err_illegal_decl_mempointer_to_void : Error<
  "'%0' declared as a member pointer to void">;
def err_illegal_decl_mempointer_in_nonclass : Error<
  "'%0' does not point into a class">;
def err_mempointer_in_nonclass_type : Error<
  "member pointer refers into non-class type %0">;
def err_reference_to_void : Error<"cannot form a reference to 'void'">;
def err_nonfunction_block_type : Error<
  "block pointer to non-function type is invalid">;
def err_return_block_has_expr : Error<"void block should not return a value">;
def err_block_return_missing_expr : Error<
  "non-void block should return a value">;
def err_func_def_incomplete_result : Error<
  "incomplete result type %0 in function definition">;
def err_atomic_specifier_bad_type : Error<
  "_Atomic cannot be applied to "
  "%select{incomplete |array |function |reference |atomic |qualified |}0type "
  "%1 %select{||||||which is not trivially copyable}0">;

// Expressions.
def ext_sizeof_alignof_function_type : Extension<
  "invalid application of '%select{sizeof|alignof|vec_step|"
  "upc_localsizeof|upc_blocksizeof|upc_elemsizeof}0' to a function type">,
  InGroup<PointerArith>;
def ext_sizeof_alignof_void_type : Extension<
  "invalid application of '%select{sizeof|alignof|vec_step|"
  "upc_localsizeof|upc_blocksizeof|upc_elemsizeof}0' to a void "
  "type">, InGroup<PointerArith>;
def err_opencl_sizeof_alignof_type : Error<
  "invalid application of '%select{sizeof|alignof|vec_step}0' to a void type">;
def err_sizeof_alignof_incomplete_type : Error<
  "invalid application of '%select{sizeof|alignof|vec_step|"
  "upc_localsizeof|upc_blocksizeof|upc_elemsizeof}0' to an "
  "incomplete type %1">;
def err_sizeof_alignof_function_type : Error<
  "invalid application of '%select{sizeof|alignof|vec_step}0' to a "
  "function type">;
def err_sizeof_alignof_bitfield : Error<
  "invalid application of '%select{sizeof|alignof|vec_step|"
  "upc_localsizeof|upc_blocksizeof|upc_elemsizeof}0' to bit-field">;
def err_alignof_member_of_incomplete_type : Error<
  "invalid application of 'alignof' to a field of a class still being defined">;
def err_vecstep_non_scalar_vector_type : Error<
  "'vec_step' requires built-in scalar or vector type, %0 invalid">;
def err_offsetof_incomplete_type : Error<
  "offsetof of incomplete type %0">;
def err_offsetof_record_type : Error<
  "offsetof requires struct, union, or class type, %0 invalid">;
def err_offsetof_array_type : Error<"offsetof requires array type, %0 invalid">;
def ext_offsetof_extended_field_designator : Extension<
  "using extended field designator is an extension">,
  InGroup<DiagGroup<"extended-offsetof">>;
def ext_offsetof_non_pod_type : ExtWarn<"offset of on non-POD type %0">,
  InGroup<InvalidOffsetof>;
def ext_offsetof_non_standardlayout_type : ExtWarn<
  "offset of on non-standard-layout type %0">, InGroup<InvalidOffsetof>;
def err_offsetof_bitfield : Error<"cannot compute offset of bit-field %0">;
def err_offsetof_field_of_virtual_base : Error<
  "invalid application of 'offsetof' to a field of a virtual base">;
def warn_sub_ptr_zero_size_types : Warning<
  "subtraction of pointers to type %0 of zero size has undefined behavior">,
  InGroup<PointerArith>;

def warn_floatingpoint_eq : Warning<
  "comparing floating point with == or != is unsafe">,
  InGroup<DiagGroup<"float-equal">>, DefaultIgnore;

def warn_division_by_zero : Warning<"division by zero is undefined">,
  InGroup<DivZero>;
def warn_remainder_by_zero : Warning<"remainder by zero is undefined">,
  InGroup<DivZero>;
def warn_shift_negative : Warning<"shift count is negative">,
  InGroup<DiagGroup<"shift-count-negative">>;
def warn_shift_gt_typewidth : Warning<"shift count >= width of type">,
  InGroup<DiagGroup<"shift-count-overflow">>;
def warn_shift_result_gt_typewidth : Warning<
  "signed shift result (%0) requires %1 bits to represent, but %2 only has "
  "%3 bits">, InGroup<DiagGroup<"shift-overflow">>;
def warn_shift_result_sets_sign_bit : Warning<
  "signed shift result (%0) sets the sign bit of the shift expression's "
  "type (%1) and becomes negative">,
  InGroup<DiagGroup<"shift-sign-overflow">>, DefaultIgnore;

def warn_precedence_bitwise_rel : Warning<
  "%0 has lower precedence than %1; %1 will be evaluated first">,
  InGroup<Parentheses>;
def note_precedence_bitwise_first : Note<
  "place parentheses around the %0 expression to evaluate it first">;
def note_precedence_silence : Note<
  "place parentheses around the '%0' expression to silence this warning">;

def warn_precedence_conditional : Warning<
  "operator '?:' has lower precedence than '%0'; '%0' will be evaluated first">,
  InGroup<Parentheses>;
def note_precedence_conditional_first : Note<
  "place parentheses around the '?:' expression to evaluate it first">;

def warn_logical_instead_of_bitwise : Warning<
  "use of logical '%0' with constant operand">,
  InGroup<DiagGroup<"constant-logical-operand">>;
def note_logical_instead_of_bitwise_change_operator : Note<
  "use '%0' for a bitwise operation">;
def note_logical_instead_of_bitwise_remove_constant : Note<
  "remove constant to silence this warning">;

def warn_bitwise_and_in_bitwise_or : Warning<
  "'&' within '|'">, InGroup<BitwiseOpParentheses>;

def warn_logical_and_in_logical_or : Warning<
  "'&&' within '||'">, InGroup<LogicalOpParentheses>;

def warn_overloaded_shift_in_comparison :Warning<
  "overloaded operator %select{>>|<<}0 has lower precedence than "
  "comparison operator">,
  InGroup<OverloadedShiftOpParentheses>;
def note_evaluate_comparison_first :Note<
  "place parentheses around comparison expression to evaluate it first">;

def warn_addition_in_bitshift : Warning<
  "operator '%0' has lower precedence than '%1'; "
  "'%1' will be evaluated first">, InGroup<ShiftOpParentheses>;

def warn_self_assignment : Warning<
  "explicitly assigning value of variable of type %0 to itself">,
  InGroup<SelfAssignment>, DefaultIgnore;

def warn_string_plus_int : Warning<
  "adding %0 to a string does not append to the string">,
  InGroup<StringPlusInt>;
def warn_string_plus_char : Warning<
  "adding %0 to a string pointer does not append to the string">,
  InGroup<StringPlusChar>;
def note_string_plus_scalar_silence : Note<
  "use array indexing to silence this warning">;

def warn_sizeof_array_param : Warning<
  "sizeof on array function parameter will return size of %0 instead of %1">,
  InGroup<SizeofArrayArgument>;

def warn_sizeof_array_decay : Warning<
  "sizeof on pointer operation will return size of %0 instead of %1">,
  InGroup<SizeofArrayDecay>;

def err_sizeof_nonfragile_interface : Error<
  "application of '%select{alignof|sizeof}1' to interface %0 is "
  "not supported on this architecture and platform">;
def err_atdef_nonfragile_interface : Error<
  "use of @defs is not supported on this architecture and platform">;
def err_subscript_nonfragile_interface : Error<
  "subscript requires size of interface %0, which is not constant for "
  "this architecture and platform">;

def err_arithmetic_nonfragile_interface : Error<
  "arithmetic on pointer to interface %0, which is not a constant size for "
  "this architecture and platform">;


def ext_subscript_non_lvalue : Extension<
  "ISO C90 does not allow subscripting non-lvalue array">;
def err_typecheck_subscript_value : Error<
  "subscripted value is not an array, pointer, or vector">;
def err_typecheck_subscript_not_integer : Error<
  "array subscript is not an integer">;
def err_subscript_function_type : Error<
  "subscript of pointer to function type %0">;
def err_subscript_incomplete_type : Error<
  "subscript of pointer to incomplete type %0">;
def err_dereference_incomplete_type : Error<
  "dereference of pointer to incomplete type %0">;
def ext_gnu_subscript_void_type : Extension<
  "subscript of a pointer to void is a GNU extension">, InGroup<PointerArith>;
def err_typecheck_member_reference_struct_union : Error<
  "member reference base type %0 is not a structure or union">;
def err_typecheck_member_reference_ivar : Error<
  "%0 does not have a member named %1">;
def error_arc_weak_ivar_access : Error<
  "dereferencing a __weak pointer is not allowed due to possible "
  "null value caused by race condition, assign it to strong variable first">;
def err_typecheck_member_reference_arrow : Error<
  "member reference type %0 is not a pointer">;
def err_typecheck_member_reference_suggestion : Error<
  "member reference type %0 is %select{a|not a}1 pointer; maybe you meant to use '%select{->|.}1'?">;
def note_typecheck_member_reference_suggestion : Note<
  "did you mean to use '.' instead?">;
def note_member_reference_arrow_from_operator_arrow : Note<
  "'->' applied to return value of the operator->() declared here">;
def err_typecheck_member_reference_type : Error<
  "cannot refer to type member %0 in %1 with '%select{.|->}2'">;
def err_typecheck_member_reference_unknown : Error<
  "cannot refer to member %0 in %1 with '%select{.|->}2'">;
def err_member_reference_needs_call : Error<
  "base of member reference is a function; perhaps you meant to call "
  "it%select{| with no arguments}0?">;
def warn_subscript_is_char : Warning<"array subscript is of type 'char'">,
  InGroup<CharSubscript>, DefaultIgnore;

def err_typecheck_incomplete_tag : Error<"incomplete definition of type %0">;
def err_no_member : Error<"no member named %0 in %1">;
def err_no_member_overloaded_arrow : Error<
  "no member named %0 in %1; did you mean to use '->' instead of '.'?">;

def err_member_not_yet_instantiated : Error<
  "no member %0 in %1; it has not yet been instantiated">;
def note_non_instantiated_member_here : Note<
  "not-yet-instantiated member is declared here">;

def err_enumerator_does_not_exist : Error<
  "enumerator %0 does not exist in instantiation of %1">;
def note_enum_specialized_here : Note<
  "enum %0 was explicitly specialized here">;

def err_member_redeclared : Error<"class member cannot be redeclared">;
def ext_member_redeclared : ExtWarn<"class member cannot be redeclared">,
  InGroup<RedeclaredClassMember>;
def err_member_redeclared_in_instantiation : Error<
  "multiple overloads of %0 instantiate to the same signature %1">;
def err_member_name_of_class : Error<"member %0 has the same name as its class">;
def err_member_def_undefined_record : Error<
  "out-of-line definition of %0 from class %1 without definition">;
def err_member_decl_does_not_match : Error<
  "out-of-line %select{declaration|definition}2 of %0 "
  "does not match any declaration in %1">;
def err_friend_decl_with_def_arg_must_be_def : Error<
  "friend declaration specifying a default argument must be a definition">;
def err_friend_decl_with_def_arg_redeclared : Error<
  "friend declaration specifying a default argument must be the only declaration">;
def err_friend_decl_does_not_match : Error<
  "friend declaration of %0 does not match any declaration in %1">;
def err_member_decl_does_not_match_suggest : Error<
  "out-of-line %select{declaration|definition}2 of %0 "
  "does not match any declaration in %1; did you mean %3?">;
def err_member_def_does_not_match_ret_type : Error<
  "return type of out-of-line definition of %q0 differs from "
  "that in the declaration">;
def err_nonstatic_member_out_of_line : Error<
  "non-static data member defined out-of-line">;
def err_qualified_typedef_declarator : Error<
  "typedef declarator cannot be qualified">;
def err_qualified_param_declarator : Error<
  "parameter declarator cannot be qualified">;
def ext_out_of_line_declaration : ExtWarn<
  "out-of-line declaration of a member must be a definition">,
  InGroup<OutOfLineDeclaration>, DefaultError;
def warn_member_extra_qualification : Warning<
  "extra qualification on member %0">, InGroup<Microsoft>;
def err_member_extra_qualification : Error<
  "extra qualification on member %0">;
def warn_namespace_member_extra_qualification : Warning<
  "extra qualification on member %0">,
  InGroup<DiagGroup<"extra-qualification">>;
def err_member_qualification : Error<
  "non-friend class member %0 cannot have a qualified name">;  
def note_member_def_close_match : Note<"member declaration nearly matches">;
def note_member_def_close_const_match : Note<
  "member declaration does not match because "
  "it %select{is|is not}0 const qualified">;
def note_member_def_close_param_match : Note<
  "type of %ordinal0 parameter of member declaration does not match definition"
  "%diff{ ($ vs $)|}1,2">;
def note_local_decl_close_match : Note<"local declaration nearly matches">;
def note_local_decl_close_param_match : Note<
  "type of %ordinal0 parameter of local declaration does not match definition"
  "%diff{ ($ vs $)|}1,2">;
def err_typecheck_ivar_variable_size : Error<
  "instance variables must have a constant size">;
def err_ivar_reference_type : Error<
  "instance variables cannot be of reference type">;
def err_typecheck_illegal_increment_decrement : Error<
  "cannot %select{decrement|increment}1 value of type %0">;
def err_typecheck_arithmetic_incomplete_type : Error<
  "arithmetic on a pointer to an incomplete type %0">;
def err_typecheck_pointer_arith_function_type : Error<
  "arithmetic on%select{ a|}0 pointer%select{|s}0 to%select{ the|}2 "
  "function type%select{|s}2 %1%select{| and %3}2">;
def err_typecheck_pointer_arith_void_type : Error<
  "arithmetic on%select{ a|}0 pointer%select{|s}0 to void">;
def err_typecheck_decl_incomplete_type : Error<
  "variable has incomplete type %0">;
def err_typecheck_decl_incomplete_type___float128 : Error<
  "support for type '__float128' is not yet implemented">;
def ext_typecheck_decl_incomplete_type : ExtWarn<
  "tentative definition of variable with internal linkage has incomplete non-array type %0">,
  InGroup<DiagGroup<"tentative-definition-incomplete-type">>;
def err_tentative_def_incomplete_type : Error<
  "tentative definition has type %0 that is never completed">;
def warn_tentative_incomplete_array : Warning<
  "tentative array definition assumed to have one element">;
def err_typecheck_incomplete_array_needs_initializer : Error<
  "definition of variable with array type needs an explicit size "
  "or an initializer">;
def err_array_init_not_init_list : Error<
  "array initializer must be an initializer "
  "list%select{| or string literal| or wide string literal}0">;
def err_array_init_narrow_string_into_wchar : Error<
  "initializing wide char array with non-wide string literal">;
def err_array_init_wide_string_into_char : Error<
  "initializing char array with wide string literal">;
def err_array_init_incompat_wide_string_into_wchar : Error<
  "initializing wide char array with incompatible wide string literal">;
def err_array_init_different_type : Error<
  "cannot initialize array %diff{of type $ with array of type $|"
  "with different type of array}0,1">;
def err_array_init_non_constant_array : Error<
  "cannot initialize array %diff{of type $ with non-constant array of type $|"
  "with different type of array}0,1">;
def ext_array_init_copy : Extension<
  "initialization of an array "
  "%diff{of type $ from a compound literal of type $|"
  "from a compound literal}0,1 is a GNU extension">, InGroup<GNUCompoundLiteralInitializer>;
// This is intentionally not disabled by -Wno-gnu.
def ext_array_init_parens : ExtWarn<
  "parenthesized initialization of a member array is a GNU extension">,
  InGroup<DiagGroup<"gnu-array-member-paren-init">>, DefaultError;
def warn_deprecated_string_literal_conversion : Warning<
  "conversion from string literal to %0 is deprecated">,
  InGroup<CXX11CompatDeprecatedWritableStr>;
def ext_deprecated_string_literal_conversion : ExtWarn<
  "ISO C++11 does not allow conversion from string literal to %0">,
  InGroup<WritableStrings>, SFINAEFailure;
def err_realimag_invalid_type : Error<"invalid type %0 to %1 operator">;
def err_typecheck_sclass_fscope : Error<
  "illegal storage class on file-scoped variable">;
def warn_standalone_specifier : Warning<"'%0' ignored on this declaration">,
  InGroup<MissingDeclarations>;
def ext_standalone_specifier : ExtWarn<"'%0' is not permitted on a declaration "
  "of a type">, InGroup<MissingDeclarations>;
def err_standalone_class_nested_name_specifier : Error<
  "forward declaration of %select{class|struct|interface|union|enum}0 cannot "
  "have a nested name specifier">;
def err_typecheck_sclass_func : Error<"illegal storage class on function">;
def err_static_block_func : Error<
  "function declared in block scope cannot have 'static' storage class">;
def err_typecheck_address_of : Error<"address of %select{bit-field"
  "|vector element|property expression|register variable}0 requested">;
def ext_typecheck_addrof_void : Extension<
  "ISO C forbids taking the address of an expression of type 'void'">;
def err_unqualified_pointer_member_function : Error<
  "must explicitly qualify name of member function when taking its address">;
def err_invalid_form_pointer_member_function : Error<
  "cannot create a non-constant pointer to member function">;
def err_parens_pointer_member_function : Error<
  "cannot parenthesize the name of a method when forming a member pointer">;
def err_typecheck_invalid_lvalue_addrof_addrof_function : Error<
  "extra '&' taking address of overloaded function">;
def err_typecheck_invalid_lvalue_addrof : Error<
  "cannot take the address of an rvalue of type %0">;
def ext_typecheck_addrof_temporary : ExtWarn<
  "taking the address of a temporary object of type %0">, 
  InGroup<DiagGroup<"address-of-temporary">>, DefaultError;
def err_typecheck_addrof_temporary : Error<
  "taking the address of a temporary object of type %0">;
def err_typecheck_addrof_dtor : Error<
  "taking the address of a destructor">;
def err_typecheck_unary_expr : Error<
  "invalid argument type %0 to unary expression">;
def err_typecheck_indirection_requires_pointer : Error<
  "indirection requires pointer operand (%0 invalid)">;
def ext_typecheck_indirection_through_void_pointer : Extension<
  "ISO C++ does not allow indirection on operand of type %0">,
  InGroup<DiagGroup<"void-ptr-dereference">>;
def warn_indirection_through_null : Warning<
  "indirection of non-volatile null pointer will be deleted, not trap">, InGroup<NullDereference>;
def note_indirection_through_null : Note<
  "consider using __builtin_trap() or qualifying pointer with 'volatile'">;
def warn_pointer_indirection_from_incompatible_type : Warning<
  "dereference of type %1 that was reinterpret_cast from type %0 has undefined "
  "behavior">,
  InGroup<UndefinedReinterpretCast>, DefaultIgnore;

def err_objc_object_assignment : Error<
  "cannot assign to class object (%0 invalid)">;
def err_typecheck_invalid_operands : Error<
  "invalid operands to binary expression (%0 and %1)">;
def err_typecheck_sub_ptr_compatible : Error<
  "%diff{$ and $ are not pointers to compatible types|"
  "pointers to incompatible types}0,1">;
def ext_typecheck_ordered_comparison_of_pointer_integer : ExtWarn<
  "ordered comparison between pointer and integer (%0 and %1)">;
def ext_typecheck_ordered_comparison_of_pointer_and_zero : Extension<
  "ordered comparison between pointer and zero (%0 and %1) is an extension">;
def ext_typecheck_ordered_comparison_of_function_pointers : ExtWarn<
  "ordered comparison of function pointers (%0 and %1)">;
def ext_typecheck_comparison_of_fptr_to_void : Extension<
  "equality comparison between function pointer and void pointer (%0 and %1)">;
def err_typecheck_comparison_of_fptr_to_void : Error<
  "equality comparison between function pointer and void pointer (%0 and %1)">;
def ext_typecheck_comparison_of_pointer_integer : ExtWarn<
  "comparison between pointer and integer (%0 and %1)">;
def err_typecheck_comparison_of_pointer_integer : Error<
  "comparison between pointer and integer (%0 and %1)">;
def ext_typecheck_comparison_of_distinct_pointers : ExtWarn<
  "comparison of distinct pointer types%diff{ ($ and $)|}0,1">,
  InGroup<CompareDistinctPointerType>;
def ext_typecheck_cond_incompatible_operands : ExtWarn<
  "incompatible operand types (%0 and %1)">;
def err_cond_voidptr_arc : Error <
  "operands to conditional of types%diff{ $ and $|}0,1 are incompatible "
  "in ARC mode">;
def err_typecheck_comparison_of_distinct_pointers : Error<
  "comparison of distinct pointer types%diff{ ($ and $)|}0,1">;
def ext_typecheck_comparison_of_distinct_pointers_nonstandard : ExtWarn<
  "comparison of distinct pointer types (%0 and %1) uses non-standard "
  "composite pointer type %2">, InGroup<CompareDistinctPointerType>;
def err_typecheck_assign_const : Error<"read-only variable is not assignable">;
def err_stmtexpr_file_scope : Error<
  "statement expression not allowed at file scope">;
def warn_mixed_sign_comparison : Warning<
  "comparison of integers of different signs: %0 and %1">,
  InGroup<SignCompare>, DefaultIgnore;
def warn_lunsigned_always_true_comparison : Warning<
  "comparison of unsigned%select{| enum}2 expression %0 is always %1">,
  InGroup<TautologicalCompare>;
def warn_out_of_range_compare : Warning<
  "comparison of %select{constant %0|true|false}1 with " 
  "%select{expression of type %2|boolean expression}3 is always "
  "%select{false|true}4">, InGroup<TautologicalOutOfRangeCompare>;
def warn_runsigned_always_true_comparison : Warning<
  "comparison of %0 unsigned%select{| enum}2 expression is always %1">,
  InGroup<TautologicalCompare>;
def warn_comparison_of_mixed_enum_types : Warning<
  "comparison of two values with different enumeration types"
  "%diff{ ($ and $)|}0,1">,
  InGroup<DiagGroup<"enum-compare">>;
def warn_null_in_arithmetic_operation : Warning<
  "use of NULL in arithmetic operation">,
  InGroup<NullArithmetic>;
def warn_null_in_comparison_operation : Warning<
  "comparison between NULL and non-pointer "
  "%select{(%1 and NULL)|(NULL and %1)}0">,
  InGroup<NullArithmetic>;

def warn_logical_not_on_lhs_of_comparison : Warning<
  "logical not is only applied to the left hand side of this comparison">,
  InGroup<LogicalNotParentheses>;
def note_logical_not_fix : Note<
  "add parentheses after the '!' to evaluate the comparison first">;
def note_logical_not_silence_with_parens : Note<
  "add parentheses around left hand side expression to silence this warning">;

def err_invalid_this_use : Error<
  "invalid use of 'this' outside of a non-static member function">;
def err_this_static_member_func : Error<
  "'this' cannot be%select{| implicitly}0 used in a static member function "
  "declaration">;
def err_invalid_member_use_in_static_method : Error<
  "invalid use of member %0 in static member function">;
def err_invalid_qualified_function_type : Error<
  "%select{static |non-}0member function %select{of type %2 |}1"
  "cannot have '%3' qualifier">;
def err_compound_qualified_function_type : Error<
  "%select{block pointer|pointer|reference}0 to function type %select{%2 |}1"
  "cannot have '%3' qualifier">;

def err_ref_qualifier_overload : Error<
  "cannot overload a member function %select{without a ref-qualifier|with "
  "ref-qualifier '&'|with ref-qualifier '&&'}0 with a member function %select{"
  "without a ref-qualifier|with ref-qualifier '&'|with ref-qualifier '&&'}1">;

def err_invalid_non_static_member_use : Error<
  "invalid use of non-static data member %0">;
def err_nested_non_static_member_use : Error<
  "%select{call to non-static member function|use of non-static data member}0 "
  "%2 of %1 from nested type %3">;
def warn_cxx98_compat_non_static_member_use : Warning<
  "use of non-static data member %0 in an unevaluated context is "
  "incompatible with C++98">, InGroup<CXX98Compat>, DefaultIgnore;
def err_invalid_incomplete_type_use : Error<
  "invalid use of incomplete type %0">;
def err_builtin_func_cast_more_than_one_arg : Error<
  "function-style cast to a builtin type can only take one argument">;
def err_value_init_for_array_type : Error<
  "array types cannot be value-initialized">;
def warn_format_nonliteral_noargs : Warning<
  "format string is not a string literal (potentially insecure)">,
  InGroup<FormatSecurity>;
def warn_format_nonliteral : Warning<
  "format string is not a string literal">,
  InGroup<FormatNonLiteral>, DefaultIgnore;

def err_unexpected_interface : Error<
  "unexpected interface name %0: expected expression">;
def err_ref_non_value : Error<"%0 does not refer to a value">;
def err_ref_vm_type : Error<
  "cannot refer to declaration with a variably modified type inside block">;
def err_ref_flexarray_type : Error<
  "cannot refer to declaration of structure variable with flexible array member "
  "inside block">;
def err_ref_array_type : Error<
  "cannot refer to declaration with an array type inside block">;
def err_property_not_found : Error<
  "property %0 not found on object of type %1">;
def err_invalid_property_name : Error<
  "%0 is not a valid property name (accessing an object of type %1)">;
def err_getter_not_found : Error<
  "no getter method for read from property">;
def err_objc_subscript_method_not_found : Error<
  "expected method to %select{read|write}1 %select{dictionary|array}2 element not "
  "found on object of type %0">;
def err_objc_subscript_index_type : Error<
  "method index parameter type %0 is not integral type">;
def err_objc_subscript_key_type : Error<
  "method key parameter type %0 is not object type">;
def err_objc_subscript_dic_object_type : Error<
  "method object parameter type %0 is not object type">;
def err_objc_subscript_object_type : Error<
  "cannot assign to this %select{dictionary|array}1 because assigning method's "
  "2nd parameter of type %0 is not an Objective-C pointer type">;
def err_objc_subscript_base_type : Error<
  "%select{dictionary|array}1 subscript base type %0 is not an Objective-C object">;
def err_objc_multiple_subscript_type_conversion : Error<
  "indexing expression is invalid because subscript type %0 has "
  "multiple type conversion functions">;
def err_objc_subscript_type_conversion : Error<
  "indexing expression is invalid because subscript type %0 is not an integral"
  " or Objective-C pointer type">;
def err_objc_subscript_pointer : Error<
  "indexing expression is invalid because subscript type %0 is not an"
  " Objective-C pointer">;
def err_objc_indexing_method_result_type : Error<
  "method for accessing %select{dictionary|array}1 element must have Objective-C"
  " object return type instead of %0">;
def err_objc_index_incomplete_class_type : Error<
  "Objective-C index expression has incomplete class type %0">;
def err_illegal_container_subscripting_op : Error<
  "illegal operation on Objective-C container subscripting">;
def err_property_not_found_forward_class : Error<
  "property %0 cannot be found in forward class object %1">;
def err_property_not_as_forward_class : Error<
  "property %0 refers to an incomplete Objective-C class %1 "
  "(with no @interface available)">;
def note_forward_class : Note<
  "forward declaration of class here">;
def err_duplicate_property : Error<
  "property has a previous declaration">;
def ext_gnu_void_ptr : Extension<
  "arithmetic on%select{ a|}0 pointer%select{|s}0 to void is a GNU extension">,
  InGroup<PointerArith>;
def ext_gnu_ptr_func_arith : Extension<
  "arithmetic on%select{ a|}0 pointer%select{|s}0 to%select{ the|}2 function "
  "type%select{|s}2 %1%select{| and %3}2 is a GNU extension">,
  InGroup<PointerArith>;
def error_readonly_message_assignment : Error<
  "assigning to 'readonly' return result of an Objective-C message not allowed">;
def ext_integer_increment_complex : Extension<
  "ISO C does not support '++'/'--' on complex integer type %0">;
def ext_integer_complement_complex : Extension<
  "ISO C does not support '~' for complex conjugation of %0">;
def err_nosetter_property_assignment : Error<
  "%select{assignment to readonly property|"
  "no setter method %1 for assignment to property}0">;
def err_nosetter_property_incdec : Error<
  "%select{%select{increment|decrement}1 of readonly property|"
  "no setter method %2 for %select{increment|decrement}1 of property}0">;
def err_nogetter_property_compound_assignment : Error<
  "a getter method is needed to perform a compound assignment on a property">;
def err_nogetter_property_incdec : Error<
  "no getter method %1 for %select{increment|decrement}0 of property">;
def error_no_subobject_property_setting : Error<
  "expression is not assignable">;
def err_qualified_objc_access : Error<
  "%select{property|instance variable}0 access cannot be qualified with '%1'">;
  
def ext_freestanding_complex : Extension<
  "complex numbers are an extension in a freestanding C99 implementation">;

// FIXME: Remove when we support imaginary.
def err_imaginary_not_supported : Error<"imaginary types are not supported">;

// Obj-c expressions
def warn_root_inst_method_not_found : Warning<
  "instance method %0 is being used on 'Class' which is not in the root class">,
  InGroup<MethodAccess>;
def warn_class_method_not_found : Warning<
  "class method %objcclass0 not found (return type defaults to 'id')">,
  InGroup<MethodAccess>;
def warn_instance_method_on_class_found : Warning<
  "instance method %0 found instead of class method %1">,
  InGroup<MethodAccess>;
def warn_inst_method_not_found : Warning<
  "instance method %objcinstance0 not found (return type defaults to 'id')">,
  InGroup<MethodAccess>;
def warn_instance_method_not_found_with_typo : Warning<
  "instance method %objcinstance0 not found (return type defaults to 'id')"
  "; did you mean %objcinstance2?">, InGroup<MethodAccess>;
def warn_class_method_not_found_with_typo : Warning<
  "class method %objcclass0 not found (return type defaults to 'id')"
  "; did you mean %objcclass2?">, InGroup<MethodAccess>;
def error_method_not_found_with_typo : Error<
  "%select{instance|class}1 method %0 not found "
  "; did you mean %2?">;
def error_no_super_class_message : Error<
  "no @interface declaration found in class messaging of %0">;
def error_root_class_cannot_use_super : Error<
  "%0 cannot use 'super' because it is a root class">;
def err_invalid_receiver_to_message_super : Error<
  "'super' is only valid in a method body">;
def err_invalid_receiver_class_message : Error<
  "receiver type %0 is not an Objective-C class">;
def err_missing_open_square_message_send : Error<
  "missing '[' at start of message send expression">;
def warn_bad_receiver_type : Warning<
  "receiver type %0 is not 'id' or interface pointer, consider "
  "casting it to 'id'">,InGroup<ObjCReceiver>;
def err_bad_receiver_type : Error<"bad receiver type %0">;
def err_incomplete_receiver_type : Error<"incomplete receiver type %0">;
def err_unknown_receiver_suggest : Error<
  "unknown receiver %0; did you mean %1?">;
def error_objc_throw_expects_object : Error<
  "@throw requires an Objective-C object type (%0 invalid)">;
def error_objc_synchronized_expects_object : Error<
  "@synchronized requires an Objective-C object type (%0 invalid)">;
def error_rethrow_used_outside_catch : Error<
  "@throw (rethrow) used outside of a @catch block">;
def err_attribute_multiple_objc_gc : Error<
  "multiple garbage collection attributes specified for type">;
def err_catch_param_not_objc_type : Error<
  "@catch parameter is not a pointer to an interface type">;
def err_illegal_qualifiers_on_catch_parm : Error<
  "illegal qualifiers on @catch parameter">;
def err_storage_spec_on_catch_parm : Error<
  "@catch parameter cannot have storage specifier '%0'">;
def warn_register_objc_catch_parm : Warning<
  "'register' storage specifier on @catch parameter will be ignored">;
def err_qualified_objc_catch_parm : Error<
  "@catch parameter declarator cannot be qualified">;
def warn_objc_pointer_cxx_catch_fragile : Warning<
  "cannot catch an exception thrown with @throw in C++ in the non-unified "
  "exception model">, InGroup<ObjCNonUnifiedException>;
def err_objc_object_catch : Error<
  "can't catch an Objective-C object by value">;
def err_incomplete_type_objc_at_encode : Error<
  "'@encode' of incomplete type %0">;

def warn_setter_getter_impl_required : Warning<
  "property %0 requires method %1 to be defined - "
  "use @synthesize, @dynamic or provide a method implementation "
  "in this class implementation">,
  InGroup<ObjCPropertyImpl>;
def warn_setter_getter_impl_required_in_category : Warning<
  "property %0 requires method %1 to be defined - "
  "use @dynamic or provide a method implementation in this category">,
  InGroup<ObjCPropertyImpl>;
def note_parameter_named_here : Note<
  "passing argument to parameter %0 here">;
def note_parameter_here : Note<
  "passing argument to parameter here">;
def note_method_return_type_change : Note<
  "compiler has implicitly changed method %0 return type">;

// C++ casts
// These messages adhere to the TryCast pattern: %0 is an int specifying the
// cast type, %1 is the source type, %2 is the destination type.
def err_bad_reinterpret_cast_overload : Error<
  "reinterpret_cast cannot resolve overloaded function %0 to type %1">;

def warn_reinterpret_different_from_static : Warning<
  "'reinterpret_cast' %select{from|to}3 class %0 %select{to|from}3 its "
  "%select{virtual base|base at non-zero offset}2 %1 behaves differently from "
  "'static_cast'">, InGroup<ReinterpretBaseClass>;
def note_reinterpret_updowncast_use_static: Note<
  "use 'static_cast' to adjust the pointer correctly while "
  "%select{upcasting|downcasting}0">;

def err_bad_static_cast_overload : Error<
  "address of overloaded function %0 cannot be static_cast to type %1">;

def err_bad_cstyle_cast_overload : Error<
  "address of overloaded function %0 cannot be cast to type %1">;


def err_bad_cxx_cast_generic : Error<
  "%select{const_cast|static_cast|reinterpret_cast|dynamic_cast|C-style cast|"
  "functional-style cast}0 from %1 to %2 is not allowed">;
def err_bad_cxx_cast_rvalue : Error<
  "%select{const_cast|static_cast|reinterpret_cast|dynamic_cast|C-style cast|"
  "functional-style cast}0 from rvalue to reference type %2">;
def err_bad_cxx_cast_bitfield : Error<
  "%select{const_cast|static_cast|reinterpret_cast|dynamic_cast|C-style cast|"
  "functional-style cast}0 from bit-field lvalue to reference type %2">;
def err_bad_cxx_cast_qualifiers_away : Error<
  "%select{const_cast|static_cast|reinterpret_cast|dynamic_cast|C-style cast|"
  "functional-style cast}0 from %1 to %2 casts away qualifiers">;
def err_bad_const_cast_dest : Error<
  "%select{const_cast||||C-style cast|functional-style cast}0 to %2, "
  "which is not a reference, pointer-to-object, or pointer-to-data-member">;
def ext_cast_fn_obj : Extension<
  "cast between pointer-to-function and pointer-to-object is an extension">;
def warn_cxx98_compat_cast_fn_obj : Warning<
  "cast between pointer-to-function and pointer-to-object is incompatible with C++98">,
  InGroup<CXX98CompatPedantic>, DefaultIgnore;
def err_bad_reinterpret_cast_small_int : Error<
  "cast from pointer to smaller type %2 loses information">;
def err_bad_cxx_cast_vector_to_scalar_different_size : Error<
  "%select{||reinterpret_cast||C-style cast|}0 from vector %1 " 
  "to scalar %2 of different size">;
def err_bad_cxx_cast_scalar_to_vector_different_size : Error<
  "%select{||reinterpret_cast||C-style cast|}0 from scalar %1 " 
  "to vector %2 of different size">;
def err_bad_cxx_cast_vector_to_vector_different_size : Error<
  "%select{||reinterpret_cast||C-style cast|}0 from vector %1 " 
  "to vector %2 of different size">;
def err_bad_lvalue_to_rvalue_cast : Error<
  "cannot cast from lvalue of type %1 to rvalue reference type %2; types are "
  "not compatible">;
def err_bad_static_cast_pointer_nonpointer : Error<
  "cannot cast from type %1 to pointer type %2">;
def err_bad_static_cast_member_pointer_nonmp : Error<
  "cannot cast from type %1 to member pointer type %2">;
def err_bad_cxx_cast_member_pointer_size : Error<
  "cannot %select{||reinterpret_cast||C-style cast|}0 from member pointer "
  "type %1 to member pointer type %2 of different size">;
def err_bad_reinterpret_cast_reference : Error<
  "reinterpret_cast of a %0 to %1 needs its address which is not allowed">;
def warn_undefined_reinterpret_cast : Warning<
  "reinterpret_cast from %0 to %1 has undefined behavior">,
  InGroup<UndefinedReinterpretCast>, DefaultIgnore;

// These messages don't adhere to the pattern.
// FIXME: Display the path somehow better.
def err_ambiguous_base_to_derived_cast : Error<
  "ambiguous cast from base %0 to derived %1:%2">;
def err_static_downcast_via_virtual : Error<
  "cannot cast %0 to %1 via virtual base %2">;
def err_downcast_from_inaccessible_base : Error<
  "cannot cast %select{private|protected}2 base class %1 to %0">;
def err_upcast_to_inaccessible_base : Error<
  "cannot cast %0 to its %select{private|protected}2 base class %1">;
def err_bad_dynamic_cast_not_ref_or_ptr : Error<
  "%0 is not a reference or pointer">;
def err_bad_dynamic_cast_not_class : Error<"%0 is not a class">;
def err_bad_dynamic_cast_incomplete : Error<"%0 is an incomplete type">;
def err_bad_dynamic_cast_not_ptr : Error<"%0 is not a pointer">;
def err_bad_dynamic_cast_not_polymorphic : Error<"%0 is not polymorphic">;

// Other C++ expressions
def err_need_header_before_typeid : Error<
  "you need to include <typeinfo> before using the 'typeid' operator">;
def err_need_header_before_ms_uuidof : Error<
  "you need to include <guiddef.h> before using the '__uuidof' operator">;
def err_ms___leave_not_in___try : Error<
  "'__leave' statement not in __try block">;
def err_uuidof_without_guid : Error<
  "cannot call operator __uuidof on a type with no GUID">;
def err_uuidof_with_multiple_guids : Error<
  "cannot call operator __uuidof on a type with multiple GUIDs">;
def err_incomplete_typeid : Error<"'typeid' of incomplete type %0">;
def err_static_illegal_in_new : Error<
  "the 'static' modifier for the array size is not legal in new expressions">;
def err_array_new_needs_size : Error<
  "array size must be specified in new expressions">;
def err_bad_new_type : Error<
  "cannot allocate %select{function|reference}1 type %0 with new">;
def err_new_incomplete_type : Error<
  "allocation of incomplete type %0">;
def err_new_array_nonconst : Error<
  "only the first dimension of an allocated array may have dynamic size">;
def err_new_array_init_args : Error<
  "array 'new' cannot have initialization arguments">;
def ext_new_paren_array_nonconst : ExtWarn<
  "when type is in parentheses, array cannot have dynamic size">;
def err_placement_new_non_placement_delete : Error<
  "'new' expression with placement arguments refers to non-placement "
  "'operator delete'">;
def err_array_size_not_integral : Error<
  "array size expression must have integral or %select{|unscoped }0"
  "enumeration type, not %1">;
def err_array_size_incomplete_type : Error<
  "array size expression has incomplete class type %0">;
def err_array_size_explicit_conversion : Error<
  "array size expression of type %0 requires explicit conversion to type %1">;
def note_array_size_conversion : Note<
  "conversion to %select{integral|enumeration}0 type %1 declared here">;
def err_array_size_ambiguous_conversion : Error<
  "ambiguous conversion of array size expression of type %0 to an integral or "
  "enumeration type">;
def ext_array_size_conversion : Extension<
  "implicit conversion from array size expression of type %0 to "
  "%select{integral|enumeration}1 type %2 is a C++11 extension">,
  InGroup<CXX11>;
def warn_cxx98_compat_array_size_conversion : Warning<
  "implicit conversion from array size expression of type %0 to "
  "%select{integral|enumeration}1 type %2 is incompatible with C++98">,
  InGroup<CXX98CompatPedantic>, DefaultIgnore;
def err_address_space_qualified_new : Error<
  "'new' cannot allocate objects of type %0 in address space '%1'">;
def err_address_space_qualified_delete : Error<
  "'delete' cannot delete objects of type %0 in address space '%1'">;

def err_default_init_const : Error<
  "default initialization of an object of const type %0"
  "%select{| requires a user-provided default constructor}1">;
def err_delete_operand : Error<"cannot delete expression of type %0">;
def ext_delete_void_ptr_operand : ExtWarn<
  "cannot delete expression with pointer-to-'void' type %0">;
def err_ambiguous_delete_operand : Error<
  "ambiguous conversion of delete expression of type %0 to a pointer">;
def warn_delete_incomplete : Warning<
  "deleting pointer to incomplete type %0 may cause undefined behavior">,
  InGroup<DiagGroup<"delete-incomplete">>;
def err_delete_incomplete_class_type : Error<
  "deleting incomplete class type %0; no conversions to pointer type">;
def err_delete_explicit_conversion : Error<
  "converting delete expression from type %0 to type %1 invokes an explicit "
  "conversion function">;
def note_delete_conversion : Note<"conversion to pointer type %0">;
def warn_delete_array_type : Warning<
  "'delete' applied to a pointer-to-array type %0 treated as delete[]">;
def err_no_suitable_delete_member_function_found : Error<
  "no suitable member %0 in %1">;
def err_ambiguous_suitable_delete_member_function_found : Error<
  "multiple suitable %0 functions in %1">;
def note_member_declared_here : Note<
  "member %0 declared here">;
def err_decrement_bool : Error<"cannot decrement expression of type bool">;
def warn_increment_bool : Warning<
  "incrementing expression of type bool is deprecated">,
  InGroup<DeprecatedIncrementBool>;
def err_increment_decrement_enum : Error<
  "cannot %select{decrement|increment}0 expression of enum type %1">;
def err_catch_incomplete_ptr : Error<
  "cannot catch pointer to incomplete type %0">;
def err_catch_incomplete_ref : Error<
  "cannot catch reference to incomplete type %0">;
def err_catch_incomplete : Error<"cannot catch incomplete type %0">;
def err_catch_rvalue_ref : Error<"cannot catch exceptions by rvalue reference">;
def err_qualified_catch_declarator : Error<
  "exception declarator cannot be qualified">;
def err_early_catch_all : Error<"catch-all handler must come last">;
def err_bad_memptr_rhs : Error<
  "right hand operand to %0 has non-pointer-to-member type %1">;
def err_bad_memptr_lhs : Error<
  "left hand operand to %0 must be a %select{|pointer to }1class "
  "compatible with the right hand operand, but is %2">;
def warn_exception_caught_by_earlier_handler : Warning<
  "exception of type %0 will be caught by earlier handler">;
def note_previous_exception_handler : Note<"for type %0">;
def err_exceptions_disabled : Error<
  "cannot use '%0' with exceptions disabled">;
def err_objc_exceptions_disabled : Error<
  "cannot use '%0' with Objective-C exceptions disabled">;
def warn_non_virtual_dtor : Warning<
  "%0 has virtual functions but non-virtual destructor">,
  InGroup<NonVirtualDtor>, DefaultIgnore;
def warn_delete_non_virtual_dtor : Warning<
  "delete called on %0 that has virtual functions but non-virtual destructor">,
  InGroup<DeleteNonVirtualDtor>, DefaultIgnore;
def warn_delete_abstract_non_virtual_dtor : Warning<
  "delete called on %0 that is abstract but has non-virtual destructor">,
  InGroup<DeleteNonVirtualDtor>;
def warn_overloaded_virtual : Warning<
  "%q0 hides overloaded virtual %select{function|functions}1">,
  InGroup<OverloadedVirtual>, DefaultIgnore;
def note_hidden_overloaded_virtual_declared_here : Note<
  "hidden overloaded virtual function %q0 declared here"
  "%select{|: different classes%diff{ ($ vs $)|}2,3"
  "|: different number of parameters (%2 vs %3)"
  "|: type mismatch at %ordinal2 parameter%diff{ ($ vs $)|}3,4"
  "|: different return type%diff{ ($ vs $)|}2,3"
  "|: different qualifiers ("
  "%select{none|const|restrict|const and restrict|volatile|const and volatile|"
  "volatile and restrict|const, volatile, and restrict}2 vs "
  "%select{none|const|restrict|const and restrict|volatile|const and volatile|"
  "volatile and restrict|const, volatile, and restrict}3)}1">;
def warn_using_directive_in_header : Warning<
  "using namespace directive in global context in header">,
  InGroup<HeaderHygiene>, DefaultIgnore;
def warn_overaligned_type : Warning<
  "type %0 requires %1 bytes of alignment and the default allocator only "
  "guarantees %2 bytes">,
  InGroup<OveralignedType>, DefaultIgnore;

def err_conditional_void_nonvoid : Error<
  "%select{left|right}1 operand to ? is void, but %select{right|left}1 operand "
  "is of type %0">;
def err_conditional_ambiguous : Error<
  "conditional expression is ambiguous; "
  "%diff{$ can be converted to $ and vice versa|"
  "types can be convert to each other}0,1">;
def err_conditional_ambiguous_ovl : Error<
  "conditional expression is ambiguous; %diff{$ and $|types}0,1 "
  "can be converted to several common types">;

def err_throw_incomplete : Error<
  "cannot throw object of incomplete type %0">;
def err_throw_incomplete_ptr : Error<
  "cannot throw pointer to object of incomplete type %0">;
def err_return_in_constructor_handler : Error<
  "return in the catch of a function try block of a constructor is illegal">;

let CategoryName = "Lambda Issue" in {
  def err_capture_more_than_once : Error<
    "%0 can appear only once in a capture list">;
  def err_reference_capture_with_reference_default : Error<
    "'&' cannot precede a capture when the capture default is '&'">;
  def err_this_capture_with_copy_default : Error<
    "'this' cannot be explicitly captured when the capture default is '='">;
  def err_copy_capture_with_copy_default : Error<
    "'&' must precede a capture when the capture default is '='">;
  def err_capture_does_not_name_variable : Error<
    "%0 in capture list does not name a variable">;
  def err_capture_non_automatic_variable : Error<
    "%0 cannot be captured because it does not have automatic storage "
    "duration">;
  def err_this_capture : Error<
    "'this' cannot be %select{implicitly |}0captured in this context">;
  def err_lambda_capture_anonymous_var : Error<
    "unnamed variable cannot be implicitly captured in a lambda expression">;
  def err_lambda_capture_vm_type : Error<
    "variable %0 with variably modified type cannot be captured in "
    "a lambda expression">;
  def err_lambda_capture_flexarray_type : Error<
    "variable %0 with flexible array member cannot be captured in "
    "a lambda expression">;
  def err_lambda_impcap : Error<
    "variable %0 cannot be implicitly captured in a lambda with no "
    "capture-default specified">;
  def note_lambda_decl : Note<"lambda expression begins here">;
  def err_lambda_unevaluated_operand : Error<
    "lambda expression in an unevaluated operand">;
  def err_lambda_in_constant_expression : Error<
    "a lambda expression may not appear inside of a constant expression">;
  def err_lambda_return_init_list : Error<
    "cannot deduce lambda return type from initializer list">;
  def err_lambda_capture_default_arg : Error<
    "lambda expression in default argument cannot capture any entity">;
  def err_lambda_incomplete_result : Error<
    "incomplete result type %0 in lambda expression">;
  def err_noreturn_lambda_has_return_expr : Error<
    "lambda declared 'noreturn' should not return">;
  def warn_maybe_falloff_nonvoid_lambda : Warning<
    "control may reach end of non-void lambda">,
    InGroup<ReturnType>;
  def warn_falloff_nonvoid_lambda : Warning<
    "control reaches end of non-void lambda">,
    InGroup<ReturnType>;
  def err_access_lambda_capture : Error<
    // The ERRORs represent other special members that aren't constructors, in
    // hopes that someone will bother noticing and reporting if they appear
    "capture of variable '%0' as type %1 calls %select{private|protected}3 "
    "%select{default |copy |move |*ERROR* |*ERROR* |*ERROR* |}2constructor">,
    AccessControl;
  def note_lambda_to_block_conv : Note<
    "implicit capture of lambda object due to conversion to block pointer "
    "here">;

  // C++1y lambda init-captures.
  def warn_cxx11_compat_init_capture : Warning<
    "initialized lambda captures are incompatible with C++ standards "
    "before C++1y">, InGroup<CXXPre1yCompat>, DefaultIgnore;
  def ext_init_capture : ExtWarn<
    "initialized lambda captures are a C++1y extension">, InGroup<CXX1y>;
  def err_init_capture_no_expression : Error<
    "initializer missing for lambda capture %0">;
  def err_init_capture_multiple_expressions : Error<
    "initializer for lambda capture %0 contains multiple expressions">;
  def err_init_capture_paren_braces : Error<
    "cannot deduce type for lambda capture %0 from "
    "parenthesized initializer list">;
  def err_init_capture_deduction_failure : Error<
    "cannot deduce type for lambda capture %0 from initializer of type %2">;
  def err_init_capture_deduction_failure_from_init_list : Error<
    "cannot deduce type for lambda capture %0 from initializer list">;
}

def err_return_in_captured_stmt : Error<
  "cannot return from %0">;
def err_capture_block_variable : Error<
  "__block variable %0 cannot be captured in a "
  "%select{lambda expression|captured statement}1">;

def err_operator_arrow_circular : Error<
  "circular pointer delegation detected">;
def err_operator_arrow_depth_exceeded : Error<
  "use of 'operator->' on type %0 would invoke a sequence of more than %1 "
  "'operator->' calls">;
def note_operator_arrow_here : Note<
  "'operator->' declared here produces an object of type %0">;
def note_operator_arrows_suppressed : Note<
  "(skipping %0 'operator->'%s0 in backtrace)">;
def note_operator_arrow_depth : Note<
  "use -foperator-arrow-depth=N to increase 'operator->' limit">;

def err_pseudo_dtor_base_not_scalar : Error<
  "object expression of non-scalar type %0 cannot be used in a "
  "pseudo-destructor expression">;
def ext_pseudo_dtor_on_void : ExtWarn<
  "pseudo-destructors on type void are a Microsoft extension">,
  InGroup<Microsoft>;
def err_pseudo_dtor_type_mismatch : Error<
  "the type of object expression "
  "%diff{($) does not match the type being destroyed ($)|"
  "does not match the type being destroyed}0,1 "
  "in pseudo-destructor expression">;
def err_pseudo_dtor_call_with_args : Error<
  "call to pseudo-destructor cannot have any arguments">;
def err_dtor_expr_without_call : Error<
  "%select{destructor reference|pseudo-destructor expression}0 must be "
  "called immediately with '()'">;
def err_pseudo_dtor_destructor_non_type : Error<
  "%0 does not refer to a type name in pseudo-destructor expression; expected "
  "the name of type %1">;
def err_invalid_use_of_function_type : Error<
  "a function type is not allowed here">;
def err_invalid_use_of_array_type : Error<"an array type is not allowed here">;
def err_type_defined_in_condition : Error<
  "types may not be defined in conditions">;
def err_typecheck_bool_condition : Error<
  "value of type %0 is not contextually convertible to 'bool'">;
def err_typecheck_ambiguous_condition : Error<
  "conversion %diff{from $ to $|between types}0,1 is ambiguous">;
def err_typecheck_nonviable_condition : Error<
  "no viable conversion%diff{ from $ to $|}0,1">;
def err_typecheck_nonviable_condition_incomplete : Error<
  "no viable conversion%diff{ from $ to incomplete type $|}0,1">;
def err_typecheck_deleted_function : Error<
  "conversion function %diff{from $ to $|between types}0,1 "
  "invokes a deleted function">;
  
def err_expected_class_or_namespace : Error<"%0 is not a class"
  "%select{ or namespace|, namespace, or scoped enumeration}1">;
def err_invalid_declarator_scope : Error<"cannot define or redeclare %0 here "
  "because namespace %1 does not enclose namespace %2">;
def err_invalid_declarator_global_scope : Error<
  "definition or redeclaration of %0 cannot name the global scope">;
def err_invalid_declarator_in_function : Error<
  "definition or redeclaration of %0 not allowed inside a function">;
def err_invalid_declarator_in_block : Error<
  "definition or redeclaration of %0 not allowed inside a block">;
def err_not_tag_in_scope : Error<
  "no %select{struct|interface|union|class|enum}0 named %1 in %2">;

def err_no_typeid_with_fno_rtti : Error<
  "cannot use typeid with -fno-rtti">;
def err_no_dynamic_cast_with_fno_rtti : Error<
  "cannot use dynamic_cast with -fno-rtti">;

def err_cannot_form_pointer_to_member_of_reference_type : Error<
  "cannot form a pointer-to-member to member %0 of reference type %1">;
def err_incomplete_object_call : Error<
  "incomplete type in call to object of type %0">;

def warn_condition_is_assignment : Warning<"using the result of an "
  "assignment as a condition without parentheses">,
  InGroup<Parentheses>;
// Completely identical except off by default.
def warn_condition_is_idiomatic_assignment : Warning<"using the result "
  "of an assignment as a condition without parentheses">,
  InGroup<DiagGroup<"idiomatic-parentheses">>, DefaultIgnore;
def note_condition_assign_to_comparison : Note<
  "use '==' to turn this assignment into an equality comparison">;
def note_condition_or_assign_to_comparison : Note<
  "use '!=' to turn this compound assignment into an inequality comparison">;
def note_condition_assign_silence : Note<
  "place parentheses around the assignment to silence this warning">;

def warn_equality_with_extra_parens : Warning<"equality comparison with "
  "extraneous parentheses">, InGroup<ParenthesesOnEquality>;
def note_equality_comparison_to_assign : Note<
  "use '=' to turn this equality comparison into an assignment">;
def note_equality_comparison_silence : Note<
  "remove extraneous parentheses around the comparison to silence this warning">;

// assignment related diagnostics (also for argument passing, returning, etc).
// In most of these diagnostics the %2 is a value from the
// Sema::AssignmentAction enumeration
def err_typecheck_convert_incompatible : Error<
  "%select{%diff{assigning to $ from incompatible type $|"
  "assigning to type from incompatible type}0,1"
  "|%diff{passing $ to parameter of incompatible type $|"
  "passing type to parameter of incompatible type}0,1"
  "|%diff{returning $ from a function with incompatible result type $|"
  "returning type from a function with incompatible result type}0,1"
  "|%diff{converting $ to incompatible type $|"
  "converting type to incompatible type}0,1"
  "|%diff{initializing $ with an expression of incompatible type $|"
  "initializing type with an expression of incompatible type}0,1"
  "|%diff{sending $ to parameter of incompatible type $|"
  "sending type to parameter of incompatible type}0,1"
  "|%diff{casting $ to incompatible type $|"
  "casting type to incompatible type}0,1}2"
  "%select{|; dereference with *|"
  "; take the address with &|"
  "; remove *|"
  "; remove &}3"
  "%select{|: different classes%diff{ ($ vs $)|}5,6"
  "|: different number of parameters (%5 vs %6)"
  "|: type mismatch at %ordinal5 parameter%diff{ ($ vs $)|}6,7"
  "|: different return type%diff{ ($ vs $)|}5,6"
  "|: different qualifiers ("
  "%select{none|const|restrict|const and restrict|volatile|const and volatile|"
  "volatile and restrict|const, volatile, and restrict}5 vs "
  "%select{none|const|restrict|const and restrict|volatile|const and volatile|"
  "volatile and restrict|const, volatile, and restrict}6)}4">;
def err_typecheck_missing_return_type_incompatible : Error<
  "%diff{return type $ must match previous return type $|"
  "return type must match previous return type}0,1 when %select{block "
  "literal|lambda expression}2 has unspecified explicit return type">;

def not_incomplete_class_and_qualified_id : Note<
  "conformance of forward class %0 to protocol %1 can not be confirmed">;
def warn_incompatible_qualified_id : Warning<
  "%select{%diff{assigning to $ from incompatible type $|"
  "assigning to type from incompatible type}0,1"
  "|%diff{passing $ to parameter of incompatible type $|"
  "passing type to parameter of incompatible type}0,1"
  "|%diff{returning $ from a function with incompatible result type $|"
  "returning type from a function with incompatible result type}0,1"
  "|%diff{converting $ to incompatible type $|"
  "converting type to incompatible type}0,1"
  "|%diff{initializing $ with an expression of incompatible type $|"
  "initializing type with an expression of incompatible type}0,1"
  "|%diff{sending $ to parameter of incompatible type $|"
  "sending type to parameter of incompatible type}0,1"
  "|%diff{casting $ to incompatible type $|"
  "casting type to incompatible type}0,1}2">;
def ext_typecheck_convert_pointer_int : ExtWarn<
  "incompatible pointer to integer conversion "
  "%select{%diff{assigning to $ from $|assigning to different types}0,1"
  "|%diff{passing $ to parameter of type $|"
  "passing to parameter of different type}0,1"
  "|%diff{returning $ from a function with result type $|"
  "returning from function with different return type}0,1"
  "|%diff{converting $ to type $|converting between types}0,1"
  "|%diff{initializing $ with an expression of type $|"
  "initializing with expression of different type}0,1"
  "|%diff{sending $ to parameter of type $|"
  "sending to parameter of different type}0,1"
  "|%diff{casting $ to type $|casting between types}0,1}2"
  "%select{|; dereference with *|"
  "; take the address with &|"
  "; remove *|"
  "; remove &}3">,
  InGroup<IntConversion>;
def ext_typecheck_convert_int_pointer : ExtWarn<
  "incompatible integer to pointer conversion "
  "%select{%diff{assigning to $ from $|assigning to different types}0,1"
  "|%diff{passing $ to parameter of type $|"
  "passing to parameter of different type}0,1"
  "|%diff{returning $ from a function with result type $|"
  "returning from function with different return type}0,1"
  "|%diff{converting $ to type $|converting between types}0,1"
  "|%diff{initializing $ with an expression of type $|"
  "initializing with expression of different type}0,1"
  "|%diff{sending $ to parameter of type $|"
  "sending to parameter of different type}0,1"
  "|%diff{casting $ to type $|casting between types}0,1}2"
  "%select{|; dereference with *|"
  "; take the address with &|"
  "; remove *|"
  "; remove &}3">,
  InGroup<IntConversion>;
def ext_typecheck_convert_pointer_void_func : Extension<
  "%select{%diff{assigning to $ from $|assigning to different types}0,1"
  "|%diff{passing $ to parameter of type $|"
  "passing to parameter of different type}0,1"
  "|%diff{returning $ from a function with result type $|"
  "returning from function with different return type}0,1"
  "|%diff{converting $ to type $|converting between types}0,1"
  "|%diff{initializing $ with an expression of type $|"
  "initializing with expression of different type}0,1"
  "|%diff{sending $ to parameter of type $|"
  "sending to parameter of different type}0,1"
  "|%diff{casting $ to type $|casting between types}0,1}2"
  " converts between void pointer and function pointer">;
def ext_typecheck_convert_incompatible_pointer_sign : ExtWarn<
  "%select{%diff{assigning to $ from $|assigning to different types}0,1"
  "|%diff{passing $ to parameter of type $|"
  "passing to parameter of different type}0,1"
  "|%diff{returning $ from a function with result type $|"
  "returning from function with different return type}0,1"
  "|%diff{converting $ to type $|converting between types}0,1"
  "|%diff{initializing $ with an expression of type $|"
  "initializing with expression of different type}0,1"
  "|%diff{sending $ to parameter of type $|"
  "sending to parameter of different type}0,1"
  "|%diff{casting $ to type $|casting between types}0,1}2"
  " converts between pointers to integer types with different sign">,
  InGroup<DiagGroup<"pointer-sign">>;
def ext_typecheck_convert_incompatible_pointer : ExtWarn<
  "incompatible pointer types "
  "%select{%diff{assigning to $ from $|assigning to different types}0,1"
  "|%diff{passing $ to parameter of type $|"
  "passing to parameter of different type}0,1"
  "|%diff{returning $ from a function with result type $|"
  "returning from function with different return type}0,1"
  "|%diff{converting $ to type $|converting between types}0,1"
  "|%diff{initializing $ with an expression of type $|"
  "initializing with expression of different type}0,1"
  "|%diff{sending $ to parameter of type $|"
  "sending to parameter of different type}0,1"
  "|%diff{casting $ to type $|casting between types}0,1}2"
  "%select{|; dereference with *|"
  "; take the address with &|"
  "; remove *|"
  "; remove &}3">,
  InGroup<IncompatiblePointerTypes>;
def ext_typecheck_convert_discards_qualifiers : ExtWarn<
  "%select{%diff{assigning to $ from $|assigning to different types}0,1"
  "|%diff{passing $ to parameter of type $|"
  "passing to parameter of different type}0,1"
  "|%diff{returning $ from a function with result type $|"
  "returning from function with different return type}0,1"
  "|%diff{converting $ to type $|converting between types}0,1"
  "|%diff{initializing $ with an expression of type $|"
  "initializing with expression of different type}0,1"
  "|%diff{sending $ to parameter of type $|"
  "sending to parameter of different type}0,1"
  "|%diff{casting $ to type $|casting between types}0,1}2"
  " discards qualifiers">,
  InGroup<IncompatiblePointerTypesDiscardsQualifiers>;
def ext_nested_pointer_qualifier_mismatch : ExtWarn<
  "%select{%diff{assigning to $ from $|assigning to different types}0,1"
  "|%diff{passing $ to parameter of type $|"
  "passing to parameter of different type}0,1"
  "|%diff{returning $ from a function with result type $|"
  "returning from function with different return type}0,1"
  "|%diff{converting $ to type $|converting between types}0,1"
  "|%diff{initializing $ with an expression of type $|"
  "initializing with expression of different type}0,1"
  "|%diff{sending $ to parameter of type $|"
  "sending to parameter of different type}0,1"
  "|%diff{casting $ to type $|casting between types}0,1}2"
  " discards qualifiers in nested pointer types">,
  InGroup<IncompatiblePointerTypesDiscardsQualifiers>;
def warn_incompatible_vectors : Warning<
  "incompatible vector types "
  "%select{%diff{assigning to $ from $|assigning to different types}0,1"
  "|%diff{passing $ to parameter of type $|"
  "passing to parameter of different type}0,1"
  "|%diff{returning $ from a function with result type $|"
  "returning from function with different return type}0,1"
  "|%diff{converting $ to type $|converting between types}0,1"
  "|%diff{initializing $ with an expression of type $|"
  "initializing with expression of different type}0,1"
  "|%diff{sending $ to parameter of type $|"
  "sending to parameter of different type}0,1"
  "|%diff{casting $ to type $|casting between types}0,1}2">,
  InGroup<VectorConversion>, DefaultIgnore;
def err_int_to_block_pointer : Error<
  "invalid block pointer conversion "
  "%select{%diff{assigning to $ from $|assigning to different types}0,1"
  "|%diff{passing $ to parameter of type $|"
  "passing to parameter of different type}0,1"
  "|%diff{returning $ from a function with result type $|"
  "returning from function with different return type}0,1"
  "|%diff{converting $ to type $|converting between types}0,1"
  "|%diff{initializing $ with an expression of type $|"
  "initializing with expression of different type}0,1"
  "|%diff{sending $ to parameter of type $|"
  "sending to parameter of different type}0,1"
  "|%diff{casting $ to type $|casting between types}0,1}2">;
def err_typecheck_convert_incompatible_block_pointer : Error<
  "incompatible block pointer types "
  "%select{%diff{assigning to $ from $|assigning to different types}0,1"
  "|%diff{passing $ to parameter of type $|"
  "passing to parameter of different type}0,1"
  "|%diff{returning $ from a function with result type $|"
  "returning from function with different return type}0,1"
  "|%diff{converting $ to type $|converting between types}0,1"
  "|%diff{initializing $ with an expression of type $|"
  "initializing with expression of different type}0,1"
  "|%diff{sending $ to parameter of type $|"
  "sending to parameter of different type}0,1"
  "|%diff{casting $ to type $|casting between types}0,1}2">;
def err_typecheck_incompatible_address_space : Error<
  "%select{%diff{assigning $ to $|assigning to different types}1,0"
  "|%diff{passing $ to parameter of type $|"
  "passing to parameter of different type}0,1"
  "|%diff{returning $ from a function with result type $|"
  "returning from function with different return type}0,1"
  "|%diff{converting $ to type $|converting between types}0,1"
  "|%diff{initializing $ with an expression of type $|"
  "initializing with expression of different type}0,1"
  "|%diff{sending $ to parameter of type $|"
  "sending to parameter of different type}0,1"
  "|%diff{casting $ to type $|casting between types}0,1}2"
  " changes address space of pointer">;
def err_typecheck_incompatible_ownership : Error<
  "%select{%diff{assigning $ to $|assigning to different types}1,0"
  "|%diff{passing $ to parameter of type $|"
  "passing to parameter of different type}0,1"
  "|%diff{returning $ from a function with result type $|"
  "returning from function with different return type}0,1"
  "|%diff{converting $ to type $|converting between types}0,1"
  "|%diff{initializing $ with an expression of type $|"
  "initializing with expression of different type}0,1"
  "|%diff{sending $ to parameter of type $|"
  "sending to parameter of different type}0,1"
  "|%diff{casting $ to type $|casting between types}0,1}2"
  " changes retain/release properties of pointer">;
def err_typecheck_comparison_of_distinct_blocks : Error<
  "comparison of distinct block types%diff{ ($ and $)|}0,1">;

def err_typecheck_array_not_modifiable_lvalue : Error<
  "array type %0 is not assignable">;
def err_typecheck_non_object_not_modifiable_lvalue : Error<
  "non-object type %0 is not assignable">;
def err_typecheck_expression_not_modifiable_lvalue : Error<
  "expression is not assignable">;
def err_typecheck_incomplete_type_not_modifiable_lvalue : Error<
  "incomplete type %0 is not assignable">;
def err_typecheck_lvalue_casts_not_supported : Error<
  "assignment to cast is illegal, lvalue casts are not supported">;

def err_typecheck_duplicate_vector_components_not_mlvalue : Error<
  "vector is not assignable (contains duplicate components)">;
def err_block_decl_ref_not_modifiable_lvalue : Error<
  "variable is not assignable (missing __block type specifier)">;
def err_lambda_decl_ref_not_modifiable_lvalue : Error<
  "cannot assign to a variable captured by copy in a non-mutable lambda">;
def err_typecheck_call_not_function : Error<
  "called object type %0 is not a function or function pointer">;
def err_call_incomplete_return : Error<
  "calling function with incomplete return type %0">;
def err_call_function_incomplete_return : Error<
  "calling %0 with incomplete return type %1">;
def err_call_incomplete_argument : Error<
  "argument type %0 is incomplete">;
def err_typecheck_call_too_few_args : Error<
  "too few %select{|||execution configuration }0arguments to "
  "%select{function|block|method|kernel function}0 call, "
  "expected %1, have %2">;
def err_typecheck_call_too_few_args_one : Error<
  "too few %select{|||execution configuration }0arguments to "
  "%select{function|block|method|kernel function}0 call, "
  "single argument %1 was not specified">;
def err_typecheck_call_too_few_args_at_least : Error<
  "too few %select{|||execution configuration }0arguments to "
  "%select{function|block|method|kernel function}0 call, "
  "expected at least %1, have %2">;
def err_typecheck_call_too_few_args_at_least_one : Error<
  "too few %select{|||execution configuration }0arguments to "
  "%select{function|block|method|kernel function}0 call, "
  "at least argument %1 must be specified">;
def err_typecheck_call_too_few_args_suggest : Error<
  "too few %select{|||execution configuration }0arguments to "
  "%select{function|block|method|kernel function}0 call, "
  "expected %1, have %2; did you mean %3?">;
def err_typecheck_call_too_few_args_at_least_suggest : Error<
  "too few %select{|||execution configuration }0arguments to "
  "%select{function|block|method|kernel function}0 call, "
  "expected at least %1, have %2; did you mean %3?">;
def err_typecheck_call_too_many_args : Error<
  "too many %select{|||execution configuration }0arguments to "
  "%select{function|block|method|kernel function}0 call, "
  "expected %1, have %2">;
def err_typecheck_call_too_many_args_one : Error<
  "too many %select{|||execution configuration }0arguments to "
  "%select{function|block|method|kernel function}0 call, "
  "expected single argument %1, have %2 arguments">;
def err_typecheck_call_too_many_args_at_most : Error<
  "too many %select{|||execution configuration }0arguments to "
  "%select{function|block|method|kernel function}0 call, "
  "expected at most %1, have %2">;
def err_typecheck_call_too_many_args_at_most_one : Error<
  "too many %select{|||execution configuration }0arguments to "
  "%select{function|block|method|kernel function}0 call, "
  "expected at most single argument %1, have %2 arguments">;
def err_typecheck_call_too_many_args_suggest : Error<
  "too many %select{|||execution configuration }0arguments to "
  "%select{function|block|method|kernel function}0 call, "
  "expected %1, have %2; did you mean %3?">;
def err_typecheck_call_too_many_args_at_most_suggest : Error<
  "too many %select{|||execution configuration }0arguments to "
  "%select{function|block|method|kernel function}0 call, "
  "expected at most %1, have %2; did you mean %3?">;
  
def err_arc_typecheck_convert_incompatible_pointer : Error<
  "incompatible pointer types passing retainable parameter of type %0"
  "to a CF function expecting %1 type">;
  
def err_builtin_fn_use : Error<"builtin functions must be directly called">;

def warn_call_wrong_number_of_arguments : Warning<
  "too %select{few|many}0 arguments in call to %1">;
def err_atomic_builtin_must_be_pointer : Error<
  "address argument to atomic builtin must be a pointer (%0 invalid)">;
def err_atomic_builtin_must_be_pointer_intptr : Error<
  "address argument to atomic builtin must be a pointer to integer or pointer"
  " (%0 invalid)">;
def err_atomic_builtin_must_be_pointer_intfltptr : Error<
  "address argument to atomic builtin must be a pointer to integer,"
  " floating-point or pointer (%0 invalid)">;
def err_atomic_builtin_pointer_size : Error<
  "address argument to atomic builtin must be a pointer to 1,2,4,8 or 16 byte "
  "type (%0 invalid)">;
def err_atomic_exclusive_builtin_pointer_size : Error<
  "address argument to load or store exclusive builtin must be a pointer to"
  " 1,2,4 or 8 byte type (%0 invalid)">;
def err_atomic_op_needs_atomic : Error<
  "address argument to atomic operation must be a pointer to _Atomic "
  "type (%0 invalid)">;
def err_atomic_op_needs_non_const_atomic : Error<
  "address argument to atomic operation must be a pointer to non-const _Atomic "
  "type (%0 invalid)">;
def err_atomic_op_needs_trivial_copy : Error<
  "address argument to atomic operation must be a pointer to a "
  "trivially-copyable type (%0 invalid)">;
def err_atomic_op_needs_atomic_int_or_ptr : Error<
  "address argument to atomic operation must be a pointer to %select{|atomic }0"
  "integer or pointer (%1 invalid)">;
def err_atomic_op_bitwise_needs_atomic_int : Error<
  "address argument to bitwise atomic operation must be a pointer to "
  "%select{|atomic }0integer (%1 invalid)">;
def warn_atomic_op_has_invalid_memory_order : Warning<
  "memory order argument to atomic operation is invalid">,
  InGroup<DiagGroup<"atomic-memory-ordering">>;

def err_atomic_load_store_uses_lib : Error<
  "atomic %select{load|store}0 requires runtime support that is not "
  "available for this target">;

def err_deleted_function_use : Error<"attempt to use a deleted function">;

def err_kern_type_not_void_return : Error<
  "kernel function type %0 must have void return type">;
def err_config_scalar_return : Error<
  "CUDA special function 'cudaConfigureCall' must have scalar return type">;
def err_kern_call_not_global_function : Error<
  "kernel call to non-global function %0">;
def err_global_call_not_config : Error<
  "call to global function %0 not configured">;
def err_ref_bad_target : Error<
  "reference to %select{__device__|__global__|__host__|__host__ __device__}0 "
  "function %1 in %select{__device__|__global__|__host__|__host__ __device__}2 function">;

def warn_non_pod_vararg_with_format_string : Warning<
  "cannot pass %select{non-POD|non-trivial}0 object of type %1 to variadic "
  "%select{function|block|method|constructor}2; expected type from format "
  "string was %3">, InGroup<NonPODVarargs>, DefaultError;
// The arguments to this diagnostic should match the warning above.
def err_cannot_pass_objc_interface_to_vararg_format : Error<
  "cannot pass object with interface type %1 by value to variadic "
  "%select{function|block|method|constructor}2; expected type from format "
  "string was %3">;

def err_cannot_pass_objc_interface_to_vararg : Error<
  "cannot pass object with interface type %0 by value through variadic "
  "%select{function|block|method|constructor}1">;
def warn_cannot_pass_non_pod_arg_to_vararg : Warning<
  "cannot pass object of %select{non-POD|non-trivial}0 type %1 through variadic"
  " %select{function|block|method|constructor}2; call will abort at runtime">,
  InGroup<NonPODVarargs>, DefaultError;
def warn_cxx98_compat_pass_non_pod_arg_to_vararg : Warning<
  "passing object of trivial but non-POD type %0 through variadic"
  " %select{function|block|method|constructor}1 is incompatible with C++98">,
  InGroup<CXX98Compat>, DefaultIgnore;
def warn_pass_class_arg_to_vararg : Warning<
  "passing object of class type %0 through variadic "
  "%select{function|block|method|constructor}1"
  "%select{|; did you mean to call '%3'?}2">,
  InGroup<ClassVarargs>, DefaultIgnore;
def err_cannot_pass_to_vararg : Error<
  "cannot pass %select{expression of type %1|initializer list}0 to variadic "
  "%select{function|block|method|constructor}2">;
def err_cannot_pass_to_vararg_format : Error<
  "cannot pass %select{expression of type %1|initializer list}0 to variadic "
  "%select{function|block|method|constructor}2; expected type from format "
  "string was %3">;

def err_typecheck_call_invalid_ordered_compare : Error<
  "ordered compare requires two args of floating point type"
  "%diff{ ($ and $)|}0,1">;
def err_typecheck_call_invalid_unary_fp : Error<
  "floating point classification requires argument of floating point type "
  "(passed in %0)">;
def err_typecheck_cond_expect_scalar : Error<
  "used type %0 where arithmetic or pointer type is required">;
def ext_typecheck_cond_one_void : Extension<
  "C99 forbids conditional expressions with only one void side">;
def err_typecheck_cond_expect_scalar_or_vector : Error<
  "used type %0 where arithmetic, pointer, or vector type is required">;
def err_typecheck_cast_to_incomplete : Error<
  "cast to incomplete type %0">;
def ext_typecheck_cast_nonscalar : Extension<
  "C99 forbids casting nonscalar type %0 to the same type">;
def ext_typecheck_cast_to_union : Extension<
  "cast to union type is a GNU extension">,
  InGroup<GNUUnionCast>;
def err_typecheck_cast_to_union_no_type : Error<
  "cast to union type from type %0 not present in union">;
def err_cast_pointer_from_non_pointer_int : Error<
  "operand of type %0 cannot be cast to a pointer type">;
def warn_cast_pointer_from_sel : Warning<
  "cast of type %0 to %1 is deprecated; use sel_getName instead">,
  InGroup<SelTypeCast>;
def warn_function_def_in_objc_container : Warning<
  "function definition inside an Objective-C container is deprecated">,
  InGroup<FunctionDefInObjCContainer>;
  
def warn_bad_function_cast : Warning<
  "cast from function call of type %0 to non-matching type %1">,
  InGroup<BadFunctionCast>, DefaultIgnore;
def err_cast_pointer_to_non_pointer_int : Error<
  "pointer cannot be cast to type %0">;
def err_typecheck_expect_scalar_operand : Error<
  "operand of type %0 where arithmetic or pointer type is required">;
def err_typecheck_cond_incompatible_operands : Error<
  "incompatible operand types%diff{ ($ and $)|}0,1">;
def ext_typecheck_cond_incompatible_operands_nonstandard : ExtWarn<
  "incompatible operand types%diff{ ($ and $)|}0,1 use non-standard composite "
  "pointer type %2">;
def err_cast_selector_expr : Error<
  "cannot type cast @selector expression">;
def ext_typecheck_cond_incompatible_pointers : ExtWarn<
  "pointer type mismatch%diff{ ($ and $)|}0,1">,
  InGroup<DiagGroup<"pointer-type-mismatch">>;
def ext_typecheck_cond_pointer_integer_mismatch : ExtWarn<
  "pointer/integer type mismatch in conditional expression"
  "%diff{ ($ and $)|}0,1">,
  InGroup<DiagGroup<"conditional-type-mismatch">>;
def err_typecheck_choose_expr_requires_constant : Error<
  "'__builtin_choose_expr' requires a constant expression">;
def warn_unused_expr : Warning<"expression result unused">,
  InGroup<UnusedValue>;
def warn_unused_voidptr : Warning<
  "expression result unused; should this cast be to 'void'?">,
  InGroup<UnusedValue>;
def warn_unused_property_expr : Warning<
 "property access result unused - getters should not be used for side effects">,
  InGroup<UnusedValue>;
def warn_unused_container_subscript_expr : Warning<
 "container access result unused - container access should not be used for side effects">,
  InGroup<UnusedValue>;
def warn_unused_call : Warning<
  "ignoring return value of function declared with %0 attribute">,
  InGroup<UnusedValue>;
def warn_unused_result : Warning<
  "ignoring return value of function declared with warn_unused_result "
  "attribute">, InGroup<DiagGroup<"unused-result">>;
def warn_unused_volatile : Warning<
  "expression result unused; assign into a variable to force a volatile load">,
  InGroup<DiagGroup<"unused-volatile-lvalue">>;

def warn_unused_comparison : Warning<
  "%select{%select{|in}1equality|relational}0 comparison result unused">,
  InGroup<UnusedComparison>;
def note_inequality_comparison_to_or_assign : Note<
  "use '|=' to turn this inequality comparison into an or-assignment">;

def err_incomplete_type_used_in_type_trait_expr : Error<
  "incomplete type %0 used in type trait expression">;
  
def err_dimension_expr_not_constant_integer : Error<
  "dimension expression does not evaluate to a constant unsigned int">;

def err_typecheck_cond_incompatible_operands_null : Error<
  "non-pointer operand type %0 incompatible with %select{NULL|nullptr}1">;
def ext_empty_struct_union : Extension<
  "empty %select{struct|union}0 is a GNU extension">, InGroup<GNUEmptyStruct>;
def ext_no_named_members_in_struct_union : Extension<
  "%select{struct|union}0 without named members is a GNU extension">, InGroup<GNUEmptyStruct>;
def warn_zero_size_struct_union_compat : Warning<"%select{|empty }0"
  "%select{struct|union}1 has size 0 in C, %select{size 1|non-zero size}2 in C++">,
  InGroup<CXXCompat>, DefaultIgnore;
def warn_zero_size_struct_union_in_extern_c : Warning<"%select{|empty }0"
  "%select{struct|union}1 has size 0 in C, %select{size 1|non-zero size}2 in C++">,
  InGroup<ExternCCompat>;
} // End of general sema category.

// inline asm.
let CategoryName = "Inline Assembly Issue" in {
  def err_asm_wide_character : Error<"wide string is invalid in 'asm'">;
  def err_asm_invalid_lvalue_in_output : Error<"invalid lvalue in asm output">;
  def err_asm_invalid_output_constraint : Error<
    "invalid output constraint '%0' in asm">;
  def err_asm_invalid_lvalue_in_input : Error<
    "invalid lvalue in asm input for constraint '%0'">;
  def err_asm_invalid_input_constraint : Error<
    "invalid input constraint '%0' in asm">;
  def err_asm_invalid_type_in_input : Error<
    "invalid type %0 in asm input for constraint '%1'">;
  def err_asm_tying_incompatible_types : Error<
    "unsupported inline asm: input with type "
    "%diff{$ matching output with type $|}0,1">;
  def err_asm_incomplete_type : Error<"asm operand has incomplete type %0">;
  def err_asm_unknown_register_name : Error<"unknown register name '%0' in asm">;
  def err_asm_bad_register_type : Error<"bad type for named register variable">;
  def err_asm_invalid_input_size : Error<
    "invalid input size for constraint '%0'">;
  def err_invalid_asm_cast_lvalue : Error<
    "invalid use of a cast in a inline asm context requiring an l-value: "
    "remove the cast or build with -fheinous-gnu-extensions">;

  def warn_asm_label_on_auto_decl : Warning<
    "ignored asm label '%0' on automatic variable">;
  def warn_invalid_asm_cast_lvalue : Warning<
    "invalid use of a cast in an inline asm context requiring an l-value: "
    "accepted due to -fheinous-gnu-extensions, but clang may remove support "
    "for this in the future">;
  def warn_asm_mismatched_size_modifier : Warning<
    "value size does not match register size specified by the constraint "
    "and modifier">,
    InGroup<ASMOperandWidths>;
}

let CategoryName = "Semantic Issue" in {

def err_invalid_conversion_between_vectors : Error<
  "invalid conversion between vector type%diff{ $ and $|}0,1 of different "
  "size">;
def err_invalid_conversion_between_vector_and_integer : Error<
  "invalid conversion between vector type %0 and integer type %1 "
  "of different size">;

def err_opencl_function_pointer_variable : Error<
  "pointers to functions are not allowed">;

def err_opencl_taking_function_address : Error<
  "taking address of function is not allowed">;

def err_invalid_conversion_between_vector_and_scalar : Error<
  "invalid conversion between vector type %0 and scalar type %1">;

// C++ member initializers.
def err_only_constructors_take_base_inits : Error<
  "only constructors take base initializers">;

def err_multiple_mem_initialization : Error <
  "multiple initializations given for non-static member %0">;
def err_multiple_mem_union_initialization : Error <
  "initializing multiple members of union">;
def err_multiple_base_initialization : Error <
  "multiple initializations given for base %0">;

def err_mem_init_not_member_or_class : Error<
  "member initializer %0 does not name a non-static data member or base "
  "class">;

def warn_initializer_out_of_order : Warning<
  "%select{field|base class}0 %1 will be initialized after "
  "%select{field|base}2 %3">,
  InGroup<Reorder>, DefaultIgnore;
def warn_abstract_vbase_init_ignored : Warning<
  "initializer for virtual base class %0 of abstract class %1 "
  "will never be used">,
  InGroup<DiagGroup<"abstract-vbase-init">>, DefaultIgnore;

def err_base_init_does_not_name_class : Error<
  "constructor initializer %0 does not name a class">;
def err_base_init_direct_and_virtual : Error<
  "base class initializer %0 names both a direct base class and an "
  "inherited virtual base class">;
def err_not_direct_base_or_virtual : Error<
  "type %0 is not a direct or virtual base of %1">;

def err_in_class_initializer_non_const : Error<
  "non-const static data member must be initialized out of line">;
def err_in_class_initializer_volatile : Error<
  "static const volatile data member must be initialized out of line">;
def err_in_class_initializer_bad_type : Error<
  "static data member of type %0 must be initialized out of line">;
def ext_in_class_initializer_float_type : ExtWarn<
  "in-class initializer for static data member of type %0 is a GNU extension">,
  InGroup<GNUStaticFloatInit>;
def ext_in_class_initializer_float_type_cxx11 : ExtWarn<
  "in-class initializer for static data member of type %0 requires "
  "'constexpr' specifier">, InGroup<StaticFloatInit>, DefaultError;
def note_in_class_initializer_float_type_cxx11 : Note<"add 'constexpr'">;
def err_in_class_initializer_literal_type : Error<
  "in-class initializer for static data member of type %0 requires "
  "'constexpr' specifier">;
def err_in_class_initializer_non_constant : Error<
  "in-class initializer for static data member is not a constant expression">;
def err_in_class_initializer_references_def_ctor : Error<
  "defaulted default constructor of %0 cannot be used by non-static data "
  "member initializer which appears before end of class definition">;

def ext_in_class_initializer_non_constant : Extension<
  "in-class initializer for static data member is not a constant expression; "
  "folding it to a constant is a GNU extension">, InGroup<GNUFoldingConstant>;

def err_thread_dynamic_init : Error<
  "initializer for thread-local variable must be a constant expression">;
def err_thread_nontrivial_dtor : Error<
  "type of thread-local variable has non-trivial destruction">;
def note_use_thread_local : Note<
  "use 'thread_local' to allow this">;

// C++ anonymous unions and GNU anonymous structs/unions
def ext_anonymous_union : Extension<
  "anonymous unions are a C11 extension">, InGroup<C11>;
def ext_gnu_anonymous_struct : Extension<
  "anonymous structs are a GNU extension">, InGroup<GNUAnonymousStruct>;
def ext_c11_anonymous_struct : Extension<
  "anonymous structs are a C11 extension">, InGroup<C11>;
def err_anonymous_union_not_static : Error<
  "anonymous unions at namespace or global scope must be declared 'static'">;
def err_anonymous_union_with_storage_spec : Error<
  "anonymous union at class scope must not have a storage specifier">;
def err_anonymous_struct_not_member : Error<
  "anonymous %select{structs|structs and classes}0 must be "
  "%select{struct or union|class}0 members">;
def err_anonymous_union_member_redecl : Error<
  "member of anonymous union redeclares %0">;
def err_anonymous_struct_member_redecl : Error<
  "member of anonymous struct redeclares %0">;
def err_anonymous_record_with_type : Error<
  "types cannot be declared in an anonymous %select{struct|union}0">;
def ext_anonymous_record_with_type : Extension<
  "types declared in an anonymous %select{struct|union}0 are a Microsoft "
  "extension">, InGroup<Microsoft>;
def ext_anonymous_record_with_anonymous_type : Extension<
  "anonymous types declared in an anonymous %select{struct|union}0 "
  "are an extension">, InGroup<DiagGroup<"nested-anon-types">>;
def err_anonymous_record_with_function : Error<
  "functions cannot be declared in an anonymous %select{struct|union}0">;
def err_anonymous_record_with_static : Error<
  "static members cannot be declared in an anonymous %select{struct|union}0">;
def err_anonymous_record_bad_member : Error<
  "anonymous %select{struct|union}0 can only contain non-static data members">;
def err_anonymous_record_nonpublic_member : Error<
  "anonymous %select{struct|union}0 cannot contain a "
  "%select{private|protected}1 data member">;
def ext_ms_anonymous_struct : ExtWarn<
  "anonymous structs are a Microsoft extension">, InGroup<Microsoft>;

// C++ local classes
def err_reference_to_local_var_in_enclosing_function : Error<
  "reference to local variable %0 declared in enclosing function %1">;
def err_reference_to_local_var_in_enclosing_block : Error<
  "reference to local variable %0 declared in enclosing block literal">;
def err_reference_to_local_var_in_enclosing_lambda : Error<
  "reference to local variable %0 declared in enclosing lambda expression">;
def err_reference_to_local_var_in_enclosing_context : Error<
  "reference to local variable %0 declared in enclosing context">;

def err_static_data_member_not_allowed_in_local_class : Error<
  "static data member %0 not allowed in local class %1">; 
  
// C++ derived classes
def err_base_clause_on_union : Error<"unions cannot have base classes">;
def err_base_must_be_class : Error<"base specifier must name a class">;
def err_union_as_base_class : Error<"unions cannot be base classes">;
def err_circular_inheritance : Error<
  "circular inheritance between %0 and %1">;
def err_base_class_has_flexible_array_member : Error<
  "base class %0 has a flexible array member">;
def err_incomplete_base_class : Error<"base class has incomplete type">;
def err_duplicate_base_class : Error<
  "base class %0 specified more than once as a direct base class">;
// FIXME: better way to display derivation?  Pass entire thing into diagclient?
def err_ambiguous_derived_to_base_conv : Error<
  "ambiguous conversion from derived class %0 to base class %1:%2">;
def err_ambiguous_memptr_conv : Error<
  "ambiguous conversion from pointer to member of %select{base|derived}0 "
  "class %1 to pointer to member of %select{derived|base}0 class %2:%3">;

def err_memptr_conv_via_virtual : Error<
  "conversion from pointer to member of class %0 to pointer to member "
  "of class %1 via virtual base %2 is not allowed">;

// C++ member name lookup
def err_ambiguous_member_multiple_subobjects : Error<
  "non-static member %0 found in multiple base-class subobjects of type %1:%2">;
def err_ambiguous_member_multiple_subobject_types : Error<
  "member %0 found in multiple base classes of different types">;
def note_ambiguous_member_found : Note<"member found by ambiguous name lookup">;
def err_ambiguous_reference : Error<"reference to %0 is ambiguous">;
def note_ambiguous_candidate : Note<"candidate found by name lookup is %q0">;
def err_ambiguous_tag_hiding : Error<"a type named %0 is hidden by a "
  "declaration in a different namespace">;
def note_hidden_tag : Note<"type declaration hidden">;
def note_hiding_object : Note<"declaration hides type">;

// C++ operator overloading
def err_operator_overload_needs_class_or_enum : Error<
  "overloaded %0 must have at least one parameter of class "
  "or enumeration type">;

def err_operator_overload_variadic : Error<"overloaded %0 cannot be variadic">;
def err_operator_overload_static : Error<
  "overloaded %0 cannot be a static member function">;
def err_operator_overload_default_arg : Error<
  "parameter of overloaded %0 cannot have a default argument">;
def err_operator_overload_must_be : Error<
  "overloaded %0 must be a %select{unary|binary|unary or binary}2 operator "
  "(has %1 parameter%s1)">;

def err_operator_overload_must_be_member : Error<
  "overloaded %0 must be a non-static member function">;
def err_operator_overload_post_incdec_must_be_int : Error<
  "parameter of overloaded post-%select{increment|decrement}1 operator must "
  "have type 'int' (not %0)">;

// C++ allocation and deallocation functions.
def err_operator_new_delete_declared_in_namespace : Error<
  "%0 cannot be declared inside a namespace">;
def err_operator_new_delete_declared_static : Error<
  "%0 cannot be declared static in global scope">;
def ext_operator_new_delete_declared_inline : ExtWarn<
  "replacement function %0 cannot be declared 'inline'">,
  InGroup<DiagGroup<"inline-new-delete">>;
def err_operator_new_delete_invalid_result_type : Error<
  "%0 must return type %1">;
def err_operator_new_delete_dependent_result_type : Error<
  "%0 cannot have a dependent return type; use %1 instead">;
def err_operator_new_delete_too_few_parameters : Error<
  "%0 must have at least one parameter">;
def err_operator_new_delete_template_too_few_parameters : Error<
  "%0 template must have at least two parameters">;
def warn_operator_new_returns_null : Warning<
  "%0 should not return a null pointer unless it is declared 'throw()'"
  "%select{| or 'noexcept'}1">, InGroup<OperatorNewReturnsNull>;

def err_operator_new_dependent_param_type : Error<
  "%0 cannot take a dependent type as first parameter; "
  "use size_t (%1) instead">;
def err_operator_new_param_type : Error<
  "%0 takes type size_t (%1) as first parameter">;
def err_operator_new_default_arg: Error<
  "parameter of %0 cannot have a default argument">;
def err_operator_delete_dependent_param_type : Error<
  "%0 cannot take a dependent type as first parameter; use %1 instead">;
def err_operator_delete_param_type : Error<
  "first parameter of %0 must have type %1">;

// C++ literal operators
def err_literal_operator_outside_namespace : Error<
  "literal operator %0 must be in a namespace or global scope">;
def err_literal_operator_id_outside_namespace : Error<
  "non-namespace scope '%0' cannot have a literal operator member">;
def err_literal_operator_default_argument : Error<
  "literal operator cannot have a default argument">;
// FIXME: This diagnostic sucks
def err_literal_operator_params : Error<
  "parameter declaration for literal operator %0 is not valid">;
def err_literal_operator_extern_c : Error<
  "literal operator must have C++ linkage">;
def ext_string_literal_operator_template : ExtWarn<
  "string literal operator templates are a GNU extension">,
  InGroup<GNUStringLiteralOperatorTemplate>;
def warn_user_literal_reserved : Warning<
  "user-defined literal suffixes not starting with '_' are reserved"
  "%select{; no literal will invoke this operator|}0">,
  InGroup<UserDefinedLiterals>;

// C++ conversion functions
def err_conv_function_not_member : Error<
  "conversion function must be a non-static member function">;
def err_conv_function_return_type : Error<
  "conversion function cannot have a return type">;
def err_conv_function_with_params : Error<
  "conversion function cannot have any parameters">;
def err_conv_function_variadic : Error<
  "conversion function cannot be variadic">;
def err_conv_function_to_array : Error<
  "conversion function cannot convert to an array type">;
def err_conv_function_to_function : Error<
  "conversion function cannot convert to a function type">;
def err_conv_function_with_complex_decl : Error<
  "must use a typedef to declare a conversion to %0">;
def err_conv_function_redeclared : Error<
  "conversion function cannot be redeclared">;
def warn_conv_to_self_not_used : Warning<
  "conversion function converting %0 to itself will never be used">;
def warn_conv_to_base_not_used : Warning<
  "conversion function converting %0 to its base class %1 will never be used">;
def warn_conv_to_void_not_used : Warning<
  "conversion function converting %0 to %1 will never be used">;

def warn_not_compound_assign : Warning<
  "use of unary operator that may be intended as compound assignment (%0=)">;

// C++11 explicit conversion operators
def ext_explicit_conversion_functions : ExtWarn<
  "explicit conversion functions are a C++11 extension">, InGroup<CXX11>;
def warn_cxx98_compat_explicit_conversion_functions : Warning<
  "explicit conversion functions are incompatible with C++98">,
  InGroup<CXX98Compat>, DefaultIgnore;

// C++11 defaulted functions
def err_defaulted_special_member_params : Error<
  "an explicitly-defaulted %select{|copy |move }0constructor cannot "
  "have default arguments">;
def err_defaulted_special_member_variadic : Error<
  "an explicitly-defaulted %select{|copy |move }0constructor cannot "
  "be variadic">;
def err_defaulted_special_member_return_type : Error<
  "explicitly-defaulted %select{copy|move}0 assignment operator must "
  "return %1">;
def err_defaulted_special_member_quals : Error<
  "an explicitly-defaulted %select{copy|move}0 assignment operator may not "
  "have 'const'%select{, 'constexpr'|}1 or 'volatile' qualifiers">;
def err_defaulted_special_member_volatile_param : Error<
  "the parameter for an explicitly-defaulted %select{<<ERROR>>|"
  "copy constructor|move constructor|copy assignment operator|"
  "move assignment operator|<<ERROR>>}0 may not be volatile">;
def err_defaulted_special_member_move_const_param : Error<
  "the parameter for an explicitly-defaulted move "
  "%select{constructor|assignment operator}0 may not be const">;
def err_defaulted_special_member_copy_const_param : Error<
  "the parameter for this explicitly-defaulted copy "
  "%select{constructor|assignment operator}0 is const, but a member or base "
  "requires it to be non-const">;
def err_defaulted_copy_assign_not_ref : Error<
  "the parameter for an explicitly-defaulted copy assignment operator must be an "
  "lvalue reference type">;
def err_incorrect_defaulted_exception_spec : Error<
  "exception specification of explicitly defaulted %select{default constructor|"
  "copy constructor|move constructor|copy assignment operator|move assignment "
  "operator|destructor}0 does not match the "
  "calculated one">;
def err_incorrect_defaulted_constexpr : Error<
  "defaulted definition of %select{default constructor|copy constructor|"
  "move constructor|copy assignment operator|move assignment operator}0 "
  "is not constexpr">;
def err_out_of_line_default_deletes : Error<
  "defaulting this %select{default constructor|copy constructor|move "
  "constructor|copy assignment operator|move assignment operator|destructor}0 "
  "would delete it after its first declaration">;
def warn_vbase_moved_multiple_times : Warning<
  "defaulted move assignment operator of %0 will move assign virtual base "
  "class %1 multiple times">, InGroup<DiagGroup<"multiple-move-vbase">>;
def note_vbase_moved_here : Note<
  "%select{%1 is a virtual base class of base class %2 declared here|"
  "virtual base class %1 declared here}0">;

def ext_implicit_exception_spec_mismatch : ExtWarn<
  "function previously declared with an %select{explicit|implicit}0 exception "
  "specification redeclared with an %select{implicit|explicit}0 exception "
  "specification">, InGroup<DiagGroup<"implicit-exception-spec-mismatch">>;

def warn_ptr_arith_precedes_bounds : Warning<
  "the pointer decremented by %0 refers before the beginning of the array">,
  InGroup<ArrayBoundsPointerArithmetic>, DefaultIgnore;
def warn_ptr_arith_exceeds_bounds : Warning<
  "the pointer incremented by %0 refers past the end of the array (that "
  "contains %1 element%s2)">,
  InGroup<ArrayBoundsPointerArithmetic>, DefaultIgnore;
def warn_array_index_precedes_bounds : Warning<
  "array index %0 is before the beginning of the array">,
  InGroup<ArrayBounds>;
def warn_array_index_exceeds_bounds : Warning<
  "array index %0 is past the end of the array (which contains %1 "
  "element%s2)">, InGroup<ArrayBounds>;
def note_array_index_out_of_bounds : Note<
  "array %0 declared here">;

def warn_printf_insufficient_data_args : Warning<
  "more '%%' conversions than data arguments">, InGroup<Format>;
def warn_printf_data_arg_not_used : Warning<
  "data argument not used by format string">, InGroup<FormatExtraArgs>;
def warn_format_invalid_conversion : Warning<
  "invalid conversion specifier '%0'">, InGroup<FormatInvalidSpecifier>;
def warn_printf_incomplete_specifier : Warning<
  "incomplete format specifier">, InGroup<Format>;
def warn_missing_format_string : Warning<
  "format string missing">, InGroup<Format>;
def warn_scanf_nonzero_width : Warning<
  "zero field width in scanf format string is unused">,
  InGroup<Format>;
def warn_format_conversion_argument_type_mismatch : Warning<
  "format specifies type %0 but the argument has "
  "%select{type|underlying type}2 %1">,
  InGroup<Format>;
def warn_format_argument_needs_cast : Warning<
  "%select{values of type|enum values with underlying type}2 '%0' should not "
  "be used as format arguments; add an explicit cast to %1 instead">,
  InGroup<Format>;
def warn_printf_positional_arg_exceeds_data_args : Warning <
  "data argument position '%0' exceeds the number of data arguments (%1)">,
  InGroup<Format>;
def warn_format_zero_positional_specifier : Warning<
  "position arguments in format strings start counting at 1 (not 0)">,
  InGroup<Format>;
def warn_format_invalid_positional_specifier : Warning<
  "invalid position specified for %select{field width|field precision}0">,
  InGroup<Format>;
def warn_format_mix_positional_nonpositional_args : Warning<
  "cannot mix positional and non-positional arguments in format string">,
  InGroup<Format>;
def warn_static_array_too_small : Warning<
  "array argument is too small; contains %0 elements, callee requires at least %1">,
  InGroup<ArrayBounds>;
def note_callee_static_array : Note<
  "callee declares array parameter as static here">;
def warn_empty_format_string : Warning<
  "format string is empty">, InGroup<FormatZeroLength>;
def warn_format_string_is_wide_literal : Warning<
  "format string should not be a wide string">, InGroup<Format>;
def warn_printf_format_string_contains_null_char : Warning<
  "format string contains '\\0' within the string body">, InGroup<Format>;
def warn_printf_format_string_not_null_terminated : Warning<
  "format string is not null-terminated">, InGroup<Format>;
def warn_printf_asterisk_missing_arg : Warning<
  "'%select{*|.*}0' specified field %select{width|precision}0 is missing a matching 'int' argument">,
  InGroup<Format>;
def warn_printf_asterisk_wrong_type : Warning<
  "field %select{width|precision}0 should have type %1, but argument has type %2">,
  InGroup<Format>;
def warn_printf_nonsensical_optional_amount: Warning<
  "%select{field width|precision}0 used with '%1' conversion specifier, resulting in undefined behavior">,
  InGroup<Format>;
def warn_printf_nonsensical_flag: Warning<
  "flag '%0' results in undefined behavior with '%1' conversion specifier">,
  InGroup<Format>;
def warn_format_nonsensical_length: Warning<
  "length modifier '%0' results in undefined behavior or no effect with '%1' conversion specifier">,
  InGroup<Format>;
def warn_format_non_standard_positional_arg: Warning<
  "positional arguments are not supported by ISO C">, InGroup<FormatNonStandard>, DefaultIgnore;
def warn_format_non_standard: Warning<
  "'%0' %select{length modifier|conversion specifier}1 is not supported by ISO C">,
  InGroup<FormatNonStandard>, DefaultIgnore;
def warn_format_non_standard_conversion_spec: Warning<
  "using length modifier '%0' with conversion specifier '%1' is not supported by ISO C">,
  InGroup<FormatNonStandard>, DefaultIgnore;
def warn_printf_ignored_flag: Warning<
  "flag '%0' is ignored when flag '%1' is present">,
  InGroup<Format>;
def warn_scanf_scanlist_incomplete : Warning<
  "no closing ']' for '%%[' in scanf format string">,
  InGroup<Format>;
def note_format_string_defined : Note<"format string is defined here">;
def note_format_fix_specifier : Note<"did you mean to use '%0'?">;
def note_printf_c_str: Note<"did you mean to call the %0 method?">;

def warn_null_arg : Warning<
  "null passed to a callee which requires a non-null argument">,
  InGroup<NonNull>;
def warn_null_ret : Warning<
  "null returned from %select{function|method}0 that requires a non-null return value">,
  InGroup<NonNull>;

// CHECK: returning address/reference of stack memory
def warn_ret_stack_addr : Warning<
  "address of stack memory associated with local variable %0 returned">,
  InGroup<ReturnStackAddress>;
def warn_ret_stack_ref : Warning<
  "reference to stack memory associated with local variable %0 returned">,
  InGroup<ReturnStackAddress>;
def warn_ret_local_temp_addr : Warning<
  "returning address of local temporary object">,
  InGroup<ReturnStackAddress>;
def warn_ret_local_temp_ref : Warning<
  "returning reference to local temporary object">,
  InGroup<ReturnStackAddress>;
def warn_ret_addr_label : Warning<
  "returning address of label, which is local">,
  InGroup<ReturnStackAddress>;
def err_ret_local_block : Error<
  "returning block that lives on the local stack">;
def note_ref_var_local_bind : Note<
  "binding reference variable %0 here">;

// Check for initializing a member variable with the address or a reference to
// a constructor parameter.
def warn_bind_ref_member_to_parameter : Warning<
  "binding reference member %0 to stack allocated parameter %1">,
  InGroup<DanglingField>;
def warn_init_ptr_member_to_parameter_addr : Warning<
  "initializing pointer member %0 with the stack address of parameter %1">,
  InGroup<DanglingField>;
def warn_bind_ref_member_to_temporary : Warning<
  "binding reference %select{|subobject of }1member %0 to a temporary value">,
  InGroup<DanglingField>;
def note_ref_or_ptr_member_declared_here : Note<
  "%select{reference|pointer}0 member declared here">;
def note_ref_subobject_of_member_declared_here : Note<
  "member with reference subobject declared here">;

// For non-floating point, expressions of the form x == x or x != x
// should result in a warning, since these always evaluate to a constant.
// Array comparisons have similar warnings
def warn_comparison_always : Warning<
  "%select{self-|array }0comparison always evaluates to %select{false|true|a constant}1">,
  InGroup<TautologicalCompare>;
def warn_comparison_bitwise_always : Warning<
  "bitwise comparison always evaluates to %select{false|true}0">,
  InGroup<TautologicalCompare>;
def warn_tautological_overlap_comparison : Warning<
  "overlapping comparisons always evaluate to %select{false|true}0">,
  InGroup<TautologicalOverlapCompare>, DefaultIgnore;

def warn_stringcompare : Warning<
  "result of comparison against %select{a string literal|@encode}0 is "
  "unspecified (use strncmp instead)">,
  InGroup<StringCompare>;

def warn_identity_field_assign : Warning<
  "assigning %select{field|instance variable}0 to itself">,
  InGroup<SelfAssignmentField>;

// Type safety attributes
def err_type_tag_for_datatype_not_ice : Error<
  "'type_tag_for_datatype' attribute requires the initializer to be "
  "an %select{integer|integral}0 constant expression">;
def err_type_tag_for_datatype_too_large : Error<
  "'type_tag_for_datatype' attribute requires the initializer to be "
  "an %select{integer|integral}0 constant expression "
  "that can be represented by a 64 bit integer">;
def warn_type_tag_for_datatype_wrong_kind : Warning<
  "this type tag was not designed to be used with this function">,
  InGroup<TypeSafety>;
def warn_type_safety_type_mismatch : Warning<
  "argument type %0 doesn't match specified %1 type tag "
  "%select{that requires %3|}2">, InGroup<TypeSafety>;
def warn_type_safety_null_pointer_required : Warning<
  "specified %0 type tag requires a null pointer">, InGroup<TypeSafety>;

// Generic selections.
def err_assoc_type_incomplete : Error<
  "type %0 in generic association incomplete">;
def err_assoc_type_nonobject : Error<
  "type %0 in generic association not an object type">;
def err_assoc_type_variably_modified : Error<
  "type %0 in generic association is a variably modified type">;
def err_assoc_compatible_types : Error<
  "type %0 in generic association compatible with previously specified type %1">;
def note_compat_assoc : Note<
  "compatible type %0 specified here">;
def err_generic_sel_no_match : Error<
  "controlling expression type %0 not compatible with any generic association type">;
def err_generic_sel_multi_match : Error<
  "controlling expression type %0 compatible with %1 generic association types">;


// Blocks
def err_blocks_disable : Error<"blocks support disabled - compile with -fblocks"
  " or pick a deployment target that supports them">;
def err_block_returning_array_function : Error<
  "block cannot return %select{array|function}0 type %1">;

// Builtin annotation
def err_builtin_annotation_first_arg : Error<
  "first argument to __builtin_annotation must be an integer">;
def err_builtin_annotation_second_arg : Error<
  "second argument to __builtin_annotation must be a non-wide string constant">;

// CFString checking
def err_cfstring_literal_not_string_constant : Error<
  "CFString literal is not a string constant">;
def warn_cfstring_truncated : Warning<
  "input conversion stopped due to an input byte that does not "
  "belong to the input codeset UTF-8">,
  InGroup<DiagGroup<"CFString-literal">>;

// Statements.
def err_continue_not_in_loop : Error<
  "'continue' statement not in loop statement">;
def err_break_not_in_loop_or_switch : Error<
  "'break' statement not in loop or switch statement">;
def warn_loop_ctrl_binds_to_inner : Warning<
  "'%0' is bound to current loop, GCC binds it to the enclosing loop">,
  InGroup<GccCompat>;
def warn_break_binds_to_switch : Warning<
  "'break' is bound to loop, GCC binds it to switch">,
  InGroup<GccCompat>;
def err_default_not_in_switch : Error<
  "'default' statement not in switch statement">;
def err_case_not_in_switch : Error<"'case' statement not in switch statement">;
def warn_bool_switch_condition : Warning<
  "switch condition has boolean value">, InGroup<SwitchBool>;
def warn_case_value_overflow : Warning<
  "overflow converting case value to switch condition type (%0 to %1)">,
  InGroup<Switch>;
def err_duplicate_case : Error<"duplicate case value '%0'">;
def err_duplicate_case_differing_expr : Error<
  "duplicate case value: '%0' and '%1' both equal '%2'">;
def warn_case_empty_range : Warning<"empty case range specified">;
def warn_missing_case_for_condition :
  Warning<"no case matching constant switch condition '%0'">;

def warn_def_missing_case1 : Warning<
  "enumeration value %0 not explicitly handled in switch">,
  InGroup<SwitchEnum>, DefaultIgnore;
def warn_def_missing_case2 : Warning<
  "enumeration values %0 and %1 not explicitly handled in switch">,
  InGroup<SwitchEnum>, DefaultIgnore;
def warn_def_missing_case3 : Warning<
  "enumeration values %0, %1, and %2 not explicitly handled in switch">,
  InGroup<SwitchEnum>, DefaultIgnore;
def warn_def_missing_cases : Warning<
  "%0 enumeration values not explicitly handled in switch: %1, %2, %3...">,
  InGroup<SwitchEnum>, DefaultIgnore;

def warn_missing_case1 : Warning<"enumeration value %0 not handled in switch">,
  InGroup<Switch>;
def warn_missing_case2 : Warning<
  "enumeration values %0 and %1 not handled in switch">,
  InGroup<Switch>;
def warn_missing_case3 : Warning<
  "enumeration values %0, %1, and %2 not handled in switch">,
  InGroup<Switch>;
def warn_missing_cases : Warning<
  "%0 enumeration values not handled in switch: %1, %2, %3...">,
  InGroup<Switch>;

def warn_unannotated_fallthrough : Warning<
  "unannotated fall-through between switch labels">,
  InGroup<ImplicitFallthrough>, DefaultIgnore;
def warn_unannotated_fallthrough_per_function : Warning<
  "unannotated fall-through between switch labels in partly-annotated "
  "function">, InGroup<ImplicitFallthroughPerFunction>, DefaultIgnore;
def note_insert_fallthrough_fixit : Note<
  "insert '%0;' to silence this warning">;
def note_insert_break_fixit : Note<
  "insert 'break;' to avoid fall-through">;
def err_fallthrough_attr_wrong_target : Error<
  "clang::fallthrough attribute is only allowed on empty statements">;
def note_fallthrough_insert_semi_fixit : Note<"did you forget ';'?">;
def err_fallthrough_attr_outside_switch : Error<
  "fallthrough annotation is outside switch statement">;
def warn_fallthrough_attr_invalid_placement : Warning<
  "fallthrough annotation does not directly precede switch label">,
  InGroup<ImplicitFallthrough>;
def warn_fallthrough_attr_unreachable : Warning<
  "fallthrough annotation in unreachable code">,
  InGroup<ImplicitFallthrough>;

def warn_unreachable_default : Warning<
  "default label in switch which covers all enumeration values">,
  InGroup<CoveredSwitchDefault>, DefaultIgnore;
def warn_not_in_enum : Warning<"case value not in enumerated type %0">,
  InGroup<Switch>;
def warn_not_in_enum_assignment : Warning<"integer constant not in range "
  "of enumerated type %0">, InGroup<DiagGroup<"assign-enum">>, DefaultIgnore;
def err_typecheck_statement_requires_scalar : Error<
  "statement requires expression of scalar type (%0 invalid)">;
def err_typecheck_statement_requires_integer : Error<
  "statement requires expression of integer type (%0 invalid)">;
def err_multiple_default_labels_defined : Error<
  "multiple default labels in one switch">;
def err_switch_multiple_conversions : Error<
  "multiple conversions from switch condition type %0 to an integral or "
  "enumeration type">;
def note_switch_conversion : Note<
  "conversion to %select{integral|enumeration}0 type %1">;
def err_switch_explicit_conversion : Error<
  "switch condition type %0 requires explicit conversion to %1">;
def err_switch_incomplete_class_type : Error<
  "switch condition has incomplete class type %0">;

def warn_empty_if_body : Warning<
  "if statement has empty body">, InGroup<EmptyBody>;
def warn_empty_for_body : Warning<
  "for loop has empty body">, InGroup<EmptyBody>;
def warn_empty_range_based_for_body : Warning<
  "range-based for loop has empty body">, InGroup<EmptyBody>;
def warn_empty_while_body : Warning<
  "while loop has empty body">, InGroup<EmptyBody>;
def warn_empty_switch_body : Warning<
  "switch statement has empty body">, InGroup<EmptyBody>;
def note_empty_body_on_separate_line : Note<
  "put the semicolon on a separate line to silence this warning">;

def err_va_start_used_in_non_variadic_function : Error<
  "'va_start' used in function with fixed args">;
def warn_second_parameter_of_va_start_not_last_named_argument : Warning<
  "second parameter of 'va_start' not last named argument">, InGroup<Varargs>;
def warn_va_start_of_reference_type_is_undefined : Warning<
  "'va_start' has undefined behavior with reference types">, InGroup<Varargs>;
def err_first_argument_to_va_arg_not_of_type_va_list : Error<
  "first argument to 'va_arg' is of type %0 and not 'va_list'">;
def err_second_parameter_to_va_arg_incomplete: Error<
  "second argument to 'va_arg' is of incomplete type %0">;
def err_second_parameter_to_va_arg_abstract: Error<
  "second argument to 'va_arg' is of abstract type %0">;
def warn_second_parameter_to_va_arg_not_pod : Warning<
  "second argument to 'va_arg' is of non-POD type %0">,
  InGroup<NonPODVarargs>, DefaultError;
def warn_second_parameter_to_va_arg_ownership_qualified : Warning<
  "second argument to 'va_arg' is of ARC ownership-qualified type %0">,
  InGroup<NonPODVarargs>, DefaultError;
def warn_second_parameter_to_va_arg_never_compatible : Warning<
  "second argument to 'va_arg' is of promotable type %0; this va_arg has "
  "undefined behavior because arguments will be promoted to %1">, InGroup<Varargs>;

def warn_return_missing_expr : Warning<
  "non-void %select{function|method}1 %0 should return a value">, DefaultError,
  InGroup<ReturnType>;
def ext_return_missing_expr : ExtWarn<
  "non-void %select{function|method}1 %0 should return a value">, DefaultError,
  InGroup<ReturnType>;
def ext_return_has_expr : ExtWarn<
  "%select{void function|void method|constructor|destructor}1 %0 "
  "should not return a value">,
  DefaultError, InGroup<ReturnType>;
def ext_return_has_void_expr : Extension<
  "void %select{function|method|block}1 %0 should not return void expression">;
def err_return_init_list : Error<
  "%select{void function|void method|constructor|destructor}1 %0 "
  "must not return a value">;
def err_ctor_dtor_returns_void : Error<
  "%select{constructor|destructor}1 %0 must not return void expression">;
def warn_noreturn_function_has_return_expr : Warning<
  "function %0 declared 'noreturn' should not return">,
  InGroup<InvalidNoreturn>;
def warn_falloff_noreturn_function : Warning<
  "function declared 'noreturn' should not return">,
  InGroup<InvalidNoreturn>;
def err_noreturn_block_has_return_expr : Error<
  "block declared 'noreturn' should not return">;
def err_noreturn_missing_on_first_decl : Error<
  "function declared '[[noreturn]]' after its first declaration">;
def note_noreturn_missing_first_decl : Note<
  "declaration missing '[[noreturn]]' attribute is here">;
def err_carries_dependency_missing_on_first_decl : Error<
  "%select{function|parameter}0 declared '[[carries_dependency]]' "
  "after its first declaration">;
def note_carries_dependency_missing_first_decl : Note<
  "declaration missing '[[carries_dependency]]' attribute is here">;
def err_carries_dependency_param_not_function_decl : Error<
  "'[[carries_dependency]]' attribute only allowed on parameter in a function "
  "declaration or lambda">;
def err_block_on_nonlocal : Error<
  "__block attribute not allowed, only allowed on local variables">;
def err_block_on_vm : Error<
  "__block attribute not allowed on declaration with a variably modified type">;

def err_shufflevector_non_vector : Error<
  "first two arguments to __builtin_shufflevector must be vectors">;
def err_shufflevector_incompatible_vector : Error<
  "first two arguments to __builtin_shufflevector must have the same type">;
def err_shufflevector_nonconstant_argument : Error<
  "index for __builtin_shufflevector must be a constant integer">;
def err_shufflevector_argument_too_large : Error<
  "index for __builtin_shufflevector must be less than the total number "
  "of vector elements">;

def err_convertvector_non_vector : Error<
  "first argument to __builtin_convertvector must be a vector">;
def err_convertvector_non_vector_type : Error<
  "second argument to __builtin_convertvector must be a vector type">;
def err_convertvector_incompatible_vector : Error<
  "first two arguments to __builtin_convertvector must have the same number of elements">;

def err_vector_incorrect_num_initializers : Error<
  "%select{too many|too few}0 elements in vector initialization (expected %1 elements, have %2)">;
def err_altivec_empty_initializer : Error<"expected initializer">;

def err_invalid_neon_type_code : Error<
  "incompatible constant for this __builtin_neon function">; 
def err_argument_invalid_range : Error<
  "argument should be a value from %0 to %1">;
def warn_neon_vector_initializer_non_portable : Warning<
  "vector initializers are not compatible with NEON intrinsics in big endian "
  "mode">, InGroup<DiagGroup<"nonportable-vector-initialization">>;
def note_neon_vector_initializer_non_portable : Note<
  "consider using vld1_%0%1() to initialize a vector from memory, or "
  "vcreate_%0%1() to initialize from an integer constant">;
def note_neon_vector_initializer_non_portable_q : Note<
  "consider using vld1q_%0%1() to initialize a vector from memory, or "
  "vcombine_%0%1(vcreate_%0%1(), vcreate_%0%1()) to initialize from integer "
  "constants">;

def err_builtin_longjmp_invalid_val : Error<
  "argument to __builtin_longjmp must be a constant 1">;
def err_builtin_requires_language : Error<"'%0' is only available in %1">;

def err_constant_integer_arg_type : Error<
  "argument to %0 must be a constant integer">;

def ext_mixed_decls_code : Extension<
  "ISO C90 forbids mixing declarations and code">,
  InGroup<DiagGroup<"declaration-after-statement">>;
  
def err_non_local_variable_decl_in_for : Error<
  "declaration of non-local variable in 'for' loop">;
def err_non_variable_decl_in_for : Error<
  "non-variable declaration in 'for' loop">;
def err_toomany_element_decls : Error<
  "only one element declaration is allowed">;
def err_selector_element_not_lvalue : Error<
  "selector element is not a valid lvalue">;
def err_selector_element_type : Error<
  "selector element type %0 is not a valid object">;
def err_selector_element_const_type : Error<
  "selector element of type %0 cannot be a constant l-value expression">;
def err_collection_expr_type : Error<
  "the type %0 is not a pointer to a fast-enumerable object">;
def warn_collection_expr_type : Warning<
  "collection expression type %0 may not respond to %1">;

def err_invalid_conversion_between_ext_vectors : Error<
  "invalid conversion between ext-vector type %0 and %1">;

def warn_duplicate_attribute_exact : Warning<
  "attribute %0 is already applied">, InGroup<IgnoredAttributes>;

def warn_duplicate_attribute : Warning<
  "attribute %0 is already applied with different parameters">,
  InGroup<IgnoredAttributes>;

// Type
def ext_invalid_sign_spec : Extension<"'%0' cannot be signed or unsigned">;
def warn_receiver_forward_class : Warning<
    "receiver %0 is a forward class and corresponding @interface may not exist">,
    InGroup<ForwardClassReceiver>;
def note_method_sent_forward_class : Note<"method %0 is used for the forward class">;
def ext_missing_declspec : ExtWarn<
  "declaration specifier missing, defaulting to 'int'">;
def ext_missing_type_specifier : ExtWarn<
  "type specifier missing, defaults to 'int'">,
  InGroup<ImplicitInt>;
def err_decimal_unsupported : Error<
  "GNU decimal type extension not supported">;
def err_missing_type_specifier : Error<
  "C++ requires a type specifier for all declarations">;
def err_objc_array_of_interfaces : Error<
  "array of interface %0 is invalid (probably should be an array of pointers)">;
def ext_c99_array_usage : Extension<
  "%select{qualifier in |static |}0array size %select{||'[*] '}0is a C99 "
  "feature">, InGroup<C99>;
def err_c99_array_usage_cxx : Error<
  "%select{qualifier in |static |}0array size %select{||'[*] '}0is a C99 "
  "feature, not permitted in C++">;
def err_double_requires_fp64 : Error<
  "use of type 'double' requires cl_khr_fp64 extension to be enabled">;
def err_int128_unsupported : Error<
  "__int128 is not supported on this target">;
def err_nsconsumed_attribute_mismatch : Error<
  "overriding method has mismatched ns_consumed attribute on its"
  " parameter">;
def err_nsreturns_retained_attribute_mismatch : Error<
  "overriding method has mismatched ns_returns_%select{not_retained|retained}0"
  " attributes">;
  
def note_getter_unavailable : Note<
  "or because setter is declared here, but no getter method %0 is found">;
def err_invalid_protocol_qualifiers : Error<
  "invalid protocol qualifiers on non-ObjC type">;
def warn_ivar_use_hidden : Warning<
  "local declaration of %0 hides instance variable">,
   InGroup<DiagGroup<"shadow-ivar">>;
def error_ivar_use_in_class_method : Error<
  "instance variable %0 accessed in class method">;
def error_implicit_ivar_access : Error<
  "instance variable %0 cannot be accessed because 'self' has been redeclared">;
def error_private_ivar_access : Error<"instance variable %0 is private">,
  AccessControl;
def error_protected_ivar_access : Error<"instance variable %0 is protected">,
  AccessControl;
def warn_maynot_respond : Warning<"%0 may not respond to %1">;
def ext_typecheck_base_super : Warning<
  "method parameter type "
  "%diff{$ does not match super class method parameter type $|"
  "does not match super class method parameter type}0,1">,
   InGroup<SuperSubClassMismatch>, DefaultIgnore;
def warn_missing_method_return_type : Warning<
  "method has no return type specified; defaults to 'id'">,
  InGroup<MissingMethodReturnType>, DefaultIgnore;
def warn_direct_ivar_access : Warning<"instance variable %0 is being "
  "directly accessed">, InGroup<DiagGroup<"direct-ivar-access">>, DefaultIgnore;

// Spell-checking diagnostics
def err_unknown_typename : Error<
  "unknown type name %0">;
def err_unknown_type_or_class_name_suggest : Error<
  "unknown %select{type|class}1 name %0; did you mean %2?">;
def err_unknown_typename_suggest : Error<
  "unknown type name %0; did you mean %1?">;
def err_unknown_nested_typename_suggest : Error<
  "no type named %0 in %1; did you mean %select{|simply }2%3?">;
def err_no_member_suggest : Error<"no member named %0 in %1; did you mean %select{|simply }2%3?">;
def err_undeclared_use_suggest : Error<
  "use of undeclared %0; did you mean %1?">;
def err_undeclared_var_use_suggest : Error<
  "use of undeclared identifier %0; did you mean %1?">;
def err_no_template_suggest : Error<"no template named %0; did you mean %1?">;
def err_no_member_template_suggest : Error<
  "no template named %0 in %1; did you mean %select{|simply }2%3?">;
def err_mem_init_not_member_or_class_suggest : Error<
  "initializer %0 does not name a non-static data member or base "
  "class; did you mean the %select{base class|member}1 %2?">;
def err_field_designator_unknown_suggest : Error<
  "field designator %0 does not refer to any field in type %1; did you mean "
  "%2?">;
def err_typecheck_member_reference_ivar_suggest : Error<
  "%0 does not have a member named %1; did you mean %2?">;
def err_property_not_found_suggest : Error<
  "property %0 not found on object of type %1; did you mean %2?">;
def err_ivar_access_using_property_syntax_suggest : Error<
  "property %0 not found on object of type %1; did you mean to access instance variable %2?">;
def err_property_found_suggest : Error<
  "property %0 found on object of type %1; did you mean to access "
  "it with the \".\" operator?">;
def err_undef_interface_suggest : Error<
  "cannot find interface declaration for %0; did you mean %1?">;
def warn_undef_interface_suggest : Warning<
  "cannot find interface declaration for %0; did you mean %1?">;
def err_undef_superclass_suggest : Error<
  "cannot find interface declaration for %0, superclass of %1; did you mean "
  "%2?">;
def err_undeclared_protocol_suggest : Error<
  "cannot find protocol declaration for %0; did you mean %1?">;
def note_base_class_specified_here : Note<
  "base class %0 specified here">;
def err_using_directive_suggest : Error<
  "no namespace named %0; did you mean %1?">;
def err_using_directive_member_suggest : Error<
  "no namespace named %0 in %1; did you mean %select{|simply }2%3?">;
def note_namespace_defined_here : Note<"namespace %0 defined here">;
def err_sizeof_pack_no_pack_name_suggest : Error<
  "%0 does not refer to the name of a parameter pack; did you mean %1?">;
def note_parameter_pack_here : Note<"parameter pack %0 declared here">;

def err_uncasted_use_of_unknown_any : Error<
  "%0 has unknown type; cast it to its declared type to use it">;
def err_uncasted_call_of_unknown_any : Error<
  "%0 has unknown return type; cast the call to its declared return type">;
def err_uncasted_send_to_unknown_any_method : Error<
  "no known method %select{%objcinstance1|%objcclass1}0; cast the "
  "message send to the method's return type">;
def err_unsupported_unknown_any_decl : Error<
  "%0 has unknown type, which is not supported for this kind of declaration">;
def err_unsupported_unknown_any_expr : Error<
  "unsupported expression with unknown type">;
def err_unsupported_unknown_any_call : Error<
  "call to unsupported expression with unknown type">;
def err_unknown_any_addrof : Error<
  "the address of a declaration with unknown type "
  "can only be cast to a pointer type">;
def err_unknown_any_var_function_type : Error<
  "variable %0 with unknown type cannot be given a function type">;
def err_unknown_any_function : Error<
  "function %0 with unknown type must be given a function type">;

def err_filter_expression_integral : Error<
  "filter expression type should be an integral value not %0">;

// OpenCL warnings and errors.
def err_invalid_astype_of_different_size : Error<
  "invalid reinterpretation: sizes of %0 and %1 must match">;
def err_static_kernel : Error<
  "kernel functions cannot be declared static">;
def err_opencl_ptrptr_kernel_param : Error<
  "kernel parameter cannot be declared as a pointer to a pointer">;
def err_opencl_private_ptr_kernel_param : Error<
  "kernel parameter cannot be declared as a pointer to the __private address space">;
def err_static_function_scope : Error<
  "variables in function scope cannot be declared static">;
def err_opencl_bitfields : Error<
  "bitfields are not supported in OpenCL">;
def err_opencl_vla : Error<
  "variable length arrays are not supported in OpenCL">;
def err_bad_kernel_param_type : Error<
  "%0 cannot be used as the type of a kernel parameter">;
def err_record_with_pointers_kernel_param : Error<
  "%select{struct|union}0 kernel parameters may not contain pointers">;
def note_within_field_of_type : Note<
  "within field of type %0 declared here">;
def note_illegal_field_declared_here : Note<
  "field of illegal %select{type|pointer type}0 %1 declared here">;
def err_event_t_global_var : Error<
  "the event_t type cannot be used to declare a program scope variable">;
def err_event_t_struct_field : Error<
  "the event_t type cannot be used to declare a structure or union field">;
def err_event_t_addr_space_qual : Error<
  "the event_t type can only be used with __private address space qualifier">;
def err_expected_kernel_void_return_type : Error<
  "kernel must have void return type">;
def err_sampler_argument_required : Error<
  "sampler_t variable required - got %0">;
def err_wrong_sampler_addressspace: Error<
  "sampler type cannot be used with the __local and __global address space qualifiers">;
def err_opencl_global_invalid_addr_space : Error<
  "global variables must have a constant address space qualifier">;
def err_opencl_no_main : Error<"%select{function|kernel}0 cannot be called 'main'">;
<<<<<<< HEAD

// UPC warnings and errors
def err_upc_layout_qualifier_too_big : Error<
  "block size %0 exceeds UPC_MAX_BLOCK_SIZE (%1)">;
def err_upc_layout_qualifier_negative : Error<
  "block size %0 is negative">;
def err_upc_star_requires_threads : Error<
  "THREADS must appear exactly once in one dimension of a shared array">;
def err_upc_dynamic_threads_requires_threads : Error<
  "THREADS must appear exactly once in one dimension of a shared array"
  >;
def err_upc_shared_local : Error<
  "shared qualifier on automatic variable">;
def err_upc_shared_field : Error<
  "shared qualifier on field">;
def err_upc_shared_star_in_pointer : Error<
  "a layout qualifier of '*' is illegal in a pointer type">;
def err_upc_shared_star_on_typedef : Error<
  "a layout qualifier of '*' is illegal in a typedef declaration">;
def err_upc_indefinite_blocksize_uses_threads : Error<
  "THREADS may not be used in a shared array with indefinite block size">;
def err_upc_shared_star_in_incomplete_array : Error<
  "cannot resolve block size of '*' on an incomplete array type">;
def err_upc_cast_local_to_shared : Error<
  "cannot convert local pointer to pointer-to-shared "
  "%select{assigning to|passing|returning|converting|initializing|sending|casting}2"
  " %0 "
  "%select{from incompatible type|to parameter of incompatible type|"
  "from a function with incompatible result type|to incompatible type|"
  "with an expression of incompatible type|to parameter of incompatible type|"
  "to incompatible type}2 %1">;
def err_upc_typecheck_discard_shared : Error<
  "cannot convert pointer-to-shared to local pointer "
  "%select{assigning to|passing|returning|converting|initializing|sending|casting}2"
  " %0 "
  "%select{from incompatible type|to parameter of incompatible type|"
  "from a function with incompatible result type|to incompatible type|"
  "with an expression of incompatible type|to parameter of incompatible type|"
  "to incompatible type}2 %1">;
def err_upc_typecheck_relational_incomplete : Error<
  "relational comparison on a pointer-to-shared to an incomplete type %0">;
def err_upc_func_returning_shared : Error<
  "function cannot return shared qualified type %0">;
def err_upc_function_shared : Error<
  "shared qualifier on function type %0">;
def err_upc_arg_shared : Error<
  "shared qualifier on function parameter">;
def err_upc_forall_bad_affinity : Error<
  "affinity type %0 is not an integer or pointer-to-shared type">;
def warn_upc_exits_upc_forall : Warning<
  "exiting upc_forall with '%0' has undefined behavior">,
  InGroup<UPCControl>;
def warn_upc_enter_upc_forall : Warning<
  "entering upc_forall with '%0' has undefined behavior">,
  InGroup<UPCControl>;
def err_upc_cast_to_shared : Error<
  "cast to shared-qualified type %0">;
def err_upc_layout_qualifier_on_void : Error<
  "layout qualifier on generic pointer-to-shared">;
def err_upc_reference_type_qualifier_requires_shared : Error<
  "'%1' illegal on shared-unqualified type %0">;
def err_upc_xsizeof_applied_to_non_shared : Error<
  "invalid application of 'upc_%select{|||local|block|elem}0sizeof' to a shared-unqualified type">;
def err_upc_barrier_not_int : Error<
  "argument of '%0' has non-integer type %1">;

=======
def err_opencl_kernel_attr :
  Error<"attribute %0 can only be applied to a kernel function">;
def err_opencl_return_value_with_address_space : Error<
  "return value cannot be qualified with address space">;
def err_opencl_constant_no_init : Error<
  "variable in constant address space must be initialized">;
>>>>>>> 445305f4
} // end of sema category

let CategoryName = "OpenMP Issue" in {
// OpenMP support.
def err_omp_expected_var_arg : Error<
  "%0 is not a global variable, static local variable or static data member">;
def err_omp_expected_var_arg_suggest : Error<
  "%0 is not a global variable, static local variable or static data member; "
  "did you mean %1">;
def err_omp_global_var_arg : Error<
  "arguments of '#pragma omp %0' must have %select{global storage|static storage duration}1">;
def err_omp_ref_type_arg : Error<
  "arguments of '#pragma omp %0' cannot be of reference type %1">;
def err_omp_var_scope : Error<
  "'#pragma omp %0' must appear in the scope of the %q1 variable declaration">;
def err_omp_var_used : Error<
  "'#pragma omp %0' must precede all references to variable %q1">;
def err_omp_var_thread_local : Error<
  "variable %0 cannot be threadprivate because it is thread-local">;
def err_omp_private_incomplete_type : Error<
  "a private variable with incomplete type %0">;
def err_omp_firstprivate_incomplete_type : Error<
  "a firstprivate variable with incomplete type %0">;
def err_omp_lastprivate_incomplete_type : Error<
  "a lastprivate variable with incomplete type %0">;
def err_omp_reduction_incomplete_type : Error<
  "a reduction variable with incomplete type %0">;
def err_omp_unexpected_clause_value : Error<
  "expected %0 in OpenMP clause '%1'">;
def err_omp_expected_var_name : Error<
  "expected variable name">;
def err_omp_required_method : Error<
  "%0 variable must have an accessible, unambiguous %select{default constructor|copy constructor|copy assignment operator|'%2'|destructor}1">;
def err_omp_task_predetermined_firstprivate_required_method : Error<
  "predetermined as a firstprivate in a task construct variable must have an accessible, unambiguous %select{copy constructor|destructor}0">;
def err_omp_clause_ref_type_arg : Error<
  "arguments of OpenMP clause '%0' cannot be of reference type %1">;
def err_omp_task_predetermined_firstprivate_ref_type_arg : Error<
  "predetermined as a firstprivate in a task construct variable cannot be of reference type %0">;
def err_omp_threadprivate_incomplete_type : Error<
  "threadprivate variable with incomplete type %0">;
def err_omp_no_dsa_for_variable : Error<
  "variable %0 must have explicitly specified data sharing attributes">;
def err_omp_wrong_dsa : Error<
  "%0 variable cannot be %1">;
def note_omp_explicit_dsa : Note<
  "defined as %0">;
def note_omp_predetermined_dsa : Note<
  "%select{static data member is predetermined as shared|"
  "variable with static storage duration is predetermined as shared|"
  "loop iteration variable is predetermined as private|"
  "loop iteration variable is predetermined as linear|"
  "loop iteration variable is predetermined as lastprivate|"
  "constant variable is predetermined as shared|"
  "global variable is predetermined as shared|"
  "non-shared variable in a task construct is predetermined as firstprivate|"
  "variable with automatic storage duration is predetermined as private}0"
  "%select{|; perhaps you forget to enclose 'omp %2' directive into a parallel or another task region?}1">;
def note_omp_implicit_dsa : Note<
  "implicitly determined as %0">;
def err_omp_loop_var_dsa : Error<
  "loop iteration variable in the associated loop of 'omp %1' directive may not be %0, predetermined as %2">;
def err_omp_not_for : Error<
  "%select{statement after '#pragma omp %1' must be a for loop|"
  "expected %2 for loops after '#pragma omp %1'%select{|, but found only %4}3}0">;
def note_omp_collapse_expr : Note<
  "as specified in 'collapse' clause">;
def err_omp_negative_expression_in_clause : Error<
  "argument to '%0' clause must be a positive integer value">;
def err_omp_not_integral : Error<
  "expression must have integral or unscoped enumeration "
  "type, not %0">;
def err_omp_incomplete_type : Error<
  "expression has incomplete class type %0">;
def err_omp_explicit_conversion : Error<
  "expression requires explicit conversion from %0 to %1">;
def note_omp_conversion_here : Note<
  "conversion to %select{integral|enumeration}0 type %1 declared here">;
def err_omp_ambiguous_conversion : Error<
  "ambiguous conversion from type %0 to an integral or unscoped "
  "enumeration type">;
def err_omp_required_access : Error<
  "%0 variable must be %1">;
def err_omp_const_variable : Error<
  "const-qualified variable cannot be %0">;
def err_omp_linear_incomplete_type : Error<
  "a linear variable with incomplete type %0">;
def err_omp_linear_expected_int_or_ptr : Error<
  "argument of a linear clause should be of integral or pointer "
  "type, not %0">;
def warn_omp_linear_step_zero : Warning<
  "zero linear step (%0 %select{|and other variables in clause }1should probably be const)">,
  InGroup<OpenMPClauses>;
def err_omp_aligned_expected_array_or_ptr : Error<
  "argument of aligned clause should be array"
  "%select{ or pointer|, pointer, reference to array or reference to pointer}1"
  ", not %0">;
def err_omp_aligned_twice : Error<
  "a variable cannot appear in more than one aligned clause">;
def err_omp_local_var_in_threadprivate_init : Error<
  "variable with local storage in initial value of threadprivate variable">;
def err_omp_loop_not_canonical_init : Error<
  "initialization clause of OpenMP for loop must be of the form "
  "'var = init' or 'T var = init'">;
def ext_omp_loop_not_canonical_init : ExtWarn<
  "initialization clause of OpenMP for loop is not in canonical form "
  "('var = init' or 'T var = init')">, InGroup<OpenMPLoopForm>;
def err_omp_loop_not_canonical_cond : Error<
  "condition of OpenMP for loop must be a relational comparison "
  "('<', '<=', '>', or '>=') of loop variable %0">;
def err_omp_loop_not_canonical_incr : Error<
  "increment clause of OpenMP for loop must perform simple addition "
  "or subtraction on loop variable %0">;
def err_omp_loop_variable_type : Error<
  "variable must be of integer or %select{pointer|random access iterator}0 type">;
def err_omp_loop_incr_not_compatible : Error<
  "increment expression must cause %0 to %select{decrease|increase}1 "
  "on each iteration of OpenMP for loop">;
def note_omp_loop_cond_requres_compatible_incr : Note<
  "loop step is expected to be %select{negative|positive}0 due to this condition">;
def err_omp_loop_cannot_use_stmt : Error<
  "'%0' statement cannot be used in OpenMP for loop">;
def err_omp_simd_region_cannot_use_stmt : Error<
  "'%0' statement cannot be used in OpenMP simd region">;
def err_omp_unknown_reduction_identifier : Error<
  "incorrect reduction identifier, expected one of '+', '-', '*', '&', '|', '^', '&&', '||', 'min' or 'max'">;
def err_omp_reduction_type_array : Error<
  "a reduction variable with array type %0">;
def err_omp_reduction_ref_type_arg : Error<
  "argument of OpenMP clause 'reduction' must reference the same object in all threads">;
def err_omp_clause_not_arithmetic_type_arg : Error<
  "arguments of OpenMP clause 'reduction' for 'min' or 'max' must be of %select{scalar|arithmetic}0 type">;
def err_omp_clause_floating_type_arg : Error<
  "arguments of OpenMP clause 'reduction' with bitwise operators cannot be of floating type">;
def err_omp_once_referenced : Error<
  "variable can appear only once in OpenMP '%0' clause">;
def note_omp_referenced : Note<
  "previously referenced here">;
def err_omp_reduction_in_task : Error<
  "reduction variables may not be accessed in an explicit task">;
def err_omp_reduction_id_not_compatible : Error<
  "variable of type %0 is not valid for specified reduction operation">;
def err_omp_prohibited_region : Error<
  "region cannot be%select{| closely}0 nested inside '%1' region"
  "%select{|; perhaps you forget to enclose 'omp %3' directive into a parallel region?}2">;
def err_omp_prohibited_region_simd : Error<
  "OpenMP constructs may not be nested inside a simd region">;
def err_omp_prohibited_region_critical_same_name : Error<
  "cannot nest 'critical' regions having the same name %0">;
def note_omp_previous_critical_region : Note<
  "previous 'critical' region starts here">;
def err_omp_sections_not_compound_stmt : Error<
  "the statement for '#pragma omp sections' must be a compound statement">;
def err_omp_parallel_sections_not_compound_stmt : Error<
  "the statement for '#pragma omp parallel sections' must be a compound statement">;
def err_omp_orphaned_section_directive : Error<
  "%select{orphaned 'omp section' directives are prohibited, it|'omp section' directive}0"
  " must be closely nested to a sections region%select{|, not a %1 region}0">;
def err_omp_sections_substmt_not_section : Error<
  "statement in 'omp sections' directive must be enclosed into a section region">;
def err_omp_parallel_sections_substmt_not_section : Error<
  "statement in 'omp parallel sections' directive must be enclosed into a section region">;
def err_omp_parallel_reduction_in_task_firstprivate : Error<
  "argument of a reduction clause of a %0 construct must not appear in a firstprivate clause on a task construct">;
} // end of OpenMP category

let CategoryName = "Related Result Type Issue" in {
// Objective-C related result type compatibility
def warn_related_result_type_compatibility_class : Warning<
  "method is expected to return an instance of its class type "
  "%diff{$, but is declared to return $|"
  ", but is declared to return different type}0,1">;
def warn_related_result_type_compatibility_protocol : Warning<
  "protocol method is expected to return an instance of the implementing "
  "class, but is declared to return %0">;
def note_related_result_type_family : Note<
  "%select{overridden|current}0 method is part of the '%select{|alloc|copy|init|"
  "mutableCopy|new|autorelease|dealloc|finalize|release|retain|retainCount|"
  "self}1' method family%select{| and is expected to return an instance of its "
  "class type}0">;
def note_related_result_type_overridden : Note<
  "overridden method returns an instance of its class type">;
def note_related_result_type_inferred : Note<
  "%select{class|instance}0 method %1 is assumed to return an instance of "
  "its receiver type (%2)">;
def note_related_result_type_explicit : Note<
  "%select{overridden|current}0 method is explicitly declared 'instancetype'"
  "%select{| and is expected to return an instance of its class type}0">;

}

let CategoryName = "Modules Issue" in {
def err_module_private_specialization : Error<
  "%select{template|partial|member}0 specialization cannot be "
  "declared __module_private__">;
def err_module_private_local : Error<
  "%select{local variable|parameter|typedef}0 %1 cannot be declared "
  "__module_private__">;
def err_module_private_local_class : Error<
  "local %select{struct|interface|union|class|enum}0 cannot be declared "
  "__module_private__">;
def err_module_private_declaration : Error<
  "declaration of %0 must be imported from module '%1' before it is required">;
def err_module_private_definition : Error<
  "definition of %0 must be imported from module '%1' before it is required">;
def err_module_import_in_extern_c : Error<
  "import of C++ module '%0' appears within extern \"C\" language linkage "
  "specification">;
def note_module_import_in_extern_c : Note<
  "extern \"C\" language linkage specification begins here">;
def err_module_import_not_at_top_level : Error<
  "import of module '%0' appears within %1">;
def note_module_import_not_at_top_level : Note<"%0 begins here">;
def err_module_self_import : Error<
  "import of module '%0' appears within same top-level module '%1'">;
}

let CategoryName = "Documentation Issue" in {
def warn_not_a_doxygen_trailing_member_comment : Warning<
  "not a Doxygen trailing comment">, InGroup<Documentation>, DefaultIgnore;
} // end of documentation issue category

let CategoryName = "Instrumentation Issue" in {
def warn_profile_data_out_of_date : Warning<
  "profile data may be out of date: of %0 function%s0, %1 %plural{1:has|:have}1"
  " no data and %2 %plural{1:has|:have}2 mismatched data that will be ignored">,
  InGroup<ProfileInstrOutOfDate>;
def warn_profile_data_unprofiled : Warning<
  "no profile data available for file \"%0\"">,
  InGroup<ProfileInstrUnprofiled>;

} // end of instrumentation issue category

} // end of sema component.<|MERGE_RESOLUTION|>--- conflicted
+++ resolved
@@ -6980,7 +6980,13 @@
 def err_opencl_global_invalid_addr_space : Error<
   "global variables must have a constant address space qualifier">;
 def err_opencl_no_main : Error<"%select{function|kernel}0 cannot be called 'main'">;
-<<<<<<< HEAD
+
+def err_opencl_kernel_attr :
+  Error<"attribute %0 can only be applied to a kernel function">;
+def err_opencl_return_value_with_address_space : Error<
+  "return value cannot be qualified with address space">;
+def err_opencl_constant_no_init : Error<
+  "variable in constant address space must be initialized">;
 
 // UPC warnings and errors
 def err_upc_layout_qualifier_too_big : Error<
@@ -7047,14 +7053,6 @@
 def err_upc_barrier_not_int : Error<
   "argument of '%0' has non-integer type %1">;
 
-=======
-def err_opencl_kernel_attr :
-  Error<"attribute %0 can only be applied to a kernel function">;
-def err_opencl_return_value_with_address_space : Error<
-  "return value cannot be qualified with address space">;
-def err_opencl_constant_no_init : Error<
-  "variable in constant address space must be initialized">;
->>>>>>> 445305f4
 } // end of sema category
 
 let CategoryName = "OpenMP Issue" in {
