--- conflicted
+++ resolved
@@ -7943,8 +7943,35 @@
 
 // OpenCL Section 6.8.g
 def err_opencl_unknown_type_specifier : Error<
-<<<<<<< HEAD
-  "OpenCL does not support the '%0' %select{type qualifier|storage class specifier}1">;
+  "OpenCL version %0 does not support the '%1' %select{type qualifier|storage class specifier}2">;
+
+// OpenCL v2.0 s6.12.5 Blocks restrictions
+def err_opencl_block_storage_type : Error<
+  "the __block storage type is not permitted">;
+def err_opencl_invalid_block_declaration : Error<
+  "invalid block variable declaration - must be %select{const qualified|initialized}0">;
+def err_opencl_extern_block_declaration : Error<
+  "invalid block variable declaration - using 'extern' storage class is disallowed">;
+
+// OpenCL v2.0 s6.13.9 - Address space qualifier functions. 
+def err_opencl_builtin_to_addr_arg_num : Error<
+  "invalid number of arguments to function: %0">;
+def err_opencl_builtin_to_addr_invalid_arg : Error<
+  "invalid argument %0 to function: %1, expecting a generic pointer argument">;
+
+// OpenCL v2.0 s6.13.17 Enqueue kernel restrictions.
+def err_opencl_enqueue_kernel_incorrect_args : Error<
+  "illegal call to enqueue_kernel, incorrect argument types">;
+def err_opencl_enqueue_kernel_expected_type : Error<
+  "illegal call to enqueue_kernel, expected %0 argument type">;
+def err_opencl_enqueue_kernel_local_size_args : Error<
+  "mismatch in number of block parameters and local size arguments passed">;
+def err_opencl_enqueue_kernel_invalid_local_size_type : Error<
+  "local memory sizes need to be specified as uint">;
+def err_opencl_enqueue_kernel_blocks_non_local_void_args : Error<
+  "blocks used in device side enqueue are expected to have parameters of type 'local void*'">;
+def err_opencl_enqueue_kernel_blocks_no_args : Error<
+  "blocks in this form of device side enqueue call are expected to have have no parameters">;
 
 // UPC warnings and errors
 def err_upc_layout_qualifier_too_big : Error<
@@ -8011,37 +8038,6 @@
 def err_upc_barrier_not_int : Error<
   "argument of '%0' has non-integer type %1">;
 
-=======
-  "OpenCL version %0 does not support the '%1' %select{type qualifier|storage class specifier}2">;
-
-// OpenCL v2.0 s6.12.5 Blocks restrictions
-def err_opencl_block_storage_type : Error<
-  "the __block storage type is not permitted">;
-def err_opencl_invalid_block_declaration : Error<
-  "invalid block variable declaration - must be %select{const qualified|initialized}0">;
-def err_opencl_extern_block_declaration : Error<
-  "invalid block variable declaration - using 'extern' storage class is disallowed">;
-
-// OpenCL v2.0 s6.13.9 - Address space qualifier functions. 
-def err_opencl_builtin_to_addr_arg_num : Error<
-  "invalid number of arguments to function: %0">;
-def err_opencl_builtin_to_addr_invalid_arg : Error<
-  "invalid argument %0 to function: %1, expecting a generic pointer argument">;
-
-// OpenCL v2.0 s6.13.17 Enqueue kernel restrictions.
-def err_opencl_enqueue_kernel_incorrect_args : Error<
-  "illegal call to enqueue_kernel, incorrect argument types">;
-def err_opencl_enqueue_kernel_expected_type : Error<
-  "illegal call to enqueue_kernel, expected %0 argument type">;
-def err_opencl_enqueue_kernel_local_size_args : Error<
-  "mismatch in number of block parameters and local size arguments passed">;
-def err_opencl_enqueue_kernel_invalid_local_size_type : Error<
-  "local memory sizes need to be specified as uint">;
-def err_opencl_enqueue_kernel_blocks_non_local_void_args : Error<
-  "blocks used in device side enqueue are expected to have parameters of type 'local void*'">;
-def err_opencl_enqueue_kernel_blocks_no_args : Error<
-  "blocks in this form of device side enqueue call are expected to have have no parameters">;
->>>>>>> 88fccc58
 } // end of sema category
 
 let CategoryName = "OpenMP Issue" in {
