//==--- DiagnosticSemaKinds.td - libsema diagnostics ----------------------===//
//
//                     The LLVM Compiler Infrastructure
//
// This file is distributed under the University of Illinois Open Source
// License. See LICENSE.TXT for details.
//
//===----------------------------------------------------------------------===//

//===----------------------------------------------------------------------===//
// Semantic Analysis
//===----------------------------------------------------------------------===//

let Component = "Sema" in {
let CategoryName = "Semantic Issue" in {

def note_previous_decl : Note<"%0 declared here">;
def note_entity_declared_at : Note<"%0 declared here">;
def note_callee_decl : Note<"%0 declared here">;
def note_defined_here : Note<"%0 defined here">;

// For loop analysis
def warn_variables_not_in_loop_body : Warning<
  "variable%select{s| %1|s %1 and %2|s %1, %2, and %3|s %1, %2, %3, and %4}0 "
  "used in loop condition not modified in loop body">,
  InGroup<LoopAnalysis>, DefaultIgnore;
def warn_redundant_loop_iteration : Warning<
  "variable %0 is %select{decremented|incremented}1 both in the loop header "
  "and in the loop body">,
  InGroup<LoopAnalysis>, DefaultIgnore;
def note_loop_iteration_here : Note<"%select{decremented|incremented}0 here">;

def warn_duplicate_enum_values : Warning<
  "element %0 has been implicitly assigned %1 which another element has "
  "been assigned">, InGroup<DiagGroup<"duplicate-enum">>, DefaultIgnore;
def note_duplicate_element : Note<"element %0 also has value %1">;

// Absolute value functions
def warn_unsigned_abs : Warning<
  "taking the absolute value of unsigned type %0 has no effect">,
  InGroup<AbsoluteValue>;
def note_remove_abs : Note<
  "remove the call to '%0' since unsigned values cannot be negative">;
def warn_abs_too_small : Warning<
  "absolute value function %0 given an argument of type %1 but has parameter "
  "of type %2 which may cause truncation of value">, InGroup<AbsoluteValue>;
def warn_wrong_absolute_value_type : Warning<
  "using %select{integer|floating point|complex}1 absolute value function %0 "
  "when argument is of %select{integer|floating point|complex}2 type">,
  InGroup<AbsoluteValue>;
def note_replace_abs_function : Note<"use function '%0' instead">;

def warn_infinite_recursive_function : Warning<
  "all paths through this function will call itself">,
  InGroup<InfiniteRecursion>, DefaultIgnore;

// Constant expressions
def err_expr_not_ice : Error<
  "expression is not an %select{integer|integral}0 constant expression">;
def ext_expr_not_ice : Extension<
  "expression is not an %select{integer|integral}0 constant expression; "
  "folding it to a constant is a GNU extension">, InGroup<GNUFoldingConstant>;
def err_typecheck_converted_constant_expression : Error<
  "value of type %0 is not implicitly convertible to %1">;
def err_typecheck_converted_constant_expression_disallowed : Error<
  "conversion from %0 to %1 is not allowed in a converted constant expression">;
def err_expr_not_cce : Error<
  "%select{case value|enumerator value|non-type template argument|array size}0 "
  "is not a constant expression">;
def ext_cce_narrowing : ExtWarn<
  "%select{case value|enumerator value|non-type template argument|array size}0 "
  "%select{cannot be narrowed from type %2 to %3|"
  "evaluates to %2, which cannot be narrowed to type %3}1">,
  InGroup<CXX11Narrowing>, DefaultError, SFINAEFailure;
def err_ice_not_integral : Error<
  "integral constant expression must have integral or unscoped enumeration "
  "type, not %0">;
def err_ice_incomplete_type : Error<
  "integral constant expression has incomplete class type %0">;
def err_ice_explicit_conversion : Error<
  "integral constant expression requires explicit conversion from %0 to %1">;
def note_ice_conversion_here : Note<
  "conversion to %select{integral|enumeration}0 type %1 declared here">;
def err_ice_ambiguous_conversion : Error<
  "ambiguous conversion from type %0 to an integral or unscoped "
  "enumeration type">;

// Semantic analysis of constant literals.
def ext_predef_outside_function : Warning<
  "predefined identifier is only valid inside function">,
  InGroup<DiagGroup<"predefined-identifier-outside-function">>;
def warn_float_overflow : Warning<
  "magnitude of floating-point constant too large for type %0; maximum is %1">,
   InGroup<LiteralRange>;
def warn_float_underflow : Warning<
  "magnitude of floating-point constant too small for type %0; minimum is %1">,
  InGroup<LiteralRange>;
def warn_double_const_requires_fp64 : Warning<
  "double precision constant requires cl_khr_fp64, casting to single precision">;

// C99 variable-length arrays
def ext_vla : Extension<"variable length arrays are a C99 feature">,
  InGroup<VLAExtension>;
def warn_vla_used : Warning<"variable length array used">,
  InGroup<VLA>, DefaultIgnore;
def err_vla_non_pod : Error<"variable length array of non-POD element type %0">;
def err_vla_in_sfinae : Error<
  "variable length array cannot be formed during template argument deduction">;
def err_array_star_in_function_definition : Error<
  "variable length array must be bound in function definition">;
def err_vla_decl_in_file_scope : Error<
  "variable length array declaration not allowed at file scope">;
def err_vla_decl_has_static_storage : Error<
  "variable length array declaration cannot have 'static' storage duration">;
def err_vla_decl_has_extern_linkage : Error<
  "variable length array declaration cannot have 'extern' linkage">;
def ext_vla_folded_to_constant : Extension<
  "variable length array folded to constant array as an extension">, InGroup<GNUFoldingConstant>;

// C99 variably modified types
def err_variably_modified_template_arg : Error<
  "variably modified type %0 cannot be used as a template argument">;
def err_variably_modified_nontype_template_param : Error<
  "non-type template parameter of variably modified type %0">;
def err_variably_modified_new_type : Error<
  "'new' cannot allocate object of variably modified type %0">;

// C99 Designated Initializers
def ext_designated_init : Extension<
  "designated initializers are a C99 feature">, InGroup<C99>;
def err_array_designator_negative : Error<
  "array designator value '%0' is negative">;
def err_array_designator_empty_range : Error<
  "array designator range [%0, %1] is empty">;
def err_array_designator_non_array : Error<
  "array designator cannot initialize non-array type %0">;
def err_array_designator_too_large : Error<
  "array designator index (%0) exceeds array bounds (%1)">;
def err_field_designator_non_aggr : Error<
  "field designator cannot initialize a "
  "%select{non-struct, non-union|non-class}0 type %1">;
def err_field_designator_unknown : Error<
  "field designator %0 does not refer to any field in type %1">;
def err_field_designator_nonfield : Error<
  "field designator %0 does not refer to a non-static data member">;
def note_field_designator_found : Note<"field designator refers here">;
def err_designator_for_scalar_init : Error<
  "designator in initializer for scalar type %0">;
def warn_subobject_initializer_overrides : Warning<
  "subobject initialization overrides initialization of other fields "
  "within its enclosing subobject">, InGroup<InitializerOverrides>;
def warn_initializer_overrides : Warning<
  "initializer overrides prior initialization of this subobject">,
  InGroup<InitializerOverrides>;
def note_previous_initializer : Note<
  "previous initialization %select{|with side effects }0is here"
  "%select{| (side effects may not occur at run time)}0">;
def err_designator_into_flexible_array_member : Error<
  "designator into flexible array member subobject">;
def note_flexible_array_member : Note<
  "initialized flexible array member %0 is here">;
def ext_flexible_array_init : Extension<
  "flexible array initialization is a GNU extension">, InGroup<GNUFlexibleArrayInitializer>;

// Declarations.
def err_bad_variable_name : Error<
  "%0 cannot be the name of a variable or data member">;
def err_bad_parameter_name : Error<
  "%0 cannot be the name of a parameter">;
def err_parameter_name_omitted : Error<"parameter name omitted">;
def warn_unused_parameter : Warning<"unused parameter %0">,
  InGroup<UnusedParameter>, DefaultIgnore;
def warn_unused_variable : Warning<"unused variable %0">,
  InGroup<UnusedVariable>, DefaultIgnore;
def warn_unused_property_backing_ivar : 
  Warning<"ivar %0 which backs the property is not "
  "referenced in this property's accessor">,
  InGroup<UnusedPropertyIvar>, DefaultIgnore;
def warn_unused_const_variable : Warning<"unused variable %0">,
  InGroup<UnusedConstVariable>, DefaultIgnore;
def warn_unused_exception_param : Warning<"unused exception parameter %0">,
  InGroup<UnusedExceptionParameter>, DefaultIgnore;
def warn_decl_in_param_list : Warning<
  "declaration of %0 will not be visible outside of this function">,
  InGroup<Visibility>;
def warn_redefinition_in_param_list : Warning<
  "redefinition of %0 will not be visible outside of this function">,
  InGroup<Visibility>;
def warn_empty_parens_are_function_decl : Warning<
  "empty parentheses interpreted as a function declaration">,
  InGroup<VexingParse>;
def warn_parens_disambiguated_as_function_declaration : Warning<
  "parentheses were disambiguated as a function declaration">,
  InGroup<VexingParse>;
def note_additional_parens_for_variable_declaration : Note<
  "add a pair of parentheses to declare a variable">;
def note_empty_parens_function_call : Note<
  "change this ',' to a ';' to call %0">;
def note_empty_parens_default_ctor : Note<
  "remove parentheses to declare a variable">;
def note_empty_parens_zero_initialize : Note<
  "replace parentheses with an initializer to declare a variable">;
def warn_unused_function : Warning<"unused function %0">,
  InGroup<UnusedFunction>, DefaultIgnore;
def warn_unused_member_function : Warning<"unused member function %0">,
  InGroup<UnusedMemberFunction>, DefaultIgnore;
def warn_used_but_marked_unused: Warning<"%0 was marked unused but was used">,
  InGroup<UsedButMarkedUnused>, DefaultIgnore;
def warn_unneeded_internal_decl : Warning<
  "%select{function|variable}0 %1 is not needed and will not be emitted">,
  InGroup<UnneededInternalDecl>, DefaultIgnore;
def warn_unneeded_static_internal_decl : Warning<
  "'static' function %0 declared in header file "
  "should be declared 'static inline'">,
  InGroup<UnneededInternalDecl>, DefaultIgnore;
def warn_unneeded_member_function : Warning<
  "member function %0 is not needed and will not be emitted">,
  InGroup<UnneededMemberFunction>, DefaultIgnore;
def warn_unused_private_field: Warning<"private field %0 is not used">,
  InGroup<UnusedPrivateField>, DefaultIgnore;

def warn_parameter_size: Warning<
  "%0 is a large (%1 bytes) pass-by-value argument; "
  "pass it by reference instead ?">, InGroup<LargeByValueCopy>;
def warn_return_value_size: Warning<
  "return value of %0 is a large (%1 bytes) pass-by-value object; "
  "pass it by reference instead ?">, InGroup<LargeByValueCopy>;
def warn_return_value_udt: Warning<
  "%0 has C-linkage specified, but returns user-defined type %1 which is "
  "incompatible with C">, InGroup<ReturnTypeCLinkage>;
def warn_return_value_udt_incomplete: Warning<
  "%0 has C-linkage specified, but returns incomplete type %1 which could be "
  "incompatible with C">, InGroup<ReturnTypeCLinkage>;
def warn_implicit_function_decl : Warning<
  "implicit declaration of function %0">,
  InGroup<ImplicitFunctionDeclare>, DefaultIgnore;
def ext_implicit_function_decl : ExtWarn<
  "implicit declaration of function %0 is invalid in C99">,
  InGroup<ImplicitFunctionDeclare>;
def note_function_suggestion : Note<"did you mean %0?">;

def err_ellipsis_first_param : Error<
  "ISO C requires a named parameter before '...'">;
def err_declarator_need_ident : Error<"declarator requires an identifier">;
def err_language_linkage_spec_unknown : Error<"unknown linkage language">;
def err_language_linkage_spec_not_ascii : Error<
  "string literal in language linkage specifier cannot have an "
  "encoding-prefix">;
def warn_use_out_of_scope_declaration : Warning<
  "use of out-of-scope declaration of %0">;
def err_inline_non_function : Error<
  "'inline' can only appear on functions">;
def err_noreturn_non_function : Error<
  "'_Noreturn' can only appear on functions">;
def warn_qual_return_type : Warning< 
  "'%0' type qualifier%s1 on return type %plural{1:has|:have}1 no effect">,
  InGroup<IgnoredQualifiers>, DefaultIgnore;

def warn_decl_shadow :
  Warning<"declaration shadows a %select{"
          "local variable|"
          "variable in %2|"
          "static data member of %2|"
          "field of %2}1">,
  InGroup<Shadow>, DefaultIgnore;

// C++ using declarations
def err_using_requires_qualname : Error<
  "using declaration requires a qualified name">;
def err_using_typename_non_type : Error<
  "'typename' keyword used on a non-type">;
def err_using_dependent_value_is_type : Error<
  "dependent using declaration resolved to type without 'typename'">;
def err_using_decl_nested_name_specifier_is_not_class : Error<
  "using declaration in class refers into '%0', which is not a class">;
def err_using_decl_nested_name_specifier_is_current_class : Error<
  "using declaration refers to its own class">;
def err_using_decl_nested_name_specifier_is_not_base_class : Error<
  "using declaration refers into '%0', which is not a base class of %1">;
def err_using_decl_constructor_not_in_direct_base : Error<
  "%0 is not a direct base of %1, cannot inherit constructors">;
def err_using_decl_constructor_conflict : Error<
  "cannot inherit constructor, already inherited constructor with "
  "the same signature">;
def note_using_decl_constructor_conflict_current_ctor : Note<
  "conflicting constructor">;
def note_using_decl_constructor_conflict_previous_ctor : Note<
  "previous constructor">;
def note_using_decl_constructor_conflict_previous_using : Note<
  "previously inherited here">;
def warn_using_decl_constructor_ellipsis : Warning<
  "inheriting constructor does not inherit ellipsis">,
  InGroup<DiagGroup<"inherited-variadic-ctor">>;
def note_using_decl_constructor_ellipsis : Note<
  "constructor declared with ellipsis here">;
def err_using_decl_can_not_refer_to_class_member : Error<
  "using declaration cannot refer to class member">;
def note_using_decl_class_member_workaround : Note<
  "use %select{an alias declaration|a typedef declaration|a reference}0 "
  "instead">;
def err_using_decl_can_not_refer_to_namespace : Error<
  "using declaration cannot refer to namespace">;
def err_using_decl_constructor : Error<
  "using declaration cannot refer to a constructor">;
def warn_cxx98_compat_using_decl_constructor : Warning<
  "inheriting constructors are incompatible with C++98">,
  InGroup<CXX98Compat>, DefaultIgnore;
def err_using_decl_destructor : Error<
  "using declaration cannot refer to a destructor">;
def err_using_decl_template_id : Error<
  "using declaration cannot refer to a template specialization">;
def note_using_decl_target : Note<"target of using declaration">;
def note_using_decl_conflict : Note<"conflicting declaration">;
def err_using_decl_redeclaration : Error<"redeclaration of using decl">;
def err_using_decl_conflict : Error<
  "target of using declaration conflicts with declaration already in scope">;
def err_using_decl_conflict_reverse : Error<
  "declaration conflicts with target of using declaration already in scope">;
def note_using_decl : Note<"%select{|previous }0using declaration">;

def warn_access_decl_deprecated : Warning<
  "access declarations are deprecated; use using declarations instead">,
  InGroup<Deprecated>;
def err_access_decl : Error<
  "ISO C++11 does not allow access declarations; "
  "use using declarations instead">;
def warn_exception_spec_deprecated : Warning<
  "dynamic exception specifications are deprecated">,
  InGroup<Deprecated>, DefaultIgnore;
def note_exception_spec_deprecated : Note<"use '%0' instead">;
def warn_deprecated_copy_operation : Warning<
  "definition of implicit copy %select{constructor|assignment operator}1 "
  "for %0 is deprecated because it has a user-declared "
  "%select{copy %select{assignment operator|constructor}1|destructor}2">,
  InGroup<Deprecated>, DefaultIgnore;

def warn_global_constructor : Warning<
  "declaration requires a global constructor">,
  InGroup<GlobalConstructors>, DefaultIgnore;
def warn_global_destructor : Warning<
  "declaration requires a global destructor">,
   InGroup<GlobalConstructors>, DefaultIgnore;
def warn_exit_time_destructor : Warning<
  "declaration requires an exit-time destructor">,
  InGroup<ExitTimeDestructors>, DefaultIgnore;

def err_invalid_thread : Error<
  "'%0' is only allowed on variable declarations">;
def err_thread_non_global : Error<
  "'%0' variables must have global storage">;
def err_thread_unsupported : Error<
  "thread-local storage is not supported for the current target">;

def warn_maybe_falloff_nonvoid_function : Warning<
  "control may reach end of non-void function">,
  InGroup<ReturnType>;
def warn_falloff_nonvoid_function : Warning<
  "control reaches end of non-void function">,
  InGroup<ReturnType>;
def err_maybe_falloff_nonvoid_block : Error<
  "control may reach end of non-void block">;
def err_falloff_nonvoid_block : Error<
  "control reaches end of non-void block">;
def warn_suggest_noreturn_function : Warning<
  "%select{function|method}0 %1 could be declared with attribute 'noreturn'">,
  InGroup<MissingNoreturn>, DefaultIgnore;
def warn_suggest_noreturn_block : Warning<
  "block could be declared with attribute 'noreturn'">,
  InGroup<MissingNoreturn>, DefaultIgnore;

// Unreachable code.
def warn_unreachable : Warning<
  "code will never be executed">,
  InGroup<UnreachableCode>, DefaultIgnore;
def warn_unreachable_break : Warning<
  "'break' will never be executed">,
  InGroup<UnreachableCodeBreak>, DefaultIgnore;
def warn_unreachable_return : Warning<
  "'return' will never be executed">,
  InGroup<UnreachableCodeReturn>, DefaultIgnore;
def warn_unreachable_loop_increment : Warning<
  "loop will run at most once (loop increment never executed)">,
  InGroup<UnreachableCodeLoopIncrement>, DefaultIgnore;
def note_unreachable_silence : Note<
  "silence by adding parentheses to mark code as explicitly dead">;

/// Built-in functions.
def ext_implicit_lib_function_decl : ExtWarn<
  "implicitly declaring library function '%0' with type %1">;
def note_include_header_or_declare : Note<
  "include the header <%0> or explicitly provide a declaration for '%1'">;
def note_previous_builtin_declaration : Note<"%0 is a builtin with type %1">;
def warn_implicit_decl_requires_sysheader : Warning<
  "declaration of built-in function '%1' requires inclusion of the header <%0>">,
  InGroup<BuiltinRequiresHeader>;
def warn_redecl_library_builtin : Warning<
  "incompatible redeclaration of library function %0">,
  InGroup<DiagGroup<"incompatible-library-redeclaration">>;
def err_builtin_definition : Error<"definition of builtin function %0">;
def warn_builtin_unknown : Warning<"use of unknown builtin %0">,
  InGroup<ImplicitFunctionDeclare>, DefaultError;
def warn_dyn_class_memaccess : Warning<
  "%select{destination for|source of|first operand of|second operand of}0 this "
  "%1 call is a pointer to %select{|class containing a }2dynamic class %3; "
  "vtable pointer will be %select{overwritten|copied|moved|compared}4">,
  InGroup<DiagGroup<"dynamic-class-memaccess">>;
def note_bad_memaccess_silence : Note<
  "explicitly cast the pointer to silence this warning">;
def warn_sizeof_pointer_expr_memaccess : Warning<
  "'%0' call operates on objects of type %1 while the size is based on a " 
  "different type %2">, 
  InGroup<SizeofPointerMemaccess>;
def warn_sizeof_pointer_expr_memaccess_note : Note<
  "did you mean to %select{dereference the argument to 'sizeof' (and multiply "
  "it by the number of elements)|remove the addressof in the argument to "
  "'sizeof' (and multiply it by the number of elements)|provide an explicit "
  "length}0?">;
def warn_sizeof_pointer_type_memaccess : Warning<
  "argument to 'sizeof' in %0 call is the same pointer type %1 as the "
  "%select{destination|source}2; expected %3 or an explicit length">,
  InGroup<SizeofPointerMemaccess>;
def warn_strlcpycat_wrong_size : Warning<
  "size argument in %0 call appears to be size of the source; "
  "expected the size of the destination">,
  InGroup<DiagGroup<"strlcpy-strlcat-size">>;
def note_strlcpycat_wrong_size : Note<
  "change size argument to be the size of the destination">;
def warn_memsize_comparison : Warning<
  "size argument in %0 call is a comparison">,
  InGroup<DiagGroup<"memsize-comparison">>;
def note_memsize_comparison_paren : Note<
  "did you mean to compare the result of %0 instead?">;
def note_memsize_comparison_cast_silence : Note<
  "explicitly cast the argument to size_t to silence this warning">;
  
def warn_strncat_large_size : Warning<
  "the value of the size argument in 'strncat' is too large, might lead to a " 
  "buffer overflow">, InGroup<StrncatSize>;
def warn_strncat_src_size : Warning<"size argument in 'strncat' call appears " 
  "to be size of the source">, InGroup<StrncatSize>;
def warn_strncat_wrong_size : Warning<
  "the value of the size argument to 'strncat' is wrong">, InGroup<StrncatSize>;
def note_strncat_wrong_size : Note<
  "change the argument to be the free space in the destination buffer minus " 
  "the terminating null byte">;

def warn_assume_side_effects : Warning<
  "the argument to __assume has side effects that will be discarded">,
  InGroup<DiagGroup<"assume">>;

/// main()
// static main() is not an error in C, just in C++.
def warn_static_main : Warning<"'main' should not be declared static">,
    InGroup<Main>;
def err_static_main : Error<"'main' is not allowed to be declared static">;
def err_inline_main : Error<"'main' is not allowed to be declared inline">;
def ext_noreturn_main : ExtWarn<
  "'main' is not allowed to be declared _Noreturn">, InGroup<Main>;
def note_main_remove_noreturn : Note<"remove '_Noreturn'">;
def err_constexpr_main : Error<
  "'main' is not allowed to be declared constexpr">;
def err_deleted_main : Error<"'main' is not allowed to be deleted">;
def err_mainlike_template_decl : Error<"%0 cannot be a template">;
def err_main_returns_nonint : Error<"'main' must return 'int'">;
def ext_main_returns_nonint : ExtWarn<"return type of 'main' is not 'int'">,
    InGroup<MainReturnType>;
def note_main_change_return_type : Note<"change return type to 'int'">;
def err_main_surplus_args : Error<"too many parameters (%0) for 'main': "
    "must be 0, 2, or 3">;
def warn_main_one_arg : Warning<"only one parameter on 'main' declaration">,
    InGroup<Main>;
def err_main_arg_wrong : Error<"%select{first|second|third|fourth}0 "
    "parameter of 'main' (%select{argument count|argument array|environment|"
    "platform-specific data}0) must be of type %1">;
def ext_main_used : Extension<
  "ISO C++ does not allow 'main' to be used by a program">, InGroup<Main>;

/// parser diagnostics
def ext_no_declarators : ExtWarn<"declaration does not declare anything">,
  InGroup<MissingDeclarations>;
def ext_typedef_without_a_name : ExtWarn<"typedef requires a name">,
  InGroup<MissingDeclarations>;
def err_typedef_not_identifier : Error<"typedef name must be an identifier">;
def err_typedef_changes_linkage : Error<"unsupported: typedef changes linkage"
  " of anonymous type, but linkage was already computed">;
def note_typedef_changes_linkage : Note<"use a tag name here to establish "
  "linkage prior to definition">;
def err_statically_allocated_object : Error<
  "interface type cannot be statically allocated">;
def err_object_cannot_be_passed_returned_by_value : Error<
  "interface type %1 cannot be %select{returned|passed}0 by value"
  "; did you forget * in %1?">;
def err_parameters_retval_cannot_have_fp16_type : Error<
  "%select{parameters|function return value}0 cannot have __fp16 type; did you forget * ?">;
def err_opencl_half_load_store : Error<
  "%select{loading directly from|assigning directly to}0 pointer to type %1 is not allowed">;
def err_opencl_cast_to_half : Error<"casting to type %0 is not allowed">;
def err_opencl_half_declaration : Error<
  "declaring variable of type %0 is not allowed">;
def err_opencl_half_param : Error<
  "declaring function parameter of type %0 is not allowed; did you forget * ?">;
def err_opencl_half_return : Error<
  "declaring function return value of type %0 is not allowed; did you forget * ?">;
def warn_enum_value_overflow : Warning<"overflow in enumeration value">;
def warn_pragma_options_align_reset_failed : Warning<
  "#pragma options align=reset failed: %0">,
  InGroup<IgnoredPragmas>;
def err_pragma_options_align_mac68k_target_unsupported : Error<
  "mac68k alignment pragma is not supported on this target">;
def warn_pragma_pack_invalid_alignment : Warning<
  "expected #pragma pack parameter to be '1', '2', '4', '8', or '16'">,
  InGroup<IgnoredPragmas>;
// Follow the MSVC implementation.
def warn_pragma_pack_show : Warning<"value of #pragma pack(show) == %0">;
def warn_pragma_pack_pop_identifer_and_alignment : Warning<
  "specifying both a name and alignment to 'pop' is undefined">;
def warn_pragma_pop_failed : Warning<"#pragma %0(pop, ...) failed: %1">,
  InGroup<IgnoredPragmas>;
def warn_cxx_ms_struct :
  Warning<"ms_struct may not produce MSVC-compatible layouts for classes "
          "with base classes or virtual functions">,
  DefaultError, InGroup<IncompatibleMSStruct>;
def err_section_conflict : Error<"%0 causes a section type conflict with %1">;

def warn_pragma_unused_undeclared_var : Warning<
  "undeclared variable %0 used as an argument for '#pragma unused'">,
  InGroup<IgnoredPragmas>;
def warn_pragma_unused_expected_var_arg : Warning<
  "only variables can be arguments to '#pragma unused'">,
  InGroup<IgnoredPragmas>;
def err_pragma_push_visibility_mismatch : Error<
  "#pragma visibility push with no matching #pragma visibility pop">;
def note_surrounding_namespace_ends_here : Note<
  "surrounding namespace with visibility attribute ends here">;
def err_pragma_pop_visibility_mismatch : Error<
  "#pragma visibility pop with no matching #pragma visibility push">;
def note_surrounding_namespace_starts_here : Note<
  "surrounding namespace with visibility attribute starts here">;
def err_pragma_loop_invalid_value : Error<
  "invalid argument; expected a positive integer value">;
def err_pragma_loop_invalid_keyword : Error<
  "invalid argument; expected 'enable' or 'disable'">;
def err_pragma_loop_compatibility : Error<
  "%select{incompatible|duplicate}0 directives '%1' and '%2'">;
def err_pragma_loop_precedes_nonloop : Error<
  "expected a for, while, or do-while loop to follow '%0'">;

/// Objective-C parser diagnostics
def err_duplicate_class_def : Error<
  "duplicate interface definition for class %0">;
def err_undef_superclass : Error<
  "cannot find interface declaration for %0, superclass of %1">;
def err_forward_superclass : Error<
  "attempting to use the forward class %0 as superclass of %1">;
def err_no_nsconstant_string_class : Error<
  "cannot find interface declaration for %0">;
def err_recursive_superclass : Error<
  "trying to recursively use %0 as superclass of %1">;
def err_conflicting_aliasing_type : Error<"conflicting types for alias %0">;
def warn_undef_interface : Warning<"cannot find interface declaration for %0">;
def warn_duplicate_protocol_def : Warning<"duplicate protocol definition of %0 is ignored">;
def err_protocol_has_circular_dependency : Error<
  "protocol has circular dependency">;
def err_undeclared_protocol : Error<"cannot find protocol declaration for %0">;
def warn_undef_protocolref : Warning<"cannot find protocol definition for %0">;
def warn_readonly_property : Warning<
  "attribute 'readonly' of property %0 restricts attribute "
  "'readwrite' of property inherited from %1">;

def warn_property_attribute : Warning<
  "'%1' attribute on property %0 does not match the property inherited from %2">;
def warn_property_types_are_incompatible : Warning<
  "property type %0 is incompatible with type %1 inherited from %2">;
def warn_protocol_property_mismatch : Warning<
  "property of type %0 was selected for synthesis">,
  InGroup<DiagGroup<"protocol-property-synthesis-ambiguity">>;
def err_undef_interface : Error<"cannot find interface declaration for %0">;
def err_category_forward_interface : Error<
  "cannot define %select{category|class extension}0 for undefined class %1">;
def err_class_extension_after_impl : Error<
  "cannot declare class extension for %0 after class implementation">;
def note_implementation_declared : Note<
  "class implementation is declared here">;
def note_while_in_implementation : Note<
  "detected while default synthesizing properties in class implementation">;
def note_class_declared : Note<
  "class is declared here">;
def note_receiver_class_declared : Note<
  "receiver is instance of class declared here">;
def note_receiver_is_id : Note<
  "receiver is treated with 'id' type for purpose of method lookup">;
def note_suppressed_class_declare : Note<
  "class with specified objc_requires_property_definitions attribute is declared here">;
def err_objc_root_class_subclass : Error<
  "objc_root_class attribute may only be specified on a root class declaration">;
def warn_objc_root_class_missing : Warning<
  "class %0 defined without specifying a base class">,
  InGroup<ObjCRootClass>;
def note_objc_needs_superclass : Note<
  "add a super class to fix this problem">;
def warn_dup_category_def : Warning<
  "duplicate definition of category %1 on interface %0">;
def err_conflicting_super_class : Error<"conflicting super class name %0">;
def err_dup_implementation_class : Error<"reimplementation of class %0">;
def err_dup_implementation_category : Error<
  "reimplementation of category %1 for class %0">;
def err_conflicting_ivar_type : Error<
  "instance variable %0 has conflicting type%diff{: $ vs $|}1,2">;
def err_duplicate_ivar_declaration : Error<
  "instance variable is already declared">;
def warn_on_superclass_use : Warning<
  "class implementation may not have super class">;
def err_conflicting_ivar_bitwidth : Error<
  "instance variable %0 has conflicting bit-field width">;
def err_conflicting_ivar_name : Error<
  "conflicting instance variable names: %0 vs %1">;
def err_inconsistent_ivar_count : Error<
  "inconsistent number of instance variables specified">;
def warn_undef_method_impl : Warning<"method definition for %0 not found">,
  InGroup<DiagGroup<"incomplete-implementation">>;

def warn_conflicting_overriding_ret_types : Warning<
  "conflicting return type in "
  "declaration of %0%diff{: $ vs $|}1,2">,
  InGroup<OverridingMethodMismatch>, DefaultIgnore;

def warn_conflicting_ret_types : Warning<
  "conflicting return type in "
  "implementation of %0%diff{: $ vs $|}1,2">,
  InGroup<MismatchedReturnTypes>;

def warn_conflicting_overriding_ret_type_modifiers : Warning<
  "conflicting distributed object modifiers on return type "
  "in declaration of %0">,
  InGroup<OverridingMethodMismatch>, DefaultIgnore;

def warn_conflicting_ret_type_modifiers : Warning<
  "conflicting distributed object modifiers on return type "
  "in implementation of %0">,
  InGroup<DistributedObjectModifiers>;

def warn_non_covariant_overriding_ret_types : Warning<
  "conflicting return type in "
  "declaration of %0: %1 vs %2">,
  InGroup<OverridingMethodMismatch>, DefaultIgnore;

def warn_non_covariant_ret_types : Warning<
  "conflicting return type in "
  "implementation of %0: %1 vs %2">,
  InGroup<MethodSignatures>, DefaultIgnore;

def warn_conflicting_overriding_param_types : Warning<
  "conflicting parameter types in "
  "declaration of %0%diff{: $ vs $|}1,2">,
  InGroup<OverridingMethodMismatch>, DefaultIgnore;

def warn_conflicting_param_types : Warning<
  "conflicting parameter types in "
  "implementation of %0%diff{: $ vs $|}1,2">,
  InGroup<MismatchedParameterTypes>;

def warn_conflicting_param_modifiers : Warning<
  "conflicting distributed object modifiers on parameter type "
  "in implementation of %0">,
  InGroup<DistributedObjectModifiers>;

def warn_conflicting_overriding_param_modifiers : Warning<
  "conflicting distributed object modifiers on parameter type "
  "in declaration of %0">,
  InGroup<OverridingMethodMismatch>, DefaultIgnore;

def warn_non_contravariant_overriding_param_types : Warning<
  "conflicting parameter types in "
  "declaration of %0: %1 vs %2">,
  InGroup<OverridingMethodMismatch>, DefaultIgnore;

def warn_non_contravariant_param_types : Warning<
  "conflicting parameter types in "
  "implementation of %0: %1 vs %2">,
  InGroup<MethodSignatures>, DefaultIgnore;

def warn_conflicting_overriding_variadic :Warning<
  "conflicting variadic declaration of method and its "
  "implementation">,
  InGroup<OverridingMethodMismatch>, DefaultIgnore;

def warn_conflicting_variadic :Warning<
  "conflicting variadic declaration of method and its "
  "implementation">;

def warn_category_method_impl_match:Warning<
  "category is implementing a method which will also be implemented"
  " by its primary class">, InGroup<ObjCProtocolMethodImpl>;

def warn_implements_nscopying : Warning<
"default assign attribute on property %0 which implements "
"NSCopying protocol is not appropriate with -fobjc-gc[-only]">;

def warn_multiple_method_decl : Warning<"multiple methods named %0 found">;
def warn_strict_multiple_method_decl : Warning<
  "multiple methods named %0 found">, InGroup<StrictSelector>, DefaultIgnore;
def warn_accessor_property_type_mismatch : Warning<
  "type of property %0 does not match type of accessor %1">;
def not_conv_function_declared_at : Note<"type conversion function declared here">;
def note_method_declared_at : Note<"method %0 declared here">;
def note_property_attribute : Note<"property %0 is declared "
  "%select{deprecated|unavailable}1 here">;
def err_setter_type_void : Error<"type of setter must be void">;
def err_duplicate_method_decl : Error<"duplicate declaration of method %0">;
def warn_duplicate_method_decl : 
  Warning<"multiple declarations of method %0 found and ignored">, 
  InGroup<MethodDuplicate>, DefaultIgnore;
def err_objc_var_decl_inclass : 
    Error<"cannot declare variable inside @interface or @protocol">;
def error_missing_method_context : Error<
  "missing context for method declaration">;
def err_objc_property_attr_mutually_exclusive : Error<
  "property attributes '%0' and '%1' are mutually exclusive">;
def err_objc_property_requires_object : Error<
  "property with '%0' attribute must be of object type">;
def warn_objc_property_no_assignment_attribute : Warning<
  "no 'assign', 'retain', or 'copy' attribute is specified - "
  "'assign' is assumed">,
  InGroup<ObjCPropertyNoAttribute>;
def warn_objc_isa_use : Warning<
  "direct access to Objective-C's isa is deprecated in favor of "
  "object_getClass()">, InGroup<DeprecatedObjCIsaUsage>;
def warn_objc_isa_assign : Warning<
  "assignment to Objective-C's isa is deprecated in favor of "
  "object_setClass()">, InGroup<DeprecatedObjCIsaUsage>;
def warn_objc_pointer_masking : Warning<
  "bitmasking for introspection of Objective-C object pointers is strongly "
  "discouraged">,
  InGroup<ObjCPointerIntrospect>;
def warn_objc_pointer_masking_performSelector : Warning<warn_objc_pointer_masking.Text>,
  InGroup<ObjCPointerIntrospectPerformSelector>;
def warn_objc_property_default_assign_on_object : Warning<
  "default property attribute 'assign' not appropriate for non-GC object">,
  InGroup<ObjCPropertyNoAttribute>;
def warn_property_attr_mismatch : Warning<
  "property attribute in class extension does not match the primary class">;
def warn_property_implicitly_mismatched : Warning <
  "primary property declaration is implicitly strong while redeclaration "
  "in class extension is weak">,
  InGroup<DiagGroup<"objc-property-implicit-mismatch">>;
def warn_objc_property_copy_missing_on_block : Warning<
    "'copy' attribute must be specified for the block property "
    "when -fobjc-gc-only is specified">;
def warn_objc_property_retain_of_block : Warning<
    "retain'ed block property does not copy the block "
    "- use copy attribute instead">, InGroup<ObjCRetainBlockProperty>;
def warn_objc_readonly_property_has_setter : Warning<
    "setter cannot be specified for a readonly property">,
    InGroup<ObjCReadonlyPropertyHasSetter>;
def warn_atomic_property_rule : Warning<
  "writable atomic property %0 cannot pair a synthesized %select{getter|setter}1 "
  "with a user defined %select{getter|setter}2">,
  InGroup<DiagGroup<"atomic-property-with-user-defined-accessor">>;
def note_atomic_property_fixup_suggest : Note<"setter and getter must both be "
  "synthesized, or both be user defined,or the property must be nonatomic">;
def err_atomic_property_nontrivial_assign_op : Error<
  "atomic property of reference type %0 cannot have non-trivial assignment"
  " operator">;
def warn_cocoa_naming_owned_rule : Warning<
  "property follows Cocoa naming"
  " convention for returning 'owned' objects">,
  InGroup<DiagGroup<"objc-property-matches-cocoa-ownership-rule">>;
def warn_auto_synthesizing_protocol_property :Warning<
  "auto property synthesis will not synthesize property %0"
  " declared in protocol %1">,
  InGroup<DiagGroup<"objc-protocol-property-synthesis">>;
def warn_no_autosynthesis_shared_ivar_property : Warning <
  "auto property synthesis will not synthesize property "
  "%0 because it cannot share an ivar with another synthesized property">,
  InGroup<ObjCNoPropertyAutoSynthesis>;
def warn_no_autosynthesis_property : Warning<
  "auto property synthesis will not synthesize property "
  "%0 because it is 'readwrite' but it will be synthesized 'readonly' "
  "via another property">,
  InGroup<ObjCNoPropertyAutoSynthesis>;
def warn_autosynthesis_property_ivar_match :Warning<
  "autosynthesized property %0 will use %select{|synthesized}1 instance variable "
  "%2, not existing instance variable %3">,
  InGroup<DiagGroup<"objc-autosynthesis-property-ivar-name-match">>;
def warn_missing_explicit_synthesis : Warning <
  "auto property synthesis is synthesizing property not explicitly synthesized">,
  InGroup<DiagGroup<"objc-missing-property-synthesis">>, DefaultIgnore;
def warn_property_getter_owning_mismatch : Warning<
  "property declared as returning non-retained objects"
  "; getter returning retained objects">;
def error_property_setter_ambiguous_use : Error<
  "synthesized properties %0 and %1 both claim setter %2 -"
  " use of this setter will cause unexpected behavior">;
def err_cocoa_naming_owned_rule : Error<
  "property follows Cocoa naming"
  " convention for returning 'owned' objects">;
def warn_default_atomic_custom_getter_setter : Warning<
  "atomic by default property %0 has a user defined %select{getter|setter}1 "
  "(property should be marked 'atomic' if this is intended)">,
  InGroup<CustomAtomic>, DefaultIgnore;
def err_use_continuation_class : Error<
  "illegal redeclaration of property in class extension %0"
  " (attribute must be 'readwrite', while its primary must be 'readonly')">;
def err_type_mismatch_continuation_class : Error<
  "type of property %0 in class extension does not match "
  "property type in primary class">;
def err_use_continuation_class_redeclaration_readwrite : Error<
  "illegal redeclaration of 'readwrite' property in class extension %0"
  " (perhaps you intended this to be a 'readwrite' redeclaration of a "
  "'readonly' public property?)">;
def err_continuation_class : Error<"class extension has no primary class">;
def err_property_type : Error<"property cannot have array or function type %0">;
def error_missing_property_context : Error<
  "missing context for property implementation declaration">;
def error_bad_property_decl : Error<
  "property implementation must have its declaration in interface %0">;
def error_category_property : Error<
  "property declared in category %0 cannot be implemented in "
  "class implementation">;
def note_property_declare : Note<
  "property declared here">;
def note_protocol_property_declare : Note<
  "it could also be property of type %0 declared here">;
def note_property_synthesize : Note<
  "property synthesized here">;
def error_synthesize_category_decl : Error<
  "@synthesize not allowed in a category's implementation">;
def error_reference_property : Error<
  "property of reference type is not supported">;
def error_missing_property_interface : Error<
  "property implementation in a category with no category declaration">;
def error_bad_category_property_decl : Error<
  "property implementation must have its declaration in the category %0">;
def error_bad_property_context : Error<
  "property implementation must be in a class or category implementation">;
def error_missing_property_ivar_decl : Error<
  "synthesized property %0 must either be named the same as a compatible"
  " instance variable or must explicitly name an instance variable">;
def error_synthesize_weak_non_arc_or_gc : Error<
  "@synthesize of 'weak' property is only allowed in ARC or GC mode">;
def err_arc_perform_selector_retains : Error<
  "performSelector names a selector which retains the object">;
def warn_arc_perform_selector_leaks : Warning<
  "performSelector may cause a leak because its selector is unknown">,
  InGroup<DiagGroup<"arc-performSelector-leaks">>;
def warn_dealloc_in_category : Warning<
"-dealloc is being overridden in a category">,
InGroup<DeallocInCategory>;
def err_gc_weak_property_strong_type : Error<
  "weak attribute declared on a __strong type property in GC mode">;
def warn_receiver_is_weak : Warning <
  "weak %select{receiver|property|implicit property}0 may be "
  "unpredictably set to nil">,
  InGroup<DiagGroup<"receiver-is-weak">>, DefaultIgnore;
def note_arc_assign_to_strong : Note<
  "assign the value to a strong variable to keep the object alive during use">;
def warn_arc_repeated_use_of_weak : Warning <
  "weak %select{variable|property|implicit property|instance variable}0 %1 is "
  "accessed multiple times in this %select{function|method|block|lambda}2 "
  "but may be unpredictably set to nil; assign to a strong variable to keep "
  "the object alive">,
  InGroup<ARCRepeatedUseOfWeak>, DefaultIgnore;
def warn_implicitly_retains_self : Warning <
  "block implicitly retains 'self'; explicitly mention 'self' to indicate "
  "this is intended behavior">,
  InGroup<DiagGroup<"implicit-retain-self">>, DefaultIgnore;
def warn_arc_possible_repeated_use_of_weak : Warning <
  "weak %select{variable|property|implicit property|instance variable}0 %1 may "
  "be accessed multiple times in this %select{function|method|block|lambda}2 "
  "and may be unpredictably set to nil; assign to a strong variable to keep "
  "the object alive">,
  InGroup<ARCRepeatedUseOfWeakMaybe>, DefaultIgnore;
def note_arc_weak_also_accessed_here : Note<
  "also accessed here">;
def err_incomplete_synthesized_property : Error<
  "cannot synthesize property %0 with incomplete type %1">;

def error_property_ivar_type : Error<
  "type of property %0 (%1) does not match type of instance variable %2 (%3)">;
def error_property_accessor_type : Error<
  "type of property %0 (%1) does not match type of accessor %2 (%3)">;
def error_ivar_in_superclass_use : Error<
  "property %0 attempting to use instance variable %1 declared in super class %2">;
def error_weak_property : Error<
  "existing instance variable %1 for __weak property %0 must be __weak">;
def error_strong_property : Error<
  "existing instance variable %1 for strong property %0 may not be __weak">;
def error_dynamic_property_ivar_decl : Error<
  "dynamic property cannot have instance variable specification">;
def error_duplicate_ivar_use : Error<
  "synthesized properties %0 and %1 both claim instance variable %2">;
def error_property_implemented : Error<"property %0 is already implemented">;
def warn_objc_missing_super_call : Warning<
  "method possibly missing a [super %0] call">,
  InGroup<ObjCMissingSuperCalls>;
def error_dealloc_bad_result_type : Error<
  "dealloc return type must be correctly specified as 'void' under ARC, "
  "instead of %0">;
def warn_undeclared_selector : Warning<
  "undeclared selector %0">, InGroup<UndeclaredSelector>, DefaultIgnore;
def warn_undeclared_selector_with_typo : Warning<
  "undeclared selector %0; did you mean %1?">,
  InGroup<UndeclaredSelector>, DefaultIgnore;
def warn_implicit_atomic_property : Warning<
  "property is assumed atomic by default">, InGroup<ImplicitAtomic>, DefaultIgnore;
def note_auto_readonly_iboutlet_fixup_suggest : Note<
  "property should be changed to be readwrite">;
def warn_auto_readonly_iboutlet_property : Warning<
  "readonly IBOutlet property %0 when auto-synthesized may "
  "not work correctly with 'nib' loader">,
  InGroup<DiagGroup<"readonly-iboutlet-property">>;
def warn_auto_implicit_atomic_property : Warning<
  "property is assumed atomic when auto-synthesizing the property">,
  InGroup<ImplicitAtomic>, DefaultIgnore;
def warn_unimplemented_selector:  Warning<
  "no method with selector %0 is implemented in this translation unit">, 
  InGroup<Selector>, DefaultIgnore;
def warn_unimplemented_protocol_method : Warning<
  "method %0 in protocol %1 not implemented">, InGroup<Protocol>;
def warning_multiple_selectors: Warning<
  "several methods with selector %0 of mismatched types are found "
  "for the @selector expression">,
  InGroup<SelectorTypeMismatch>, DefaultIgnore;
// C++ declarations
def err_static_assert_expression_is_not_constant : Error<
  "static_assert expression is not an integral constant expression">;
def err_static_assert_failed : Error<"static_assert failed%select{ %1|}0">;
def ext_static_assert_no_message : ExtWarn<
  "static_assert with no message is a C++1z extension">, InGroup<CXX1z>;
def warn_cxx1y_compat_static_assert_no_message : Warning<
  "static_assert with no message is incompatible with C++ standards before C++1z">,
  DefaultIgnore, InGroup<CXXPre1zCompat>;

def warn_inline_namespace_reopened_noninline : Warning<
  "inline namespace cannot be reopened as a non-inline namespace">;
def err_inline_namespace_mismatch : Error<
  "%select{|non-}0inline namespace "
  "cannot be reopened as %select{non-|}0inline">;

def err_unexpected_friend : Error<
  "friends can only be classes or functions">;
def ext_enum_friend : ExtWarn<
  "befriending enumeration type %0 is a C++11 extension">, InGroup<CXX11>;
def warn_cxx98_compat_enum_friend : Warning<
  "befriending enumeration type %0 is incompatible with C++98">,
  InGroup<CXX98Compat>, DefaultIgnore;
def ext_nonclass_type_friend : ExtWarn<
  "non-class friend type %0 is a C++11 extension">, InGroup<CXX11>;
def warn_cxx98_compat_nonclass_type_friend : Warning<
  "non-class friend type %0 is incompatible with C++98">,
  InGroup<CXX98Compat>, DefaultIgnore;
def err_friend_is_member : Error<
  "friends cannot be members of the declaring class">;
def warn_cxx98_compat_friend_is_member : Warning<
  "friend declaration naming a member of the declaring class is incompatible "
  "with C++98">, InGroup<CXX98Compat>, DefaultIgnore;
def ext_unelaborated_friend_type : ExtWarn<
  "unelaborated friend declaration is a C++11 extension; specify "
  "'%select{struct|interface|union|class|enum}0' to befriend %1">,
  InGroup<CXX11>;
def warn_cxx98_compat_unelaborated_friend_type : Warning<
  "befriending %1 without '%select{struct|interface|union|class|enum}0' "
  "keyword is incompatible with C++98">, InGroup<CXX98Compat>, DefaultIgnore;
def err_qualified_friend_not_found : Error<
  "no function named %0 with type %1 was found in the specified scope">;
def err_introducing_special_friend : Error<
  "must use a qualified name when declaring a %select{constructor|"
  "destructor|conversion operator}0 as a friend">;
def err_tagless_friend_type_template : Error<
  "friend type templates must use an elaborated type">;
def err_no_matching_local_friend : Error<
  "no matching function found in local scope">;
def err_no_matching_local_friend_suggest : Error<
  "no matching function %0 found in local scope; did you mean %3?">;
def err_partial_specialization_friend : Error<
  "partial specialization cannot be declared as a friend">;
def err_qualified_friend_def : Error<
  "friend function definition cannot be qualified with '%0'">;
def err_friend_def_in_local_class : Error<
  "friend function cannot be defined in a local class">;
def err_friend_not_first_in_declaration : Error<
  "'friend' must appear first in a non-function declaration">;
def err_using_decl_friend : Error<
  "cannot befriend target of using declaration">;
def warn_template_qualified_friend_unsupported : Warning<
  "dependent nested name specifier '%0' for friend class declaration is "
  "not supported; turning off access control for %1">,
  InGroup<UnsupportedFriend>;
def warn_template_qualified_friend_ignored : Warning<
  "dependent nested name specifier '%0' for friend template declaration is "
  "not supported; ignoring this friend declaration">,
  InGroup<UnsupportedFriend>;
def ext_friend_tag_redecl_outside_namespace : ExtWarn<
  "unqualified friend declaration referring to type outside of the nearest "
  "enclosing namespace is a Microsoft extension; add a nested name specifier">,
  InGroup<Microsoft>;

def err_invalid_member_in_interface : Error<
  "%select{data member |non-public member function |static member function |"
          "user-declared constructor|user-declared destructor|operator |"
          "nested class }0%1 is not permitted within an interface type">;
def err_invalid_base_in_interface : Error<
  "interface type cannot inherit from "
  "%select{'struct|non-public 'interface|'class}0 %1'">;

def err_abstract_type_in_decl : Error<
  "%select{return|parameter|variable|field|instance variable|"
  "synthesized instance variable}0 type %1 is an abstract class">;
def err_allocation_of_abstract_type : Error<
  "allocating an object of abstract class type %0">;
def err_throw_abstract_type : Error<
  "cannot throw an object of abstract type %0">;
def err_array_of_abstract_type : Error<"array of abstract class type %0">;
def err_capture_of_abstract_type : Error<
  "by-copy capture of value of abstract type %0">;
def err_capture_of_incomplete_type : Error<
  "by-copy capture of variable %0 with incomplete type %1">;
def err_capture_default_non_local : Error<
  "non-local lambda expression cannot have a capture-default">;

def err_multiple_final_overriders : Error<
  "virtual function %q0 has more than one final overrider in %1">; 
def note_final_overrider : Note<"final overrider of %q0 in %1">;

def err_type_defined_in_type_specifier : Error<
  "%0 cannot be defined in a type specifier">;
def err_type_defined_in_result_type : Error<
  "%0 cannot be defined in the result type of a function">;
def err_type_defined_in_param_type : Error<
  "%0 cannot be defined in a parameter type">;
def err_type_defined_in_alias_template : Error<
  "%0 cannot be defined in a type alias template">;

def note_pure_virtual_function : Note<
  "unimplemented pure virtual method %0 in %1">;

def err_deleted_decl_not_first : Error<
  "deleted definition must be first declaration">;

def err_deleted_override : Error<
  "deleted function %0 cannot override a non-deleted function">;

def err_non_deleted_override : Error<
  "non-deleted function %0 cannot override a deleted function">;

def warn_weak_vtable : Warning<
  "%0 has no out-of-line virtual method definitions; its vtable will be "
  "emitted in every translation unit">,
  InGroup<DiagGroup<"weak-vtables">>, DefaultIgnore;
def warn_weak_template_vtable : Warning<
  "explicit template instantiation %0 will emit a vtable in every "
  "translation unit">,
  InGroup<DiagGroup<"weak-template-vtables">>, DefaultIgnore;

def ext_using_undefined_std : ExtWarn<
  "using directive refers to implicitly-defined namespace 'std'">;
  
// C++ exception specifications
def err_exception_spec_in_typedef : Error<
  "exception specifications are not allowed in %select{typedefs|type aliases}0">;
def err_distant_exception_spec : Error<
  "exception specifications are not allowed beyond a single level "
  "of indirection">;
def err_incomplete_in_exception_spec : Error<
  "%select{|pointer to |reference to }0incomplete type %1 is not allowed "
  "in exception specification">;
def err_rref_in_exception_spec : Error<
  "rvalue reference type %0 is not allowed in exception specification">;
def err_mismatched_exception_spec : Error<
  "exception specification in declaration does not match previous declaration">;
def ext_mismatched_exception_spec : ExtWarn<
  "exception specification in declaration does not match previous declaration">,
  InGroup<Microsoft>;
def err_override_exception_spec : Error<
  "exception specification of overriding function is more lax than "
  "base version">;
def ext_override_exception_spec : ExtWarn<
  "exception specification of overriding function is more lax than "
  "base version">, InGroup<Microsoft>;
def err_incompatible_exception_specs : Error<
  "target exception specification is not superset of source">;
def err_deep_exception_specs_differ : Error<
  "exception specifications of %select{return|argument}0 types differ">;
def warn_missing_exception_specification : Warning<
  "%0 is missing exception specification '%1'">;
def err_noexcept_needs_constant_expression : Error<
  "argument to noexcept specifier must be a constant expression">;

// C++ access checking
def err_class_redeclared_with_different_access : Error<
  "%0 redeclared with '%1' access">;
def err_access : Error<
  "%1 is a %select{private|protected}0 member of %3">, AccessControl;
def ext_ms_using_declaration_inaccessible : ExtWarn<
  "using declaration referring to inaccessible member '%0' (which refers "
  "to accessible member '%1') is a Microsoft compatibility extension">,
    AccessControl, InGroup<Microsoft>;
def err_access_ctor : Error<
  "calling a %select{private|protected}0 constructor of class %2">, 
  AccessControl;
def ext_rvalue_to_reference_access_ctor : ExtWarn<
  "C++98 requires an accessible copy constructor for class %2 when binding "
  "a reference to a temporary; was %select{private|protected}0">,
  AccessControl, InGroup<BindToTemporaryCopy>;
def err_access_base_ctor : Error<
  // The ERRORs represent other special members that aren't constructors, in
  // hopes that someone will bother noticing and reporting if they appear
  "%select{base class|inherited virtual base class}0 %1 has %select{private|"
  "protected}3 %select{default |copy |move |*ERROR* |*ERROR* "
  "|*ERROR*|}2constructor">, AccessControl;
def err_access_field_ctor : Error<
  // The ERRORs represent other special members that aren't constructors, in
  // hopes that someone will bother noticing and reporting if they appear
  "field of type %0 has %select{private|protected}2 "
  "%select{default |copy |move |*ERROR* |*ERROR* |*ERROR* |}1constructor">,
  AccessControl;
def err_access_friend_function : Error<
  "friend function %1 is a %select{private|protected}0 member of %3">,
  AccessControl;

def err_access_dtor : Error<
  "calling a %select{private|protected}1 destructor of class %0">, 
  AccessControl;
def err_access_dtor_base :
    Error<"base class %0 has %select{private|protected}1 destructor">,
    AccessControl;
def err_access_dtor_vbase :
    Error<"inherited virtual base class %1 has "
    "%select{private|protected}2 destructor">,
    AccessControl;
def err_access_dtor_temp :
    Error<"temporary of type %0 has %select{private|protected}1 destructor">,
    AccessControl;
def err_access_dtor_exception :
    Error<"exception object of type %0 has %select{private|protected}1 "
          "destructor">, AccessControl;
def err_access_dtor_field :
    Error<"field of type %1 has %select{private|protected}2 destructor">,
    AccessControl;
def err_access_dtor_var :
    Error<"variable of type %1 has %select{private|protected}2 destructor">,
    AccessControl;
def err_access_dtor_ivar :
    Error<"instance variable of type %0 has %select{private|protected}1 "
          "destructor">,
    AccessControl;
def note_previous_access_declaration : Note<
  "previously declared '%1' here">;
def note_access_natural : Note<
  "%select{|implicitly }1declared %select{private|protected}0 here">;
def note_access_constrained_by_path : Note<
  "constrained by %select{|implicitly }1%select{private|protected}0"
  " inheritance here">;
def note_access_protected_restricted_noobject : Note<
  "must name member using the type of the current context %0">;
def note_access_protected_restricted_ctordtor : Note<
  "protected %select{constructor|destructor}0 can only be used to "
  "%select{construct|destroy}0 a base class subobject">;
def note_access_protected_restricted_object : Note<
  "can only access this member on an object of type %0">;
def warn_cxx98_compat_sfinae_access_control : Warning<
  "substitution failure due to access control is incompatible with C++98">,
  InGroup<CXX98Compat>, DefaultIgnore, NoSFINAE;
  
// C++ name lookup
def err_incomplete_nested_name_spec : Error<
  "incomplete type %0 named in nested name specifier">;
def err_dependent_nested_name_spec : Error<
  "nested name specifier for a declaration cannot depend on a template "
  "parameter">;
def err_nested_name_member_ref_lookup_ambiguous : Error<
  "lookup of %0 in member access expression is ambiguous">;
def ext_nested_name_member_ref_lookup_ambiguous : ExtWarn<
  "lookup of %0 in member access expression is ambiguous; using member of %1">,
  InGroup<AmbigMemberTemplate>;
def note_ambig_member_ref_object_type : Note<
  "lookup in the object type %0 refers here">;
def note_ambig_member_ref_scope : Note<
  "lookup from the current scope refers here">;
def err_qualified_member_nonclass : Error<
  "qualified member access refers to a member in %0">;
def err_incomplete_member_access : Error<
  "member access into incomplete type %0">;
def err_incomplete_type : Error<
  "incomplete type %0 where a complete type is required">;
def warn_cxx98_compat_enum_nested_name_spec : Warning<
  "enumeration type in nested name specifier is incompatible with C++98">,
  InGroup<CXX98Compat>, DefaultIgnore;
def err_nested_name_spec_is_not_class : Error<
  "%0 cannot appear before '::' because it is not a class"
  "%select{ or namespace|, namespace, or scoped enumeration}1; did you mean ':'?">;

// C++ class members
def err_storageclass_invalid_for_member : Error<
  "storage class specified for a member declaration">;
def err_mutable_function : Error<"'mutable' cannot be applied to functions">;
def err_mutable_reference : Error<"'mutable' cannot be applied to references">;
def err_mutable_const : Error<"'mutable' and 'const' cannot be mixed">;
def err_mutable_nonmember : Error<
  "'mutable' can only be applied to member variables">;
def err_virtual_non_function : Error<
  "'virtual' can only appear on non-static member functions">;
def err_virtual_out_of_class : Error<
  "'virtual' can only be specified inside the class definition">;
def err_virtual_member_function_template : Error<
  "'virtual' cannot be specified on member function templates">;
def err_static_overrides_virtual : Error<
  "'static' member function %0 overrides a virtual function in a base class">;
def err_explicit_non_function : Error<
  "'explicit' can only appear on non-static member functions">;
def err_explicit_out_of_class : Error<
  "'explicit' can only be specified inside the class definition">;
def err_explicit_non_ctor_or_conv_function : Error<
  "'explicit' can only be applied to a constructor or conversion function">;
def err_static_not_bitfield : Error<"static member %0 cannot be a bit-field">;
def err_static_out_of_line : Error<
  "'static' can only be specified inside the class definition">;
def err_storage_class_for_static_member : Error<
  "static data member definition cannot specify a storage class">;
def err_typedef_not_bitfield : Error<"typedef member %0 cannot be a bit-field">;
def err_not_integral_type_bitfield : Error<
  "bit-field %0 has non-integral type %1">;
def err_not_integral_type_anon_bitfield : Error<
  "anonymous bit-field has non-integral type %0">;
def err_member_function_initialization : Error<
  "initializer on function does not look like a pure-specifier">;
def err_non_virtual_pure : Error<
  "%0 is not virtual and cannot be declared pure">;
def ext_pure_function_definition : ExtWarn<
  "function definition with pure-specifier is a Microsoft extension">,
  InGroup<Microsoft>;
def err_implicit_object_parameter_init : Error<
  "cannot initialize object parameter of type %0 with an expression "
  "of type %1">;
def err_qualified_member_of_unrelated : Error<
  "%q0 is not a member of class %1">;

def warn_call_to_pure_virtual_member_function_from_ctor_dtor : Warning<
  "call to pure virtual member function %0; overrides of %0 in subclasses are "
  "not available in the %select{constructor|destructor}1 of %2">;

def note_member_declared_at : Note<"member is declared here">;
def note_ivar_decl : Note<"instance variable is declared here">;
def note_bitfield_decl : Note<"bit-field is declared here">;
def note_implicit_param_decl : Note<"%0 is an implicit parameter">;
def note_member_synthesized_at : Note<
  "implicit %select{default constructor|copy constructor|move constructor|copy "
  "assignment operator|move assignment operator|destructor}0 for %1 first "
  "required here">;
def note_inhctor_synthesized_at : Note<
  "inheriting constructor for %0 first required here">;
def err_missing_default_ctor : Error<
  "%select{|implicit default |inheriting }0constructor for %1 must explicitly "
  "initialize the %select{base class|member}2 %3 which does not have a default "
  "constructor">;

def err_illegal_union_or_anon_struct_member : Error<
  "%select{anonymous struct|union}0 member %1 has a non-trivial "
  "%select{constructor|copy constructor|move constructor|copy assignment "
  "operator|move assignment operator|destructor}2">;
def warn_cxx98_compat_nontrivial_union_or_anon_struct_member : Warning<
  "%select{anonymous struct|union}0 member %1 with a non-trivial "
  "%select{constructor|copy constructor|move constructor|copy assignment "
  "operator|move assignment operator|destructor}2 is incompatible with C++98">,
  InGroup<CXX98Compat>, DefaultIgnore;

def note_nontrivial_virtual_dtor : Note<
  "destructor for %0 is not trivial because it is virtual">;
def note_nontrivial_has_virtual : Note<
  "because type %0 has a virtual %select{member function|base class}1">;
def note_nontrivial_no_def_ctor : Note<
  "because %select{base class of |field of |}0type %1 has no "
  "default constructor">;
def note_user_declared_ctor : Note<
  "implicit default constructor suppressed by user-declared constructor">;
def note_nontrivial_no_copy : Note<
  "because no %select{<<ERROR>>|constructor|constructor|assignment operator|"
  "assignment operator|<<ERROR>>}2 can be used to "
  "%select{<<ERROR>>|copy|move|copy|move|<<ERROR>>}2 "
  "%select{base class|field|an object}0 of type %3">;
def note_nontrivial_user_provided : Note<
  "because %select{base class of |field of |}0type %1 has a user-provided "
  "%select{default constructor|copy constructor|move constructor|"
  "copy assignment operator|move assignment operator|destructor}2">;
def note_nontrivial_in_class_init : Note<
  "because field %0 has an initializer">;
def note_nontrivial_param_type : Note<
  "because its parameter is %diff{of type $, not $|of the wrong type}2,3">;
def note_nontrivial_default_arg : Note<"because it has a default argument">;
def note_nontrivial_variadic : Note<"because it is a variadic function">;
def note_nontrivial_subobject : Note<
  "because the function selected to %select{construct|copy|move|copy|move|"
  "destroy}2 %select{base class|field}0 of type %1 is not trivial">;
def note_nontrivial_objc_ownership : Note<
  "because type %0 has a member with %select{no|no|__strong|__weak|"
  "__autoreleasing}1 ownership">;

def err_static_data_member_not_allowed_in_anon_struct : Error<
  "static data member %0 not allowed in anonymous struct">;
def ext_static_data_member_in_union : ExtWarn<
  "static data member %0 in union is a C++11 extension">, InGroup<CXX11>;
def warn_cxx98_compat_static_data_member_in_union : Warning<
  "static data member %0 in union is incompatible with C++98">,
  InGroup<CXX98Compat>, DefaultIgnore;
def ext_union_member_of_reference_type : ExtWarn<
  "union member %0 has reference type %1, which is a Microsoft extension">,
  InGroup<Microsoft>;
def err_union_member_of_reference_type : Error<
  "union member %0 has reference type %1">;
def ext_anonymous_struct_union_qualified : Extension<
  "anonymous %select{struct|union}0 cannot be '%1'">;
def err_different_return_type_for_overriding_virtual_function : Error<
  "virtual function %0 has a different return type "
  "%diff{($) than the function it overrides (which has return type $)|"
  "than the function it overrides}1,2">;
def note_overridden_virtual_function : Note<
  "overridden virtual function is here">;
def err_conflicting_overriding_cc_attributes : Error<
  "virtual function %0 has different calling convention attributes "
  "%diff{($) than the function it overrides (which has calling convention $)|"
  "than the function it overrides}1,2">;

def err_covariant_return_inaccessible_base : Error<
  "invalid covariant return for virtual function: %1 is a "
  "%select{private|protected}2 base class of %0">, AccessControl;
def err_covariant_return_ambiguous_derived_to_base_conv : Error<
  "return type of virtual function %3 is not covariant with the return type of "
  "the function it overrides (ambiguous conversion from derived class "
  "%0 to base class %1:%2)">;
def err_covariant_return_not_derived : Error<
  "return type of virtual function %0 is not covariant with the return type of "
  "the function it overrides (%1 is not derived from %2)">;
def err_covariant_return_incomplete : Error<
  "return type of virtual function %0 is not covariant with the return type of "
  "the function it overrides (%1 is incomplete)">;
def err_covariant_return_type_different_qualifications : Error<
  "return type of virtual function %0 is not covariant with the return type of "
  "the function it overrides (%1 has different qualifiers than %2)">;
def err_covariant_return_type_class_type_more_qualified : Error<
  "return type of virtual function %0 is not covariant with the return type of "
  "the function it overrides (class type %1 is more qualified than class "
  "type %2">;
  
// C++ constructors
def err_constructor_cannot_be : Error<"constructor cannot be declared '%0'">;
def err_invalid_qualified_constructor : Error<
  "'%0' qualifier is not allowed on a constructor">;
def err_ref_qualifier_constructor : Error<
  "ref-qualifier '%select{&&|&}0' is not allowed on a constructor">;

def err_constructor_return_type : Error<
  "constructor cannot have a return type">;
def err_constructor_redeclared : Error<"constructor cannot be redeclared">;
def err_constructor_byvalue_arg : Error<
  "copy constructor must pass its first argument by reference">;
def warn_no_constructor_for_refconst : Warning<
  "%select{struct|interface|union|class|enum}0 %1 does not declare any "
  "constructor to initialize its non-modifiable members">;
def note_refconst_member_not_initialized : Note<
  "%select{const|reference}0 member %1 will never be initialized">;
def ext_ms_explicit_constructor_call : ExtWarn<
  "explicit constructor calls are a Microsoft extension">, InGroup<Microsoft>;

// C++ destructors
def err_destructor_not_member : Error<
  "destructor must be a non-static member function">;
def err_destructor_cannot_be : Error<"destructor cannot be declared '%0'">;
def err_invalid_qualified_destructor : Error<
  "'%0' qualifier is not allowed on a destructor">;
def err_ref_qualifier_destructor : Error<
  "ref-qualifier '%select{&&|&}0' is not allowed on a destructor">;
def err_destructor_return_type : Error<"destructor cannot have a return type">;
def err_destructor_redeclared : Error<"destructor cannot be redeclared">;
def err_destructor_with_params : Error<"destructor cannot have any parameters">;
def err_destructor_variadic : Error<"destructor cannot be variadic">;
def err_destructor_typedef_name : Error<
  "destructor cannot be declared using a %select{typedef|type alias}1 %0 of the class name">;
def err_destructor_name : Error<
  "expected the class name after '~' to name the enclosing class">;
def err_destructor_class_name : Error<
  "expected the class name after '~' to name a destructor">;
def err_ident_in_dtor_not_a_type : Error<
  "identifier %0 in object destruction expression does not name a type">;
def err_destructor_expr_type_mismatch : Error<
  "destructor type %0 in object destruction expression does not match the "
  "type %1 of the object being destroyed">;
def note_destructor_type_here : Note<
  "type %0 is declared here">;

def err_destructor_template : Error<
  "destructor cannot be declared as a template">;

// C++ initialization
def err_init_conversion_failed : Error<
  "cannot initialize %select{a variable|a parameter|return object|an "
  "exception object|a member subobject|an array element|a new value|a value|a "
  "base class|a constructor delegation|a vector element|a block element|a "
  "complex element|a lambda capture|a compound literal initializer|a "
  "related result|a parameter of CF audited function}0 "
  "%diff{of type $ with an %select{rvalue|lvalue}2 of type $|"
  "with an %select{rvalue|lvalue}2 of incompatible type}1,3"
  "%select{|: different classes%diff{ ($ vs $)|}5,6"
  "|: different number of parameters (%5 vs %6)"
  "|: type mismatch at %ordinal5 parameter%diff{ ($ vs $)|}6,7"
  "|: different return type%diff{ ($ vs $)|}5,6"
  "|: different qualifiers ("
  "%select{none|const|restrict|const and restrict|volatile|const and volatile|"
  "volatile and restrict|const, volatile, and restrict}5 vs "
  "%select{none|const|restrict|const and restrict|volatile|const and volatile|"
  "volatile and restrict|const, volatile, and restrict}6)}4">;

def err_lvalue_to_rvalue_ref : Error<"rvalue reference %diff{to type $ cannot "
  "bind to lvalue of type $|cannot bind to incompatible lvalue}0,1">;
def err_lvalue_reference_bind_to_initlist : Error<
  "%select{non-const|volatile}0 lvalue reference to type %1 cannot bind to an "
  "initializer list temporary">;
def err_lvalue_reference_bind_to_temporary : Error<
  "%select{non-const|volatile}0 lvalue reference %diff{to type $ cannot bind "
  "to a temporary of type $|cannot bind to incompatible temporary}1,2">;
def err_lvalue_reference_bind_to_unrelated : Error<
  "%select{non-const|volatile}0 lvalue reference "
  "%diff{to type $ cannot bind to a value of unrelated type $|"
  "cannot bind to a value of unrelated type}1,2">;
def err_reference_bind_drops_quals : Error<
  "binding of reference %diff{to type $ to a value of type $ drops qualifiers|"
  "drops qualifiers}0,1">;
def err_reference_bind_failed : Error<
  "reference %diff{to type $ could not bind to an %select{rvalue|lvalue}1 of "
  "type $|could not bind to %select{rvalue|lvalue}1 of incompatible type}0,2">;
def err_reference_bind_init_list : Error<
  "reference to type %0 cannot bind to an initializer list">;
def warn_temporary_array_to_pointer_decay : Warning<
  "pointer is initialized by a temporary array, which will be destroyed at the "
  "end of the full-expression">,
  InGroup<DiagGroup<"address-of-array-temporary">>;
def err_init_list_bad_dest_type : Error<
  "%select{|non-aggregate }0type %1 cannot be initialized with an initializer "
  "list">;
def err_member_function_call_bad_cvr : Error<"member function %0 not viable: "
    "'this' argument has type %1, but function is not marked "
    "%select{const|restrict|const or restrict|volatile|const or volatile|"
    "volatile or restrict|const, volatile, or restrict}2">;

def err_reference_bind_to_bitfield : Error<
  "%select{non-const|volatile}0 reference cannot bind to "
  "bit-field%select{| %1}2">;
def err_reference_bind_to_vector_element : Error<
  "%select{non-const|volatile}0 reference cannot bind to vector element">;
def err_reference_var_requires_init : Error<
  "declaration of reference variable %0 requires an initializer">;
def err_reference_without_init : Error<
  "reference to type %0 requires an initializer">;
def note_value_initialization_here : Note<
  "in value-initialization of type %0 here">;
def err_reference_has_multiple_inits : Error<
  "reference cannot be initialized with multiple values">;
def err_init_non_aggr_init_list : Error<
  "initialization of non-aggregate type %0 with an initializer list">;
def err_init_reference_member_uninitialized : Error<
  "reference member of type %0 uninitialized">;
def note_uninit_reference_member : Note<
  "uninitialized reference member is here">;
def warn_field_is_uninit : Warning<"field %0 is uninitialized when used here">,
  InGroup<Uninitialized>;
def warn_reference_field_is_uninit : Warning<
  "reference %0 is not yet bound to a value when used here">,
  InGroup<Uninitialized>;
def note_uninit_in_this_constructor : Note<
  "during field initialization in %select{this|the implicit default}0 "
  "constructor">;
def warn_static_self_reference_in_init : Warning<
  "static variable %0 is suspiciously used within its own initialization">,
  InGroup<UninitializedStaticSelfInit>;
def warn_uninit_self_reference_in_init : Warning<
  "variable %0 is uninitialized when used within its own initialization">,
  InGroup<Uninitialized>;
def warn_uninit_self_reference_in_reference_init : Warning<
  "reference %0 is not yet bound to a value when used within its own"
  " initialization">,
  InGroup<Uninitialized>;
def warn_uninit_var : Warning<
  "variable %0 is uninitialized when %select{used here|captured by block}1">,
  InGroup<Uninitialized>, DefaultIgnore;
def warn_sometimes_uninit_var : Warning<
  "variable %0 is %select{used|captured}1 uninitialized whenever "
  "%select{'%3' condition is %select{true|false}4|"
  "'%3' loop %select{is entered|exits because its condition is false}4|"
  "'%3' loop %select{condition is true|exits because its condition is false}4|"
  "switch %3 is taken|"
  "its declaration is reached|"
  "%3 is called}2">,
  InGroup<UninitializedSometimes>, DefaultIgnore;
def warn_maybe_uninit_var : Warning<
  "variable %0 may be uninitialized when "
  "%select{used here|captured by block}1">,
  InGroup<UninitializedMaybe>, DefaultIgnore;
def note_uninit_var_def : Note<"variable %0 is declared here">;
def note_uninit_var_use : Note<
  "%select{uninitialized use occurs|variable is captured by block}0 here">;
def warn_uninit_byref_blockvar_captured_by_block : Warning<
  "block pointer variable %0 is uninitialized when captured by block">,
  InGroup<Uninitialized>, DefaultIgnore;
def note_block_var_fixit_add_initialization : Note<
  "maybe you meant to use __block %0">;
def note_in_omitted_aggregate_initializer : Note<
  "in implicit initialization of %select{array element %1|field %1}0 "
  "with omitted initializer">;
def note_var_fixit_add_initialization : Note<
  "initialize the variable %0 to silence this warning">;
def note_uninit_fixit_remove_cond : Note<
  "remove the %select{'%1' if its condition|condition if it}0 "
  "is always %select{false|true}2">;
def err_init_incomplete_type : Error<"initialization of incomplete type %0">;

def warn_unsequenced_mod_mod : Warning<
  "multiple unsequenced modifications to %0">, InGroup<Unsequenced>;
def warn_unsequenced_mod_use : Warning<
  "unsequenced modification and access to %0">, InGroup<Unsequenced>;

def err_temp_copy_no_viable : Error<
  "no viable constructor %select{copying variable|copying parameter|"
  "returning object|throwing object|copying member subobject|copying array "
  "element|allocating object|copying temporary|initializing base subobject|"
  "initializing vector element|capturing value}0 of type %1">;
def ext_rvalue_to_reference_temp_copy_no_viable : ExtWarn<
  "no viable constructor %select{copying variable|copying parameter|"
  "returning object|throwing object|copying member subobject|copying array "
  "element|allocating object|copying temporary|initializing base subobject|"
  "initializing vector element|capturing value}0 of type %1; C++98 requires a copy "
  "constructor when binding a reference to a temporary">,
  InGroup<BindToTemporaryCopy>;
def err_temp_copy_ambiguous : Error<
  "ambiguous constructor call when %select{copying variable|copying "
  "parameter|returning object|throwing object|copying member subobject|copying "
  "array element|allocating object|copying temporary|initializing base subobject|"
  "initializing vector element|capturing value}0 of type %1">;
def err_temp_copy_deleted : Error<
  "%select{copying variable|copying parameter|returning object|throwing "
  "object|copying member subobject|copying array element|allocating object|"
  "copying temporary|initializing base subobject|initializing vector element|"
  "capturing value}0 of type %1 invokes deleted constructor">;
def err_temp_copy_incomplete : Error<
  "copying a temporary object of incomplete type %0">;
def warn_cxx98_compat_temp_copy : Warning<
  "%select{copying variable|copying parameter|returning object|throwing "
  "object|copying member subobject|copying array element|allocating object|"
  "copying temporary|initializing base subobject|initializing vector element}1 "
  "of type %2 when binding a reference to a temporary would %select{invoke "
  "an inaccessible constructor|find no viable constructor|find ambiguous "
  "constructors|invoke a deleted constructor}0 in C++98">,
  InGroup<CXX98CompatBindToTemporaryCopy>, DefaultIgnore;
def err_selected_explicit_constructor : Error<
  "chosen constructor is explicit in copy-initialization">;
def note_constructor_declared_here : Note<
  "constructor declared here">;

// C++11 decltype
def err_decltype_in_declarator : Error<
    "'decltype' cannot be used to name a declaration">;
    
// C++11 auto
def warn_cxx98_compat_auto_type_specifier : Warning<
  "'auto' type specifier is incompatible with C++98">,
  InGroup<CXX98Compat>, DefaultIgnore;
def err_auto_variable_cannot_appear_in_own_initializer : Error<
  "variable %0 declared with 'auto' type cannot appear in its own initializer">;
def err_illegal_decl_array_of_auto : Error<
  "'%0' declared as array of %1">;
def err_new_array_of_auto : Error<
  "cannot allocate array of 'auto'">;
def err_auto_not_allowed : Error<
  "%select{'auto'|'decltype(auto)'}0 not allowed %select{in function prototype"
  "|in non-static struct member"
  "|in non-static union member|in non-static class member|in interface member"
  "|in exception declaration|in template parameter|in block literal"
  "|in template argument|in typedef|in type alias|in function return type"
  "|in conversion function type|here|in lambda parameter}1">;
def err_auto_not_allowed_var_inst : Error<
  "'auto' variable template instantiation is not allowed">;
def err_auto_var_requires_init : Error<
  "declaration of variable %0 with type %1 requires an initializer">;
def err_auto_new_requires_ctor_arg : Error<
  "new expression for type %0 requires a constructor argument">;
def err_auto_new_list_init : Error<
  "new expression for type %0 cannot use list-initialization">;
def err_auto_var_init_no_expression : Error<
  "initializer for variable %0 with type %1 is empty">;
def err_auto_var_init_multiple_expressions : Error<
  "initializer for variable %0 with type %1 contains multiple expressions">;
def err_auto_var_init_paren_braces : Error<
  "cannot deduce type for variable %0 with type %1 from "
  "parenthesized initializer list">;
def err_auto_new_ctor_multiple_expressions : Error<
  "new expression for type %0 contains multiple constructor arguments">;
def err_auto_missing_trailing_return : Error<
  "'auto' return without trailing return type; deduced return types are a "
  "C++1y extension">;
def err_deduced_return_type : Error<
  "deduced return types are a C++1y extension">;
def err_trailing_return_without_auto : Error<
  "function with trailing return type must specify return type 'auto', not %0">;
def err_trailing_return_in_parens : Error<
  "trailing return type may not be nested within parentheses">;
def err_auto_var_deduction_failure : Error<
  "variable %0 with type %1 has incompatible initializer of type %2">;
def err_auto_var_deduction_failure_from_init_list : Error<
  "cannot deduce actual type for variable %0 with type %1 from initializer list">;
def err_auto_new_deduction_failure : Error<
  "new expression for type %0 has incompatible constructor argument of type %1">;
def err_auto_different_deductions : Error<
  "'%select{auto|decltype(auto)}0' deduced as %1 in declaration of %2 and "
  "deduced as %3 in declaration of %4">;
def err_implied_std_initializer_list_not_found : Error<
  "cannot deduce type of initializer list because std::initializer_list was "
  "not found; include <initializer_list>">;
def err_malformed_std_initializer_list : Error<
  "std::initializer_list must be a class template with a single type parameter">;
def warn_dangling_std_initializer_list : Warning<
  "array backing the initializer list will be destroyed at the end of "
  "%select{the full-expression|the constructor}0">,
  InGroup<DiagGroup<"dangling-initializer-list">>;

// C++1y decltype(auto) type
def err_decltype_auto_cannot_be_combined : Error<
  "'decltype(auto)' cannot be combined with other type specifiers">;
def err_decltype_auto_function_declarator_not_declaration : Error<
  "'decltype(auto)' can only be used as a return type "
  "in a function declaration">;
def err_decltype_auto_compound_type : Error<
  "cannot form %select{pointer to|reference to|array of}0 'decltype(auto)'">;
def err_decltype_auto_initializer_list : Error<
  "cannot deduce 'decltype(auto)' from initializer list">;

// C++1y deduced return types
def err_auto_fn_deduction_failure : Error<
  "cannot deduce return type %0 from returned value of type %1">;
def err_auto_fn_different_deductions : Error<
  "'%select{auto|decltype(auto)}0' in return type deduced as %1 here but "
  "deduced as %2 in earlier return statement">;
def err_auto_fn_used_before_defined : Error<
  "function %0 with deduced return type cannot be used before it is defined">;
def err_auto_fn_no_return_but_not_auto : Error<
  "cannot deduce return type %0 for function with no return statements">;
def err_auto_fn_return_void_but_not_auto : Error<
  "cannot deduce return type %0 from omitted return expression">;
def err_auto_fn_return_init_list : Error<
  "cannot deduce return type from initializer list">;
def err_auto_fn_virtual : Error<
  "function with deduced return type cannot be virtual">;

// C++11 override control
def override_keyword_only_allowed_on_virtual_member_functions : Error<
  "only virtual member functions can be marked '%0'">;
def override_keyword_hides_virtual_member_function : Error<
  "non-virtual member function marked '%0' hides virtual member "
  "%select{function|functions}1">;
def err_function_marked_override_not_overriding : Error<
  "%0 marked 'override' but does not override any member functions">;
def err_class_marked_final_used_as_base : Error<
  "base %0 is marked '%select{final|sealed}1'">;
def warn_abstract_final_class : Warning<
  "abstract class is marked '%select{final|sealed}0'">, InGroup<AbstractFinalClass>;

// C++11 attributes
def err_repeat_attribute : Error<"%0 attribute cannot be repeated">;

// C++11 final
def err_final_function_overridden : Error<
  "declaration of %0 overrides a '%select{final|sealed}1' function">;

// C++11 scoped enumerations
def err_enum_invalid_underlying : Error<
  "non-integral type %0 is an invalid underlying type">;
def err_enumerator_too_large : Error<
  "enumerator value is not representable in the underlying type %0">;
def ext_enumerator_too_large : ExtWarn<
  "enumerator value is not representable in the underlying type %0">,
  InGroup<Microsoft>;
def err_enumerator_wrapped : Error<
  "enumerator value %0 is not representable in the underlying type %1">;
def err_enum_redeclare_type_mismatch : Error<
  "enumeration redeclared with different underlying type %0 (was %1)">;
def err_enum_redeclare_fixed_mismatch : Error<
  "enumeration previously declared with %select{non|}0fixed underlying type">;
def err_enum_redeclare_scoped_mismatch : Error<
  "enumeration previously declared as %select{un|}0scoped">;
def err_enum_class_reference : Error<
  "reference to %select{|scoped }0enumeration must use 'enum' "
  "not 'enum class'">;
def err_only_enums_have_underlying_types : Error<
  "only enumeration types have underlying types">;
def err_underlying_type_of_incomplete_enum : Error<
  "cannot determine underlying type of incomplete enumeration type %0">;

// C++11 delegating constructors
def err_delegating_ctor : Error<
  "delegating constructors are permitted only in C++11">;
def warn_cxx98_compat_delegating_ctor : Warning<
  "delegating constructors are incompatible with C++98">,
  InGroup<CXX98Compat>, DefaultIgnore;
def err_delegating_initializer_alone : Error<
  "an initializer for a delegating constructor must appear alone">;
def warn_delegating_ctor_cycle : Warning<
  "constructor for %0 creates a delegation cycle">, DefaultError,
  InGroup<DelegatingCtorCycles>;
def note_it_delegates_to : Note<"it delegates to">;
def note_which_delegates_to : Note<"which delegates to">;

// C++11 range-based for loop
def err_for_range_decl_must_be_var : Error<
  "for range declaration must declare a variable">;
def err_for_range_storage_class : Error<
  "loop variable %0 may not be declared %select{'extern'|'static'|"
  "'__private_extern__'|'auto'|'register'|'constexpr'}1">;
def err_type_defined_in_for_range : Error<
  "types may not be defined in a for range declaration">;
def err_for_range_deduction_failure : Error<
  "cannot use type %0 as a range">;
def err_for_range_incomplete_type : Error<
  "cannot use incomplete type %0 as a range">;
def err_for_range_iter_deduction_failure : Error<
  "cannot use type %0 as an iterator">;
def err_for_range_member_begin_end_mismatch : Error<
  "range type %0 has '%select{begin|end}1' member but no '%select{end|begin}1' member">;
def err_for_range_begin_end_types_differ : Error<
  "'begin' and 'end' must return the same type (got %0 and %1)">;
def note_in_for_range: Note<
  "when looking up '%select{begin|end}0' function for range expression "
  "of type %1">;
def err_for_range_invalid: Error<
  "invalid range expression of type %0; no viable '%select{begin|end}1' "
  "function available">;
def err_range_on_array_parameter : Error<
  "cannot build range expression with array function parameter %0 since "
  "parameter with array type %1 is treated as pointer type %2">;
def err_for_range_dereference : Error<
  "invalid range expression of type %0; did you mean to dereference it "
  "with '*'?">;
def note_for_range_invalid_iterator : Note <
  "in implicit call to 'operator%select{!=|*|++}0' for iterator of type %1">;
def note_for_range_begin_end : Note<
  "selected '%select{begin|end}0' %select{function|template }1%2 with iterator type %3">;

// C++11 constexpr
def warn_cxx98_compat_constexpr : Warning<
  "'constexpr' specifier is incompatible with C++98">,
  InGroup<CXX98Compat>, DefaultIgnore;
// FIXME: Maybe this should also go in -Wc++1y-compat?
def warn_cxx1y_compat_constexpr_not_const : Warning<
  "'constexpr' non-static member function will not be implicitly 'const' "
  "in C++1y; add 'const' to avoid a change in behavior">,
  InGroup<DiagGroup<"constexpr-not-const">>;
def err_invalid_constexpr : Error<
  "%select{function parameter|typedef|non-static data member}0 "
  "cannot be constexpr">;
def err_invalid_constexpr_member : Error<"non-static data member cannot be "
  "constexpr%select{; did you intend to make it %select{const|static}0?|}1">;
def err_constexpr_tag : Error<
  "%select{class|struct|interface|union|enum}0 cannot be marked constexpr">;
def err_constexpr_dtor : Error<"destructor cannot be marked constexpr">;
def err_constexpr_no_declarators : Error<
  "constexpr can only be used in variable and function declarations">;
def err_invalid_constexpr_var_decl : Error<
  "constexpr variable declaration must be a definition">;
def err_constexpr_static_mem_var_requires_init : Error<
  "declaration of constexpr static data member %0 requires an initializer">;
def err_constexpr_var_non_literal : Error<
  "constexpr variable cannot have non-literal type %0">;
def err_constexpr_var_requires_const_init : Error<
  "constexpr variable %0 must be initialized by a constant expression">;
def err_constexpr_redecl_mismatch : Error<
  "%select{non-constexpr declaration of %0 follows constexpr declaration"
  "|constexpr declaration of %0 follows non-constexpr declaration}1">;
def err_constexpr_virtual : Error<"virtual function cannot be constexpr">;
def err_constexpr_virtual_base : Error<
  "constexpr %select{member function|constructor}0 not allowed in "
  "%select{struct|interface|class}1 with virtual base "
  "%plural{1:class|:classes}2">;
def note_non_literal_incomplete : Note<
  "incomplete type %0 is not a literal type">;
def note_non_literal_virtual_base : Note<"%select{struct|interface|class}0 "
  "with virtual base %plural{1:class|:classes}1 is not a literal type">;
def note_constexpr_virtual_base_here : Note<"virtual base class declared here">;
def err_constexpr_non_literal_return : Error<
  "constexpr function's return type %0 is not a literal type">;
def err_constexpr_non_literal_param : Error<
  "constexpr %select{function|constructor}1's %ordinal0 parameter type %2 is "
  "not a literal type">;
def err_constexpr_body_invalid_stmt : Error<
  "statement not allowed in constexpr %select{function|constructor}0">;
def ext_constexpr_body_invalid_stmt : ExtWarn<
  "use of this statement in a constexpr %select{function|constructor}0 "
  "is a C++1y extension">, InGroup<CXX1y>;
def warn_cxx11_compat_constexpr_body_invalid_stmt : Warning<
  "use of this statement in a constexpr %select{function|constructor}0 "
  "is incompatible with C++ standards before C++1y">,
  InGroup<CXXPre1yCompat>, DefaultIgnore;
def ext_constexpr_type_definition : ExtWarn<
  "type definition in a constexpr %select{function|constructor}0 "
  "is a C++1y extension">, InGroup<CXX1y>;
def warn_cxx11_compat_constexpr_type_definition : Warning<
  "type definition in a constexpr %select{function|constructor}0 "
  "is incompatible with C++ standards before C++1y">,
  InGroup<CXXPre1yCompat>, DefaultIgnore;
def err_constexpr_vla : Error<
  "variably-modified type %0 cannot be used in a constexpr "
  "%select{function|constructor}1">;
def ext_constexpr_local_var : ExtWarn<
  "variable declaration in a constexpr %select{function|constructor}0 "
  "is a C++1y extension">, InGroup<CXX1y>;
def warn_cxx11_compat_constexpr_local_var : Warning<
  "variable declaration in a constexpr %select{function|constructor}0 "
  "is incompatible with C++ standards before C++1y">,
  InGroup<CXXPre1yCompat>, DefaultIgnore;
def err_constexpr_local_var_static : Error<
  "%select{static|thread_local}1 variable not permitted in a constexpr "
  "%select{function|constructor}0">;
def err_constexpr_local_var_non_literal_type : Error<
  "variable of non-literal type %1 cannot be defined in a constexpr "
  "%select{function|constructor}0">;
def err_constexpr_local_var_no_init : Error<
  "variables defined in a constexpr %select{function|constructor}0 must be "
  "initialized">;
def ext_constexpr_function_never_constant_expr : ExtWarn<
  "constexpr %select{function|constructor}0 never produces a "
  "constant expression">, InGroup<DiagGroup<"invalid-constexpr">>, DefaultError;
def err_enable_if_never_constant_expr : Error<
  "'enable_if' attribute expression never produces a constant expression">;
def err_constexpr_body_no_return : Error<
  "no return statement in constexpr function">;
def warn_cxx11_compat_constexpr_body_no_return : Warning<
  "constexpr function with no return statements is incompatible with C++ "
  "standards before C++1y">, InGroup<CXXPre1yCompat>, DefaultIgnore;
def ext_constexpr_body_multiple_return : ExtWarn<
  "multiple return statements in constexpr function is a C++1y extension">,
  InGroup<CXX1y>;
def warn_cxx11_compat_constexpr_body_multiple_return : Warning<
  "multiple return statements in constexpr function "
  "is incompatible with C++ standards before C++1y">,
  InGroup<CXXPre1yCompat>, DefaultIgnore;
def note_constexpr_body_previous_return : Note<
  "previous return statement is here">;
def err_constexpr_function_try_block : Error<
  "function try block not allowed in constexpr %select{function|constructor}0">;
def err_constexpr_union_ctor_no_init : Error<
  "constexpr union constructor does not initialize any member">;
def err_constexpr_ctor_missing_init : Error<
  "constexpr constructor must initialize all members">;
def note_constexpr_ctor_missing_init : Note<
  "member not initialized by constructor">;
def err_constexpr_method_non_literal : Error<
  "non-literal type %0 cannot have constexpr members">;
def note_non_literal_no_constexpr_ctors : Note<
  "%0 is not literal because it is not an aggregate and has no constexpr "
  "constructors other than copy or move constructors">;
def note_non_literal_base_class : Note<
  "%0 is not literal because it has base class %1 of non-literal type">;
def note_non_literal_field : Note<
  "%0 is not literal because it has data member %1 of "
  "%select{non-literal|volatile}3 type %2">;
def note_non_literal_user_provided_dtor : Note<
  "%0 is not literal because it has a user-provided destructor">;
def note_non_literal_nontrivial_dtor : Note<
  "%0 is not literal because it has a non-trivial destructor">;
def warn_private_extern : Warning<
  "use of __private_extern__ on a declaration may not produce external symbol "
  "private to the linkage unit and is deprecated">, InGroup<PrivateExtern>;
def note_private_extern : Note<
  "use __attribute__((visibility(\"hidden\"))) attribute instead">;

// C++11 char16_t/char32_t
def warn_cxx98_compat_unicode_type : Warning<
  "'%0' type specifier is incompatible with C++98">,
  InGroup<CXX98Compat>, DefaultIgnore;
 
// Objective-C++
def err_objc_decls_may_only_appear_in_global_scope : Error<
  "Objective-C declarations may only appear in global scope">;
def warn_auto_var_is_id : Warning<
  "'auto' deduced as 'id' in declaration of %0">,
  InGroup<DiagGroup<"auto-var-id">>;

// Attributes
def err_nsobject_attribute : Error<
  "'NSObject' attribute is for pointer types only">;
def err_attributes_are_not_compatible : Error<
  "%0 and %1 attributes are not compatible">;
def err_attribute_wrong_number_arguments : Error<
  "%0 attribute %plural{0:takes no arguments|1:takes one argument|"
  ":requires exactly %1 arguments}1">;
def err_attribute_too_many_arguments : Error<
  "%0 attribute takes no more than %1 argument%s1">;
def err_attribute_too_few_arguments : Error<
  "%0 attribute takes at least %1 argument%s1">;
def err_attribute_invalid_vector_type : Error<"invalid vector element type %0">;
def err_attribute_bad_neon_vector_size : Error<
  "Neon vector size must be 64 or 128 bits">;
def err_attribute_unsupported : Error<
  "%0 attribute is not supported for this target">;
def err_aligned_attribute_argument_not_int : Error<
  "'aligned' attribute requires integer constant">;
def err_alignas_attribute_wrong_decl_type : Error<
  "%0 attribute cannot be applied to a %select{function parameter|"
  "variable with 'register' storage class|'catch' variable|bit-field}1">;
def err_alignas_missing_on_definition : Error<
  "%0 must be specified on definition if it is specified on any declaration">;
def note_alignas_on_declaration : Note<"declared with %0 attribute here">;
def err_alignas_mismatch : Error<
  "redeclaration has different alignment requirement (%1 vs %0)">;
def err_alignas_underaligned : Error<
  "requested alignment is less than minimum alignment of %1 for type %0">;
def err_attribute_argument_n_type : Error<
  "%0 attribute requires parameter %1 to be %select{int or bool|an integer "
  "constant|a string|an identifier}2">;
def err_attribute_argument_type : Error<
  "%0 attribute requires %select{int or bool|an integer "
  "constant|a string|an identifier}1">;
def err_attribute_argument_outof_range : Error<
  "init_priority attribute requires integer constant between "
  "101 and 65535 inclusive">;
def err_init_priority_object_attr : Error<
  "can only use 'init_priority' attribute on file-scope definitions "
  "of objects of class type">;
def err_attribute_argument_vec_type_hint : Error<
  "invalid attribute argument %0 - expecting a vector or vectorizable scalar type">;
def err_attribute_argument_out_of_bounds : Error<
  "%0 attribute parameter %1 is out of bounds">;
def err_attribute_uuid_malformed_guid : Error<
  "uuid attribute contains a malformed GUID">;
def warn_attribute_pointers_only : Warning<
  "%0 attribute only applies to pointer arguments">,
  InGroup<IgnoredAttributes>;
def err_attribute_pointers_only : Error<warn_attribute_pointers_only.Text>;
def warn_attribute_return_pointers_only : Warning<
  "%0 attribute only applies to return values that are pointers">,
  InGroup<IgnoredAttributes>;
def err_attribute_no_member_pointers : Error<
  "%0 attribute cannot be used with pointers to members">;
def err_attribute_invalid_implicit_this_argument : Error<
  "%0 attribute is invalid for the implicit this argument">;
def err_ownership_type : Error<
  "%0 attribute only applies to %select{pointer|integer}1 arguments">;
def err_format_strftime_third_parameter : Error<
  "strftime format attribute requires 3rd parameter to be 0">;
def err_format_attribute_requires_variadic : Error<
  "format attribute requires variadic function">;
def err_format_attribute_not : Error<"format argument not %0">;
def err_format_attribute_result_not : Error<"function does not return %0">;
def err_format_attribute_implicit_this_format_string : Error<
  "format attribute cannot specify the implicit this argument as the format "
  "string">;
def err_init_method_bad_return_type : Error<
  "init methods must return an object pointer type, not %0">;
def err_attribute_invalid_size : Error<
  "vector size not an integral multiple of component size">;
def err_attribute_zero_size : Error<"zero vector size">;
def err_attribute_size_too_large : Error<"vector size too large">;
def err_typecheck_vector_not_convertable : Error<
  "can't convert between vector values of different size (%0 and %1)">;
def err_typecheck_vector_not_convertable_non_scalar : Error<
  "can't convert between vector and non-scalar values (%0 and %1)">;
def err_ext_vector_component_exceeds_length : Error<
  "vector component access exceeds type %0">;
def err_ext_vector_component_name_illegal : Error<
  "illegal vector component name '%0'">;
def err_attribute_address_space_negative : Error<
  "address space is negative">;
def err_attribute_address_space_too_high : Error<
  "address space is larger than the maximum supported (%0)">;
def err_attribute_address_multiple_qualifiers : Error<
  "multiple address spaces specified for type">;
def err_attribute_address_function_type : Error<
  "function type may not be qualified with an address space">;
def err_as_qualified_auto_decl : Error<
  "automatic variable qualified with an address space">;
def err_arg_with_address_space : Error<
  "parameter may not be qualified with an address space">;
def err_field_with_address_space : Error<
  "field may not be qualified with an address space">;
def err_attr_objc_ownership_redundant : Error<
  "the type %0 is already explicitly ownership-qualified">;
def err_undeclared_nsnumber : Error<
  "NSNumber must be available to use Objective-C literals">;
def err_invalid_nsnumber_type : Error<
  "%0 is not a valid literal type for NSNumber">;
def err_undeclared_nsstring : Error<
  "cannot box a string value because NSString has not been declared">;
def err_objc_illegal_boxed_expression_type : Error<
  "illegal type %0 used in a boxed expression">;
def err_objc_incomplete_boxed_expression_type : Error<
  "incomplete type %0 used in a boxed expression">;
def err_undeclared_nsarray : Error<
  "NSArray must be available to use Objective-C array literals">;
def err_undeclared_nsdictionary : Error<
  "NSDictionary must be available to use Objective-C dictionary "
  "literals">;
def err_undeclared_boxing_method : Error<
  "declaration of %0 is missing in %1 class">;
def err_objc_literal_method_sig : Error<
  "literal construction method %0 has incompatible signature">;
def note_objc_literal_method_param : Note<
  "%select{first|second|third}0 parameter has unexpected type %1 "
  "(should be %2)">;
def note_objc_literal_method_return : Note<
  "method returns unexpected type %0 (should be an object type)">;
def err_invalid_collection_element : Error<
  "collection element of type %0 is not an Objective-C object">;
def err_box_literal_collection : Error<
  "%select{string|character|boolean|numeric}0 literal must be prefixed by '@' "
  "in a collection">;
def warn_objc_literal_comparison : Warning<
  "direct comparison of %select{an array literal|a dictionary literal|"
  "a numeric literal|a boxed expression|}0 has undefined behavior">,
  InGroup<ObjCLiteralComparison>;
def err_missing_atsign_prefix : Error<
  "string literal must be prefixed by '@' ">;
def warn_objc_string_literal_comparison : Warning<
  "direct comparison of a string literal has undefined behavior">, 
  InGroup<ObjCStringComparison>;
def warn_concatenated_nsarray_literal : Warning<
  "concatenated NSString literal for an NSArray expression - "
  "possibly missing a comma">,
  InGroup<ObjCStringConcatenation>;
def note_objc_literal_comparison_isequal : Note<
  "use 'isEqual:' instead">;
def err_attribute_argument_is_zero : Error<
  "%0 attribute must be greater than 0">;
def err_property_function_in_objc_container : Error<
  "use of Objective-C property in function nested in Objective-C "
  "container not supported, move function outside its container">;

let CategoryName = "Cocoa API Issue" in {
def warn_objc_redundant_literal_use : Warning<
  "using %0 with a literal is redundant">, InGroup<ObjCRedundantLiteralUse>;
}

def err_attr_tlsmodel_arg : Error<"tls_model must be \"global-dynamic\", "
  "\"local-dynamic\", \"initial-exec\" or \"local-exec\"">;

def err_only_annotate_after_access_spec : Error<
  "access specifier can only have annotation attributes">;

def err_attribute_section_invalid_for_target : Error<
  "argument to 'section' attribute is not valid for this target: %0">;
def warn_mismatched_section : Warning<
  "section does not match previous declaration">, InGroup<Section>;

def err_anonymous_property: Error<
  "anonymous property is not supported">;
def err_property_is_variably_modified : Error<
  "property %0 has a variably modified type">;
def err_no_accessor_for_property : Error<
  "no %select{getter|setter}0 defined for property %1">;
def error_cannot_find_suitable_accessor : Error<
  "cannot find suitable %select{getter|setter}0 for property %1">;

def err_attribute_aligned_not_power_of_two : Error<
  "requested alignment is not a power of 2">;
def err_attribute_aligned_too_great : Error<
  "requested alignment must be %0 bytes or smaller">;
def warn_redeclaration_without_attribute_prev_attribute_ignored : Warning<
  "%q0 redeclared without %1 attribute: previous %1 ignored">;
def warn_attribute_ignored : Warning<"%0 attribute ignored">,
  InGroup<IgnoredAttributes>;
def warn_attribute_after_definition_ignored : Warning<
  "attribute %0 after definition is ignored">,
   InGroup<IgnoredAttributes>;
def warn_unknown_attribute_ignored : Warning<
  "unknown attribute %0 ignored">, InGroup<UnknownAttributes>;
def warn_cxx11_gnu_attribute_on_type : Warning<
  "attribute %0 ignored, because it cannot be applied to a type">,
  InGroup<IgnoredAttributes>;
def warn_unhandled_ms_attribute_ignored : Warning<
  "__declspec attribute %0 is not supported">, 
  InGroup<IgnoredAttributes>;
def err_attribute_invalid_on_stmt : Error<
  "%0 attribute cannot be applied to a statement">;
def warn_declspec_attribute_ignored : Warning<
  "attribute %0 is ignored, place it after "
  "\"%select{class|struct|union|interface|enum}1\" to apply attribute to "
  "type declaration">, InGroup<IgnoredAttributes>;
def warn_attribute_precede_definition : Warning<
  "attribute declaration must precede definition">,
  InGroup<IgnoredAttributes>;
def warn_attribute_void_function_method : Warning<
  "attribute %0 cannot be applied to "
  "%select{functions|Objective-C method}1 without return value">,
  InGroup<IgnoredAttributes>;
def warn_attribute_weak_on_field : Warning<
  "__weak attribute cannot be specified on a field declaration">,
  InGroup<IgnoredAttributes>;
def warn_gc_attribute_weak_on_local : Warning<
  "Objective-C GC does not allow weak variables on the stack">,
  InGroup<IgnoredAttributes>;
def warn_nsobject_attribute : Warning<
  "'NSObject' attribute may be put on a typedef only; attribute is ignored">,
  InGroup<NSobjectAttribute>;
def warn_attribute_weak_on_local : Warning<
  "__weak attribute cannot be specified on an automatic variable when ARC "
  "is not enabled">,
  InGroup<IgnoredAttributes>;
def warn_weak_identifier_undeclared : Warning<
  "weak identifier %0 never declared">;
def err_attribute_weak_static : Error<
  "weak declaration cannot have internal linkage">;
def err_attribute_selectany_non_extern_data : Error<
  "'selectany' can only be applied to data items with external linkage">;
def err_declspec_thread_on_thread_variable : Error<
  "'__declspec(thread)' applied to variable that already has a "
  "thread-local storage specifier">;
def err_attribute_dll_not_extern : Error<
  "%q0 must have external linkage when declared %q1">;
def warn_attribute_invalid_on_definition : Warning<
  "'%0' attribute cannot be specified on a definition">,
  InGroup<IgnoredAttributes>;
def err_attribute_dll_redeclaration : Error<
  "redeclaration of %q0 cannot add %q1 attribute">;
def err_attribute_dllimport_function_definition : Error<
  "dllimport cannot be applied to non-inline function definition">;
def err_attribute_dll_deleted : Error<
  "attribute %q0 cannot be applied to a deleted function">;
def err_attribute_dllimport_data_definition : Error<
  "definition of dllimport data">;
def err_attribute_dllimport_static_field_definition : Error<
  "definition of dllimport static field not allowed">;
def warn_attribute_dllimport_static_field_definition : Warning<
  "definition of dllimport static field">,
  InGroup<DiagGroup<"dllimport-static-field-def">>;
def warn_invalid_initializer_from_system_header : Warning<
  "invalid constructor form class in system header, should not be explicit">,
  InGroup<DiagGroup<"invalid-initializer-from-system-header">>;
def note_used_in_initialization_here : Note<"used in initialization here">;
def err_attribute_dll_member_of_dll_class : Error<
  "attribute %q0 cannot be applied to member of %q1 class">;
def warn_attribute_dll_instantiated_base_class : Warning<
  "propagating dll attribute to %select{already instantiated|explicitly specialized}0 "
  "base class template "
  "%select{without dll attribute|with different dll attribute}1 is not supported">,
  InGroup<DiagGroup<"unsupported-dll-base-class-template">>;
def err_attribute_weakref_not_static : Error<
  "weakref declaration must have internal linkage">;
def err_attribute_weakref_not_global_context : Error<
  "weakref declaration of %0 must be in a global context">;
def err_attribute_weakref_without_alias : Error<
  "weakref declaration of %0 must also have an alias attribute">;
def err_alias_not_supported_on_darwin : Error <
  "only weak aliases are supported on darwin">;
def err_alias_to_undefined : Error<
  "alias must point to a defined variable or function">;
<<<<<<< HEAD
=======
def warn_alias_to_weak_alias : Warning<
  "alias will always resolve to %0 even if weak definition of alias %1 is overridden">,
  InGroup<IgnoredAttributes>;
def warn_alias_with_section : Warning<
  "alias will not be in section '%0' but in the same section as the aliasee">,
  InGroup<IgnoredAttributes>;
>>>>>>> cd7df602
def err_duplicate_mangled_name : Error<
  "definition with same mangled name as another definition">;
def err_cyclic_alias : Error<
  "alias definition is part of a cycle">;
def warn_attribute_wrong_decl_type : Warning<
  "%0 attribute only applies to %select{functions|unions|"
  "variables and functions|functions and methods|parameters|"
  "functions, methods and blocks|functions, methods, and classes|"
  "functions, methods, and parameters|classes|variables|methods|"
  "variables, functions and labels|fields and global variables|structs|"
  "variables, functions and tag types|thread-local variables|"
  "variables and fields|variables, data members and tag types|"
  "types and namespaces|Objective-C interfaces|methods and properties|"
  "struct or union|struct, union or class|types|"
  "Objective-C instance methods|init methods of interface or class extension declarations|"
  "variables, functions and classes|Objective-C protocols|"
  "functions and global variables|structs or typedefs|"
  "interface or protocol declarations}1">,
  InGroup<IgnoredAttributes>;
<<<<<<< HEAD
def err_attribute_wrong_decl_type : Error<
  "%0 attribute only applies to %select{functions|unions|"
  "variables and functions|functions and methods|parameters|"
  "functions, methods and blocks|functions, methods, and classes|"
  "functions, methods, and parameters|classes|variables|methods|"
  "variables, functions and labels|fields and global variables|structs|"
  "variables, functions and tag types|thread-local variables|"
  "variables and fields|variables, data members and tag types|"
  "types and namespaces|Objective-C interfaces|"
  "methods and properties|struct or union|struct, union or class}1">;
=======
def err_attribute_wrong_decl_type : Error<warn_attribute_wrong_decl_type.Text>;
>>>>>>> cd7df602
def warn_type_attribute_wrong_type : Warning<
  "'%0' only applies to %select{function|pointer|"
  "Objective-C object or block pointer}1 types; type here is %2">,
  InGroup<IgnoredAttributes>;
def warn_attribute_requires_functions_or_static_globals : Warning<
  "%0 only applies to variables with static storage duration and functions">,
  InGroup<IgnoredAttributes>;
def warn_gnu_inline_attribute_requires_inline : Warning<
  "'gnu_inline' attribute requires function to be marked 'inline',"
  " attribute ignored">,
  InGroup<IgnoredAttributes>;
def err_attribute_vecreturn_only_vector_member : Error<
  "the vecreturn attribute can only be used on a class or structure with one member, which must be a vector">;
def err_attribute_vecreturn_only_pod_record : Error<
  "the vecreturn attribute can only be used on a POD (plain old data) class or structure (i.e. no virtual functions)">;
def err_cconv_change : Error<
  "function declared '%0' here was previously declared "
  "%select{'%2'|without calling convention}1">;
def warn_cconv_ignored : Warning<
  "calling convention %0 ignored for this target">, InGroup<IgnoredAttributes>;
def err_cconv_knr : Error<
  "function with no prototype cannot use %0 calling convention">;
def err_cconv_varargs : Error<
  "variadic function cannot use %0 calling convention">;
def warn_cconv_varargs : Warning<
  "%0 calling convention ignored on variadic function">,
  InGroup<IgnoredAttributes>;
def err_regparm_mismatch : Error<"function declared with regparm(%0) "
  "attribute was previously declared "
  "%plural{0:without the regparm|:with the regparm(%1)}1 attribute">;
def err_returns_retained_mismatch : Error<
  "function declared with the ns_returns_retained attribute "
  "was previously declared without the ns_returns_retained attribute">;
def err_objc_precise_lifetime_bad_type : Error<
  "objc_precise_lifetime only applies to retainable types; type here is %0">;
def warn_objc_precise_lifetime_meaningless : Error<
  "objc_precise_lifetime is not meaningful for "
  "%select{__unsafe_unretained|__autoreleasing}0 objects">;
def err_invalid_pcs : Error<"invalid PCS type">;
def warn_attribute_not_on_decl : Warning<
  "%0 attribute ignored when parsing type">, InGroup<IgnoredAttributes>;
def err_base_specifier_attribute : Error<
  "%0 attribute cannot be applied to a base specifier">;

// Availability attribute
def warn_availability_unknown_platform : Warning<
  "unknown platform %0 in availability macro">, InGroup<Availability>;
def warn_availability_version_ordering : Warning<
  "feature cannot be %select{introduced|deprecated|obsoleted}0 in %1 version "
  "%2 before it was %select{introduced|deprecated|obsoleted}3 in version %4; "
  "attribute ignored">, InGroup<Availability>;
def warn_mismatched_availability: Warning<
  "availability does not match previous declaration">, InGroup<Availability>;
def warn_mismatched_availability_override : Warning<
  "overriding method %select{introduced after|"
  "deprecated before|obsoleted before}0 overridden method on %1 (%2 vs. %3)">, 
  InGroup<Availability>;
def warn_mismatched_availability_override_unavail : Warning<
  "overriding method cannot be unavailable on %0 when its overridden method is "
  "available">,
  InGroup<Availability>;
def note_overridden_method : Note<
  "overridden method is here">;

// Thread Safety Attributes
def warn_invalid_capability_name : Warning<
  "invalid capability name '%0'; capability name must be 'mutex' or 'role'">,
  InGroup<ThreadSafetyAttributes>, DefaultIgnore;
def warn_thread_attribute_ignored : Warning<
  "ignoring %0 attribute because its argument is invalid">,
  InGroup<ThreadSafetyAttributes>, DefaultIgnore;
def warn_thread_attribute_argument_not_lockable : Warning<
  "%0 attribute requires arguments whose type is annotated "
  "with 'capability' attribute; type here is %1">,
  InGroup<ThreadSafetyAttributes>, DefaultIgnore;
def warn_thread_attribute_decl_not_lockable : Warning<
  "%0 attribute can only be applied in a context annotated "
  "with 'capability(\"mutex\")' attribute">,
  InGroup<ThreadSafetyAttributes>, DefaultIgnore;
def warn_thread_attribute_decl_not_pointer : Warning<
  "%0 only applies to pointer types; type here is %1">,
  InGroup<ThreadSafetyAttributes>, DefaultIgnore;
def err_attribute_argument_out_of_range : Error<
  "%0 attribute parameter %1 is out of bounds: "
  "%plural{0:no parameters to index into|"
  "1:can only be 1, since there is one parameter|"
  ":must be between 1 and %2}2">;

// Thread Safety Analysis   
def warn_unlock_but_no_lock : Warning<"releasing %0 '%1' that was not held">,
  InGroup<ThreadSafetyAnalysis>, DefaultIgnore;
def warn_unlock_kind_mismatch : Warning<
  "releasing %0 '%1' using %select{shared|exclusive}2 access, expected "
  "%select{shared|exclusive}3 access">,
  InGroup<ThreadSafetyAnalysis>, DefaultIgnore;
def warn_double_lock : Warning<"acquiring %0 '%1' that is already held">,
  InGroup<ThreadSafetyAnalysis>, DefaultIgnore;
def warn_no_unlock : Warning<
  "%0 '%1' is still held at the end of function">,
  InGroup<ThreadSafetyAnalysis>, DefaultIgnore;
def warn_expecting_locked : Warning<
  "expecting %0 '%1' to be held at the end of function">,
  InGroup<ThreadSafetyAnalysis>, DefaultIgnore;  
// FIXME: improve the error message about locks not in scope
def warn_lock_some_predecessors : Warning<
  "%0 '%1' is not held on every path through here">,
  InGroup<ThreadSafetyAnalysis>, DefaultIgnore;
def warn_expecting_lock_held_on_loop : Warning<
  "expecting %0 '%1' to be held at start of each loop">,
  InGroup<ThreadSafetyAnalysis>, DefaultIgnore;
def note_locked_here : Note<"%0 acquired here">;
def warn_lock_exclusive_and_shared : Warning<
  "%0 '%1' is acquired exclusively and shared in the same scope">,
  InGroup<ThreadSafetyAnalysis>, DefaultIgnore;
def note_lock_exclusive_and_shared : Note<
  "the other acquisition of %0 '%1' is here">;
def warn_variable_requires_any_lock : Warning<
  "%select{reading|writing}1 variable '%0' requires holding "
  "%select{any mutex|any mutex exclusively}1">,
  InGroup<ThreadSafetyAnalysis>, DefaultIgnore;
def warn_var_deref_requires_any_lock : Warning<
  "%select{reading|writing}1 the value pointed to by '%0' requires holding "
  "%select{any mutex|any mutex exclusively}1">,
  InGroup<ThreadSafetyAnalysis>, DefaultIgnore;
def warn_fun_excludes_mutex : Warning<
  "cannot call function '%1' while %0 '%2' is held">,
  InGroup<ThreadSafetyAnalysis>, DefaultIgnore;
def warn_cannot_resolve_lock : Warning<
  "cannot resolve lock expression">,
  InGroup<ThreadSafetyAnalysis>, DefaultIgnore;

// Imprecise thread safety warnings
def warn_variable_requires_lock : Warning<
  "%select{reading|writing}3 variable '%1' requires holding %0 "
  "%select{'%2'|'%2' exclusively}3">,
  InGroup<ThreadSafetyAnalysis>, DefaultIgnore;
def warn_var_deref_requires_lock : Warning<
  "%select{reading|writing}3 the value pointed to by '%1' requires "
  "holding %0 %select{'%2'|'%2' exclusively}3">,
  InGroup<ThreadSafetyAnalysis>, DefaultIgnore;
def warn_fun_requires_lock : Warning<
  "calling function '%1' requires holding %0 %select{'%2'|'%2' exclusively}3">,
  InGroup<ThreadSafetyAnalysis>, DefaultIgnore;

// Precise thread safety warnings
def warn_variable_requires_lock_precise :
  Warning<warn_variable_requires_lock.Text>,
  InGroup<ThreadSafetyPrecise>, DefaultIgnore;
def warn_var_deref_requires_lock_precise :
  Warning<warn_var_deref_requires_lock.Text>,
  InGroup<ThreadSafetyPrecise>, DefaultIgnore;
def warn_fun_requires_lock_precise :
  Warning<warn_fun_requires_lock.Text>,
  InGroup<ThreadSafetyPrecise>, DefaultIgnore;
def note_found_mutex_near_match : Note<"found near match '%0'">;

// Dummy warning that will trigger "beta" warnings from the analysis if enabled. 
def warn_thread_safety_beta : Warning<
  "Thread safety beta warning.">, InGroup<ThreadSafetyBeta>, DefaultIgnore;

// Consumed warnings
def warn_use_in_invalid_state : Warning<
  "invalid invocation of method '%0' on object '%1' while it is in the '%2' "
  "state">, InGroup<Consumed>, DefaultIgnore;
def warn_use_of_temp_in_invalid_state : Warning<
  "invalid invocation of method '%0' on a temporary object while it is in the "
  "'%1' state">, InGroup<Consumed>, DefaultIgnore;
def warn_attr_on_unconsumable_class : Warning<
  "consumed analysis attribute is attached to member of class '%0' which isn't "
  "marked as consumable">, InGroup<Consumed>, DefaultIgnore;
def warn_return_typestate_for_unconsumable_type : Warning<
  "return state set for an unconsumable type '%0'">, InGroup<Consumed>,
  DefaultIgnore;
def warn_return_typestate_mismatch : Warning<
  "return value not in expected state; expected '%0', observed '%1'">,
  InGroup<Consumed>, DefaultIgnore;
def warn_loop_state_mismatch : Warning<
  "state of variable '%0' must match at the entry and exit of loop">,
  InGroup<Consumed>, DefaultIgnore;
def warn_param_return_typestate_mismatch : Warning<
  "parameter '%0' not in expected state when the function returns: expected "
  "'%1', observed '%2'">, InGroup<Consumed>, DefaultIgnore;
def warn_param_typestate_mismatch : Warning<
  "argument not in expected state; expected '%0', observed '%1'">,
  InGroup<Consumed>, DefaultIgnore;

def warn_impcast_vector_scalar : Warning<
  "implicit conversion turns vector to scalar: %0 to %1">,
  InGroup<Conversion>, DefaultIgnore;
def warn_impcast_complex_scalar : Warning<
  "implicit conversion discards imaginary component: %0 to %1">,
  InGroup<Conversion>, DefaultIgnore;
def warn_impcast_float_precision : Warning<
  "implicit conversion loses floating-point precision: %0 to %1">,
  InGroup<Conversion>, DefaultIgnore;
def warn_impcast_float_integer : Warning<
  "implicit conversion turns floating-point number into integer: %0 to %1">,
  InGroup<FloatConversion>, DefaultIgnore;
def warn_impcast_integer_sign : Warning<
  "implicit conversion changes signedness: %0 to %1">,
  InGroup<SignConversion>, DefaultIgnore;
def warn_impcast_integer_sign_conditional : Warning<
  "operand of ? changes signedness: %0 to %1">,
  InGroup<SignConversion>, DefaultIgnore;
def warn_impcast_integer_precision : Warning<
  "implicit conversion loses integer precision: %0 to %1">,
  InGroup<Conversion>, DefaultIgnore;
def warn_impcast_integer_64_32 : Warning<
  "implicit conversion loses integer precision: %0 to %1">,
  InGroup<Shorten64To32>, DefaultIgnore;
def warn_impcast_integer_precision_constant : Warning<
  "implicit conversion from %2 to %3 changes value from %0 to %1">,
  InGroup<ConstantConversion>;
def warn_impcast_bitfield_precision_constant : Warning<
  "implicit truncation from %2 to bitfield changes value from %0 to %1">,
  InGroup<BitFieldConstantConversion>;
def warn_impcast_literal_float_to_integer : Warning<
  "implicit conversion from %0 to %1 changes value from %2 to %3">,
  InGroup<LiteralConversion>;
def warn_impcast_string_literal_to_bool : Warning<
  "implicit conversion turns string literal into bool: %0 to %1">,
  InGroup<StringConversion>, DefaultIgnore;
def warn_impcast_different_enum_types : Warning<
  "implicit conversion from enumeration type %0 to different enumeration type "
  "%1">, InGroup<EnumConversion>;
def warn_impcast_bool_to_null_pointer : Warning<
    "initialization of pointer of type %0 to null from a constant boolean "
    "expression">, InGroup<BoolConversion>;
def warn_non_literal_null_pointer : Warning<
    "expression which evaluates to zero treated as a null pointer constant of "
    "type %0">, InGroup<NonLiteralNullConversion>;
def warn_impcast_null_pointer_to_integer : Warning<
    "implicit conversion of NULL constant to %0">,
    InGroup<NullConversion>;
def warn_impcast_floating_point_to_bool : Warning<
    "implicit conversion turns floating-point number into bool: %0 to %1">,
    InGroup<ImplicitConversionFloatingPointToBool>;

def warn_impcast_pointer_to_bool : Warning<
    "address of%select{| function| array}0 '%1' will always evaluate to "
    "'true'">,
    InGroup<PointerBoolConversion>;
def warn_this_bool_conversion : Warning<
  "'this' pointer cannot be null in well-defined C++ code; pointer may be "
  "assumed to always convert to true">, InGroup<UndefinedBoolConversion>;
def warn_address_of_reference_bool_conversion : Warning<
  "reference cannot be bound to dereferenced null pointer in well-defined C++ "
  "code; pointer may be assumed to always convert to true">,
  InGroup<UndefinedBoolConversion>;

def warn_null_pointer_compare : Warning<
    "comparison of %select{address of|function|array}0 '%1' %select{not |}2"
    "equal to a null pointer is always %select{true|false}2">,
    InGroup<TautologicalPointerCompare>;
def warn_this_null_compare : Warning<
  "'this' pointer cannot be null in well-defined C++ code; comparison may be "
  "assumed to always evaluate to %select{true|false}0">,
  InGroup<TautologicalUndefinedCompare>;
def warn_address_of_reference_null_compare : Warning<
  "reference cannot be bound to dereferenced null pointer in well-defined C++ "
  "code; comparison may be assumed to always evaluate to "
  "%select{true|false}0">,
  InGroup<TautologicalUndefinedCompare>;
def note_reference_is_return_value : Note<"%0 returns a reference">;

def note_function_warning_silence : Note<
    "prefix with the address-of operator to silence this warning">;
def note_function_to_function_call : Note<
    "suffix with parentheses to turn this into a function call">;
def warn_impcast_objective_c_literal_to_bool : Warning<
    "implicit boolean conversion of Objective-C object literal always "
    "evaluates to true">,
    InGroup<ObjCLiteralConversion>;

def warn_cast_align : Warning<
  "cast from %0 to %1 increases required alignment from %2 to %3">,
  InGroup<CastAlign>, DefaultIgnore;
def warn_old_style_cast : Warning<
  "use of old-style cast">, InGroup<OldStyleCast>, DefaultIgnore;

// Separate between casts to void* and non-void* pointers.
// Some APIs use (abuse) void* for something like a user context,
// and often that value is an integer even if it isn't a pointer itself.
// Having a separate warning flag allows users to control the warning
// for their workflow.
def warn_int_to_pointer_cast : Warning<
  "cast to %1 from smaller integer type %0">,
  InGroup<IntToPointerCast>;
def warn_int_to_void_pointer_cast : Warning<
  "cast to %1 from smaller integer type %0">,
  InGroup<IntToVoidPointerCast>;

def warn_attribute_ignored_for_field_of_type : Warning<
  "%0 attribute ignored for field of type %1">,
  InGroup<IgnoredAttributes>;
def warn_transparent_union_attribute_field_size_align : Warning<
  "%select{alignment|size}0 of field %1 (%2 bits) does not match the "
  "%select{alignment|size}0 of the first field in transparent union; "
  "transparent_union attribute ignored">,
  InGroup<IgnoredAttributes>;
def note_transparent_union_first_field_size_align : Note<
  "%select{alignment|size}0 of first field is %1 bits">;
def warn_transparent_union_attribute_not_definition : Warning<
  "transparent_union attribute can only be applied to a union definition; "
  "attribute ignored">,
  InGroup<IgnoredAttributes>;
def warn_transparent_union_attribute_floating : Warning<
  "first field of a transparent union cannot have %select{floating point|"
  "vector}0 type %1; transparent_union attribute ignored">,
  InGroup<IgnoredAttributes>;
def warn_transparent_union_attribute_zero_fields : Warning<
  "transparent union definition must contain at least one field; "
  "transparent_union attribute ignored">,
  InGroup<IgnoredAttributes>;
def warn_attribute_type_not_supported : Warning<
  "%0 attribute argument not supported: %1">,
  InGroup<IgnoredAttributes>;
def warn_attribute_unknown_visibility : Warning<"unknown visibility %0">,
  InGroup<IgnoredAttributes>;
def warn_attribute_protected_visibility :
  Warning<"target does not support 'protected' visibility; using 'default'">,
  InGroup<DiagGroup<"unsupported-visibility">>;
def err_mismatched_visibility: Error<"visibility does not match previous declaration">;
def note_previous_attribute : Note<"previous attribute is here">;
def note_attribute : Note<"attribute is here">;
def err_mismatched_ms_inheritance : Error<
  "inheritance model does not match %select{definition|previous declaration}0">;
def warn_ignored_ms_inheritance : Warning<
  "inheritance model ignored on %select{primary template|partial specialization}0">,
  InGroup<IgnoredAttributes>;
def note_previous_ms_inheritance : Note<
  "previous inheritance model specified here">;
def err_machine_mode : Error<"%select{unknown|unsupported}0 machine mode %1">;
def err_mode_not_primitive : Error<
  "mode attribute only supported for integer and floating-point types">;
def err_mode_wrong_type : Error<
  "type of machine mode does not match type of base type">;
def err_attr_wrong_decl : Error<
  "%0 attribute invalid on this declaration, requires typedef or value">;
def warn_attribute_nonnull_no_pointers : Warning<
  "'nonnull' attribute applied to function with no pointer arguments">,
  InGroup<IgnoredAttributes>;
def warn_attribute_nonnull_parm_no_args : Warning<
  "'nonnull' attribute when used on parameters takes no arguments">,
  InGroup<IgnoredAttributes>;
def warn_attribute_malloc_pointer_only : Warning<
  "'malloc' attribute only applies to functions returning a pointer type">,
  InGroup<IgnoredAttributes>;
def warn_attribute_sentinel_named_arguments : Warning<
  "'sentinel' attribute requires named arguments">,
  InGroup<IgnoredAttributes>;
def warn_attribute_sentinel_not_variadic : Warning<
  "'sentinel' attribute only supported for variadic %select{functions|blocks}0">,
  InGroup<IgnoredAttributes>;
def err_attribute_sentinel_less_than_zero : Error<
  "'sentinel' parameter 1 less than zero">;
def err_attribute_sentinel_not_zero_or_one : Error<
  "'sentinel' parameter 2 not 0 or 1">;
def warn_cleanup_ext : Warning<
  "GCC does not allow the 'cleanup' attribute argument to be anything other "
  "than a simple identifier">, 
  InGroup<GccCompat>;
def err_attribute_cleanup_arg_not_function : Error<
  "'cleanup' argument %select{|%1 |%1 }0is not a %select{||single }0function">;
def err_attribute_cleanup_func_must_take_one_arg : Error<
  "'cleanup' function %0 must take 1 parameter">;
def err_attribute_cleanup_func_arg_incompatible_type : Error<
  "'cleanup' function %0 parameter has "
  "%diff{type $ which is incompatible with type $|incompatible type}1,2">;
def err_attribute_regparm_wrong_platform : Error<
  "'regparm' is not valid on this platform">;
def err_attribute_regparm_invalid_number : Error<
  "'regparm' parameter must be between 0 and %0 inclusive">;
def err_attribute_not_supported_in_lang : Error<
  "%0 attribute is not supported in %select{C|C++|Objective-C}1">;


// Clang-Specific Attributes
def warn_attribute_iboutlet : Warning<
  "%0 attribute can only be applied to instance variables or properties">,
  InGroup<IgnoredAttributes>;
def err_iboutletcollection_type : Error<
  "invalid type %0 as argument of iboutletcollection attribute">;
def err_iboutletcollection_builtintype : Error<
  "type argument of iboutletcollection attribute cannot be a builtin type">;
def warn_iboutlet_object_type : Warning<
  "%select{instance variable|property}2 with %0 attribute must "
  "be an object type (invalid %1)">, InGroup<ObjCInvalidIBOutletProperty>;
def warn_iboutletcollection_property_assign : Warning<
  "IBOutletCollection properties should be copy/strong and not assign">,
  InGroup<ObjCInvalidIBOutletProperty>;
  
def err_attribute_overloadable_missing : Error<
  "%select{overloaded function|redeclaration of}0 %1 must have the "
  "'overloadable' attribute">;
def note_attribute_overloadable_prev_overload : Note<
  "previous overload of function is here">;
def err_attribute_overloadable_no_prototype : Error<
  "'overloadable' function %0 must have a prototype">;
def warn_ns_attribute_wrong_return_type : Warning<
  "%0 attribute only applies to %select{functions|methods|properties}1 that "
  "return %select{an Objective-C object|a pointer|a non-retainable pointer}2">,
  InGroup<IgnoredAttributes>;
def warn_ns_attribute_wrong_parameter_type : Warning<
  "%0 attribute only applies to %select{Objective-C object|pointer}1 "
  "parameters">,
  InGroup<IgnoredAttributes>;
def warn_objc_requires_super_protocol : Warning<
  "%0 attribute cannot be applied to %select{methods in protocols|dealloc}1">,
  InGroup<DiagGroup<"requires-super-attribute">>;
def note_protocol_decl : Note<
  "protocol is declared here">;
def note_protocol_decl_undefined : Note<
  "protocol %0 has no definition">;

// objc_designated_initializer attribute diagnostics.
def warn_objc_designated_init_missing_super_call : Warning<
  "designated initializer missing a 'super' call to a designated initializer of the super class">,
  InGroup<ObjCDesignatedInit>;
def note_objc_designated_init_marked_here : Note<
  "method marked as designated initializer of the class here">;
def warn_objc_designated_init_non_super_designated_init_call : Warning<
  "designated initializer should only invoke a designated initializer on 'super'">,
  InGroup<ObjCDesignatedInit>;
def warn_objc_designated_init_non_designated_init_call : Warning<
  "designated initializer invoked a non-designated initializer">,
  InGroup<ObjCDesignatedInit>;
def warn_objc_secondary_init_super_init_call : Warning<
  "convenience initializer should not invoke an initializer on 'super'">,
  InGroup<ObjCDesignatedInit>;
def warn_objc_secondary_init_missing_init_call : Warning<
  "convenience initializer missing a 'self' call to another initializer">,
  InGroup<ObjCDesignatedInit>;
def warn_objc_implementation_missing_designated_init_override : Warning<
  "method override for the designated initializer of the superclass %objcinstance0 not found">,
  InGroup<ObjCDesignatedInit>;

// objc_bridge attribute diagnostics.
<<<<<<< HEAD
def err_objc_bridge_not_id : Error<
  "parameter of 'objc_bridge' attribute must be a single name of an Objective-C class">;
=======
def err_objc_attr_not_id : Error<
  "parameter of %0 attribute must be a single name of an Objective-C %select{class|protocol}1">;
>>>>>>> cd7df602
def err_objc_cf_bridged_not_interface : Error<
  "CF object of type %0 is bridged to %1, which is not an Objective-C class">;
def err_objc_ns_bridged_invalid_cfobject : Error<
  "ObjectiveC object of type %0 is bridged to %1, which is not valid CF object">;
def warn_objc_invalid_bridge : Warning<
  "%0 bridges to %1, not %2">, InGroup<ObjCBridge>;
def warn_objc_invalid_bridge_to_cf : Warning<
  "%0 cannot bridge to %1">, InGroup<ObjCBridge>;

// objc_bridge_related attribute diagnostics.
def err_objc_bridged_related_invalid_class : Error<
  "could not find Objective-C class %0 to convert %1 to %2">;
def err_objc_bridged_related_invalid_class_name : Error<
  "%0 must be name of an Objective-C class to be able to convert %1 to %2">;
def err_objc_bridged_related_known_method : Error<
 "%0 must be explicitly converted to %1; use %select{%objcclass2|%objcinstance2}3 "
 "method for this conversion">;

def err_objc_attr_protocol_requires_definition : Error<
  "attribute %0 can only be applied to @protocol definitions, not forward declarations">;

// Function Parameter Semantic Analysis.
def err_param_with_void_type : Error<"argument may not have 'void' type">;
def err_void_only_param : Error<
  "'void' must be the first and only parameter if specified">;
def err_void_param_qualified : Error<
  "'void' as parameter must not have type qualifiers">;
def err_ident_list_in_fn_declaration : Error<
  "a parameter list without types is only allowed in a function definition">;
def ext_param_not_declared : Extension<
  "parameter %0 was not declared, defaulting to type 'int'">;
def err_param_default_argument : Error<
  "C does not support default arguments">;
def err_param_default_argument_redefinition : Error<
  "redefinition of default argument">;
def ext_param_default_argument_redefinition : ExtWarn<
  "redefinition of default argument">, InGroup<Microsoft>;
def err_param_default_argument_missing : Error<
  "missing default argument on parameter">;
def err_param_default_argument_missing_name : Error<
  "missing default argument on parameter %0">;
def err_param_default_argument_references_param : Error<
  "default argument references parameter %0">;
def err_param_default_argument_references_local : Error<
  "default argument references local variable %0 of enclosing function">;
def err_param_default_argument_references_this : Error<
  "default argument references 'this'">;
def err_param_default_argument_nonfunc : Error<
  "default arguments can only be specified for parameters in a function "
  "declaration">;
def err_param_default_argument_template_redecl : Error<
  "default arguments cannot be added to a function template that has already "
  "been declared">;
def err_param_default_argument_member_template_redecl : Error<
  "default arguments cannot be added to an out-of-line definition of a member "
  "of a %select{class template|class template partial specialization|nested "
  "class in a template}0">;
def err_uninitialized_member_for_assign : Error<
  "cannot define the implicit copy assignment operator for %0, because "
  "non-static %select{reference|const}1 member %2 can't use copy "
  "assignment operator">;
def err_uninitialized_member_in_ctor : Error<
  "%select{|implicit default |inheriting }0constructor for %1 must explicitly "
  "initialize the %select{reference|const}2 member %3">;
def err_default_arg_makes_ctor_special : Error<
  "addition of default argument on redeclaration makes this constructor a "
  "%select{default|copy|move}0 constructor">;

def err_use_of_default_argument_to_function_declared_later : Error<
  "use of default argument to function %0 that is declared later in class %1">;
def note_default_argument_declared_here : Note<
  "default argument declared here">;

def ext_param_promoted_not_compatible_with_prototype : ExtWarn<
  "%diff{promoted type $ of K&R function parameter is not compatible with the "
  "parameter type $|promoted type of K&R function parameter is not compatible "
  "with parameter type}0,1 declared in a previous prototype">,
  InGroup<KNRPromotedParameter>;


// C++ Overloading Semantic Analysis.
def err_ovl_diff_return_type : Error<
  "functions that differ only in their return type cannot be overloaded">;
def err_ovl_static_nonstatic_member : Error<
  "static and non-static member functions with the same parameter types "
  "cannot be overloaded">;

def err_ovl_no_viable_function_in_call : Error<
  "no matching function for call to %0">;
def err_ovl_no_viable_member_function_in_call : Error<
  "no matching member function for call to %0">;
def err_ovl_ambiguous_call : Error<
  "call to %0 is ambiguous">;
def err_ovl_deleted_call : Error<
  "call to %select{unavailable|deleted}0 function %1%2">;
def err_ovl_ambiguous_member_call : Error<
  "call to member function %0 is ambiguous">;
def err_ovl_deleted_member_call : Error<
  "call to %select{unavailable|deleted}0 member function %1%2">;
def note_ovl_too_many_candidates : Note<
    "remaining %0 candidate%s0 omitted; "
    "pass -fshow-overloads=all to show them">;
def note_ovl_candidate : Note<"candidate "
    "%select{function|function|constructor|"
    "function |function |constructor |"
    "is the implicit default constructor|"
    "is the implicit copy constructor|"
    "is the implicit move constructor|"
    "is the implicit copy assignment operator|"
    "is the implicit move assignment operator|"
    "is an inherited constructor}0%1"
    "%select{| has different class%diff{ (expected $ but has $)|}3,4"
    "| has different number of parameters (expected %3 but has %4)"
    "| has type mismatch at %ordinal3 parameter"
    "%diff{ (expected $ but has $)|}4,5"
    "| has different return type%diff{ ($ expected but has $)|}3,4"
    "| has different qualifiers (expected "
    "%select{none|const|restrict|const and restrict|volatile|const and volatile"
    "|volatile and restrict|const, volatile, and restrict}3 but found "
    "%select{none|const|restrict|const and restrict|volatile|const and volatile"
    "|volatile and restrict|const, volatile, and restrict}4)}2">;

def note_ovl_candidate_inherited_constructor : Note<"inherited from here">;
def note_ovl_candidate_bad_deduction : Note<
    "candidate template ignored: failed template argument deduction">;
def note_ovl_candidate_incomplete_deduction : Note<"candidate template ignored: "
    "couldn't infer template argument %0">;
def note_ovl_candidate_inconsistent_deduction : Note<
    "candidate template ignored: deduced conflicting %select{types|values|"
    "templates}0 for parameter %1%diff{ ($ vs. $)|}2,3">;
def note_ovl_candidate_explicit_arg_mismatch_named : Note<
    "candidate template ignored: invalid explicitly-specified argument "
    "for template parameter %0">;
def note_ovl_candidate_explicit_arg_mismatch_unnamed : Note<
    "candidate template ignored: invalid explicitly-specified argument "
    "for %ordinal0 template parameter">;
def note_ovl_candidate_instantiation_depth : Note<
    "candidate template ignored: substitution exceeded maximum template "
    "instantiation depth">;
def note_ovl_candidate_underqualified : Note<
    "candidate template ignored: can't deduce a type for %0 which would "
    "make %2 equal %1">;
def note_ovl_candidate_substitution_failure : Note<
    "candidate template ignored: substitution failure%0%1">;
def note_ovl_candidate_disabled_by_enable_if : Note<
    "candidate template ignored: disabled by %0%1">;
def note_ovl_candidate_disabled_by_enable_if_attr : Note<
    "candidate disabled: %0">;
def note_ovl_candidate_failed_overload_resolution : Note<
    "candidate template ignored: couldn't resolve reference to overloaded "
    "function %0">;
def note_ovl_candidate_non_deduced_mismatch : Note<
    "candidate template ignored: could not match %diff{$ against $|types}0,1">;
// This note is needed because the above note would sometimes print two
// different types with the same name.  Remove this note when the above note
// can handle that case properly.
def note_ovl_candidate_non_deduced_mismatch_qualified : Note<
    "candidate template ignored: could not match %q0 against %q1">;
    
// Note that we don't treat templates differently for this diagnostic.
def note_ovl_candidate_arity : Note<"candidate "
    "%select{function|function|constructor|function|function|constructor|"
    "constructor (the implicit default constructor)|"
    "constructor (the implicit copy constructor)|"
    "constructor (the implicit move constructor)|"
    "function (the implicit copy assignment operator)|"
    "function (the implicit move assignment operator)|"
    "constructor (inherited)}0 %select{|template }1"
    "not viable: requires%select{ at least| at most|}2 %3 argument%s3, but %4 "
    "%plural{1:was|:were}4 provided">;

def note_ovl_candidate_arity_one : Note<"candidate "
    "%select{function|function|constructor|function|function|constructor|"
    "constructor (the implicit default constructor)|"
    "constructor (the implicit copy constructor)|"
    "constructor (the implicit move constructor)|"
    "function (the implicit copy assignment operator)|"
    "function (the implicit move assignment operator)|"
    "constructor (inherited)}0 %select{|template }1not viable: "
    "%select{requires at least|allows at most single|requires single}2 "
    "argument %3, but %plural{0:no|:%4}4 arguments were provided">;

def note_ovl_candidate_deleted : Note<
    "candidate %select{function|function|constructor|"
    "function |function |constructor |"
    "constructor (the implicit default constructor)|"
    "constructor (the implicit copy constructor)|"
    "constructor (the implicit move constructor)|"
    "function (the implicit copy assignment operator)|"
    "function (the implicit move assignment operator)|"
    "constructor (inherited)}0%1 has been "
    "%select{explicitly made unavailable|explicitly deleted|"
    "implicitly deleted}2">;

// Giving the index of the bad argument really clutters this message, and
// it's relatively unimportant because 1) it's generally obvious which
// argument(s) are of the given object type and 2) the fix is usually
// to complete the type, which doesn't involve changes to the call line
// anyway.  If people complain, we can change it.
def note_ovl_candidate_bad_conv_incomplete : Note<"candidate "
    "%select{function|function|constructor|"
    "function |function |constructor |"
    "constructor (the implicit default constructor)|"
    "constructor (the implicit copy constructor)|"
    "constructor (the implicit move constructor)|"
    "function (the implicit copy assignment operator)|"
    "function (the implicit move assignment operator)|"
    "constructor (inherited)}0%1 "
    "not viable: cannot convert argument of incomplete type "
    "%diff{$ to $|to parameter type}2,3">;
def note_ovl_candidate_bad_list_argument : Note<"candidate "
    "%select{function|function|constructor|"
    "function |function |constructor |"
    "constructor (the implicit default constructor)|"
    "constructor (the implicit copy constructor)|"
    "constructor (the implicit move constructor)|"
    "function (the implicit copy assignment operator)|"
    "function (the implicit move assignment operator)|"
    "constructor (inherited)}0%1 "
    "not viable: cannot convert initializer list argument to %3">;
def note_ovl_candidate_bad_overload : Note<"candidate "
    "%select{function|function|constructor|"
    "function |function |constructor |"
    "constructor (the implicit default constructor)|"
    "constructor (the implicit copy constructor)|"
    "constructor (the implicit move constructor)|"
    "function (the implicit copy assignment operator)|"
    "function (the implicit move assignment operator)|"
    "constructor (inherited)}0%1"
    " not viable: no overload of %3 matching %2 for %ordinal4 argument">;
def note_ovl_candidate_bad_conv : Note<"candidate "
    "%select{function|function|constructor|"
    "function |function |constructor |"
    "constructor (the implicit default constructor)|"
    "constructor (the implicit copy constructor)|"
    "constructor (the implicit move constructor)|"
    "function (the implicit copy assignment operator)|"
    "function (the implicit move assignment operator)|"
    "constructor (inherited)}0%1"
    " not viable: no known conversion "
    "%diff{from $ to $|from argument type to parameter type}2,3 for "
    "%select{%ordinal5 argument|object argument}4"
    "%select{|; dereference the argument with *|"
    "; take the address of the argument with &|"
    "; remove *|"
    "; remove &}6">;
def note_ovl_candidate_bad_arc_conv : Note<"candidate "
    "%select{function|function|constructor|"
    "function |function |constructor |"
    "constructor (the implicit default constructor)|"
    "constructor (the implicit copy constructor)|"
    "constructor (the implicit move constructor)|"
    "function (the implicit copy assignment operator)|"
    "function (the implicit move assignment operator)|"
    "constructor (inherited)}0%1"
    " not viable: cannot implicitly convert argument "
    "%diff{of type $ to $|type to parameter type}2,3 for "
    "%select{%ordinal5 argument|object argument}4 under ARC">;
def note_ovl_candidate_bad_lvalue : Note<"candidate "
    "%select{function|function|constructor|"
    "function |function |constructor |"
    "constructor (the implicit default constructor)|"
    "constructor (the implicit copy constructor)|"
    "constructor (the implicit move constructor)|"
    "function (the implicit copy assignment operator)|"
    "function (the implicit move assignment operator)|"
    "constructor (inherited)}0%1"
    " not viable: expects an l-value for "
    "%select{%ordinal3 argument|object argument}2">;
def note_ovl_candidate_bad_addrspace : Note<"candidate "
    "%select{function|function|constructor|"
    "function |function |constructor |"
    "constructor (the implicit default constructor)|"
    "constructor (the implicit copy constructor)|"
    "constructor (the implicit move constructor)|"
    "function (the implicit copy assignment operator)|"
    "function (the implicit move assignment operator)|"
    "constructor (inherited)}0%1 not viable: "
    "%select{%ordinal6|'this'}5 argument (%2) is in "
    "address space %3, but parameter must be in address space %4">;
def note_ovl_candidate_bad_gc : Note<"candidate "
    "%select{function|function|constructor|"
    "function |function |constructor |"
    "constructor (the implicit default constructor)|"
    "constructor (the implicit copy constructor)|"
    "constructor (the implicit move constructor)|"
    "function (the implicit copy assignment operator)|"
    "function (the implicit move assignment operator)|"
    "constructor (inherited)}0%1 not viable: "
    "%select{%ordinal6|'this'}5 argument (%2) has %select{no|__weak|__strong}3 "
    "ownership, but parameter has %select{no|__weak|__strong}4 ownership">;
def note_ovl_candidate_bad_ownership : Note<"candidate "
    "%select{function|function|constructor|"
    "function |function |constructor |"
    "constructor (the implicit default constructor)|"
    "constructor (the implicit copy constructor)|"
    "constructor (the implicit move constructor)|"
    "function (the implicit copy assignment operator)|"
    "function (the implicit move assignment operator)|"
    "constructor (inherited)}0%1 not viable: "
    "%select{%ordinal6|'this'}5 argument (%2) has "
    "%select{no|__unsafe_unretained|__strong|__weak|__autoreleasing}3 ownership,"
    " but parameter has %select{no|__unsafe_unretained|__strong|__weak|"
    "__autoreleasing}4 ownership">;
def note_ovl_candidate_bad_cvr_this : Note<"candidate "
    "%select{|function|||function|||||"
    "function (the implicit copy assignment operator)|"
    "function (the implicit move assignment operator)|}0 not viable: "
    "'this' argument has type %2, but method is not marked "
    "%select{const|restrict|const or restrict|volatile|const or volatile|"
    "volatile or restrict|const, volatile, or restrict}3">;
def note_ovl_candidate_bad_cvr : Note<"candidate "
    "%select{function|function|constructor|"
    "function |function |constructor |"
    "constructor (the implicit default constructor)|"
    "constructor (the implicit copy constructor)|"
    "constructor (the implicit move constructor)|"
    "function (the implicit copy assignment operator)|"
    "function (the implicit move assignment operator)|"
    "constructor (inherited)}0%1 not viable: "
    "%ordinal4 argument (%2) would lose "
    "%select{const|restrict|const and restrict|volatile|const and volatile|"
    "volatile and restrict|const, volatile, and restrict}3 qualifier"
    "%select{||s||s|s|s}3">;
def note_ovl_candidate_bad_base_to_derived_conv : Note<"candidate "
    "%select{function|function|constructor|"
    "function |function |constructor |"
    "constructor (the implicit default constructor)|"
    "constructor (the implicit copy constructor)|"
    "constructor (the implicit move constructor)|"
    "function (the implicit copy assignment operator)|"
    "function (the implicit move assignment operator)|"
    "constructor (inherited)}0%1"
    " not viable: cannot %select{convert from|convert from|bind}2 "
    "%select{base class pointer|superclass|base class object of type}2 %3 to "
    "%select{derived class pointer|subclass|derived class reference}2 %4 for "
    "%ordinal5 argument">;
def note_ovl_candidate_bad_target : Note<
    "candidate %select{function|function|constructor|"
    "function |function |constructor |"
    "constructor (the implicit default constructor)|"
    "constructor (the implicit copy constructor)|"
    "constructor (the implicit move constructor)|"
    "function (the implicit copy assignment operator)|"
    "function (the implicit move assignment operator)|"
    "constructor (inherited)}0 not viable: call to "
    "%select{__device__|__global__|__host__|__host__ __device__}1 function from"
    " %select{__device__|__global__|__host__|__host__ __device__}2 function">;

def note_ambiguous_type_conversion: Note<
    "because of ambiguity in conversion %diff{of $ to $|between types}0,1">;
def note_ovl_builtin_binary_candidate : Note<
    "built-in candidate %0">;
def note_ovl_builtin_unary_candidate : Note<
    "built-in candidate %0">;
def err_ovl_no_viable_function_in_init : Error<
  "no matching constructor for initialization of %0">;
def err_ovl_no_conversion_in_cast : Error<
  "cannot convert %1 to %2 without a conversion operator">;
def err_ovl_no_viable_conversion_in_cast : Error<
  "no matching conversion for %select{|static_cast|reinterpret_cast|"
  "dynamic_cast|C-style cast|functional-style cast}0 from %1 to %2">;
def err_ovl_ambiguous_conversion_in_cast : Error<
  "ambiguous conversion for %select{|static_cast|reinterpret_cast|"
  "dynamic_cast|C-style cast|functional-style cast}0 from %1 to %2">;
def err_ovl_deleted_conversion_in_cast : Error<
  "%select{|static_cast|reinterpret_cast|dynamic_cast|C-style cast|"
  "functional-style cast}0 from %1 to %2 uses deleted function">;
def err_ovl_ambiguous_init : Error<"call to constructor of %0 is ambiguous">;
def err_ref_init_ambiguous : Error<
  "reference initialization of type %0 with initializer of type %1 is ambiguous">;
def err_ovl_deleted_init : Error<
  "call to %select{unavailable|deleted}0 constructor of %1">;
def err_ovl_deleted_special_init : Error<
  "call to implicitly-deleted %select{default constructor|copy constructor|"
  "move constructor|copy assignment operator|move assignment operator|"
  "destructor|function}0 of %1">;
def err_ovl_ambiguous_oper_unary : Error<
  "use of overloaded operator '%0' is ambiguous (operand type %1)">;
def err_ovl_ambiguous_oper_binary : Error<
  "use of overloaded operator '%0' is ambiguous (with operand types %1 and %2)">;
def err_ovl_no_viable_oper : Error<"no viable overloaded '%0'">;
def note_assign_lhs_incomplete : Note<"type %0 is incomplete">;
def err_ovl_deleted_oper : Error<
  "overload resolution selected %select{unavailable|deleted}0 operator '%1'%2">;
def err_ovl_deleted_special_oper : Error<
  "object of type %0 cannot be %select{constructed|copied|moved|assigned|"
  "assigned|destroyed}1 because its %select{default constructor|"
  "copy constructor|move constructor|copy assignment operator|"
  "move assignment operator|destructor}1 is implicitly deleted">;
def err_ovl_no_viable_subscript :
    Error<"no viable overloaded operator[] for type %0">;
def err_ovl_no_oper :
    Error<"type %0 does not provide a %select{subscript|call}1 operator">;
def err_ovl_unresolvable : Error<
  "reference to overloaded function could not be resolved; "
  "did you mean to call it%select{| with no arguments}0?">;
def err_bound_member_function : Error<
  "reference to non-static member function must be called"
  "%select{|; did you mean to call it with no arguments?}0">;
def note_possible_target_of_call : Note<"possible target for call">;

def err_ovl_no_viable_object_call : Error<
  "no matching function for call to object of type %0">;
def err_ovl_ambiguous_object_call : Error<
  "call to object of type %0 is ambiguous">;
def err_ovl_deleted_object_call : Error<
  "call to %select{unavailable|deleted}0 function call operator in type %1%2">;
def note_ovl_surrogate_cand : Note<"conversion candidate of type %0">;
def err_member_call_without_object : Error<
  "call to non-static member function without an object argument">;

// C++ Address of Overloaded Function
def err_addr_ovl_no_viable : Error<
  "address of overloaded function %0 does not match required type %1">;
def err_addr_ovl_ambiguous : Error<
  "address of overloaded function %0 is ambiguous">;
def err_addr_ovl_not_func_ptrref : Error<
  "address of overloaded function %0 cannot be converted to type %1">;
def err_addr_ovl_no_qualifier : Error<
  "can't form member pointer of type %0 without '&' and class name">;

// C++11 Literal Operators
def err_ovl_no_viable_literal_operator : Error<
  "no matching literal operator for call to %0"
  "%select{| with argument of type %2| with arguments of types %2 and %3}1"
  "%select{| or 'const char *'}4"
  "%select{|, and no matching literal operator template}5">;

// C++ Template Declarations
def err_template_param_shadow : Error<
  "declaration of %0 shadows template parameter">;
def note_template_param_here : Note<"template parameter is declared here">;
def warn_template_export_unsupported : Warning<
  "exported templates are unsupported">;
def err_template_outside_namespace_or_class_scope : Error<
  "templates can only be declared in namespace or class scope">;
def err_template_inside_local_class : Error<
  "templates cannot be declared inside of a local class">;
def err_template_linkage : Error<"templates must have C++ linkage">;
def err_template_typedef : Error<"a typedef cannot be a template">;
def err_template_unnamed_class : Error<
  "cannot declare a class template with no name">;
def err_template_param_list_different_arity : Error<
  "%select{too few|too many}0 template parameters in template "
  "%select{|template parameter }1redeclaration">;
def note_template_param_list_different_arity : Note<
  "%select{too few|too many}0 template parameters in template template "
  "argument">;
def note_template_prev_declaration : Note<
  "previous template %select{declaration|template parameter}0 is here">;
def err_template_param_different_kind : Error<
  "template parameter has a different kind in template "
  "%select{|template parameter }0redeclaration">;
def note_template_param_different_kind : Note<
  "template parameter has a different kind in template argument">;
  
def err_template_nontype_parm_different_type : Error<
  "template non-type parameter has a different type %0 in template "
  "%select{|template parameter }1redeclaration">;

def note_template_nontype_parm_different_type : Note<
  "template non-type parameter has a different type %0 in template argument">;
def note_template_nontype_parm_prev_declaration : Note<
  "previous non-type template parameter with type %0 is here">;
def err_template_nontype_parm_bad_type : Error<
  "a non-type template parameter cannot have type %0">;
def err_template_param_default_arg_redefinition : Error<
  "template parameter redefines default argument">;
def note_template_param_prev_default_arg : Note<
  "previous default template argument defined here">;
def err_template_param_default_arg_missing : Error<
  "template parameter missing a default argument">;
def ext_template_parameter_default_in_function_template : ExtWarn<
  "default template arguments for a function template are a C++11 extension">,
  InGroup<CXX11>;
def warn_cxx98_compat_template_parameter_default_in_function_template : Warning<
  "default template arguments for a function template are incompatible with C++98">,
  InGroup<CXX98Compat>, DefaultIgnore;
def err_template_parameter_default_template_member : Error<
  "cannot add a default template argument to the definition of a member of a "
  "class template">;
def err_template_parameter_default_friend_template : Error<
  "default template argument not permitted on a friend template">;
def err_template_template_parm_no_parms : Error<
  "template template parameter must have its own template parameters">;

def ext_variable_template : ExtWarn<"variable templates are a C++1y extension">,
  InGroup<CXX1y>;
def warn_cxx11_compat_variable_template : Warning<
  "variable templates are incompatible with C++ standards before C++1y">,
  InGroup<CXXPre1yCompat>, DefaultIgnore;
def err_template_variable_noparams : Error<
  "extraneous 'template<>' in declaration of variable %0">;
def err_template_member : Error<"member %0 declared as a template">;
def err_template_member_noparams : Error<
  "extraneous 'template<>' in declaration of member %0">;
def err_template_tag_noparams : Error<
  "extraneous 'template<>' in declaration of %0 %1">;
def err_template_decl_ref : Error<
  "cannot refer to %select{class|variable}0 template %1 without a template argument list">;

// C++ Template Argument Lists
def err_template_missing_args : Error<
  "use of class template %0 requires template arguments">;
def err_template_arg_list_different_arity : Error<
  "%select{too few|too many}0 template arguments for "
  "%select{class template|function template|template template parameter"
  "|template}1 %2">;
def note_template_decl_here : Note<"template is declared here">;
def err_template_arg_must_be_type : Error<
  "template argument for template type parameter must be a type">;
def err_template_arg_must_be_type_suggest : Error<
  "template argument for template type parameter must be a type; did you forget 'typename'?">;
def ext_ms_template_type_arg_missing_typename : ExtWarn<
  "template argument for template type parameter must be a type; "
  "omitted 'typename' is a Microsoft extension">,
  InGroup<Microsoft>;
def err_template_arg_must_be_expr : Error<
  "template argument for non-type template parameter must be an expression">;
def err_template_arg_nontype_ambig : Error<
  "template argument for non-type template parameter is treated as function type %0">;
def err_template_arg_must_be_template : Error<
  "template argument for template template parameter must be a class template%select{| or type alias template}0">;
def ext_template_arg_local_type : ExtWarn<
  "template argument uses local type %0">, InGroup<LocalTypeTemplateArgs>;
def ext_template_arg_unnamed_type : ExtWarn<
  "template argument uses unnamed type">, InGroup<UnnamedTypeTemplateArgs>;
def warn_cxx98_compat_template_arg_local_type : Warning<
  "local type %0 as template argument is incompatible with C++98">,
  InGroup<CXX98CompatLocalTypeTemplateArgs>, DefaultIgnore;
def warn_cxx98_compat_template_arg_unnamed_type : Warning<
  "unnamed type as template argument is incompatible with C++98">,
  InGroup<CXX98CompatUnnamedTypeTemplateArgs>, DefaultIgnore;
def note_template_unnamed_type_here : Note<
  "unnamed type used in template argument was declared here">;
def err_template_arg_overload_type : Error<
  "template argument is the type of an unresolved overloaded function">;
def err_template_arg_not_class_template : Error<
  "template argument does not refer to a class template or template "
  "template parameter">;
def note_template_arg_refers_here_func : Note<
  "template argument refers to function template %0, here">;
def err_template_arg_template_params_mismatch : Error<
  "template template argument has different template parameters than its "
  "corresponding template template parameter">;
def err_template_arg_not_integral_or_enumeral : Error<
  "non-type template argument of type %0 must have an integral or enumeration"
  " type">;
def err_template_arg_not_ice : Error<
  "non-type template argument of type %0 is not an integral constant "
  "expression">;
def err_template_arg_not_address_constant : Error<
  "non-type template argument of type %0 is not a constant expression">;
def warn_cxx98_compat_template_arg_null : Warning<
  "use of null pointer as non-type template argument is incompatible with "
  "C++98">, InGroup<CXX98Compat>, DefaultIgnore;
def err_template_arg_untyped_null_constant : Error<
  "null non-type template argument must be cast to template parameter type %0">;
def err_template_arg_wrongtype_null_constant : Error<
 "null non-type template argument of type %0 does not match template parameter "
 "of type %1">;
def err_deduced_non_type_template_arg_type_mismatch : Error<
  "deduced non-type template argument does not have the same type as the "
  "its corresponding template parameter%diff{ ($ vs $)|}0,1">;
def err_template_arg_not_convertible : Error<
  "non-type template argument of type %0 cannot be converted to a value "
  "of type %1">;
def warn_template_arg_negative : Warning<
  "non-type template argument with value '%0' converted to '%1' for unsigned "
  "template parameter of type %2">, InGroup<Conversion>, DefaultIgnore;
def warn_template_arg_too_large : Warning<
  "non-type template argument value '%0' truncated to '%1' for "
  "template parameter of type %2">, InGroup<Conversion>, DefaultIgnore;
def err_template_arg_no_ref_bind : Error<
  "non-type template parameter of reference type "
  "%diff{$ cannot bind to template argument of type $"
  "|cannot bind to template of incompatible argument type}0,1">;
def err_template_arg_ref_bind_ignores_quals : Error<
  "reference binding of non-type template parameter "
  "%diff{of type $ to template argument of type $|to template argument}0,1 "
  "ignores qualifiers">;
def err_template_arg_not_decl_ref : Error<
  "non-type template argument does not refer to any declaration">;
def err_template_arg_not_address_of : Error<
  "non-type template argument for template parameter of pointer type %0 must "
  "have its address taken">;
def err_template_arg_address_of_non_pointer : Error<
  "address taken in non-type template argument for template parameter of "
  "reference type %0">;
def err_template_arg_reference_var : Error<
  "non-type template argument of reference type %0 is not an object">;
def err_template_arg_field : Error<
  "non-type template argument refers to non-static data member %0">;
def err_template_arg_method : Error<
  "non-type template argument refers to non-static member function %0">;
def err_template_arg_object_no_linkage : Error<
  "non-type template argument refers to %select{function|object}0 %1 that "
  "does not have linkage">;
def warn_cxx98_compat_template_arg_object_internal : Warning<
  "non-type template argument referring to %select{function|object}0 %1 with "
  "internal linkage is incompatible with C++98">,
  InGroup<CXX98Compat>, DefaultIgnore;
def ext_template_arg_object_internal : ExtWarn<
  "non-type template argument referring to %select{function|object}0 %1 with "
  "internal linkage is a C++11 extension">, InGroup<CXX11>;
def err_template_arg_thread_local : Error<
  "non-type template argument refers to thread-local object">;
def note_template_arg_internal_object : Note<
  "non-type template argument refers to %select{function|object}0 here">;
def note_template_arg_refers_here : Note<
  "non-type template argument refers here">;
def err_template_arg_not_object_or_func : Error<
  "non-type template argument does not refer to an object or function">;
def err_template_arg_not_pointer_to_member_form : Error<
  "non-type template argument is not a pointer to member constant">;
def ext_template_arg_extra_parens : ExtWarn<
  "address non-type template argument cannot be surrounded by parentheses">;
def warn_cxx98_compat_template_arg_extra_parens : Warning<
  "redundant parentheses surrounding address non-type template argument are "
  "incompatible with C++98">, InGroup<CXX98Compat>, DefaultIgnore;
def err_pointer_to_member_type : Error<
  "invalid use of pointer to member type after %select{.*|->*}0">;
def err_pointer_to_member_call_drops_quals : Error<
  "call to pointer to member function of type %0 drops '%1' qualifier%s2">;
def err_pointer_to_member_oper_value_classify: Error<
  "pointer-to-member function type %0 can only be called on an "
  "%select{rvalue|lvalue}1">;
def ext_ms_deref_template_argument: ExtWarn<
  "non-type template argument containing a dereference operation is a "
  "Microsoft extension">, InGroup<Microsoft>;
def ext_ms_delayed_template_argument: ExtWarn<
  "using the undeclared type %0 as a default template argument is a "
  "Microsoft extension">, InGroup<Microsoft>;

// C++ template specialization
def err_template_spec_unknown_kind : Error<
  "can only provide an explicit specialization for a class template, function "
  "template, variable template, or a member function, static data member, "
  "%select{or member class|member class, or member enumeration}0 of a "
  "class template">;
def note_specialized_entity : Note<
  "explicitly specialized declaration is here">;
def err_template_spec_decl_function_scope : Error<
  "explicit specialization of %0 in function scope">;
def err_template_spec_decl_class_scope : Error<
  "explicit specialization of %0 in class scope">;
def err_template_spec_decl_friend : Error<
  "cannot declare an explicit specialization in a friend">;
def err_template_spec_decl_out_of_scope_global : Error<
  "%select{class template|class template partial|variable template|"
  "variable template partial|function template|member function|"
  "static data member|member class|member enumeration}0 "
  "specialization of %1 must originally be declared in the global scope">;
def err_template_spec_decl_out_of_scope : Error<
  "%select{class template|class template partial|variable template|"
  "variable template partial|function template|member "
  "function|static data member|member class|member enumeration}0 "
  "specialization of %1 must originally be declared in namespace %2">;
def ext_template_spec_decl_out_of_scope : ExtWarn<
  "first declaration of %select{class template|class template partial|"
  "variable template|variable template partial|"
  "function template|member function|static data member|member class|"
  "member enumeration}0 specialization of %1 outside namespace %2 is a "
  "C++11 extension">, InGroup<CXX11>;
def warn_cxx98_compat_template_spec_decl_out_of_scope : Warning<
  "%select{class template|class template partial|variable template|"
  "variable template partial|function template|member "
  "function|static data member|member class|member enumeration}0 "
  "specialization of %1 outside namespace %2 is incompatible with C++98">,
  InGroup<CXX98Compat>, DefaultIgnore;
def err_template_spec_redecl_out_of_scope : Error<
  "%select{class template|class template partial|variable template|"
  "variable template partial|function template|member "
  "function|static data member|member class|member enumeration}0 "
  "specialization of %1 not in a namespace enclosing %2">;
def err_template_spec_redecl_global_scope : Error<
  "%select{class template|class template partial|variable template|"
  "variable template partial|function template|member "
  "function|static data member|member class|member enumeration}0 "
  "specialization of %1 must occur at global scope">;
def err_spec_member_not_instantiated : Error<
  "specialization of member %q0 does not specialize an instantiated member">;
def note_specialized_decl : Note<"attempt to specialize declaration here">;
def err_specialization_after_instantiation : Error<
  "explicit specialization of %0 after instantiation">;
def note_instantiation_required_here : Note<
  "%select{implicit|explicit}0 instantiation first required here">;
def err_template_spec_friend : Error<
  "template specialization declaration cannot be a friend">;
def err_template_spec_default_arg : Error<
  "default argument not permitted on an explicit "
  "%select{instantiation|specialization}0 of function %1">;
def err_not_class_template_specialization : Error<
  "cannot specialize a %select{dependent template|template template "
  "parameter}0">;
def err_function_specialization_in_class : Error<
  "cannot specialize a function %0 within class scope">;
def ext_function_specialization_in_class : ExtWarn<
  "explicit specialization of %0 within class scope is a Microsoft extension">,
  InGroup<Microsoft>;
def ext_explicit_specialization_storage_class : ExtWarn<
  "explicit specialization cannot have a storage class">;
def err_explicit_specialization_inconsistent_storage_class : Error<
  "explicit specialization has extraneous, inconsistent storage class "
  "'%select{none|extern|static|__private_extern__|auto|register}0'">;

// C++ class template specializations and out-of-line definitions
def err_template_spec_needs_header : Error<
  "template specialization requires 'template<>'">;
def err_template_spec_needs_template_parameters : Error<
  "template specialization or definition requires a template parameter list "
  "corresponding to the nested type %0">;
def err_template_param_list_matches_nontemplate : Error<
  "template parameter list matching the non-templated nested type %0 should "
  "be empty ('template<>')">;
def err_alias_template_extra_headers : Error<
  "extraneous template parameter list in alias template declaration">;
def err_template_spec_extra_headers : Error<
  "extraneous template parameter list in template specialization or "
  "out-of-line template definition">;
def warn_template_spec_extra_headers : Warning<
  "extraneous template parameter list in template specialization">;
def note_explicit_template_spec_does_not_need_header : Note<
  "'template<>' header not required for explicitly-specialized class %0 "
  "declared here">;
def err_template_qualified_declarator_no_match : Error<
  "nested name specifier '%0' for declaration does not refer into a class, "
  "class template or class template partial specialization">;
def err_specialize_member_of_template : Error<
  "cannot specialize %select{|(with 'template<>') }0a member of an "
  "unspecialized template">;

// C++ Class Template Partial Specialization
def err_default_arg_in_partial_spec : Error<
    "default template argument in a class template partial specialization">;
def err_dependent_non_type_arg_in_partial_spec : Error<
    "non-type template argument depends on a template parameter of the "
    "partial specialization">;
def note_dependent_non_type_default_arg_in_partial_spec : Note<
    "template parameter is used in default argument declared here">;
def err_dependent_typed_non_type_arg_in_partial_spec : Error<
    "non-type template argument specializes a template parameter with "
    "dependent type %0">;
def err_partial_spec_args_match_primary_template : Error<
    "%select{class|variable}0 template partial specialization does not "
    "specialize any template argument; to %select{declare|define}1 the "
    "primary template, remove the template argument list">; 
def warn_partial_specs_not_deducible : Warning<
    "%select{class|variable}0 template partial specialization contains "
    "%select{a template parameter|template parameters}1 that cannot be "
    "deduced; this partial specialization will never be used">;
def note_partial_spec_unused_parameter : Note<
    "non-deducible template parameter %0">;
def err_partial_spec_ordering_ambiguous : Error<
    "ambiguous partial specializations of %0">;
def note_partial_spec_match : Note<"partial specialization matches %0">;
def err_partial_spec_redeclared : Error<
  "class template partial specialization %0 cannot be redeclared">;
def note_prev_partial_spec_here : Note<
  "previous declaration of class template partial specialization %0 is here">;
def err_partial_spec_fully_specialized : Error<
  "partial specialization of %0 does not use any of its template parameters">;

// C++ Variable Template Partial Specialization
def err_var_partial_spec_redeclared : Error<
  "variable template partial specialization %0 cannot be redefined">;
def note_var_prev_partial_spec_here : Note<
  "previous declaration of variable template partial specialization is here">;
def err_var_spec_no_template : Error<
  "no variable template matches%select{| partial}0 specialization">;
def err_var_spec_no_template_but_method : Error<
  "no variable template matches specialization; "
  "did you mean to use %0 as function template instead?">;
  
// C++ Function template specializations
def err_function_template_spec_no_match : Error<
    "no function template matches function template specialization %0">;
def err_function_template_spec_ambiguous : Error<
    "function template specialization %0 ambiguously refers to more than one "
    "function template; explicitly specify%select{| additional}1 template "
    "arguments to identify a particular function template">;
def note_function_template_spec_matched : Note<
    "function template matches specialization %0">;
def err_function_template_partial_spec : Error<
    "function template partial specialization is not allowed">;

// C++ Template Instantiation
def err_template_recursion_depth_exceeded : Error<
  "recursive template instantiation exceeded maximum depth of %0">,
  DefaultFatal, NoSFINAE;
def note_template_recursion_depth : Note<
  "use -ftemplate-depth=N to increase recursive template instantiation depth">;

def err_template_instantiate_within_definition : Error<
  "%select{implicit|explicit}0 instantiation of template %1 within its"
  " own definition">;
def err_template_instantiate_undefined : Error<
  "%select{implicit|explicit}0 instantiation of undefined template %1">;
def err_implicit_instantiate_member_undefined : Error<
  "implicit instantiation of undefined member %0">;
def note_template_class_instantiation_was_here : Note<
  "class template %0 was instantiated here">;
def note_template_class_explicit_specialization_was_here : Note<
  "class template %0 was explicitly specialized here">;
def note_template_class_instantiation_here : Note<
  "in instantiation of template class %0 requested here">;
def note_template_member_class_here : Note<
  "in instantiation of member class %0 requested here">;
def note_template_member_function_here : Note<
  "in instantiation of member function %q0 requested here">;
def note_function_template_spec_here : Note<
  "in instantiation of function template specialization %q0 requested here">;
def note_template_static_data_member_def_here : Note<
  "in instantiation of static data member %q0 requested here">;
def note_template_variable_def_here : Note<
  "in instantiation of variable template specialization %q0 requested here">;
def note_template_enum_def_here : Note<
  "in instantiation of enumeration %q0 requested here">;
def note_template_type_alias_instantiation_here : Note<
  "in instantiation of template type alias %0 requested here">;
def note_template_exception_spec_instantiation_here : Note<
  "in instantiation of exception specification for %0 requested here">;
  
def note_default_arg_instantiation_here : Note<
  "in instantiation of default argument for '%0' required here">;
def note_default_function_arg_instantiation_here : Note<
  "in instantiation of default function argument expression "
  "for '%0' required here">;
def note_explicit_template_arg_substitution_here : Note<
  "while substituting explicitly-specified template arguments into function "
  "template %0 %1">;
def note_function_template_deduction_instantiation_here : Note<
  "while substituting deduced template arguments into function template %0 "
  "%1">;
def note_partial_spec_deduct_instantiation_here : Note<
  "during template argument deduction for class template partial "
  "specialization %0 %1">;
def note_prior_template_arg_substitution : Note<
  "while substituting prior template arguments into %select{non-type|template}0"
  " template parameter%1 %2">;
def note_template_default_arg_checking : Note<
  "while checking a default template argument used here">;
def note_instantiation_contexts_suppressed : Note<
  "(skipping %0 context%s0 in backtrace; use -ftemplate-backtrace-limit=0 to "
  "see all)">;

def err_field_instantiates_to_function : Error<
  "data member instantiated with function type %0">;
def err_variable_instantiates_to_function : Error<
  "%select{variable|static data member}0 instantiated with function type %1">;
def err_nested_name_spec_non_tag : Error<
  "type %0 cannot be used prior to '::' because it has no members">;

// C++ Explicit Instantiation
def err_explicit_instantiation_duplicate : Error<
    "duplicate explicit instantiation of %0">;
def ext_explicit_instantiation_duplicate : ExtWarn<
    "duplicate explicit instantiation of %0 ignored as a Microsoft extension">,
    InGroup<Microsoft>;
def note_previous_explicit_instantiation : Note<
    "previous explicit instantiation is here">;
def ext_explicit_instantiation_after_specialization : Extension<
    "explicit instantiation of %0 that occurs after an explicit "
    "specialization will be ignored (C++11 extension)">,
    InGroup<CXX11>;
def warn_cxx98_compat_explicit_instantiation_after_specialization : Warning<
    "explicit instantiation of %0 that occurs after an explicit "
    "specialization is incompatible with C++98">,
    InGroup<CXX98CompatPedantic>, DefaultIgnore;
def note_previous_template_specialization : Note<
    "previous template specialization is here">;
def err_explicit_instantiation_nontemplate_type : Error<
    "explicit instantiation of non-templated type %0">;
def note_nontemplate_decl_here : Note<
    "non-templated declaration is here">;
def err_explicit_instantiation_in_class : Error<
  "explicit instantiation of %0 in class scope">;
def err_explicit_instantiation_out_of_scope : Error<
  "explicit instantiation of %0 not in a namespace enclosing %1">;
def err_explicit_instantiation_must_be_global : Error<
  "explicit instantiation of %0 must occur at global scope">;
def warn_explicit_instantiation_out_of_scope_0x : Warning<
  "explicit instantiation of %0 not in a namespace enclosing %1">, 
  InGroup<CXX11Compat>, DefaultIgnore;
def warn_explicit_instantiation_must_be_global_0x : Warning<
  "explicit instantiation of %0 must occur at global scope">, 
  InGroup<CXX11Compat>, DefaultIgnore;
  
def err_explicit_instantiation_requires_name : Error<
  "explicit instantiation declaration requires a name">;
def err_explicit_instantiation_of_typedef : Error<
  "explicit instantiation of typedef %0">;
def err_explicit_instantiation_storage_class : Error<
  "explicit instantiation cannot have a storage class">;
def err_explicit_instantiation_not_known : Error<
  "explicit instantiation of %0 does not refer to a function template, "
  "variable template, member function, member class, or static data member">;
def note_explicit_instantiation_here : Note<
  "explicit instantiation refers here">;
def err_explicit_instantiation_data_member_not_instantiated : Error<
  "explicit instantiation refers to static data member %q0 that is not an "
  "instantiation">;
def err_explicit_instantiation_member_function_not_instantiated : Error<
  "explicit instantiation refers to member function %q0 that is not an "
  "instantiation">;
def err_explicit_instantiation_ambiguous : Error<
  "partial ordering for explicit instantiation of %0 is ambiguous">;
def note_explicit_instantiation_candidate : Note<
  "explicit instantiation candidate function template here %0">;
def err_explicit_instantiation_inline : Error<
  "explicit instantiation cannot be 'inline'">;
def warn_explicit_instantiation_inline_0x : Warning<
  "explicit instantiation cannot be 'inline'">, InGroup<CXX11Compat>,
  DefaultIgnore;
def err_explicit_instantiation_constexpr : Error<
  "explicit instantiation cannot be 'constexpr'">;
def ext_explicit_instantiation_without_qualified_id : Extension<
  "qualifier in explicit instantiation of %q0 requires a template-id "
  "(a typedef is not permitted)">;
def err_explicit_instantiation_without_template_id : Error<
  "explicit instantiation of %q0 must specify a template argument list">;
def err_explicit_instantiation_unqualified_wrong_namespace : Error<
  "explicit instantiation of %q0 must occur in namespace %1">;
def warn_explicit_instantiation_unqualified_wrong_namespace_0x : Warning<
  "explicit instantiation of %q0 must occur in namespace %1">,
  InGroup<CXX11Compat>, DefaultIgnore;
def err_explicit_instantiation_undefined_member : Error<
  "explicit instantiation of undefined %select{member class|member function|"
  "static data member}0 %1 of class template %2">;
def err_explicit_instantiation_undefined_func_template : Error<
  "explicit instantiation of undefined function template %0">;
def err_explicit_instantiation_undefined_var_template : Error<
  "explicit instantiation of undefined variable template %q0">;
def err_explicit_instantiation_declaration_after_definition : Error<
  "explicit instantiation declaration (with 'extern') follows explicit "
  "instantiation definition (without 'extern')">;
def note_explicit_instantiation_definition_here : Note<
  "explicit instantiation definition is here">;
def err_invalid_var_template_spec_type : Error<"type %2 "
  "of %select{explicit instantiation|explicit specialization|"
  "partial specialization|redeclaration}0 of %1 does not match"
  " expected type %3">;
  
// C++ typename-specifiers
def err_typename_nested_not_found : Error<"no type named %0 in %1">;
def err_typename_nested_not_found_enable_if : Error<
  "no type named 'type' in %0; 'enable_if' cannot be used to disable "
  "this declaration">;
def err_typename_nested_not_type : Error<
    "typename specifier refers to non-type member %0 in %1">;
def note_typename_refers_here : Note<
    "referenced member %0 is declared here">;
def err_typename_missing : Error<
  "missing 'typename' prior to dependent type name '%0%1'">;
def ext_typename_missing : ExtWarn<
  "missing 'typename' prior to dependent type name '%0%1'">,
  InGroup<DiagGroup<"typename-missing">>;
def ext_typename_outside_of_template : ExtWarn<
  "'typename' occurs outside of a template">, InGroup<CXX11>;
def warn_cxx98_compat_typename_outside_of_template : Warning<
  "use of 'typename' outside of a template is incompatible with C++98">,
  InGroup<CXX98Compat>, DefaultIgnore;
def err_typename_refers_to_using_value_decl : Error<
  "typename specifier refers to a dependent using declaration for a value "
  "%0 in %1">;
def note_using_value_decl_missing_typename : Note<
  "add 'typename' to treat this using declaration as a type">;

def err_template_kw_refers_to_non_template : Error<
  "%0 following the 'template' keyword does not refer to a template">;
def err_template_kw_refers_to_class_template : Error<
  "'%0%1' instantiated to a class template, not a function template">;
def note_referenced_class_template : Error<
  "class template declared here">;
def err_template_kw_missing : Error<
  "missing 'template' keyword prior to dependent template name '%0%1'">;
def ext_template_outside_of_template : ExtWarn<
  "'template' keyword outside of a template">, InGroup<CXX11>;
def warn_cxx98_compat_template_outside_of_template : Warning<
  "use of 'template' keyword outside of a template is incompatible with C++98">,
  InGroup<CXX98Compat>, DefaultIgnore;

def err_non_type_template_in_nested_name_specifier : Error<
  "qualified name refers into a specialization of %select{function|variable}0 "
  "template %1">;
def err_template_id_not_a_type : Error<
  "template name refers to non-type template %0">;
def note_template_declared_here : Note<
  "%select{function template|class template|variable template"
  "|type alias template|template template parameter}0 "
  "%1 declared here">;
def err_alias_template_expansion_into_fixed_list : Error<
  "pack expansion used as argument for non-pack parameter of alias template">;
def note_parameter_type : Note<
  "parameter of type %0 is declared here">;

// C++11 Variadic Templates
def err_template_param_pack_default_arg : Error<
  "template parameter pack cannot have a default argument">;
def err_template_param_pack_must_be_last_template_parameter : Error<
  "template parameter pack must be the last template parameter">;

def err_template_parameter_pack_non_pack : Error<
  "%select{template type|non-type template|template template}0 parameter"
  "%select{| pack}1 conflicts with previous %select{template type|"
  "non-type template|template template}0 parameter%select{ pack|}1">;
def note_template_parameter_pack_non_pack : Note<
  "%select{template type|non-type template|template template}0 parameter"
  "%select{| pack}1 does not match %select{template type|non-type template"
  "|template template}0 parameter%select{ pack|}1 in template argument">;
def note_template_parameter_pack_here : Note<
  "previous %select{template type|non-type template|template template}0 "
  "parameter%select{| pack}1 declared here">;
  
def err_unexpanded_parameter_pack_0 : Error<
  "%select{expression|base type|declaration type|data member type|bit-field "
  "size|static assertion|fixed underlying type|enumerator value|"
  "using declaration|friend declaration|qualifier|initializer|default argument|"
  "non-type template parameter type|exception type|partial specialization|"
  "__if_exists name|__if_not_exists name|lambda|block}0 "
  "contains an unexpanded parameter pack">;
def err_unexpanded_parameter_pack_1 : Error<
  "%select{expression|base type|declaration type|data member type|bit-field "
  "size|static assertion|fixed underlying type|enumerator value|"
  "using declaration|friend declaration|qualifier|initializer|default argument|"
  "non-type template parameter type|exception type|partial specialization|"
  "__if_exists name|__if_not_exists name|lambda|block}0 "
  "contains unexpanded parameter pack %1">;
def err_unexpanded_parameter_pack_2 : Error<
  "%select{expression|base type|declaration type|data member type|bit-field "
  "size|static assertion|fixed underlying type|enumerator value|"
  "using declaration|friend declaration|qualifier|initializer|default argument|"
  "non-type template parameter type|exception type|partial specialization|"
  "__if_exists name|__if_not_exists name|lambda|block}0 "
  "contains unexpanded parameter packs %1 and %2">;
def err_unexpanded_parameter_pack_3_or_more : Error<
  "%select{expression|base type|declaration type|data member type|bit-field "
  "size|static assertion|fixed underlying type|enumerator value|"
  "using declaration|friend declaration|qualifier|initializer|default argument|"
  "non-type template parameter type|exception type|partial specialization|"
  "__if_exists name|__if_not_exists name|lambda|block}0 "
  "contains unexpanded parameter packs %1, %2, ...">;

def err_pack_expansion_without_parameter_packs : Error<
  "pack expansion does not contain any unexpanded parameter packs">;
def err_pack_expansion_length_conflict : Error<
  "pack expansion contains parameter packs %0 and %1 that have different "
  "lengths (%2 vs. %3)">;
def err_pack_expansion_length_conflict_multilevel : Error<
  "pack expansion contains parameter pack %0 that has a different "
  "length (%1 vs. %2) from outer parameter packs">;
def err_pack_expansion_member_init : Error<
  "pack expansion for initialization of member %0">;

def err_function_parameter_pack_without_parameter_packs : Error<
  "type %0 of function parameter pack does not contain any unexpanded "
  "parameter packs">;
def err_ellipsis_in_declarator_not_parameter : Error<
  "only function and template parameters can be parameter packs">;

def err_sizeof_pack_no_pack_name : Error<
  "%0 does not refer to the name of a parameter pack">;

def err_unexpected_typedef : Error<
  "unexpected type name %0: expected expression">;
def err_unexpected_namespace : Error<
  "unexpected namespace name %0: expected expression">;
def err_undeclared_var_use : Error<"use of undeclared identifier %0">;
def ext_undeclared_unqual_id_with_dependent_base : ExtWarn<
  "use of undeclared identifier %0; "
  "unqualified lookup into dependent bases of class template %1 is a Microsoft extension">,
  InGroup<Microsoft>;
def ext_found_via_dependent_bases_lookup : ExtWarn<"use of identifier %0 "
  "found via unqualified lookup into dependent bases of class templates is a "
  "Microsoft extension">, InGroup<Microsoft>;
def note_dependent_var_use : Note<"must qualify identifier to find this "
    "declaration in dependent base class">;
def err_not_found_by_two_phase_lookup : Error<"call to function %0 that is neither "
    "visible in the template definition nor found by argument-dependent lookup">;
def note_not_found_by_two_phase_lookup : Note<"%0 should be declared prior to the "
    "call site%select{| or in %2| or in an associated namespace of one of its arguments}1">;
def err_undeclared_use : Error<"use of undeclared %0">;
def warn_deprecated : Warning<"%0 is deprecated">,
    InGroup<DeprecatedDeclarations>;
def warn_property_method_deprecated :
    Warning<"property access is using %0 method which is deprecated">,
    InGroup<DeprecatedDeclarations>;
def warn_deprecated_message : Warning<"%0 is deprecated: %1">,
    InGroup<DeprecatedDeclarations>;
def warn_deprecated_fwdclass_message : Warning<
    "%0 may be deprecated because the receiver type is unknown">,
    InGroup<DeprecatedDeclarations>;
def warn_deprecated_def : Warning<
    "Implementing deprecated %select{method|class|category}0">,
    InGroup<DeprecatedImplementations>, DefaultIgnore;
def err_unavailable : Error<"%0 is unavailable">;
def err_property_method_unavailable :
    Error<"property access is using %0 method which is unavailable">;
def err_unavailable_message : Error<"%0 is unavailable: %1">;
def warn_unavailable_fwdclass_message : Warning<
    "%0 may be unavailable because the receiver type is unknown">,
    InGroup<UnavailableDeclarations>;
def note_availability_specified_here : Note<
  "%0 has been explicitly marked "
  "%select{unavailable|deleted|deprecated}1 here">;
def note_implicitly_deleted : Note<
  "explicitly defaulted function was implicitly deleted here">;
def note_inherited_deleted_here : Note<
  "deleted constructor was inherited here">;
def note_cannot_inherit : Note<
  "constructor cannot be inherited">;
def warn_not_enough_argument : Warning<
  "not enough variable arguments in %0 declaration to fit a sentinel">,
  InGroup<Sentinel>;
def warn_missing_sentinel : Warning <
  "missing sentinel in %select{function call|method dispatch|block call}0">,
  InGroup<Sentinel>;
def note_sentinel_here : Note<
  "%select{function|method|block}0 has been explicitly marked sentinel here">;
def warn_missing_prototype : Warning<
  "no previous prototype for function %0">,
  InGroup<DiagGroup<"missing-prototypes">>, DefaultIgnore;
def note_declaration_not_a_prototype : Note<
  "this declaration is not a prototype; add 'void' to make it a prototype for a zero-parameter function">; 
def warn_missing_variable_declarations : Warning<
  "no previous extern declaration for non-static variable %0">,
  InGroup<DiagGroup<"missing-variable-declarations">>, DefaultIgnore;
def err_static_data_member_reinitialization :
  Error<"static data member %0 already has an initializer">;
def err_redefinition : Error<"redefinition of %0">;
def err_alias_after_tentative :
  Error<"alias definition of %0 after tentative definition">;
def err_tentative_after_alias :
  Error<"tentative definition of %0 after alias definition">;
def err_definition_of_implicitly_declared_member : Error<
  "definition of implicitly declared %select{default constructor|copy "
  "constructor|move constructor|copy assignment operator|move assignment "
  "operator|destructor|function}1">;
def err_definition_of_explicitly_defaulted_member : Error<
  "definition of explicitly defaulted %select{default constructor|copy "
  "constructor|move constructor|copy assignment operator|move assignment "
  "operator|destructor}0">;
def err_redefinition_extern_inline : Error<
  "redefinition of a 'extern inline' function %0 is not supported in "
  "%select{C99 mode|C++}1">;

def note_deleted_dtor_no_operator_delete : Note<
  "virtual destructor requires an unambiguous, accessible 'operator delete'">;
def note_deleted_special_member_class_subobject : Note<
  "%select{default constructor|copy constructor|move constructor|"
  "copy assignment operator|move assignment operator|destructor}0 of "
  "%1 is implicitly deleted because "
  "%select{base class %3|%select{||||variant }4field %3}2 has "
  "%select{no|a deleted|multiple|an inaccessible|a non-trivial}4 "
  "%select{%select{default constructor|copy constructor|move constructor|copy "
  "assignment operator|move assignment operator|destructor}0|destructor}5"
  "%select{||s||}4">;
def note_deleted_default_ctor_uninit_field : Note<
  "default constructor of %0 is implicitly deleted because field %1 of "
  "%select{reference|const-qualified}3 type %2 would not be initialized">;
def note_deleted_default_ctor_all_const : Note<
  "default constructor of %0 is implicitly deleted because all "
  "%select{data members|data members of an anonymous union member}1"
  " are const-qualified">;
def note_deleted_copy_ctor_rvalue_reference : Note<
  "copy constructor of %0 is implicitly deleted because field %1 is of "
  "rvalue reference type %2">;
def note_deleted_copy_user_declared_move : Note<
  "copy %select{constructor|assignment operator}0 is implicitly deleted because"
  " %1 has a user-declared move %select{constructor|assignment operator}2">;
def note_deleted_assign_field : Note<
  "%select{copy|move}0 assignment operator of %1 is implicitly deleted "
  "because field %2 is of %select{reference|const-qualified}4 type %3">;

// These should be errors.
def warn_undefined_internal : Warning<
  "%select{function|variable}0 %q1 has internal linkage but is not defined">,
  InGroup<DiagGroup<"undefined-internal">>;
def warn_undefined_inline : Warning<"inline function %q0 is not defined">,
  InGroup<DiagGroup<"undefined-inline">>;
def note_used_here : Note<"used here">;

def ext_internal_in_extern_inline : ExtWarn<
  "static %select{function|variable}0 %1 is used in an inline function with "
  "external linkage">, InGroup<StaticInInline>;
def ext_internal_in_extern_inline_quiet : Extension<
  "static %select{function|variable}0 %1 is used in an inline function with "
  "external linkage">, InGroup<StaticInInline>;
def warn_static_local_in_extern_inline : Warning<
  "non-constant static local variable in inline function may be different "
  "in different files">, InGroup<StaticLocalInInline>;
def note_convert_inline_to_static : Note<
  "use 'static' to give inline function %0 internal linkage">;

def ext_redefinition_of_typedef : ExtWarn<
  "redefinition of typedef %0 is a C11 feature">,
  InGroup<DiagGroup<"typedef-redefinition"> >;
def err_redefinition_variably_modified_typedef : Error<
  "redefinition of %select{typedef|type alias}0 for variably-modified type %1">;

def err_inline_decl_follows_def : Error<
  "inline declaration of %0 follows non-inline definition">;
def err_inline_declaration_block_scope : Error<
  "inline declaration of %0 not allowed in block scope">;
def err_static_non_static : Error<
  "static declaration of %0 follows non-static declaration">;
def err_different_language_linkage : Error<
  "declaration of %0 has a different language linkage">;
def ext_retained_language_linkage : Extension<
  "friend function %0 retaining previous language linkage is an extension">,
  InGroup<DiagGroup<"retained-language-linkage">>;
def err_extern_c_global_conflict : Error<
  "declaration of %1 %select{with C language linkage|in global scope}0 "
  "conflicts with declaration %select{in global scope|with C language linkage}0">;
def note_extern_c_global_conflict : Note<
  "declared %select{in global scope|with C language linkage}0 here">;
def warn_weak_import : Warning <
  "an already-declared variable is made a weak_import declaration %0">;
def ext_static_non_static : Extension<
  "redeclaring non-static %0 as static is a Microsoft extension">, InGroup<Microsoft>;
def err_non_static_static : Error<
  "non-static declaration of %0 follows static declaration">;
def err_extern_non_extern : Error<
  "extern declaration of %0 follows non-extern declaration">;
def err_non_extern_extern : Error<
  "non-extern declaration of %0 follows extern declaration">;
def err_non_thread_thread : Error<
  "non-thread-local declaration of %0 follows thread-local declaration">;
def err_thread_non_thread : Error<
  "thread-local declaration of %0 follows non-thread-local declaration">;
def err_thread_thread_different_kind : Error<
  "thread-local declaration of %0 with %select{static|dynamic}1 initialization "
  "follows declaration with %select{dynamic|static}1 initialization">;
def err_redefinition_different_type : Error<
  "redefinition of %0 with a different type%diff{: $ vs $|}1,2">;
def err_redefinition_different_kind : Error<
  "redefinition of %0 as different kind of symbol">;
def warn_forward_class_redefinition : Warning<
  "redefinition of forward class %0 of a typedef name of an object type is ignored">,
  InGroup<DiagGroup<"objc-forward-class-redefinition">>;
def err_redefinition_different_typedef : Error<
  "%select{typedef|type alias|type alias template}0 "
  "redefinition with different types%diff{ ($ vs $)|}1,2">;
def err_tag_reference_non_tag : Error<
  "elaborated type refers to %select{a non-tag type|a typedef|a type alias|a template|a type alias template}0">;
def err_tag_reference_conflict : Error<
  "implicit declaration introduced by elaborated type conflicts with "
  "%select{a declaration|a typedef|a type alias|a template}0 of the same name">;
def err_dependent_tag_decl : Error<
  "%select{declaration|definition}0 of "
  "%select{struct|interface|union|class|enum}1 in a dependent scope">;
def err_tag_definition_of_typedef : Error<
  "definition of type %0 conflicts with %select{typedef|type alias}1 of the same name">;
def err_conflicting_types : Error<"conflicting types for %0">;
def err_nested_redefinition : Error<"nested redefinition of %0">;
def err_use_with_wrong_tag : Error<
  "use of %0 with tag type that does not match previous declaration">;
def warn_struct_class_tag_mismatch : Warning<
    "%select{struct|interface|class}0%select{| template}1 %2 was previously "
    "declared as a %select{struct|interface|class}3%select{| template}1">,
    InGroup<MismatchedTags>, DefaultIgnore;
def warn_struct_class_previous_tag_mismatch : Warning<
    "%2 defined as %select{a struct|an interface|a class}0%select{| template}1 "
    "here but previously declared as "
    "%select{a struct|an interface|a class}3%select{| template}1">,
     InGroup<MismatchedTags>, DefaultIgnore;
def note_struct_class_suggestion : Note<
    "did you mean %select{struct|interface|class}0 here?">;
def ext_forward_ref_enum : Extension<
  "ISO C forbids forward references to 'enum' types">;
def err_forward_ref_enum : Error<
  "ISO C++ forbids forward references to 'enum' types">;
def ext_ms_forward_ref_enum : Extension<
  "forward references to 'enum' types are a Microsoft extension">, InGroup<Microsoft>;
def ext_forward_ref_enum_def : Extension<
  "redeclaration of already-defined enum %0 is a GNU extension">, InGroup<GNURedeclaredEnum>;
  
def err_redefinition_of_enumerator : Error<"redefinition of enumerator %0">;
def err_duplicate_member : Error<"duplicate member %0">;
def err_misplaced_ivar : Error<
  "instance variables may not be placed in %select{categories|class extension}0">;
def warn_ivars_in_interface : Warning<
  "declaration of instance variables in the interface is deprecated">,
  InGroup<DiagGroup<"objc-interface-ivars">>, DefaultIgnore;
def ext_enum_value_not_int : Extension<
  "ISO C restricts enumerator values to range of 'int' (%0 is too "
  "%select{small|large}1)">;
def ext_enum_too_large : ExtWarn<
  "enumeration values exceed range of largest integer">, InGroup<EnumTooLarge>;
def ext_enumerator_increment_too_large : ExtWarn<
  "incremented enumerator value %0 is not representable in the "
  "largest integer type">, InGroup<EnumTooLarge>;
  
def warn_illegal_constant_array_size : Extension<
  "size of static array must be an integer constant expression">;
def err_vm_decl_in_file_scope : Error<
  "variably modified type declaration not allowed at file scope">;
def err_vm_decl_has_extern_linkage : Error<
  "variably modified type declaration cannot have 'extern' linkage">;
def err_typecheck_field_variable_size : Error<
  "fields must have a constant size: 'variable length array in structure' "
  "extension will never be supported">;
def err_vm_func_decl : Error<
  "function declaration cannot have variably modified type">;
def err_array_too_large : Error<
  "array is too large (%0 elements)">;
def warn_array_new_too_large : Warning<"array is too large (%0 elements)">,
  // FIXME PR11644: ", will throw std::bad_array_new_length at runtime"
  InGroup<BadArrayNewLength>;

// -Wpadded, -Wpacked
def warn_padded_struct_field : Warning<
  "padding %select{struct|interface|class}0 %1 with %2 "
  "%select{byte|bit}3%select{|s}4 to align %5">,
  InGroup<Padded>, DefaultIgnore;
def warn_padded_struct_anon_field : Warning<
  "padding %select{struct|interface|class}0 %1 with %2 "
  "%select{byte|bit}3%select{|s}4 to align anonymous bit-field">,
  InGroup<Padded>, DefaultIgnore;
def warn_padded_struct_size : Warning<
  "padding size of %0 with %1 %select{byte|bit}2%select{|s}3 "
  "to alignment boundary">, InGroup<Padded>, DefaultIgnore;
def warn_unnecessary_packed : Warning<
  "packed attribute is unnecessary for %0">, InGroup<Packed>, DefaultIgnore;

def err_typecheck_negative_array_size : Error<"array size is negative">;
def warn_typecheck_negative_array_new_size : Warning<"array size is negative">,
  // FIXME PR11644: ", will throw std::bad_array_new_length at runtime"
  InGroup<BadArrayNewLength>;
def warn_typecheck_function_qualifiers : Warning<
  "qualifier on function type %0 has unspecified behavior">;
def warn_typecheck_reference_qualifiers : Warning<
  "'%0' qualifier on reference type %1 has no effect">,
  InGroup<IgnoredQualifiers>;
def err_typecheck_invalid_restrict_not_pointer : Error<
  "restrict requires a pointer or reference (%0 is invalid)">;
def err_typecheck_invalid_restrict_not_pointer_noarg : Error<
  "restrict requires a pointer or reference">;
def err_typecheck_invalid_restrict_invalid_pointee : Error<
  "pointer to function type %0 may not be 'restrict' qualified">;
def ext_typecheck_zero_array_size : Extension<
  "zero size arrays are an extension">, InGroup<ZeroLengthArray>;
def err_typecheck_zero_array_size : Error<
  "zero-length arrays are not permitted in C++">;
def warn_typecheck_zero_static_array_size : Warning<
  "'static' has no effect on zero-length arrays">,
  InGroup<ArrayBounds>;
def err_array_size_non_int : Error<"size of array has non-integer type %0">;
def err_init_element_not_constant : Error<
  "initializer element is not a compile-time constant">;
def ext_aggregate_init_not_constant : Extension<
  "initializer for aggregate is not a compile-time constant">, InGroup<C99>;
def err_local_cant_init : Error<
  "'__local' variable cannot have an initializer">;
def err_block_extern_cant_init : Error<
  "'extern' variable cannot have an initializer">;
def warn_extern_init : Warning<"'extern' variable has an initializer">,
  InGroup<DiagGroup<"extern-initializer">>;
def err_variable_object_no_init : Error<
  "variable-sized object may not be initialized">;
def err_excess_initializers : Error<
  "excess elements in %select{array|vector|scalar|union|struct}0 initializer">;
def ext_excess_initializers : ExtWarn<
  "excess elements in %select{array|vector|scalar|union|struct}0 initializer">;
def err_excess_initializers_in_char_array_initializer : Error<
  "excess elements in char array initializer">;
def ext_excess_initializers_in_char_array_initializer : ExtWarn<
  "excess elements in char array initializer">;
def err_initializer_string_for_char_array_too_long : Error<
  "initializer-string for char array is too long">;
def ext_initializer_string_for_char_array_too_long : ExtWarn<
  "initializer-string for char array is too long">;
def warn_missing_field_initializers : Warning<
  "missing field %0 initializer">,
  InGroup<MissingFieldInitializers>, DefaultIgnore;
def warn_braces_around_scalar_init : Warning<
  "braces around scalar initializer">;
def ext_many_braces_around_scalar_init : ExtWarn<
  "too many braces around scalar initializer">;
def ext_complex_component_init : Extension<
  "complex initialization specifying real and imaginary components "
  "is an extension">, InGroup<DiagGroup<"complex-component-init">>;
def err_empty_scalar_initializer : Error<"scalar initializer cannot be empty">;
def warn_cxx98_compat_empty_scalar_initializer : Warning<
  "scalar initialized from empty initializer list is incompatible with C++98">,
  InGroup<CXX98Compat>, DefaultIgnore;
def warn_cxx98_compat_reference_list_init : Warning<
  "reference initialized from initializer list is incompatible with C++98">,
  InGroup<CXX98Compat>, DefaultIgnore;
def warn_cxx98_compat_initializer_list_init : Warning<
  "initialization of initializer_list object is incompatible with C++98">,
  InGroup<CXX98Compat>, DefaultIgnore;
def warn_cxx98_compat_ctor_list_init : Warning<
  "constructor call from initializer list is incompatible with C++98">,
  InGroup<CXX98Compat>, DefaultIgnore;
def err_illegal_initializer : Error<
  "illegal initializer (only variables can be initialized)">;
def err_illegal_initializer_type : Error<"illegal initializer type %0">;
def ext_init_list_type_narrowing : ExtWarn<
  "type %0 cannot be narrowed to %1 in initializer list">, 
  InGroup<CXX11Narrowing>, DefaultError, SFINAEFailure;
def ext_init_list_variable_narrowing : ExtWarn<
  "non-constant-expression cannot be narrowed from type %0 to %1 in "
  "initializer list">, InGroup<CXX11Narrowing>, DefaultError, SFINAEFailure;
def ext_init_list_constant_narrowing : ExtWarn<
  "constant expression evaluates to %0 which cannot be narrowed to type %1">,
  InGroup<CXX11Narrowing>, DefaultError, SFINAEFailure;
def warn_init_list_type_narrowing : Warning<
  "type %0 cannot be narrowed to %1 in initializer list in C++11">,
  InGroup<CXX11Narrowing>, DefaultIgnore;
def warn_init_list_variable_narrowing : Warning<
  "non-constant-expression cannot be narrowed from type %0 to %1 in "
  "initializer list in C++11">,
  InGroup<CXX11Narrowing>, DefaultIgnore;
def warn_init_list_constant_narrowing : Warning<
  "constant expression evaluates to %0 which cannot be narrowed to type %1 in "
  "C++11">,
  InGroup<CXX11Narrowing>, DefaultIgnore;
def note_init_list_narrowing_silence : Note<
  "insert an explicit cast to silence this issue">;
def err_init_objc_class : Error<
  "cannot initialize Objective-C class type %0">;
def err_implicit_empty_initializer : Error<
  "initializer for aggregate with no elements requires explicit braces">;
def err_bitfield_has_negative_width : Error<
  "bit-field %0 has negative width (%1)">;
def err_anon_bitfield_has_negative_width : Error<
  "anonymous bit-field has negative width (%0)">;
def err_bitfield_has_zero_width : Error<"named bit-field %0 has zero width">;
def err_bitfield_width_exceeds_type_size : Error<
  "size of bit-field %0 (%1 bits) exceeds size of its type (%2 bits)">;
def err_anon_bitfield_width_exceeds_type_size : Error<
  "size of anonymous bit-field (%0 bits) exceeds size of its type (%1 bits)">;
def err_incorrect_number_of_vector_initializers : Error<
  "number of elements must be either one or match the size of the vector">;

// Used by C++ which allows bit-fields that are wider than the type.
def warn_bitfield_width_exceeds_type_size: Warning<
  "size of bit-field %0 (%1 bits) exceeds the size of its type; value will be "
  "truncated to %2 bits">;
def warn_anon_bitfield_width_exceeds_type_size : Warning<
  "size of anonymous bit-field (%0 bits) exceeds size of its type; value will "
  "be truncated to %1 bits">;

def warn_missing_braces : Warning<
  "suggest braces around initialization of subobject">,
  InGroup<MissingBraces>, DefaultIgnore;

def err_redefinition_of_label : Error<"redefinition of label %0">;
def err_undeclared_label_use : Error<"use of undeclared label %0">;
def warn_unused_label : Warning<"unused label %0">,
  InGroup<UnusedLabel>, DefaultIgnore;

def err_goto_into_protected_scope : Error<"goto into protected scope">;
def ext_goto_into_protected_scope : ExtWarn<"goto into protected scope">,
  InGroup<Microsoft>;
def warn_cxx98_compat_goto_into_protected_scope : Warning<
  "goto would jump into protected scope in C++98">,
  InGroup<CXX98Compat>, DefaultIgnore;
def err_switch_into_protected_scope : Error<
  "switch case is in protected scope">;
def warn_cxx98_compat_switch_into_protected_scope : Warning<
  "switch case would be in a protected scope in C++98">,
  InGroup<CXX98Compat>, DefaultIgnore;
def err_indirect_goto_without_addrlabel : Error<
  "indirect goto in function with no address-of-label expressions">;
def err_indirect_goto_in_protected_scope : Error<
  "indirect goto might cross protected scopes">;
def warn_cxx98_compat_indirect_goto_in_protected_scope : Warning<
  "indirect goto might cross protected scopes in C++98">,
  InGroup<CXX98Compat>, DefaultIgnore;
def note_indirect_goto_target : Note<"possible target of indirect goto">;
def note_protected_by_variable_init : Note<
  "jump bypasses variable initialization">;
def note_protected_by_variable_nontriv_destructor : Note<
  "jump bypasses variable with a non-trivial destructor">;
def note_protected_by_variable_non_pod : Note<
  "jump bypasses initialization of non-POD variable">;
def note_protected_by_cleanup : Note<
  "jump bypasses initialization of variable with __attribute__((cleanup))">;
def note_protected_by_vla_typedef : Note<
  "jump bypasses initialization of VLA typedef">;
def note_protected_by_vla_type_alias : Note<
  "jump bypasses initialization of VLA type alias">;
def note_protected_by_vla : Note<
  "jump bypasses initialization of variable length array">;
def note_protected_by_objc_try : Note<
  "jump bypasses initialization of @try block">;
def note_protected_by_objc_catch : Note<
  "jump bypasses initialization of @catch block">;
def note_protected_by_objc_finally : Note<
  "jump bypasses initialization of @finally block">;
def note_protected_by_objc_synchronized : Note<
  "jump bypasses initialization of @synchronized block">;
def note_protected_by_objc_autoreleasepool : Note<
  "jump bypasses auto release push of @autoreleasepool block">;
def note_protected_by_cxx_try : Note<
  "jump bypasses initialization of try block">;
def note_protected_by_cxx_catch : Note<
  "jump bypasses initialization of catch block">;
def note_protected_by___block : Note<
  "jump bypasses setup of __block variable">;
def note_protected_by_objc_ownership : Note<
  "jump bypasses initialization of retaining variable">;
def note_enters_block_captures_cxx_obj : Note<
  "jump enters lifetime of block which captures a destructible C++ object">;
def note_enters_block_captures_strong : Note<
  "jump enters lifetime of block which strongly captures a variable">;
def note_enters_block_captures_weak : Note<
  "jump enters lifetime of block which weakly captures a variable">;

def note_exits_cleanup : Note<
  "jump exits scope of variable with __attribute__((cleanup))">;
def note_exits_dtor : Note<
  "jump exits scope of variable with non-trivial destructor">;
def note_exits_temporary_dtor : Note<
  "jump exits scope of lifetime-extended temporary with non-trivial "
  "destructor">;
def note_exits___block : Note<
  "jump exits scope of __block variable">;
def note_exits_objc_try : Note<
  "jump exits @try block">;
def note_exits_objc_catch : Note<
  "jump exits @catch block">;
def note_exits_objc_finally : Note<
  "jump exits @finally block">;
def note_exits_objc_synchronized : Note<
  "jump exits @synchronized block">;
def note_exits_cxx_try : Note<
  "jump exits try block">;
def note_exits_cxx_catch : Note<
  "jump exits catch block">;
def note_exits_objc_autoreleasepool : Note<
  "jump exits autoreleasepool block">;
def note_exits_objc_ownership : Note<
  "jump exits scope of retaining variable">;
def note_exits_block_captures_cxx_obj : Note<
  "jump exits lifetime of block which captures a destructible C++ object">;
def note_exits_block_captures_strong : Note<
  "jump exits lifetime of block which strongly captures a variable">;
def note_exits_block_captures_weak : Note<
  "jump exits lifetime of block which weakly captures a variable">;

def err_func_returning_array_function : Error<
  "function cannot return %select{array|function}0 type %1">;
def err_field_declared_as_function : Error<"field %0 declared as a function">;
def err_field_incomplete : Error<"field has incomplete type %0">;
def ext_variable_sized_type_in_struct : ExtWarn<
  "field %0 with variable sized type %1 not at the end of a struct or class is"
  " a GNU extension">, InGroup<GNUVariableSizedTypeNotAtEnd>;

def ext_c99_flexible_array_member : Extension<
  "flexible array members are a C99 feature">, InGroup<C99>;
def err_flexible_array_virtual_base : Error<
  "flexible array member %0 not allowed in "
  "%select{struct|interface|union|class|enum}1 which has a virtual base class">;
def err_flexible_array_empty_aggregate : Error<
  "flexible array member %0 not allowed in otherwise empty "
  "%select{struct|interface|union|class|enum}1">;
def err_flexible_array_has_nontrivial_dtor : Error<
  "flexible array member %0 of type %1 with non-trivial destruction">;
def ext_flexible_array_in_struct : Extension<
  "%0 may not be nested in a struct due to flexible array member">,
  InGroup<FlexibleArrayExtensions>;
def ext_flexible_array_in_array : Extension<
  "%0 may not be used as an array element due to flexible array member">,
  InGroup<FlexibleArrayExtensions>;
def err_flexible_array_init : Error<
  "initialization of flexible array member is not allowed">;
def ext_flexible_array_empty_aggregate_ms : Extension<
  "flexible array member %0 in otherwise empty "
  "%select{struct|interface|union|class|enum}1 is a Microsoft extension">,
  InGroup<Microsoft>;
def err_flexible_array_union : Error<
  "flexible array member %0 in a union is not allowed">;
def ext_flexible_array_union_ms : Extension<
  "flexible array member %0 in a union is a Microsoft extension">,
  InGroup<Microsoft>;
def ext_flexible_array_empty_aggregate_gnu : Extension<
  "flexible array member %0 in otherwise empty "
  "%select{struct|interface|union|class|enum}1 is a GNU extension">,
  InGroup<GNUEmptyStruct>;
def ext_flexible_array_union_gnu : Extension<
  "flexible array member %0 in a union is a GNU extension">, InGroup<GNUFlexibleArrayUnionMember>;

let CategoryName = "ARC Semantic Issue" in {

// ARC-mode diagnostics.

let CategoryName = "ARC Weak References" in {

def err_arc_weak_no_runtime : Error<
  "the current deployment target does not support automated __weak references">;
def err_arc_unsupported_weak_class : Error<
  "class is incompatible with __weak references">;
def err_arc_weak_unavailable_assign : Error<
  "assignment of a weak-unavailable object to a __weak object">;
def err_arc_weak_unavailable_property : Error<
  "synthesizing __weak instance variable of type %0, which does not "
  "support weak references">;
def note_implemented_by_class : Note<
  "when implemented by class %0">;
def err_arc_convesion_of_weak_unavailable : Error<
  "%select{implicit conversion|cast}0 of weak-unavailable object of type %1 to"
  " a __weak object of type %2">;

} // end "ARC Weak References" category

let CategoryName = "ARC Restrictions" in {

def err_arc_illegal_explicit_message : Error<
  "ARC forbids explicit message send of %0">;
def err_arc_unused_init_message : Error<
  "the result of a delegate init call must be immediately returned "
  "or assigned to 'self'">;
def err_arc_mismatched_cast : Error<
  "%select{implicit conversion|cast}0 of "
  "%select{%2|a non-Objective-C pointer type %2|a block pointer|"
  "an Objective-C pointer|an indirect pointer to an Objective-C pointer}1"
  " to %3 is disallowed with ARC">;
def err_arc_nolifetime_behavior : Error<
  "explicit ownership qualifier on cast result has no effect">;
def err_arc_objc_object_in_tag : Error<
  "ARC forbids %select{Objective-C objects|blocks}0 in "
  "%select{struct|interface|union|<<ERROR>>|enum}1">;
def err_arc_objc_property_default_assign_on_object : Error<
  "ARC forbids synthesizing a property of an Objective-C object "
  "with unspecified ownership or storage attribute">;
def err_arc_illegal_selector : Error<
  "ARC forbids use of %0 in a @selector">;
def err_arc_illegal_method_def : Error<
  "ARC forbids %select{implementation|synthesis}0 of %1">;
def warn_arc_strong_pointer_objc_pointer : Warning<
  "method parameter of type %0 with no explicit ownership">,
  InGroup<DiagGroup<"explicit-ownership-type">>, DefaultIgnore;
  
} // end "ARC Restrictions" category
  
def err_arc_lost_method_convention : Error<
  "method was declared as %select{an 'alloc'|a 'copy'|an 'init'|a 'new'}0 "
  "method, but its implementation doesn't match because %select{"
  "its result type is not an object pointer|"
  "its result type is unrelated to its receiver type}1">;
def note_arc_lost_method_convention : Note<"declaration in interface">;
def err_arc_gained_method_convention : Error<
  "method implementation does not match its declaration">;
def note_arc_gained_method_convention : Note<
  "declaration in interface is not in the '%select{alloc|copy|init|new}0' "
  "family because %select{its result type is not an object pointer|"
  "its result type is unrelated to its receiver type}1">;
def err_typecheck_arc_assign_self : Error<
  "cannot assign to 'self' outside of a method in the init family">;
def err_typecheck_arc_assign_self_class_method : Error<
  "cannot assign to 'self' in a class method">;
def err_typecheck_arr_assign_enumeration : Error<
  "fast enumeration variables can't be modified in ARC by default; "
  "declare the variable __strong to allow this">;
def warn_arc_retained_assign : Warning<
  "assigning retained object to %select{weak|unsafe_unretained}0 "
  "%select{property|variable}1"
  "; object will be released after assignment">,
  InGroup<ARCUnsafeRetainedAssign>;
def warn_arc_retained_property_assign : Warning<
  "assigning retained object to unsafe property"
  "; object will be released after assignment">,
  InGroup<ARCUnsafeRetainedAssign>;
def warn_arc_literal_assign : Warning<
  "assigning %select{array literal|dictionary literal|numeric literal|boxed expression|<should not happen>|block literal}0"
  " to a weak %select{property|variable}1"
  "; object will be released after assignment">,
  InGroup<ARCUnsafeRetainedAssign>;
def err_arc_new_array_without_ownership : Error<
  "'new' cannot allocate an array of %0 with no explicit ownership">;
def err_arc_autoreleasing_var : Error<
  "%select{__block variables|global variables|fields|instance variables}0 cannot have "
  "__autoreleasing ownership">;
def err_arc_autoreleasing_capture : Error<
  "cannot capture __autoreleasing variable in a "
  "%select{block|lambda by copy}0">;
def err_arc_thread_ownership : Error<
  "thread-local variable has non-trivial ownership: type is %0">;
def err_arc_indirect_no_ownership : Error<
  "%select{pointer|reference}1 to non-const type %0 with no explicit ownership">;
def err_arc_array_param_no_ownership : Error<
  "must explicitly describe intended ownership of an object array parameter">;
def err_arc_pseudo_dtor_inconstant_quals : Error<
  "pseudo-destructor destroys object of type %0 with inconsistently-qualified "
  "type %1">;
def err_arc_init_method_unrelated_result_type : Error<
  "init methods must return a type related to the receiver type">;
def err_arc_nonlocal_writeback : Error<
  "passing address of %select{non-local|non-scalar}0 object to "
  "__autoreleasing parameter for write-back">;
def err_arc_method_not_found : Error<
  "no known %select{instance|class}1 method for selector %0">;
def err_arc_receiver_forward_class : Error<
  "receiver %0 for class message is a forward declaration">;
def err_arc_may_not_respond : Error<
  "no visible @interface for %0 declares the selector %1">;
def err_arc_receiver_forward_instance : Error<
  "receiver type %0 for instance message is a forward declaration">;
def warn_receiver_forward_instance : Warning<
  "receiver type %0 for instance message is a forward declaration">,
  InGroup<ForwardClassReceiver>, DefaultIgnore;
def err_arc_collection_forward : Error<
  "collection expression type %0 is a forward declaration">;
def err_arc_multiple_method_decl : Error< 
  "multiple methods named %0 found with mismatched result, "
  "parameter type or attributes">;
def warn_arc_lifetime_result_type : Warning<
  "ARC %select{unused|__unsafe_unretained|__strong|__weak|__autoreleasing}0 "
  "lifetime qualifier on return type is ignored">,
  InGroup<IgnoredQualifiers>;

let CategoryName = "ARC Retain Cycle" in {

def warn_arc_retain_cycle : Warning<
  "capturing %0 strongly in this block is likely to lead to a retain cycle">,
  InGroup<ARCRetainCycles>;
def note_arc_retain_cycle_owner : Note<
  "block will be retained by %select{the captured object|an object strongly "
  "retained by the captured object}0">;

} // end "ARC Retain Cycle" category

def warn_arc_object_memaccess : Warning<
  "%select{destination for|source of}0 this %1 call is a pointer to "
  "ownership-qualified type %2">, InGroup<ARCNonPodMemAccess>;

let CategoryName = "ARC and @properties" in {

def err_arc_strong_property_ownership : Error<
  "existing instance variable %1 for strong property %0 may not be "
  "%select{|__unsafe_unretained||__weak}2">;
def err_arc_assign_property_ownership : Error<
  "existing instance variable %1 for property %0 with %select{unsafe_unretained| assign}2 "
  "attribute must be __unsafe_unretained">;
def err_arc_inconsistent_property_ownership : Error<
  "%select{|unsafe_unretained|strong|weak}1 property %0 may not also be "
  "declared %select{|__unsafe_unretained|__strong|__weak|__autoreleasing}2">;

} // end "ARC and @properties" category

def err_arc_atomic_ownership : Error<
  "cannot perform atomic operation on a pointer to type %0: type has "
  "non-trivial ownership">;

let CategoryName = "ARC Casting Rules" in {

def err_arc_bridge_cast_incompatible : Error<
  "incompatible types casting %0 to %1 with a %select{__bridge|"
  "__bridge_transfer|__bridge_retained}2 cast">;
def err_arc_bridge_cast_wrong_kind : Error<
  "cast of %select{Objective-C|block|C}0 pointer type %1 to "
  "%select{Objective-C|block|C}2 pointer type %3 cannot use %select{__bridge|"
  "__bridge_transfer|__bridge_retained}4">;
def err_arc_cast_requires_bridge : Error<
  "%select{cast|implicit conversion}0 of %select{Objective-C|block|C}1 "
  "pointer type %2 to %select{Objective-C|block|C}3 pointer type %4 "
  "requires a bridged cast">;
def note_arc_bridge : Note<
  "use __bridge to convert directly (no change in ownership)">;
def note_arc_cstyle_bridge : Note<
  "use __bridge with C-style cast to convert directly (no change in ownership)">;
def note_arc_bridge_transfer : Note<
  "use %select{__bridge_transfer|CFBridgingRelease call}1 to transfer "
  "ownership of a +1 %0 into ARC">;
def note_arc_cstyle_bridge_transfer : Note<
  "use __bridge_transfer with C-style cast to transfer "
  "ownership of a +1 %0 into ARC">;
def note_arc_bridge_retained : Note<
  "use %select{__bridge_retained|CFBridgingRetain call}1 to make an "
  "ARC object available as a +1 %0">;
def note_arc_cstyle_bridge_retained : Note<
  "use __bridge_retained with C-style cast to make an "
  "ARC object available as a +1 %0">;

} // ARC Casting category

} // ARC category name

def err_flexible_array_init_needs_braces : Error<
  "flexible array requires brace-enclosed initializer">;
def err_illegal_decl_array_of_functions : Error<
  "'%0' declared as array of functions of type %1">;
def err_illegal_decl_array_incomplete_type : Error<
  "array has incomplete element type %0">;
def err_illegal_message_expr_incomplete_type : Error<
  "Objective-C message has incomplete result type %0">;
def err_illegal_decl_array_of_references : Error<
  "'%0' declared as array of references of type %1">;
def err_decl_negative_array_size : Error<
  "'%0' declared as an array with a negative size">;
def err_array_static_outside_prototype : Error<
  "%0 used in array declarator outside of function prototype">;
def err_array_static_not_outermost : Error<
  "%0 used in non-outermost array type derivation">;
def err_array_star_outside_prototype : Error<
  "star modifier used outside of function prototype">;
def err_illegal_decl_pointer_to_reference : Error<
  "'%0' declared as a pointer to a reference of type %1">;
def err_illegal_decl_mempointer_to_reference : Error<
  "'%0' declared as a member pointer to a reference of type %1">;
def err_illegal_decl_mempointer_to_void : Error<
  "'%0' declared as a member pointer to void">;
def err_illegal_decl_mempointer_in_nonclass : Error<
  "'%0' does not point into a class">;
def err_mempointer_in_nonclass_type : Error<
  "member pointer refers into non-class type %0">;
def err_reference_to_void : Error<"cannot form a reference to 'void'">;
def err_nonfunction_block_type : Error<
  "block pointer to non-function type is invalid">;
def err_return_block_has_expr : Error<"void block should not return a value">;
def err_block_return_missing_expr : Error<
  "non-void block should return a value">;
def err_func_def_incomplete_result : Error<
  "incomplete result type %0 in function definition">;
def err_atomic_specifier_bad_type : Error<
  "_Atomic cannot be applied to "
  "%select{incomplete |array |function |reference |atomic |qualified |}0type "
  "%1 %select{||||||which is not trivially copyable}0">;

// Expressions.
def ext_sizeof_alignof_function_type : Extension<
  "invalid application of '%select{sizeof|alignof|vec_step}0' to a "
  "function type">, InGroup<PointerArith>;
def ext_sizeof_alignof_void_type : Extension<
  "invalid application of '%select{sizeof|alignof|vec_step}0' to a void "
  "type">, InGroup<PointerArith>;
def err_opencl_sizeof_alignof_type : Error<
  "invalid application of '%select{sizeof|alignof|vec_step}0' to a void type">;
def err_sizeof_alignof_incomplete_type : Error<
  "invalid application of '%select{sizeof|alignof|vec_step}0' to an "
  "incomplete type %1">;
def err_sizeof_alignof_function_type : Error<
  "invalid application of '%select{sizeof|alignof|vec_step}0' to a "
  "function type">;
def err_sizeof_alignof_bitfield : Error<
  "invalid application of '%select{sizeof|alignof}0' to bit-field">;
def err_alignof_member_of_incomplete_type : Error<
  "invalid application of 'alignof' to a field of a class still being defined">;
def err_vecstep_non_scalar_vector_type : Error<
  "'vec_step' requires built-in scalar or vector type, %0 invalid">;
def err_offsetof_incomplete_type : Error<
  "offsetof of incomplete type %0">;
def err_offsetof_record_type : Error<
  "offsetof requires struct, union, or class type, %0 invalid">;
def err_offsetof_array_type : Error<"offsetof requires array type, %0 invalid">;
def ext_offsetof_extended_field_designator : Extension<
  "using extended field designator is an extension">,
  InGroup<DiagGroup<"extended-offsetof">>;
def ext_offsetof_non_pod_type : ExtWarn<"offset of on non-POD type %0">,
  InGroup<InvalidOffsetof>;
def ext_offsetof_non_standardlayout_type : ExtWarn<
  "offset of on non-standard-layout type %0">, InGroup<InvalidOffsetof>;
def err_offsetof_bitfield : Error<"cannot compute offset of bit-field %0">;
def err_offsetof_field_of_virtual_base : Error<
  "invalid application of 'offsetof' to a field of a virtual base">;
def warn_sub_ptr_zero_size_types : Warning<
  "subtraction of pointers to type %0 of zero size has undefined behavior">,
  InGroup<PointerArith>;

def warn_floatingpoint_eq : Warning<
  "comparing floating point with == or != is unsafe">,
  InGroup<DiagGroup<"float-equal">>, DefaultIgnore;

def warn_division_by_zero : Warning<"division by zero is undefined">,
  InGroup<DivZero>;
def warn_remainder_by_zero : Warning<"remainder by zero is undefined">,
  InGroup<DivZero>;
def warn_shift_negative : Warning<"shift count is negative">,
  InGroup<DiagGroup<"shift-count-negative">>;
def warn_shift_gt_typewidth : Warning<"shift count >= width of type">,
  InGroup<DiagGroup<"shift-count-overflow">>;
def warn_shift_result_gt_typewidth : Warning<
  "signed shift result (%0) requires %1 bits to represent, but %2 only has "
  "%3 bits">, InGroup<DiagGroup<"shift-overflow">>;
def warn_shift_result_sets_sign_bit : Warning<
  "signed shift result (%0) sets the sign bit of the shift expression's "
  "type (%1) and becomes negative">,
  InGroup<DiagGroup<"shift-sign-overflow">>, DefaultIgnore;

def warn_precedence_bitwise_rel : Warning<
  "%0 has lower precedence than %1; %1 will be evaluated first">,
  InGroup<Parentheses>;
def note_precedence_bitwise_first : Note<
  "place parentheses around the %0 expression to evaluate it first">;
def note_precedence_silence : Note<
  "place parentheses around the '%0' expression to silence this warning">;

def warn_precedence_conditional : Warning<
  "operator '?:' has lower precedence than '%0'; '%0' will be evaluated first">,
  InGroup<Parentheses>;
def note_precedence_conditional_first : Note<
  "place parentheses around the '?:' expression to evaluate it first">;

def warn_logical_instead_of_bitwise : Warning<
  "use of logical '%0' with constant operand">,
  InGroup<DiagGroup<"constant-logical-operand">>;
def note_logical_instead_of_bitwise_change_operator : Note<
  "use '%0' for a bitwise operation">;
def note_logical_instead_of_bitwise_remove_constant : Note<
  "remove constant to silence this warning">;

def warn_bitwise_and_in_bitwise_or : Warning<
  "'&' within '|'">, InGroup<BitwiseOpParentheses>;

def warn_logical_and_in_logical_or : Warning<
  "'&&' within '||'">, InGroup<LogicalOpParentheses>;

def warn_overloaded_shift_in_comparison :Warning<
  "overloaded operator %select{>>|<<}0 has lower precedence than "
  "comparison operator">,
  InGroup<OverloadedShiftOpParentheses>;
def note_evaluate_comparison_first :Note<
  "place parentheses around comparison expression to evaluate it first">;

def warn_addition_in_bitshift : Warning<
  "operator '%0' has lower precedence than '%1'; "
  "'%1' will be evaluated first">, InGroup<ShiftOpParentheses>;

def warn_self_assignment : Warning<
  "explicitly assigning value of variable of type %0 to itself">,
  InGroup<SelfAssignment>, DefaultIgnore;

def warn_string_plus_int : Warning<
  "adding %0 to a string does not append to the string">,
  InGroup<StringPlusInt>;
def warn_string_plus_char : Warning<
  "adding %0 to a string pointer does not append to the string">,
  InGroup<StringPlusChar>;
def note_string_plus_scalar_silence : Note<
  "use array indexing to silence this warning">;

def warn_sizeof_array_param : Warning<
  "sizeof on array function parameter will return size of %0 instead of %1">,
  InGroup<SizeofArrayArgument>;

def warn_sizeof_array_decay : Warning<
  "sizeof on pointer operation will return size of %0 instead of %1">,
  InGroup<SizeofArrayDecay>;

def err_sizeof_nonfragile_interface : Error<
  "application of '%select{alignof|sizeof}1' to interface %0 is "
  "not supported on this architecture and platform">;
def err_atdef_nonfragile_interface : Error<
  "use of @defs is not supported on this architecture and platform">;
def err_subscript_nonfragile_interface : Error<
  "subscript requires size of interface %0, which is not constant for "
  "this architecture and platform">;

def err_arithmetic_nonfragile_interface : Error<
  "arithmetic on pointer to interface %0, which is not a constant size for "
  "this architecture and platform">;


def ext_subscript_non_lvalue : Extension<
  "ISO C90 does not allow subscripting non-lvalue array">;
def err_typecheck_subscript_value : Error<
  "subscripted value is not an array, pointer, or vector">;
def err_typecheck_subscript_not_integer : Error<
  "array subscript is not an integer">;
def err_subscript_function_type : Error<
  "subscript of pointer to function type %0">;
def err_subscript_incomplete_type : Error<
  "subscript of pointer to incomplete type %0">;
def err_dereference_incomplete_type : Error<
  "dereference of pointer to incomplete type %0">;
def ext_gnu_subscript_void_type : Extension<
  "subscript of a pointer to void is a GNU extension">, InGroup<PointerArith>;
def err_typecheck_member_reference_struct_union : Error<
  "member reference base type %0 is not a structure or union">;
def err_typecheck_member_reference_ivar : Error<
  "%0 does not have a member named %1">;
def error_arc_weak_ivar_access : Error<
  "dereferencing a __weak pointer is not allowed due to possible "
  "null value caused by race condition, assign it to strong variable first">;
def err_typecheck_member_reference_arrow : Error<
  "member reference type %0 is not a pointer">;
def err_typecheck_member_reference_suggestion : Error<
  "member reference type %0 is %select{a|not a}1 pointer; maybe you meant to use '%select{->|.}1'?">;
def note_typecheck_member_reference_suggestion : Note<
  "did you mean to use '.' instead?">;
def note_member_reference_arrow_from_operator_arrow : Note<
  "'->' applied to return value of the operator->() declared here">;
def err_typecheck_member_reference_type : Error<
  "cannot refer to type member %0 in %1 with '%select{.|->}2'">;
def err_typecheck_member_reference_unknown : Error<
  "cannot refer to member %0 in %1 with '%select{.|->}2'">;
def err_member_reference_needs_call : Error<
  "base of member reference is a function; perhaps you meant to call "
  "it%select{| with no arguments}0?">;
def warn_subscript_is_char : Warning<"array subscript is of type 'char'">,
  InGroup<CharSubscript>, DefaultIgnore;

def err_typecheck_incomplete_tag : Error<"incomplete definition of type %0">;
def err_no_member : Error<"no member named %0 in %1">;
def err_no_member_overloaded_arrow : Error<
  "no member named %0 in %1; did you mean to use '->' instead of '.'?">;

def err_member_not_yet_instantiated : Error<
  "no member %0 in %1; it has not yet been instantiated">;
def note_non_instantiated_member_here : Note<
  "not-yet-instantiated member is declared here">;

def err_enumerator_does_not_exist : Error<
  "enumerator %0 does not exist in instantiation of %1">;
def note_enum_specialized_here : Note<
  "enum %0 was explicitly specialized here">;

def err_member_redeclared : Error<"class member cannot be redeclared">;
def ext_member_redeclared : ExtWarn<"class member cannot be redeclared">,
  InGroup<RedeclaredClassMember>;
def err_member_redeclared_in_instantiation : Error<
  "multiple overloads of %0 instantiate to the same signature %1">;
def err_member_name_of_class : Error<"member %0 has the same name as its class">;
def err_member_def_undefined_record : Error<
  "out-of-line definition of %0 from class %1 without definition">;
def err_member_decl_does_not_match : Error<
  "out-of-line %select{declaration|definition}2 of %0 "
  "does not match any declaration in %1">;
def err_friend_decl_with_def_arg_must_be_def : Error<
  "friend declaration specifying a default argument must be a definition">;
def err_friend_decl_with_def_arg_redeclared : Error<
  "friend declaration specifying a default argument must be the only declaration">;
def err_friend_decl_does_not_match : Error<
  "friend declaration of %0 does not match any declaration in %1">;
def err_member_decl_does_not_match_suggest : Error<
  "out-of-line %select{declaration|definition}2 of %0 "
  "does not match any declaration in %1; did you mean %3?">;
def err_member_def_does_not_match_ret_type : Error<
  "return type of out-of-line definition of %q0 differs from "
  "that in the declaration">;
def err_nonstatic_member_out_of_line : Error<
  "non-static data member defined out-of-line">;
def err_qualified_typedef_declarator : Error<
  "typedef declarator cannot be qualified">;
def err_qualified_param_declarator : Error<
  "parameter declarator cannot be qualified">;
def ext_out_of_line_declaration : ExtWarn<
  "out-of-line declaration of a member must be a definition">,
  InGroup<OutOfLineDeclaration>, DefaultError;
def warn_member_extra_qualification : Warning<
  "extra qualification on member %0">, InGroup<Microsoft>;
def err_member_extra_qualification : Error<
  "extra qualification on member %0">;
def warn_namespace_member_extra_qualification : Warning<
  "extra qualification on member %0">,
  InGroup<DiagGroup<"extra-qualification">>;
def err_member_qualification : Error<
  "non-friend class member %0 cannot have a qualified name">;  
def note_member_def_close_match : Note<"member declaration nearly matches">;
def note_member_def_close_const_match : Note<
  "member declaration does not match because "
  "it %select{is|is not}0 const qualified">;
def note_member_def_close_param_match : Note<
  "type of %ordinal0 parameter of member declaration does not match definition"
  "%diff{ ($ vs $)|}1,2">;
def note_local_decl_close_match : Note<"local declaration nearly matches">;
def note_local_decl_close_param_match : Note<
  "type of %ordinal0 parameter of local declaration does not match definition"
  "%diff{ ($ vs $)|}1,2">;
def err_typecheck_ivar_variable_size : Error<
  "instance variables must have a constant size">;
def err_ivar_reference_type : Error<
  "instance variables cannot be of reference type">;
def err_typecheck_illegal_increment_decrement : Error<
  "cannot %select{decrement|increment}1 value of type %0">;
def err_typecheck_arithmetic_incomplete_type : Error<
  "arithmetic on a pointer to an incomplete type %0">;
def err_typecheck_pointer_arith_function_type : Error<
  "arithmetic on%select{ a|}0 pointer%select{|s}0 to%select{ the|}2 "
  "function type%select{|s}2 %1%select{| and %3}2">;
def err_typecheck_pointer_arith_void_type : Error<
  "arithmetic on%select{ a|}0 pointer%select{|s}0 to void">;
def err_typecheck_decl_incomplete_type : Error<
  "variable has incomplete type %0">;
def err_typecheck_decl_incomplete_type___float128 : Error<
  "support for type '__float128' is not yet implemented">;
def ext_typecheck_decl_incomplete_type : ExtWarn<
  "tentative definition of variable with internal linkage has incomplete non-array type %0">,
  InGroup<DiagGroup<"tentative-definition-incomplete-type">>;
def err_tentative_def_incomplete_type : Error<
  "tentative definition has type %0 that is never completed">;
def warn_tentative_incomplete_array : Warning<
  "tentative array definition assumed to have one element">;
def err_typecheck_incomplete_array_needs_initializer : Error<
  "definition of variable with array type needs an explicit size "
  "or an initializer">;
def err_array_init_not_init_list : Error<
  "array initializer must be an initializer "
  "list%select{| or string literal| or wide string literal}0">;
def err_array_init_narrow_string_into_wchar : Error<
  "initializing wide char array with non-wide string literal">;
def err_array_init_wide_string_into_char : Error<
  "initializing char array with wide string literal">;
def err_array_init_incompat_wide_string_into_wchar : Error<
  "initializing wide char array with incompatible wide string literal">;
def err_array_init_different_type : Error<
  "cannot initialize array %diff{of type $ with array of type $|"
  "with different type of array}0,1">;
def err_array_init_non_constant_array : Error<
  "cannot initialize array %diff{of type $ with non-constant array of type $|"
  "with different type of array}0,1">;
def ext_array_init_copy : Extension<
  "initialization of an array "
  "%diff{of type $ from a compound literal of type $|"
  "from a compound literal}0,1 is a GNU extension">, InGroup<GNUCompoundLiteralInitializer>;
// This is intentionally not disabled by -Wno-gnu.
def ext_array_init_parens : ExtWarn<
  "parenthesized initialization of a member array is a GNU extension">,
  InGroup<DiagGroup<"gnu-array-member-paren-init">>, DefaultError;
def warn_deprecated_string_literal_conversion : Warning<
  "conversion from string literal to %0 is deprecated">,
  InGroup<CXX11CompatDeprecatedWritableStr>;
def ext_deprecated_string_literal_conversion : ExtWarn<
  "ISO C++11 does not allow conversion from string literal to %0">,
  InGroup<WritableStrings>, SFINAEFailure;
def err_realimag_invalid_type : Error<"invalid type %0 to %1 operator">;
def err_typecheck_sclass_fscope : Error<
  "illegal storage class on file-scoped variable">;
def warn_standalone_specifier : Warning<"'%0' ignored on this declaration">,
  InGroup<MissingDeclarations>;
def ext_standalone_specifier : ExtWarn<"'%0' is not permitted on a declaration "
  "of a type">, InGroup<MissingDeclarations>;
def err_standalone_class_nested_name_specifier : Error<
  "forward declaration of %select{class|struct|interface|union|enum}0 cannot "
  "have a nested name specifier">;
def err_typecheck_sclass_func : Error<"illegal storage class on function">;
def err_static_block_func : Error<
  "function declared in block scope cannot have 'static' storage class">;
def err_typecheck_address_of : Error<"address of %select{bit-field"
  "|vector element|property expression|register variable}0 requested">;
def ext_typecheck_addrof_void : Extension<
  "ISO C forbids taking the address of an expression of type 'void'">;
def err_unqualified_pointer_member_function : Error<
  "must explicitly qualify name of member function when taking its address">;
def err_invalid_form_pointer_member_function : Error<
  "cannot create a non-constant pointer to member function">;
def err_parens_pointer_member_function : Error<
  "cannot parenthesize the name of a method when forming a member pointer">;
def err_typecheck_invalid_lvalue_addrof_addrof_function : Error<
  "extra '&' taking address of overloaded function">;
def err_typecheck_invalid_lvalue_addrof : Error<
  "cannot take the address of an rvalue of type %0">;
def ext_typecheck_addrof_temporary : ExtWarn<
  "taking the address of a temporary object of type %0">, 
  InGroup<DiagGroup<"address-of-temporary">>, DefaultError;
def err_typecheck_addrof_temporary : Error<
  "taking the address of a temporary object of type %0">;
def err_typecheck_addrof_dtor : Error<
  "taking the address of a destructor">;
def err_typecheck_unary_expr : Error<
  "invalid argument type %0 to unary expression">;
def err_typecheck_indirection_requires_pointer : Error<
  "indirection requires pointer operand (%0 invalid)">;
def ext_typecheck_indirection_through_void_pointer : Extension<
  "ISO C++ does not allow indirection on operand of type %0">,
  InGroup<DiagGroup<"void-ptr-dereference">>;
def warn_indirection_through_null : Warning<
  "indirection of non-volatile null pointer will be deleted, not trap">, InGroup<NullDereference>;
def note_indirection_through_null : Note<
  "consider using __builtin_trap() or qualifying pointer with 'volatile'">;
def warn_pointer_indirection_from_incompatible_type : Warning<
  "dereference of type %1 that was reinterpret_cast from type %0 has undefined "
  "behavior">,
  InGroup<UndefinedReinterpretCast>, DefaultIgnore;

def err_objc_object_assignment : Error<
  "cannot assign to class object (%0 invalid)">;
def err_typecheck_invalid_operands : Error<
  "invalid operands to binary expression (%0 and %1)">;
def err_typecheck_sub_ptr_compatible : Error<
  "%diff{$ and $ are not pointers to compatible types|"
  "pointers to incompatible types}0,1">;
def ext_typecheck_ordered_comparison_of_pointer_integer : ExtWarn<
  "ordered comparison between pointer and integer (%0 and %1)">;
def ext_typecheck_ordered_comparison_of_pointer_and_zero : Extension<
  "ordered comparison between pointer and zero (%0 and %1) is an extension">;
def ext_typecheck_ordered_comparison_of_function_pointers : ExtWarn<
  "ordered comparison of function pointers (%0 and %1)">;
def ext_typecheck_comparison_of_fptr_to_void : Extension<
  "equality comparison between function pointer and void pointer (%0 and %1)">;
def err_typecheck_comparison_of_fptr_to_void : Error<
  "equality comparison between function pointer and void pointer (%0 and %1)">;
def ext_typecheck_comparison_of_pointer_integer : ExtWarn<
  "comparison between pointer and integer (%0 and %1)">;
def err_typecheck_comparison_of_pointer_integer : Error<
  "comparison between pointer and integer (%0 and %1)">;
def ext_typecheck_comparison_of_distinct_pointers : ExtWarn<
  "comparison of distinct pointer types%diff{ ($ and $)|}0,1">,
  InGroup<CompareDistinctPointerType>;
def ext_typecheck_cond_incompatible_operands : ExtWarn<
  "incompatible operand types (%0 and %1)">;
def err_cond_voidptr_arc : Error <
  "operands to conditional of types%diff{ $ and $|}0,1 are incompatible "
  "in ARC mode">;
def err_typecheck_comparison_of_distinct_pointers : Error<
  "comparison of distinct pointer types%diff{ ($ and $)|}0,1">;
def ext_typecheck_comparison_of_distinct_pointers_nonstandard : ExtWarn<
  "comparison of distinct pointer types (%0 and %1) uses non-standard "
  "composite pointer type %2">, InGroup<CompareDistinctPointerType>;
def err_typecheck_assign_const : Error<"read-only variable is not assignable">;
def err_stmtexpr_file_scope : Error<
  "statement expression not allowed at file scope">;
def warn_mixed_sign_comparison : Warning<
  "comparison of integers of different signs: %0 and %1">,
  InGroup<SignCompare>, DefaultIgnore;
def warn_lunsigned_always_true_comparison : Warning<
  "comparison of unsigned%select{| enum}2 expression %0 is always %1">,
  InGroup<TautologicalCompare>;
def warn_out_of_range_compare : Warning<
  "comparison of %select{constant %0|true|false}1 with " 
  "%select{expression of type %2|boolean expression}3 is always "
  "%select{false|true}4">, InGroup<TautologicalOutOfRangeCompare>;
def warn_runsigned_always_true_comparison : Warning<
  "comparison of %0 unsigned%select{| enum}2 expression is always %1">,
  InGroup<TautologicalCompare>;
def warn_comparison_of_mixed_enum_types : Warning<
  "comparison of two values with different enumeration types"
  "%diff{ ($ and $)|}0,1">,
  InGroup<DiagGroup<"enum-compare">>;
def warn_null_in_arithmetic_operation : Warning<
  "use of NULL in arithmetic operation">,
  InGroup<NullArithmetic>;
def warn_null_in_comparison_operation : Warning<
  "comparison between NULL and non-pointer "
  "%select{(%1 and NULL)|(NULL and %1)}0">,
  InGroup<NullArithmetic>;

def warn_logical_not_on_lhs_of_comparison : Warning<
  "logical not is only applied to the left hand side of this comparison">,
  InGroup<LogicalNotParentheses>;
def note_logical_not_fix : Note<
  "add parentheses after the '!' to evaluate the comparison first">;
def note_logical_not_silence_with_parens : Note<
  "add parentheses around left hand side expression to silence this warning">;

def err_invalid_this_use : Error<
  "invalid use of 'this' outside of a non-static member function">;
def err_this_static_member_func : Error<
  "'this' cannot be%select{| implicitly}0 used in a static member function "
  "declaration">;
def err_invalid_member_use_in_static_method : Error<
  "invalid use of member %0 in static member function">;
def err_invalid_qualified_function_type : Error<
  "%select{static |non-}0member function %select{of type %2 |}1"
  "cannot have '%3' qualifier">;
def err_compound_qualified_function_type : Error<
  "%select{block pointer|pointer|reference}0 to function type %select{%2 |}1"
  "cannot have '%3' qualifier">;

def err_ref_qualifier_overload : Error<
  "cannot overload a member function %select{without a ref-qualifier|with "
  "ref-qualifier '&'|with ref-qualifier '&&'}0 with a member function %select{"
  "without a ref-qualifier|with ref-qualifier '&'|with ref-qualifier '&&'}1">;

def err_invalid_non_static_member_use : Error<
  "invalid use of non-static data member %0">;
def err_nested_non_static_member_use : Error<
  "%select{call to non-static member function|use of non-static data member}0 "
  "%2 of %1 from nested type %3">;
def warn_cxx98_compat_non_static_member_use : Warning<
  "use of non-static data member %0 in an unevaluated context is "
  "incompatible with C++98">, InGroup<CXX98Compat>, DefaultIgnore;
def err_invalid_incomplete_type_use : Error<
  "invalid use of incomplete type %0">;
def err_builtin_func_cast_more_than_one_arg : Error<
  "function-style cast to a builtin type can only take one argument">;
def err_value_init_for_array_type : Error<
  "array types cannot be value-initialized">;
def warn_format_nonliteral_noargs : Warning<
  "format string is not a string literal (potentially insecure)">,
  InGroup<FormatSecurity>;
def warn_format_nonliteral : Warning<
  "format string is not a string literal">,
  InGroup<FormatNonLiteral>, DefaultIgnore;

def err_unexpected_interface : Error<
  "unexpected interface name %0: expected expression">;
def err_ref_non_value : Error<"%0 does not refer to a value">;
def err_ref_vm_type : Error<
  "cannot refer to declaration with a variably modified type inside block">;
def err_ref_flexarray_type : Error<
  "cannot refer to declaration of structure variable with flexible array member "
  "inside block">;
def err_ref_array_type : Error<
  "cannot refer to declaration with an array type inside block">;
def err_property_not_found : Error<
  "property %0 not found on object of type %1">;
def err_invalid_property_name : Error<
  "%0 is not a valid property name (accessing an object of type %1)">;
def err_getter_not_found : Error<
  "no getter method for read from property">;
def err_objc_subscript_method_not_found : Error<
  "expected method to %select{read|write}1 %select{dictionary|array}2 element not "
  "found on object of type %0">;
def err_objc_subscript_index_type : Error<
  "method index parameter type %0 is not integral type">;
def err_objc_subscript_key_type : Error<
  "method key parameter type %0 is not object type">;
def err_objc_subscript_dic_object_type : Error<
  "method object parameter type %0 is not object type">;
def err_objc_subscript_object_type : Error<
  "cannot assign to this %select{dictionary|array}1 because assigning method's "
  "2nd parameter of type %0 is not an Objective-C pointer type">;
def err_objc_subscript_base_type : Error<
  "%select{dictionary|array}1 subscript base type %0 is not an Objective-C object">;
def err_objc_multiple_subscript_type_conversion : Error<
  "indexing expression is invalid because subscript type %0 has "
  "multiple type conversion functions">;
def err_objc_subscript_type_conversion : Error<
  "indexing expression is invalid because subscript type %0 is not an integral"
  " or Objective-C pointer type">;
def err_objc_subscript_pointer : Error<
  "indexing expression is invalid because subscript type %0 is not an"
  " Objective-C pointer">;
def err_objc_indexing_method_result_type : Error<
  "method for accessing %select{dictionary|array}1 element must have Objective-C"
  " object return type instead of %0">;
def err_objc_index_incomplete_class_type : Error<
  "Objective-C index expression has incomplete class type %0">;
def err_illegal_container_subscripting_op : Error<
  "illegal operation on Objective-C container subscripting">;
def err_property_not_found_forward_class : Error<
  "property %0 cannot be found in forward class object %1">;
def err_property_not_as_forward_class : Error<
  "property %0 refers to an incomplete Objective-C class %1 "
  "(with no @interface available)">;
def note_forward_class : Note<
  "forward declaration of class here">;
def err_duplicate_property : Error<
  "property has a previous declaration">;
def ext_gnu_void_ptr : Extension<
  "arithmetic on%select{ a|}0 pointer%select{|s}0 to void is a GNU extension">,
  InGroup<PointerArith>;
def ext_gnu_ptr_func_arith : Extension<
  "arithmetic on%select{ a|}0 pointer%select{|s}0 to%select{ the|}2 function "
  "type%select{|s}2 %1%select{| and %3}2 is a GNU extension">,
  InGroup<PointerArith>;
def error_readonly_message_assignment : Error<
  "assigning to 'readonly' return result of an Objective-C message not allowed">;
def ext_integer_increment_complex : Extension<
  "ISO C does not support '++'/'--' on complex integer type %0">;
def ext_integer_complement_complex : Extension<
  "ISO C does not support '~' for complex conjugation of %0">;
def err_nosetter_property_assignment : Error<
  "%select{assignment to readonly property|"
  "no setter method %1 for assignment to property}0">;
def err_nosetter_property_incdec : Error<
  "%select{%select{increment|decrement}1 of readonly property|"
  "no setter method %2 for %select{increment|decrement}1 of property}0">;
def err_nogetter_property_compound_assignment : Error<
  "a getter method is needed to perform a compound assignment on a property">;
def err_nogetter_property_incdec : Error<
  "no getter method %1 for %select{increment|decrement}0 of property">;
def error_no_subobject_property_setting : Error<
  "expression is not assignable">;
def err_qualified_objc_access : Error<
  "%select{property|instance variable}0 access cannot be qualified with '%1'">;
  
def ext_freestanding_complex : Extension<
  "complex numbers are an extension in a freestanding C99 implementation">;

// FIXME: Remove when we support imaginary.
def err_imaginary_not_supported : Error<"imaginary types are not supported">;

// Obj-c expressions
def warn_root_inst_method_not_found : Warning<
  "instance method %0 is being used on 'Class' which is not in the root class">,
  InGroup<MethodAccess>;
def warn_class_method_not_found : Warning<
  "class method %objcclass0 not found (return type defaults to 'id')">,
  InGroup<MethodAccess>;
def warn_instance_method_on_class_found : Warning<
  "instance method %0 found instead of class method %1">,
  InGroup<MethodAccess>;
def warn_inst_method_not_found : Warning<
  "instance method %objcinstance0 not found (return type defaults to 'id')">,
  InGroup<MethodAccess>;
def warn_instance_method_not_found_with_typo : Warning<
  "instance method %objcinstance0 not found (return type defaults to 'id')"
  "; did you mean %objcinstance2?">, InGroup<MethodAccess>;
def warn_class_method_not_found_with_typo : Warning<
  "class method %objcclass0 not found (return type defaults to 'id')"
  "; did you mean %objcclass2?">, InGroup<MethodAccess>;
def error_method_not_found_with_typo : Error<
  "%select{instance|class}1 method %0 not found "
  "; did you mean %2?">;
def error_no_super_class_message : Error<
  "no @interface declaration found in class messaging of %0">;
def error_root_class_cannot_use_super : Error<
  "%0 cannot use 'super' because it is a root class">;
def err_invalid_receiver_to_message_super : Error<
  "'super' is only valid in a method body">;
def err_invalid_receiver_class_message : Error<
  "receiver type %0 is not an Objective-C class">;
def err_missing_open_square_message_send : Error<
  "missing '[' at start of message send expression">;
def warn_bad_receiver_type : Warning<
  "receiver type %0 is not 'id' or interface pointer, consider "
  "casting it to 'id'">,InGroup<ObjCReceiver>;
def err_bad_receiver_type : Error<"bad receiver type %0">;
def err_incomplete_receiver_type : Error<"incomplete receiver type %0">;
def err_unknown_receiver_suggest : Error<
  "unknown receiver %0; did you mean %1?">;
def error_objc_throw_expects_object : Error<
  "@throw requires an Objective-C object type (%0 invalid)">;
def error_objc_synchronized_expects_object : Error<
  "@synchronized requires an Objective-C object type (%0 invalid)">;
def error_rethrow_used_outside_catch : Error<
  "@throw (rethrow) used outside of a @catch block">;
def err_attribute_multiple_objc_gc : Error<
  "multiple garbage collection attributes specified for type">;
def err_catch_param_not_objc_type : Error<
  "@catch parameter is not a pointer to an interface type">;
def err_illegal_qualifiers_on_catch_parm : Error<
  "illegal qualifiers on @catch parameter">;
def err_storage_spec_on_catch_parm : Error<
  "@catch parameter cannot have storage specifier '%0'">;
def warn_register_objc_catch_parm : Warning<
  "'register' storage specifier on @catch parameter will be ignored">;
def err_qualified_objc_catch_parm : Error<
  "@catch parameter declarator cannot be qualified">;
def warn_objc_pointer_cxx_catch_fragile : Warning<
  "cannot catch an exception thrown with @throw in C++ in the non-unified "
  "exception model">, InGroup<ObjCNonUnifiedException>;
def err_objc_object_catch : Error<
  "can't catch an Objective-C object by value">;
def err_incomplete_type_objc_at_encode : Error<
  "'@encode' of incomplete type %0">;

def warn_setter_getter_impl_required : Warning<
  "property %0 requires method %1 to be defined - "
  "use @synthesize, @dynamic or provide a method implementation "
  "in this class implementation">,
  InGroup<ObjCPropertyImpl>;
def warn_setter_getter_impl_required_in_category : Warning<
  "property %0 requires method %1 to be defined - "
  "use @dynamic or provide a method implementation in this category">,
  InGroup<ObjCPropertyImpl>;
def note_parameter_named_here : Note<
  "passing argument to parameter %0 here">;
def note_parameter_here : Note<
  "passing argument to parameter here">;
def note_method_return_type_change : Note<
  "compiler has implicitly changed method %0 return type">;

// C++ casts
// These messages adhere to the TryCast pattern: %0 is an int specifying the
// cast type, %1 is the source type, %2 is the destination type.
def err_bad_reinterpret_cast_overload : Error<
  "reinterpret_cast cannot resolve overloaded function %0 to type %1">;

def warn_reinterpret_different_from_static : Warning<
  "'reinterpret_cast' %select{from|to}3 class %0 %select{to|from}3 its "
  "%select{virtual base|base at non-zero offset}2 %1 behaves differently from "
  "'static_cast'">, InGroup<ReinterpretBaseClass>;
def note_reinterpret_updowncast_use_static: Note<
  "use 'static_cast' to adjust the pointer correctly while "
  "%select{upcasting|downcasting}0">;

def err_bad_static_cast_overload : Error<
  "address of overloaded function %0 cannot be static_cast to type %1">;

def err_bad_cstyle_cast_overload : Error<
  "address of overloaded function %0 cannot be cast to type %1">;


def err_bad_cxx_cast_generic : Error<
  "%select{const_cast|static_cast|reinterpret_cast|dynamic_cast|C-style cast|"
  "functional-style cast}0 from %1 to %2 is not allowed">;
def err_bad_cxx_cast_rvalue : Error<
  "%select{const_cast|static_cast|reinterpret_cast|dynamic_cast|C-style cast|"
  "functional-style cast}0 from rvalue to reference type %2">;
def err_bad_cxx_cast_bitfield : Error<
  "%select{const_cast|static_cast|reinterpret_cast|dynamic_cast|C-style cast|"
  "functional-style cast}0 from bit-field lvalue to reference type %2">;
def err_bad_cxx_cast_qualifiers_away : Error<
  "%select{const_cast|static_cast|reinterpret_cast|dynamic_cast|C-style cast|"
  "functional-style cast}0 from %1 to %2 casts away qualifiers">;
def err_bad_const_cast_dest : Error<
  "%select{const_cast||||C-style cast|functional-style cast}0 to %2, "
  "which is not a reference, pointer-to-object, or pointer-to-data-member">;
def ext_cast_fn_obj : Extension<
  "cast between pointer-to-function and pointer-to-object is an extension">;
def warn_cxx98_compat_cast_fn_obj : Warning<
  "cast between pointer-to-function and pointer-to-object is incompatible with C++98">,
  InGroup<CXX98CompatPedantic>, DefaultIgnore;
def err_bad_reinterpret_cast_small_int : Error<
  "cast from pointer to smaller type %2 loses information">;
def err_bad_cxx_cast_vector_to_scalar_different_size : Error<
  "%select{||reinterpret_cast||C-style cast|}0 from vector %1 " 
  "to scalar %2 of different size">;
def err_bad_cxx_cast_scalar_to_vector_different_size : Error<
  "%select{||reinterpret_cast||C-style cast|}0 from scalar %1 " 
  "to vector %2 of different size">;
def err_bad_cxx_cast_vector_to_vector_different_size : Error<
  "%select{||reinterpret_cast||C-style cast|}0 from vector %1 " 
  "to vector %2 of different size">;
def err_bad_lvalue_to_rvalue_cast : Error<
  "cannot cast from lvalue of type %1 to rvalue reference type %2; types are "
  "not compatible">;
def err_bad_static_cast_pointer_nonpointer : Error<
  "cannot cast from type %1 to pointer type %2">;
def err_bad_static_cast_member_pointer_nonmp : Error<
  "cannot cast from type %1 to member pointer type %2">;
def err_bad_cxx_cast_member_pointer_size : Error<
  "cannot %select{||reinterpret_cast||C-style cast|}0 from member pointer "
  "type %1 to member pointer type %2 of different size">;
def err_bad_reinterpret_cast_reference : Error<
  "reinterpret_cast of a %0 to %1 needs its address which is not allowed">;
def warn_undefined_reinterpret_cast : Warning<
  "reinterpret_cast from %0 to %1 has undefined behavior">,
  InGroup<UndefinedReinterpretCast>, DefaultIgnore;

// These messages don't adhere to the pattern.
// FIXME: Display the path somehow better.
def err_ambiguous_base_to_derived_cast : Error<
  "ambiguous cast from base %0 to derived %1:%2">;
def err_static_downcast_via_virtual : Error<
  "cannot cast %0 to %1 via virtual base %2">;
def err_downcast_from_inaccessible_base : Error<
  "cannot cast %select{private|protected}2 base class %1 to %0">;
def err_upcast_to_inaccessible_base : Error<
  "cannot cast %0 to its %select{private|protected}2 base class %1">;
def err_bad_dynamic_cast_not_ref_or_ptr : Error<
  "%0 is not a reference or pointer">;
def err_bad_dynamic_cast_not_class : Error<"%0 is not a class">;
def err_bad_dynamic_cast_incomplete : Error<"%0 is an incomplete type">;
def err_bad_dynamic_cast_not_ptr : Error<"%0 is not a pointer">;
def err_bad_dynamic_cast_not_polymorphic : Error<"%0 is not polymorphic">;

// Other C++ expressions
def err_need_header_before_typeid : Error<
  "you need to include <typeinfo> before using the 'typeid' operator">;
def err_need_header_before_ms_uuidof : Error<
  "you need to include <guiddef.h> before using the '__uuidof' operator">;
def err_ms___leave_not_in___try : Error<
  "'__leave' statement not in __try block">;
def err_uuidof_without_guid : Error<
  "cannot call operator __uuidof on a type with no GUID">;
def err_uuidof_with_multiple_guids : Error<
  "cannot call operator __uuidof on a type with multiple GUIDs">;
def err_incomplete_typeid : Error<"'typeid' of incomplete type %0">;
def err_static_illegal_in_new : Error<
  "the 'static' modifier for the array size is not legal in new expressions">;
def err_array_new_needs_size : Error<
  "array size must be specified in new expressions">;
def err_bad_new_type : Error<
  "cannot allocate %select{function|reference}1 type %0 with new">;
def err_new_incomplete_type : Error<
  "allocation of incomplete type %0">;
def err_new_array_nonconst : Error<
  "only the first dimension of an allocated array may have dynamic size">;
def err_new_array_init_args : Error<
  "array 'new' cannot have initialization arguments">;
def ext_new_paren_array_nonconst : ExtWarn<
  "when type is in parentheses, array cannot have dynamic size">;
def err_placement_new_non_placement_delete : Error<
  "'new' expression with placement arguments refers to non-placement "
  "'operator delete'">;
def err_array_size_not_integral : Error<
  "array size expression must have integral or %select{|unscoped }0"
  "enumeration type, not %1">;
def err_array_size_incomplete_type : Error<
  "array size expression has incomplete class type %0">;
def err_array_size_explicit_conversion : Error<
  "array size expression of type %0 requires explicit conversion to type %1">;
def note_array_size_conversion : Note<
  "conversion to %select{integral|enumeration}0 type %1 declared here">;
def err_array_size_ambiguous_conversion : Error<
  "ambiguous conversion of array size expression of type %0 to an integral or "
  "enumeration type">;
def ext_array_size_conversion : Extension<
  "implicit conversion from array size expression of type %0 to "
  "%select{integral|enumeration}1 type %2 is a C++11 extension">,
  InGroup<CXX11>;
def warn_cxx98_compat_array_size_conversion : Warning<
  "implicit conversion from array size expression of type %0 to "
  "%select{integral|enumeration}1 type %2 is incompatible with C++98">,
  InGroup<CXX98CompatPedantic>, DefaultIgnore;
def err_address_space_qualified_new : Error<
  "'new' cannot allocate objects of type %0 in address space '%1'">;
def err_address_space_qualified_delete : Error<
  "'delete' cannot delete objects of type %0 in address space '%1'">;

def err_default_init_const : Error<
  "default initialization of an object of const type %0"
  "%select{| requires a user-provided default constructor}1">;
def err_delete_operand : Error<"cannot delete expression of type %0">;
def ext_delete_void_ptr_operand : ExtWarn<
  "cannot delete expression with pointer-to-'void' type %0">;
def err_ambiguous_delete_operand : Error<
  "ambiguous conversion of delete expression of type %0 to a pointer">;
def warn_delete_incomplete : Warning<
  "deleting pointer to incomplete type %0 may cause undefined behavior">,
  InGroup<DiagGroup<"delete-incomplete">>;
def err_delete_incomplete_class_type : Error<
  "deleting incomplete class type %0; no conversions to pointer type">;
def err_delete_explicit_conversion : Error<
  "converting delete expression from type %0 to type %1 invokes an explicit "
  "conversion function">;
def note_delete_conversion : Note<"conversion to pointer type %0">;
def warn_delete_array_type : Warning<
  "'delete' applied to a pointer-to-array type %0 treated as delete[]">;
def err_no_suitable_delete_member_function_found : Error<
  "no suitable member %0 in %1">;
def err_ambiguous_suitable_delete_member_function_found : Error<
  "multiple suitable %0 functions in %1">;
def note_member_declared_here : Note<
  "member %0 declared here">;
def err_decrement_bool : Error<"cannot decrement expression of type bool">;
def warn_increment_bool : Warning<
  "incrementing expression of type bool is deprecated">,
  InGroup<DeprecatedIncrementBool>;
def err_increment_decrement_enum : Error<
  "cannot %select{decrement|increment}0 expression of enum type %1">;
def err_catch_incomplete_ptr : Error<
  "cannot catch pointer to incomplete type %0">;
def err_catch_incomplete_ref : Error<
  "cannot catch reference to incomplete type %0">;
def err_catch_incomplete : Error<"cannot catch incomplete type %0">;
def err_catch_rvalue_ref : Error<"cannot catch exceptions by rvalue reference">;
def err_qualified_catch_declarator : Error<
  "exception declarator cannot be qualified">;
def err_early_catch_all : Error<"catch-all handler must come last">;
def err_bad_memptr_rhs : Error<
  "right hand operand to %0 has non-pointer-to-member type %1">;
def err_bad_memptr_lhs : Error<
  "left hand operand to %0 must be a %select{|pointer to }1class "
  "compatible with the right hand operand, but is %2">;
def warn_exception_caught_by_earlier_handler : Warning<
  "exception of type %0 will be caught by earlier handler">;
def note_previous_exception_handler : Note<"for type %0">;
def err_exceptions_disabled : Error<
  "cannot use '%0' with exceptions disabled">;
def err_objc_exceptions_disabled : Error<
  "cannot use '%0' with Objective-C exceptions disabled">;
def warn_non_virtual_dtor : Warning<
  "%0 has virtual functions but non-virtual destructor">,
  InGroup<NonVirtualDtor>, DefaultIgnore;
def warn_delete_non_virtual_dtor : Warning<
  "delete called on %0 that has virtual functions but non-virtual destructor">,
  InGroup<DeleteNonVirtualDtor>, DefaultIgnore;
def warn_delete_abstract_non_virtual_dtor : Warning<
  "delete called on %0 that is abstract but has non-virtual destructor">,
  InGroup<DeleteNonVirtualDtor>;
def warn_overloaded_virtual : Warning<
  "%q0 hides overloaded virtual %select{function|functions}1">,
  InGroup<OverloadedVirtual>, DefaultIgnore;
def note_hidden_overloaded_virtual_declared_here : Note<
  "hidden overloaded virtual function %q0 declared here"
  "%select{|: different classes%diff{ ($ vs $)|}2,3"
  "|: different number of parameters (%2 vs %3)"
  "|: type mismatch at %ordinal2 parameter%diff{ ($ vs $)|}3,4"
  "|: different return type%diff{ ($ vs $)|}2,3"
  "|: different qualifiers ("
  "%select{none|const|restrict|const and restrict|volatile|const and volatile|"
  "volatile and restrict|const, volatile, and restrict}2 vs "
  "%select{none|const|restrict|const and restrict|volatile|const and volatile|"
  "volatile and restrict|const, volatile, and restrict}3)}1">;
def warn_using_directive_in_header : Warning<
  "using namespace directive in global context in header">,
  InGroup<HeaderHygiene>, DefaultIgnore;
def warn_overaligned_type : Warning<
  "type %0 requires %1 bytes of alignment and the default allocator only "
  "guarantees %2 bytes">,
  InGroup<OveralignedType>, DefaultIgnore;

def err_conditional_void_nonvoid : Error<
  "%select{left|right}1 operand to ? is void, but %select{right|left}1 operand "
  "is of type %0">;
def err_conditional_ambiguous : Error<
  "conditional expression is ambiguous; "
  "%diff{$ can be converted to $ and vice versa|"
  "types can be convert to each other}0,1">;
def err_conditional_ambiguous_ovl : Error<
  "conditional expression is ambiguous; %diff{$ and $|types}0,1 "
  "can be converted to several common types">;

def err_throw_incomplete : Error<
  "cannot throw object of incomplete type %0">;
def err_throw_incomplete_ptr : Error<
  "cannot throw pointer to object of incomplete type %0">;
def err_return_in_constructor_handler : Error<
  "return in the catch of a function try block of a constructor is illegal">;

let CategoryName = "Lambda Issue" in {
  def err_capture_more_than_once : Error<
    "%0 can appear only once in a capture list">;
  def err_reference_capture_with_reference_default : Error<
    "'&' cannot precede a capture when the capture default is '&'">;
  def err_this_capture_with_copy_default : Error<
    "'this' cannot be explicitly captured when the capture default is '='">;
  def err_copy_capture_with_copy_default : Error<
    "'&' must precede a capture when the capture default is '='">;
  def err_capture_does_not_name_variable : Error<
    "%0 in capture list does not name a variable">;
  def err_capture_non_automatic_variable : Error<
    "%0 cannot be captured because it does not have automatic storage "
    "duration">;
  def err_this_capture : Error<
    "'this' cannot be %select{implicitly |}0captured in this context">;
  def err_lambda_capture_anonymous_var : Error<
    "unnamed variable cannot be implicitly captured in a lambda expression">;
  def err_lambda_capture_vm_type : Error<
    "variable %0 with variably modified type cannot be captured in "
    "a lambda expression">;
  def err_lambda_capture_flexarray_type : Error<
    "variable %0 with flexible array member cannot be captured in "
    "a lambda expression">;
  def err_lambda_impcap : Error<
    "variable %0 cannot be implicitly captured in a lambda with no "
    "capture-default specified">;
  def note_lambda_decl : Note<"lambda expression begins here">;
  def err_lambda_unevaluated_operand : Error<
    "lambda expression in an unevaluated operand">;
  def err_lambda_in_constant_expression : Error<
    "a lambda expression may not appear inside of a constant expression">;
  def err_lambda_return_init_list : Error<
    "cannot deduce lambda return type from initializer list">;
  def err_lambda_capture_default_arg : Error<
    "lambda expression in default argument cannot capture any entity">;
  def err_lambda_incomplete_result : Error<
    "incomplete result type %0 in lambda expression">;
  def err_noreturn_lambda_has_return_expr : Error<
    "lambda declared 'noreturn' should not return">;
  def warn_maybe_falloff_nonvoid_lambda : Warning<
    "control may reach end of non-void lambda">,
    InGroup<ReturnType>;
  def warn_falloff_nonvoid_lambda : Warning<
    "control reaches end of non-void lambda">,
    InGroup<ReturnType>;
  def err_access_lambda_capture : Error<
    // The ERRORs represent other special members that aren't constructors, in
    // hopes that someone will bother noticing and reporting if they appear
    "capture of variable '%0' as type %1 calls %select{private|protected}3 "
    "%select{default |copy |move |*ERROR* |*ERROR* |*ERROR* |}2constructor">,
    AccessControl;
  def note_lambda_to_block_conv : Note<
    "implicit capture of lambda object due to conversion to block pointer "
    "here">;

  // C++1y lambda init-captures.
  def warn_cxx11_compat_init_capture : Warning<
    "initialized lambda captures are incompatible with C++ standards "
    "before C++1y">, InGroup<CXXPre1yCompat>, DefaultIgnore;
  def ext_init_capture : ExtWarn<
    "initialized lambda captures are a C++1y extension">, InGroup<CXX1y>;
  def err_init_capture_no_expression : Error<
    "initializer missing for lambda capture %0">;
  def err_init_capture_multiple_expressions : Error<
    "initializer for lambda capture %0 contains multiple expressions">;
  def err_init_capture_paren_braces : Error<
    "cannot deduce type for lambda capture %0 from "
    "parenthesized initializer list">;
  def err_init_capture_deduction_failure : Error<
    "cannot deduce type for lambda capture %0 from initializer of type %2">;
  def err_init_capture_deduction_failure_from_init_list : Error<
    "cannot deduce type for lambda capture %0 from initializer list">;
}

def err_return_in_captured_stmt : Error<
  "cannot return from %0">;
def err_capture_block_variable : Error<
  "__block variable %0 cannot be captured in a "
  "%select{lambda expression|captured statement}1">;

def err_operator_arrow_circular : Error<
  "circular pointer delegation detected">;
def err_operator_arrow_depth_exceeded : Error<
  "use of 'operator->' on type %0 would invoke a sequence of more than %1 "
  "'operator->' calls">;
def note_operator_arrow_here : Note<
  "'operator->' declared here produces an object of type %0">;
def note_operator_arrows_suppressed : Note<
  "(skipping %0 'operator->'%s0 in backtrace)">;
def note_operator_arrow_depth : Note<
  "use -foperator-arrow-depth=N to increase 'operator->' limit">;

def err_pseudo_dtor_base_not_scalar : Error<
  "object expression of non-scalar type %0 cannot be used in a "
  "pseudo-destructor expression">;
def ext_pseudo_dtor_on_void : ExtWarn<
  "pseudo-destructors on type void are a Microsoft extension">,
  InGroup<Microsoft>;
def err_pseudo_dtor_type_mismatch : Error<
  "the type of object expression "
  "%diff{($) does not match the type being destroyed ($)|"
  "does not match the type being destroyed}0,1 "
  "in pseudo-destructor expression">;
def err_pseudo_dtor_call_with_args : Error<
  "call to pseudo-destructor cannot have any arguments">;
def err_dtor_expr_without_call : Error<
  "%select{destructor reference|pseudo-destructor expression}0 must be "
  "called immediately with '()'">;
def err_pseudo_dtor_destructor_non_type : Error<
  "%0 does not refer to a type name in pseudo-destructor expression; expected "
  "the name of type %1">;
def err_invalid_use_of_function_type : Error<
  "a function type is not allowed here">;
def err_invalid_use_of_array_type : Error<"an array type is not allowed here">;
def err_type_defined_in_condition : Error<
  "types may not be defined in conditions">;
def err_typecheck_bool_condition : Error<
  "value of type %0 is not contextually convertible to 'bool'">;
def err_typecheck_ambiguous_condition : Error<
  "conversion %diff{from $ to $|between types}0,1 is ambiguous">;
def err_typecheck_nonviable_condition : Error<
  "no viable conversion%diff{ from $ to $|}0,1">;
def err_typecheck_nonviable_condition_incomplete : Error<
  "no viable conversion%diff{ from $ to incomplete type $|}0,1">;
def err_typecheck_deleted_function : Error<
  "conversion function %diff{from $ to $|between types}0,1 "
  "invokes a deleted function">;
  
def err_expected_class_or_namespace : Error<"%0 is not a class"
  "%select{ or namespace|, namespace, or scoped enumeration}1">;
def err_invalid_declarator_scope : Error<"cannot define or redeclare %0 here "
  "because namespace %1 does not enclose namespace %2">;
def err_invalid_declarator_global_scope : Error<
  "definition or redeclaration of %0 cannot name the global scope">;
def err_invalid_declarator_in_function : Error<
  "definition or redeclaration of %0 not allowed inside a function">;
def err_invalid_declarator_in_block : Error<
  "definition or redeclaration of %0 not allowed inside a block">;
def err_not_tag_in_scope : Error<
  "no %select{struct|interface|union|class|enum}0 named %1 in %2">;

def err_no_typeid_with_fno_rtti : Error<
  "cannot use typeid with -fno-rtti">;
def err_no_dynamic_cast_with_fno_rtti : Error<
  "cannot use dynamic_cast with -fno-rtti">;

def err_cannot_form_pointer_to_member_of_reference_type : Error<
  "cannot form a pointer-to-member to member %0 of reference type %1">;
def err_incomplete_object_call : Error<
  "incomplete type in call to object of type %0">;

def warn_condition_is_assignment : Warning<"using the result of an "
  "assignment as a condition without parentheses">,
  InGroup<Parentheses>;
// Completely identical except off by default.
def warn_condition_is_idiomatic_assignment : Warning<"using the result "
  "of an assignment as a condition without parentheses">,
  InGroup<DiagGroup<"idiomatic-parentheses">>, DefaultIgnore;
def note_condition_assign_to_comparison : Note<
  "use '==' to turn this assignment into an equality comparison">;
def note_condition_or_assign_to_comparison : Note<
  "use '!=' to turn this compound assignment into an inequality comparison">;
def note_condition_assign_silence : Note<
  "place parentheses around the assignment to silence this warning">;

def warn_equality_with_extra_parens : Warning<"equality comparison with "
  "extraneous parentheses">, InGroup<ParenthesesOnEquality>;
def note_equality_comparison_to_assign : Note<
  "use '=' to turn this equality comparison into an assignment">;
def note_equality_comparison_silence : Note<
  "remove extraneous parentheses around the comparison to silence this warning">;

// assignment related diagnostics (also for argument passing, returning, etc).
// In most of these diagnostics the %2 is a value from the
// Sema::AssignmentAction enumeration
def err_typecheck_convert_incompatible : Error<
  "%select{%diff{assigning to $ from incompatible type $|"
  "assigning to type from incompatible type}0,1"
  "|%diff{passing $ to parameter of incompatible type $|"
  "passing type to parameter of incompatible type}0,1"
  "|%diff{returning $ from a function with incompatible result type $|"
  "returning type from a function with incompatible result type}0,1"
  "|%diff{converting $ to incompatible type $|"
  "converting type to incompatible type}0,1"
  "|%diff{initializing $ with an expression of incompatible type $|"
  "initializing type with an expression of incompatible type}0,1"
  "|%diff{sending $ to parameter of incompatible type $|"
  "sending type to parameter of incompatible type}0,1"
  "|%diff{casting $ to incompatible type $|"
  "casting type to incompatible type}0,1}2"
  "%select{|; dereference with *|"
  "; take the address with &|"
  "; remove *|"
  "; remove &}3"
  "%select{|: different classes%diff{ ($ vs $)|}5,6"
  "|: different number of parameters (%5 vs %6)"
  "|: type mismatch at %ordinal5 parameter%diff{ ($ vs $)|}6,7"
  "|: different return type%diff{ ($ vs $)|}5,6"
  "|: different qualifiers ("
  "%select{none|const|restrict|const and restrict|volatile|const and volatile|"
  "volatile and restrict|const, volatile, and restrict}5 vs "
  "%select{none|const|restrict|const and restrict|volatile|const and volatile|"
  "volatile and restrict|const, volatile, and restrict}6)}4">;
def err_typecheck_missing_return_type_incompatible : Error<
  "%diff{return type $ must match previous return type $|"
  "return type must match previous return type}0,1 when %select{block "
  "literal|lambda expression}2 has unspecified explicit return type">;

def not_incomplete_class_and_qualified_id : Note<
  "conformance of forward class %0 to protocol %1 can not be confirmed">;
def warn_incompatible_qualified_id : Warning<
  "%select{%diff{assigning to $ from incompatible type $|"
  "assigning to type from incompatible type}0,1"
  "|%diff{passing $ to parameter of incompatible type $|"
  "passing type to parameter of incompatible type}0,1"
  "|%diff{returning $ from a function with incompatible result type $|"
  "returning type from a function with incompatible result type}0,1"
  "|%diff{converting $ to incompatible type $|"
  "converting type to incompatible type}0,1"
  "|%diff{initializing $ with an expression of incompatible type $|"
  "initializing type with an expression of incompatible type}0,1"
  "|%diff{sending $ to parameter of incompatible type $|"
  "sending type to parameter of incompatible type}0,1"
  "|%diff{casting $ to incompatible type $|"
  "casting type to incompatible type}0,1}2">;
def ext_typecheck_convert_pointer_int : ExtWarn<
  "incompatible pointer to integer conversion "
  "%select{%diff{assigning to $ from $|assigning to different types}0,1"
  "|%diff{passing $ to parameter of type $|"
  "passing to parameter of different type}0,1"
  "|%diff{returning $ from a function with result type $|"
  "returning from function with different return type}0,1"
  "|%diff{converting $ to type $|converting between types}0,1"
  "|%diff{initializing $ with an expression of type $|"
  "initializing with expression of different type}0,1"
  "|%diff{sending $ to parameter of type $|"
  "sending to parameter of different type}0,1"
  "|%diff{casting $ to type $|casting between types}0,1}2"
  "%select{|; dereference with *|"
  "; take the address with &|"
  "; remove *|"
  "; remove &}3">,
  InGroup<IntConversion>;
def ext_typecheck_convert_int_pointer : ExtWarn<
  "incompatible integer to pointer conversion "
  "%select{%diff{assigning to $ from $|assigning to different types}0,1"
  "|%diff{passing $ to parameter of type $|"
  "passing to parameter of different type}0,1"
  "|%diff{returning $ from a function with result type $|"
  "returning from function with different return type}0,1"
  "|%diff{converting $ to type $|converting between types}0,1"
  "|%diff{initializing $ with an expression of type $|"
  "initializing with expression of different type}0,1"
  "|%diff{sending $ to parameter of type $|"
  "sending to parameter of different type}0,1"
  "|%diff{casting $ to type $|casting between types}0,1}2"
  "%select{|; dereference with *|"
  "; take the address with &|"
  "; remove *|"
  "; remove &}3">,
  InGroup<IntConversion>;
def ext_typecheck_convert_pointer_void_func : Extension<
  "%select{%diff{assigning to $ from $|assigning to different types}0,1"
  "|%diff{passing $ to parameter of type $|"
  "passing to parameter of different type}0,1"
  "|%diff{returning $ from a function with result type $|"
  "returning from function with different return type}0,1"
  "|%diff{converting $ to type $|converting between types}0,1"
  "|%diff{initializing $ with an expression of type $|"
  "initializing with expression of different type}0,1"
  "|%diff{sending $ to parameter of type $|"
  "sending to parameter of different type}0,1"
  "|%diff{casting $ to type $|casting between types}0,1}2"
  " converts between void pointer and function pointer">;
def ext_typecheck_convert_incompatible_pointer_sign : ExtWarn<
  "%select{%diff{assigning to $ from $|assigning to different types}0,1"
  "|%diff{passing $ to parameter of type $|"
  "passing to parameter of different type}0,1"
  "|%diff{returning $ from a function with result type $|"
  "returning from function with different return type}0,1"
  "|%diff{converting $ to type $|converting between types}0,1"
  "|%diff{initializing $ with an expression of type $|"
  "initializing with expression of different type}0,1"
  "|%diff{sending $ to parameter of type $|"
  "sending to parameter of different type}0,1"
  "|%diff{casting $ to type $|casting between types}0,1}2"
  " converts between pointers to integer types with different sign">,
  InGroup<DiagGroup<"pointer-sign">>;
def ext_typecheck_convert_incompatible_pointer : ExtWarn<
  "incompatible pointer types "
  "%select{%diff{assigning to $ from $|assigning to different types}0,1"
  "|%diff{passing $ to parameter of type $|"
  "passing to parameter of different type}0,1"
  "|%diff{returning $ from a function with result type $|"
  "returning from function with different return type}0,1"
  "|%diff{converting $ to type $|converting between types}0,1"
  "|%diff{initializing $ with an expression of type $|"
  "initializing with expression of different type}0,1"
  "|%diff{sending $ to parameter of type $|"
  "sending to parameter of different type}0,1"
  "|%diff{casting $ to type $|casting between types}0,1}2"
  "%select{|; dereference with *|"
  "; take the address with &|"
  "; remove *|"
  "; remove &}3">,
  InGroup<IncompatiblePointerTypes>;
def ext_typecheck_convert_discards_qualifiers : ExtWarn<
  "%select{%diff{assigning to $ from $|assigning to different types}0,1"
  "|%diff{passing $ to parameter of type $|"
  "passing to parameter of different type}0,1"
  "|%diff{returning $ from a function with result type $|"
  "returning from function with different return type}0,1"
  "|%diff{converting $ to type $|converting between types}0,1"
  "|%diff{initializing $ with an expression of type $|"
  "initializing with expression of different type}0,1"
  "|%diff{sending $ to parameter of type $|"
  "sending to parameter of different type}0,1"
  "|%diff{casting $ to type $|casting between types}0,1}2"
  " discards qualifiers">,
  InGroup<IncompatiblePointerTypesDiscardsQualifiers>;
def ext_nested_pointer_qualifier_mismatch : ExtWarn<
  "%select{%diff{assigning to $ from $|assigning to different types}0,1"
  "|%diff{passing $ to parameter of type $|"
  "passing to parameter of different type}0,1"
  "|%diff{returning $ from a function with result type $|"
  "returning from function with different return type}0,1"
  "|%diff{converting $ to type $|converting between types}0,1"
  "|%diff{initializing $ with an expression of type $|"
  "initializing with expression of different type}0,1"
  "|%diff{sending $ to parameter of type $|"
  "sending to parameter of different type}0,1"
  "|%diff{casting $ to type $|casting between types}0,1}2"
  " discards qualifiers in nested pointer types">,
  InGroup<IncompatiblePointerTypesDiscardsQualifiers>;
def warn_incompatible_vectors : Warning<
  "incompatible vector types "
  "%select{%diff{assigning to $ from $|assigning to different types}0,1"
  "|%diff{passing $ to parameter of type $|"
  "passing to parameter of different type}0,1"
  "|%diff{returning $ from a function with result type $|"
  "returning from function with different return type}0,1"
  "|%diff{converting $ to type $|converting between types}0,1"
  "|%diff{initializing $ with an expression of type $|"
  "initializing with expression of different type}0,1"
  "|%diff{sending $ to parameter of type $|"
  "sending to parameter of different type}0,1"
  "|%diff{casting $ to type $|casting between types}0,1}2">,
  InGroup<VectorConversion>, DefaultIgnore;
def err_int_to_block_pointer : Error<
  "invalid block pointer conversion "
  "%select{%diff{assigning to $ from $|assigning to different types}0,1"
  "|%diff{passing $ to parameter of type $|"
  "passing to parameter of different type}0,1"
  "|%diff{returning $ from a function with result type $|"
  "returning from function with different return type}0,1"
  "|%diff{converting $ to type $|converting between types}0,1"
  "|%diff{initializing $ with an expression of type $|"
  "initializing with expression of different type}0,1"
  "|%diff{sending $ to parameter of type $|"
  "sending to parameter of different type}0,1"
  "|%diff{casting $ to type $|casting between types}0,1}2">;
def err_typecheck_convert_incompatible_block_pointer : Error<
  "incompatible block pointer types "
  "%select{%diff{assigning to $ from $|assigning to different types}0,1"
  "|%diff{passing $ to parameter of type $|"
  "passing to parameter of different type}0,1"
  "|%diff{returning $ from a function with result type $|"
  "returning from function with different return type}0,1"
  "|%diff{converting $ to type $|converting between types}0,1"
  "|%diff{initializing $ with an expression of type $|"
  "initializing with expression of different type}0,1"
  "|%diff{sending $ to parameter of type $|"
  "sending to parameter of different type}0,1"
  "|%diff{casting $ to type $|casting between types}0,1}2">;
def err_typecheck_incompatible_address_space : Error<
  "%select{%diff{assigning $ to $|assigning to different types}1,0"
  "|%diff{passing $ to parameter of type $|"
  "passing to parameter of different type}0,1"
  "|%diff{returning $ from a function with result type $|"
  "returning from function with different return type}0,1"
  "|%diff{converting $ to type $|converting between types}0,1"
  "|%diff{initializing $ with an expression of type $|"
  "initializing with expression of different type}0,1"
  "|%diff{sending $ to parameter of type $|"
  "sending to parameter of different type}0,1"
  "|%diff{casting $ to type $|casting between types}0,1}2"
  " changes address space of pointer">;
def err_typecheck_incompatible_ownership : Error<
  "%select{%diff{assigning $ to $|assigning to different types}1,0"
  "|%diff{passing $ to parameter of type $|"
  "passing to parameter of different type}0,1"
  "|%diff{returning $ from a function with result type $|"
  "returning from function with different return type}0,1"
  "|%diff{converting $ to type $|converting between types}0,1"
  "|%diff{initializing $ with an expression of type $|"
  "initializing with expression of different type}0,1"
  "|%diff{sending $ to parameter of type $|"
  "sending to parameter of different type}0,1"
  "|%diff{casting $ to type $|casting between types}0,1}2"
  " changes retain/release properties of pointer">;
def err_typecheck_comparison_of_distinct_blocks : Error<
  "comparison of distinct block types%diff{ ($ and $)|}0,1">;

def err_typecheck_array_not_modifiable_lvalue : Error<
  "array type %0 is not assignable">;
def err_typecheck_non_object_not_modifiable_lvalue : Error<
  "non-object type %0 is not assignable">;
def err_typecheck_expression_not_modifiable_lvalue : Error<
  "expression is not assignable">;
def err_typecheck_incomplete_type_not_modifiable_lvalue : Error<
  "incomplete type %0 is not assignable">;
def err_typecheck_lvalue_casts_not_supported : Error<
  "assignment to cast is illegal, lvalue casts are not supported">;

def err_typecheck_duplicate_vector_components_not_mlvalue : Error<
  "vector is not assignable (contains duplicate components)">;
def err_block_decl_ref_not_modifiable_lvalue : Error<
  "variable is not assignable (missing __block type specifier)">;
def err_lambda_decl_ref_not_modifiable_lvalue : Error<
  "cannot assign to a variable captured by copy in a non-mutable lambda">;
def err_typecheck_call_not_function : Error<
  "called object type %0 is not a function or function pointer">;
def err_call_incomplete_return : Error<
  "calling function with incomplete return type %0">;
def err_call_function_incomplete_return : Error<
  "calling %0 with incomplete return type %1">;
def err_call_incomplete_argument : Error<
  "argument type %0 is incomplete">;
def err_typecheck_call_too_few_args : Error<
  "too few %select{|||execution configuration }0arguments to "
  "%select{function|block|method|kernel function}0 call, "
  "expected %1, have %2">;
def err_typecheck_call_too_few_args_one : Error<
  "too few %select{|||execution configuration }0arguments to "
  "%select{function|block|method|kernel function}0 call, "
  "single argument %1 was not specified">;
def err_typecheck_call_too_few_args_at_least : Error<
  "too few %select{|||execution configuration }0arguments to "
  "%select{function|block|method|kernel function}0 call, "
  "expected at least %1, have %2">;
def err_typecheck_call_too_few_args_at_least_one : Error<
  "too few %select{|||execution configuration }0arguments to "
  "%select{function|block|method|kernel function}0 call, "
  "at least argument %1 must be specified">;
def err_typecheck_call_too_few_args_suggest : Error<
  "too few %select{|||execution configuration }0arguments to "
  "%select{function|block|method|kernel function}0 call, "
  "expected %1, have %2; did you mean %3?">;
def err_typecheck_call_too_few_args_at_least_suggest : Error<
  "too few %select{|||execution configuration }0arguments to "
  "%select{function|block|method|kernel function}0 call, "
  "expected at least %1, have %2; did you mean %3?">;
def err_typecheck_call_too_many_args : Error<
  "too many %select{|||execution configuration }0arguments to "
  "%select{function|block|method|kernel function}0 call, "
  "expected %1, have %2">;
def err_typecheck_call_too_many_args_one : Error<
  "too many %select{|||execution configuration }0arguments to "
  "%select{function|block|method|kernel function}0 call, "
  "expected single argument %1, have %2 arguments">;
def err_typecheck_call_too_many_args_at_most : Error<
  "too many %select{|||execution configuration }0arguments to "
  "%select{function|block|method|kernel function}0 call, "
  "expected at most %1, have %2">;
def err_typecheck_call_too_many_args_at_most_one : Error<
  "too many %select{|||execution configuration }0arguments to "
  "%select{function|block|method|kernel function}0 call, "
  "expected at most single argument %1, have %2 arguments">;
def err_typecheck_call_too_many_args_suggest : Error<
  "too many %select{|||execution configuration }0arguments to "
  "%select{function|block|method|kernel function}0 call, "
  "expected %1, have %2; did you mean %3?">;
def err_typecheck_call_too_many_args_at_most_suggest : Error<
  "too many %select{|||execution configuration }0arguments to "
  "%select{function|block|method|kernel function}0 call, "
  "expected at most %1, have %2; did you mean %3?">;
  
def err_arc_typecheck_convert_incompatible_pointer : Error<
  "incompatible pointer types passing retainable parameter of type %0"
  "to a CF function expecting %1 type">;
  
def err_builtin_fn_use : Error<"builtin functions must be directly called">;

def warn_call_wrong_number_of_arguments : Warning<
  "too %select{few|many}0 arguments in call to %1">;
def err_atomic_builtin_must_be_pointer : Error<
  "address argument to atomic builtin must be a pointer (%0 invalid)">;
def err_atomic_builtin_must_be_pointer_intptr : Error<
  "address argument to atomic builtin must be a pointer to integer or pointer"
  " (%0 invalid)">;
def err_atomic_builtin_must_be_pointer_intfltptr : Error<
  "address argument to atomic builtin must be a pointer to integer,"
  " floating-point or pointer (%0 invalid)">;
def err_atomic_builtin_pointer_size : Error<
  "address argument to atomic builtin must be a pointer to 1,2,4,8 or 16 byte "
  "type (%0 invalid)">;
def err_atomic_exclusive_builtin_pointer_size : Error<
  "address argument to load or store exclusive builtin must be a pointer to"
  " 1,2,4 or 8 byte type (%0 invalid)">;
def err_atomic_op_needs_atomic : Error<
  "address argument to atomic operation must be a pointer to _Atomic "
  "type (%0 invalid)">;
def err_atomic_op_needs_non_const_atomic : Error<
  "address argument to atomic operation must be a pointer to non-const _Atomic "
  "type (%0 invalid)">;
def err_atomic_op_needs_trivial_copy : Error<
  "address argument to atomic operation must be a pointer to a "
  "trivially-copyable type (%0 invalid)">;
def err_atomic_op_needs_atomic_int_or_ptr : Error<
  "address argument to atomic operation must be a pointer to %select{|atomic }0"
  "integer or pointer (%1 invalid)">;
def err_atomic_op_bitwise_needs_atomic_int : Error<
  "address argument to bitwise atomic operation must be a pointer to "
  "%select{|atomic }0integer (%1 invalid)">;
def warn_atomic_op_has_invalid_memory_order : Warning<
  "memory order argument to atomic operation is invalid">,
  InGroup<DiagGroup<"atomic-memory-ordering">>;

def err_atomic_load_store_uses_lib : Error<
  "atomic %select{load|store}0 requires runtime support that is not "
  "available for this target">;

def err_deleted_function_use : Error<"attempt to use a deleted function">;

def err_kern_type_not_void_return : Error<
  "kernel function type %0 must have void return type">;
def err_config_scalar_return : Error<
  "CUDA special function 'cudaConfigureCall' must have scalar return type">;
def err_kern_call_not_global_function : Error<
  "kernel call to non-global function %0">;
def err_global_call_not_config : Error<
  "call to global function %0 not configured">;
def err_ref_bad_target : Error<
  "reference to %select{__device__|__global__|__host__|__host__ __device__}0 "
  "function %1 in %select{__device__|__global__|__host__|__host__ __device__}2 function">;

def warn_non_pod_vararg_with_format_string : Warning<
  "cannot pass %select{non-POD|non-trivial}0 object of type %1 to variadic "
  "%select{function|block|method|constructor}2; expected type from format "
  "string was %3">, InGroup<NonPODVarargs>, DefaultError;
// The arguments to this diagnostic should match the warning above.
def err_cannot_pass_objc_interface_to_vararg_format : Error<
  "cannot pass object with interface type %1 by value to variadic "
  "%select{function|block|method|constructor}2; expected type from format "
  "string was %3">;

def err_cannot_pass_objc_interface_to_vararg : Error<
  "cannot pass object with interface type %0 by value through variadic "
  "%select{function|block|method|constructor}1">;
def warn_cannot_pass_non_pod_arg_to_vararg : Warning<
  "cannot pass object of %select{non-POD|non-trivial}0 type %1 through variadic"
  " %select{function|block|method|constructor}2; call will abort at runtime">,
  InGroup<NonPODVarargs>, DefaultError;
def warn_cxx98_compat_pass_non_pod_arg_to_vararg : Warning<
  "passing object of trivial but non-POD type %0 through variadic"
  " %select{function|block|method|constructor}1 is incompatible with C++98">,
  InGroup<CXX98Compat>, DefaultIgnore;
def warn_pass_class_arg_to_vararg : Warning<
  "passing object of class type %0 through variadic "
  "%select{function|block|method|constructor}1"
  "%select{|; did you mean to call '%3'?}2">,
  InGroup<ClassVarargs>, DefaultIgnore;
def err_cannot_pass_to_vararg : Error<
  "cannot pass %select{expression of type %1|initializer list}0 to variadic "
  "%select{function|block|method|constructor}2">;
def err_cannot_pass_to_vararg_format : Error<
  "cannot pass %select{expression of type %1|initializer list}0 to variadic "
  "%select{function|block|method|constructor}2; expected type from format "
  "string was %3">;

def err_typecheck_call_invalid_ordered_compare : Error<
  "ordered compare requires two args of floating point type"
  "%diff{ ($ and $)|}0,1">;
def err_typecheck_call_invalid_unary_fp : Error<
  "floating point classification requires argument of floating point type "
  "(passed in %0)">;
def err_typecheck_cond_expect_scalar : Error<
  "used type %0 where arithmetic or pointer type is required">;
def ext_typecheck_cond_one_void : Extension<
  "C99 forbids conditional expressions with only one void side">;
def err_typecheck_cond_expect_scalar_or_vector : Error<
  "used type %0 where arithmetic, pointer, or vector type is required">;
def err_typecheck_cast_to_incomplete : Error<
  "cast to incomplete type %0">;
def ext_typecheck_cast_nonscalar : Extension<
  "C99 forbids casting nonscalar type %0 to the same type">;
def ext_typecheck_cast_to_union : Extension<
  "cast to union type is a GNU extension">,
  InGroup<GNUUnionCast>;
def err_typecheck_cast_to_union_no_type : Error<
  "cast to union type from type %0 not present in union">;
def err_cast_pointer_from_non_pointer_int : Error<
  "operand of type %0 cannot be cast to a pointer type">;
def warn_cast_pointer_from_sel : Warning<
  "cast of type %0 to %1 is deprecated; use sel_getName instead">,
  InGroup<SelTypeCast>;
def warn_function_def_in_objc_container : Warning<
  "function definition inside an Objective-C container is deprecated">,
  InGroup<FunctionDefInObjCContainer>;
  
def warn_bad_function_cast : Warning<
  "cast from function call of type %0 to non-matching type %1">,
  InGroup<BadFunctionCast>, DefaultIgnore;
def err_cast_pointer_to_non_pointer_int : Error<
  "pointer cannot be cast to type %0">;
def err_typecheck_expect_scalar_operand : Error<
  "operand of type %0 where arithmetic or pointer type is required">;
def err_typecheck_cond_incompatible_operands : Error<
  "incompatible operand types%diff{ ($ and $)|}0,1">;
def ext_typecheck_cond_incompatible_operands_nonstandard : ExtWarn<
  "incompatible operand types%diff{ ($ and $)|}0,1 use non-standard composite "
  "pointer type %2">;
def err_cast_selector_expr : Error<
  "cannot type cast @selector expression">;
def ext_typecheck_cond_incompatible_pointers : ExtWarn<
  "pointer type mismatch%diff{ ($ and $)|}0,1">,
  InGroup<DiagGroup<"pointer-type-mismatch">>;
def ext_typecheck_cond_pointer_integer_mismatch : ExtWarn<
  "pointer/integer type mismatch in conditional expression"
  "%diff{ ($ and $)|}0,1">,
  InGroup<DiagGroup<"conditional-type-mismatch">>;
def err_typecheck_choose_expr_requires_constant : Error<
  "'__builtin_choose_expr' requires a constant expression">;
def warn_unused_expr : Warning<"expression result unused">,
  InGroup<UnusedValue>;
def warn_unused_voidptr : Warning<
  "expression result unused; should this cast be to 'void'?">,
  InGroup<UnusedValue>;
def warn_unused_property_expr : Warning<
 "property access result unused - getters should not be used for side effects">,
  InGroup<UnusedValue>;
def warn_unused_container_subscript_expr : Warning<
 "container access result unused - container access should not be used for side effects">,
  InGroup<UnusedValue>;
def warn_unused_call : Warning<
  "ignoring return value of function declared with %0 attribute">,
  InGroup<UnusedValue>;
def warn_unused_result : Warning<
  "ignoring return value of function declared with warn_unused_result "
  "attribute">, InGroup<DiagGroup<"unused-result">>;
def warn_unused_volatile : Warning<
  "expression result unused; assign into a variable to force a volatile load">,
  InGroup<DiagGroup<"unused-volatile-lvalue">>;

def warn_unused_comparison : Warning<
  "%select{%select{|in}1equality|relational}0 comparison result unused">,
  InGroup<UnusedComparison>;
def note_inequality_comparison_to_or_assign : Note<
  "use '|=' to turn this inequality comparison into an or-assignment">;

def err_incomplete_type_used_in_type_trait_expr : Error<
  "incomplete type %0 used in type trait expression">;
  
def err_dimension_expr_not_constant_integer : Error<
  "dimension expression does not evaluate to a constant unsigned int">;

def err_typecheck_cond_incompatible_operands_null : Error<
  "non-pointer operand type %0 incompatible with %select{NULL|nullptr}1">;
def ext_empty_struct_union : Extension<
  "empty %select{struct|union}0 is a GNU extension">, InGroup<GNUEmptyStruct>;
def ext_no_named_members_in_struct_union : Extension<
  "%select{struct|union}0 without named members is a GNU extension">, InGroup<GNUEmptyStruct>;
def warn_zero_size_struct_union_compat : Warning<"%select{|empty }0"
  "%select{struct|union}1 has size 0 in C, %select{size 1|non-zero size}2 in C++">,
  InGroup<CXXCompat>, DefaultIgnore;
def warn_zero_size_struct_union_in_extern_c : Warning<"%select{|empty }0"
  "%select{struct|union}1 has size 0 in C, %select{size 1|non-zero size}2 in C++">,
  InGroup<ExternCCompat>;
} // End of general sema category.

// inline asm.
let CategoryName = "Inline Assembly Issue" in {
  def err_asm_wide_character : Error<"wide string is invalid in 'asm'">;
  def err_asm_invalid_lvalue_in_output : Error<"invalid lvalue in asm output">;
  def err_asm_invalid_output_constraint : Error<
    "invalid output constraint '%0' in asm">;
  def err_asm_invalid_lvalue_in_input : Error<
    "invalid lvalue in asm input for constraint '%0'">;
  def err_asm_invalid_input_constraint : Error<
    "invalid input constraint '%0' in asm">;
  def err_asm_invalid_type_in_input : Error<
    "invalid type %0 in asm input for constraint '%1'">;
  def err_asm_tying_incompatible_types : Error<
    "unsupported inline asm: input with type "
    "%diff{$ matching output with type $|}0,1">;
  def err_asm_incomplete_type : Error<"asm operand has incomplete type %0">;
  def err_asm_unknown_register_name : Error<"unknown register name '%0' in asm">;
  def err_asm_bad_register_type : Error<"bad type for named register variable">;
  def err_asm_invalid_input_size : Error<
    "invalid input size for constraint '%0'">;
  def err_invalid_asm_cast_lvalue : Error<
    "invalid use of a cast in a inline asm context requiring an l-value: "
    "remove the cast or build with -fheinous-gnu-extensions">;

  def warn_asm_label_on_auto_decl : Warning<
    "ignored asm label '%0' on automatic variable">;
  def warn_invalid_asm_cast_lvalue : Warning<
    "invalid use of a cast in an inline asm context requiring an l-value: "
    "accepted due to -fheinous-gnu-extensions, but clang may remove support "
    "for this in the future">;
  def warn_asm_mismatched_size_modifier : Warning<
    "value size does not match register size specified by the constraint "
    "and modifier">,
    InGroup<ASMOperandWidths>;
}

let CategoryName = "Semantic Issue" in {

def err_invalid_conversion_between_vectors : Error<
  "invalid conversion between vector type%diff{ $ and $|}0,1 of different "
  "size">;
def err_invalid_conversion_between_vector_and_integer : Error<
  "invalid conversion between vector type %0 and integer type %1 "
  "of different size">;

def err_opencl_function_pointer_variable : Error<
  "pointers to functions are not allowed">;

def err_opencl_taking_function_address : Error<
  "taking address of function is not allowed">;

def err_invalid_conversion_between_vector_and_scalar : Error<
  "invalid conversion between vector type %0 and scalar type %1">;

// C++ member initializers.
def err_only_constructors_take_base_inits : Error<
  "only constructors take base initializers">;

def err_multiple_mem_initialization : Error <
  "multiple initializations given for non-static member %0">;
def err_multiple_mem_union_initialization : Error <
  "initializing multiple members of union">;
def err_multiple_base_initialization : Error <
  "multiple initializations given for base %0">;

def err_mem_init_not_member_or_class : Error<
  "member initializer %0 does not name a non-static data member or base "
  "class">;

def warn_initializer_out_of_order : Warning<
  "%select{field|base class}0 %1 will be initialized after "
  "%select{field|base}2 %3">,
  InGroup<Reorder>, DefaultIgnore;
def warn_abstract_vbase_init_ignored : Warning<
  "initializer for virtual base class %0 of abstract class %1 "
  "will never be used">,
  InGroup<DiagGroup<"abstract-vbase-init">>, DefaultIgnore;

def err_base_init_does_not_name_class : Error<
  "constructor initializer %0 does not name a class">;
def err_base_init_direct_and_virtual : Error<
  "base class initializer %0 names both a direct base class and an "
  "inherited virtual base class">;
def err_not_direct_base_or_virtual : Error<
  "type %0 is not a direct or virtual base of %1">;

def err_in_class_initializer_non_const : Error<
  "non-const static data member must be initialized out of line">;
def err_in_class_initializer_volatile : Error<
  "static const volatile data member must be initialized out of line">;
def err_in_class_initializer_bad_type : Error<
  "static data member of type %0 must be initialized out of line">;
def ext_in_class_initializer_float_type : ExtWarn<
  "in-class initializer for static data member of type %0 is a GNU extension">,
  InGroup<GNUStaticFloatInit>;
def ext_in_class_initializer_float_type_cxx11 : ExtWarn<
  "in-class initializer for static data member of type %0 requires "
  "'constexpr' specifier">, InGroup<StaticFloatInit>, DefaultError;
def note_in_class_initializer_float_type_cxx11 : Note<"add 'constexpr'">;
def err_in_class_initializer_literal_type : Error<
  "in-class initializer for static data member of type %0 requires "
  "'constexpr' specifier">;
def err_in_class_initializer_non_constant : Error<
  "in-class initializer for static data member is not a constant expression">;
def err_in_class_initializer_references_def_ctor : Error<
  "defaulted default constructor of %0 cannot be used by non-static data "
  "member initializer which appears before end of class definition">;

def ext_in_class_initializer_non_constant : Extension<
  "in-class initializer for static data member is not a constant expression; "
  "folding it to a constant is a GNU extension">, InGroup<GNUFoldingConstant>;

def err_thread_dynamic_init : Error<
  "initializer for thread-local variable must be a constant expression">;
def err_thread_nontrivial_dtor : Error<
  "type of thread-local variable has non-trivial destruction">;
def note_use_thread_local : Note<
  "use 'thread_local' to allow this">;

// C++ anonymous unions and GNU anonymous structs/unions
def ext_anonymous_union : Extension<
  "anonymous unions are a C11 extension">, InGroup<C11>;
def ext_gnu_anonymous_struct : Extension<
  "anonymous structs are a GNU extension">, InGroup<GNUAnonymousStruct>;
def ext_c11_anonymous_struct : Extension<
  "anonymous structs are a C11 extension">, InGroup<C11>;
def err_anonymous_union_not_static : Error<
  "anonymous unions at namespace or global scope must be declared 'static'">;
def err_anonymous_union_with_storage_spec : Error<
  "anonymous union at class scope must not have a storage specifier">;
def err_anonymous_struct_not_member : Error<
  "anonymous %select{structs|structs and classes}0 must be "
  "%select{struct or union|class}0 members">;
def err_anonymous_union_member_redecl : Error<
  "member of anonymous union redeclares %0">;
def err_anonymous_struct_member_redecl : Error<
  "member of anonymous struct redeclares %0">;
def err_anonymous_record_with_type : Error<
  "types cannot be declared in an anonymous %select{struct|union}0">;
def ext_anonymous_record_with_type : Extension<
  "types declared in an anonymous %select{struct|union}0 are a Microsoft "
  "extension">, InGroup<Microsoft>;
def ext_anonymous_record_with_anonymous_type : Extension<
  "anonymous types declared in an anonymous %select{struct|union}0 "
  "are an extension">, InGroup<DiagGroup<"nested-anon-types">>;
def err_anonymous_record_with_function : Error<
  "functions cannot be declared in an anonymous %select{struct|union}0">;
def err_anonymous_record_with_static : Error<
  "static members cannot be declared in an anonymous %select{struct|union}0">;
def err_anonymous_record_bad_member : Error<
  "anonymous %select{struct|union}0 can only contain non-static data members">;
def err_anonymous_record_nonpublic_member : Error<
  "anonymous %select{struct|union}0 cannot contain a "
  "%select{private|protected}1 data member">;
def ext_ms_anonymous_struct : ExtWarn<
  "anonymous structs are a Microsoft extension">, InGroup<Microsoft>;

// C++ local classes
def err_reference_to_local_var_in_enclosing_function : Error<
  "reference to local variable %0 declared in enclosing function %1">;
def err_reference_to_local_var_in_enclosing_block : Error<
  "reference to local variable %0 declared in enclosing block literal">;
def err_reference_to_local_var_in_enclosing_lambda : Error<
  "reference to local variable %0 declared in enclosing lambda expression">;
def err_reference_to_local_var_in_enclosing_context : Error<
  "reference to local variable %0 declared in enclosing context">;

def err_static_data_member_not_allowed_in_local_class : Error<
  "static data member %0 not allowed in local class %1">; 
  
// C++ derived classes
def err_base_clause_on_union : Error<"unions cannot have base classes">;
def err_base_must_be_class : Error<"base specifier must name a class">;
def err_union_as_base_class : Error<"unions cannot be base classes">;
def err_circular_inheritance : Error<
  "circular inheritance between %0 and %1">;
def err_base_class_has_flexible_array_member : Error<
  "base class %0 has a flexible array member">;
def err_incomplete_base_class : Error<"base class has incomplete type">;
def err_duplicate_base_class : Error<
  "base class %0 specified more than once as a direct base class">;
// FIXME: better way to display derivation?  Pass entire thing into diagclient?
def err_ambiguous_derived_to_base_conv : Error<
  "ambiguous conversion from derived class %0 to base class %1:%2">;
def err_ambiguous_memptr_conv : Error<
  "ambiguous conversion from pointer to member of %select{base|derived}0 "
  "class %1 to pointer to member of %select{derived|base}0 class %2:%3">;

def err_memptr_conv_via_virtual : Error<
  "conversion from pointer to member of class %0 to pointer to member "
  "of class %1 via virtual base %2 is not allowed">;

// C++ member name lookup
def err_ambiguous_member_multiple_subobjects : Error<
  "non-static member %0 found in multiple base-class subobjects of type %1:%2">;
def err_ambiguous_member_multiple_subobject_types : Error<
  "member %0 found in multiple base classes of different types">;
def note_ambiguous_member_found : Note<"member found by ambiguous name lookup">;
def err_ambiguous_reference : Error<"reference to %0 is ambiguous">;
def note_ambiguous_candidate : Note<"candidate found by name lookup is %q0">;
def err_ambiguous_tag_hiding : Error<"a type named %0 is hidden by a "
  "declaration in a different namespace">;
def note_hidden_tag : Note<"type declaration hidden">;
def note_hiding_object : Note<"declaration hides type">;

// C++ operator overloading
def err_operator_overload_needs_class_or_enum : Error<
  "overloaded %0 must have at least one parameter of class "
  "or enumeration type">;

def err_operator_overload_variadic : Error<"overloaded %0 cannot be variadic">;
def err_operator_overload_static : Error<
  "overloaded %0 cannot be a static member function">;
def err_operator_overload_default_arg : Error<
  "parameter of overloaded %0 cannot have a default argument">;
def err_operator_overload_must_be : Error<
  "overloaded %0 must be a %select{unary|binary|unary or binary}2 operator "
  "(has %1 parameter%s1)">;

def err_operator_overload_must_be_member : Error<
  "overloaded %0 must be a non-static member function">;
def err_operator_overload_post_incdec_must_be_int : Error<
  "parameter of overloaded post-%select{increment|decrement}1 operator must "
  "have type 'int' (not %0)">;

// C++ allocation and deallocation functions.
def err_operator_new_delete_declared_in_namespace : Error<
  "%0 cannot be declared inside a namespace">;
def err_operator_new_delete_declared_static : Error<
  "%0 cannot be declared static in global scope">;
def ext_operator_new_delete_declared_inline : ExtWarn<
  "replacement function %0 cannot be declared 'inline'">,
  InGroup<DiagGroup<"inline-new-delete">>;
def err_operator_new_delete_invalid_result_type : Error<
  "%0 must return type %1">;
def err_operator_new_delete_dependent_result_type : Error<
  "%0 cannot have a dependent return type; use %1 instead">;
def err_operator_new_delete_too_few_parameters : Error<
  "%0 must have at least one parameter">;
def err_operator_new_delete_template_too_few_parameters : Error<
  "%0 template must have at least two parameters">;
def warn_operator_new_returns_null : Warning<
  "%0 should not return a null pointer unless it is declared 'throw()'"
  "%select{| or 'noexcept'}1">, InGroup<OperatorNewReturnsNull>;

def err_operator_new_dependent_param_type : Error<
  "%0 cannot take a dependent type as first parameter; "
  "use size_t (%1) instead">;
def err_operator_new_param_type : Error<
  "%0 takes type size_t (%1) as first parameter">;
def err_operator_new_default_arg: Error<
  "parameter of %0 cannot have a default argument">;
def err_operator_delete_dependent_param_type : Error<
  "%0 cannot take a dependent type as first parameter; use %1 instead">;
def err_operator_delete_param_type : Error<
  "first parameter of %0 must have type %1">;

// C++ literal operators
def err_literal_operator_outside_namespace : Error<
  "literal operator %0 must be in a namespace or global scope">;
def err_literal_operator_id_outside_namespace : Error<
  "non-namespace scope '%0' cannot have a literal operator member">;
def err_literal_operator_default_argument : Error<
  "literal operator cannot have a default argument">;
// FIXME: This diagnostic sucks
def err_literal_operator_params : Error<
  "parameter declaration for literal operator %0 is not valid">;
def err_literal_operator_extern_c : Error<
  "literal operator must have C++ linkage">;
def ext_string_literal_operator_template : ExtWarn<
  "string literal operator templates are a GNU extension">,
  InGroup<GNUStringLiteralOperatorTemplate>;
def warn_user_literal_reserved : Warning<
  "user-defined literal suffixes not starting with '_' are reserved"
  "%select{; no literal will invoke this operator|}0">,
  InGroup<UserDefinedLiterals>;

// C++ conversion functions
def err_conv_function_not_member : Error<
  "conversion function must be a non-static member function">;
def err_conv_function_return_type : Error<
  "conversion function cannot have a return type">;
def err_conv_function_with_params : Error<
  "conversion function cannot have any parameters">;
def err_conv_function_variadic : Error<
  "conversion function cannot be variadic">;
def err_conv_function_to_array : Error<
  "conversion function cannot convert to an array type">;
def err_conv_function_to_function : Error<
  "conversion function cannot convert to a function type">;
def err_conv_function_with_complex_decl : Error<
  "must use a typedef to declare a conversion to %0">;
def err_conv_function_redeclared : Error<
  "conversion function cannot be redeclared">;
def warn_conv_to_self_not_used : Warning<
  "conversion function converting %0 to itself will never be used">;
def warn_conv_to_base_not_used : Warning<
  "conversion function converting %0 to its base class %1 will never be used">;
def warn_conv_to_void_not_used : Warning<
  "conversion function converting %0 to %1 will never be used">;

def warn_not_compound_assign : Warning<
  "use of unary operator that may be intended as compound assignment (%0=)">;

// C++11 explicit conversion operators
def ext_explicit_conversion_functions : ExtWarn<
  "explicit conversion functions are a C++11 extension">, InGroup<CXX11>;
def warn_cxx98_compat_explicit_conversion_functions : Warning<
  "explicit conversion functions are incompatible with C++98">,
  InGroup<CXX98Compat>, DefaultIgnore;

// C++11 defaulted functions
def err_defaulted_special_member_params : Error<
  "an explicitly-defaulted %select{|copy |move }0constructor cannot "
  "have default arguments">;
def err_defaulted_special_member_variadic : Error<
  "an explicitly-defaulted %select{|copy |move }0constructor cannot "
  "be variadic">;
def err_defaulted_special_member_return_type : Error<
  "explicitly-defaulted %select{copy|move}0 assignment operator must "
  "return %1">;
def err_defaulted_special_member_quals : Error<
  "an explicitly-defaulted %select{copy|move}0 assignment operator may not "
  "have 'const'%select{, 'constexpr'|}1 or 'volatile' qualifiers">;
def err_defaulted_special_member_volatile_param : Error<
  "the parameter for an explicitly-defaulted %select{<<ERROR>>|"
  "copy constructor|move constructor|copy assignment operator|"
  "move assignment operator|<<ERROR>>}0 may not be volatile">;
def err_defaulted_special_member_move_const_param : Error<
  "the parameter for an explicitly-defaulted move "
  "%select{constructor|assignment operator}0 may not be const">;
def err_defaulted_special_member_copy_const_param : Error<
  "the parameter for this explicitly-defaulted copy "
  "%select{constructor|assignment operator}0 is const, but a member or base "
  "requires it to be non-const">;
def err_defaulted_copy_assign_not_ref : Error<
  "the parameter for an explicitly-defaulted copy assignment operator must be an "
  "lvalue reference type">;
def err_incorrect_defaulted_exception_spec : Error<
  "exception specification of explicitly defaulted %select{default constructor|"
  "copy constructor|move constructor|copy assignment operator|move assignment "
  "operator|destructor}0 does not match the "
  "calculated one">;
def err_incorrect_defaulted_constexpr : Error<
  "defaulted definition of %select{default constructor|copy constructor|"
  "move constructor|copy assignment operator|move assignment operator}0 "
  "is not constexpr">;
def err_out_of_line_default_deletes : Error<
  "defaulting this %select{default constructor|copy constructor|move "
  "constructor|copy assignment operator|move assignment operator|destructor}0 "
  "would delete it after its first declaration">;
def warn_vbase_moved_multiple_times : Warning<
  "defaulted move assignment operator of %0 will move assign virtual base "
  "class %1 multiple times">, InGroup<DiagGroup<"multiple-move-vbase">>;
def note_vbase_moved_here : Note<
  "%select{%1 is a virtual base class of base class %2 declared here|"
  "virtual base class %1 declared here}0">;

def ext_implicit_exception_spec_mismatch : ExtWarn<
  "function previously declared with an %select{explicit|implicit}0 exception "
  "specification redeclared with an %select{implicit|explicit}0 exception "
  "specification">, InGroup<DiagGroup<"implicit-exception-spec-mismatch">>;

def warn_ptr_arith_precedes_bounds : Warning<
  "the pointer decremented by %0 refers before the beginning of the array">,
  InGroup<ArrayBoundsPointerArithmetic>, DefaultIgnore;
def warn_ptr_arith_exceeds_bounds : Warning<
  "the pointer incremented by %0 refers past the end of the array (that "
  "contains %1 element%s2)">,
  InGroup<ArrayBoundsPointerArithmetic>, DefaultIgnore;
def warn_array_index_precedes_bounds : Warning<
  "array index %0 is before the beginning of the array">,
  InGroup<ArrayBounds>;
def warn_array_index_exceeds_bounds : Warning<
  "array index %0 is past the end of the array (which contains %1 "
  "element%s2)">, InGroup<ArrayBounds>;
def note_array_index_out_of_bounds : Note<
  "array %0 declared here">;

def warn_printf_insufficient_data_args : Warning<
  "more '%%' conversions than data arguments">, InGroup<Format>;
def warn_printf_data_arg_not_used : Warning<
  "data argument not used by format string">, InGroup<FormatExtraArgs>;
def warn_format_invalid_conversion : Warning<
  "invalid conversion specifier '%0'">, InGroup<FormatInvalidSpecifier>;
def warn_printf_incomplete_specifier : Warning<
  "incomplete format specifier">, InGroup<Format>;
def warn_missing_format_string : Warning<
  "format string missing">, InGroup<Format>;
def warn_scanf_nonzero_width : Warning<
  "zero field width in scanf format string is unused">,
  InGroup<Format>;
def warn_format_conversion_argument_type_mismatch : Warning<
  "format specifies type %0 but the argument has "
  "%select{type|underlying type}2 %1">,
  InGroup<Format>;
def warn_format_argument_needs_cast : Warning<
  "%select{values of type|enum values with underlying type}2 '%0' should not "
  "be used as format arguments; add an explicit cast to %1 instead">,
  InGroup<Format>;
def warn_printf_positional_arg_exceeds_data_args : Warning <
  "data argument position '%0' exceeds the number of data arguments (%1)">,
  InGroup<Format>;
def warn_format_zero_positional_specifier : Warning<
  "position arguments in format strings start counting at 1 (not 0)">,
  InGroup<Format>;
def warn_format_invalid_positional_specifier : Warning<
  "invalid position specified for %select{field width|field precision}0">,
  InGroup<Format>;
def warn_format_mix_positional_nonpositional_args : Warning<
  "cannot mix positional and non-positional arguments in format string">,
  InGroup<Format>;
def warn_static_array_too_small : Warning<
  "array argument is too small; contains %0 elements, callee requires at least %1">,
  InGroup<ArrayBounds>;
def note_callee_static_array : Note<
  "callee declares array parameter as static here">;
def warn_empty_format_string : Warning<
  "format string is empty">, InGroup<FormatZeroLength>;
def warn_format_string_is_wide_literal : Warning<
  "format string should not be a wide string">, InGroup<Format>;
def warn_printf_format_string_contains_null_char : Warning<
  "format string contains '\\0' within the string body">, InGroup<Format>;
def warn_printf_format_string_not_null_terminated : Warning<
  "format string is not null-terminated">, InGroup<Format>;
def warn_printf_asterisk_missing_arg : Warning<
  "'%select{*|.*}0' specified field %select{width|precision}0 is missing a matching 'int' argument">,
  InGroup<Format>;
def warn_printf_asterisk_wrong_type : Warning<
  "field %select{width|precision}0 should have type %1, but argument has type %2">,
  InGroup<Format>;
def warn_printf_nonsensical_optional_amount: Warning<
  "%select{field width|precision}0 used with '%1' conversion specifier, resulting in undefined behavior">,
  InGroup<Format>;
def warn_printf_nonsensical_flag: Warning<
  "flag '%0' results in undefined behavior with '%1' conversion specifier">,
  InGroup<Format>;
def warn_format_nonsensical_length: Warning<
  "length modifier '%0' results in undefined behavior or no effect with '%1' conversion specifier">,
  InGroup<Format>;
def warn_format_non_standard_positional_arg: Warning<
  "positional arguments are not supported by ISO C">, InGroup<FormatNonStandard>, DefaultIgnore;
def warn_format_non_standard: Warning<
  "'%0' %select{length modifier|conversion specifier}1 is not supported by ISO C">,
  InGroup<FormatNonStandard>, DefaultIgnore;
def warn_format_non_standard_conversion_spec: Warning<
  "using length modifier '%0' with conversion specifier '%1' is not supported by ISO C">,
  InGroup<FormatNonStandard>, DefaultIgnore;
def warn_printf_ignored_flag: Warning<
  "flag '%0' is ignored when flag '%1' is present">,
  InGroup<Format>;
def warn_scanf_scanlist_incomplete : Warning<
  "no closing ']' for '%%[' in scanf format string">,
  InGroup<Format>;
def note_format_string_defined : Note<"format string is defined here">;
def note_format_fix_specifier : Note<"did you mean to use '%0'?">;
def note_printf_c_str: Note<"did you mean to call the %0 method?">;

def warn_null_arg : Warning<
  "null passed to a callee which requires a non-null argument">,
  InGroup<NonNull>;
def warn_null_ret : Warning<
  "null returned from %select{function|method}0 that requires a non-null return value">,
  InGroup<NonNull>;

// CHECK: returning address/reference of stack memory
def warn_ret_stack_addr : Warning<
  "address of stack memory associated with local variable %0 returned">,
  InGroup<ReturnStackAddress>;
def warn_ret_stack_ref : Warning<
  "reference to stack memory associated with local variable %0 returned">,
  InGroup<ReturnStackAddress>;
def warn_ret_local_temp_addr : Warning<
  "returning address of local temporary object">,
  InGroup<ReturnStackAddress>;
def warn_ret_local_temp_ref : Warning<
  "returning reference to local temporary object">,
  InGroup<ReturnStackAddress>;
def warn_ret_addr_label : Warning<
  "returning address of label, which is local">,
  InGroup<ReturnStackAddress>;
def err_ret_local_block : Error<
  "returning block that lives on the local stack">;
def note_ref_var_local_bind : Note<
  "binding reference variable %0 here">;

// Check for initializing a member variable with the address or a reference to
// a constructor parameter.
def warn_bind_ref_member_to_parameter : Warning<
  "binding reference member %0 to stack allocated parameter %1">,
  InGroup<DanglingField>;
def warn_init_ptr_member_to_parameter_addr : Warning<
  "initializing pointer member %0 with the stack address of parameter %1">,
  InGroup<DanglingField>;
def warn_bind_ref_member_to_temporary : Warning<
  "binding reference %select{|subobject of }1member %0 to a temporary value">,
  InGroup<DanglingField>;
def note_ref_or_ptr_member_declared_here : Note<
  "%select{reference|pointer}0 member declared here">;
def note_ref_subobject_of_member_declared_here : Note<
  "member with reference subobject declared here">;

// For non-floating point, expressions of the form x == x or x != x
// should result in a warning, since these always evaluate to a constant.
// Array comparisons have similar warnings
def warn_comparison_always : Warning<
  "%select{self-|array }0comparison always evaluates to %select{false|true|a constant}1">,
  InGroup<TautologicalCompare>;
def warn_comparison_bitwise_always : Warning<
  "bitwise comparison always evaluates to %select{false|true}0">,
  InGroup<TautologicalCompare>;
def warn_tautological_overlap_comparison : Warning<
  "overlapping comparisons always evaluate to %select{false|true}0">,
  InGroup<TautologicalOverlapCompare>, DefaultIgnore;

def warn_stringcompare : Warning<
  "result of comparison against %select{a string literal|@encode}0 is "
  "unspecified (use strncmp instead)">,
  InGroup<StringCompare>;

def warn_identity_field_assign : Warning<
  "assigning %select{field|instance variable}0 to itself">,
  InGroup<SelfAssignmentField>;

// Type safety attributes
def err_type_tag_for_datatype_not_ice : Error<
  "'type_tag_for_datatype' attribute requires the initializer to be "
  "an %select{integer|integral}0 constant expression">;
def err_type_tag_for_datatype_too_large : Error<
  "'type_tag_for_datatype' attribute requires the initializer to be "
  "an %select{integer|integral}0 constant expression "
  "that can be represented by a 64 bit integer">;
def warn_type_tag_for_datatype_wrong_kind : Warning<
  "this type tag was not designed to be used with this function">,
  InGroup<TypeSafety>;
def warn_type_safety_type_mismatch : Warning<
  "argument type %0 doesn't match specified %1 type tag "
  "%select{that requires %3|}2">, InGroup<TypeSafety>;
def warn_type_safety_null_pointer_required : Warning<
  "specified %0 type tag requires a null pointer">, InGroup<TypeSafety>;

// Generic selections.
def err_assoc_type_incomplete : Error<
  "type %0 in generic association incomplete">;
def err_assoc_type_nonobject : Error<
  "type %0 in generic association not an object type">;
def err_assoc_type_variably_modified : Error<
  "type %0 in generic association is a variably modified type">;
def err_assoc_compatible_types : Error<
  "type %0 in generic association compatible with previously specified type %1">;
def note_compat_assoc : Note<
  "compatible type %0 specified here">;
def err_generic_sel_no_match : Error<
  "controlling expression type %0 not compatible with any generic association type">;
def err_generic_sel_multi_match : Error<
  "controlling expression type %0 compatible with %1 generic association types">;


// Blocks
def err_blocks_disable : Error<"blocks support disabled - compile with -fblocks"
  " or pick a deployment target that supports them">;
def err_block_returning_array_function : Error<
  "block cannot return %select{array|function}0 type %1">;

// Builtin annotation
def err_builtin_annotation_first_arg : Error<
  "first argument to __builtin_annotation must be an integer">;
def err_builtin_annotation_second_arg : Error<
  "second argument to __builtin_annotation must be a non-wide string constant">;

// CFString checking
def err_cfstring_literal_not_string_constant : Error<
  "CFString literal is not a string constant">;
def warn_cfstring_truncated : Warning<
  "input conversion stopped due to an input byte that does not "
  "belong to the input codeset UTF-8">,
  InGroup<DiagGroup<"CFString-literal">>;

// Statements.
def err_continue_not_in_loop : Error<
  "'continue' statement not in loop statement">;
def err_break_not_in_loop_or_switch : Error<
  "'break' statement not in loop or switch statement">;
def warn_loop_ctrl_binds_to_inner : Warning<
  "'%0' is bound to current loop, GCC binds it to the enclosing loop">,
  InGroup<GccCompat>;
def warn_break_binds_to_switch : Warning<
  "'break' is bound to loop, GCC binds it to switch">,
  InGroup<GccCompat>;
def err_default_not_in_switch : Error<
  "'default' statement not in switch statement">;
def err_case_not_in_switch : Error<"'case' statement not in switch statement">;
def warn_bool_switch_condition : Warning<
  "switch condition has boolean value">, InGroup<SwitchBool>;
def warn_case_value_overflow : Warning<
  "overflow converting case value to switch condition type (%0 to %1)">,
  InGroup<Switch>;
def err_duplicate_case : Error<"duplicate case value '%0'">;
def err_duplicate_case_differing_expr : Error<
  "duplicate case value: '%0' and '%1' both equal '%2'">;
def warn_case_empty_range : Warning<"empty case range specified">;
def warn_missing_case_for_condition :
  Warning<"no case matching constant switch condition '%0'">;

def warn_def_missing_case1 : Warning<
  "enumeration value %0 not explicitly handled in switch">,
  InGroup<SwitchEnum>, DefaultIgnore;
def warn_def_missing_case2 : Warning<
  "enumeration values %0 and %1 not explicitly handled in switch">,
  InGroup<SwitchEnum>, DefaultIgnore;
def warn_def_missing_case3 : Warning<
  "enumeration values %0, %1, and %2 not explicitly handled in switch">,
  InGroup<SwitchEnum>, DefaultIgnore;
def warn_def_missing_cases : Warning<
  "%0 enumeration values not explicitly handled in switch: %1, %2, %3...">,
  InGroup<SwitchEnum>, DefaultIgnore;

def warn_missing_case1 : Warning<"enumeration value %0 not handled in switch">,
  InGroup<Switch>;
def warn_missing_case2 : Warning<
  "enumeration values %0 and %1 not handled in switch">,
  InGroup<Switch>;
def warn_missing_case3 : Warning<
  "enumeration values %0, %1, and %2 not handled in switch">,
  InGroup<Switch>;
def warn_missing_cases : Warning<
  "%0 enumeration values not handled in switch: %1, %2, %3...">,
  InGroup<Switch>;

def warn_unannotated_fallthrough : Warning<
  "unannotated fall-through between switch labels">,
  InGroup<ImplicitFallthrough>, DefaultIgnore;
def warn_unannotated_fallthrough_per_function : Warning<
  "unannotated fall-through between switch labels in partly-annotated "
  "function">, InGroup<ImplicitFallthroughPerFunction>, DefaultIgnore;
def note_insert_fallthrough_fixit : Note<
  "insert '%0;' to silence this warning">;
def note_insert_break_fixit : Note<
  "insert 'break;' to avoid fall-through">;
def err_fallthrough_attr_wrong_target : Error<
  "clang::fallthrough attribute is only allowed on empty statements">;
def note_fallthrough_insert_semi_fixit : Note<"did you forget ';'?">;
def err_fallthrough_attr_outside_switch : Error<
  "fallthrough annotation is outside switch statement">;
def warn_fallthrough_attr_invalid_placement : Warning<
  "fallthrough annotation does not directly precede switch label">,
  InGroup<ImplicitFallthrough>;
def warn_fallthrough_attr_unreachable : Warning<
  "fallthrough annotation in unreachable code">,
  InGroup<ImplicitFallthrough>;

def warn_unreachable_default : Warning<
  "default label in switch which covers all enumeration values">,
  InGroup<CoveredSwitchDefault>, DefaultIgnore;
def warn_not_in_enum : Warning<"case value not in enumerated type %0">,
  InGroup<Switch>;
def warn_not_in_enum_assignment : Warning<"integer constant not in range "
  "of enumerated type %0">, InGroup<DiagGroup<"assign-enum">>, DefaultIgnore;
def err_typecheck_statement_requires_scalar : Error<
  "statement requires expression of scalar type (%0 invalid)">;
def err_typecheck_statement_requires_integer : Error<
  "statement requires expression of integer type (%0 invalid)">;
def err_multiple_default_labels_defined : Error<
  "multiple default labels in one switch">;
def err_switch_multiple_conversions : Error<
  "multiple conversions from switch condition type %0 to an integral or "
  "enumeration type">;
def note_switch_conversion : Note<
  "conversion to %select{integral|enumeration}0 type %1">;
def err_switch_explicit_conversion : Error<
  "switch condition type %0 requires explicit conversion to %1">;
def err_switch_incomplete_class_type : Error<
  "switch condition has incomplete class type %0">;

def warn_empty_if_body : Warning<
  "if statement has empty body">, InGroup<EmptyBody>;
def warn_empty_for_body : Warning<
  "for loop has empty body">, InGroup<EmptyBody>;
def warn_empty_range_based_for_body : Warning<
  "range-based for loop has empty body">, InGroup<EmptyBody>;
def warn_empty_while_body : Warning<
  "while loop has empty body">, InGroup<EmptyBody>;
def warn_empty_switch_body : Warning<
  "switch statement has empty body">, InGroup<EmptyBody>;
def note_empty_body_on_separate_line : Note<
  "put the semicolon on a separate line to silence this warning">;

def err_va_start_used_in_non_variadic_function : Error<
  "'va_start' used in function with fixed args">;
def warn_second_parameter_of_va_start_not_last_named_argument : Warning<
  "second parameter of 'va_start' not last named argument">, InGroup<Varargs>;
def warn_va_start_of_reference_type_is_undefined : Warning<
  "'va_start' has undefined behavior with reference types">, InGroup<Varargs>;
def err_first_argument_to_va_arg_not_of_type_va_list : Error<
  "first argument to 'va_arg' is of type %0 and not 'va_list'">;
def err_second_parameter_to_va_arg_incomplete: Error<
  "second argument to 'va_arg' is of incomplete type %0">;
def err_second_parameter_to_va_arg_abstract: Error<
  "second argument to 'va_arg' is of abstract type %0">;
def warn_second_parameter_to_va_arg_not_pod : Warning<
  "second argument to 'va_arg' is of non-POD type %0">,
  InGroup<NonPODVarargs>, DefaultError;
def warn_second_parameter_to_va_arg_ownership_qualified : Warning<
  "second argument to 'va_arg' is of ARC ownership-qualified type %0">,
  InGroup<NonPODVarargs>, DefaultError;
def warn_second_parameter_to_va_arg_never_compatible : Warning<
  "second argument to 'va_arg' is of promotable type %0; this va_arg has "
  "undefined behavior because arguments will be promoted to %1">, InGroup<Varargs>;

def warn_return_missing_expr : Warning<
  "non-void %select{function|method}1 %0 should return a value">, DefaultError,
  InGroup<ReturnType>;
def ext_return_missing_expr : ExtWarn<
  "non-void %select{function|method}1 %0 should return a value">, DefaultError,
  InGroup<ReturnType>;
def ext_return_has_expr : ExtWarn<
  "%select{void function|void method|constructor|destructor}1 %0 "
  "should not return a value">,
  DefaultError, InGroup<ReturnType>;
def ext_return_has_void_expr : Extension<
  "void %select{function|method|block}1 %0 should not return void expression">;
def err_return_init_list : Error<
  "%select{void function|void method|constructor|destructor}1 %0 "
  "must not return a value">;
def err_ctor_dtor_returns_void : Error<
  "%select{constructor|destructor}1 %0 must not return void expression">;
def warn_noreturn_function_has_return_expr : Warning<
  "function %0 declared 'noreturn' should not return">,
  InGroup<InvalidNoreturn>;
def warn_falloff_noreturn_function : Warning<
  "function declared 'noreturn' should not return">,
  InGroup<InvalidNoreturn>;
def err_noreturn_block_has_return_expr : Error<
  "block declared 'noreturn' should not return">;
def err_noreturn_missing_on_first_decl : Error<
  "function declared '[[noreturn]]' after its first declaration">;
def note_noreturn_missing_first_decl : Note<
  "declaration missing '[[noreturn]]' attribute is here">;
def err_carries_dependency_missing_on_first_decl : Error<
  "%select{function|parameter}0 declared '[[carries_dependency]]' "
  "after its first declaration">;
def note_carries_dependency_missing_first_decl : Note<
  "declaration missing '[[carries_dependency]]' attribute is here">;
def err_carries_dependency_param_not_function_decl : Error<
  "'[[carries_dependency]]' attribute only allowed on parameter in a function "
  "declaration or lambda">;
def err_block_on_nonlocal : Error<
  "__block attribute not allowed, only allowed on local variables">;
def err_block_on_vm : Error<
  "__block attribute not allowed on declaration with a variably modified type">;

def err_shufflevector_non_vector : Error<
  "first two arguments to __builtin_shufflevector must be vectors">;
def err_shufflevector_incompatible_vector : Error<
  "first two arguments to __builtin_shufflevector must have the same type">;
def err_shufflevector_nonconstant_argument : Error<
  "index for __builtin_shufflevector must be a constant integer">;
def err_shufflevector_argument_too_large : Error<
  "index for __builtin_shufflevector must be less than the total number "
  "of vector elements">;

def err_convertvector_non_vector : Error<
  "first argument to __builtin_convertvector must be a vector">;
def err_convertvector_non_vector_type : Error<
  "second argument to __builtin_convertvector must be a vector type">;
def err_convertvector_incompatible_vector : Error<
  "first two arguments to __builtin_convertvector must have the same number of elements">;

def err_vector_incorrect_num_initializers : Error<
  "%select{too many|too few}0 elements in vector initialization (expected %1 elements, have %2)">;
def err_altivec_empty_initializer : Error<"expected initializer">;

def err_invalid_neon_type_code : Error<
  "incompatible constant for this __builtin_neon function">; 
def err_argument_invalid_range : Error<
  "argument should be a value from %0 to %1">;
def warn_neon_vector_initializer_non_portable : Warning<
  "vector initializers are not compatible with NEON intrinsics in big endian "
  "mode">, InGroup<DiagGroup<"nonportable-vector-initialization">>;
def note_neon_vector_initializer_non_portable : Note<
  "consider using vld1_%0%1() to initialize a vector from memory, or "
  "vcreate_%0%1() to initialize from an integer constant">;
def note_neon_vector_initializer_non_portable_q : Note<
  "consider using vld1q_%0%1() to initialize a vector from memory, or "
  "vcombine_%0%1(vcreate_%0%1(), vcreate_%0%1()) to initialize from integer "
  "constants">;

def err_builtin_longjmp_invalid_val : Error<
  "argument to __builtin_longjmp must be a constant 1">;
def err_builtin_requires_language : Error<"'%0' is only available in %1">;

def err_constant_integer_arg_type : Error<
  "argument to %0 must be a constant integer">;

def ext_mixed_decls_code : Extension<
  "ISO C90 forbids mixing declarations and code">,
  InGroup<DiagGroup<"declaration-after-statement">>;
  
def err_non_local_variable_decl_in_for : Error<
  "declaration of non-local variable in 'for' loop">;
def err_non_variable_decl_in_for : Error<
  "non-variable declaration in 'for' loop">;
def err_toomany_element_decls : Error<
  "only one element declaration is allowed">;
def err_selector_element_not_lvalue : Error<
  "selector element is not a valid lvalue">;
def err_selector_element_type : Error<
  "selector element type %0 is not a valid object">;
def err_selector_element_const_type : Error<
  "selector element of type %0 cannot be a constant l-value expression">;
def err_collection_expr_type : Error<
  "the type %0 is not a pointer to a fast-enumerable object">;
def warn_collection_expr_type : Warning<
  "collection expression type %0 may not respond to %1">;

def err_invalid_conversion_between_ext_vectors : Error<
  "invalid conversion between ext-vector type %0 and %1">;

def warn_duplicate_attribute_exact : Warning<
  "attribute %0 is already applied">, InGroup<IgnoredAttributes>;

def warn_duplicate_attribute : Warning<
  "attribute %0 is already applied with different parameters">,
  InGroup<IgnoredAttributes>;

// Type
def ext_invalid_sign_spec : Extension<"'%0' cannot be signed or unsigned">;
def warn_receiver_forward_class : Warning<
    "receiver %0 is a forward class and corresponding @interface may not exist">,
    InGroup<ForwardClassReceiver>;
def note_method_sent_forward_class : Note<"method %0 is used for the forward class">;
def ext_missing_declspec : ExtWarn<
  "declaration specifier missing, defaulting to 'int'">;
def ext_missing_type_specifier : ExtWarn<
  "type specifier missing, defaults to 'int'">,
  InGroup<ImplicitInt>;
def err_decimal_unsupported : Error<
  "GNU decimal type extension not supported">;
def err_missing_type_specifier : Error<
  "C++ requires a type specifier for all declarations">;
def err_objc_array_of_interfaces : Error<
  "array of interface %0 is invalid (probably should be an array of pointers)">;
def ext_c99_array_usage : Extension<
  "%select{qualifier in |static |}0array size %select{||'[*] '}0is a C99 "
  "feature">, InGroup<C99>;
def err_c99_array_usage_cxx : Error<
  "%select{qualifier in |static |}0array size %select{||'[*] '}0is a C99 "
  "feature, not permitted in C++">;
def err_double_requires_fp64 : Error<
  "use of type 'double' requires cl_khr_fp64 extension to be enabled">;
def err_int128_unsupported : Error<
  "__int128 is not supported on this target">;
def err_nsconsumed_attribute_mismatch : Error<
  "overriding method has mismatched ns_consumed attribute on its"
  " parameter">;
def err_nsreturns_retained_attribute_mismatch : Error<
  "overriding method has mismatched ns_returns_%select{not_retained|retained}0"
  " attributes">;
  
def note_getter_unavailable : Note<
  "or because setter is declared here, but no getter method %0 is found">;
def err_invalid_protocol_qualifiers : Error<
  "invalid protocol qualifiers on non-ObjC type">;
def warn_ivar_use_hidden : Warning<
  "local declaration of %0 hides instance variable">,
   InGroup<DiagGroup<"shadow-ivar">>;
def error_ivar_use_in_class_method : Error<
  "instance variable %0 accessed in class method">;
def error_implicit_ivar_access : Error<
  "instance variable %0 cannot be accessed because 'self' has been redeclared">;
def error_private_ivar_access : Error<"instance variable %0 is private">,
  AccessControl;
def error_protected_ivar_access : Error<"instance variable %0 is protected">,
  AccessControl;
def warn_maynot_respond : Warning<"%0 may not respond to %1">;
def ext_typecheck_base_super : Warning<
  "method parameter type "
  "%diff{$ does not match super class method parameter type $|"
  "does not match super class method parameter type}0,1">,
   InGroup<SuperSubClassMismatch>, DefaultIgnore;
def warn_missing_method_return_type : Warning<
  "method has no return type specified; defaults to 'id'">,
  InGroup<MissingMethodReturnType>, DefaultIgnore;
def warn_direct_ivar_access : Warning<"instance variable %0 is being "
  "directly accessed">, InGroup<DiagGroup<"direct-ivar-access">>, DefaultIgnore;

// Spell-checking diagnostics
def err_unknown_typename : Error<
  "unknown type name %0">;
def err_unknown_type_or_class_name_suggest : Error<
  "unknown %select{type|class}1 name %0; did you mean %2?">;
def err_unknown_typename_suggest : Error<
  "unknown type name %0; did you mean %1?">;
def err_unknown_nested_typename_suggest : Error<
  "no type named %0 in %1; did you mean %select{|simply }2%3?">;
def err_no_member_suggest : Error<"no member named %0 in %1; did you mean %select{|simply }2%3?">;
def err_undeclared_use_suggest : Error<
  "use of undeclared %0; did you mean %1?">;
def err_undeclared_var_use_suggest : Error<
  "use of undeclared identifier %0; did you mean %1?">;
def err_no_template_suggest : Error<"no template named %0; did you mean %1?">;
def err_no_member_template_suggest : Error<
  "no template named %0 in %1; did you mean %select{|simply }2%3?">;
def err_mem_init_not_member_or_class_suggest : Error<
  "initializer %0 does not name a non-static data member or base "
  "class; did you mean the %select{base class|member}1 %2?">;
def err_field_designator_unknown_suggest : Error<
  "field designator %0 does not refer to any field in type %1; did you mean "
  "%2?">;
def err_typecheck_member_reference_ivar_suggest : Error<
  "%0 does not have a member named %1; did you mean %2?">;
def err_property_not_found_suggest : Error<
  "property %0 not found on object of type %1; did you mean %2?">;
def err_ivar_access_using_property_syntax_suggest : Error<
  "property %0 not found on object of type %1; did you mean to access instance variable %2?">;
def err_property_found_suggest : Error<
  "property %0 found on object of type %1; did you mean to access "
  "it with the \".\" operator?">;
def err_undef_interface_suggest : Error<
  "cannot find interface declaration for %0; did you mean %1?">;
def warn_undef_interface_suggest : Warning<
  "cannot find interface declaration for %0; did you mean %1?">;
def err_undef_superclass_suggest : Error<
  "cannot find interface declaration for %0, superclass of %1; did you mean "
  "%2?">;
def err_undeclared_protocol_suggest : Error<
  "cannot find protocol declaration for %0; did you mean %1?">;
def note_base_class_specified_here : Note<
  "base class %0 specified here">;
def err_using_directive_suggest : Error<
  "no namespace named %0; did you mean %1?">;
def err_using_directive_member_suggest : Error<
  "no namespace named %0 in %1; did you mean %select{|simply }2%3?">;
def note_namespace_defined_here : Note<"namespace %0 defined here">;
def err_sizeof_pack_no_pack_name_suggest : Error<
  "%0 does not refer to the name of a parameter pack; did you mean %1?">;
def note_parameter_pack_here : Note<"parameter pack %0 declared here">;

def err_uncasted_use_of_unknown_any : Error<
  "%0 has unknown type; cast it to its declared type to use it">;
def err_uncasted_call_of_unknown_any : Error<
  "%0 has unknown return type; cast the call to its declared return type">;
def err_uncasted_send_to_unknown_any_method : Error<
  "no known method %select{%objcinstance1|%objcclass1}0; cast the "
  "message send to the method's return type">;
def err_unsupported_unknown_any_decl : Error<
  "%0 has unknown type, which is not supported for this kind of declaration">;
def err_unsupported_unknown_any_expr : Error<
  "unsupported expression with unknown type">;
def err_unsupported_unknown_any_call : Error<
  "call to unsupported expression with unknown type">;
def err_unknown_any_addrof : Error<
  "the address of a declaration with unknown type "
  "can only be cast to a pointer type">;
def err_unknown_any_var_function_type : Error<
  "variable %0 with unknown type cannot be given a function type">;
def err_unknown_any_function : Error<
  "function %0 with unknown type must be given a function type">;

def err_filter_expression_integral : Error<
  "filter expression type should be an integral value not %0">;

// OpenCL warnings and errors.
def err_invalid_astype_of_different_size : Error<
  "invalid reinterpretation: sizes of %0 and %1 must match">;
def err_static_kernel : Error<
  "kernel functions cannot be declared static">;
def err_opencl_ptrptr_kernel_param : Error<
  "kernel parameter cannot be declared as a pointer to a pointer">;
def err_opencl_private_ptr_kernel_param : Error<
  "kernel parameter cannot be declared as a pointer to the __private address space">;
def err_static_function_scope : Error<
  "variables in function scope cannot be declared static">;
def err_opencl_bitfields : Error<
  "bitfields are not supported in OpenCL">;
def err_opencl_vla : Error<
  "variable length arrays are not supported in OpenCL">;
def err_bad_kernel_param_type : Error<
  "%0 cannot be used as the type of a kernel parameter">;
def err_record_with_pointers_kernel_param : Error<
  "%select{struct|union}0 kernel parameters may not contain pointers">;
def note_within_field_of_type : Note<
  "within field of type %0 declared here">;
def note_illegal_field_declared_here : Note<
  "field of illegal %select{type|pointer type}0 %1 declared here">;
def err_event_t_global_var : Error<
  "the event_t type cannot be used to declare a program scope variable">;
def err_event_t_struct_field : Error<
  "the event_t type cannot be used to declare a structure or union field">;
def err_event_t_addr_space_qual : Error<
  "the event_t type can only be used with __private address space qualifier">;
def err_expected_kernel_void_return_type : Error<
  "kernel must have void return type">;
def err_sampler_argument_required : Error<
  "sampler_t variable required - got %0">;
def err_wrong_sampler_addressspace: Error<
  "sampler type cannot be used with the __local and __global address space qualifiers">;
def err_opencl_global_invalid_addr_space : Error<
  "global variables must have a constant address space qualifier">;
def err_opencl_no_main : Error<"%select{function|kernel}0 cannot be called 'main'">;
def err_opencl_kernel_attr :
  Error<"attribute %0 can only be applied to a kernel function">;
def err_opencl_return_value_with_address_space : Error<
  "return value cannot be qualified with address space">;
def err_opencl_constant_no_init : Error<
  "variable in constant address space must be initialized">;
} // end of sema category

let CategoryName = "OpenMP Issue" in {
// OpenMP support.
def err_omp_expected_var_arg : Error<
  "%0 is not a global variable, static local variable or static data member">;
def err_omp_expected_var_arg_suggest : Error<
  "%0 is not a global variable, static local variable or static data member; "
  "did you mean %1">;
def err_omp_global_var_arg : Error<
  "arguments of '#pragma omp %0' must have %select{global storage|static storage duration}1">;
def err_omp_ref_type_arg : Error<
  "arguments of '#pragma omp %0' cannot be of reference type %1">;
def err_omp_var_scope : Error<
  "'#pragma omp %0' must appear in the scope of the %q1 variable declaration">;
def err_omp_var_used : Error<
  "'#pragma omp %0' must precede all references to variable %q1">;
def err_omp_var_thread_local : Error<
  "variable %0 cannot be threadprivate because it is thread-local">;
def err_omp_private_incomplete_type : Error<
  "a private variable with incomplete type %0">;
def err_omp_firstprivate_incomplete_type : Error<
  "a firstprivate variable with incomplete type %0">;
def err_omp_lastprivate_incomplete_type : Error<
  "a lastprivate variable with incomplete type %0">;
def err_omp_reduction_incomplete_type : Error<
  "a reduction variable with incomplete type %0">;
def err_omp_unexpected_clause_value : Error<
  "expected %0 in OpenMP clause '%1'">;
def err_omp_expected_var_name : Error<
  "expected variable name">;
def err_omp_required_method : Error<
  "%0 variable must have an accessible, unambiguous %select{default constructor|copy constructor|copy assignment operator|'%2'|destructor}1">;
def err_omp_task_predetermined_firstprivate_required_method : Error<
  "predetermined as a firstprivate in a task construct variable must have an accessible, unambiguous %select{copy constructor|destructor}0">;
def err_omp_clause_ref_type_arg : Error<
  "arguments of OpenMP clause '%0' cannot be of reference type %1">;
def err_omp_task_predetermined_firstprivate_ref_type_arg : Error<
  "predetermined as a firstprivate in a task construct variable cannot be of reference type %0">;
def err_omp_threadprivate_incomplete_type : Error<
  "threadprivate variable with incomplete type %0">;
def err_omp_no_dsa_for_variable : Error<
  "variable %0 must have explicitly specified data sharing attributes">;
def err_omp_wrong_dsa : Error<
  "%0 variable cannot be %1">;
def note_omp_explicit_dsa : Note<
  "defined as %0">;
def note_omp_predetermined_dsa : Note<
  "%select{static data member is predetermined as shared|"
  "variable with static storage duration is predetermined as shared|"
  "loop iteration variable is predetermined as private|"
  "loop iteration variable is predetermined as linear|"
  "loop iteration variable is predetermined as lastprivate|"
  "constant variable is predetermined as shared|"
  "global variable is predetermined as shared|"
  "non-shared variable in a task construct is predetermined as firstprivate|"
  "variable with automatic storage duration is predetermined as private}0"
  "%select{|; perhaps you forget to enclose 'omp %2' directive into a parallel or another task region?}1">;
def note_omp_implicit_dsa : Note<
  "implicitly determined as %0">;
def err_omp_loop_var_dsa : Error<
  "loop iteration variable in the associated loop of 'omp %1' directive may not be %0, predetermined as %2">;
def err_omp_not_for : Error<
  "%select{statement after '#pragma omp %1' must be a for loop|"
  "expected %2 for loops after '#pragma omp %1'%select{|, but found only %4}3}0">;
def note_omp_collapse_expr : Note<
  "as specified in 'collapse' clause">;
def err_omp_negative_expression_in_clause : Error<
  "argument to '%0' clause must be a positive integer value">;
def err_omp_not_integral : Error<
  "expression must have integral or unscoped enumeration "
  "type, not %0">;
def err_omp_incomplete_type : Error<
  "expression has incomplete class type %0">;
def err_omp_explicit_conversion : Error<
  "expression requires explicit conversion from %0 to %1">;
def note_omp_conversion_here : Note<
  "conversion to %select{integral|enumeration}0 type %1 declared here">;
def err_omp_ambiguous_conversion : Error<
  "ambiguous conversion from type %0 to an integral or unscoped "
  "enumeration type">;
def err_omp_required_access : Error<
  "%0 variable must be %1">;
def err_omp_const_variable : Error<
  "const-qualified variable cannot be %0">;
def err_omp_linear_incomplete_type : Error<
  "a linear variable with incomplete type %0">;
def err_omp_linear_expected_int_or_ptr : Error<
  "argument of a linear clause should be of integral or pointer "
  "type, not %0">;
def warn_omp_linear_step_zero : Warning<
  "zero linear step (%0 %select{|and other variables in clause }1should probably be const)">,
  InGroup<OpenMPClauses>;
def err_omp_aligned_expected_array_or_ptr : Error<
  "argument of aligned clause should be array"
  "%select{ or pointer|, pointer, reference to array or reference to pointer}1"
  ", not %0">;
def err_omp_aligned_twice : Error<
  "a variable cannot appear in more than one aligned clause">;
def err_omp_local_var_in_threadprivate_init : Error<
  "variable with local storage in initial value of threadprivate variable">;
def err_omp_loop_not_canonical_init : Error<
  "initialization clause of OpenMP for loop must be of the form "
  "'var = init' or 'T var = init'">;
def ext_omp_loop_not_canonical_init : ExtWarn<
  "initialization clause of OpenMP for loop is not in canonical form "
  "('var = init' or 'T var = init')">, InGroup<OpenMPLoopForm>;
def err_omp_loop_not_canonical_cond : Error<
  "condition of OpenMP for loop must be a relational comparison "
  "('<', '<=', '>', or '>=') of loop variable %0">;
def err_omp_loop_not_canonical_incr : Error<
  "increment clause of OpenMP for loop must perform simple addition "
  "or subtraction on loop variable %0">;
def err_omp_loop_variable_type : Error<
  "variable must be of integer or %select{pointer|random access iterator}0 type">;
def err_omp_loop_incr_not_compatible : Error<
  "increment expression must cause %0 to %select{decrease|increase}1 "
  "on each iteration of OpenMP for loop">;
def note_omp_loop_cond_requres_compatible_incr : Note<
  "loop step is expected to be %select{negative|positive}0 due to this condition">;
def err_omp_loop_cannot_use_stmt : Error<
  "'%0' statement cannot be used in OpenMP for loop">;
def err_omp_simd_region_cannot_use_stmt : Error<
  "'%0' statement cannot be used in OpenMP simd region">;
def err_omp_unknown_reduction_identifier : Error<
  "incorrect reduction identifier, expected one of '+', '-', '*', '&', '|', '^', '&&', '||', 'min' or 'max'">;
def err_omp_reduction_type_array : Error<
  "a reduction variable with array type %0">;
def err_omp_reduction_ref_type_arg : Error<
  "argument of OpenMP clause 'reduction' must reference the same object in all threads">;
def err_omp_clause_not_arithmetic_type_arg : Error<
  "arguments of OpenMP clause 'reduction' for 'min' or 'max' must be of %select{scalar|arithmetic}0 type">;
def err_omp_clause_floating_type_arg : Error<
  "arguments of OpenMP clause 'reduction' with bitwise operators cannot be of floating type">;
def err_omp_once_referenced : Error<
  "variable can appear only once in OpenMP '%0' clause">;
def note_omp_referenced : Note<
  "previously referenced here">;
def err_omp_reduction_in_task : Error<
  "reduction variables may not be accessed in an explicit task">;
def err_omp_reduction_id_not_compatible : Error<
  "variable of type %0 is not valid for specified reduction operation">;
def err_omp_prohibited_region : Error<
  "region cannot be%select{| closely}0 nested inside '%1' region"
  "%select{|; perhaps you forget to enclose 'omp %3' directive into a parallel region?}2">;
def err_omp_prohibited_region_simd : Error<
  "OpenMP constructs may not be nested inside a simd region">;
def err_omp_prohibited_region_critical_same_name : Error<
  "cannot nest 'critical' regions having the same name %0">;
def note_omp_previous_critical_region : Note<
  "previous 'critical' region starts here">;
def err_omp_sections_not_compound_stmt : Error<
  "the statement for '#pragma omp sections' must be a compound statement">;
def err_omp_parallel_sections_not_compound_stmt : Error<
  "the statement for '#pragma omp parallel sections' must be a compound statement">;
def err_omp_orphaned_section_directive : Error<
  "%select{orphaned 'omp section' directives are prohibited, it|'omp section' directive}0"
  " must be closely nested to a sections region%select{|, not a %1 region}0">;
def err_omp_sections_substmt_not_section : Error<
  "statement in 'omp sections' directive must be enclosed into a section region">;
def err_omp_parallel_sections_substmt_not_section : Error<
  "statement in 'omp parallel sections' directive must be enclosed into a section region">;
def err_omp_parallel_reduction_in_task_firstprivate : Error<
  "argument of a reduction clause of a %0 construct must not appear in a firstprivate clause on a task construct">;
} // end of OpenMP category

let CategoryName = "Related Result Type Issue" in {
// Objective-C related result type compatibility
def warn_related_result_type_compatibility_class : Warning<
  "method is expected to return an instance of its class type "
  "%diff{$, but is declared to return $|"
  ", but is declared to return different type}0,1">;
def warn_related_result_type_compatibility_protocol : Warning<
  "protocol method is expected to return an instance of the implementing "
  "class, but is declared to return %0">;
def note_related_result_type_family : Note<
  "%select{overridden|current}0 method is part of the '%select{|alloc|copy|init|"
  "mutableCopy|new|autorelease|dealloc|finalize|release|retain|retainCount|"
  "self}1' method family%select{| and is expected to return an instance of its "
  "class type}0">;
def note_related_result_type_overridden : Note<
  "overridden method returns an instance of its class type">;
def note_related_result_type_inferred : Note<
  "%select{class|instance}0 method %1 is assumed to return an instance of "
  "its receiver type (%2)">;
def note_related_result_type_explicit : Note<
  "%select{overridden|current}0 method is explicitly declared 'instancetype'"
  "%select{| and is expected to return an instance of its class type}0">;

}

let CategoryName = "Modules Issue" in {
def err_module_private_specialization : Error<
  "%select{template|partial|member}0 specialization cannot be "
  "declared __module_private__">;
def err_module_private_local : Error<
  "%select{local variable|parameter|typedef}0 %1 cannot be declared "
  "__module_private__">;
def err_module_private_local_class : Error<
  "local %select{struct|interface|union|class|enum}0 cannot be declared "
  "__module_private__">;
def err_module_private_declaration : Error<
  "declaration of %0 must be imported from module '%1' before it is required">;
def err_module_private_definition : Error<
  "definition of %0 must be imported from module '%1' before it is required">;
def err_module_import_in_extern_c : Error<
  "import of C++ module '%0' appears within extern \"C\" language linkage "
  "specification">;
def note_module_import_in_extern_c : Note<
  "extern \"C\" language linkage specification begins here">;
def err_module_import_not_at_top_level : Error<
  "import of module '%0' appears within %1">;
def note_module_import_not_at_top_level : Note<"%0 begins here">;
def err_module_self_import : Error<
  "import of module '%0' appears within same top-level module '%1'">;
}

let CategoryName = "Documentation Issue" in {
def warn_not_a_doxygen_trailing_member_comment : Warning<
  "not a Doxygen trailing comment">, InGroup<Documentation>, DefaultIgnore;
} // end of documentation issue category

let CategoryName = "Instrumentation Issue" in {
def warn_profile_data_out_of_date : Warning<
  "profile data may be out of date: of %0 function%s0, %1 %plural{1:has|:have}1"
  " no data and %2 %plural{1:has|:have}2 mismatched data that will be ignored">,
  InGroup<ProfileInstrOutOfDate>;
def warn_profile_data_unprofiled : Warning<
  "no profile data available for file \"%0\"">,
  InGroup<ProfileInstrUnprofiled>;

} // end of instrumentation issue category

} // end of sema component.<|MERGE_RESOLUTION|>--- conflicted
+++ resolved
@@ -2147,15 +2147,12 @@
   "only weak aliases are supported on darwin">;
 def err_alias_to_undefined : Error<
   "alias must point to a defined variable or function">;
-<<<<<<< HEAD
-=======
 def warn_alias_to_weak_alias : Warning<
   "alias will always resolve to %0 even if weak definition of alias %1 is overridden">,
   InGroup<IgnoredAttributes>;
 def warn_alias_with_section : Warning<
   "alias will not be in section '%0' but in the same section as the aliasee">,
   InGroup<IgnoredAttributes>;
->>>>>>> cd7df602
 def err_duplicate_mangled_name : Error<
   "definition with same mangled name as another definition">;
 def err_cyclic_alias : Error<
@@ -2175,20 +2172,7 @@
   "functions and global variables|structs or typedefs|"
   "interface or protocol declarations}1">,
   InGroup<IgnoredAttributes>;
-<<<<<<< HEAD
-def err_attribute_wrong_decl_type : Error<
-  "%0 attribute only applies to %select{functions|unions|"
-  "variables and functions|functions and methods|parameters|"
-  "functions, methods and blocks|functions, methods, and classes|"
-  "functions, methods, and parameters|classes|variables|methods|"
-  "variables, functions and labels|fields and global variables|structs|"
-  "variables, functions and tag types|thread-local variables|"
-  "variables and fields|variables, data members and tag types|"
-  "types and namespaces|Objective-C interfaces|"
-  "methods and properties|struct or union|struct, union or class}1">;
-=======
 def err_attribute_wrong_decl_type : Error<warn_attribute_wrong_decl_type.Text>;
->>>>>>> cd7df602
 def warn_type_attribute_wrong_type : Warning<
   "'%0' only applies to %select{function|pointer|"
   "Objective-C object or block pointer}1 types; type here is %2">,
@@ -2627,13 +2611,8 @@
   InGroup<ObjCDesignatedInit>;
 
 // objc_bridge attribute diagnostics.
-<<<<<<< HEAD
-def err_objc_bridge_not_id : Error<
-  "parameter of 'objc_bridge' attribute must be a single name of an Objective-C class">;
-=======
 def err_objc_attr_not_id : Error<
   "parameter of %0 attribute must be a single name of an Objective-C %select{class|protocol}1">;
->>>>>>> cd7df602
 def err_objc_cf_bridged_not_interface : Error<
   "CF object of type %0 is bridged to %1, which is not an Objective-C class">;
 def err_objc_ns_bridged_invalid_cfobject : Error<
