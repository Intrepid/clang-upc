//===--- LangOptions.def - Language option database -------------*- C++ -*-===//
//
//                     The LLVM Compiler Infrastructure
//
// This file is distributed under the University of Illinois Open Source
// License. See LICENSE.TXT for details.
//
//===----------------------------------------------------------------------===//
//
// This file defines the language options. Users of this file must
// define the LANGOPT macro to make use of this information.
//
// Optionally, the user may also define:
//
// BENIGN_LANGOPT: for options that don't affect the construction of the AST in
//     any way (that is, the value can be different between an implicit module
//     and the user of that module).
//
// COMPATIBLE_LANGOPT: for options that affect the construction of the AST in
//     a way that doesn't prevent interoperability (that is, the value can be
//     different between an explicit module and the user of that module).
//
// ENUM_LANGOPT: for options that have enumeration, rather than unsigned, type.
//
// VALUE_LANGOPT: for options that describe a value rather than a flag.
//
// BENIGN_ENUM_LANGOPT, COMPATIBLE_ENUM_LANGOPT,
// BENIGN_VALUE_LANGOPT, COMPATIBLE_VALUE_LANGOPT: combinations of the above.
//
// FIXME: Clients should be able to more easily select whether they want
// different levels of compatibility versus how to handle different kinds
// of option.
//
// The Description field should be a noun phrase, for instance "frobbing all
// widgets" or "C's implicit blintz feature".
//===----------------------------------------------------------------------===//

#ifndef LANGOPT
#  error Define the LANGOPT macro to handle language options
#endif

#ifndef COMPATIBLE_LANGOPT
#  define COMPATIBLE_LANGOPT(Name, Bits, Default, Description) \
     LANGOPT(Name, Bits, Default, Description)
#endif

#ifndef BENIGN_LANGOPT
#  define BENIGN_LANGOPT(Name, Bits, Default, Description) \
     COMPATIBLE_LANGOPT(Name, Bits, Default, Description)
#endif

#ifndef ENUM_LANGOPT
#  define ENUM_LANGOPT(Name, Type, Bits, Default, Description) \
     LANGOPT(Name, Bits, Default, Description)
#endif

#ifndef COMPATIBLE_ENUM_LANGOPT
#  define COMPATIBLE_ENUM_LANGOPT(Name, Type, Bits, Default, Description) \
     ENUM_LANGOPT(Name, Type, Bits, Default, Description)
#endif

#ifndef BENIGN_ENUM_LANGOPT
#  define BENIGN_ENUM_LANGOPT(Name, Type, Bits, Default, Description) \
     COMPATIBLE_ENUM_LANGOPT(Name, Type, Bits, Default, Description)
#endif

#ifndef VALUE_LANGOPT
#  define VALUE_LANGOPT(Name, Bits, Default, Description) \
     LANGOPT(Name, Bits, Default, Description)
#endif

#ifndef COMPATIBLE_VALUE_LANGOPT
#  define COMPATIBLE_VALUE_LANGOPT(Name, Bits, Default, Description) \
     VALUE_LANGOPT(Name, Bits, Default, Description)
#endif

#ifndef BENIGN_VALUE_LANGOPT
#  define BENIGN_VALUE_LANGOPT(Name, Bits, Default, Description) \
     COMPATIBLE_VALUE_LANGOPT(Name, Bits, Default, Description)
#endif

// FIXME: A lot of the BENIGN_ options should be COMPATIBLE_ instead.
LANGOPT(C99               , 1, 0, "C99")
LANGOPT(C11               , 1, 0, "C11")
LANGOPT(MSVCCompat        , 1, 0, "Microsoft Visual C++ full compatibility mode")
LANGOPT(MicrosoftExt      , 1, 0, "Microsoft C++ extensions")
LANGOPT(AsmBlocks         , 1, 0, "Microsoft inline asm blocks")
LANGOPT(Borland           , 1, 0, "Borland extensions")
LANGOPT(CPlusPlus         , 1, 0, "C++")
LANGOPT(CPlusPlus11       , 1, 0, "C++11")
LANGOPT(CPlusPlus14       , 1, 0, "C++14")
LANGOPT(CPlusPlus1z       , 1, 0, "C++1z")
LANGOPT(ObjC1             , 1, 0, "Objective-C 1")
LANGOPT(ObjC2             , 1, 0, "Objective-C 2")
BENIGN_LANGOPT(ObjCDefaultSynthProperties , 1, 0,
               "Objective-C auto-synthesized properties")
BENIGN_LANGOPT(EncodeExtendedBlockSig , 1, 0,
               "Encoding extended block type signature")
BENIGN_LANGOPT(ObjCInferRelatedResultType , 1, 1,
               "Objective-C related result type inference")
LANGOPT(AppExt , 1, 0, "Objective-C App Extension")
LANGOPT(UPC               , 1, 0, "UPC")
LANGOPT(Trigraphs         , 1, 0,"trigraphs")
LANGOPT(LineComment       , 1, 0, "'//' comments")
LANGOPT(Bool              , 1, 0, "bool, true, and false keywords")
LANGOPT(Half              , 1, 0, "half keyword")
LANGOPT(WChar             , 1, CPlusPlus, "wchar_t keyword")
LANGOPT(DeclSpecKeyword   , 1, 0, "__declspec keyword")
BENIGN_LANGOPT(DollarIdents   , 1, 1, "'$' in identifiers")
BENIGN_LANGOPT(AsmPreprocessor, 1, 0, "preprocessor in asm mode")
BENIGN_LANGOPT(GNUMode        , 1, 1, "GNU extensions")
LANGOPT(GNUKeywords       , 1, 1, "GNU keywords")
BENIGN_LANGOPT(ImplicitInt, 1, !C99 && !CPlusPlus, "C89 implicit 'int'")
LANGOPT(Digraphs          , 1, 0, "digraphs")
BENIGN_LANGOPT(HexFloats  , 1, C99, "C99 hexadecimal float constants")
LANGOPT(CXXOperatorNames  , 1, 0, "C++ operator name keywords")
LANGOPT(AppleKext         , 1, 0, "Apple kext support")
BENIGN_LANGOPT(PascalStrings, 1, 0, "Pascal string support")
LANGOPT(WritableStrings   , 1, 0, "writable string support")
LANGOPT(ConstStrings      , 1, 0, "const-qualified string support")
LANGOPT(LaxVectorConversions , 1, 1, "lax vector conversions")
LANGOPT(AltiVec           , 1, 0, "AltiVec-style vector initializers")
LANGOPT(ZVector           , 1, 0, "System z vector extensions")
LANGOPT(Exceptions        , 1, 0, "exception handling")
LANGOPT(ObjCExceptions    , 1, 0, "Objective-C exceptions")
LANGOPT(CXXExceptions     , 1, 0, "C++ exceptions")
LANGOPT(SjLjExceptions    , 1, 0, "setjmp-longjump exception handling")
LANGOPT(ExternCNoUnwind   , 1, 0, "Assume extern C functions don't unwind")
LANGOPT(TraditionalCPP    , 1, 0, "traditional CPP emulation")
LANGOPT(RTTI              , 1, 1, "run-time type information")
LANGOPT(RTTIData          , 1, 1, "emit run-time type information data")
LANGOPT(MSBitfields       , 1, 0, "Microsoft-compatible structure layout")
LANGOPT(Freestanding, 1, 0, "freestanding implementation")
LANGOPT(NoBuiltin         , 1, 0, "disable builtin functions")
LANGOPT(NoMathBuiltin     , 1, 0, "disable math builtin functions")
LANGOPT(GNUAsm            , 1, 1, "GNU-style inline assembly")
LANGOPT(Coroutines        , 1, 0, "C++ coroutines")

BENIGN_LANGOPT(ThreadsafeStatics , 1, 1, "thread-safe static initializers")
LANGOPT(POSIXThreads      , 1, 0, "POSIX thread support")
LANGOPT(Blocks            , 1, 0, "blocks extension to C")
BENIGN_LANGOPT(EmitAllDecls      , 1, 0, "emitting all declarations")
LANGOPT(MathErrno         , 1, 1, "errno in math functions")
BENIGN_LANGOPT(HeinousExtensions , 1, 0, "extensions that we really don't like and may be ripped out at any time")
LANGOPT(Modules           , 1, 0, "modules extension to C")
BENIGN_LANGOPT(CompilingModule, 1, 0, "compiling a module interface")
COMPATIBLE_LANGOPT(ModulesDeclUse    , 1, 0, "require declaration of module uses")
BENIGN_LANGOPT(ModulesSearchAll  , 1, 1, "searching even non-imported modules to find unresolved references")
COMPATIBLE_LANGOPT(ModulesStrictDeclUse, 1, 0, "requiring declaration of module uses and all headers to be in modules")
BENIGN_LANGOPT(ModulesErrorRecovery, 1, 1, "automatically importing modules as needed when performing error recovery")
BENIGN_LANGOPT(ImplicitModules, 1, 1, "building modules that are not specified via -fmodule-file")
COMPATIBLE_LANGOPT(ModulesLocalVisibility, 1, 0, "local submodule visibility")
COMPATIBLE_LANGOPT(Optimize          , 1, 0, "__OPTIMIZE__ predefined macro")
COMPATIBLE_LANGOPT(OptimizeSize      , 1, 0, "__OPTIMIZE_SIZE__ predefined macro")
COMPATIBLE_LANGOPT(Static            , 1, 0, "__STATIC__ predefined macro (as opposed to __DYNAMIC__)")
VALUE_LANGOPT(PackStruct  , 32, 0,
              "default struct packing maximum alignment")
VALUE_LANGOPT(MaxTypeAlign  , 32, 0,
              "default maximum alignment for types")
VALUE_LANGOPT(AlignDouble            , 1, 0, "Controls if doubles should be aligned to 8 bytes (x86 only)")
COMPATIBLE_VALUE_LANGOPT(PICLevel    , 2, 0, "__PIC__ level")
COMPATIBLE_VALUE_LANGOPT(PIE         , 1, 0, "is pie")
COMPATIBLE_LANGOPT(GNUInline         , 1, 0, "GNU inline semantics")
COMPATIBLE_LANGOPT(NoInlineDefine    , 1, 0, "__NO_INLINE__ predefined macro")
COMPATIBLE_LANGOPT(Deprecated        , 1, 0, "__DEPRECATED predefined macro")
COMPATIBLE_LANGOPT(FastMath          , 1, 0, "fast FP math optimizations, and __FAST_MATH__ predefined macro")
COMPATIBLE_LANGOPT(FiniteMathOnly    , 1, 0, "__FINITE_MATH_ONLY__ predefined macro")
COMPATIBLE_LANGOPT(UnsafeFPMath      , 1, 0, "Unsafe Floating Point Math")

BENIGN_LANGOPT(ObjCGCBitmapPrint , 1, 0, "printing of GC's bitmap layout for __weak/__strong ivars")

BENIGN_LANGOPT(AccessControl     , 1, 1, "C++ access control")
LANGOPT(CharIsSigned      , 1, 1, "signed char")
LANGOPT(ShortWChar        , 1, 0, "unsigned short wchar_t")
ENUM_LANGOPT(MSPointerToMemberRepresentationMethod, PragmaMSPointersToMembersKind, 2, PPTMK_BestCase, "member-pointer representation method")
ENUM_LANGOPT(DefaultCallingConv, DefaultCallingConvention, 3, DCC_None, "default calling convention")

LANGOPT(ShortEnums        , 1, 0, "short enum types")

LANGOPT(OpenCL            , 1, 0, "OpenCL")
LANGOPT(OpenCLVersion     , 32, 0, "OpenCL version")
LANGOPT(NativeHalfType    , 1, 0, "Native half type support")
LANGOPT(NativeHalfArgsAndReturns, 1, 0, "Native half args and returns")
LANGOPT(HalfArgsAndReturns, 1, 0, "half args and returns")
LANGOPT(CUDA              , 1, 0, "CUDA")
LANGOPT(OpenMP            , 32, 0, "OpenMP support and version of OpenMP (31, 40 or 45)")
LANGOPT(OpenMPUseTLS      , 1, 0, "Use TLS for threadprivates or runtime calls")
LANGOPT(OpenMPIsDevice    , 1, 0, "Generate code only for OpenMP target device")
LANGOPT(RenderScript      , 1, 0, "RenderScript")

LANGOPT(CUDAIsDevice      , 1, 0, "compiling for CUDA device")
LANGOPT(CUDAAllowVariadicFunctions, 1, 0, "allowing variadic functions in CUDA device code")
LANGOPT(CUDAHostDeviceConstexpr, 1, 1, "treating unattributed constexpr functions as __host__ __device__")
LANGOPT(CUDADeviceFlushDenormalsToZero, 1, 0, "flushing denormals to zero")
LANGOPT(CUDADeviceApproxTranscendentals, 1, 0, "using approximate transcendental functions")

LANGOPT(SizedDeallocation , 1, 0, "enable sized deallocation functions")
LANGOPT(ConceptsTS , 1, 0, "enable C++ Extensions for Concepts")
BENIGN_LANGOPT(ElideConstructors , 1, 1, "C++ copy constructor elision")
BENIGN_LANGOPT(DumpRecordLayouts , 1, 0, "dumping the layout of IRgen'd records")
BENIGN_LANGOPT(DumpRecordLayoutsSimple , 1, 0, "dumping the layout of IRgen'd records in a simple form")
BENIGN_LANGOPT(DumpVTableLayouts , 1, 0, "dumping the layouts of emitted vtables")
LANGOPT(NoConstantCFStrings , 1, 0, "no constant CoreFoundation strings")
BENIGN_LANGOPT(InlineVisibilityHidden , 1, 0, "hidden default visibility for inline C++ methods")
BENIGN_LANGOPT(ParseUnknownAnytype, 1, 0, "__unknown_anytype")
BENIGN_LANGOPT(DebuggerSupport , 1, 0, "debugger support")
BENIGN_LANGOPT(DebuggerCastResultToId, 1, 0, "for 'po' in the debugger, cast the result to id if it is of unknown type")
BENIGN_LANGOPT(DebuggerObjCLiteral , 1, 0, "debugger Objective-C literals and subscripting support")

BENIGN_LANGOPT(SpellChecking , 1, 1, "spell-checking")
LANGOPT(SinglePrecisionConstants , 1, 0, "treating double-precision floating point constants as single precision constants")
LANGOPT(FastRelaxedMath , 1, 0, "OpenCL fast relaxed math")
LANGOPT(DefaultFPContract , 1, 0, "FP_CONTRACT")
LANGOPT(NoBitFieldTypeAlign , 1, 0, "bit-field type alignment")
LANGOPT(HexagonQdsp6Compat , 1, 0, "hexagon-qdsp6 backward compatibility")
LANGOPT(ObjCAutoRefCount , 1, 0, "Objective-C automated reference counting")
LANGOPT(ObjCWeakRuntime     , 1, 0, "__weak support in the ARC runtime")
LANGOPT(ObjCWeak            , 1, 0, "Objective-C __weak in ARC and MRC files")
LANGOPT(ObjCSubscriptingLegacyRuntime         , 1, 0, "Subscripting support in legacy ObjectiveC runtime")
LANGOPT(FakeAddressSpaceMap , 1, 0, "OpenCL fake address space map")
ENUM_LANGOPT(AddressSpaceMapMangling , AddrSpaceMapMangling, 2, ASMM_Target, "OpenCL address space map mangling mode")
<<<<<<< HEAD

LANGOPT(UPCThreads, 32, 0, "number of threads")
LANGOPT(UPCPhaseBits, 8, 20, "number of phase bits")
LANGOPT(UPCThreadBits, 8, 10, "number of thread bits")
LANGOPT(UPCAddrBits, 8, 34, "number of addr bits")
LANGOPT(UPCPtsRep, 1, 1, "UPC pointer representation (1 packed, 0 struct)")
LANGOPT(UPCVaddrFirst, 1, 0, "UPC pointer field order")
LANGOPT(UPCInlineLib, 1, 0, "inline the UPC runtime")
LANGOPT(UPCPreInclude, 1, 0, "pre-include UPC runtime header files")
LANGOPT(UPCGenIr, 1, 0, "generate LLVM IR for UPC shared accesses")
LANGOPT(UPCTLDEnable, 1, 0, "enable support for Thread Local Data")

LANGOPT(MRTD , 1, 0, "-mrtd calling convention")
=======
LANGOPT(IncludeDefaultHeader, 1, 0, "Include default header file for OpenCL")
>>>>>>> 88fccc58
BENIGN_LANGOPT(DelayedTemplateParsing , 1, 0, "delayed template parsing")
LANGOPT(BlocksRuntimeOptional , 1, 0, "optional blocks runtime")

ENUM_LANGOPT(GC, GCMode, 2, NonGC, "Objective-C Garbage Collection mode")
ENUM_LANGOPT(ValueVisibilityMode, Visibility, 3, DefaultVisibility,
             "value symbol visibility")
ENUM_LANGOPT(TypeVisibilityMode, Visibility, 3, DefaultVisibility,
             "type symbol visibility")
ENUM_LANGOPT(StackProtector, StackProtectorMode, 2, SSPOff,
             "stack protector mode")
ENUM_LANGOPT(SignedOverflowBehavior, SignedOverflowBehaviorTy, 2, SOB_Undefined,
             "signed integer overflow handling")

BENIGN_LANGOPT(ArrowDepth, 32, 256,
               "maximum number of operator->s to follow")
BENIGN_LANGOPT(InstantiationDepth, 32, 256,
               "maximum template instantiation depth")
BENIGN_LANGOPT(ConstexprCallDepth, 32, 512,
               "maximum constexpr call depth")
BENIGN_LANGOPT(ConstexprStepLimit, 32, 1048576,
               "maximum constexpr evaluation steps")
BENIGN_LANGOPT(BracketDepth, 32, 256,
               "maximum bracket nesting depth")
BENIGN_LANGOPT(NumLargeByValueCopy, 32, 0,
        "if non-zero, warn about parameter or return Warn if parameter/return value is larger in bytes than this setting. 0 is no check.")
VALUE_LANGOPT(MSCompatibilityVersion, 32, 0, "Microsoft Visual C/C++ Version")
VALUE_LANGOPT(VtorDispMode, 2, 1, "How many vtordisps to insert")

LANGOPT(ApplePragmaPack, 1, 0, "Apple gcc-compatible #pragma pack handling")

LANGOPT(RetainCommentsFromSystemHeaders, 1, 0, "retain documentation comments from system headers in the AST")

LANGOPT(SanitizeAddressFieldPadding, 2, 0, "controls how aggressive is ASan "
                                           "field padding (0: none, 1:least "
                                           "aggressive, 2: more aggressive)")

#undef LANGOPT
#undef COMPATIBLE_LANGOPT
#undef BENIGN_LANGOPT
#undef ENUM_LANGOPT
#undef COMPATIBLE_ENUM_LANGOPT
#undef BENIGN_ENUM_LANGOPT
#undef VALUE_LANGOPT
#undef COMPATIBLE_VALUE_LANGOPT
#undef BENIGN_VALUE_LANGOPT
<|MERGE_RESOLUTION|>--- conflicted
+++ resolved
@@ -219,7 +219,7 @@
 LANGOPT(ObjCSubscriptingLegacyRuntime         , 1, 0, "Subscripting support in legacy ObjectiveC runtime")
 LANGOPT(FakeAddressSpaceMap , 1, 0, "OpenCL fake address space map")
 ENUM_LANGOPT(AddressSpaceMapMangling , AddrSpaceMapMangling, 2, ASMM_Target, "OpenCL address space map mangling mode")
-<<<<<<< HEAD
+LANGOPT(IncludeDefaultHeader, 1, 0, "Include default header file for OpenCL")
 
 LANGOPT(UPCThreads, 32, 0, "number of threads")
 LANGOPT(UPCPhaseBits, 8, 20, "number of phase bits")
@@ -232,10 +232,6 @@
 LANGOPT(UPCGenIr, 1, 0, "generate LLVM IR for UPC shared accesses")
 LANGOPT(UPCTLDEnable, 1, 0, "enable support for Thread Local Data")
 
-LANGOPT(MRTD , 1, 0, "-mrtd calling convention")
-=======
-LANGOPT(IncludeDefaultHeader, 1, 0, "Include default header file for OpenCL")
->>>>>>> 88fccc58
 BENIGN_LANGOPT(DelayedTemplateParsing , 1, 0, "delayed template parsing")
 LANGOPT(BlocksRuntimeOptional , 1, 0, "optional blocks runtime")
 
