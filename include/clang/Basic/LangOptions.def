--- conflicted
+++ resolved
@@ -84,11 +84,8 @@
                "Encoding extended block type signature")
 BENIGN_LANGOPT(ObjCInferRelatedResultType , 1, 1,
                "Objective-C related result type inference")
-<<<<<<< HEAD
+LANGOPT(AppExt , 1, 0, "Objective-C App Extension")
 LANGOPT(UPC               , 1, 0, "UPC")
-=======
-LANGOPT(AppExt , 1, 0, "Objective-C App Extension")
->>>>>>> 4fb22331
 LANGOPT(Trigraphs         , 1, 0,"trigraphs")
 LANGOPT(LineComment       , 1, 0, "'//' comments")
 LANGOPT(Bool              , 1, 0, "bool, true, and false keywords")
