--- conflicted
+++ resolved
@@ -156,11 +156,8 @@
 LANGOPT(UPCVaddrFirst, 1, 0, "UPC pointer field order")
 LANGOPT(UPCInlineLib, 1, 0, "inline the UPC runtime")
 LANGOPT(UPCPreInclude, 1, 0, "pre-include UPC runtime header files")
-<<<<<<< HEAD
 LANGOPT(UPCGenIr, 1, 1, "generate LLVM IR for UPC shared accesses (default)")
-=======
 LANGOPT(UPCTLDEnable, 1, 0, "enable support for Thread Local Data")
->>>>>>> 40634e02
 
 LANGOPT(MRTD , 1, 0, "-mrtd calling convention")
 BENIGN_LANGOPT(DelayedTemplateParsing , 1, 0, "delayed template parsing")
