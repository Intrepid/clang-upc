--- conflicted
+++ resolved
@@ -6,8 +6,6 @@
 // License. See LICENSE.TXT for details.
 //
 //===----------------------------------------------------------------------===//
-<<<<<<< HEAD
-=======
 
 // The documentation is organized by category. Attributes can have category-
 // specific documentation that is collated within the larger document.
@@ -56,7 +54,6 @@
 }
 
 include "clang/Basic/AttrDocs.td"
->>>>>>> cd7df602
 
 // An attribute's subject is whatever it appertains to. In this file, it is
 // more accurately a list of things that an attribute can appertain to. All
@@ -85,11 +82,7 @@
                                 S->getKind() != Decl::ImplicitParam &&
                                 S->getKind() != Decl::ParmVar &&
                                 S->getKind() != Decl::NonTypeTemplateParm}]>;
-<<<<<<< HEAD
-def NonBitField : SubsetSubject<Field, "non-bit field",
-=======
 def NonBitField : SubsetSubject<Field,
->>>>>>> cd7df602
                                 [{!S->isBitField()}]>;
 
 def ObjCInstanceMethod : SubsetSubject<ObjCMethod,
