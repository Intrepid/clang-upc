--- conflicted
+++ resolved
@@ -848,22 +848,16 @@
   "expected an OpenMP directive">;
 def err_omp_unexpected_directive : Error <
   "unexpected OpenMP directive '#pragma omp %0'">;
-<<<<<<< HEAD
 def err_omp_expected_var : Error <
   "expected '#pragma omp %0' argument to be a variable name">;
 def err_omp_expected_punc : Error <
-  "expected ',' or ')' in '#pragma omp %0'">;
+  "expected ',' or ')' in %select{'#pragma omp %1'|'%1' clause}0">;
 def err_omp_unknown_clause : Error <
   "expected OpenMP clause for directive '#pragma omp %0' or end of directive">;
-=======
-def err_omp_expected_punc : Error <
-  "expected ',' or ')' in %select{'#pragma omp %1'|'%1' clause}0">;
->>>>>>> f1f87fe9
 def err_omp_unexpected_clause : Error <
   "unexpected OpenMP clause '%0' in directive '#pragma omp %1'">;
 def err_omp_more_one_clause : Error <
   "directive '#pragma omp %0' cannot contain more than one '%1' clause">;
-<<<<<<< HEAD
 def err_omp_expected_colon : Error <
   "expected ':' in '%0' clause">;
 def err_omp_unknown_reduction_op : Error <
@@ -872,8 +866,6 @@
   "'#pragma omp %0' cannot be immediate substatement">;
 def err_omp_expected_reduction_identifier : Error <
   "expected identifier or one of the following operators: '+', '-', '*', '&', '|', '^', '&&' and '||'">;
-=======
->>>>>>> f1f87fe9
 } // end of Parse Issue category.
 
 let CategoryName = "Modules Issue" in {
