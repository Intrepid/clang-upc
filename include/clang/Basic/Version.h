--- conflicted
+++ resolved
@@ -19,32 +19,11 @@
 #include "clang/Basic/Version.inc"
 #include "llvm/ADT/StringRef.h"
 
-<<<<<<< HEAD
 /// \brief Helper macro for CLANG_VERSION_STRING.
 #define CLANG_MAKE_VERSION_STRING2(X) #X
-
-#ifdef CLANG_VERSION_PATCHLEVEL
-/// \brief Helper macro for CLANG_VERSION_STRING.
-#define CLANG_MAKE_VERSION_STRING(X,Y,Z) CLANG_MAKE_VERSION_STRING2(X.Y.Z)
-
-/// \brief A string that describes the Clang version number, e.g., "1.0".
-#define CLANG_VERSION_STRING \
-  CLANG_MAKE_VERSION_STRING(CLANG_VERSION_MAJOR,CLANG_VERSION_MINOR, \
-                            CLANG_VERSION_PATCHLEVEL)
-#else
-/// \brief Helper macro for CLANG_VERSION_STRING.
-#define CLANG_MAKE_VERSION_STRING(X,Y) CLANG_MAKE_VERSION_STRING2(X.Y)
-
-/// \brief A string that describes the Clang version number, e.g., "1.0".
-#define CLANG_VERSION_STRING \
-  CLANG_MAKE_VERSION_STRING(CLANG_VERSION_MAJOR,CLANG_VERSION_MINOR)
-#endif
-
 #define CLANG_MAKE_VERSION_STRING_I(X) CLANG_MAKE_VERSION_STRING2(X)
 #define CLANG_UPC_VERSION_STRING CLANG_MAKE_VERSION_STRING_I(CLANG_UPC_VERSION)
 
-=======
->>>>>>> 6158be52
 namespace clang {
   /// \brief Retrieves the repository path (e.g., Subversion path) that
   /// identifies the particular Clang branch, tag, or trunk from which this
