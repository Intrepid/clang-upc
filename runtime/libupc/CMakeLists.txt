# See www/CMake.html for instructions on how to build libupc with CMake.

#===============================================================================
# Setup Project
#===============================================================================

project(libupc C)
cmake_minimum_required(VERSION 2.8)

set(PACKAGE_NAME libupc)
set(PACKAGE_VERSION trunk-svn)
set(PACKAGE_STRING "${PACKAGE_NAME} ${PACKAGE_VERSION}")

#===============================================================================
# Setup CMake Options
#===============================================================================

# Define options.
option(LIBUPC_ENABLE_SHARED "Build libupc as a shared library. (Broken)" OFF)

#===============================================================================
# Configure System
#===============================================================================

# Get triples.
#include(GetTriple)
#get_host_triple(LIBUPC_HOST_TRIPLE
#  LIBUPC_HOST_ARCH
#  LIBUPC_HOST_VENDOR
#  LIBUPC_HOST_OS
#  )
#set(LIBUPC_HOST_TRIPLE ${LIBUPC_HOST_TRIPLE} CACHE STRING "Host triple.")
#get_target_triple(LIBUPC_TARGET_TRIPLE
#  LIBUPC_TARGET_ARCH
#  LIBUPC_TARGET_VENDOR
#  LIBUPC_TARGET_OS
#  )
#set(LIBUPC_TARGET_TRIPLE ${LIBCXX_TARGET_TRIPLE} CACHE STRING "Target triple.")

# Configure compiler.
#include(config-ix)

#try_run(LIBUPC_AFFINITY_COMPILE LIBUPC_AFFINITY_RUN conf_affinity.c)

# Configure libupc

<<<<<<< HEAD
set(LIBUPC_RUNTIME_MODEL smp CACHE STRING "specify the runtime implementation
model for UPC, where MODEL may be: 'smp' (Symmetric Multiprocessing), 'portals4' (Infiniband with Portals4 library), or 'fabric' (Network with Libfabric library)")
=======
set(MAINTAINER_MODE FALSE CACHE STRING "enable maintainer mode")

set(LIBUPC_RUNTIME_MODEL smp CACHE STRING "specify the runtime implementation model for UPC, where MODEL may be: 'smp' (Symmetric Multiprocessing) or 'portals4' (Infiniband with Portals4 library)")
>>>>>>> 56624787
string(TOLOWER ${LIBUPC_RUNTIME_MODEL} LIBUPC_RUNTIME_MODEL)

set(LIBUPC_ENABLE_LINK_SCRIPT TRUE CACHE BOOL "enable UPC's use of a custom linker script; this will define the UPC shared section as a no load section on targets where this feature is supported (requires GNU LD)")
set(LIBUPC_LINK_SCRIPT ${LIBUPC_ENABLE_LINK_SCRIPT})
# Link sctipt option only works with GNU linker (not Gold, or others)
string(REPLACE " " ";" CMAKE_C_FLAGS_LIST "${CMAKE_C_FLAGS} -Wl,--version")
execute_process(COMMAND ${CMAKE_C_COMPILER} ${CMAKE_C_FLAGS_LIST} OUTPUT_VARIABLE LIBUPC_LD_VERSION ERROR_QUIET)
if (NOT "${LIBUPC_LD_VERSION}" MATCHES "GNU ld")
  set(LIBUPC_LINK_SCRIPT FALSE)
endif()

# Check for backtrace on systems (freebsd,..) that need an extra library
set(LIBUPC_ENABLE_BACKTRACE TRUE CACHE STRING "enable UPC backtrace; enable stack frame backtrace report when UPC run-time fatal errors occur or by user request (via signal)")
if (${CMAKE_SYSTEM_NAME} MATCHES "FreeBSD" OR
    ${CMAKE_SYSTEM_NAME} MATCHES "OpenBSD" OR
    ${CMAKE_SYSTEM_NAME} MATCHES "NetBSD")
  # Check if libexecinfo with backtrace exists
  CHECK_LIBRARY_EXISTS(execinfo backtrace "" HAVE_EXECINFO_LIB)
  if (NOT $HAVE_EXECINFO_LIB)
    set(LIBUPC_ENABLE_BACKTRACE FALSE)
  endif()
else()
endif()
set(HAVE_UPC_BACKTRACE ${LIBUPC_ENABLE_BACKTRACE})

set(LIBUPC_ENABLE_BACKTRACE_ADDR2LINE TRUE CACHE STRING "enable the use of addr2line for UPC stack backtrace")
if(LIBUPC_ENABLE_BACKTRACE_ADDR2LINE)
  find_program(LIBUPC_BACKTRACE_ADDR2LINE addr2line)
  set(GUPCR_BACKTRACE_ADDR2LINE ${LIBUPC_BACKTRACE_ADDR2LINE})
  if (EXISTS ${LIBUPC_BACKTRACE_ADDR2LINE})
    set(HAVE_UPC_BACKTRACE_ADDR2LINE ${LIBUPC_ENABLE_BACKTRACE_ADDR2LINE})
  else()
    set(HAVE_UPC_BACKTRACE_ADDR2LINE FALSE)
  endif()
endif()

set(LIBUPC_ENABLE_BACKTRACE_GDB TRUE CACHE STRING "enable the use of GDB for UPC stack backtrace")
if(LIBUPC_ENABLE_BACKTRACE_GDB)
  find_program(LIBUPC_BACKTRACE_GDB gdb)
  set(GUPCR_BACKTRACE_GDB ${LIBUPC_BACKTRACE_GDB})
  if (EXISTS ${LIBUPC_BACKTRACE_GDB})
    set(HAVE_UPC_BACKTRACE_GDB ${LIBUPC_ENABLE_BACKTRACE_GDB})
  else()
    set(HAVE_UPC_BACKTRACE_GDB FALSE)
  endif()
endif()

set(LIBUPC_ENABLE_BACKTRACE_SIGNAL TRUE CACHE STRING "enable signal support for UPC stack backtrace")
set(HAVE_UPC_BACKTRACE_SIGNAL ${LIBUPC_ENABLE_BACKTRACE_SIGNAL})
if(LIBUPC_ENABLE_BACKTRACE_SIGNAL)
  set(LIBUPC_BACKTRACE_SIGNAL SIGUSR1 CACHE STRING "the signal to be used for UPC stack backtrace")
  set(GUPCR_BACKTRACE_SIGNAL ${LIBUPC_BACKTRACE_SIGNAL})
endif()

set(LIBUPC_BOUNCE_BUFFER_SIZE 256K CACHE STRING "the size (in bytes) of the bounce buffer that is used by the UPC runtime to buffer network data")
if(NOT LIBUPC_BOUNCE_BUFFER_SIZE MATCHES "^([0-9]+[gGmMkK]?)$")
  message(FATAL_ERROR "Invalid LIBUPC_BOUNCE_BUFFER_SIZE")
endif()
set(tmp ${LIBUPC_BOUNCE_BUFFER_SIZE})
string(REGEX REPLACE [gG] "*1024M" tmp ${tmp})
string(REGEX REPLACE [mM] "*1024K" tmp ${tmp})
string(REGEX REPLACE [kK] "*1024" tmp ${tmp})
math(EXPR GUPCR_BOUNCE_BUFFER_SIZE ${tmp})

set(LIBUPC_GLOBAL_EXIT_TIMEOUT 2 CACHE STRING "upc_global_exit() timeout in seconds.")
set(GUPCR_GLOBAL_EXIT_TIMEOUT ${LIBUPC_GLOBAL_EXIT_TIMEOUT})

set(LIBUPC_ENABLE_RUNTIME_CHECKS FALSE CACHE BOOL "enable internal UPC runtime checks that validate arguments, and check for inconsistent runtime state.")
set(GUPCR_HAVE_CHECKS ${LIBUPC_ENABLE_RUNTIME_CHECKS})

set(LIBUPC_ENABLE_RUNTIME_DEBUG FALSE CACHE BOOL "enable UPC runtime debugging mode")
set(GUPCR_HAVE_DEBUG ${LIBUPC_ENABLE_RUNTIME_DEBUG})

set(LIBUPC_ENABLE_GUM_DEBUG FALSE CACHE BOOL "enable UPC's source level debugging with GDB and GUM support (requires UPC aware GDB)])")
set(GUPCR_HAVE_GUM_DEBUG ${LIBUPC_ENABLE_GUM_DEBUG})

set(LIBUPC_ENABLE_RUNTIME_STATS FALSE CACHE BOOL "enable internal UPC runtime statistics collection support; these statistics count the number of various significant internal operations, and dump those counts into a per-process statistics file.")
set(GUPCR_HAVE_STATS ${LIBUPC_ENABLE_RUNTIME_STATS})

set(LIBUPC_ENABLE_RUNTIME_TRACE FALSE CACHE BOOL "enable internal UPC runtime trace collection support; a runtime trace is a time stamped log that records various significant internal events; this trace is written to a per-process log file.")
set(GUPCR_HAVE_TRACE ${LIBUPC_ENABLE_RUNTIME_TRACE})

set(LIBUPC_MAX_LOCKS 1024 CACHE STRING "The maximum number of locks that can be held by a single UPC thread")
set(GUPCR_MAX_LOCKS ${LIBUPC_MAX_LOCKS})

include(CheckFunctionExists)
include(CheckLibraryExists)

if (LIBUPC_RUNTIME_MODEL STREQUAL smp)

set(LIBUPC_ENABLE_AFFINITY TRUE CACHE BOOL "enable UPC runtime Linux scheduling affinity")
CHECK_FUNCTION_EXISTS(sched_getaffinity HAVE_GETAFFINITY)
if (NOT HAVE_GETAFFINITY)
  set(LIBUPC_ENABLE_AFFINITY FALSE)
endif()
set(LIBUPC_ENABLE_NUMA TRUE CACHE BOOL "enable UPC runtime NUMA policy")
check_include_file(numa.h HAVE_NUMA_H)
if (NOT HAVE_NUMA_H)
  set(LIBUPC_ENABLE_NUMA FALSE)
endif()

endif()

if (LIBUPC_RUNTIME_MODEL STREQUAL portals4)
  set(LIBUPC_PORTALS4 "/usr/local/portals4" CACHE STRING "directory for installed portals4 package")
  if(EXISTS ${LIBUPC_PORTALS4}/include/portals4.h)
    set(LIBUPC_RUNTIME_FLAGS "-I${LIBUPC_PORTALS4}/include -Wno-variadic-macros")
  else()
    message(fatal_error "Portals4 not installed or wrong LIBUPC_PORTALS4(${LIBUPC_PORTALS4}) specified")
  endif()

  set(LIBUPC_PTE_BASE 16 CACHE STRING
	"specify the base index of the first Portals4 PTE used by the UPC runtime")
  set(GUPCR_PTE_BASE ${LIBUPC_PTE_BASE})
endif()

if (LIBUPC_RUNTIME_MODEL STREQUAL fabric)
  set(LIBUPC_FABRIC "/usr/local/libfabric" CACHE STRING "directory for installed libfabric package")
  if(EXISTS ${LIBUPC_FABRIC}/include/rdma/fabric.h)
    set(LIBUPC_RUNTIME_FLAGS "-I${LIBUPC_FABRIC}/include -Wno-variadic-macros")
  else()
    message(fatal_error "Libfabric not installed or wrong LIBUPC_FBRIC(${LIBUPC_FABRIC}) specified")
  endif()

  set(LIBUPC_FABRIC_DEVICE ib0 CACHE STRING "Libfabric networking device")
  set(GUPCR_LIBFABRIC_DEVICE ${LIBUPC_FABRIC_DEVICE})
  set(LIBUPC_FABRIC_PROVIDER sockets CACHE STRING "Libfabric provider - sockets, verbs, gni, ...")
  set(GUPCR_LIBFABRIC_PROVIDER ${LIBUPC_FABRIC_PROVIDER})
  set(LIBUPC_FABRIC_SHARED_CTX FALSE CACHE BOOLEAN "Libfabric shared context support") 
  set(GUPCR_LIBFABRIC_SHARED_CTX ${LIBUPC_FABRIC_SHARED_CTX})
endif()

if (LIBUPC_RUNTIME_MODEL STREQUAL portals4 OR
    LIBUPC_RUNTIME_MODEL STREQUAL fabric)

  set(LIBUPC_NODE_LOCAL_MEM posix CACHE STRING "specify type of shared memory used for node local memory accesses. (posix, mmap, or none)")
  if(LIBUPC_NODE_LOCAL_MEM STREQUAL "posix")
    CHECK_FUNCTION_EXISTS(shm_open HAVE_SHM_OPEN)
    if (NOT HAVE_SHM_OPEN)
      CHECK_LIBRARY_EXISTS(rt shm_open "" HAVE_SHM_OPEN_IN_RT)
    endif()
    if(HAVE_SHM_OPEN OR HAVE_SHM_OPEN_IN_RT)
      set(GUPCR_NODE_LOCAL_MEM 1)
      set(GUPCR_NODE_LOCAL_MEM_POSIX 1)
    else()
      message(warning "shm_open not found.  LIBUPC_NODE_LOCAL_MEM=posix ignored")
    endif()
  elseif(LIBUPC_NODE_LOCAL_MEM STREQUAL "mmap")
    set(GUPCR_NODE_LOCAL_MEM 1)
    set(GUPCR_NODE_LOCAL_MEM_MMAP 1)
  elseif(LIBUPC_NODE_LOCAL_MEM STREQUAL "none")
    # okay
  else()
    message(fatal_error "invalid value of LIBUPC_LOCAL_MEM")
  endif()

  set(LIBUPC_ENABLE_TRIGGERED_OPS TRUE CACHE STRING
	"enable UPC runtime support for triggered operations.")
  set(GUPCR_USE_TRIGGERED_OPS ${LIBUPC_ENABLE_TRIGGERED_OPS})

  set(LIBUPC_MAX_OUTSTANDING_PUTS 256 CACHE STRING
	"specify the maximum number of outstanding remote put requests (default=256)")
  set(GUPCR_MAX_OUTSTANDING_PUTS ${LIBUPC_MAX_OUTSTANDING_PUTS})

  set(LIBUPC_JOB_LAUNCHER slurm CACHE STRING "select UPC Portals4 job launcher (default=slurm).")
  if (LIBUPC_JOB_LAUNCHER STREQUAL "slurm")
    set(GUPCR_JOB_LAUNCHER_SLURM 1)
  elseif (LIBUPC_JOB_LAUNCHER STREQUAL "yod")
    set(GUPCR_JOB_LAUNCHER_YOD 1)
  else()
    message(fatal_error "Unrecognized job launcher (${LIBUPC_JOB_LAUNCHER}). Use slurm or yod.")
  endif()

  set(LIBUPC_ENABLE_TRIGGERED_OPS TRUE CACHE STRING
	"enable UPC runtime support for libfabric triggered operations.")
  set(GUPCR_USE_LIBFABRIC_TRIGGERED_OPS ${LIBUPC_ENABLE_TRIGGERED_OPS})

  set(LIBUPC_MAX_OUTSTANDING_PUTS 256 CACHE STRING
	"specify the maximum number of outstanding remote put requests (default=256)")
  set(GUPCR_MAX_OUTSTANDING_PUTS ${LIBUPC_MAX_OUTSTANDING_PUTS})

  set(LIBUPC_JOB_LAUNCHER slurm CACHE STRING "select UPC job launcher (default=slurm).")
  if (LIBUPC_JOB_LAUNCHER STREQUAL "slurm")
    set(GUPCR_JOB_LAUNCHER_SLURM 1)
  else()
    message(fatal_error "Unrecognized job launcher (${LIBUPC_JOB_LAUNCHER}). Use slurm.")
  endif()

  set(LIBUPC_GLOBAL_EXIT_TIMEOUT 2 CACHE STRING "Select upc_global_exit() timeout in seconds (default=2).")
  set(GUPCR_GLOBAL_EXIT_TIMEOUT ${LIBUPC_GLOBAL_EXIT_TIMEOUT})
endif()

set(LIBUPC_MEMORY_PAGE_SIZE 4096 CACHE STRING "Select target memory page size (default=4096).")
set(GUPCR_MEMORY_PAGE_SIZE ${LIBUPC_MEMORY_PAGE_SIZE})

set(LIBUPC_TREE_FANOUT 4 CACHE STRING "The maximum number of children in each sub-tree used to implement UPC collectives operations (e. g. upc_barrier)")
set(GUPCR_TREE_FANOUT ${LIBUPC_TREE_FANOUT})

set(CMAKE_REQUIRED_LIBRARIES rt)
check_function_exists(clock_gettime HAVE_CLOCK_GETTIME)
set(CMAKE_REQUIRED_LIBRARIES)

check_include_file(execinfo.h HAVE_EXECINFO_H)
check_include_file(limits.h HAVE_LIMITS_H)
check_include_file(sys/time.h HAVE_SYS_TIME_H)

# CMake 2.8.4 doesn't accept check_c_source_compiles
check_cxx_source_compiles("
typedef unsigned int uint32  __attribute__ ((mode (SI)));
uint32 i;
int main() { return __sync_fetch_and_add (&i, 1); }
"
HAVE_SYNC_FETCH_AND_ADD_4)

check_cxx_source_compiles("
typedef unsigned int uint64  __attribute__ ((mode (DI)));
uint64 i;
int main() { return __sync_fetch_and_add (&i, 1); }
"
HAVE_SYNC_FETCH_AND_ADD_8)

set(CMAKE_REQUIRED_LIBRARIES)

set(HAVE_UPC_LINK_SCRIPT ${LIBUPC_LINK_SCRIPT})

set(TIME_WITH_SYS_TIME TRUE)

set(CMAKE_C_COMPILER ${LLVM_TOOLS_BINARY_DIR}/clang)

#===============================================================================
# Setup Compiler Flags
#===============================================================================

set(LIBUPC_WARNING_FLAGS "-Wno-gnu -Wno-language-extension-token")

# Get required flags.

macro(append_if list condition var)
  if (${condition})
    list(APPEND ${list} ${var})
  endif()
endmacro()

# Get feature flags.

# This is the _ONLY_ place where add_definitions is called.
add_definitions(
 ${LIBUPC_REQUIRED_FLAGS}
 ${LIBUPC_WARNING_FLAGS}
 ${LIBUPC_FEATURE_FLAGS}
 )

set(DEFAULT_MULTILIB "64")
if(CMAKE_SIZEOF_VOID_P EQUAL 8)
  if(LLVM_BUILD_32_BITS)
    set(INITIAL_MULTILIB "32")
  else()
    set(INITIAL_MULTILIB "64")
  endif()
else()
  set(INITIAL_MULTILIB "32")
endif()
set(LIBUPC_MULTILIB ${INITIAL_MULTILIB} CACHE STRING "Whether to build the libraries for 32-bit as well as 64-bit.")

# Default packed pointer representation
set(UPC_PACKED_BITS "20,10,34" CACHE STRING "UPC shared pointer bits per field (phase,thread,addr) default 20,10,34")
string(REPLACE "," ";" bits_list ${UPC_PACKED_BITS})
list(GET bits_list 0 DEFAULT_PHASE)
list(GET bits_list 1 DEFAULT_THREAD)
list(GET bits_list 2 DEFAULT_ADDR)

set(LIBUPC_CONFIGURATIONS "p;s;p-l;s-l" CACHE STRING "UPC Pointer Representation e.g. p-f-20-10-34;s-l;p-l")

set(all_configs ${LIBUPC_CONFIGURATIONS})
if(all_configs)
  set(CONFIGURATIONS)
  foreach(conf ${all_configs})
    set(okay)
    string(REGEX MATCH "^(-([psfl]|[0-9]+))*$" okay "-${conf}")
    if(okay)
      list(APPEND CONFIGURATIONS ${conf})
    else()
      message(WARNING "Invalid library specification ${conf}.")
    endif()
  endforeach()
else()
  set(CONFIGURATIONS p)
endif()

configure_file(config.h.cmake config.h)

#===============================================================================
# Setup Source Code
#===============================================================================

if(LIBUPC_RUNTIME_MODEL STREQUAL smp)

  include_directories(include collectives)

  set(LIBUPC_SOURCES
    smp/upc_access.c
    smp/upc_accessg.c
    smp/upc_addr.c
    smp/upc_allocg.upc
    smp/upc_alloc.upc
    smp/upc_atomic_generic.upc
    smp/upc_atomic_sup.c
    smp/upc_barrier.upc
    smp/upc_castable.upc
    smp/upc_debug.c
    smp/upc_gasp.c
    smp/upc_gum.c
    smp/upc_libg.c
    smp/upc_lock.upc
    smp/upc_main.c
    smp/upc_mem.c
    smp/upc_nb.upc
    smp/upc_pgm_info.c
    smp/upc_pupc.c
    smp/upc_sysdep.c
    smp/upc_tick.c
    smp/upc_vm.c
  )

if(LIBUPC_ENABLE_BACKTRACE)
    list(APPEND LIBUPC_SOURCES smp/upc_backtrace.c)
endif()
if(LIBUPC_ENABLE_NUMA)
    list(APPEND LIBUPC_SOURCES smp/upc_numa.c)
else()
    list(APPEND LIBUPC_SOURCES smp/upc_numa_stub.c)
endif()
if(LIBUPC_ENABLE_AFFINITY)
    list(APPEND LIBUPC_SOURCES smp/upc_affinity.c)
else()
    list(APPEND LIBUPC_SOURCES smp/upc_affinity_stub.c)
endif()

  list(APPEND LIBUPC_SOURCES
    collectives/upc_coll_broadcast.upc
    collectives/upc_coll_err.upc
    collectives/upc_coll_exchange.upc
    collectives/upc_coll_gather.upc
    collectives/upc_coll_gather_all.upc
    collectives/upc_coll_init.upc
    collectives/upc_coll_permute.upc
    collectives/upc_coll_prefix_reduce.upc
    collectives/upc_coll_reduce.upc
    collectives/upc_coll_scatter.upc
    collectives/upc_coll_sort.upc
  )
                                                                                
  set(LIBUPC_SOURCES_INLINE
    ${PROJECT_SOURCE_DIR}/smp/upc_access.c
    ${PROJECT_SOURCE_DIR}/smp/upc_access.h
    ${PROJECT_SOURCE_DIR}/smp/upc_config.h
    ${PROJECT_SOURCE_DIR}/smp/upc_defs.h
    ${PROJECT_SOURCE_DIR}/smp/upc_mem.h
    ${PROJECT_SOURCE_DIR}/smp/upc_pts.h
    ${PROJECT_SOURCE_DIR}/smp/upc_sup.h
    ${PROJECT_SOURCE_DIR}/smp/upc_sync.h
    ${PROJECT_SOURCE_DIR}/smp/upc_sysdep.h
  )

elseif(LIBUPC_RUNTIME_MODEL STREQUAL portals4)

  include_directories(include collectives)

  set(LIBUPC_SOURCES
    portals4/gupcr_access.c
    portals4/gupcr_llvm_access.c
    portals4/gupcr_addr.c
    portals4/gupcr_alloc.upc
    portals4/gupcr_atomic_sup.c
    portals4/gupcr_atomic.upc
    portals4/gupcr_barrier.c
    portals4/gupcr_backtrace.c
    portals4/gupcr_broadcast.c
    portals4/gupcr_castable.upc
    portals4/gupcr_clock.c
    portals4/gupcr_coll_sup.c
    portals4/gupcr_env.c
    portals4/gupcr_gmem.c
    portals4/gupcr_lock_sup.c
    portals4/gupcr_lock.upc
    portals4/gupcr_main.c
    portals4/gupcr_mem.c
    portals4/gupcr_nb.upc
    portals4/gupcr_nb_sup.c
    portals4/gupcr_node.c
    portals4/gupcr_pgm_info.c
    portals4/gupcr_portals.c
    portals4/gupcr_runtime.c
    portals4/gupcr_shutdown.c
    portals4/gupcr_tick.c
    portals4/gupcr_utils.c
  )

  if(LIBUPC_NODE_LOCAL_MEM STREQUAL "mmap")
    list(APPEND LIBUPC_SOURCES portals4/gupcr_node_mem_mmap.c)
  else()
    list(APPEND LIBUPC_SOURCES portals4/gupcr_node_mem_posix.c)
  endif()

  list(APPEND LIBUPC_SOURCES
    collectives/upc_coll_err.upc
    collectives/upc_coll_exchange.upc
    collectives/upc_coll_gather.upc
    collectives/upc_coll_gather_all.upc
    collectives/upc_coll_permute.upc
    collectives/upc_coll_prefix_reduce.upc
    collectives/upc_coll_scatter.upc
    collectives/upc_coll_sort.upc
  )

  list(APPEND LIBUPC_SOURCES
    portals4/gupcr_coll_broadcast.upc
    portals4/gupcr_coll_init.upc
    portals4/gupcr_coll_reduce.upc
  )

  set(LIBUPC_SOURCES_INLINE
    ${PROJECT_SOURCE_DIR}/portals4/gupcr_access.c
    ${PROJECT_SOURCE_DIR}/portals4/gupcr_llvm_access.c
    ${PROJECT_SOURCE_DIR}/portals4/gupcr_access.h
    ${PROJECT_SOURCE_DIR}/portals4/gupcr_llvm_access.h
    ${PROJECT_SOURCE_DIR}/portals4/gupcr_config.h
    ${PROJECT_SOURCE_DIR}/portals4/gupcr_defs.h
    ${PROJECT_SOURCE_DIR}/portals4/gupcr_gmem.h
    ${PROJECT_SOURCE_DIR}/portals4/gupcr_node.h
    ${PROJECT_SOURCE_DIR}/portals4/gupcr_portals.h
    ${PROJECT_SOURCE_DIR}/portals4/gupcr_pts.h
    ${PROJECT_SOURCE_DIR}/portals4/gupcr_sup.h
    ${PROJECT_SOURCE_DIR}/portals4/gupcr_sync.h
    ${PROJECT_SOURCE_DIR}/portals4/gupcr_utils.h
  )

elseif(LIBUPC_RUNTIME_MODEL STREQUAL fabric)

  include_directories(include fabric)
  include_directories(include common)
  include_directories(include collectives)

  set(LIBUPC_SOURCES
    common/gupcr_alloc.upc
    common/gupcr_castable.upc
    common/gupcr_clock.c
    common/gupcr_env.c
    common/gupcr_lock.upc
    common/gupcr_nb.upc
    common/gupcr_node.c
    common/gupcr_pgm_info.c
    common/gupcr_tick.c
    common/gupcr_utils.c
  )

  list(APPEND LIBUPC_SOURCES
    fabric/gupcr_access.c
    fabric/gupcr_addr.c
    fabric/gupcr_atomic_sup.c
    fabric/gupcr_atomic.upc
    fabric/gupcr_barrier.c
    fabric/gupcr_barrier_sup.c
    fabric/gupcr_backtrace.c
    fabric/gupcr_broadcast.c
    fabric/gupcr_coll_sup.c
    fabric/gupcr_gmem.c
    fabric/gupcr_lock_sup.c
    fabric/gupcr_main.c
    fabric/gupcr_mem.c
    fabric/gupcr_nb_sup.c
    fabric/gupcr_fabric.c
    fabric/gupcr_runtime.c
    fabric/gupcr_shutdown.c
  )

  if(LIBUPC_NODE_LOCAL_MEM STREQUAL "mmap")
    list(APPEND LIBUPC_SOURCES common/gupcr_node_mem_mmap.c)
  else()
    list(APPEND LIBUPC_SOURCES common/gupcr_node_mem_posix.c)
  endif()

  list(APPEND LIBUPC_SOURCES
    collectives/upc_coll_err.upc
    collectives/upc_coll_exchange.upc
    collectives/upc_coll_gather.upc
    collectives/upc_coll_gather_all.upc
    collectives/upc_coll_permute.upc
    collectives/upc_coll_prefix_reduce.upc
    collectives/upc_coll_scatter.upc
    collectives/upc_coll_sort.upc
  )

  list(APPEND LIBUPC_SOURCES
    collectives/upc_coll_broadcast.upc
    collectives/upc_coll_init.upc
    collectives/upc_coll_reduce.upc
  )

  set(LIBUPC_SOURCES_INLINE
    ${PROJECT_SOURCE_DIR}/fabric/gupcr_access.c
    ${PROJECT_SOURCE_DIR}/common/gupcr_defs.h
    ${PROJECT_SOURCE_DIR}/common/gupcr_node.h
    ${PROJECT_SOURCE_DIR}/common/gupcr_pts.h
    ${PROJECT_SOURCE_DIR}/common/gupcr_sync.h
    ${PROJECT_SOURCE_DIR}/common/gupcr_utils.h
    ${PROJECT_SOURCE_DIR}/fabric/gupcr_access.h
    ${PROJECT_SOURCE_DIR}/fabric/gupcr_config.h
    ${PROJECT_SOURCE_DIR}/fabric/gupcr_gmem.h
    ${PROJECT_SOURCE_DIR}/common/gupcr_iface.h
    ${PROJECT_SOURCE_DIR}/fabric/gupcr_fabric.h
    ${PROJECT_SOURCE_DIR}/fabric/gupcr_sup.h
  )

else()
  message(fatal_error "Unknown value of LIBUPC_RUNTIME_MODEL")
endif()

macro(set_multilib_suffix multilib var)
  if(${multilib} STREQUAL ${DEFAULT_MULTILIB})
    set(${var} "")
  else()
    set(${var} "/${multilib}")
  endif()
endmacro()

foreach(multilib ${LIBUPC_MULTILIB})
foreach(config ${CONFIGURATIONS})
  set(pts_type PACKED)
  set(vaddr_order FIRST)
  set(packed_bits)

  string(REGEX MATCHALL "[^-]+" args ${config})
  
  # Somehow f is set to a variable, which
  # breaks because of the bizarre rules of
  # STREQUAL in CMake.
  set(f f)

  foreach(argument ${args})
    if(${argument} STREQUAL p)
      set(pts_type PACKED)
    elseif(${argument} STREQUAL s)
      set(pts_type STRUCT)
    elseif(${argument} STREQUAL f)
      set(vaddr_order FIRST)
    elseif(${argument} STREQUAL l)
      set(vaddr_order LAST)
    else()
      list(APPEND packed_bits ${argument})
    endif()
  endforeach()

  if(pts_type STREQUAL PACKED)
    if(packed_bits)
      list(GET packed_bits 0 phase)
      list(GET packed_bits 1 thread)
      list(GET packed_bits 2 addr)
    else()
      set(phase ${DEFAULT_PHASE})
      set(thread ${DEFAULT_THREAD})
      set(addr ${DEFAULT_ADDR})
    endif()
  else()
    if( CMAKE_SIZEOF_VOID_P EQUAL 4 )
      set(phase 16)
      set(thread 16)
      set(addr 32)
    else()
      set(phase 32)
      set(thread 32)
      set(addr 64)
    endif()
  endif()

  # calculate the library name
  set(lib_name "upc")
  if(${pts_type} STREQUAL STRUCT)
    set(lib_name ${lib_name}-s)
  endif()
  if(${vaddr_order} STREQUAL LAST)
    set(lib_name ${lib_name}-l)
  endif()
  if((${pts_type} STREQUAL PACKED) AND
     NOT (${phase} EQUAL ${DEFAULT_PHASE} AND ${thread} EQUAL ${DEFAULT_THREAD} AND ${addr} EQUAL ${DEFAULT_ADDR}))
    set(lib_name ${lib_name}-${phase}-${thread}-${addr})
  endif()

  # Compute the preprocessor definitions
  if(${pts_type} STREQUAL PACKED)
    set(lib_defs "GUPCR_PTS_PACKED_REP=1")
    set(flags "-fupc-pts=packed -fupc-packed-bits=${phase},${thread},${addr}")
  elseif(${pts_type} STREQUAL STRUCT)
    set(lib_defs "GUPCR_PTS_STRUCT_REP=1")
    set(flags "-fupc-pts=struct")
  endif()
  set(lib_defs ${lib_defs};GUPCR_PTS_PHASE_SIZE=${phase})
  set(lib_defs ${lib_defs};GUPCR_PTS_THREAD_SIZE=${thread})
  set(lib_defs ${lib_defs};GUPCR_PTS_VADDR_SIZE=${addr})
  if(${vaddr_order} STREQUAL FIRST)
    set(lib_defs ${lib_defs};GUPCR_PTS_VADDR_FIRST=1)
    set(flags "${flags} -fupc-pts-vaddr-order=first")
  else()
    set(flags "${flags} -fupc-pts-vaddr-order=last")
  endif()

  set(flags "${flags} -m${multilib}")

  # Add special include directories (if any)
  set(flags "${flags} ${LIBUPC_RUNTIME_FLAGS}")

  # Build in the target library
  set(lib_defs ${lib_defs};IN_TARGET_LIBS=1)

  set(lib_target ${lib_name}-${multilib})

  # Build the library
  if(LIBUPC_ENABLE_SHARED)
    add_library(${lib_target} SHARED ${LIBUPC_SOURCES})
  else()
    add_library(${lib_target} STATIC ${LIBUPC_SOURCES})
  endif()

  set_multilib_suffix(${multilib} MULTILIB_LIBDIR_SUFFIX)

  set_property(TARGET ${lib_target} PROPERTY LIBRARY_OUTPUT_DIRECTORY ${CMAKE_LIBRARY_OUTPUT_DIRECTORY}/${MULTILIB_LIBDIR_SUFFIX})
  set_property(TARGET ${lib_target} PROPERTY ARCHIVE_OUTPUT_DIRECTORY ${CMAKE_ARCHIVE_OUTPUT_DIRECTORY}/${MULTILIB_LIBDIR_SUFFIX})
  set_property(TARGET ${lib_target} PROPERTY OUTPUT_NAME ${lib_name})
  set_property(TARGET ${lib_target} PROPERTY COMPILE_DEFINITIONS ${lib_defs})
  set_property(TARGET ${lib_target} PROPERTY COMPILE_FLAGS ${flags})

  add_dependencies(${lib_target} clang)
  add_dependencies(${lib_target} clang-upc-lib-h)
  add_dependencies(${lib_target} upc-headers)

  install(TARGETS ${lib_target}
    DESTINATION lib${LLVM_LIBDIR_SUFFIX}${MULTILIB_LIBDIR_SUFFIX})

endforeach()
endforeach()

set_property(SOURCE ${LIBUPC_SOURCES} PROPERTY LANGUAGE C)

if(APPLE)
  set(config_dir darwin)
else()
  set(config_dir default)
endif()

macro(add_crt_target name opts)
  set_multilib_suffix(${multilib} MULTILIB_LIBDIR_SUFFIX)
  set(obj ${LLVM_BINARY_DIR}/lib${LLVM_LIBDIR_SUFFIX}${MULTILIB_LIBDIR_SUFFIX}/${name}.o)
  list(APPEND objects-${multilib} ${obj})
  add_custom_target(${name}-${multilib} ALL DEPENDS ${obj})
  add_custom_command(OUTPUT ${obj}
  COMMAND ${CMAKE_C_COMPILER} -m${multilib} -c -o ${obj} ${PROJECT_SOURCE_DIR}/upc-crtstuff.c -I${PROJECT_SOURCE_DIR}/config/${config_dir} -I${PROJECT_BINARY_DIR} ${opts}
  MAIN_DEPENDENCY upc-crtstuff.c
  IMPLICIT_DEPENDENCY upc-crtstuff.c
  VERBATIM)
  add_dependencies(${name}-${multilib} clang)
endmacro()

foreach(multilib ${LIBUPC_MULTILIB})
  add_crt_target(upc-crtbegin -DCRT_BEGIN)
  add_crt_target(upc-crtend -DCRT_END)
  add_crt_target(upc-crtbeginS -DCRT_BEGIN)
  add_crt_target(upc-crtendS -DCRT_END)
  add_crt_target(upc-crtbeginT -DCRT_BEGIN)
  add_crt_target(upc-crtendT -DCRT_END)
endforeach()

find_program(PERL_EXECUTABLE perl)
find_program(AUTOGEN_EXECUTABLE autogen)

if(LIBUPC_LINK_SCRIPT)

foreach(multilib ${LIBUPC_MULTILIB})
  set_multilib_suffix(${multilib} MULTILIB_LIBDIR_SUFFIX)
  set(upc_link_script ${LLVM_BINARY_DIR}/lib${LLVM_LIBDIR_SUFFIX}${MULTILIB_LIBDIR_SUFFIX}/upc.ld)
  add_custom_target(upc-link-script-${multilib} ALL DEPENDS ${upc_link_script})
  add_custom_command(OUTPUT ${upc_link_script}
    COMMAND ${CMAKE_C_COMPILER} -m${multilib} -nostdlib -Wl,--verbose | ${PERL_EXECUTABLE} ${PROJECT_SOURCE_DIR}/gen-upc-ld-script.pl > ${upc_link_script}
    VERBATIM)
  add_dependencies(upc-link-script-${multilib} clang)
endforeach()

endif()

set(header_location lib${LLVM_LIBDIR_SUFFIX}/clang/${CLANG_VERSION}/include)

set(clang_upc_lib_h ${LLVM_BINARY_DIR}/${header_location}/clang-upc-lib.h)
set(clang_upc_lib_h_sources ${PROJECT_SOURCE_DIR}/gen-inline-libupc.pl ${PROJECT_SOURCE_DIR}/${LIBUPC_RUNTIME_MODEL}/upc-lib.in
  ${PROJECT_BINARY_DIR}/config.h
  ${LIBUPC_SOURCES_INLINE})

add_custom_command(OUTPUT ${clang_upc_lib_h}
  COMMAND ${CMAKE_COMMAND} -E make_directory ${LLVM_BINARY_DIR}/${header_location} &&
    ${PERL_EXECUTABLE} ${clang_upc_lib_h_sources} > ${clang_upc_lib_h}
  DEPENDS ${clang_upc_lib_h_sources}
  VERBATIM)
add_custom_target(clang-upc-lib-h ALL DEPENDS ${clang_upc_lib_h})

if(LIBUPC_RUNTIME_MODEL STREQUAL smp)
if(MAINTAINER_MODE)
set(lib_upc_atomic_builtin ${PROJECT_SOURCE_DIR}/smp/upc_atomic_builtin.upc)
set(lib_upc_atomic_generic ${PROJECT_SOURCE_DIR}/smp/upc_atomic_generic.upc)
set(lib_upc_atomic_sources ${PROJECT_SOURCE_DIR}/smp/upc_atomic.def
  ${PROJECT_SOURCE_DIR}/smp/upc_atomic.tpl
  ${PROJECT_SOURCE_DIR}/include/upc_types.def
  ${PROJECT_SOURCE_DIR}/include/upc_ops.def)
add_custom_command(OUTPUT ${lib_upc_atomic_builtin}
  COMMAND cd ${PROJECT_SOURCE_DIR}/smp &&
          ${AUTOGEN_EXECUTABLE} -DHAVE_BUILTIN_ATOMICS -bupc_atomic_builtin -L ../include upc_atomic.def
  DEPENDS ${lib_upc_atomic_sources}
  VERBATIM)
add_custom_target(upc-atomic-builtin ALL DEPENDS ${lib_upc_atomic_builtin})
add_custom_command(OUTPUT ${lib_upc_atomic_generic}
  COMMAND cd ${PROJECT_SOURCE_DIR}/smp &&
          ${AUTOGEN_EXECUTABLE} -bupc_atomic_generic -L ../include upc_atomic.def
  DEPENDS ${lib_upc_atomic_sources}
  VERBATIM)
add_custom_target(upc-atomic-generic ALL DEPENDS ${lib_upc_atomic_generic})
endif()

elseif(LIBUPC_RUNTIME_MODEL STREQUAL portals4)
set(lib_upc_reduce_cmd ${PROJECT_SOURCE_DIR}/collectives/gen-upc-coll-reduce.pl)
set(lib_upc_reduce ${PROJECT_SOURCE_DIR}/portals4/gupcr_coll_reduce.upc)
set(lib_upc_reduce_source ${PROJECT_SOURCE_DIR}/portals4/gupcr_coll_reduce.in)
add_custom_target(upc-coll-reduce ALL DEPENDS ${lib_upc_reduce})
add_custom_command(OUTPUT ${lib_upc_reduce}
  COMMAND cd ${PROJECT_SOURCE_DIR}/portals4 &&
          ${PERL_EXECUTABLE} ${lib_upc_reduce_cmd} ${lib_upc_reduce_source} > ${lib_upc_reduce}
  DEPENDS ${lib_upc_reduce_source} ${lib_upc_reduce_cmd}
  VERBATIM)

set(lib_upc_prefix_reduce ${PROJECT_SOURCE_DIR}/collectives/upc_coll_prefix_reduce.upc)
set(lib_upc_prefix_reduce_source ${PROJECT_SOURCE_DIR}/collectives/upc_coll_prefix_reduce.in)
add_custom_target(upc-coll-prefix-reduce ALL DEPENDS ${lib_upc_prefix_reduce})
add_custom_command(OUTPUT ${lib_upc_prefix_reduce}
  COMMAND cd ${PROJECT_SOURCE_DIR}/portals4 &&
          ${PERL_EXECUTABLE} ${lib_upc_reduce_cmd} ${lib_upc_prefix_reduce_source} > ${lib_upc_prefix_reduce}
  DEPENDS ${lib_upc_prefix_reduce_source} ${lib_upc_reduce_cmd}
  VERBATIM)

elseif(LIBUPC_RUNTIME_MODEL STREQUAL fabric)
set(lib_upc_reduce_cmd ${PROJECT_SOURCE_DIR}/collectives/gen-upc-coll-reduce.pl)
set(lib_upc_reduce ${PROJECT_SOURCE_DIR}/fabric/gupcr_coll_reduce.upc)
set(lib_upc_reduce_source ${PROJECT_SOURCE_DIR}/fabric/gupcr_coll_reduce.in)
add_custom_target(upc-coll-reduce ALL DEPENDS ${lib_upc_reduce})
add_custom_command(OUTPUT ${lib_upc_reduce}
  COMMAND cd ${PROJECT_SOURCE_DIR}/fabric &&
          ${PERL_EXECUTABLE} ${lib_upc_reduce_cmd} ${lib_upc_reduce_source} > ${lib_upc_reduce}
  DEPENDS ${lib_upc_reduce_source} ${lib_upc_reduce_cmd}
  VERBATIM)

set(lib_upc_prefix_reduce ${PROJECT_SOURCE_DIR}/collectives/upc_coll_prefix_reduce.upc)
set(lib_upc_prefix_reduce_source ${PROJECT_SOURCE_DIR}/collectives/upc_coll_prefix_reduce.in)
add_custom_target(upc-coll-prefix-reduce ALL DEPENDS ${lib_upc_prefix_reduce})
add_custom_command(OUTPUT ${lib_upc_prefix_reduce}
  COMMAND cd ${PROJECT_SOURCE_DIR}/fabric &&
          ${PERL_EXECUTABLE} ${lib_upc_reduce_cmd} ${lib_upc_prefix_reduce_source} > ${lib_upc_prefix_reduce}
  DEPENDS ${lib_upc_prefix_reduce_source} ${lib_upc_reduce_cmd}
  VERBATIM)

endif()

set(upc_headers clang-upc.h upc.h upc_atomic.h upc_castable.h
  upc_collective.h upc_nb.h upc_strict.h upc_tick.h upc_types.h
  upc_relaxed.h)
set(upc_header_targets)
foreach( f ${upc_headers} )
  set( src ${PROJECT_SOURCE_DIR}/include/${f} )
  set( dst ${LLVM_BINARY_DIR}/${header_location}/${f} )
  add_custom_command(OUTPUT ${dst}
    DEPENDS ${src}
    COMMAND ${CMAKE_COMMAND} -E copy_if_different ${src} ${dst}
    COMMENT "Copying clang's ${f}...")
  list(APPEND upc_header_targets ${dst})
endforeach( f )

add_custom_target(upc-headers ALL DEPENDS ${upc_header_targets})

install(FILES include/clang-upc.h include/upc.h include/upc_atomic.h
  include/upc_castable.h include/upc_collective.h include/upc_nb.h
  include/upc_strict.h include/upc_tick.h include/upc_types.h
  include/upc_relaxed.h
  DESTINATION ${header_location})

foreach(multilib ${LIBUPC_MULTILIB})
  set_multilib_suffix(${multilib} MULTILIB_LIBDIR_SUFFIX)
  install(FILES ${objects-${multilib}} ${upc_link_script}
    DESTINATION lib${LLVM_LIBDIR_SUFFIX}${MULTILIB_LIBDIR_SUFFIX})
endforeach()

install(FILES ${clang_upc_lib_h}
  DESTINATION ${header_location})

#===============================================================================
# Setup Tests
#===============================================================================

# add_subdirectory(test)<|MERGE_RESOLUTION|>--- conflicted
+++ resolved
@@ -44,14 +44,10 @@
 
 # Configure libupc
 
-<<<<<<< HEAD
+set(MAINTAINER_MODE FALSE CACHE STRING "enable maintainer mode")
+
 set(LIBUPC_RUNTIME_MODEL smp CACHE STRING "specify the runtime implementation
 model for UPC, where MODEL may be: 'smp' (Symmetric Multiprocessing), 'portals4' (Infiniband with Portals4 library), or 'fabric' (Network with Libfabric library)")
-=======
-set(MAINTAINER_MODE FALSE CACHE STRING "enable maintainer mode")
-
-set(LIBUPC_RUNTIME_MODEL smp CACHE STRING "specify the runtime implementation model for UPC, where MODEL may be: 'smp' (Symmetric Multiprocessing) or 'portals4' (Infiniband with Portals4 library)")
->>>>>>> 56624787
 string(TOLOWER ${LIBUPC_RUNTIME_MODEL} LIBUPC_RUNTIME_MODEL)
 
 set(LIBUPC_ENABLE_LINK_SCRIPT TRUE CACHE BOOL "enable UPC's use of a custom linker script; this will define the UPC shared section as a no load section on targets where this feature is supported (requires GNU LD)")
