--- conflicted
+++ resolved
@@ -217,12 +217,8 @@
     { "clang",     nullptr },
     { "clang++",   "--driver-mode=g++" },
     { "clang-c++", "--driver-mode=g++" },
-<<<<<<< HEAD
     { "clang-upc", "--driver-mode=gupc" },
-    { "clang-cc",  0 },
-=======
     { "clang-cc",  nullptr },
->>>>>>> 445305f4
     { "clang-cpp", "--driver-mode=cpp" },
     { "clang-g++", "--driver-mode=g++" },
     { "clang-gcc", nullptr },
