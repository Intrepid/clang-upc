--- conflicted
+++ resolved
@@ -211,29 +211,12 @@
   // is gets added via -target as implicit first argument.
   static const struct {
     const char *Suffix;
-<<<<<<< HEAD
-    bool IsCXX;
-    bool IsCPP;
-    bool IsUPC;
-  } suffixes [] = {
-    { "clang", false, false, false },
-    { "clang++", true, false, false },
-    { "clangupc", false, false, true },
-    { "clang-c++", true, false, false },
-    { "clang-cc", false, false, false },
-    { "clang-cpp", false, true, false },
-    { "clang-g++", true, false, false },
-    { "clang-gcc", false, false, false },
-    { "cc", false, false, false },
-    { "cpp", false, true, false },
-    { "++", true, false, false },
-    { "upc", false, false, true }
-=======
     const char *ModeFlag;
   } suffixes [] = {
     { "clang",     0 },
     { "clang++",   "--driver-mode=g++" },
     { "clang-c++", "--driver-mode=g++" },
+    { "clangupc", "--driver-mode=gupc" },
     { "clang-cc",  0 },
     { "clang-cpp", "--driver-mode=cpp" },
     { "clang-g++", "--driver-mode=g++" },
@@ -243,7 +226,7 @@
     { "cpp",       "--driver-mode=cpp" },
     { "cl" ,       "--driver-mode=cl"  },
     { "++",        "--driver-mode=g++" },
->>>>>>> c6c4eea3
+    { "upc",       "--driver-mode=gupc" }
   };
   std::string ProgName(llvm::sys::path::stem(ArgVector[0]));
   std::transform(ProgName.begin(), ProgName.end(), ProgName.begin(),
@@ -258,20 +241,11 @@
     for (i = 0; i < sizeof(suffixes) / sizeof(suffixes[0]); ++i) {
       if (ProgNameRef.endswith(suffixes[i].Suffix)) {
         FoundMatch = true;
-<<<<<<< HEAD
-        if (suffixes[i].IsCXX)
-          TheDriver.CCCIsCXX = true;
-        if (suffixes[i].IsCPP)
-          TheDriver.CCCIsCPP = true;
-        if (suffixes[i].IsUPC)
-          TheDriver.CCCIsUPC = true;
-=======
         SmallVectorImpl<const char *>::iterator it = ArgVector.begin();
         if (it != ArgVector.end())
           ++it;
         if (suffixes[i].ModeFlag)
           ArgVector.insert(it, suffixes[i].ModeFlag);
->>>>>>> c6c4eea3
         break;
       }
     }
