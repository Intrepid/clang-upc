--- conflicted
+++ resolved
@@ -1848,7 +1848,6 @@
   void VisitLambdaExpr(const LambdaExpr *E);
   void VisitOMPExecutableDirective(const OMPExecutableDirective *D);
   void VisitOMPParallelDirective(const OMPParallelDirective *D);
-<<<<<<< HEAD
   void VisitOMPForDirective(const OMPForDirective *D);
   void VisitOMPSimdDirective(const OMPSimdDirective *D);
   void VisitOMPForSimdDirective(const OMPForSimdDirective *D);
@@ -1865,8 +1864,6 @@
   void VisitOMPAtomicDirective(const OMPAtomicDirective *D);
   void VisitOMPFlushDirective(const OMPFlushDirective *D);
   void VisitOMPOrderedDirective(const OMPOrderedDirective *D);
-=======
->>>>>>> f1f87fe9
 
 private:
   void AddDeclarationNameInfo(const Stmt *S);
@@ -1926,53 +1923,11 @@
   VisitorWorkList::iterator I = WL.begin() + size, E = WL.end();
   std::reverse(I, E);
 }
-<<<<<<< HEAD
 void EnqueueVisitor::EnqueueChildren(const OMPClause *S) {
   unsigned size = WL.size();
   for (Stmt::const_child_range Child = S->children(); Child; ++Child) {
     AddStmt(*Child);
   }
-=======
-namespace {
-class OMPClauseEnqueue : public ConstOMPClauseVisitor<OMPClauseEnqueue> {
-  EnqueueVisitor *Visitor;
-  /// \brief Process clauses with list of variables.
-  template <typename T>
-  void VisitOMPClauseList(T *Node);
-public:
-  OMPClauseEnqueue(EnqueueVisitor *Visitor) : Visitor(Visitor) { }
-#define OPENMP_CLAUSE(Name, Class)                                             \
-  void Visit##Class(const Class *C);
-#include "clang/Basic/OpenMPKinds.def"
-};
-
-void OMPClauseEnqueue::VisitOMPDefaultClause(const OMPDefaultClause *C) { }
-
-template<typename T>
-void OMPClauseEnqueue::VisitOMPClauseList(T *Node) {
-  for (typename T::varlist_const_iterator I = Node->varlist_begin(),
-                                          E = Node->varlist_end();
-         I != E; ++I)
-    Visitor->AddStmt(*I);
-}
-
-void OMPClauseEnqueue::VisitOMPPrivateClause(const OMPPrivateClause *C) {
-  VisitOMPClauseList(C);
-}
-void OMPClauseEnqueue::VisitOMPFirstprivateClause(
-                                        const OMPFirstprivateClause *C) {
-  VisitOMPClauseList(C);
-}
-void OMPClauseEnqueue::VisitOMPSharedClause(const OMPSharedClause *C) {
-  VisitOMPClauseList(C);
-}
-}
-
-void EnqueueVisitor::EnqueueChildren(const OMPClause *S) {
-  unsigned size = WL.size();
-  OMPClauseEnqueue Visitor(this);
-  Visitor.Visit(S);
->>>>>>> f1f87fe9
   if (size == WL.size())
     return;
   // Now reverse the entries we just added.  This will match the DFS
@@ -2258,11 +2213,7 @@
 }
 
 void EnqueueVisitor::VisitOMPExecutableDirective(
-<<<<<<< HEAD
                                            const OMPExecutableDirective *D) {
-=======
-  const OMPExecutableDirective *D) {
->>>>>>> f1f87fe9
   EnqueueChildren(D);
   for (ArrayRef<OMPClause *>::iterator I = D->clauses().begin(),
                                        E = D->clauses().end();
@@ -2274,7 +2225,6 @@
   VisitOMPExecutableDirective(D);
 }
 
-<<<<<<< HEAD
 void EnqueueVisitor::VisitOMPForDirective(const OMPForDirective *D) {
   VisitOMPExecutableDirective(D);
 }
@@ -2341,8 +2291,6 @@
   VisitOMPExecutableDirective(D);
 }
 
-=======
->>>>>>> f1f87fe9
 void CursorVisitor::EnqueueWorkList(VisitorWorkList &WL, const Stmt *S) {
   EnqueueVisitor(WL, MakeCXCursor(S, StmtParent, TU,RegionOfInterest)).Visit(S);
 }
@@ -3919,7 +3867,6 @@
   case CXCursor_ModuleImportDecl:
     return cxstring::createRef("ModuleImport");
   case CXCursor_OMPParallelDirective:
-<<<<<<< HEAD
     return cxstring::createRef("OMPParallelDirective");
   case CXCursor_OMPForDirective:
     return cxstring::createRef("OMPForDirective");
@@ -3953,9 +3900,6 @@
     return cxstring::createRef("OMPFlushDirective");
   case CXCursor_OMPOrderedDirective:
     return cxstring::createRef("OMPOrderedDirective");
-=======
-      return cxstring::createRef("OMPParallelDirective");
->>>>>>> f1f87fe9
   }
 
   llvm_unreachable("Unhandled CXCursorKind");
