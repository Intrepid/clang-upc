--- conflicted
+++ resolved
@@ -251,7 +251,6 @@
   case Stmt::ObjCDictionaryLiteralClass:
   case Stmt::ObjCBoxedExprClass:
   case Stmt::ObjCSubscriptRefExprClass:
-<<<<<<< HEAD
   case Stmt::UPCThreadExprClass:
   case Stmt::UPCMyThreadExprClass:
   case Stmt::UPCBarrierStmtClass:
@@ -260,9 +259,7 @@
   case Stmt::UPCNotifyStmtClass:
   case Stmt::UPCPragmaStmtClass:
   case Stmt::UPCWaitStmtClass:
-=======
   case Stmt::CEANIndexExprClass:
->>>>>>> b2fc5b32
     K = CXCursor_UnexposedExpr;
     break;
 
