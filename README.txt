//===----------------------------------------------------------------------===//
// Clang UPC Front-End
// 
// Clang UPC extends the Clang/LLVM C Language Family Front-end
// by providing the ability to compile programs written in
// Unified Parallel C (UPC).
//
//===----------------------------------------------------------------------===//

Welcome to Clang UPC.  This is a compiler front-end for the C family
of languages (C, UPC, C++, Objective-C, and Objective-C++) which
is built as part of the LLVM compiler infrastructure project.

<<<<<<< HEAD
Unlike many other compiler frontends, Clang UPC is useful for a number
of things beyond just compiling code: we intend for Clang UPC to be
host to a number of different source level tools.  One example
might be a Clang UPC Static Analyzer, which provides similar
capabilities to the Clang Static Analyzer.
=======
Unlike many other compiler frontends, Clang is useful for a number of things
beyond just compiling code: we intend for Clang to be host to a number of
different source-level tools.  One example of this is the Clang Static Analyzer.
>>>>>>> 445305f4

For details on how to build, install, and use Clang UPC,
consult the wiki at:
  https://github.com/Intrepid/clang-upc/wiki.

If you find a bug in Clang UPC, please file it in the
Clang UPC issue tracker:
  https://github.com/Intrepid/clang-upc/issues

Clang/LLVM Infrastructure
-------------------------

If you're interested in more information about the Clang and LLVM
infrastructure that Clang UPC is built from it is best to read
the relevant web sites.  Here are some pointers:

Information on Clang:              http://clang.llvm.org/
Building and using Clang:          http://clang.llvm.org/get_started.html
Clang Static Analyzer:             http://clang-analyzer.llvm.org/
Information on the LLVM project:   http://llvm.org/

If you have questions or comments about Clang, a great place to discuss them is
on the Clang development mailing list:
  http://lists.cs.uiuc.edu/mailman/listinfo/cfe-dev

If you find a bug in Clang, please file it in the LLVM bug tracker:
  http://llvm.org/bugs/<|MERGE_RESOLUTION|>--- conflicted
+++ resolved
@@ -11,17 +11,9 @@
 of languages (C, UPC, C++, Objective-C, and Objective-C++) which
 is built as part of the LLVM compiler infrastructure project.
 
-<<<<<<< HEAD
-Unlike many other compiler frontends, Clang UPC is useful for a number
-of things beyond just compiling code: we intend for Clang UPC to be
-host to a number of different source level tools.  One example
-might be a Clang UPC Static Analyzer, which provides similar
-capabilities to the Clang Static Analyzer.
-=======
-Unlike many other compiler frontends, Clang is useful for a number of things
-beyond just compiling code: we intend for Clang to be host to a number of
+Unlike many other compiler frontends, Clang UPC is useful for a number of things
+beyond just compiling code: we intend for Clang UPC to be host to a number of
 different source-level tools.  One example of this is the Clang Static Analyzer.
->>>>>>> 445305f4
 
 For details on how to build, install, and use Clang UPC,
 consult the wiki at:
