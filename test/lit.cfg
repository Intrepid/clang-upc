# -*- Python -*-

import os
import platform
import re
import subprocess
import tempfile


# Configuration file for the 'lit' test runner.

# name: The name of this test suite.
config.name = 'Clang'

# Tweak PATH for Win32
if platform.system() == 'Windows':
    # Seek sane tools in directories and set to $PATH.
    path = getattr(config, 'lit_tools_dir', None)
    path = lit.getToolsPath(path,
                            config.environment['PATH'],
                            ['cmp.exe', 'grep.exe', 'sed.exe'])
    if path is not None:
        path = os.path.pathsep.join((path,
                                     config.environment['PATH']))
        config.environment['PATH'] = path

# testFormat: The test format to use to interpret tests.
#
# For now we require '&&' between commands, until they get globally killed and
# the test runner updated.
execute_external = (platform.system() != 'Windows'
                    or lit.getBashPath() not in [None, ""])
config.test_format = lit.formats.ShTest(execute_external)

# suffixes: A list of file extensions to treat as test files.
config.suffixes = ['.c', '.cpp', '.m', '.mm', '.cu', '.ll', '.cl', '.s', '.upc']

# test_source_root: The root path where tests are located.
config.test_source_root = os.path.dirname(__file__)

# test_exec_root: The root path where tests should be run.
clang_obj_root = getattr(config, 'clang_obj_root', None)
if clang_obj_root is not None:
    config.test_exec_root = os.path.join(clang_obj_root, 'test')

# Set llvm_{src,obj}_root for use by others.
config.llvm_src_root = getattr(config, 'llvm_src_root', None)
config.llvm_obj_root = getattr(config, 'llvm_obj_root', None)

# Clear some environment variables that might affect Clang.
#
# This first set of vars are read by Clang, but shouldn't affect tests
# that aren't specifically looking for these features, or are required
# simply to run the tests at all.
#
# FIXME: Should we have a tool that enforces this?

# safe_env_vars = ('TMPDIR', 'TEMP', 'TMP', 'USERPROFILE', 'PWD',
#                  'MACOSX_DEPLOYMENT_TARGET', 'IPHONEOS_DEPLOYMENT_TARGET',
#                  'IOS_SIMULATOR_DEPLOYMENT_TARGET',
#                  'VCINSTALLDIR', 'VC100COMNTOOLS', 'VC90COMNTOOLS',
#                  'VC80COMNTOOLS')
possibly_dangerous_env_vars = ['COMPILER_PATH', 'RC_DEBUG_OPTIONS',
                               'CINDEXTEST_PREAMBLE_FILE', 'LIBRARY_PATH',
                               'CPATH', 'C_INCLUDE_PATH', 'CPLUS_INCLUDE_PATH',
                               'OBJC_INCLUDE_PATH', 'OBJCPLUS_INCLUDE_PATH',
                               'LIBCLANG_TIMING', 'LIBCLANG_OBJTRACKING',
                               'LIBCLANG_LOGGING', 'LIBCLANG_BGPRIO_INDEX',
                               'LIBCLANG_BGPRIO_EDIT', 'LIBCLANG_NOTHREADS',
                               'LIBCLANG_RESOURCE_USAGE',
                               'LIBCLANG_CODE_COMPLETION_LOGGING']
# Clang/Win32 may refer to %INCLUDE%. vsvarsall.bat sets it.
if platform.system() != 'Windows':
    possibly_dangerous_env_vars.append('INCLUDE')
for name in possibly_dangerous_env_vars:
  if name in config.environment:
    del config.environment[name]

# Tweak the PATH to include the tools dir and the scripts dir.
if clang_obj_root is not None:
    llvm_tools_dir = getattr(config, 'llvm_tools_dir', None)
    if not llvm_tools_dir:
        lit.fatal('No LLVM tools dir set!')
    path = os.path.pathsep.join((llvm_tools_dir, config.environment['PATH']))
    config.environment['PATH'] = path

    llvm_libs_dir = getattr(config, 'llvm_libs_dir', None)
    if not llvm_libs_dir:
        lit.fatal('No LLVM libs dir set!')
    path = os.path.pathsep.join((llvm_libs_dir,
                                 config.environment.get('LD_LIBRARY_PATH','')))
    config.environment['LD_LIBRARY_PATH'] = path

###

# Check that the object root is known.
if config.test_exec_root is None:
    # Otherwise, we haven't loaded the site specific configuration (the user is
    # probably trying to run on a test file directly, and either the site
    # configuration hasn't been created by the build system, or we are in an
    # out-of-tree build situation).

    # Check for 'clang_site_config' user parameter, and use that if available.
    site_cfg = lit.params.get('clang_site_config', None)
    if site_cfg and os.path.exists(site_cfg):
        lit.load_config(config, site_cfg)
        raise SystemExit

    # Try to detect the situation where we are using an out-of-tree build by
    # looking for 'llvm-config'.
    #
    # FIXME: I debated (i.e., wrote and threw away) adding logic to
    # automagically generate the lit.site.cfg if we are in some kind of fresh
    # build situation. This means knowing how to invoke the build system though,
    # and I decided it was too much magic. We should solve this by just having
    # the .cfg files generated during the configuration step.

    llvm_config = lit.util.which('llvm-config', config.environment['PATH'])
    if not llvm_config:
        lit.fatal('No site specific configuration available!')

    # Get the source and object roots.
    llvm_src_root = lit.util.capture(['llvm-config', '--src-root']).strip()
    llvm_obj_root = lit.util.capture(['llvm-config', '--obj-root']).strip()
    clang_src_root = os.path.join(llvm_src_root, "tools", "clang")
    clang_obj_root = os.path.join(llvm_obj_root, "tools", "clang")

    # Validate that we got a tree which points to here, using the standard
    # tools/clang layout.
    this_src_root = os.path.dirname(config.test_source_root)
    if os.path.realpath(clang_src_root) != os.path.realpath(this_src_root):
        lit.fatal('No site specific configuration available!')

    # Check that the site specific configuration exists.
    site_cfg = os.path.join(clang_obj_root, 'test', 'lit.site.cfg')
    if not os.path.exists(site_cfg):
        lit.fatal('No site specific configuration available! You may need to '
                  'run "make test" in your Clang build directory.')

    # Okay, that worked. Notify the user of the automagic, and reconfigure.
    lit.note('using out-of-tree build at %r' % clang_obj_root)
    lit.load_config(config, site_cfg)
    raise SystemExit

###

# Discover the 'clang' and 'clangcc' and 'ast-test' to use.

import os

def inferClang(PATH):
    # Determine which clang to use.
    clang = os.getenv('CLANG')

    # If the user set clang in the environment, definitely use that and don't
    # try to validate.
    if clang:
        return clang

    # Otherwise look in the path.
    clang = lit.util.which('clang', PATH)

    if not clang:
        lit.fatal("couldn't find 'clang' program, try setting "
                  "CLANG in your environment")

    return clang

<<<<<<< HEAD
def inferAstTest(PATH):
    # Determine which ast-test to use.
    ast_test = os.getenv('AST_TEST')

    # If the user set clang in the environment, definitely use that and don't
    # try to validate.
    if ast_test:
        return ast_test

    # Otherwise look in the path.
    ast_test = lit.util.which('ast-test', PATH)

    if not ast_test:
        lit.fatal("couldn't find 'ast-test' program, try setting "
                  "AST_TEST in your environment")

    return ast_test

# When running under valgrind, we mangle '-vg' onto the end of the triple so we
# can check it with XFAIL and XTARGET.
if lit.useValgrind:
    config.target_triple += '-vg'

=======
>>>>>>> b03b278e
config.clang = inferClang(config.environment['PATH']).replace('\\', '/')
if not lit.quiet:
    lit.note('using clang: %r' % config.clang)

# Note that when substituting %clang_cc1 also fill in the include directory of
# the builtin headers. Those are part of even a freestanding environment, but
# Clang relies on the driver to locate them.
def getClangBuiltinIncludeDir(clang):
    # FIXME: Rather than just getting the version, we should have clang print
    # out its resource dir here in an easy to scrape form.
    cmd = subprocess.Popen([clang, '-print-file-name=include'],
                           stdout=subprocess.PIPE)
    if not cmd.stdout:
      lit.fatal("Couldn't find the include dir for Clang ('%s')" % clang)
    return cmd.stdout.read().strip()

config.substitutions.append( ('%clang_cc1', '%s -cc1 -internal-isystem %s'
                              % (config.clang,
                                 getClangBuiltinIncludeDir(config.clang))) )

config.substitutions.append( ('%clangxx', ' ' + config.clang +
                              ' -ccc-cxx '))
config.substitutions.append( ('%clang', ' ' + config.clang + ' ') )
config.substitutions.append( ('%test_debuginfo', ' ' + config.llvm_src_root + '/utils/test_debuginfo.pl ') )

config.ast_test = inferAstTest(config.environment['PATH'])
if not lit.quiet:
    lit.note('using ast-test: %r' % config.ast_test)
config.substitutions.append( ('%ast_test', config.ast_test) )

# FIXME: Find nicer way to prohibit this.
config.substitutions.append(
    (' clang ', """*** Do not use 'clang' in tests, use '%clang'. ***""") )
config.substitutions.append(
    (' clang\+\+ ', """*** Do not use 'clang++' in tests, use '%clangxx'. ***"""))
config.substitutions.append(
    (' clang-cc ',
     """*** Do not use 'clang-cc' in tests, use '%clang_cc1'. ***""") )
config.substitutions.append(
    (' clang -cc1 ',
     """*** Do not use 'clang -cc1' in tests, use '%clang_cc1'. ***""") )
config.substitutions.append(
    (' %clang-cc1 ',
     """*** invalid substitution, use '%clang_cc1'. ***""") )

###

# Set available features we allow tests to conditionalize on.
#
# As of 2011.08, crash-recovery tests still do not pass on FreeBSD.
if platform.system() not in ['FreeBSD']:
    config.available_features.add('crash-recovery')

# Shell execution
if platform.system() not in ['Windows'] or lit.getBashPath() != '':
    config.available_features.add('shell')

# For tests that require Darwin to run.
if platform.system() in ['Darwin']:
    config.available_features.add('system-darwin')

# ANSI escape sequences in non-dumb terminal
if platform.system() not in ['Windows']:
    config.available_features.add('ansi-escape-sequences')

# Case-insensitive file system
def is_filesystem_case_insensitive():
    handle, path = tempfile.mkstemp(prefix='case-test', dir=config.test_exec_root)
    isInsensitive = os.path.exists(path.upper())
    os.close(handle)
    os.remove(path)
    return isInsensitive

if is_filesystem_case_insensitive():
    config.available_features.add('case-insensitive-filesystem')

# [PR8833] LLP64-incompatible tests
if not re.match(r'^x86_64.*-(win32|mingw32)$', config.target_triple):
    config.available_features.add('LP64')

# Registered Targets
def get_llc_props(tool):
    set_of_targets = set()
    enable_assertions = False

    cmd = subprocess.Popen([tool, '-version'], stdout=subprocess.PIPE)

    # Parse the stdout to get the list of registered targets.
    parse_targets = False
    for line in cmd.stdout:
        if parse_targets:
            m = re.match( r'(.*) - ', line)
            if m is not None:
                set_of_targets.add(m.group(1).strip() + '-registered-target')
            else:
                break
        elif "Registered Targets:" in line:
            parse_targets = True

        if re.search(r'with assertions', line):
            enable_assertions = True

    return {"set_of_targets":    set_of_targets,
            "enable_assertions": enable_assertions}

llc_props = get_llc_props(os.path.join(llvm_tools_dir, 'llc'))
if len(llc_props['set_of_targets']) > 0:
    config.available_features.update(llc_props['set_of_targets'])
else:
    lit.fatal('No Targets Registered with the LLVM Tools!')

if llc_props['enable_assertions']:
    config.available_features.add('asserts')

if lit.util.which('xmllint'):
    config.available_features.add('xmllint')
<|MERGE_RESOLUTION|>--- conflicted
+++ resolved
@@ -166,7 +166,6 @@
 
     return clang
 
-<<<<<<< HEAD
 def inferAstTest(PATH):
     # Determine which ast-test to use.
     ast_test = os.getenv('AST_TEST')
@@ -185,13 +184,6 @@
 
     return ast_test
 
-# When running under valgrind, we mangle '-vg' onto the end of the triple so we
-# can check it with XFAIL and XTARGET.
-if lit.useValgrind:
-    config.target_triple += '-vg'
-
-=======
->>>>>>> b03b278e
 config.clang = inferClang(config.environment['PATH']).replace('\\', '/')
 if not lit.quiet:
     lit.note('using clang: %r' % config.clang)
