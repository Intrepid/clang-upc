// REQUIRES: aarch64-registered-target
// RUN: %clang_cc1 -triple arm64-none-linux-gnu -target-feature +neon -target-cpu cyclone \
// RUN:   -ffp-contract=fast -S -O3 -o - %s | FileCheck %s

// Test new aarch64 intrinsics and types

#include <arm_neon.h>


float32_t test_vmuls_lane_f32(float32_t a, float32x2_t b) {
  // CHECK-LABEL: test_vmuls_lane_f32
  return vmuls_lane_f32(a, b, 1);
  // CHECK: fmul {{s[0-9]+}}, {{s[0-9]+}}, {{v[0-9]+}}.s[1]
}

float64_t test_vmuld_lane_f64(float64_t a, float64x1_t b) {
  // CHECK-LABEL: test_vmuld_lane_f64
  return vmuld_lane_f64(a, b, 0);
  // CHECK: fmul {{d[0-9]+}}, {{d[0-9]+}}, {{v[0-9]+.d\[0\]|d[0-9]+}}
}

float32_t test_vmuls_laneq_f32(float32_t a, float32x4_t b) {
  // CHECK-LABEL: test_vmuls_laneq_f32
  return vmuls_laneq_f32(a, b, 3);
  // CHECK: fmul {{s[0-9]+}}, {{s[0-9]+}}, {{v[0-9]+}}.s[3]
}

float64_t test_vmuld_laneq_f64(float64_t a, float64x2_t b) {
  // CHECK-LABEL: test_vmuld_laneq_f64
  return vmuld_laneq_f64(a, b, 1);
  // CHECK: fmul {{d[0-9]+}}, {{d[0-9]+}}, {{v[0-9]+}}.d[1]
}

float64x1_t test_vmul_n_f64(float64x1_t a, float64_t b) {
  // CHECK-LABEL: test_vmul_n_f64
  return vmul_n_f64(a, b);
  // CHECK: fmul {{d[0-9]+}}, {{d[0-9]+}}, {{v[0-9]+.d\[0\]|d[0-9]+}}
}

float32_t test_vmulxs_lane_f32(float32_t a, float32x2_t b) {
// CHECK-LABEL: test_vmulxs_lane_f32
  return vmulxs_lane_f32(a, b, 1);
// CHECK: fmulx {{s[0-9]+}}, {{s[0-9]+}}, {{v[0-9]+}}.s[1]
}

float32_t test_vmulxs_laneq_f32(float32_t a, float32x4_t b) {
// CHECK-LABEL: test_vmulxs_laneq_f32
  return vmulxs_laneq_f32(a, b, 3);
// CHECK: fmulx {{s[0-9]+}}, {{s[0-9]+}}, {{v[0-9]+}}.s[3]
}

float64_t test_vmulxd_lane_f64(float64_t a, float64x1_t b) {
// CHECK-LABEL: test_vmulxd_lane_f64
  return vmulxd_lane_f64(a, b, 0);
// CHECK: fmulx {{d[0-9]+}}, {{d[0-9]+}}, {{v[0-9]+.d\[0\]|d[0-9]+}}
}

float64_t test_vmulxd_laneq_f64(float64_t a, float64x2_t b) {
// CHECK-LABEL: test_vmulxd_laneq_f64
  return vmulxd_laneq_f64(a, b, 1);
// CHECK: fmulx {{d[0-9]+}}, {{d[0-9]+}}, {{v[0-9]+}}.d[1]
}

<<<<<<< HEAD
// CHECK: test_vmulx_lane_f64
=======
// CHECK-LABEL: test_vmulx_lane_f64
>>>>>>> cd7df602
float64x1_t test_vmulx_lane_f64(float64x1_t a, float64x1_t b) {
  return vmulx_lane_f64(a, b, 0);
  // CHECK: fmulx {{d[0-9]+}}, {{d[0-9]+}}, {{v[0-9]+.d\[0\]|d[0-9]+}}
}


<<<<<<< HEAD
// CHECK: test_vmulx_laneq_f64_0
=======
// CHECK-LABEL: test_vmulx_laneq_f64_0
>>>>>>> cd7df602
float64x1_t test_vmulx_laneq_f64_0(float64x1_t a, float64x2_t b) {
  return vmulx_laneq_f64(a, b, 0);
  // CHECK: fmulx {{d[0-9]+}}, {{d[0-9]+}}, {{v[0-9]+}}.d[0]
}

<<<<<<< HEAD
// CHECK: test_vmulx_laneq_f64_1
=======
// CHECK-LABEL: test_vmulx_laneq_f64_1
>>>>>>> cd7df602
float64x1_t test_vmulx_laneq_f64_1(float64x1_t a, float64x2_t b) {
  return vmulx_laneq_f64(a, b, 1);
  // CHECK: fmulx {{d[0-9]+}}, {{d[0-9]+}}, {{v[0-9]+}}.d[1]
}


<<<<<<< HEAD
// CHECK: test_vfmas_lane_f32
=======
// CHECK-LABEL: test_vfmas_lane_f32
>>>>>>> cd7df602
float32_t test_vfmas_lane_f32(float32_t a, float32_t b, float32x2_t c) {
  return vfmas_lane_f32(a, b, c, 1);
  // CHECK: fmla {{s[0-9]+}}, {{s[0-9]+}}, {{v[0-9]+}}.s[1]
}

<<<<<<< HEAD
// CHECK: test_vfmad_lane_f64
=======
// CHECK-LABEL: test_vfmad_lane_f64
>>>>>>> cd7df602
float64_t test_vfmad_lane_f64(float64_t a, float64_t b, float64x1_t c) {
  return vfmad_lane_f64(a, b, c, 0);
  // CHECK: {{fmla|fmadd}} {{d[0-9]+}}, {{d[0-9]+}}, {{v[0-9]+.d\[0\]|d[0-9]+}}
}

<<<<<<< HEAD
// CHECK: test_vfmad_laneq_f64
=======
// CHECK-LABEL: test_vfmad_laneq_f64
>>>>>>> cd7df602
float64_t test_vfmad_laneq_f64(float64_t a, float64_t b, float64x2_t c) {
  return vfmad_laneq_f64(a, b, c, 1);
  // CHECK: fmla {{d[0-9]+}}, {{d[0-9]+}}, {{v[0-9]+}}.d[1]
}

<<<<<<< HEAD
// CHECK: test_vfmss_lane_f32
=======
// CHECK-LABEL: test_vfmss_lane_f32
>>>>>>> cd7df602
float32_t test_vfmss_lane_f32(float32_t a, float32_t b, float32x2_t c) {
  return vfmss_lane_f32(a, b, c, 1);
  // CHECK: fmls {{s[0-9]+}}, {{s[0-9]+}}, {{v[0-9]+}}.s[1]
}

<<<<<<< HEAD
// CHECK: test_vfma_lane_f64
=======
// CHECK-LABEL: test_vfma_lane_f64
>>>>>>> cd7df602
float64x1_t test_vfma_lane_f64(float64x1_t a, float64x1_t b, float64x1_t v) {
  return vfma_lane_f64(a, b, v, 0);
  // CHECK: {{fmla|fmadd}} {{d[0-9]+}}, {{d[0-9]+}}, {{v[0-9]+.d\[0\]|d[0-9]+}}
}

<<<<<<< HEAD
// CHECK: test_vfms_lane_f64
=======
// CHECK-LABEL: test_vfms_lane_f64
>>>>>>> cd7df602
float64x1_t test_vfms_lane_f64(float64x1_t a, float64x1_t b, float64x1_t v) {
  return vfms_lane_f64(a, b, v, 0);
  // CHECK: {{fmls|fmsub}} {{d[0-9]+}}, {{d[0-9]+}}, {{v[0-9]+.d\[0\]|d[0-9]+}}
}

<<<<<<< HEAD
// CHECK: test_vfma_laneq_f64
=======
// CHECK-LABEL: test_vfma_laneq_f64
>>>>>>> cd7df602
float64x1_t test_vfma_laneq_f64(float64x1_t a, float64x1_t b, float64x2_t v) {
  return vfma_laneq_f64(a, b, v, 0);
  // CHECK: fmla {{d[0-9]+}}, {{d[0-9]+}}, {{v[0-9]+}}.d[0]
}

<<<<<<< HEAD
// CHECK: test_vfms_laneq_f64
=======
// CHECK-LABEL: test_vfms_laneq_f64
>>>>>>> cd7df602
float64x1_t test_vfms_laneq_f64(float64x1_t a, float64x1_t b, float64x2_t v) {
  return vfms_laneq_f64(a, b, v, 0);
  // CHECK: fmls {{d[0-9]+}}, {{d[0-9]+}}, {{v[0-9]+}}.d[0]
}

<<<<<<< HEAD
// CHECK: test_vqdmullh_lane_s16
int32_t test_vqdmullh_lane_s16(int16_t a, int16x4_t b) {
  return vqdmullh_lane_s16(a, b, 3);
  // CHECK: sqdmull {{s[0-9]+}}, {{h[0-9]+}}, {{v[0-9]+}}.h[3]
}

// CHECK: test_vqdmulls_lane_s32
=======
// CHECK-LABEL: test_vqdmullh_lane_s16
int32_t test_vqdmullh_lane_s16(int16_t a, int16x4_t b) {
  return vqdmullh_lane_s16(a, b, 3);
  // CHECK: sqdmull {{s[0-9]+|v[0-9]+.4s}}, {{h[0-9]+|v[0-9].4h}}, {{v[0-9]+}}.h[3]
}

// CHECK-LABEL: test_vqdmulls_lane_s32
>>>>>>> cd7df602
int64_t test_vqdmulls_lane_s32(int32_t a, int32x2_t b) {
  return vqdmulls_lane_s32(a, b, 1);
  // CHECK: sqdmull {{d[0-9]+}}, {{s[0-9]+}}, {{v[0-9]+}}.s[1]
}

<<<<<<< HEAD
// CHECK: test_vqdmullh_laneq_s16
int32_t test_vqdmullh_laneq_s16(int16_t a, int16x8_t b) {
  return vqdmullh_laneq_s16(a, b, 7);
  // CHECK: sqdmull {{s[0-9]+}}, {{h[0-9]+}}, {{v[0-9]+}}.h[7]
}

// CHECK: test_vqdmulls_laneq_s32
=======
// CHECK-LABEL: test_vqdmullh_laneq_s16
int32_t test_vqdmullh_laneq_s16(int16_t a, int16x8_t b) {
  return vqdmullh_laneq_s16(a, b, 7);
  // CHECK: sqdmull {{s[0-9]+|v[0-9]+.4s}}, {{h[0-9]+|v[0-9]+.4h}}, {{v[0-9]+}}.h[7]
}

// CHECK-LABEL: test_vqdmulls_laneq_s32
>>>>>>> cd7df602
int64_t test_vqdmulls_laneq_s32(int32_t a, int32x4_t b) {
  return vqdmulls_laneq_s32(a, b, 3);
  // CHECK: sqdmull {{d[0-9]+}}, {{s[0-9]+}}, {{v[0-9]+}}.s[3]
}

<<<<<<< HEAD
// CHECK: test_vqdmulhh_lane_s16
int16_t test_vqdmulhh_lane_s16(int16_t a, int16x4_t b) {
  return vqdmulhh_lane_s16(a, b, 3);
// CHECK: sqdmulh {{h[0-9]+}}, {{h[0-9]+}}, {{v[0-9]+}}.h[3]
}

// CHECK: test_vqdmulhs_lane_s32
=======
// CHECK-LABEL: test_vqdmulhh_lane_s16
int16_t test_vqdmulhh_lane_s16(int16_t a, int16x4_t b) {
  return vqdmulhh_lane_s16(a, b, 3);
// CHECK: sqdmulh {{h[0-9]+|v[0-9]+.4h}}, {{h[0-9]+|v[0-9]+.4h}}, {{v[0-9]+}}.h[3]
}

// CHECK-LABEL: test_vqdmulhs_lane_s32
>>>>>>> cd7df602
int32_t test_vqdmulhs_lane_s32(int32_t a, int32x2_t b) {
  return vqdmulhs_lane_s32(a, b, 1);
// CHECK: sqdmulh {{s[0-9]+}}, {{s[0-9]+}}, {{v[0-9]+}}.s[1]
}


<<<<<<< HEAD
// CHECK: test_vqdmulhh_laneq_s16
int16_t test_vqdmulhh_laneq_s16(int16_t a, int16x8_t b) {
  return vqdmulhh_laneq_s16(a, b, 7);
// CHECK: sqdmulh {{h[0-9]+}}, {{h[0-9]+}}, {{v[0-9]+}}.h[7]
}


// CHECK: test_vqdmulhs_laneq_s32
=======
// CHECK-LABEL: test_vqdmulhh_laneq_s16
int16_t test_vqdmulhh_laneq_s16(int16_t a, int16x8_t b) {
  return vqdmulhh_laneq_s16(a, b, 7);
// CHECK: sqdmulh {{h[0-9]+|v[0-9]+.4h}}, {{h[0-9]+|v[0-9]+.4h}}, {{v[0-9]+}}.h[7]
}


// CHECK-LABEL: test_vqdmulhs_laneq_s32
>>>>>>> cd7df602
int32_t test_vqdmulhs_laneq_s32(int32_t a, int32x4_t b) {
  return vqdmulhs_laneq_s32(a, b, 3);
// CHECK: sqdmulh {{s[0-9]+}}, {{s[0-9]+}}, {{v[0-9]+}}.s[3]
}

<<<<<<< HEAD
// CHECK: test_vqrdmulhh_lane_s16
int16_t test_vqrdmulhh_lane_s16(int16_t a, int16x4_t b) {
  return vqrdmulhh_lane_s16(a, b, 3);
// CHECK: sqrdmulh {{h[0-9]+}}, {{h[0-9]+}}, {{v[0-9]+}}.h[3]
}

// CHECK: test_vqrdmulhs_lane_s32
=======
// CHECK-LABEL: test_vqrdmulhh_lane_s16
int16_t test_vqrdmulhh_lane_s16(int16_t a, int16x4_t b) {
  return vqrdmulhh_lane_s16(a, b, 3);
// CHECK: sqrdmulh {{h[0-9]+|v[0-9]+.4h}}, {{h[0-9]+|v[0-9]+.4h}}, {{v[0-9]+}}.h[3]
}

// CHECK-LABEL: test_vqrdmulhs_lane_s32
>>>>>>> cd7df602
int32_t test_vqrdmulhs_lane_s32(int32_t a, int32x2_t b) {
  return vqrdmulhs_lane_s32(a, b, 1);
// CHECK: sqrdmulh {{s[0-9]+}}, {{s[0-9]+}}, {{v[0-9]+}}.s[1]
}


<<<<<<< HEAD
// CHECK: test_vqrdmulhh_laneq_s16
int16_t test_vqrdmulhh_laneq_s16(int16_t a, int16x8_t b) {
  return vqrdmulhh_laneq_s16(a, b, 7);
// CHECK: sqrdmulh {{h[0-9]+}}, {{h[0-9]+}}, {{v[0-9]+}}.h[7]
}


// CHECK: test_vqrdmulhs_laneq_s32
=======
// CHECK-LABEL: test_vqrdmulhh_laneq_s16
int16_t test_vqrdmulhh_laneq_s16(int16_t a, int16x8_t b) {
  return vqrdmulhh_laneq_s16(a, b, 7);
// CHECK: sqrdmulh {{h[0-9]+|v[0-9]+.4h}}, {{h[0-9]+|v[0-9]+.4h}}, {{v[0-9]+}}.h[7]
}


// CHECK-LABEL: test_vqrdmulhs_laneq_s32
>>>>>>> cd7df602
int32_t test_vqrdmulhs_laneq_s32(int32_t a, int32x4_t b) {
  return vqrdmulhs_laneq_s32(a, b, 3);
// CHECK: sqrdmulh {{s[0-9]+}}, {{s[0-9]+}}, {{v[0-9]+}}.s[3]
}

<<<<<<< HEAD
// CHECK: test_vqdmlalh_lane_s16
int32_t test_vqdmlalh_lane_s16(int32_t a, int16_t b, int16x4_t c) {
  return vqdmlalh_lane_s16(a, b, c, 3);
// CHECK: sqdmlal {{s[0-9]+}}, {{h[0-9]+}}, {{v[0-9]+}}.h[3]
}

// CHECK: test_vqdmlals_lane_s32
=======
// CHECK-LABEL: test_vqdmlalh_lane_s16
int32_t test_vqdmlalh_lane_s16(int32_t a, int16_t b, int16x4_t c) {
  return vqdmlalh_lane_s16(a, b, c, 3);
// CHECK: sqdmlal {{s[0-9]+|v[0-9]+.4s}}, {{h[0-9]+|v[0-9]+.4h}}, {{v[0-9]+}}.h[3]
}

// CHECK-LABEL: test_vqdmlals_lane_s32
>>>>>>> cd7df602
int64_t test_vqdmlals_lane_s32(int64_t a, int32_t b, int32x2_t c) {
  return vqdmlals_lane_s32(a, b, c, 1);
// CHECK: sqdmlal {{d[0-9]+}}, {{s[0-9]+}}, {{v[0-9]+}}.s[1]
}

<<<<<<< HEAD
// CHECK: test_vqdmlalh_laneq_s16
int32_t test_vqdmlalh_laneq_s16(int32_t a, int16_t b, int16x8_t c) {
  return vqdmlalh_laneq_s16(a, b, c, 7);
// CHECK: sqdmlal {{s[0-9]+}}, {{h[0-9]+}}, {{v[0-9]+}}.h[7]
}

// CHECK: test_vqdmlals_laneq_s32
=======
// CHECK-LABEL: test_vqdmlalh_laneq_s16
int32_t test_vqdmlalh_laneq_s16(int32_t a, int16_t b, int16x8_t c) {
  return vqdmlalh_laneq_s16(a, b, c, 7);
// CHECK: sqdmlal {{s[0-9]+|v[0-9]+.4s}}, {{h[0-9]+|v[0-9]+.4h}}, {{v[0-9]+}}.h[7]
}

// CHECK-LABEL: test_vqdmlals_laneq_s32
>>>>>>> cd7df602
int64_t test_vqdmlals_laneq_s32(int64_t a, int32_t b, int32x4_t c) {
  return vqdmlals_laneq_s32(a, b, c, 3);
// CHECK: sqdmlal {{d[0-9]+}}, {{s[0-9]+}}, {{v[0-9]+}}.s[3]
}

<<<<<<< HEAD
// CHECK: test_vqdmlslh_lane_s16
int32_t test_vqdmlslh_lane_s16(int32_t a, int16_t b, int16x4_t c) {
  return vqdmlslh_lane_s16(a, b, c, 3);
// CHECK: sqdmlsl {{s[0-9]+}}, {{h[0-9]+}}, {{v[0-9]+}}.h[3]
}

// CHECK: test_vqdmlsls_lane_s32
=======
// CHECK-LABEL: test_vqdmlslh_lane_s16
int32_t test_vqdmlslh_lane_s16(int32_t a, int16_t b, int16x4_t c) {
  return vqdmlslh_lane_s16(a, b, c, 3);
// CHECK: sqdmlsl {{s[0-9]+|v[0-9]+.4s}}, {{h[0-9]+|v[0-9]+.4h}}, {{v[0-9]+}}.h[3]
}

// CHECK-LABEL: test_vqdmlsls_lane_s32
>>>>>>> cd7df602
int64_t test_vqdmlsls_lane_s32(int64_t a, int32_t b, int32x2_t c) {
  return vqdmlsls_lane_s32(a, b, c, 1);
// CHECK: sqdmlsl {{d[0-9]+}}, {{s[0-9]+}}, {{v[0-9]+}}.s[1]
}

<<<<<<< HEAD
// CHECK: test_vqdmlslh_laneq_s16
int32_t test_vqdmlslh_laneq_s16(int32_t a, int16_t b, int16x8_t c) {
  return vqdmlslh_laneq_s16(a, b, c, 7);
// CHECK: sqdmlsl {{s[0-9]+}}, {{h[0-9]+}}, {{v[0-9]+}}.h[7]
}

// CHECK: test_vqdmlsls_laneq_s32
=======
// CHECK-LABEL: test_vqdmlslh_laneq_s16
int32_t test_vqdmlslh_laneq_s16(int32_t a, int16_t b, int16x8_t c) {
  return vqdmlslh_laneq_s16(a, b, c, 7);
// CHECK: sqdmlsl {{s[0-9]+|v[0-9]+.4s}}, {{h[0-9]+|v[0-9]+.4h}}, {{v[0-9]+}}.h[7]
}

// CHECK-LABEL: test_vqdmlsls_laneq_s32
>>>>>>> cd7df602
int64_t test_vqdmlsls_laneq_s32(int64_t a, int32_t b, int32x4_t c) {
  return vqdmlsls_laneq_s32(a, b, c, 3);
// CHECK: sqdmlsl {{d[0-9]+}}, {{s[0-9]+}}, {{v[0-9]+}}.s[3]
}
<<<<<<< HEAD
=======

// CHECK-LABEL: test_vmulx_lane_f64_0:
float64x1_t test_vmulx_lane_f64_0() {
      float64x1_t arg1;
      float64x1_t arg2;
      float64x1_t result;
      float64_t sarg1, sarg2, sres;
      arg1 = vcreate_f64(UINT64_C(0x3fd6304bc43ab5c2));
      arg2 = vcreate_f64(UINT64_C(0x3fee211e215aeef3));
      result = vmulx_lane_f64(arg1, arg2, 0);
// CHECK: adrp x[[ADDRLO:[0-9]+]]
// CHECK: ldr d0, [x[[ADDRLO]],
// CHECK: adrp x[[ADDRLO:[0-9]+]]
// CHECK: ldr d1, [x[[ADDRLO]],
// CHECK: fmulx d0, d1, d0
      return result;
}

// CHECK-LABEL: test_vmulx_laneq_f64_2:
float64x1_t test_vmulx_laneq_f64_2() {
      float64x1_t arg1;
      float64x1_t arg2;
      float64x2_t arg3;
      float64x1_t result;
      float64_t sarg1, sarg2, sres;
      arg1 = vcreate_f64(UINT64_C(0x3fd6304bc43ab5c2));
      arg2 = vcreate_f64(UINT64_C(0x3fee211e215aeef3));
      arg3 = vcombine_f64(arg1, arg2);
      result = vmulx_laneq_f64(arg1, arg3, 1);
// CHECK: adrp x[[ADDRLO:[0-9]+]]
// CHECK: ldr d0, [x[[ADDRLO]],
// CHECK: adrp x[[ADDRLO:[0-9]+]]
// CHECK: ldr d1, [x[[ADDRLO]],
// CHECK: fmulx d0, d1, d0
      return result;
}
>>>>>>> cd7df602
<|MERGE_RESOLUTION|>--- conflicted
+++ resolved
@@ -61,127 +61,74 @@
 // CHECK: fmulx {{d[0-9]+}}, {{d[0-9]+}}, {{v[0-9]+}}.d[1]
 }
 
-<<<<<<< HEAD
-// CHECK: test_vmulx_lane_f64
-=======
 // CHECK-LABEL: test_vmulx_lane_f64
->>>>>>> cd7df602
 float64x1_t test_vmulx_lane_f64(float64x1_t a, float64x1_t b) {
   return vmulx_lane_f64(a, b, 0);
   // CHECK: fmulx {{d[0-9]+}}, {{d[0-9]+}}, {{v[0-9]+.d\[0\]|d[0-9]+}}
 }
 
 
-<<<<<<< HEAD
-// CHECK: test_vmulx_laneq_f64_0
-=======
 // CHECK-LABEL: test_vmulx_laneq_f64_0
->>>>>>> cd7df602
 float64x1_t test_vmulx_laneq_f64_0(float64x1_t a, float64x2_t b) {
   return vmulx_laneq_f64(a, b, 0);
   // CHECK: fmulx {{d[0-9]+}}, {{d[0-9]+}}, {{v[0-9]+}}.d[0]
 }
 
-<<<<<<< HEAD
-// CHECK: test_vmulx_laneq_f64_1
-=======
 // CHECK-LABEL: test_vmulx_laneq_f64_1
->>>>>>> cd7df602
 float64x1_t test_vmulx_laneq_f64_1(float64x1_t a, float64x2_t b) {
   return vmulx_laneq_f64(a, b, 1);
   // CHECK: fmulx {{d[0-9]+}}, {{d[0-9]+}}, {{v[0-9]+}}.d[1]
 }
 
 
-<<<<<<< HEAD
-// CHECK: test_vfmas_lane_f32
-=======
 // CHECK-LABEL: test_vfmas_lane_f32
->>>>>>> cd7df602
 float32_t test_vfmas_lane_f32(float32_t a, float32_t b, float32x2_t c) {
   return vfmas_lane_f32(a, b, c, 1);
   // CHECK: fmla {{s[0-9]+}}, {{s[0-9]+}}, {{v[0-9]+}}.s[1]
 }
 
-<<<<<<< HEAD
-// CHECK: test_vfmad_lane_f64
-=======
 // CHECK-LABEL: test_vfmad_lane_f64
->>>>>>> cd7df602
 float64_t test_vfmad_lane_f64(float64_t a, float64_t b, float64x1_t c) {
   return vfmad_lane_f64(a, b, c, 0);
   // CHECK: {{fmla|fmadd}} {{d[0-9]+}}, {{d[0-9]+}}, {{v[0-9]+.d\[0\]|d[0-9]+}}
 }
 
-<<<<<<< HEAD
-// CHECK: test_vfmad_laneq_f64
-=======
 // CHECK-LABEL: test_vfmad_laneq_f64
->>>>>>> cd7df602
 float64_t test_vfmad_laneq_f64(float64_t a, float64_t b, float64x2_t c) {
   return vfmad_laneq_f64(a, b, c, 1);
   // CHECK: fmla {{d[0-9]+}}, {{d[0-9]+}}, {{v[0-9]+}}.d[1]
 }
 
-<<<<<<< HEAD
-// CHECK: test_vfmss_lane_f32
-=======
 // CHECK-LABEL: test_vfmss_lane_f32
->>>>>>> cd7df602
 float32_t test_vfmss_lane_f32(float32_t a, float32_t b, float32x2_t c) {
   return vfmss_lane_f32(a, b, c, 1);
   // CHECK: fmls {{s[0-9]+}}, {{s[0-9]+}}, {{v[0-9]+}}.s[1]
 }
 
-<<<<<<< HEAD
-// CHECK: test_vfma_lane_f64
-=======
 // CHECK-LABEL: test_vfma_lane_f64
->>>>>>> cd7df602
 float64x1_t test_vfma_lane_f64(float64x1_t a, float64x1_t b, float64x1_t v) {
   return vfma_lane_f64(a, b, v, 0);
   // CHECK: {{fmla|fmadd}} {{d[0-9]+}}, {{d[0-9]+}}, {{v[0-9]+.d\[0\]|d[0-9]+}}
 }
 
-<<<<<<< HEAD
-// CHECK: test_vfms_lane_f64
-=======
 // CHECK-LABEL: test_vfms_lane_f64
->>>>>>> cd7df602
 float64x1_t test_vfms_lane_f64(float64x1_t a, float64x1_t b, float64x1_t v) {
   return vfms_lane_f64(a, b, v, 0);
   // CHECK: {{fmls|fmsub}} {{d[0-9]+}}, {{d[0-9]+}}, {{v[0-9]+.d\[0\]|d[0-9]+}}
 }
 
-<<<<<<< HEAD
-// CHECK: test_vfma_laneq_f64
-=======
 // CHECK-LABEL: test_vfma_laneq_f64
->>>>>>> cd7df602
 float64x1_t test_vfma_laneq_f64(float64x1_t a, float64x1_t b, float64x2_t v) {
   return vfma_laneq_f64(a, b, v, 0);
   // CHECK: fmla {{d[0-9]+}}, {{d[0-9]+}}, {{v[0-9]+}}.d[0]
 }
 
-<<<<<<< HEAD
-// CHECK: test_vfms_laneq_f64
-=======
 // CHECK-LABEL: test_vfms_laneq_f64
->>>>>>> cd7df602
 float64x1_t test_vfms_laneq_f64(float64x1_t a, float64x1_t b, float64x2_t v) {
   return vfms_laneq_f64(a, b, v, 0);
   // CHECK: fmls {{d[0-9]+}}, {{d[0-9]+}}, {{v[0-9]+}}.d[0]
 }
 
-<<<<<<< HEAD
-// CHECK: test_vqdmullh_lane_s16
-int32_t test_vqdmullh_lane_s16(int16_t a, int16x4_t b) {
-  return vqdmullh_lane_s16(a, b, 3);
-  // CHECK: sqdmull {{s[0-9]+}}, {{h[0-9]+}}, {{v[0-9]+}}.h[3]
-}
-
-// CHECK: test_vqdmulls_lane_s32
-=======
 // CHECK-LABEL: test_vqdmullh_lane_s16
 int32_t test_vqdmullh_lane_s16(int16_t a, int16x4_t b) {
   return vqdmullh_lane_s16(a, b, 3);
@@ -189,21 +136,11 @@
 }
 
 // CHECK-LABEL: test_vqdmulls_lane_s32
->>>>>>> cd7df602
 int64_t test_vqdmulls_lane_s32(int32_t a, int32x2_t b) {
   return vqdmulls_lane_s32(a, b, 1);
   // CHECK: sqdmull {{d[0-9]+}}, {{s[0-9]+}}, {{v[0-9]+}}.s[1]
 }
 
-<<<<<<< HEAD
-// CHECK: test_vqdmullh_laneq_s16
-int32_t test_vqdmullh_laneq_s16(int16_t a, int16x8_t b) {
-  return vqdmullh_laneq_s16(a, b, 7);
-  // CHECK: sqdmull {{s[0-9]+}}, {{h[0-9]+}}, {{v[0-9]+}}.h[7]
-}
-
-// CHECK: test_vqdmulls_laneq_s32
-=======
 // CHECK-LABEL: test_vqdmullh_laneq_s16
 int32_t test_vqdmullh_laneq_s16(int16_t a, int16x8_t b) {
   return vqdmullh_laneq_s16(a, b, 7);
@@ -211,21 +148,11 @@
 }
 
 // CHECK-LABEL: test_vqdmulls_laneq_s32
->>>>>>> cd7df602
 int64_t test_vqdmulls_laneq_s32(int32_t a, int32x4_t b) {
   return vqdmulls_laneq_s32(a, b, 3);
   // CHECK: sqdmull {{d[0-9]+}}, {{s[0-9]+}}, {{v[0-9]+}}.s[3]
 }
 
-<<<<<<< HEAD
-// CHECK: test_vqdmulhh_lane_s16
-int16_t test_vqdmulhh_lane_s16(int16_t a, int16x4_t b) {
-  return vqdmulhh_lane_s16(a, b, 3);
-// CHECK: sqdmulh {{h[0-9]+}}, {{h[0-9]+}}, {{v[0-9]+}}.h[3]
-}
-
-// CHECK: test_vqdmulhs_lane_s32
-=======
 // CHECK-LABEL: test_vqdmulhh_lane_s16
 int16_t test_vqdmulhh_lane_s16(int16_t a, int16x4_t b) {
   return vqdmulhh_lane_s16(a, b, 3);
@@ -233,23 +160,12 @@
 }
 
 // CHECK-LABEL: test_vqdmulhs_lane_s32
->>>>>>> cd7df602
 int32_t test_vqdmulhs_lane_s32(int32_t a, int32x2_t b) {
   return vqdmulhs_lane_s32(a, b, 1);
 // CHECK: sqdmulh {{s[0-9]+}}, {{s[0-9]+}}, {{v[0-9]+}}.s[1]
 }
 
 
-<<<<<<< HEAD
-// CHECK: test_vqdmulhh_laneq_s16
-int16_t test_vqdmulhh_laneq_s16(int16_t a, int16x8_t b) {
-  return vqdmulhh_laneq_s16(a, b, 7);
-// CHECK: sqdmulh {{h[0-9]+}}, {{h[0-9]+}}, {{v[0-9]+}}.h[7]
-}
-
-
-// CHECK: test_vqdmulhs_laneq_s32
-=======
 // CHECK-LABEL: test_vqdmulhh_laneq_s16
 int16_t test_vqdmulhh_laneq_s16(int16_t a, int16x8_t b) {
   return vqdmulhh_laneq_s16(a, b, 7);
@@ -258,21 +174,11 @@
 
 
 // CHECK-LABEL: test_vqdmulhs_laneq_s32
->>>>>>> cd7df602
 int32_t test_vqdmulhs_laneq_s32(int32_t a, int32x4_t b) {
   return vqdmulhs_laneq_s32(a, b, 3);
 // CHECK: sqdmulh {{s[0-9]+}}, {{s[0-9]+}}, {{v[0-9]+}}.s[3]
 }
 
-<<<<<<< HEAD
-// CHECK: test_vqrdmulhh_lane_s16
-int16_t test_vqrdmulhh_lane_s16(int16_t a, int16x4_t b) {
-  return vqrdmulhh_lane_s16(a, b, 3);
-// CHECK: sqrdmulh {{h[0-9]+}}, {{h[0-9]+}}, {{v[0-9]+}}.h[3]
-}
-
-// CHECK: test_vqrdmulhs_lane_s32
-=======
 // CHECK-LABEL: test_vqrdmulhh_lane_s16
 int16_t test_vqrdmulhh_lane_s16(int16_t a, int16x4_t b) {
   return vqrdmulhh_lane_s16(a, b, 3);
@@ -280,23 +186,12 @@
 }
 
 // CHECK-LABEL: test_vqrdmulhs_lane_s32
->>>>>>> cd7df602
 int32_t test_vqrdmulhs_lane_s32(int32_t a, int32x2_t b) {
   return vqrdmulhs_lane_s32(a, b, 1);
 // CHECK: sqrdmulh {{s[0-9]+}}, {{s[0-9]+}}, {{v[0-9]+}}.s[1]
 }
 
 
-<<<<<<< HEAD
-// CHECK: test_vqrdmulhh_laneq_s16
-int16_t test_vqrdmulhh_laneq_s16(int16_t a, int16x8_t b) {
-  return vqrdmulhh_laneq_s16(a, b, 7);
-// CHECK: sqrdmulh {{h[0-9]+}}, {{h[0-9]+}}, {{v[0-9]+}}.h[7]
-}
-
-
-// CHECK: test_vqrdmulhs_laneq_s32
-=======
 // CHECK-LABEL: test_vqrdmulhh_laneq_s16
 int16_t test_vqrdmulhh_laneq_s16(int16_t a, int16x8_t b) {
   return vqrdmulhh_laneq_s16(a, b, 7);
@@ -305,21 +200,11 @@
 
 
 // CHECK-LABEL: test_vqrdmulhs_laneq_s32
->>>>>>> cd7df602
 int32_t test_vqrdmulhs_laneq_s32(int32_t a, int32x4_t b) {
   return vqrdmulhs_laneq_s32(a, b, 3);
 // CHECK: sqrdmulh {{s[0-9]+}}, {{s[0-9]+}}, {{v[0-9]+}}.s[3]
 }
 
-<<<<<<< HEAD
-// CHECK: test_vqdmlalh_lane_s16
-int32_t test_vqdmlalh_lane_s16(int32_t a, int16_t b, int16x4_t c) {
-  return vqdmlalh_lane_s16(a, b, c, 3);
-// CHECK: sqdmlal {{s[0-9]+}}, {{h[0-9]+}}, {{v[0-9]+}}.h[3]
-}
-
-// CHECK: test_vqdmlals_lane_s32
-=======
 // CHECK-LABEL: test_vqdmlalh_lane_s16
 int32_t test_vqdmlalh_lane_s16(int32_t a, int16_t b, int16x4_t c) {
   return vqdmlalh_lane_s16(a, b, c, 3);
@@ -327,21 +212,11 @@
 }
 
 // CHECK-LABEL: test_vqdmlals_lane_s32
->>>>>>> cd7df602
 int64_t test_vqdmlals_lane_s32(int64_t a, int32_t b, int32x2_t c) {
   return vqdmlals_lane_s32(a, b, c, 1);
 // CHECK: sqdmlal {{d[0-9]+}}, {{s[0-9]+}}, {{v[0-9]+}}.s[1]
 }
 
-<<<<<<< HEAD
-// CHECK: test_vqdmlalh_laneq_s16
-int32_t test_vqdmlalh_laneq_s16(int32_t a, int16_t b, int16x8_t c) {
-  return vqdmlalh_laneq_s16(a, b, c, 7);
-// CHECK: sqdmlal {{s[0-9]+}}, {{h[0-9]+}}, {{v[0-9]+}}.h[7]
-}
-
-// CHECK: test_vqdmlals_laneq_s32
-=======
 // CHECK-LABEL: test_vqdmlalh_laneq_s16
 int32_t test_vqdmlalh_laneq_s16(int32_t a, int16_t b, int16x8_t c) {
   return vqdmlalh_laneq_s16(a, b, c, 7);
@@ -349,21 +224,11 @@
 }
 
 // CHECK-LABEL: test_vqdmlals_laneq_s32
->>>>>>> cd7df602
 int64_t test_vqdmlals_laneq_s32(int64_t a, int32_t b, int32x4_t c) {
   return vqdmlals_laneq_s32(a, b, c, 3);
 // CHECK: sqdmlal {{d[0-9]+}}, {{s[0-9]+}}, {{v[0-9]+}}.s[3]
 }
 
-<<<<<<< HEAD
-// CHECK: test_vqdmlslh_lane_s16
-int32_t test_vqdmlslh_lane_s16(int32_t a, int16_t b, int16x4_t c) {
-  return vqdmlslh_lane_s16(a, b, c, 3);
-// CHECK: sqdmlsl {{s[0-9]+}}, {{h[0-9]+}}, {{v[0-9]+}}.h[3]
-}
-
-// CHECK: test_vqdmlsls_lane_s32
-=======
 // CHECK-LABEL: test_vqdmlslh_lane_s16
 int32_t test_vqdmlslh_lane_s16(int32_t a, int16_t b, int16x4_t c) {
   return vqdmlslh_lane_s16(a, b, c, 3);
@@ -371,21 +236,11 @@
 }
 
 // CHECK-LABEL: test_vqdmlsls_lane_s32
->>>>>>> cd7df602
 int64_t test_vqdmlsls_lane_s32(int64_t a, int32_t b, int32x2_t c) {
   return vqdmlsls_lane_s32(a, b, c, 1);
 // CHECK: sqdmlsl {{d[0-9]+}}, {{s[0-9]+}}, {{v[0-9]+}}.s[1]
 }
 
-<<<<<<< HEAD
-// CHECK: test_vqdmlslh_laneq_s16
-int32_t test_vqdmlslh_laneq_s16(int32_t a, int16_t b, int16x8_t c) {
-  return vqdmlslh_laneq_s16(a, b, c, 7);
-// CHECK: sqdmlsl {{s[0-9]+}}, {{h[0-9]+}}, {{v[0-9]+}}.h[7]
-}
-
-// CHECK: test_vqdmlsls_laneq_s32
-=======
 // CHECK-LABEL: test_vqdmlslh_laneq_s16
 int32_t test_vqdmlslh_laneq_s16(int32_t a, int16_t b, int16x8_t c) {
   return vqdmlslh_laneq_s16(a, b, c, 7);
@@ -393,13 +248,10 @@
 }
 
 // CHECK-LABEL: test_vqdmlsls_laneq_s32
->>>>>>> cd7df602
 int64_t test_vqdmlsls_laneq_s32(int64_t a, int32_t b, int32x4_t c) {
   return vqdmlsls_laneq_s32(a, b, c, 3);
 // CHECK: sqdmlsl {{d[0-9]+}}, {{s[0-9]+}}, {{v[0-9]+}}.s[3]
 }
-<<<<<<< HEAD
-=======
 
 // CHECK-LABEL: test_vmulx_lane_f64_0:
 float64x1_t test_vmulx_lane_f64_0() {
@@ -435,5 +287,4 @@
 // CHECK: ldr d1, [x[[ADDRLO]],
 // CHECK: fmulx d0, d1, d0
       return result;
-}
->>>>>>> cd7df602
+}