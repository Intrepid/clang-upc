--- conflicted
+++ resolved
@@ -784,11 +784,7 @@
 }
 
 float64x1_t test_vbsl_f64(uint64x1_t v1, float64x1_t v2, float64x1_t v3) {
-<<<<<<< HEAD
-  // CHECK: test_vbsl_f64
-=======
   // CHECK-LABEL: test_vbsl_f64
->>>>>>> cd7df602
   return vbsl_f64(v1, v2, v3);
   // CHECK: bsl {{v[0-9]+}}.8b, {{v[0-9]+}}.8b, {{v[0-9]+}}.8b
 }
@@ -920,11 +916,7 @@
 }
 
 uint64x1_t test_vcage_f64(float64x1_t a, float64x1_t b) {
-<<<<<<< HEAD
-  // CHECK: test_vcage_f64
-=======
   // CHECK-LABEL: test_vcage_f64
->>>>>>> cd7df602
   return vcage_f64(a, b);
   // CHECK: facge {{d[0-9]+}}, {{d[0-9]+}}, {{d[0-9]+}}
 }
@@ -948,11 +940,7 @@
 }
 
 uint64x1_t test_vcagt_f64(float64x1_t a, float64x1_t b) {
-<<<<<<< HEAD
-  // CHECK: test_vcagt_f64
-=======
   // CHECK-LABEL: test_vcagt_f64
->>>>>>> cd7df602
   return vcagt_f64(a, b);
   // CHECK: facgt {{d[0-9]+}}, {{d[0-9]+}}, {{d[0-9]+}}
 }
@@ -977,11 +965,7 @@
 }
 
 uint64x1_t test_vcale_f64(float64x1_t a, float64x1_t b) {
-<<<<<<< HEAD
-  // CHECK: test_vcale_f64
-=======
   // CHECK-LABEL: test_vcale_f64
->>>>>>> cd7df602
   return vcale_f64(a, b);
   // CHECK: facge {{d[0-9]+}}, {{d[0-9]+}}, {{d[0-9]+}}
 }
@@ -1008,11 +992,7 @@
 }
 
 uint64x1_t test_vcalt_f64(float64x1_t a, float64x1_t b) {
-<<<<<<< HEAD
-  // CHECK: test_vcalt_f64
-=======
   // CHECK-LABEL: test_vcalt_f64
->>>>>>> cd7df602
   return vcalt_f64(a, b);
   // CHECK: facgt {{d[0-9]+}}, {{d[0-9]+}}, {{d[0-9]+}}
 }
@@ -1170,21 +1150,13 @@
 }
 
 uint64x1_t test_vceq_s64(int64x1_t a, int64x1_t b) {
-<<<<<<< HEAD
-  // CHECK: test_vceq_s64
-=======
   // CHECK-LABEL: test_vceq_s64
->>>>>>> cd7df602
   return vceq_s64(a, b);
   // CHECK: cmeq {{d[0-9]+}}, {{d[0-9]+}}, {{d[0-9]+}}
 }
 
 uint64x1_t test_vceq_u64(uint64x1_t a, uint64x1_t b) {
-<<<<<<< HEAD
-  // CHECK: test_vceq_u64
-=======
   // CHECK-LABEL: test_vceq_u64
->>>>>>> cd7df602
   return vceq_u64(a, b);
   // CHECK: cmeq {{d[0-9]+}}, {{d[0-9]+}}, {{d[0-9]+}}
 }
@@ -1196,11 +1168,7 @@
 }
 
 uint64x1_t test_vceq_f64(float64x1_t a, float64x1_t b) {
-<<<<<<< HEAD
-  // CHECK: test_vceq_f64
-=======
   // CHECK-LABEL: test_vceq_f64
->>>>>>> cd7df602
   return vceq_f64(a, b);
   // CHECK: fcmeq {{d[0-9]+}}, {{d[0-9]+}}, {{d[0-9]+}}
 }
@@ -1314,21 +1282,13 @@
 }
 
 uint64x1_t test_vcge_s64(int64x1_t a, int64x1_t b) {
-<<<<<<< HEAD
-  // CHECK: test_vcge_s64
-=======
   // CHECK-LABEL: test_vcge_s64
->>>>>>> cd7df602
   return vcge_s64(a, b);
   // CHECK: cmge {{d[0-9]+}}, {{d[0-9]+}}, {{d[0-9]+}}
 }
 
 uint64x1_t test_vcge_u64(uint64x1_t a, uint64x1_t b) {
-<<<<<<< HEAD
-  // CHECK: test_vcge_u64
-=======
   // CHECK-LABEL: test_vcge_u64
->>>>>>> cd7df602
   return vcge_u64(a, b);
   // CHECK: cmhs {{d[0-9]+}}, {{d[0-9]+}}, {{d[0-9]+}}
 }
@@ -1340,11 +1300,7 @@
 }
 
 uint64x1_t test_vcge_f64(float64x1_t a, float64x1_t b) {
-<<<<<<< HEAD
-  // CHECK: test_vcge_f64
-=======
   // CHECK-LABEL: test_vcge_f64
->>>>>>> cd7df602
   return vcge_f64(a, b);
   // CHECK: fcmge {{d[0-9]+}}, {{d[0-9]+}}, {{d[0-9]+}}
 }
@@ -1449,21 +1405,13 @@
 }
 
 uint64x1_t test_vcle_s64(int64x1_t a, int64x1_t b) {
-<<<<<<< HEAD
-  // CHECK: test_vcle_s64
-=======
   // CHECK-LABEL: test_vcle_s64
->>>>>>> cd7df602
   return vcle_s64(a, b);
   // CHECK: cmge {{d[0-9]+}}, {{d[0-9]+}}, {{d[0-9]+}}
 }
 
 uint64x1_t test_vcle_u64(uint64x1_t a, uint64x1_t b) {
-<<<<<<< HEAD
-  // CHECK: test_vcle_u64
-=======
   // CHECK-LABEL: test_vcle_u64
->>>>>>> cd7df602
   return vcle_u64(a, b);
   // CHECK: cmhs {{d[0-9]+}}, {{d[0-9]+}}, {{d[0-9]+}}
 }
@@ -1475,11 +1423,7 @@
 }
 
 uint64x1_t test_vcle_f64(float64x1_t a, float64x1_t b) {
-<<<<<<< HEAD
-  // CHECK: test_vcle_f64
-=======
   // CHECK-LABEL: test_vcle_f64
->>>>>>> cd7df602
   return vcle_f64(a, b);
   // CHECK: fcmge {{d[0-9]+}}, {{d[0-9]+}}, {{d[0-9]+}}
 }
@@ -1582,21 +1526,13 @@
 }
 
 uint64x1_t test_vcgt_s64(int64x1_t a, int64x1_t b) {
-<<<<<<< HEAD
-  // CHECK: test_vcgt_s64
-=======
   // CHECK-LABEL: test_vcgt_s64
->>>>>>> cd7df602
   return vcgt_s64(a, b);
   // CHECK: cmgt {{d[0-9]+}}, {{d[0-9]+}}, {{d[0-9]+}}
 }
 
 uint64x1_t test_vcgt_u64(uint64x1_t a, uint64x1_t b) {
-<<<<<<< HEAD
-  // CHECK: test_vcgt_u64
-=======
   // CHECK-LABEL: test_vcgt_u64
->>>>>>> cd7df602
   return vcgt_u64(a, b);
   // CHECK: cmhi {{d[0-9]+}}, {{d[0-9]+}}, {{d[0-9]+}}
 }
@@ -1608,11 +1544,7 @@
 }
 
 uint64x1_t test_vcgt_f64(float64x1_t a, float64x1_t b) {
-<<<<<<< HEAD
-  // CHECK: test_vcgt_f64
-=======
   // CHECK-LABEL: test_vcgt_f64
->>>>>>> cd7df602
   return vcgt_f64(a, b);
   // CHECK: fcmgt {{d[0-9]+}}, {{d[0-9]+}}, {{d[0-9]+}}
 }
@@ -1719,21 +1651,13 @@
 }
 
 uint64x1_t test_vclt_s64(int64x1_t a, int64x1_t b) {
-<<<<<<< HEAD
-  // CHECK: test_vclt_s64
-=======
   // CHECK-LABEL: test_vclt_s64
->>>>>>> cd7df602
   return vclt_s64(a, b);
   // CHECK: cmgt {{d[0-9]+}}, {{d[0-9]+}}, {{d[0-9]+}}
 }
 
 uint64x1_t test_vclt_u64(uint64x1_t a, uint64x1_t b) {
-<<<<<<< HEAD
-  // CHECK: test_vclt_u64
-=======
   // CHECK-LABEL: test_vclt_u64
->>>>>>> cd7df602
   return vclt_u64(a, b);
   // CHECK: cmhi {{d[0-9]+}}, {{d[0-9]+}}, {{d[0-9]+}}
 }
@@ -1745,11 +1669,7 @@
 }
 
 uint64x1_t test_vclt_f64(float64x1_t a, float64x1_t b) {
-<<<<<<< HEAD
-  // CHECK: test_vclt_f64
-=======
   // CHECK-LABEL: test_vclt_f64
->>>>>>> cd7df602
   return vclt_f64(a, b);
   // CHECK: fcmgt {{d[0-9]+}}, {{d[0-9]+}}, {{d[0-9]+}}
 }
@@ -8991,21 +8911,13 @@
 
 int8_t test_vqshrnh_n_s16(int16_t a) {
 // CHECK-LABEL: test_vqshrnh_n_s16
-<<<<<<< HEAD
-// CHECK: sqshrn {{b[0-9]+}}, {{h[0-9]+}}, #8
-=======
 // CHECK: sqshrn {{b[0-9]+|v[0-9]+.8b}}, {{h[0-9]+|v[0-9]+.8h}}, #8
->>>>>>> cd7df602
   return (int8_t)vqshrnh_n_s16(a, 8);
 }
 
 int16_t test_vqshrns_n_s32(int32_t a) {
 // CHECK-LABEL: test_vqshrns_n_s32
-<<<<<<< HEAD
-// CHECK: sqshrn {{h[0-9]+}}, {{s[0-9]+}}, #16
-=======
 // CHECK: sqshrn {{h[0-9]+|v[0-9]+.4h}}, {{s[0-9]+|v[0-9]+.4s}}, #16
->>>>>>> cd7df602
   return (int16_t)vqshrns_n_s32(a, 16);
 }
 
@@ -9017,21 +8929,13 @@
 
 uint8_t test_vqshrnh_n_u16(uint16_t a) {
 // CHECK-LABEL: test_vqshrnh_n_u16
-<<<<<<< HEAD
-// CHECK: uqshrn {{b[0-9]+}}, {{h[0-9]+}}, #8
-=======
 // CHECK: uqshrn {{b[0-9]+|v[0-9]+.8b}}, {{h[0-9]+|v[0-9]+.8h}}, #8
->>>>>>> cd7df602
   return (uint8_t)vqshrnh_n_u16(a, 8);
 }
 
 uint16_t test_vqshrns_n_u32(uint32_t a) {
 // CHECK-LABEL: test_vqshrns_n_u32
-<<<<<<< HEAD
-// CHECK: uqshrn {{h[0-9]+}}, {{s[0-9]+}}, #16
-=======
 // CHECK: uqshrn {{h[0-9]+|v[0-9]+.4h}}, {{s[0-9]+|v[0-9]+.4s}}, #16
->>>>>>> cd7df602
   return (uint16_t)vqshrns_n_u32(a, 16);
 }
 
@@ -9043,21 +8947,13 @@
 
 int8_t test_vqrshrnh_n_s16(int16_t a) {
 // CHECK-LABEL: test_vqrshrnh_n_s16
-<<<<<<< HEAD
-// CHECK: sqrshrn {{b[0-9]+}}, {{h[0-9]+}}, #8
-=======
 // CHECK: sqrshrn {{b[0-9]+|v[0-9]+.8b}}, {{h[0-9]+|v[0-9]+.8h}}, #8
->>>>>>> cd7df602
   return (int8_t)vqrshrnh_n_s16(a, 8);
 }
 
 int16_t test_vqrshrns_n_s32(int32_t a) {
 // CHECK-LABEL: test_vqrshrns_n_s32
-<<<<<<< HEAD
-// CHECK: sqrshrn {{h[0-9]+}}, {{s[0-9]+}}, #16
-=======
 // CHECK: sqrshrn {{h[0-9]+|v[0-9]+.4h}}, {{s[0-9]+|v[0-9]+.4s}}, #16
->>>>>>> cd7df602
   return (int16_t)vqrshrns_n_s32(a, 16);
 }
 
@@ -9069,21 +8965,13 @@
 
 uint8_t test_vqrshrnh_n_u16(uint16_t a) {
 // CHECK-LABEL: test_vqrshrnh_n_u16
-<<<<<<< HEAD
-// CHECK: uqrshrn {{b[0-9]+}}, {{h[0-9]+}}, #8
-=======
 // CHECK: uqrshrn {{b[0-9]+|v[0-9]+.8b}}, {{h[0-9]+|v[0-9]+.8h}}, #8
->>>>>>> cd7df602
   return (uint8_t)vqrshrnh_n_u16(a, 8);
 }
 
 uint16_t test_vqrshrns_n_u32(uint32_t a) {
 // CHECK-LABEL: test_vqrshrns_n_u32
-<<<<<<< HEAD
-// CHECK: uqrshrn {{h[0-9]+}}, {{s[0-9]+}}, #16
-=======
 // CHECK: uqrshrn {{h[0-9]+|v[0-9]+.4h}}, {{s[0-9]+|v[0-9]+.4s}}, #16
->>>>>>> cd7df602
   return (uint16_t)vqrshrns_n_u32(a, 16);
 }
 
@@ -9095,21 +8983,13 @@
 
 int8_t test_vqshrunh_n_s16(int16_t a) {
 // CHECK-LABEL: test_vqshrunh_n_s16
-<<<<<<< HEAD
-// CHECK: sqshrun {{b[0-9]+}}, {{h[0-9]+}}, #8
-=======
 // CHECK: sqshrun {{b[0-9]+|v[0-9]+.8b}}, {{h[0-9]+|v[0-9]+.8h}}, #8
->>>>>>> cd7df602
   return (int8_t)vqshrunh_n_s16(a, 8);
 }
 
 int16_t test_vqshruns_n_s32(int32_t a) {
 // CHECK-LABEL: test_vqshruns_n_s32
-<<<<<<< HEAD
-// CHECK: sqshrun {{h[0-9]+}}, {{s[0-9]+}}, #16
-=======
 // CHECK: sqshrun {{h[0-9]+|v[0-9]+.4h}}, {{s[0-9]+|v[0-9]+.4s}}, #16
->>>>>>> cd7df602
   return (int16_t)vqshruns_n_s32(a, 16);
 }
 
@@ -9121,21 +9001,13 @@
 
 int8_t test_vqrshrunh_n_s16(int16_t a) {
 // CHECK-LABEL: test_vqrshrunh_n_s16
-<<<<<<< HEAD
-// CHECK: sqrshrun {{b[0-9]+}}, {{h[0-9]+}}, #8
-=======
 // CHECK: sqrshrun {{b[0-9]+|v[0-9]+.8b}}, {{h[0-9]+|v[0-9]+.8h}}, #8
->>>>>>> cd7df602
   return (int8_t)vqrshrunh_n_s16(a, 8);
 }
 
 int16_t test_vqrshruns_n_s32(int32_t a) {
 // CHECK-LABEL: test_vqrshruns_n_s32
-<<<<<<< HEAD
-// CHECK: sqrshrun {{h[0-9]+}}, {{s[0-9]+}}, #16
-=======
 // CHECK: sqrshrun {{h[0-9]+|v[0-9]+.4h}}, {{s[0-9]+|v[0-9]+.4s}}, #16
->>>>>>> cd7df602
   return (int16_t)vqrshruns_n_s32(a, 16);
 }
 
@@ -11401,8 +11273,6 @@
   // CHECK: usqadd d{{[0-9]+}}, d{{[0-9]+}}
 }
 
-<<<<<<< HEAD
-=======
 uint8x8_t test_vsqadd_u8(uint8x8_t a, int8x8_t b) {
   // CHECK-LABEL: test_vsqadd_u8
   return vsqadd_u8(a, b);
@@ -11445,7 +11315,6 @@
   // CHECK: usqadd {{v[0-9]+}}.2d, {{v[0-9]+}}.2d
 }
 
->>>>>>> cd7df602
 int64x1_t test_vabs_s64(int64x1_t a) {
   // CHECK-LABEL: test_vabs_s64
   return vabs_s64(a);
@@ -11660,21 +11529,13 @@
 int64x1_t test_vcvt_s64_f64(float64x1_t a) {
   // CHECK-LABEL: test_vcvt_s64_f64
   return vcvt_s64_f64(a);
-<<<<<<< HEAD
-  // CHECK: fcvtzs d{{[0-9]+}}, d{{[0-9]+}}
-=======
   // CHECK: fcvtzs {{[xd][0-9]+}}, d{{[0-9]+}}
->>>>>>> cd7df602
 }
 
 uint64x1_t test_vcvt_u64_f64(float64x1_t a) {
   // CHECK-LABEL: test_vcvt_u64_f64
   return vcvt_u64_f64(a);
-<<<<<<< HEAD
-  // CHECK: fcvtzu d{{[0-9]+}}, d{{[0-9]+}}
-=======
   // CHECK: fcvtzu {{[xd][0-9]+}}, d{{[0-9]+}}
->>>>>>> cd7df602
 }
 
 int64x1_t test_vcvtn_s64_f64(float64x1_t a) {
@@ -11728,21 +11589,13 @@
 float64x1_t test_vcvt_f64_s64(int64x1_t a) {
   // CHECK-LABEL: test_vcvt_f64_s64
   return vcvt_f64_s64(a);
-<<<<<<< HEAD
-  // CHECK: scvtf d{{[0-9]+}}, d{{[0-9]+}}
-=======
   // CHECK: scvtf d{{[0-9]+}}, {{[xd][0-9]+}}
->>>>>>> cd7df602
 }
 
 float64x1_t test_vcvt_f64_u64(uint64x1_t a) {
   // CHECK-LABEL: test_vcvt_f64_u64
   return vcvt_f64_u64(a);
-<<<<<<< HEAD
-  // CHECK: ucvtf d{{[0-9]+}}, d{{[0-9]+}}
-=======
   // CHECK: ucvtf d{{[0-9]+}}, {{[xd][0-9]+}}
->>>>>>> cd7df602
 }
 
 int64x1_t test_vcvt_n_s64_f64(float64x1_t a) {
@@ -11839,8 +11692,6 @@
   // CHECK-LABEL: test_vrsqrts_f64
   return vrsqrts_f64(a, b);
   // CHECK: frsqrts d{{[0-9]+}}, d{{[0-9]+}}, d{{[0-9]+}}
-<<<<<<< HEAD
-=======
 }
 
 int32_t test_vminv_s32(int32x2_t a) {
@@ -11889,5 +11740,4 @@
   // CHECK-LABEL: test_vaddlv_u32
   return vaddlv_u32(a);
   // CHECK: uaddlp {{v[0-9]+}}.1d, {{v[0-9]+}}.2s
->>>>>>> cd7df602
 }