--- conflicted
+++ resolved
@@ -7,229 +7,90 @@
 #include <arm_neon.h>
 
 int8x8_t test_vget_high_s8(int8x16_t a) {
-<<<<<<< HEAD
-  // CHECK-LABEL: test_vget_high_s8:
-=======
   // CHECK-COMMON-LABEL: test_vget_high_s8:
->>>>>>> cd7df602
   return vget_high_s8(a);
   // CHECK-ARM64: ext v0.16b, v0.16b, v0.16b, #8
 }
 
 int16x4_t test_vget_high_s16(int16x8_t a) {
-<<<<<<< HEAD
-  // CHECK-LABEL: test_vget_high_s16:
-=======
   // CHECK-COMMON-LABEL: test_vget_high_s16:
->>>>>>> cd7df602
   return vget_high_s16(a);
   // CHECK-ARM64: ext v0.16b, v0.16b, v0.16b, #8
 }
 
 int32x2_t test_vget_high_s32(int32x4_t a) {
-<<<<<<< HEAD
-  // CHECK-LABEL: test_vget_high_s32:
-=======
   // CHECK-COMMON-LABEL: test_vget_high_s32:
->>>>>>> cd7df602
   return vget_high_s32(a);
   // CHECK-ARM64: ext v0.16b, v0.16b, v0.16b, #8
 }
 
 int64x1_t test_vget_high_s64(int64x2_t a) {
-<<<<<<< HEAD
-  // CHECK-LABEL: test_vget_high_s64:
-=======
   // CHECK-COMMON-LABEL: test_vget_high_s64:
->>>>>>> cd7df602
   return vget_high_s64(a);
   // CHECK-ARM64: ext v0.16b, v0.16b, v0.16b, #8
 }
 
 uint8x8_t test_vget_high_u8(uint8x16_t a) {
-<<<<<<< HEAD
-  // CHECK-LABEL: test_vget_high_u8:
-=======
   // CHECK-COMMON-LABEL: test_vget_high_u8:
->>>>>>> cd7df602
   return vget_high_u8(a);
   // CHECK-ARM64: ext v0.16b, v0.16b, v0.16b, #8
 }
 
 uint16x4_t test_vget_high_u16(uint16x8_t a) {
-<<<<<<< HEAD
-  // CHECK-LABEL: test_vget_high_u16:
-=======
   // CHECK-COMMON-LABEL: test_vget_high_u16:
->>>>>>> cd7df602
   return vget_high_u16(a);
   // CHECK-ARM64: ext v0.16b, v0.16b, v0.16b, #8
 }
 
 uint32x2_t test_vget_high_u32(uint32x4_t a) {
-<<<<<<< HEAD
-  // CHECK-LABEL: test_vget_high_u32:
-=======
   // CHECK-COMMON-LABEL: test_vget_high_u32:
->>>>>>> cd7df602
   return vget_high_u32(a);
   // CHECK-ARM64: ext v0.16b, v0.16b, v0.16b, #8
 }
 
 uint64x1_t test_vget_high_u64(uint64x2_t a) {
-<<<<<<< HEAD
-  // CHECK-LABEL: test_vget_high_u64:
-=======
   // CHECK-COMMON-LABEL: test_vget_high_u64:
->>>>>>> cd7df602
   return vget_high_u64(a);
   // CHECK-ARM64: ext v0.16b, v0.16b, v0.16b, #8
 }
 
 poly64x1_t test_vget_high_p64(poly64x2_t a) {
-<<<<<<< HEAD
-  // CHECK-LABEL: test_vget_high_p64:
-=======
   // CHECK-COMMON-LABEL: test_vget_high_p64:
->>>>>>> cd7df602
   return vget_high_p64(a);
   // CHECK-ARM64: ext v0.16b, v0.16b, v0.16b, #8
 }
 
 float16x4_t test_vget_high_f16(float16x8_t a) {
-<<<<<<< HEAD
-  // CHECK-LABEL: test_vget_high_f16:
-=======
   // CHECK-COMMON-LABEL: test_vget_high_f16:
->>>>>>> cd7df602
   return vget_high_f16(a);
   // CHECK-ARM64: ext v0.16b, v0.16b, v0.16b, #8
 }
 
 float32x2_t test_vget_high_f32(float32x4_t a) {
-<<<<<<< HEAD
-  // CHECK-LABEL: test_vget_high_f32:
-=======
   // CHECK-COMMON-LABEL: test_vget_high_f32:
->>>>>>> cd7df602
   return vget_high_f32(a);
   // CHECK-ARM64: ext v0.16b, v0.16b, v0.16b, #8
 }
 
 poly8x8_t test_vget_high_p8(poly8x16_t a) {
-<<<<<<< HEAD
-  // CHECK-LABEL: test_vget_high_p8:
-=======
   // CHECK-COMMON-LABEL: test_vget_high_p8:
->>>>>>> cd7df602
   return vget_high_p8(a);
   // CHECK-ARM64: ext v0.16b, v0.16b, v0.16b, #8
 }
 
 poly16x4_t test_vget_high_p16(poly16x8_t a) {
-<<<<<<< HEAD
-  // CHECK-LABEL: test_vget_high_p16
-=======
   // CHECK-COMMON-LABEL: test_vget_high_p16
->>>>>>> cd7df602
   return vget_high_p16(a);
   // CHECK-ARM64: ext v0.16b, v0.16b, v0.16b, #8
 }
 
 float64x1_t test_vget_high_f64(float64x2_t a) {
-<<<<<<< HEAD
-  // CHECK-LABEL: test_vget_high_f64
-=======
   // CHECK-COMMON-LABEL: test_vget_high_f64
->>>>>>> cd7df602
   return vget_high_f64(a);
   // CHECK-ARM64: ext v0.16b, v0.16b, v0.16b, #8
 }
 
 int8x8_t test_vget_low_s8(int8x16_t a) {
-<<<<<<< HEAD
-  // CHECK-LABEL: test_vget_low_s8:
-  return vget_low_s8(a);
-  // CHECK-NEXT: ret
-}
-
-int16x4_t test_vget_low_s16(int16x8_t a) {
-  // CHECK-LABEL: test_vget_low_s16:
-  return vget_low_s16(a);
-  // CHECK-NEXT: ret
-}
-
-int32x2_t test_vget_low_s32(int32x4_t a) {
-  // CHECK-LABEL: test_vget_low_s32:
-  return vget_low_s32(a);
-  // CHECK-NEXT: ret
-}
-
-int64x1_t test_vget_low_s64(int64x2_t a) {
-  // CHECK-LABEL: test_vget_low_s64:
-  return vget_low_s64(a);
-  // CHECK-NEXT: ret
-}
-
-uint8x8_t test_vget_low_u8(uint8x16_t a) {
-  // CHECK-LABEL: test_vget_low_u8:
-  return vget_low_u8(a);
-  // CHECK-NEXT: ret
-}
-
-uint16x4_t test_vget_low_u16(uint16x8_t a) {
-  // CHECK-LABEL: test_vget_low_u16:
-  return vget_low_u16(a);
-  // CHECK-NEXT: ret
-}
-
-uint32x2_t test_vget_low_u32(uint32x4_t a) {
-  // CHECK-LABEL: test_vget_low_u32:
-  return vget_low_u32(a);
-  // CHECK-NEXT: ret
-}
-
-uint64x1_t test_vget_low_u64(uint64x2_t a) {
-  // CHECK-LABEL: test_vget_low_u64:
-  return vget_low_u64(a);
-  // CHECK-NEXT: ret
-}
-
-poly64x1_t test_vget_low_p64(poly64x2_t a) {
-  // CHECK-LABEL: test_vget_low_p64:
-  return vget_low_p64(a);
-  // CHECK-NEXT: ret
-}
-
-float16x4_t test_vget_low_f16(float16x8_t a) {
-  // CHECK-LABEL: test_vget_low_f16:
-  return vget_low_f16(a);
-  // CHECK-NEXT: ret
-}
-
-float32x2_t test_vget_low_f32(float32x4_t a) {
-  // CHECK-LABEL: test_vget_low_f32:
-  return vget_low_f32(a);
-  // CHECK-NEXT: ret
-}
-
-poly8x8_t test_vget_low_p8(poly8x16_t a) {
-  // CHECK-LABEL: test_vget_low_p8:
-  return vget_low_p8(a);
-  // CHECK-NEXT: ret
-}
-
-poly16x4_t test_vget_low_p16(poly16x8_t a) {
-  // CHECK-LABEL: test_vget_low_p16:
-  return vget_low_p16(a);
-  // CHECK-NEXT: ret
-}
-
-float64x1_t test_vget_low_f64(float64x2_t a) {
-  // CHECK-LABEL: test_vget_low_f64:
-  return vget_low_f64(a);
-  // CHECK-NEXT: ret
-=======
   // CHECK-COMMON-LABEL: test_vget_low_s8:
   return vget_low_s8(a);
   // CHECK-COMMON-NEXT: ret
@@ -311,5 +172,4 @@
   // CHECK-COMMON-LABEL: test_vget_low_f64:
   return vget_low_f64(a);
   // CHECK-COMMON-NEXT: ret
->>>>>>> cd7df602
 }
