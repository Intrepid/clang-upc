--- conflicted
+++ resolved
@@ -1,20 +1,12 @@
 // Header for PCH test cxx-traits.cpp
 
 template<typename _Tp>
-<<<<<<< HEAD
-struct __is_pod { // expected-warning {{keyword '__is_pod' will be treated as an identifier for the remainder of the translation unit}}
-=======
 struct __is_pod { // expected-warning {{keyword '__is_pod' will be made available as an identifier for the remainder of the translation unit}}
->>>>>>> cd7df602
   enum { __value };
 };
 
 template<typename _Tp>
-<<<<<<< HEAD
-struct __is_empty { // expected-warning {{keyword '__is_empty' will be treated as an identifier for the remainder of the translation unit}}
-=======
 struct __is_empty { // expected-warning {{keyword '__is_empty' will be made available as an identifier for the remainder of the translation unit}}
->>>>>>> cd7df602
   enum { __value };
 };
 
