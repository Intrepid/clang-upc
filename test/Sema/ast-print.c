// RUN: %clang_cc1 %s -ast-print | FileCheck %s
// RUN: %clang_cc1 %s -ast-print | %clang_cc1 -fsyntax-only -

typedef void func_typedef();
func_typedef xxx;

typedef void func_t(int x);
func_t a;

struct blah {
  struct {
    struct {
      int b;
    };
  };
};

int foo(const struct blah *b) {
  // CHECK: return b->b;
  return b->b;
}

int arr(int a[static 3]) {
  // CHECK: int a[static 3]
  return a[2];
}

int rarr(int a[restrict static 3]) {
  // CHECK: int a[restrict static 3]
  return a[2];
}

int varr(int n, int a[static n]) {
  // CHECK: int a[static n]
  return a[2];
}

int rvarr(int n, int a[restrict static n]) {
  // CHECK: int a[restrict static n]
  return a[2];
}

// CHECK: typedef struct {
typedef struct {
  int f;
} T __attribute__ ((__aligned__));

// CHECK: struct __attribute__((visibility("default"))) S;
struct __attribute__((visibility("default"))) S;

struct pair_t {
  int a;
  int b;
};

<<<<<<< HEAD
// CHECK: } p = {a: 3, .b = 4};
struct pair_t p = {a: 3, .b = 4};
=======
// CHECK: struct pair_t p = {a: 3, .b = 4};
struct pair_t p = {a: 3, .b = 4};

void initializers() {
  // CHECK: int *x = ((void *)0), *y = ((void *)0);
  int *x = ((void *)0), *y = ((void *)0);
  struct Z{};
  struct {
    struct Z z;
  // CHECK: } z = {(struct Z){}};
  } z = {(struct Z){}};
}
>>>>>>> 88fccc58
<|MERGE_RESOLUTION|>--- conflicted
+++ resolved
@@ -53,11 +53,7 @@
   int b;
 };
 
-<<<<<<< HEAD
 // CHECK: } p = {a: 3, .b = 4};
-struct pair_t p = {a: 3, .b = 4};
-=======
-// CHECK: struct pair_t p = {a: 3, .b = 4};
 struct pair_t p = {a: 3, .b = 4};
 
 void initializers() {
@@ -68,5 +64,4 @@
     struct Z z;
   // CHECK: } z = {(struct Z){}};
   } z = {(struct Z){}};
-}
->>>>>>> 88fccc58
+}