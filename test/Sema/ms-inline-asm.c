--- conflicted
+++ resolved
@@ -1,8 +1,4 @@
-<<<<<<< HEAD
-// REQUIRES: x86-64-registered-target
-=======
 // REQUIRES: x86-registered-target
->>>>>>> cd7df602
 // RUN: %clang_cc1 %s -triple x86_64-apple-darwin10 -fasm-blocks -Wno-microsoft -verify -fsyntax-only
 
 void t1(void) { 
