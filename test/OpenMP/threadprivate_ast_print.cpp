// RUN: %clang_cc1 -verify -fopenmp -ast-print %s | FileCheck %s
// RUN: %clang_cc1 -fopenmp -x c++ -std=c++11 -emit-pch -o %t %s
<<<<<<< HEAD
// RUN: %clang_cc1 -fopenmp -std=c++11 -include-pch %t -fsyntax-only -verify %s -ast-print | FileCheck %s
=======
// RUN: %clang_cc1 -fopenmp -std=c++11 -include-pch %t -fsyntax-only -verify %s -ast-print
>>>>>>> f1f87fe9
// expected-no-diagnostics
// FIXME: This test has been crashing since r186647.
// REQUIRES: disabled

#ifndef HEADER
#define HEADER

#ifndef HEADER
#define HEADER

struct St{
 int a;
};

struct St1{
 int a;
 static int b;
// CHECK: static int b;
#pragma omp threadprivate(b)
// CHECK-NEXT: #pragma omp threadprivate(St1::b)
} d;

int a, b;
// CHECK: int a;
// CHECK: int b;
#pragma omp threadprivate(a)
// CHECK-NEXT: #pragma omp threadprivate(a)
#pragma omp threadprivate(d, b)
// CHECK-NEXT: #pragma omp threadprivate(d,b)

template <class T> T foo() {
  static T v;
  #pragma omp threadprivate(v)
  return v;
}
//CHECK: template <class T = int> int foo() {
//CHECK-NEXT: static int v;
//CHECK-NEXT: #pragma omp threadprivate(v)
//CHECK: template <class T> T foo() {
//CHECK-NEXT: static T v;
//CHECK-NEXT: #pragma omp threadprivate(v)

namespace ns{
  int a;
}
// CHECK: namespace ns {
// CHECK-NEXT: int a;
// CHECK-NEXT: }
#pragma omp threadprivate(ns::a)
// CHECK-NEXT: #pragma omp threadprivate(ns::a)

int main () {
  static int a;
// CHECK: static int a;
#pragma omp threadprivate(a)
// CHECK-NEXT: #pragma omp threadprivate(a)
  a=2;
  return (foo<int>());
}

#endif<|MERGE_RESOLUTION|>--- conflicted
+++ resolved
@@ -1,16 +1,7 @@
 // RUN: %clang_cc1 -verify -fopenmp -ast-print %s | FileCheck %s
 // RUN: %clang_cc1 -fopenmp -x c++ -std=c++11 -emit-pch -o %t %s
-<<<<<<< HEAD
-// RUN: %clang_cc1 -fopenmp -std=c++11 -include-pch %t -fsyntax-only -verify %s -ast-print | FileCheck %s
-=======
 // RUN: %clang_cc1 -fopenmp -std=c++11 -include-pch %t -fsyntax-only -verify %s -ast-print
->>>>>>> f1f87fe9
 // expected-no-diagnostics
-// FIXME: This test has been crashing since r186647.
-// REQUIRES: disabled
-
-#ifndef HEADER
-#define HEADER
 
 #ifndef HEADER
 #define HEADER
