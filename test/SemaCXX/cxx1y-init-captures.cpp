// RUN: %clang_cc1 -std=c++1y %s -verify -emit-llvm-only

namespace variadic_expansion {
  int f(int &, char &) { return 0; }
  template<class ... Ts> char fv(Ts ... ts) { return 0; }
  // FIXME: why do we get 2 error messages
  template <typename ... T> void g(T &... t) { //expected-note3{{declared here}}
    f([&a(t)]()->decltype(auto) {
      return a;
    }() ...);
    
    auto L = [x = f([&a(t)]()->decltype(auto) { return a; }()...)]() { return x; };
    const int y = 10;
    auto M = [x = y, 
                &z = y](T& ... t) { }; 
    auto N = [x = y, 
                &z = y, n = f(t...), 
                o = f([&a(t)](T& ... t)->decltype(auto) { return a; }(t...)...), t...](T& ... s) { 
                  fv([&a(t)]()->decltype(auto) { 
                    return a;
                  }() ...);
                };                 
    auto N2 = [x = y,                     //expected-note3{{begins here}}
                &z = y, n = f(t...), 
                o = f([&a(t)](T& ... t)->decltype(auto) { return a; }(t...)...)](T& ... s) { 
                  fv([&a(t)]()->decltype(auto) { //expected-error 3{{captured}}
                    return a;
                  }() ...);
                };                 

  }

  void h(int i, char c) { g(i, c); } //expected-note{{in instantiation}}
}

namespace odr_use_within_init_capture {

int test() {
<<<<<<< HEAD

=======
  
>>>>>>> cd7df602
  { // no captures
    const int x = 10;
    auto L = [z = x + 2](int a) {
      auto M = [y = x - 2](char b) {
        return y;
      };
      return M;
    };
        
<<<<<<< HEAD
  }
  { // should not capture
    const int x = 10;
    auto L = [&z = x](int a) {
      return a;;
    };
        
  }
  {
    const int x = 10;
    auto L = [k = x](char a) { //expected-note {{declared}}
      return [](int b) { //expected-note {{begins}}
        return [j = k](int c) { //expected-error {{cannot be implicitly captured}}
          return c;
        };
      };
    };
  }
  {
    const int x = 10;
    auto L = [k = x](char a) { 
      return [=](int b) { 
        return [j = k](int c) { 
          return c;
        };
      };
    };
  }
  {
    const int x = 10;
    auto L = [k = x](char a) { 
      return [k](int b) { 
        return [j = k](int c) { 
          return c;
        };
      };
    };
  }

  return 0;
}

int run = test();

}

namespace odr_use_within_init_capture_template {

template<class T = int>
int test(T t = T{}) {

  { // no captures
    const T x = 10;
    auto L = [z = x](char a) {
      auto M = [y = x](T b) {
        return y;
      };
      return M;
    };
        
  }
  { // should not capture
    const T x = 10;
    auto L = [&z = x](T a) {
      return a;;
    };
        
  }
=======
  }
  { // should not capture
    const int x = 10;
    auto L = [&z = x](int a) {
      return a;;
    };
        
  }
  {
    const int x = 10;
    auto L = [k = x](char a) { //expected-note {{declared}}
      return [](int b) { //expected-note {{begins}}
        return [j = k](int c) { //expected-error {{cannot be implicitly captured}}
          return c;
        };
      };
    };
  }
  {
    const int x = 10;
    auto L = [k = x](char a) { 
      return [=](int b) { 
        return [j = k](int c) { 
          return c;
        };
      };
    };
  }
  {
    const int x = 10;
    auto L = [k = x](char a) { 
      return [k](int b) { 
        return [j = k](int c) { 
          return c;
        };
      };
    };
  }

  return 0;
}

int run = test();

}

namespace odr_use_within_init_capture_template {

template<class T = int>
int test(T t = T{}) {

  { // no captures
    const T x = 10;
    auto L = [z = x](char a) {
      auto M = [y = x](T b) {
        return y;
      };
      return M;
    };
        
  }
  { // should not capture
    const T x = 10;
    auto L = [&z = x](T a) {
      return a;;
    };
        
  }
>>>>>>> cd7df602
  { // will need to capture x in outer lambda
    const T x = 10; //expected-note {{declared}}
    auto L = [z = x](char a) { //expected-note {{begins}}
      auto M = [&y = x](T b) { //expected-error {{cannot be implicitly captured}}
        return y;
      };
      return M;
    };
        
  }
  { // will need to capture x in outer lambda
    const T x = 10; 
    auto L = [=,z = x](char a) { 
      auto M = [&y = x](T b) { 
        return y;
      };
      return M;
    };
        
  }
  { // will need to capture x in outer lambda
    const T x = 10; 
    auto L = [x, z = x](char a) { 
      auto M = [&y = x](T b) { 
        return y;
      };
      return M;
    };
  }
  { // will need to capture x in outer lambda
    const int x = 10; //expected-note 2{{declared}}
    auto L = [z = x](char a) { //expected-note 2{{begins}}
      auto M = [&y = x](T b) { //expected-error 2{{cannot be implicitly captured}}
        return y;
      };
      return M;
    };     
  }
  {
    // no captures
    const T x = 10;
    auto L = [z = 
                  [z = x, &y = x](char a) { return z + y; }('a')](char a) 
      { return z; };
  
  }
  
  return 0;
}

int run = test(); //expected-note {{instantiation}}

}<|MERGE_RESOLUTION|>--- conflicted
+++ resolved
@@ -36,11 +36,7 @@
 namespace odr_use_within_init_capture {
 
 int test() {
-<<<<<<< HEAD
-
-=======
   
->>>>>>> cd7df602
   { // no captures
     const int x = 10;
     auto L = [z = x + 2](int a) {
@@ -50,7 +46,6 @@
       return M;
     };
         
-<<<<<<< HEAD
   }
   { // should not capture
     const int x = 10;
@@ -119,76 +114,6 @@
     };
         
   }
-=======
-  }
-  { // should not capture
-    const int x = 10;
-    auto L = [&z = x](int a) {
-      return a;;
-    };
-        
-  }
-  {
-    const int x = 10;
-    auto L = [k = x](char a) { //expected-note {{declared}}
-      return [](int b) { //expected-note {{begins}}
-        return [j = k](int c) { //expected-error {{cannot be implicitly captured}}
-          return c;
-        };
-      };
-    };
-  }
-  {
-    const int x = 10;
-    auto L = [k = x](char a) { 
-      return [=](int b) { 
-        return [j = k](int c) { 
-          return c;
-        };
-      };
-    };
-  }
-  {
-    const int x = 10;
-    auto L = [k = x](char a) { 
-      return [k](int b) { 
-        return [j = k](int c) { 
-          return c;
-        };
-      };
-    };
-  }
-
-  return 0;
-}
-
-int run = test();
-
-}
-
-namespace odr_use_within_init_capture_template {
-
-template<class T = int>
-int test(T t = T{}) {
-
-  { // no captures
-    const T x = 10;
-    auto L = [z = x](char a) {
-      auto M = [y = x](T b) {
-        return y;
-      };
-      return M;
-    };
-        
-  }
-  { // should not capture
-    const T x = 10;
-    auto L = [&z = x](T a) {
-      return a;;
-    };
-        
-  }
->>>>>>> cd7df602
   { // will need to capture x in outer lambda
     const T x = 10; //expected-note {{declared}}
     auto L = [z = x](char a) { //expected-note {{begins}}
