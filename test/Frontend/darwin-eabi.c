// RUN: %clang -arch armv6m -dM -E %s | FileCheck %s
// RUN: %clang -arch armv7m -dM -E %s | FileCheck %s
// RUN: %clang -arch armv7em -dM -E %s | FileCheck %s
<<<<<<< HEAD
// RUN: %clang -arch armv7 -target thumbv7-apple-darwin-eabi -dM -E %s | FileCheck %s
=======
// RUN: %clang_cc1 -triple thumbv7m-apple-unknown-macho -dM -E %s | FileCheck %s
>>>>>>> cd7df602

// CHECK-NOT: __ENVIRONMENT_IPHONE_OS_VERSION_MIN_REQUIRED__
// CHECK-NOT: __ENVIRONMENT_MAC_OS_X_VERSION_MIN_REQUIRED__<|MERGE_RESOLUTION|>--- conflicted
+++ resolved
@@ -1,11 +1,7 @@
 // RUN: %clang -arch armv6m -dM -E %s | FileCheck %s
 // RUN: %clang -arch armv7m -dM -E %s | FileCheck %s
 // RUN: %clang -arch armv7em -dM -E %s | FileCheck %s
-<<<<<<< HEAD
-// RUN: %clang -arch armv7 -target thumbv7-apple-darwin-eabi -dM -E %s | FileCheck %s
-=======
 // RUN: %clang_cc1 -triple thumbv7m-apple-unknown-macho -dM -E %s | FileCheck %s
->>>>>>> cd7df602
 
 // CHECK-NOT: __ENVIRONMENT_IPHONE_OS_VERSION_MIN_REQUIRED__
 // CHECK-NOT: __ENVIRONMENT_MAC_OS_X_VERSION_MIN_REQUIRED__