// Check passing options to the assembler for MIPS targets.
//
// RUN: %clang -target mips-linux-gnu -### \
// RUN:   -no-integrated-as -c %s 2>&1 \
// RUN:   | FileCheck -check-prefix=MIPS32R2-EB-AS %s
// RUN: %clang -target mipsel-linux-gnu -### \
// RUN:   -no-integrated-as -c -EB %s 2>&1 \
// RUN:   | FileCheck -check-prefix=MIPS32R2-EB-AS %s
// MIPS32R2-EB-AS: as{{(.exe)?}}" "-march" "mips32r2" "-mabi" "32" "-mno-shared" "-call_nonpic" "-EB"
// MIPS32R2-EB-AS-NOT: "{{[ A-Za-z\\\/]*}}as{{(.exe)?}}{{.*}}"-KPIC"
//
// RUN: %clang -target mips-linux-gnu -### \
// RUN:   -no-integrated-as -fPIC -c %s 2>&1 \
// RUN:   | FileCheck -check-prefix=MIPS32R2-EB-PIC %s
// MIPS32R2-EB-PIC: as{{(.exe)?}}" "-march" "mips32r2" "-mabi" "32" "-call_nonpic" "-EB"
// MIPS32R2-EB-PIC: "-KPIC"
//
// RUN: %clang -target mipsel-linux-gnu -### \
// RUN:   -no-integrated-as -c %s 2>&1 \
// RUN:   | FileCheck -check-prefix=MIPS32R2-DEF-EL-AS %s
// MIPS32R2-DEF-EL-AS: as{{(.exe)?}}" "-march" "mips32r2" "-mabi" "32" "-mno-shared" "-call_nonpic" "-EL"
//
// RUN: %clang -target mips64-linux-gnu -### \
// RUN:   -no-integrated-as -c %s 2>&1 \
// RUN:   | FileCheck -check-prefix=MIPS64R2-EB-AS %s
// MIPS64R2-EB-AS: as{{(.exe)?}}" "-march" "mips64r2" "-mabi" "64" "-mno-shared" "-KPIC" "-EB"
//
// RUN: %clang -target mips64el-linux-gnu -### \
// RUN:   -no-integrated-as -c %s 2>&1 \
// RUN:   | FileCheck -check-prefix=MIPS64R2-DEF-EL-AS %s
// MIPS64R2-DEF-EL-AS: as{{(.exe)?}}" "-march" "mips64r2" "-mabi" "64"  "-mno-shared" "-KPIC" "-EL"
//
// RUN: %clang -target mips-linux-gnu -mabi=eabi -### \
// RUN:   -no-integrated-as -c %s 2>&1 \
// RUN:   | FileCheck -check-prefix=MIPS-EABI %s
// MIPS-EABI: as{{(.exe)?}}" "-march" "mips32r2" "-mabi" "eabi" "-mno-shared" "-call_nonpic" "-EB"
//
// RUN: %clang -target mips64-linux-gnu -mabi=n32 -### \
// RUN:   -no-integrated-as -c %s 2>&1 \
// RUN:   | FileCheck -check-prefix=MIPS-N32 %s
// MIPS-N32: as{{(.exe)?}}" "-march" "mips64r2" "-mabi" "n32" "-mno-shared" "-call_nonpic" "-EB"
//
// RUN: %clang -target mipsel-linux-gnu -mabi=32 -### \
// RUN:   -no-integrated-as -c %s 2>&1 \
// RUN:   | FileCheck -check-prefix=MIPS32R2-EL-AS %s
// RUN: %clang -target mips-linux-gnu -mabi=32 -### \
// RUN:   -no-integrated-as -c %s -EL 2>&1 \
// RUN:   | FileCheck -check-prefix=MIPS32R2-EL-AS %s
// MIPS32R2-EL-AS: as{{(.exe)?}}" "-march" "mips32r2" "-mabi" "32" "-mno-shared" "-call_nonpic" "-EL"
//
// RUN: %clang -target mips64el-linux-gnu -mabi=64 -### \
// RUN:   -no-integrated-as -c %s 2>&1 \
// RUN:   | FileCheck -check-prefix=MIPS64R2-EL-AS %s
// MIPS64R2-EL-AS: as{{(.exe)?}}" "-march" "mips64r2" "-mabi" "64"  "-mno-shared" "-KPIC" "-EL"
//
// RUN: %clang -target mips-linux-gnu -march=mips32r2 -### \
// RUN:   -no-integrated-as -c %s 2>&1 \
// RUN:   | FileCheck -check-prefix=MIPS-32R2 %s
// MIPS-32R2: as{{(.exe)?}}" "-march" "mips32r2" "-mabi" "32" "-mno-shared" "-call_nonpic" "-EB"
//
// RUN: %clang -target mips64-linux-gnu -march=octeon -### \
// RUN:   -no-integrated-as -c %s 2>&1 \
// RUN:   | FileCheck -check-prefix=MIPS-OCTEON %s
// MIPS-OCTEON: as{{(.exe)?}}" "-march" "octeon" "-mabi" "64"  "-mno-shared" "-KPIC" "-EB"
//
// RUN: %clang -target mips-linux-gnu -mips1 -### \
// RUN:   -no-integrated-as -c %s 2>&1 \
// RUN:   | FileCheck -check-prefix=MIPS-ALIAS-1 %s
// MIPS-ALIAS-1: as{{(.exe)?}}" "-march" "mips1" "-mabi" "32" "-mno-shared" "-call_nonpic" "-EB"
//
// RUN: %clang -target mips-linux-gnu -mips2 -### \
// RUN:   -no-integrated-as -c %s 2>&1 \
// RUN:   | FileCheck -check-prefix=MIPS-ALIAS-2 %s
// MIPS-ALIAS-2: as{{(.exe)?}}" "-march" "mips2" "-mabi" "32" "-mno-shared" "-call_nonpic" "-EB"
//
// RUN: %clang -target mips-linux-gnu -mips3 -### \
// RUN:   -no-integrated-as -c %s 2>&1 \
// RUN:   | FileCheck -check-prefix=MIPS-ALIAS-3 %s
// MIPS-ALIAS-3: as{{(.exe)?}}" "-march" "mips3" "-mabi" "32" "-mno-shared" "-call_nonpic" "-EB"
//
// RUN: %clang -target mips-linux-gnu -mips4 -### \
// RUN:   -no-integrated-as -c %s 2>&1 \
// RUN:   | FileCheck -check-prefix=MIPS-ALIAS-4 %s
// MIPS-ALIAS-4: as{{(.exe)?}}" "-march" "mips4" "-mabi" "32" "-mno-shared" "-call_nonpic" "-EB"
//
// RUN: %clang -target mips-linux-gnu -mips5 -### \
// RUN:   -no-integrated-as -c %s 2>&1 \
// RUN:   | FileCheck -check-prefix=MIPS-ALIAS-5 %s
// MIPS-ALIAS-5: as{{(.exe)?}}" "-march" "mips5" "-mabi" "32" "-mno-shared" "-call_nonpic" "-EB"
//
// RUN: %clang -target mips-linux-gnu -mips32 -### \
// RUN:   -no-integrated-as -c %s 2>&1 \
// RUN:   | FileCheck -check-prefix=MIPS-ALIAS-32 %s
// MIPS-ALIAS-32: as{{(.exe)?}}" "-march" "mips32" "-mabi" "32" "-mno-shared" "-call_nonpic" "-EB"
//
// RUN: %clang -target mips-linux-gnu -mips32r2 -### \
// RUN:   -no-integrated-as -c %s 2>&1 \
// RUN:   | FileCheck -check-prefix=MIPS-ALIAS-32R2 %s
// MIPS-ALIAS-32R2: as{{(.exe)?}}" "-march" "mips32r2" "-mabi" "32" "-mno-shared" "-call_nonpic" "-EB"
//
// RUN: %clang -target mips-linux-gnu -mips32r6 -### \
// RUN:   -no-integrated-as -c %s 2>&1 \
// RUN:   | FileCheck -check-prefix=MIPS-ALIAS-32R6 %s
// MIPS-ALIAS-32R6: as{{(.exe)?}}" "-march" "mips32r6" "-mabi" "32" "-mno-shared" "-call_nonpic" "-EB"
//
// RUN: %clang -target mips64-linux-gnu -mips64 -### \
// RUN:   -no-integrated-as -c %s 2>&1 \
// RUN:   | FileCheck -check-prefix=MIPS-ALIAS-64 %s
// MIPS-ALIAS-64: as{{(.exe)?}}" "-march" "mips64" "-mabi" "64"  "-mno-shared" "-KPIC" "-EB"
//
// RUN: %clang -target mips64-linux-gnu -mips64r2 -### \
// RUN:   -no-integrated-as -c %s 2>&1 \
// RUN:   | FileCheck -check-prefix=MIPS-ALIAS-64R2 %s
// MIPS-ALIAS-64R2: as{{(.exe)?}}" "-march" "mips64r2" "-mabi" "64"  "-mno-shared" "-KPIC" "-EB"
//
// RUN: %clang -target mips64-linux-gnu -mips64r6 -### \
// RUN:   -no-integrated-as -c %s 2>&1 \
// RUN:   | FileCheck -check-prefix=MIPS-ALIAS-64R6 %s
// MIPS-ALIAS-64R6: as{{(.exe)?}}" "-march" "mips64r6" "-mabi" "64"  "-mno-shared" "-KPIC" "-EB"
//
// RUN: %clang -target mips-linux-gnu -mno-mips16 -mips16 -### \
// RUN:   -no-integrated-as -c %s 2>&1 \
// RUN:   | FileCheck -check-prefix=MIPS-16 %s
// MIPS-16: as{{(.exe)?}}" "-march" "mips32r2" "-mabi" "32" "-mno-shared" "-call_nonpic" "-EB" "-mips16"
//
// RUN: %clang -target mips-linux-gnu -mips16 -mno-mips16 -### \
// RUN:   -no-integrated-as -c %s 2>&1 \
// RUN:   | FileCheck -check-prefix=MIPS-N16 %s
// MIPS-N16: as{{(.exe)?}}"
// MIPS-N16: -no-mips16
//
// RUN: %clang -target mips-linux-gnu -mno-micromips -mmicromips -### \
// RUN:   -no-integrated-as -c %s 2>&1 \
// RUN:   | FileCheck -check-prefix=MIPS-MICRO %s
// MIPS-MICRO: as{{(.exe)?}}" "-march" "mips32r2" "-mabi" "32" "-mno-shared" "-call_nonpic" "-EB" "-mmicromips"
//
// RUN: %clang -target mips-linux-gnu -mmicromips -mno-micromips -### \
// RUN:   -no-integrated-as -c %s 2>&1 \
// RUN:   | FileCheck -check-prefix=MIPS-NMICRO %s
// MIPS-NMICRO: as{{(.exe)?}}"
// MIPS-NMICRO-NOT: {{[A-Za-z\\\/]*}}as{{(.exe)?}}{{.*}}"-mmicromips"
//
// RUN: %clang -target mips-linux-gnu -mno-dsp -mdsp -### \
// RUN:   -no-integrated-as -c %s 2>&1 \
// RUN:   | FileCheck -check-prefix=MIPS-DSP %s
// MIPS-DSP: as{{(.exe)?}}" "-march" "mips32r2" "-mabi" "32" "-mno-shared" "-call_nonpic" "-EB" "-mdsp"
//
// RUN: %clang -target mips-linux-gnu -mdsp -mno-dsp -### \
// RUN:   -no-integrated-as -c %s 2>&1 \
// RUN:   | FileCheck -check-prefix=MIPS-NDSP %s
// MIPS-NDSP: as{{(.exe)?}}"
// MIPS-NDSP-NOT: "{{[ A-Za-z\\\/]*}}as{{(.exe)?}}{{.*}}"-mdsp"
//
// RUN: %clang -target mips-linux-gnu -mno-dspr2 -mdspr2 -### \
// RUN:   -no-integrated-as -c %s 2>&1 \
// RUN:   | FileCheck -check-prefix=MIPS-DSPR2 %s
// MIPS-DSPR2: as{{(.exe)?}}" "-march" "mips32r2" "-mabi" "32" "-mno-shared" "-call_nonpic" "-EB" "-mdspr2"
//
// RUN: %clang -target mips-linux-gnu -mdspr2 -mno-dspr2 -### \
// RUN:   -no-integrated-as -c %s 2>&1 \
// RUN:   | FileCheck -check-prefix=MIPS-NDSPR2 %s
// MIPS-NDSPR2: as{{(.exe)?}}"
// MIPS-NDSPR2-NOT: "{{[ A-Za-z\\\/]*}}as{{(.exe)?}}{{.*}}"-mdspr2"
//
// RUN: %clang -target mips-linux-gnu -mnan=legacy -mnan=2008 -### \
// RUN:   -no-integrated-as -c %s 2>&1 \
// RUN:   | FileCheck -check-prefix=MIPS-NAN2008 %s
// MIPS-NAN2008: as{{(.exe)?}}" "-march" "mips32r2" "-mabi" "32" "-mno-shared" "-call_nonpic" "-EB" "-mnan=2008"
//
// RUN: %clang -target mips-linux-gnu -mnan=2008 -mnan=legacy -### \
// RUN:   -no-integrated-as -c %s 2>&1 \
// RUN:   | FileCheck -check-prefix=MIPS-NAN-LEGACY %s
// MIPS-NAN-LEGACY: as{{(.exe)?}}"
<<<<<<< HEAD
// MIPS-NAN_LEGACY-NOT: "-mnan={{.*}}"
//
// RUN: %clang -target mips-linux-gnu -mfp64 -mfp32 -### \
// RUN:   -no-integrated-as -c %s 2>&1 \
// RUN:   | FileCheck -check-prefix=MIPS-MFP32 %s
// MIPS-MFP32: as{{(.exe)?}}" "-march" "mips32" "-mabi" "32" "-EB" "-mfp32"
//
// RUN: %clang -target mips-linux-gnu -mfp32 -mfp64 -### \
// RUN:   -no-integrated-as -c %s 2>&1 \
// RUN:   | FileCheck -check-prefix=MIPS-MFP64 %s
// MIPS-MFP64: as{{(.exe)?}}" "-march" "mips32" "-mabi" "32" "-EB" "-mfp64"
=======
// MIPS-NAN-LEGACY-NOT: "{{[ A-Za-z\\\/]*}}as{{(.exe)?}}{{.*}}"-mnan={{.*}}"
//
// RUN: %clang -target mips-linux-gnu -mfp64 -mfpxx -mfp32 -### \
// RUN:   -no-integrated-as -c %s 2>&1 \
// RUN:   | FileCheck -check-prefix=MIPS-MFP32 %s
// MIPS-MFP32: as{{(.exe)?}}" "-march" "mips32r2" "-mabi" "32" "-mno-shared" "-call_nonpic" "-EB" "-mfp32"
//
// RUN: %clang -target mips-linux-gnu -mfp32 -mfp64 -mfpxx -### \
// RUN:   -no-integrated-as -c %s 2>&1 \
// RUN:   | FileCheck -check-prefix=MIPS-MFPXX %s
// MIPS-MFPXX: as{{(.exe)?}}" "-march" "mips32r2" "-mabi" "32" "-mno-shared" "-call_nonpic" "-EB" "-mfpxx"
//
// RUN: %clang -target mips-linux-gnu -mfpxx -mfp32 -mfp64 -### \
// RUN:   -no-integrated-as -c %s 2>&1 \
// RUN:   | FileCheck -check-prefix=MIPS-MFP64 %s
// MIPS-MFP64: as{{(.exe)?}}" "-march" "mips32r2" "-mabi" "32" "-mno-shared" "-call_nonpic" "-EB" "-mfp64"
>>>>>>> cd7df602
//
// RUN: %clang -target mips-linux-gnu -mno-msa -mmsa -### \
// RUN:   -no-integrated-as -c %s 2>&1 \
// RUN:   | FileCheck -check-prefix=MIPS-MSA %s
<<<<<<< HEAD
// MIPS-MSA: as{{(.exe)?}}" "-march" "mips32" "-mabi" "32" "-EB" "-mmsa"
=======
// MIPS-MSA: as{{(.exe)?}}" "-march" "mips32r2" "-mabi" "32" "-mno-shared" "-call_nonpic" "-EB" "-mmsa"
>>>>>>> cd7df602
//
// RUN: %clang -target mips-linux-gnu -mmsa -mno-msa -### \
// RUN:   -no-integrated-as -c %s 2>&1 \
// RUN:   | FileCheck -check-prefix=MIPS-NMSA %s
// MIPS-NMSA: as{{(.exe)?}}"
<<<<<<< HEAD
// MIPS-NMSA-NOT: "-mmsa"
=======
// MIPS-NMSA-NOT: "{{[ A-Za-z\\\/]*}}as{{(.exe)?}}{{.*}}"-mmsa"
//
// We've already tested MIPS32r2 and MIPS64r2 thoroughly. Do minimal tests on
// the remaining CPU's since it was possible to pass on a -mabi with no value
// when the CPU name is absent from a StringSwitch in getMipsCPUAndABI()
// RUN: %clang -target mips-linux-gnu -### -no-integrated-as -c %s -mcpu=mips1 \
// RUN:   2>&1 | FileCheck -check-prefix=MIPS1-EB-AS %s
// MIPS1-EB-AS: as{{(.exe)?}}" "-march" "mips1" "-mabi" "32" "-mno-shared" "-call_nonpic" "-EB"
// MIPS1-EB-AS-NOT: "{{[ A-Za-z\\\/]*}}as{{(.exe)?}}{{.*}}"-KPIC"
//
// RUN: %clang -target mips-linux-gnu -### -no-integrated-as -c %s -mcpu=mips2 \
// RUN:   2>&1 | FileCheck -check-prefix=MIPS2-EB-AS %s
// MIPS2-EB-AS: as{{(.exe)?}}" "-march" "mips2" "-mabi" "32" "-mno-shared" "-call_nonpic" "-EB"
// MIPS2-EB-AS-NOT: "{{[ A-Za-z\\\/]*}}as{{(.exe)?}}{{.*}}"-KPIC"
//
// RUN: %clang -target mips64-linux-gnu -### -no-integrated-as -c %s -mcpu=mips3 \
// RUN:   2>&1 | FileCheck -check-prefix=MIPS3-EB-AS %s
// MIPS3-EB-AS: as{{(.exe)?}}" "-march" "mips3" "-mabi" "64"  "-mno-shared" "-KPIC" "-EB"
//
// RUN: %clang -target mips64-linux-gnu -### -no-integrated-as -c %s -mcpu=mips4 \
// RUN:   2>&1 | FileCheck -check-prefix=MIPS4-EB-AS %s
// MIPS4-EB-AS: as{{(.exe)?}}" "-march" "mips4" "-mabi" "64"  "-mno-shared" "-KPIC" "-EB"
//
// RUN: %clang -target mips64-linux-gnu -### -no-integrated-as -c %s -mcpu=mips5 \
// RUN:   2>&1 | FileCheck -check-prefix=MIPS5-EB-AS %s
// MIPS5-EB-AS: as{{(.exe)?}}" "-march" "mips5" "-mabi" "64"  "-mno-shared" "-KPIC" "-EB"
//
// RUN: %clang -target mips-linux-gnu -### -no-integrated-as -c %s -mcpu=mips32 \
// RUN:   2>&1 | FileCheck -check-prefix=MIPS32-EB-AS %s
// MIPS32-EB-AS: as{{(.exe)?}}" "-march" "mips32" "-mabi" "32" "-mno-shared" "-call_nonpic" "-EB"
// MIPS32-EB-AS-NOT: "{{[ A-Za-z\\\/]*}}as{{(.exe)?}}{{.*}}"-KPIC"
//
// RUN: %clang -target mips-linux-gnu -### -no-integrated-as -c %s -mcpu=mips32r6 \
// RUN:   2>&1 | FileCheck -check-prefix=MIPS32R6-EB-AS %s
// MIPS32R6-EB-AS: as{{(.exe)?}}" "-march" "mips32r6" "-mabi" "32" "-mno-shared" "-call_nonpic" "-EB"
// MIPS32R6-EB-AS-NOT: "{{[ A-Za-z\\\/]*}}as{{(.exe)?}}{{.*}}"-KPIC"
//
// RUN: %clang -target mips64-linux-gnu -### -no-integrated-as -c %s -mcpu=mips64 \
// RUN:   2>&1 | FileCheck -check-prefix=MIPS64-EB-AS %s
// MIPS64-EB-AS: as{{(.exe)?}}" "-march" "mips64" "-mabi" "64"  "-mno-shared" "-KPIC" "-EB"
//
// RUN: %clang -target mips64-linux-gnu -### -no-integrated-as -c %s -mcpu=mips64r6 \
// RUN:   2>&1 | FileCheck -check-prefix=MIPS64R6-EB-AS %s
// MIPS64R6-EB-AS: as{{(.exe)?}}" "-march" "mips64r6" "-mabi" "64"  "-mno-shared" "-KPIC" "-EB"
//
// RUN: %clang -target mips-linux-gnu -### -no-integrated-as -msoft-float -mhard-float -c %s 2>&1 \
// RUN:   | FileCheck -check-prefix=HARDFLOAT --implicit-check-not=-msoft-float %s
// HARDFLOAT: as{{(.exe)?}}"
// HARDFLOAT: -mhard-float
//
// RUN: %clang -target mips-linux-gnu -### -no-integrated-as -mhard-float -msoft-float -c %s 2>&1 \
// RUN:   | FileCheck -check-prefix=SOFTFLOAT --implicit-check-not=-mhard-float %s
// SOFTFLOAT: as{{(.exe)?}}"
// SOFTFLOAT: -msoft-float
//
// RUN: %clang -target mips-linux-gnu -### -no-integrated-as -mno-odd-spreg -modd-spreg -c %s 2>&1 \
// RUN:   | FileCheck -check-prefix=ODDSPREG --implicit-check-not=-mno-odd-spreg %s
// ODDSPREG: as{{(.exe)?}}"
// ODDSPREG: -modd-spreg
//
// RUN: %clang -target mips-linux-gnu -### -no-integrated-as -modd-spreg -mno-odd-spreg -c %s 2>&1 \
// RUN:   | FileCheck -check-prefix=NOODDSPREG --implicit-check-not=-modd-spreg %s
// NOODDSPREG: as{{(.exe)?}}"
// NOODDSPREG: -mno-odd-spreg
>>>>>>> cd7df602
<|MERGE_RESOLUTION|>--- conflicted
+++ resolved
@@ -171,19 +171,6 @@
 // RUN:   -no-integrated-as -c %s 2>&1 \
 // RUN:   | FileCheck -check-prefix=MIPS-NAN-LEGACY %s
 // MIPS-NAN-LEGACY: as{{(.exe)?}}"
-<<<<<<< HEAD
-// MIPS-NAN_LEGACY-NOT: "-mnan={{.*}}"
-//
-// RUN: %clang -target mips-linux-gnu -mfp64 -mfp32 -### \
-// RUN:   -no-integrated-as -c %s 2>&1 \
-// RUN:   | FileCheck -check-prefix=MIPS-MFP32 %s
-// MIPS-MFP32: as{{(.exe)?}}" "-march" "mips32" "-mabi" "32" "-EB" "-mfp32"
-//
-// RUN: %clang -target mips-linux-gnu -mfp32 -mfp64 -### \
-// RUN:   -no-integrated-as -c %s 2>&1 \
-// RUN:   | FileCheck -check-prefix=MIPS-MFP64 %s
-// MIPS-MFP64: as{{(.exe)?}}" "-march" "mips32" "-mabi" "32" "-EB" "-mfp64"
-=======
 // MIPS-NAN-LEGACY-NOT: "{{[ A-Za-z\\\/]*}}as{{(.exe)?}}{{.*}}"-mnan={{.*}}"
 //
 // RUN: %clang -target mips-linux-gnu -mfp64 -mfpxx -mfp32 -### \
@@ -200,24 +187,16 @@
 // RUN:   -no-integrated-as -c %s 2>&1 \
 // RUN:   | FileCheck -check-prefix=MIPS-MFP64 %s
 // MIPS-MFP64: as{{(.exe)?}}" "-march" "mips32r2" "-mabi" "32" "-mno-shared" "-call_nonpic" "-EB" "-mfp64"
->>>>>>> cd7df602
 //
 // RUN: %clang -target mips-linux-gnu -mno-msa -mmsa -### \
 // RUN:   -no-integrated-as -c %s 2>&1 \
 // RUN:   | FileCheck -check-prefix=MIPS-MSA %s
-<<<<<<< HEAD
-// MIPS-MSA: as{{(.exe)?}}" "-march" "mips32" "-mabi" "32" "-EB" "-mmsa"
-=======
 // MIPS-MSA: as{{(.exe)?}}" "-march" "mips32r2" "-mabi" "32" "-mno-shared" "-call_nonpic" "-EB" "-mmsa"
->>>>>>> cd7df602
 //
 // RUN: %clang -target mips-linux-gnu -mmsa -mno-msa -### \
 // RUN:   -no-integrated-as -c %s 2>&1 \
 // RUN:   | FileCheck -check-prefix=MIPS-NMSA %s
 // MIPS-NMSA: as{{(.exe)?}}"
-<<<<<<< HEAD
-// MIPS-NMSA-NOT: "-mmsa"
-=======
 // MIPS-NMSA-NOT: "{{[ A-Za-z\\\/]*}}as{{(.exe)?}}{{.*}}"-mmsa"
 //
 // We've already tested MIPS32r2 and MIPS64r2 thoroughly. Do minimal tests on
@@ -281,5 +260,4 @@
 // RUN: %clang -target mips-linux-gnu -### -no-integrated-as -modd-spreg -mno-odd-spreg -c %s 2>&1 \
 // RUN:   | FileCheck -check-prefix=NOODDSPREG --implicit-check-not=-modd-spreg %s
 // NOODDSPREG: as{{(.exe)?}}"
-// NOODDSPREG: -mno-odd-spreg
->>>>>>> cd7df602
+// NOODDSPREG: -mno-odd-spreg