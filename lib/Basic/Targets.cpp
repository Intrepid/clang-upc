//===--- Targets.cpp - Implement -arch option and targets -----------------===//
//
//                     The LLVM Compiler Infrastructure
//
// This file is distributed under the University of Illinois Open Source
// License. See LICENSE.TXT for details.
//
//===----------------------------------------------------------------------===//
//
// This file implements construction of a TargetInfo object from a
// target triple.
//
//===----------------------------------------------------------------------===//

#include "clang/Basic/TargetInfo.h"
#include "clang/Basic/Builtins.h"
#include "clang/Basic/Diagnostic.h"
#include "clang/Basic/LangOptions.h"
#include "clang/Basic/MacroBuilder.h"
#include "clang/Basic/TargetBuiltins.h"
#include "clang/Basic/TargetOptions.h"
#include "llvm/ADT/APFloat.h"
#include "llvm/ADT/STLExtras.h"
#include "llvm/ADT/StringExtras.h"
#include "llvm/ADT/StringRef.h"
#include "llvm/ADT/StringSwitch.h"
#include "llvm/ADT/Triple.h"
#include "llvm/IR/Type.h"
#include "llvm/MC/MCSectionMachO.h"
#include "llvm/Support/ErrorHandling.h"
#include <algorithm>
#include <memory>
using namespace clang;

//===----------------------------------------------------------------------===//
//  Common code shared among targets.
//===----------------------------------------------------------------------===//

/// DefineStd - Define a macro name and standard variants.  For example if
/// MacroName is "unix", then this will define "__unix", "__unix__", and "unix"
/// when in GNU mode.
static void DefineStd(MacroBuilder &Builder, StringRef MacroName,
                      const LangOptions &Opts) {
  assert(MacroName[0] != '_' && "Identifier should be in the user's namespace");

  // If in GNU mode (e.g. -std=gnu99 but not -std=c99) define the raw identifier
  // in the user's namespace.
  if (Opts.GNUMode)
    Builder.defineMacro(MacroName);

  // Define __unix.
  Builder.defineMacro("__" + MacroName);

  // Define __unix__.
  Builder.defineMacro("__" + MacroName + "__");
}

static void defineCPUMacros(MacroBuilder &Builder, StringRef CPUName,
                            bool Tuning = true) {
  Builder.defineMacro("__" + CPUName);
  Builder.defineMacro("__" + CPUName + "__");
  if (Tuning)
    Builder.defineMacro("__tune_" + CPUName + "__");
}

//===----------------------------------------------------------------------===//
// Defines specific to certain operating systems.
//===----------------------------------------------------------------------===//

namespace {
template<typename TgtInfo>
class OSTargetInfo : public TgtInfo {
protected:
  virtual void getOSDefines(const LangOptions &Opts, const llvm::Triple &Triple,
                            MacroBuilder &Builder) const=0;
public:
  OSTargetInfo(const llvm::Triple &Triple) : TgtInfo(Triple) {}
  void getTargetDefines(const LangOptions &Opts,
                        MacroBuilder &Builder) const override {
    TgtInfo::getTargetDefines(Opts, Builder);
    getOSDefines(Opts, TgtInfo::getTriple(), Builder);
  }

};
} // end anonymous namespace


static void getDarwinDefines(MacroBuilder &Builder, const LangOptions &Opts,
                             const llvm::Triple &Triple,
                             StringRef &PlatformName,
                             VersionTuple &PlatformMinVersion) {
  Builder.defineMacro("__APPLE_CC__", "6000");
  Builder.defineMacro("__APPLE__");
  Builder.defineMacro("OBJC_NEW_PROPERTIES");
  // AddressSanitizer doesn't play well with source fortification, which is on
  // by default on Darwin.
  if (Opts.Sanitize.has(SanitizerKind::Address))
    Builder.defineMacro("_FORTIFY_SOURCE", "0");

  if (!Opts.ObjCAutoRefCount) {
    // __weak is always defined, for use in blocks and with objc pointers.
    Builder.defineMacro("__weak", "__attribute__((objc_gc(weak)))");

    // Darwin defines __strong even in C mode (just to nothing).
    if (Opts.getGC() != LangOptions::NonGC)
      Builder.defineMacro("__strong", "__attribute__((objc_gc(strong)))");
    else
      Builder.defineMacro("__strong", "");

    // __unsafe_unretained is defined to nothing in non-ARC mode. We even
    // allow this in C, since one might have block pointers in structs that
    // are used in pure C code and in Objective-C ARC.
    Builder.defineMacro("__unsafe_unretained", "");
  }

  if (Opts.Static)
    Builder.defineMacro("__STATIC__");
  else
    Builder.defineMacro("__DYNAMIC__");

  if (Opts.POSIXThreads)
    Builder.defineMacro("_REENTRANT");

  // Get the platform type and version number from the triple.
  unsigned Maj, Min, Rev;
  if (Triple.isMacOSX()) {
    Triple.getMacOSXVersion(Maj, Min, Rev);
    PlatformName = "macosx";
  } else {
    Triple.getOSVersion(Maj, Min, Rev);
    PlatformName = llvm::Triple::getOSTypeName(Triple.getOS());
  }

  // If -target arch-pc-win32-macho option specified, we're
  // generating code for Win32 ABI. No need to emit
  // __ENVIRONMENT_XX_OS_VERSION_MIN_REQUIRED__.
  if (PlatformName == "win32") {
    PlatformMinVersion = VersionTuple(Maj, Min, Rev);
    return;
  }

  // Set the appropriate OS version define.
  if (Triple.isiOS()) {
    assert(Maj < 10 && Min < 100 && Rev < 100 && "Invalid version!");
    char Str[6];
    Str[0] = '0' + Maj;
    Str[1] = '0' + (Min / 10);
    Str[2] = '0' + (Min % 10);
    Str[3] = '0' + (Rev / 10);
    Str[4] = '0' + (Rev % 10);
    Str[5] = '\0';
    Builder.defineMacro("__ENVIRONMENT_IPHONE_OS_VERSION_MIN_REQUIRED__",
                        Str);
  } else if (Triple.isMacOSX()) {
    // Note that the Driver allows versions which aren't representable in the
    // define (because we only get a single digit for the minor and micro
    // revision numbers). So, we limit them to the maximum representable
    // version.
    assert(Maj < 100 && Min < 100 && Rev < 100 && "Invalid version!");
    char Str[7];
    if (Maj < 10 || (Maj == 10 && Min < 10)) {
      Str[0] = '0' + (Maj / 10);
      Str[1] = '0' + (Maj % 10);
      Str[2] = '0' + std::min(Min, 9U);
      Str[3] = '0' + std::min(Rev, 9U);
      Str[4] = '\0';
    } else {
      // Handle versions > 10.9.
      Str[0] = '0' + (Maj / 10);
      Str[1] = '0' + (Maj % 10);
      Str[2] = '0' + (Min / 10);
      Str[3] = '0' + (Min % 10);
      Str[4] = '0' + (Rev / 10);
      Str[5] = '0' + (Rev % 10);
      Str[6] = '\0';
    }
    Builder.defineMacro("__ENVIRONMENT_MAC_OS_X_VERSION_MIN_REQUIRED__", Str);
  }

  // Tell users about the kernel if there is one.
  if (Triple.isOSDarwin())
    Builder.defineMacro("__MACH__");

  PlatformMinVersion = VersionTuple(Maj, Min, Rev);
}

namespace {
template<typename Target>
class DarwinTargetInfo : public OSTargetInfo<Target> {
protected:
  void getOSDefines(const LangOptions &Opts, const llvm::Triple &Triple,
                    MacroBuilder &Builder) const override {
    getDarwinDefines(Builder, Opts, Triple, this->PlatformName,
                     this->PlatformMinVersion);
  }

public:
  DarwinTargetInfo(const llvm::Triple &Triple) : OSTargetInfo<Target>(Triple) {
    this->TLSSupported = Triple.isMacOSX() && !Triple.isMacOSXVersionLT(10, 7);
    this->MCountName = "\01mcount";
  }

  std::string isValidSectionSpecifier(StringRef SR) const override {
    // Let MCSectionMachO validate this.
    StringRef Segment, Section;
    unsigned TAA, StubSize;
    bool HasTAA;
    return llvm::MCSectionMachO::ParseSectionSpecifier(SR, Segment, Section,
                                                       TAA, HasTAA, StubSize);
  }

  const char *getStaticInitSectionSpecifier() const override {
    // FIXME: We should return 0 when building kexts.
    return "__TEXT,__StaticInit,regular,pure_instructions";
  }

  /// Darwin does not support protected visibility.  Darwin's "default"
  /// is very similar to ELF's "protected";  Darwin requires a "weak"
  /// attribute on declarations that can be dynamically replaced.
  bool hasProtectedVisibility() const override {
    return false;
  }
};


// DragonFlyBSD Target
template<typename Target>
class DragonFlyBSDTargetInfo : public OSTargetInfo<Target> {
protected:
  void getOSDefines(const LangOptions &Opts, const llvm::Triple &Triple,
                    MacroBuilder &Builder) const override {
    // DragonFly defines; list based off of gcc output
    Builder.defineMacro("__DragonFly__");
    Builder.defineMacro("__DragonFly_cc_version", "100001");
    Builder.defineMacro("__ELF__");
    Builder.defineMacro("__KPRINTF_ATTRIBUTE__");
    Builder.defineMacro("__tune_i386__");
    DefineStd(Builder, "unix", Opts);
  }
public:
  DragonFlyBSDTargetInfo(const llvm::Triple &Triple)
      : OSTargetInfo<Target>(Triple) {
    this->UserLabelPrefix = "";

    switch (Triple.getArch()) {
    default:
    case llvm::Triple::x86:
    case llvm::Triple::x86_64:
      this->MCountName = ".mcount";
      break;
    }
  }
};

// FreeBSD Target
template<typename Target>
class FreeBSDTargetInfo : public OSTargetInfo<Target> {
protected:
  void getOSDefines(const LangOptions &Opts, const llvm::Triple &Triple,
                    MacroBuilder &Builder) const override {
    // FreeBSD defines; list based off of gcc output

    unsigned Release = Triple.getOSMajorVersion();
    if (Release == 0U)
      Release = 8;

    Builder.defineMacro("__FreeBSD__", Twine(Release));
    Builder.defineMacro("__FreeBSD_cc_version", Twine(Release * 100000U + 1U));
    Builder.defineMacro("__KPRINTF_ATTRIBUTE__");
    DefineStd(Builder, "unix", Opts);
    Builder.defineMacro("__ELF__");

    // On FreeBSD, wchar_t contains the number of the code point as
    // used by the character set of the locale. These character sets are
    // not necessarily a superset of ASCII.
    //
    // FIXME: This is wrong; the macro refers to the numerical values
    // of wchar_t *literals*, which are not locale-dependent. However,
    // FreeBSD systems apparently depend on us getting this wrong, and
    // setting this to 1 is conforming even if all the basic source
    // character literals have the same encoding as char and wchar_t.
    Builder.defineMacro("__STDC_MB_MIGHT_NEQ_WC__", "1");
  }
public:
  FreeBSDTargetInfo(const llvm::Triple &Triple) : OSTargetInfo<Target>(Triple) {
    this->UserLabelPrefix = "";

    switch (Triple.getArch()) {
    default:
    case llvm::Triple::x86:
    case llvm::Triple::x86_64:
      this->MCountName = ".mcount";
      break;
    case llvm::Triple::mips:
    case llvm::Triple::mipsel:
    case llvm::Triple::ppc:
    case llvm::Triple::ppc64:
    case llvm::Triple::ppc64le:
      this->MCountName = "_mcount";
      break;
    case llvm::Triple::arm:
      this->MCountName = "__mcount";
      break;
    }
  }
};

// GNU/kFreeBSD Target
template<typename Target>
class KFreeBSDTargetInfo : public OSTargetInfo<Target> {
protected:
  void getOSDefines(const LangOptions &Opts, const llvm::Triple &Triple,
                    MacroBuilder &Builder) const override {
    // GNU/kFreeBSD defines; list based off of gcc output

    DefineStd(Builder, "unix", Opts);
    Builder.defineMacro("__FreeBSD_kernel__");
    Builder.defineMacro("__GLIBC__");
    Builder.defineMacro("__ELF__");
    if (Opts.POSIXThreads)
      Builder.defineMacro("_REENTRANT");
    if (Opts.CPlusPlus)
      Builder.defineMacro("_GNU_SOURCE");
  }
public:
  KFreeBSDTargetInfo(const llvm::Triple &Triple)
      : OSTargetInfo<Target>(Triple) {
    this->UserLabelPrefix = "";
  }
};

// Minix Target
template<typename Target>
class MinixTargetInfo : public OSTargetInfo<Target> {
protected:
  void getOSDefines(const LangOptions &Opts, const llvm::Triple &Triple,
                    MacroBuilder &Builder) const override {
    // Minix defines

    Builder.defineMacro("__minix", "3");
    Builder.defineMacro("_EM_WSIZE", "4");
    Builder.defineMacro("_EM_PSIZE", "4");
    Builder.defineMacro("_EM_SSIZE", "2");
    Builder.defineMacro("_EM_LSIZE", "4");
    Builder.defineMacro("_EM_FSIZE", "4");
    Builder.defineMacro("_EM_DSIZE", "8");
    Builder.defineMacro("__ELF__");
    DefineStd(Builder, "unix", Opts);
  }
public:
  MinixTargetInfo(const llvm::Triple &Triple) : OSTargetInfo<Target>(Triple) {
    this->UserLabelPrefix = "";
  }
};

// Linux target
template<typename Target>
class LinuxTargetInfo : public OSTargetInfo<Target> {
protected:
  void getOSDefines(const LangOptions &Opts, const llvm::Triple &Triple,
                    MacroBuilder &Builder) const override {
    // Linux defines; list based off of gcc output
    DefineStd(Builder, "unix", Opts);
    DefineStd(Builder, "linux", Opts);
    Builder.defineMacro("__gnu_linux__");
    Builder.defineMacro("__ELF__");
    if (Triple.getEnvironment() == llvm::Triple::Android)
      Builder.defineMacro("__ANDROID__", "1");
    if (Opts.POSIXThreads)
      Builder.defineMacro("_REENTRANT");
    if (Opts.CPlusPlus)
      Builder.defineMacro("_GNU_SOURCE");
  }
public:
  LinuxTargetInfo(const llvm::Triple &Triple) : OSTargetInfo<Target>(Triple) {
    this->UserLabelPrefix = "";
    this->WIntType = TargetInfo::UnsignedInt;

    switch (Triple.getArch()) {
    default:
      break;
    case llvm::Triple::ppc:
    case llvm::Triple::ppc64:
    case llvm::Triple::ppc64le:
      this->MCountName = "_mcount";
      break;
    }
  }

  const char *getStaticInitSectionSpecifier() const override {
    return ".text.startup";
  }
};

// NetBSD Target
template<typename Target>
class NetBSDTargetInfo : public OSTargetInfo<Target> {
protected:
  void getOSDefines(const LangOptions &Opts, const llvm::Triple &Triple,
                    MacroBuilder &Builder) const override {
    // NetBSD defines; list based off of gcc output
    Builder.defineMacro("__NetBSD__");
    Builder.defineMacro("__unix__");
    Builder.defineMacro("__ELF__");
    if (Opts.POSIXThreads)
      Builder.defineMacro("_POSIX_THREADS");

    switch (Triple.getArch()) {
    default:
      break;
    case llvm::Triple::arm:
    case llvm::Triple::armeb:
    case llvm::Triple::thumb:
    case llvm::Triple::thumbeb:
      Builder.defineMacro("__ARM_DWARF_EH__");
      break;
    }
  }
public:
  NetBSDTargetInfo(const llvm::Triple &Triple) : OSTargetInfo<Target>(Triple) {
    this->UserLabelPrefix = "";
    this->MCountName = "_mcount";
  }
};

// OpenBSD Target
template<typename Target>
class OpenBSDTargetInfo : public OSTargetInfo<Target> {
protected:
  void getOSDefines(const LangOptions &Opts, const llvm::Triple &Triple,
                    MacroBuilder &Builder) const override {
    // OpenBSD defines; list based off of gcc output

    Builder.defineMacro("__OpenBSD__");
    DefineStd(Builder, "unix", Opts);
    Builder.defineMacro("__ELF__");
    if (Opts.POSIXThreads)
      Builder.defineMacro("_REENTRANT");
  }
public:
  OpenBSDTargetInfo(const llvm::Triple &Triple) : OSTargetInfo<Target>(Triple) {
    this->UserLabelPrefix = "";
    this->TLSSupported = false;

      switch (Triple.getArch()) {
        default:
        case llvm::Triple::x86:
        case llvm::Triple::x86_64:
        case llvm::Triple::arm:
        case llvm::Triple::sparc:
          this->MCountName = "__mcount";
          break;
        case llvm::Triple::mips64:
        case llvm::Triple::mips64el:
        case llvm::Triple::ppc:
        case llvm::Triple::sparcv9:
          this->MCountName = "_mcount";
          break;
      }
  }
};

// Bitrig Target
template<typename Target>
class BitrigTargetInfo : public OSTargetInfo<Target> {
protected:
  void getOSDefines(const LangOptions &Opts, const llvm::Triple &Triple,
                    MacroBuilder &Builder) const override {
    // Bitrig defines; list based off of gcc output

    Builder.defineMacro("__Bitrig__");
    DefineStd(Builder, "unix", Opts);
    Builder.defineMacro("__ELF__");
    if (Opts.POSIXThreads)
      Builder.defineMacro("_REENTRANT");
  }
public:
  BitrigTargetInfo(const llvm::Triple &Triple) : OSTargetInfo<Target>(Triple) {
    this->UserLabelPrefix = "";
    this->MCountName = "__mcount";
  }
};

// PSP Target
template<typename Target>
class PSPTargetInfo : public OSTargetInfo<Target> {
protected:
  void getOSDefines(const LangOptions &Opts, const llvm::Triple &Triple,
                    MacroBuilder &Builder) const override {
    // PSP defines; list based on the output of the pspdev gcc toolchain.
    Builder.defineMacro("PSP");
    Builder.defineMacro("_PSP");
    Builder.defineMacro("__psp__");
    Builder.defineMacro("__ELF__");
  }
public:
  PSPTargetInfo(const llvm::Triple &Triple) : OSTargetInfo<Target>(Triple) {
    this->UserLabelPrefix = "";
  }
};

// PS3 PPU Target
template<typename Target>
class PS3PPUTargetInfo : public OSTargetInfo<Target> {
protected:
  void getOSDefines(const LangOptions &Opts, const llvm::Triple &Triple,
                    MacroBuilder &Builder) const override {
    // PS3 PPU defines.
    Builder.defineMacro("__PPC__");
    Builder.defineMacro("__PPU__");
    Builder.defineMacro("__CELLOS_LV2__");
    Builder.defineMacro("__ELF__");
    Builder.defineMacro("__LP32__");
    Builder.defineMacro("_ARCH_PPC64");
    Builder.defineMacro("__powerpc64__");
  }
public:
  PS3PPUTargetInfo(const llvm::Triple &Triple) : OSTargetInfo<Target>(Triple) {
    this->UserLabelPrefix = "";
    this->LongWidth = this->LongAlign = 32;
    this->PointerWidth = this->PointerAlign = 32;
    this->IntMaxType = TargetInfo::SignedLongLong;
    this->Int64Type = TargetInfo::SignedLongLong;
    this->SizeType = TargetInfo::UnsignedInt;
    this->DescriptionString = "E-m:e-p:32:32-i64:64-n32:64";
  }
};

// Solaris target
template<typename Target>
class SolarisTargetInfo : public OSTargetInfo<Target> {
protected:
  void getOSDefines(const LangOptions &Opts, const llvm::Triple &Triple,
                    MacroBuilder &Builder) const override {
    DefineStd(Builder, "sun", Opts);
    DefineStd(Builder, "unix", Opts);
    Builder.defineMacro("__ELF__");
    Builder.defineMacro("__svr4__");
    Builder.defineMacro("__SVR4");
<<<<<<< HEAD
    if (Opts.CPlusPlus) {
      // Solaris headers require _XOPEN_SOURCE to be set to 600 for C99 and
      // newer, but to 500 for everything else.  feature_test.h has a check to
      // ensure that you are not using C99 with an old version of X/Open or C89
      // with a new version.  
      if (Opts.C99 || Opts.C11)
        Builder.defineMacro("_XOPEN_SOURCE", "600");
      else
        Builder.defineMacro("_XOPEN_SOURCE", "500");
=======
    // Solaris headers require _XOPEN_SOURCE to be set to 600 for C99 and
    // newer, but to 500 for everything else.  feature_test.h has a check to
    // ensure that you are not using C99 with an old version of X/Open or C89
    // with a new version.
    if (Opts.C99)
      Builder.defineMacro("_XOPEN_SOURCE", "600");
    else
      Builder.defineMacro("_XOPEN_SOURCE", "500");
    if (Opts.CPlusPlus)
>>>>>>> 3b7ec883
      Builder.defineMacro("__C99FEATURES__");
      Builder.defineMacro("_LARGEFILE_SOURCE");
      Builder.defineMacro("_LARGEFILE64_SOURCE");
      Builder.defineMacro("__EXTENSIONS__");
    }
    if (Opts.POSIXThreads)
      Builder.defineMacro("_REENTRANT");
  }
public:
  SolarisTargetInfo(const llvm::Triple &Triple) : OSTargetInfo<Target>(Triple) {
    this->UserLabelPrefix = "";
    this->WCharType = this->SignedInt;
    // FIXME: WIntType should be SignedLong
  }
};

// Windows target
template<typename Target>
class WindowsTargetInfo : public OSTargetInfo<Target> {
protected:
  void getOSDefines(const LangOptions &Opts, const llvm::Triple &Triple,
                    MacroBuilder &Builder) const override {
    Builder.defineMacro("_WIN32");
  }
  void getVisualStudioDefines(const LangOptions &Opts,
                              MacroBuilder &Builder) const {
    if (Opts.CPlusPlus) {
      if (Opts.RTTIData)
        Builder.defineMacro("_CPPRTTI");

      if (Opts.Exceptions)
        Builder.defineMacro("_CPPUNWIND");
    }

    if (!Opts.CharIsSigned)
      Builder.defineMacro("_CHAR_UNSIGNED");

    // FIXME: POSIXThreads isn't exactly the option this should be defined for,
    //        but it works for now.
    if (Opts.POSIXThreads)
      Builder.defineMacro("_MT");

    if (Opts.MSCompatibilityVersion) {
      Builder.defineMacro("_MSC_VER",
                          Twine(Opts.MSCompatibilityVersion / 100000));
      Builder.defineMacro("_MSC_FULL_VER", Twine(Opts.MSCompatibilityVersion));
      // FIXME We cannot encode the revision information into 32-bits
      Builder.defineMacro("_MSC_BUILD", Twine(1));
    }

    if (Opts.MicrosoftExt) {
      Builder.defineMacro("_MSC_EXTENSIONS");

      if (Opts.CPlusPlus11) {
        Builder.defineMacro("_RVALUE_REFERENCES_V2_SUPPORTED");
        Builder.defineMacro("_RVALUE_REFERENCES_SUPPORTED");
        Builder.defineMacro("_NATIVE_NULLPTR_SUPPORTED");
      }
    }

    Builder.defineMacro("_INTEGRAL_MAX_BITS", "64");
  }

public:
  WindowsTargetInfo(const llvm::Triple &Triple)
      : OSTargetInfo<Target>(Triple) {}
};

template <typename Target>
class NaClTargetInfo : public OSTargetInfo<Target> {
protected:
  void getOSDefines(const LangOptions &Opts, const llvm::Triple &Triple,
                    MacroBuilder &Builder) const override {
    if (Opts.POSIXThreads)
      Builder.defineMacro("_REENTRANT");
    if (Opts.CPlusPlus)
      Builder.defineMacro("_GNU_SOURCE");

    DefineStd(Builder, "unix", Opts);
    Builder.defineMacro("__ELF__");
    Builder.defineMacro("__native_client__");
  }

public:
  NaClTargetInfo(const llvm::Triple &Triple) : OSTargetInfo<Target>(Triple) {
    this->UserLabelPrefix = "";
    this->LongAlign = 32;
    this->LongWidth = 32;
    this->PointerAlign = 32;
    this->PointerWidth = 32;
    this->IntMaxType = TargetInfo::SignedLongLong;
    this->Int64Type = TargetInfo::SignedLongLong;
    this->DoubleAlign = 64;
    this->LongDoubleWidth = 64;
    this->LongDoubleAlign = 64;
    this->LongLongWidth = 64;
    this->LongLongAlign = 64;
    this->SizeType = TargetInfo::UnsignedInt;
    this->PtrDiffType = TargetInfo::SignedInt;
    this->IntPtrType = TargetInfo::SignedInt;
    // RegParmMax is inherited from the underlying architecture
    this->LongDoubleFormat = &llvm::APFloat::IEEEdouble;
    if (Triple.getArch() == llvm::Triple::arm) {
      this->DescriptionString =
          "e-m:e-p:32:32-i64:64-v128:64:128-a:0:32-n32-S128";
    } else if (Triple.getArch() == llvm::Triple::x86) {
      this->DescriptionString = "e-m:e-p:32:32-i64:64-n8:16:32-S128";
    } else if (Triple.getArch() == llvm::Triple::x86_64) {
      this->DescriptionString = "e-m:e-p:32:32-i64:64-n8:16:32:64-S128";
    } else if (Triple.getArch() == llvm::Triple::mipsel) {
      // Handled on mips' setDescriptionString.
    } else {
      assert(Triple.getArch() == llvm::Triple::le32);
      this->DescriptionString = "e-p:32:32-i64:64";
    }
  }
  typename Target::CallingConvCheckResult checkCallingConvention(
      CallingConv CC) const override {
    return CC == CC_PnaclCall ? Target::CCCR_OK :
        Target::checkCallingConvention(CC);
  }
};
} // end anonymous namespace.

//===----------------------------------------------------------------------===//
// Specific target implementations.
//===----------------------------------------------------------------------===//

namespace {
// PPC abstract base class
class PPCTargetInfo : public TargetInfo {
  static const Builtin::Info BuiltinInfo[];
  static const char * const GCCRegNames[];
  static const TargetInfo::GCCRegAlias GCCRegAliases[];
  std::string CPU;

  // Target cpu features.
  bool HasVSX;
  bool HasP8Vector;

protected:
  std::string ABI;

public:
  PPCTargetInfo(const llvm::Triple &Triple)
    : TargetInfo(Triple), HasVSX(false), HasP8Vector(false) {
    BigEndian = (Triple.getArch() != llvm::Triple::ppc64le);
    LongDoubleWidth = LongDoubleAlign = 128;
    LongDoubleFormat = &llvm::APFloat::PPCDoubleDouble;
  }

  /// \brief Flags for architecture specific defines.
  typedef enum {
    ArchDefineNone  = 0,
    ArchDefineName  = 1 << 0, // <name> is substituted for arch name.
    ArchDefinePpcgr = 1 << 1,
    ArchDefinePpcsq = 1 << 2,
    ArchDefine440   = 1 << 3,
    ArchDefine603   = 1 << 4,
    ArchDefine604   = 1 << 5,
    ArchDefinePwr4  = 1 << 6,
    ArchDefinePwr5  = 1 << 7,
    ArchDefinePwr5x = 1 << 8,
    ArchDefinePwr6  = 1 << 9,
    ArchDefinePwr6x = 1 << 10,
    ArchDefinePwr7  = 1 << 11,
    ArchDefinePwr8  = 1 << 12,
    ArchDefineA2    = 1 << 13,
    ArchDefineA2q   = 1 << 14
  } ArchDefineTypes;

  // Note: GCC recognizes the following additional cpus:
  //  401, 403, 405, 405fp, 440fp, 464, 464fp, 476, 476fp, 505, 740, 801,
  //  821, 823, 8540, 8548, e300c2, e300c3, e500mc64, e6500, 860, cell,
  //  titan, rs64.
  bool setCPU(const std::string &Name) override {
    bool CPUKnown = llvm::StringSwitch<bool>(Name)
      .Case("generic", true)
      .Case("440", true)
      .Case("450", true)
      .Case("601", true)
      .Case("602", true)
      .Case("603", true)
      .Case("603e", true)
      .Case("603ev", true)
      .Case("604", true)
      .Case("604e", true)
      .Case("620", true)
      .Case("630", true)
      .Case("g3", true)
      .Case("7400", true)
      .Case("g4", true)
      .Case("7450", true)
      .Case("g4+", true)
      .Case("750", true)
      .Case("970", true)
      .Case("g5", true)
      .Case("a2", true)
      .Case("a2q", true)
      .Case("e500mc", true)
      .Case("e5500", true)
      .Case("power3", true)
      .Case("pwr3", true)
      .Case("power4", true)
      .Case("pwr4", true)
      .Case("power5", true)
      .Case("pwr5", true)
      .Case("power5x", true)
      .Case("pwr5x", true)
      .Case("power6", true)
      .Case("pwr6", true)
      .Case("power6x", true)
      .Case("pwr6x", true)
      .Case("power7", true)
      .Case("pwr7", true)
      .Case("power8", true)
      .Case("pwr8", true)
      .Case("powerpc", true)
      .Case("ppc", true)
      .Case("powerpc64", true)
      .Case("ppc64", true)
      .Case("powerpc64le", true)
      .Case("ppc64le", true)
      .Default(false);

    if (CPUKnown)
      CPU = Name;

    return CPUKnown;
  }


  StringRef getABI() const override { return ABI; }

  void getTargetBuiltins(const Builtin::Info *&Records,
                         unsigned &NumRecords) const override {
    Records = BuiltinInfo;
    NumRecords = clang::PPC::LastTSBuiltin-Builtin::FirstTSBuiltin;
  }

  bool isCLZForZeroUndef() const override { return false; }

  void getTargetDefines(const LangOptions &Opts,
                        MacroBuilder &Builder) const override;

  void getDefaultFeatures(llvm::StringMap<bool> &Features) const override;

  bool handleTargetFeatures(std::vector<std::string> &Features,
                            DiagnosticsEngine &Diags) override;
  bool hasFeature(StringRef Feature) const override;

  void getGCCRegNames(const char * const *&Names,
                      unsigned &NumNames) const override;
  void getGCCRegAliases(const GCCRegAlias *&Aliases,
                        unsigned &NumAliases) const override;
  bool validateAsmConstraint(const char *&Name,
                             TargetInfo::ConstraintInfo &Info) const override {
    switch (*Name) {
    default: return false;
    case 'O': // Zero
      break;
    case 'b': // Base register
    case 'f': // Floating point register
      Info.setAllowsRegister();
      break;
    // FIXME: The following are added to allow parsing.
    // I just took a guess at what the actions should be.
    // Also, is more specific checking needed?  I.e. specific registers?
    case 'd': // Floating point register (containing 64-bit value)
    case 'v': // Altivec vector register
      Info.setAllowsRegister();
      break;
    case 'w':
      switch (Name[1]) {
        case 'd':// VSX vector register to hold vector double data
        case 'f':// VSX vector register to hold vector float data
        case 's':// VSX vector register to hold scalar float data
        case 'a':// Any VSX register
        case 'c':// An individual CR bit
          break;
        default:
          return false;
      }
      Info.setAllowsRegister();
      Name++; // Skip over 'w'.
      break;
    case 'h': // `MQ', `CTR', or `LINK' register
    case 'q': // `MQ' register
    case 'c': // `CTR' register
    case 'l': // `LINK' register
    case 'x': // `CR' register (condition register) number 0
    case 'y': // `CR' register (condition register)
    case 'z': // `XER[CA]' carry bit (part of the XER register)
      Info.setAllowsRegister();
      break;
    case 'I': // Signed 16-bit constant
    case 'J': // Unsigned 16-bit constant shifted left 16 bits
              //  (use `L' instead for SImode constants)
    case 'K': // Unsigned 16-bit constant
    case 'L': // Signed 16-bit constant shifted left 16 bits
    case 'M': // Constant larger than 31
    case 'N': // Exact power of 2
    case 'P': // Constant whose negation is a signed 16-bit constant
    case 'G': // Floating point constant that can be loaded into a
              // register with one instruction per word
    case 'H': // Integer/Floating point constant that can be loaded
              // into a register using three instructions
      break;
    case 'm': // Memory operand. Note that on PowerPC targets, m can
              // include addresses that update the base register. It
              // is therefore only safe to use `m' in an asm statement
              // if that asm statement accesses the operand exactly once.
              // The asm statement must also use `%U<opno>' as a
              // placeholder for the "update" flag in the corresponding
              // load or store instruction. For example:
              // asm ("st%U0 %1,%0" : "=m" (mem) : "r" (val));
              // is correct but:
              // asm ("st %1,%0" : "=m" (mem) : "r" (val));
              // is not. Use es rather than m if you don't want the base
              // register to be updated.
    case 'e':
      if (Name[1] != 's')
          return false;
              // es: A "stable" memory operand; that is, one which does not
              // include any automodification of the base register. Unlike
              // `m', this constraint can be used in asm statements that
              // might access the operand several times, or that might not
              // access it at all.
      Info.setAllowsMemory();
      Name++; // Skip over 'e'.
      break;
    case 'Q': // Memory operand that is an offset from a register (it is
              // usually better to use `m' or `es' in asm statements)
    case 'Z': // Memory operand that is an indexed or indirect from a
              // register (it is usually better to use `m' or `es' in
              // asm statements)
      Info.setAllowsMemory();
      Info.setAllowsRegister();
      break;
    case 'R': // AIX TOC entry
    case 'a': // Address operand that is an indexed or indirect from a
              // register (`p' is preferable for asm statements)
    case 'S': // Constant suitable as a 64-bit mask operand
    case 'T': // Constant suitable as a 32-bit mask operand
    case 'U': // System V Release 4 small data area reference
    case 't': // AND masks that can be performed by two rldic{l, r}
              // instructions
    case 'W': // Vector constant that does not require memory
    case 'j': // Vector constant that is all zeros.
      break;
    // End FIXME.
    }
    return true;
  }
  std::string convertConstraint(const char *&Constraint) const override {
    std::string R;
    switch (*Constraint) {
    case 'e':
    case 'w':
      // Two-character constraint; add "^" hint for later parsing.
      R = std::string("^") + std::string(Constraint, 2);
      Constraint++;
      break;
    default:
      return TargetInfo::convertConstraint(Constraint);
    }
    return R;
  }
  const char *getClobbers() const override {
    return "";
  }
  int getEHDataRegisterNumber(unsigned RegNo) const override {
    if (RegNo == 0) return 3;
    if (RegNo == 1) return 4;
    return -1;
  }

  bool hasSjLjLowering() const override {
    return true;
  }
};

const Builtin::Info PPCTargetInfo::BuiltinInfo[] = {
#define BUILTIN(ID, TYPE, ATTRS) { #ID, TYPE, ATTRS, 0, ALL_LANGUAGES },
#define LIBBUILTIN(ID, TYPE, ATTRS, HEADER) { #ID, TYPE, ATTRS, HEADER,\
                                              ALL_LANGUAGES },
#include "clang/Basic/BuiltinsPPC.def"
};

/// handleTargetFeatures - Perform initialization based on the user
/// configured set of features.
bool PPCTargetInfo::handleTargetFeatures(std::vector<std::string> &Features,
                                         DiagnosticsEngine &Diags) {
  for (unsigned i = 0, e = Features.size(); i !=e; ++i) {
    // Ignore disabled features.
    if (Features[i][0] == '-')
      continue;

    StringRef Feature = StringRef(Features[i]).substr(1);

    if (Feature == "vsx") {
      HasVSX = true;
      continue;
    }

    if (Feature == "power8-vector") {
      HasP8Vector = true;
      continue;
    }

    // TODO: Finish this list and add an assert that we've handled them
    // all.
  }

  return true;
}

/// PPCTargetInfo::getTargetDefines - Return a set of the PowerPC-specific
/// #defines that are not tied to a specific subtarget.
void PPCTargetInfo::getTargetDefines(const LangOptions &Opts,
                                     MacroBuilder &Builder) const {
  // Target identification.
  Builder.defineMacro("__ppc__");
  Builder.defineMacro("__PPC__");
  Builder.defineMacro("_ARCH_PPC");
  Builder.defineMacro("__powerpc__");
  Builder.defineMacro("__POWERPC__");
  if (PointerWidth == 64) {
    Builder.defineMacro("_ARCH_PPC64");
    Builder.defineMacro("__powerpc64__");
    Builder.defineMacro("__ppc64__");
    Builder.defineMacro("__PPC64__");
  }

  // Target properties.
  if (getTriple().getArch() == llvm::Triple::ppc64le) {
    Builder.defineMacro("_LITTLE_ENDIAN");
  } else {
    if (getTriple().getOS() != llvm::Triple::NetBSD &&
        getTriple().getOS() != llvm::Triple::OpenBSD)
      Builder.defineMacro("_BIG_ENDIAN");
  }

  // ABI options.
  if (ABI == "elfv1")
    Builder.defineMacro("_CALL_ELF", "1");
  if (ABI == "elfv2")
    Builder.defineMacro("_CALL_ELF", "2");

  // Subtarget options.
  Builder.defineMacro("__NATURAL_ALIGNMENT__");
  Builder.defineMacro("__REGISTER_PREFIX__", "");

  // FIXME: Should be controlled by command line option.
  if (LongDoubleWidth == 128)
    Builder.defineMacro("__LONG_DOUBLE_128__");

  if (Opts.AltiVec) {
    Builder.defineMacro("__VEC__", "10206");
    Builder.defineMacro("__ALTIVEC__");
  }

  // CPU identification.
  ArchDefineTypes defs = (ArchDefineTypes)llvm::StringSwitch<int>(CPU)
    .Case("440",   ArchDefineName)
    .Case("450",   ArchDefineName | ArchDefine440)
    .Case("601",   ArchDefineName)
    .Case("602",   ArchDefineName | ArchDefinePpcgr)
    .Case("603",   ArchDefineName | ArchDefinePpcgr)
    .Case("603e",  ArchDefineName | ArchDefine603 | ArchDefinePpcgr)
    .Case("603ev", ArchDefineName | ArchDefine603 | ArchDefinePpcgr)
    .Case("604",   ArchDefineName | ArchDefinePpcgr)
    .Case("604e",  ArchDefineName | ArchDefine604 | ArchDefinePpcgr)
    .Case("620",   ArchDefineName | ArchDefinePpcgr)
    .Case("630",   ArchDefineName | ArchDefinePpcgr)
    .Case("7400",  ArchDefineName | ArchDefinePpcgr)
    .Case("7450",  ArchDefineName | ArchDefinePpcgr)
    .Case("750",   ArchDefineName | ArchDefinePpcgr)
    .Case("970",   ArchDefineName | ArchDefinePwr4 | ArchDefinePpcgr
                     | ArchDefinePpcsq)
    .Case("a2",    ArchDefineA2)
    .Case("a2q",   ArchDefineName | ArchDefineA2 | ArchDefineA2q)
    .Case("pwr3",  ArchDefinePpcgr)
    .Case("pwr4",  ArchDefineName | ArchDefinePpcgr | ArchDefinePpcsq)
    .Case("pwr5",  ArchDefineName | ArchDefinePwr4 | ArchDefinePpcgr
                     | ArchDefinePpcsq)
    .Case("pwr5x", ArchDefineName | ArchDefinePwr5 | ArchDefinePwr4
                     | ArchDefinePpcgr | ArchDefinePpcsq)
    .Case("pwr6",  ArchDefineName | ArchDefinePwr5x | ArchDefinePwr5
                     | ArchDefinePwr4 | ArchDefinePpcgr | ArchDefinePpcsq)
    .Case("pwr6x", ArchDefineName | ArchDefinePwr6 | ArchDefinePwr5x
                     | ArchDefinePwr5 | ArchDefinePwr4 | ArchDefinePpcgr
                     | ArchDefinePpcsq)
    .Case("pwr7",  ArchDefineName | ArchDefinePwr6x | ArchDefinePwr6
                     | ArchDefinePwr5x | ArchDefinePwr5 | ArchDefinePwr4
                     | ArchDefinePpcgr | ArchDefinePpcsq)
    .Case("pwr8",  ArchDefineName | ArchDefinePwr7 | ArchDefinePwr6x
                     | ArchDefinePwr6 | ArchDefinePwr5x | ArchDefinePwr5
                     | ArchDefinePwr4 | ArchDefinePpcgr | ArchDefinePpcsq)
    .Case("power3",  ArchDefinePpcgr)
    .Case("power4",  ArchDefinePwr4 | ArchDefinePpcgr | ArchDefinePpcsq)
    .Case("power5",  ArchDefinePwr5 | ArchDefinePwr4 | ArchDefinePpcgr
                       | ArchDefinePpcsq)
    .Case("power5x", ArchDefinePwr5x | ArchDefinePwr5 | ArchDefinePwr4
                       | ArchDefinePpcgr | ArchDefinePpcsq)
    .Case("power6",  ArchDefinePwr6 | ArchDefinePwr5x | ArchDefinePwr5
                       | ArchDefinePwr4 | ArchDefinePpcgr | ArchDefinePpcsq)
    .Case("power6x", ArchDefinePwr6x | ArchDefinePwr6 | ArchDefinePwr5x
                       | ArchDefinePwr5 | ArchDefinePwr4 | ArchDefinePpcgr
                       | ArchDefinePpcsq)
    .Case("power7",  ArchDefinePwr7 | ArchDefinePwr6x | ArchDefinePwr6
                       | ArchDefinePwr5x | ArchDefinePwr5 | ArchDefinePwr4
                       | ArchDefinePpcgr | ArchDefinePpcsq)
    .Case("power8",  ArchDefinePwr8 | ArchDefinePwr7 | ArchDefinePwr6x
                       | ArchDefinePwr6 | ArchDefinePwr5x | ArchDefinePwr5
                       | ArchDefinePwr4 | ArchDefinePpcgr | ArchDefinePpcsq)
    .Default(ArchDefineNone);

  if (defs & ArchDefineName)
    Builder.defineMacro(Twine("_ARCH_", StringRef(CPU).upper()));
  if (defs & ArchDefinePpcgr)
    Builder.defineMacro("_ARCH_PPCGR");
  if (defs & ArchDefinePpcsq)
    Builder.defineMacro("_ARCH_PPCSQ");
  if (defs & ArchDefine440)
    Builder.defineMacro("_ARCH_440");
  if (defs & ArchDefine603)
    Builder.defineMacro("_ARCH_603");
  if (defs & ArchDefine604)
    Builder.defineMacro("_ARCH_604");
  if (defs & ArchDefinePwr4)
    Builder.defineMacro("_ARCH_PWR4");
  if (defs & ArchDefinePwr5)
    Builder.defineMacro("_ARCH_PWR5");
  if (defs & ArchDefinePwr5x)
    Builder.defineMacro("_ARCH_PWR5X");
  if (defs & ArchDefinePwr6)
    Builder.defineMacro("_ARCH_PWR6");
  if (defs & ArchDefinePwr6x)
    Builder.defineMacro("_ARCH_PWR6X");
  if (defs & ArchDefinePwr7)
    Builder.defineMacro("_ARCH_PWR7");
  if (defs & ArchDefinePwr8)
    Builder.defineMacro("_ARCH_PWR8");
  if (defs & ArchDefineA2)
    Builder.defineMacro("_ARCH_A2");
  if (defs & ArchDefineA2q) {
    Builder.defineMacro("_ARCH_A2Q");
    Builder.defineMacro("_ARCH_QP");
  }

  if (getTriple().getVendor() == llvm::Triple::BGQ) {
    Builder.defineMacro("__bg__");
    Builder.defineMacro("__THW_BLUEGENE__");
    Builder.defineMacro("__bgq__");
    Builder.defineMacro("__TOS_BGQ__");
  }

  if (HasVSX)
    Builder.defineMacro("__VSX__");
  if (HasP8Vector)
    Builder.defineMacro("__POWER8_VECTOR__");

  // FIXME: The following are not yet generated here by Clang, but are
  //        generated by GCC:
  //
  //   _SOFT_FLOAT_
  //   __RECIP_PRECISION__
  //   __APPLE_ALTIVEC__
  //   __RECIP__
  //   __RECIPF__
  //   __RSQRTE__
  //   __RSQRTEF__
  //   _SOFT_DOUBLE_
  //   __NO_LWSYNC__
  //   __HAVE_BSWAP__
  //   __LONGDOUBLE128
  //   __CMODEL_MEDIUM__
  //   __CMODEL_LARGE__
  //   _CALL_SYSV
  //   _CALL_DARWIN
  //   __NO_FPRS__
}

void PPCTargetInfo::getDefaultFeatures(llvm::StringMap<bool> &Features) const {
  Features["altivec"] = llvm::StringSwitch<bool>(CPU)
    .Case("7400", true)
    .Case("g4", true)
    .Case("7450", true)
    .Case("g4+", true)
    .Case("970", true)
    .Case("g5", true)
    .Case("pwr6", true)
    .Case("pwr7", true)
    .Case("pwr8", true)
    .Case("ppc64", true)
    .Case("ppc64le", true)
    .Default(false);

  Features["qpx"] = (CPU == "a2q");

  if (!ABI.empty())
    Features[ABI] = true;
}

bool PPCTargetInfo::hasFeature(StringRef Feature) const {
  return llvm::StringSwitch<bool>(Feature)
    .Case("powerpc", true)
    .Case("vsx", HasVSX)
    .Case("power8-vector", HasP8Vector)
    .Default(false);
}

const char * const PPCTargetInfo::GCCRegNames[] = {
  "r0", "r1", "r2", "r3", "r4", "r5", "r6", "r7",
  "r8", "r9", "r10", "r11", "r12", "r13", "r14", "r15",
  "r16", "r17", "r18", "r19", "r20", "r21", "r22", "r23",
  "r24", "r25", "r26", "r27", "r28", "r29", "r30", "r31",
  "f0", "f1", "f2", "f3", "f4", "f5", "f6", "f7",
  "f8", "f9", "f10", "f11", "f12", "f13", "f14", "f15",
  "f16", "f17", "f18", "f19", "f20", "f21", "f22", "f23",
  "f24", "f25", "f26", "f27", "f28", "f29", "f30", "f31",
  "mq", "lr", "ctr", "ap",
  "cr0", "cr1", "cr2", "cr3", "cr4", "cr5", "cr6", "cr7",
  "xer",
  "v0", "v1", "v2", "v3", "v4", "v5", "v6", "v7",
  "v8", "v9", "v10", "v11", "v12", "v13", "v14", "v15",
  "v16", "v17", "v18", "v19", "v20", "v21", "v22", "v23",
  "v24", "v25", "v26", "v27", "v28", "v29", "v30", "v31",
  "vrsave", "vscr",
  "spe_acc", "spefscr",
  "sfp"
};

void PPCTargetInfo::getGCCRegNames(const char * const *&Names,
                                   unsigned &NumNames) const {
  Names = GCCRegNames;
  NumNames = llvm::array_lengthof(GCCRegNames);
}

const TargetInfo::GCCRegAlias PPCTargetInfo::GCCRegAliases[] = {
  // While some of these aliases do map to different registers
  // they still share the same register name.
  { { "0" }, "r0" },
  { { "1"}, "r1" },
  { { "2" }, "r2" },
  { { "3" }, "r3" },
  { { "4" }, "r4" },
  { { "5" }, "r5" },
  { { "6" }, "r6" },
  { { "7" }, "r7" },
  { { "8" }, "r8" },
  { { "9" }, "r9" },
  { { "10" }, "r10" },
  { { "11" }, "r11" },
  { { "12" }, "r12" },
  { { "13" }, "r13" },
  { { "14" }, "r14" },
  { { "15" }, "r15" },
  { { "16" }, "r16" },
  { { "17" }, "r17" },
  { { "18" }, "r18" },
  { { "19" }, "r19" },
  { { "20" }, "r20" },
  { { "21" }, "r21" },
  { { "22" }, "r22" },
  { { "23" }, "r23" },
  { { "24" }, "r24" },
  { { "25" }, "r25" },
  { { "26" }, "r26" },
  { { "27" }, "r27" },
  { { "28" }, "r28" },
  { { "29" }, "r29" },
  { { "30" }, "r30" },
  { { "31" }, "r31" },
  { { "fr0" }, "f0" },
  { { "fr1" }, "f1" },
  { { "fr2" }, "f2" },
  { { "fr3" }, "f3" },
  { { "fr4" }, "f4" },
  { { "fr5" }, "f5" },
  { { "fr6" }, "f6" },
  { { "fr7" }, "f7" },
  { { "fr8" }, "f8" },
  { { "fr9" }, "f9" },
  { { "fr10" }, "f10" },
  { { "fr11" }, "f11" },
  { { "fr12" }, "f12" },
  { { "fr13" }, "f13" },
  { { "fr14" }, "f14" },
  { { "fr15" }, "f15" },
  { { "fr16" }, "f16" },
  { { "fr17" }, "f17" },
  { { "fr18" }, "f18" },
  { { "fr19" }, "f19" },
  { { "fr20" }, "f20" },
  { { "fr21" }, "f21" },
  { { "fr22" }, "f22" },
  { { "fr23" }, "f23" },
  { { "fr24" }, "f24" },
  { { "fr25" }, "f25" },
  { { "fr26" }, "f26" },
  { { "fr27" }, "f27" },
  { { "fr28" }, "f28" },
  { { "fr29" }, "f29" },
  { { "fr30" }, "f30" },
  { { "fr31" }, "f31" },
  { { "cc" }, "cr0" },
};

void PPCTargetInfo::getGCCRegAliases(const GCCRegAlias *&Aliases,
                                     unsigned &NumAliases) const {
  Aliases = GCCRegAliases;
  NumAliases = llvm::array_lengthof(GCCRegAliases);
}
} // end anonymous namespace.

namespace {
class PPC32TargetInfo : public PPCTargetInfo {
public:
  PPC32TargetInfo(const llvm::Triple &Triple) : PPCTargetInfo(Triple) {
    DescriptionString = "E-m:e-p:32:32-i64:64-n32";

    switch (getTriple().getOS()) {
    case llvm::Triple::Linux:
    case llvm::Triple::FreeBSD:
    case llvm::Triple::NetBSD:
      SizeType = UnsignedInt;
      PtrDiffType = SignedInt;
      IntPtrType = SignedInt;
      break;
    default:
      break;
    }

    if (getTriple().getOS() == llvm::Triple::FreeBSD) {
      LongDoubleWidth = LongDoubleAlign = 64;
      LongDoubleFormat = &llvm::APFloat::IEEEdouble;
    }

    // PPC32 supports atomics up to 4 bytes.
    MaxAtomicPromoteWidth = MaxAtomicInlineWidth = 32;
  }

  BuiltinVaListKind getBuiltinVaListKind() const override {
    // This is the ELF definition, and is overridden by the Darwin sub-target
    return TargetInfo::PowerABIBuiltinVaList;
  }
};
} // end anonymous namespace.

// Note: ABI differences may eventually require us to have a separate
// TargetInfo for little endian.
namespace {
class PPC64TargetInfo : public PPCTargetInfo {
public:
  PPC64TargetInfo(const llvm::Triple &Triple) : PPCTargetInfo(Triple) {
    LongWidth = LongAlign = PointerWidth = PointerAlign = 64;
    IntMaxType = SignedLong;
    Int64Type = SignedLong;

    if ((Triple.getArch() == llvm::Triple::ppc64le)) {
      DescriptionString = "e-m:e-i64:64-n32:64";
      ABI = "elfv2";
    } else {
      DescriptionString = "E-m:e-i64:64-n32:64";
      ABI = "elfv1";
    }

    switch (getTriple().getOS()) {
    case llvm::Triple::FreeBSD:
      LongDoubleWidth = LongDoubleAlign = 64;
      LongDoubleFormat = &llvm::APFloat::IEEEdouble;
      break;
    case llvm::Triple::NetBSD:
      IntMaxType = SignedLongLong;
      Int64Type = SignedLongLong;
      break;
    default:
      break;
    }

    // PPC64 supports atomics up to 8 bytes.
    MaxAtomicPromoteWidth = MaxAtomicInlineWidth = 64;
  }
  BuiltinVaListKind getBuiltinVaListKind() const override {
    return TargetInfo::CharPtrBuiltinVaList;
  }
  // PPC64 Linux-specifc ABI options.
  bool setABI(const std::string &Name) override {
    if (Name == "elfv1" || Name == "elfv2") {
      ABI = Name;
      return true;
    }
    return false;
  }
};
} // end anonymous namespace.


namespace {
class DarwinPPC32TargetInfo :
  public DarwinTargetInfo<PPC32TargetInfo> {
public:
  DarwinPPC32TargetInfo(const llvm::Triple &Triple)
      : DarwinTargetInfo<PPC32TargetInfo>(Triple) {
    HasAlignMac68kSupport = true;
    BoolWidth = BoolAlign = 32; //XXX support -mone-byte-bool?
    PtrDiffType = SignedInt; // for http://llvm.org/bugs/show_bug.cgi?id=15726
    LongLongAlign = 32;
    SuitableAlign = 128;
    DescriptionString = "E-m:o-p:32:32-f64:32:64-n32";
  }
  BuiltinVaListKind getBuiltinVaListKind() const override {
    return TargetInfo::CharPtrBuiltinVaList;
  }
};

class DarwinPPC64TargetInfo :
  public DarwinTargetInfo<PPC64TargetInfo> {
public:
  DarwinPPC64TargetInfo(const llvm::Triple &Triple)
      : DarwinTargetInfo<PPC64TargetInfo>(Triple) {
    HasAlignMac68kSupport = true;
    SuitableAlign = 128;
    DescriptionString = "E-m:o-i64:64-n32:64";
  }
};
} // end anonymous namespace.

namespace {
  static const unsigned NVPTXAddrSpaceMap[] = {
    1,    // opencl_global
    3,    // opencl_local
    4,    // opencl_constant
    // FIXME: generic has to be added to the target
    0,    // opencl_generic
    1,    // cuda_device
    4,    // cuda_constant
    3,    // cuda_shared
  };
  class NVPTXTargetInfo : public TargetInfo {
    static const char * const GCCRegNames[];
    static const Builtin::Info BuiltinInfo[];

  // The GPU profiles supported by the NVPTX backend
  enum GPUKind {
    GK_NONE,
    GK_SM20,
    GK_SM21,
    GK_SM30,
    GK_SM35,
  } GPU;

  public:
    NVPTXTargetInfo(const llvm::Triple &Triple) : TargetInfo(Triple) {
      BigEndian = false;
      TLSSupported = false;
      LongWidth = LongAlign = 64;
      AddrSpaceMap = &NVPTXAddrSpaceMap;
      UseAddrSpaceMapMangling = true;
      // Define available target features
      // These must be defined in sorted order!
      NoAsmVariants = true;
      // Set the default GPU to sm20
      GPU = GK_SM20;
    }
    void getTargetDefines(const LangOptions &Opts,
                          MacroBuilder &Builder) const override {
      Builder.defineMacro("__PTX__");
      Builder.defineMacro("__NVPTX__");
      if (Opts.CUDAIsDevice) {
        // Set __CUDA_ARCH__ for the GPU specified.
        std::string CUDAArchCode;
        switch (GPU) {
        case GK_SM20:
          CUDAArchCode = "200";
          break;
        case GK_SM21:
          CUDAArchCode = "210";
          break;
        case GK_SM30:
          CUDAArchCode = "300";
          break;
        case GK_SM35:
          CUDAArchCode = "350";
          break;
        default:
          llvm_unreachable("Unhandled target CPU");
        }
        Builder.defineMacro("__CUDA_ARCH__", CUDAArchCode);
      }
    }
    void getTargetBuiltins(const Builtin::Info *&Records,
                           unsigned &NumRecords) const override {
      Records = BuiltinInfo;
      NumRecords = clang::NVPTX::LastTSBuiltin-Builtin::FirstTSBuiltin;
    }
    bool hasFeature(StringRef Feature) const override {
      return Feature == "ptx" || Feature == "nvptx";
    }

    void getGCCRegNames(const char * const *&Names,
                        unsigned &NumNames) const override;
    void getGCCRegAliases(const GCCRegAlias *&Aliases,
                                  unsigned &NumAliases) const override {
      // No aliases.
      Aliases = nullptr;
      NumAliases = 0;
    }
    bool
    validateAsmConstraint(const char *&Name,
                          TargetInfo::ConstraintInfo &Info) const override {
      switch (*Name) {
      default: return false;
      case 'c':
      case 'h':
      case 'r':
      case 'l':
      case 'f':
      case 'd':
        Info.setAllowsRegister();
        return true;
      }
    }
    const char *getClobbers() const override {
      // FIXME: Is this really right?
      return "";
    }
    BuiltinVaListKind getBuiltinVaListKind() const override {
      // FIXME: implement
      return TargetInfo::CharPtrBuiltinVaList;
    }
    bool setCPU(const std::string &Name) override {
      GPU = llvm::StringSwitch<GPUKind>(Name)
                .Case("sm_20", GK_SM20)
                .Case("sm_21", GK_SM21)
                .Case("sm_30", GK_SM30)
                .Case("sm_35", GK_SM35)
                .Default(GK_NONE);

      return GPU != GK_NONE;
    }
  };

  const Builtin::Info NVPTXTargetInfo::BuiltinInfo[] = {
#define BUILTIN(ID, TYPE, ATTRS) { #ID, TYPE, ATTRS, 0, ALL_LANGUAGES },
#define LIBBUILTIN(ID, TYPE, ATTRS, HEADER) { #ID, TYPE, ATTRS, HEADER,\
                                              ALL_LANGUAGES },
#include "clang/Basic/BuiltinsNVPTX.def"
  };

  const char * const NVPTXTargetInfo::GCCRegNames[] = {
    "r0"
  };

  void NVPTXTargetInfo::getGCCRegNames(const char * const *&Names,
                                     unsigned &NumNames) const {
    Names = GCCRegNames;
    NumNames = llvm::array_lengthof(GCCRegNames);
  }

  class NVPTX32TargetInfo : public NVPTXTargetInfo {
  public:
    NVPTX32TargetInfo(const llvm::Triple &Triple) : NVPTXTargetInfo(Triple) {
      PointerWidth = PointerAlign = 32;
      SizeType     = PtrDiffType = TargetInfo::UnsignedInt;
      IntPtrType = TargetInfo::SignedInt;
      DescriptionString = "e-p:32:32-i64:64-v16:16-v32:32-n16:32:64";
  }
  };

  class NVPTX64TargetInfo : public NVPTXTargetInfo {
  public:
    NVPTX64TargetInfo(const llvm::Triple &Triple) : NVPTXTargetInfo(Triple) {
      PointerWidth = PointerAlign = 64;
      SizeType     = PtrDiffType = TargetInfo::UnsignedLongLong;
      IntPtrType = TargetInfo::SignedLongLong;
      DescriptionString = "e-i64:64-v16:16-v32:32-n16:32:64";
  }
  };
}

namespace {

static const unsigned R600AddrSpaceMap[] = {
  1,    // opencl_global
  3,    // opencl_local
  2,    // opencl_constant
  4,    // opencl_generic
  1,    // cuda_device
  2,    // cuda_constant
  3     // cuda_shared
};

// If you edit the description strings, make sure you update
// getPointerWidthV().

static const char *DescriptionStringR600 =
  "e-p:32:32-i64:64-v16:16-v24:32-v32:32-v48:64-v96:128"
  "-v192:256-v256:256-v512:512-v1024:1024-v2048:2048-n32:64";

static const char *DescriptionStringR600DoubleOps =
  "e-p:32:32-i64:64-v16:16-v24:32-v32:32-v48:64-v96:128"
  "-v192:256-v256:256-v512:512-v1024:1024-v2048:2048-n32:64";

static const char *DescriptionStringSI =
  "e-p:32:32-p1:64:64-p2:64:64-p3:32:32-p4:64:64-p5:32:32-p24:64:64"
  "-i64:64-v16:16-v24:32-v32:32-v48:64-v96:128"
  "-v192:256-v256:256-v512:512-v1024:1024-v2048:2048-n32:64";

class R600TargetInfo : public TargetInfo {
  static const Builtin::Info BuiltinInfo[];

  /// \brief The GPU profiles supported by the R600 target.
  enum GPUKind {
    GK_NONE,
    GK_R600,
    GK_R600_DOUBLE_OPS,
    GK_R700,
    GK_R700_DOUBLE_OPS,
    GK_EVERGREEN,
    GK_EVERGREEN_DOUBLE_OPS,
    GK_NORTHERN_ISLANDS,
    GK_CAYMAN,
    GK_SOUTHERN_ISLANDS,
    GK_SEA_ISLANDS
  } GPU;

public:
  R600TargetInfo(const llvm::Triple &Triple)
      : TargetInfo(Triple), GPU(GK_R600) {
    DescriptionString = DescriptionStringR600;
    AddrSpaceMap = &R600AddrSpaceMap;
    UseAddrSpaceMapMangling = true;
  }

  uint64_t getPointerWidthV(unsigned AddrSpace) const override {
    if (GPU <= GK_CAYMAN)
      return 32;

    switch(AddrSpace) {
      default:
        return 64;
      case 0:
      case 3:
      case 5:
        return 32;
    }
  }

  const char * getClobbers() const override {
    return "";
  }

  void getGCCRegNames(const char * const *&Names,
                      unsigned &numNames) const override {
    Names = nullptr;
    numNames = 0;
  }

  void getGCCRegAliases(const GCCRegAlias *&Aliases,
                        unsigned &NumAliases) const override {
    Aliases = nullptr;
    NumAliases = 0;
  }

  bool validateAsmConstraint(const char *&Name,
                             TargetInfo::ConstraintInfo &info) const override {
    return true;
  }

  void getTargetBuiltins(const Builtin::Info *&Records,
                         unsigned &NumRecords) const override {
    Records = BuiltinInfo;
    NumRecords = clang::R600::LastTSBuiltin - Builtin::FirstTSBuiltin;
  }

  void getTargetDefines(const LangOptions &Opts,
                        MacroBuilder &Builder) const override {
    Builder.defineMacro("__R600__");
  }

  BuiltinVaListKind getBuiltinVaListKind() const override {
    return TargetInfo::CharPtrBuiltinVaList;
  }

  bool setCPU(const std::string &Name) override {
    GPU = llvm::StringSwitch<GPUKind>(Name)
      .Case("r600" ,    GK_R600)
      .Case("rv610",    GK_R600)
      .Case("rv620",    GK_R600)
      .Case("rv630",    GK_R600)
      .Case("rv635",    GK_R600)
      .Case("rs780",    GK_R600)
      .Case("rs880",    GK_R600)
      .Case("rv670",    GK_R600_DOUBLE_OPS)
      .Case("rv710",    GK_R700)
      .Case("rv730",    GK_R700)
      .Case("rv740",    GK_R700_DOUBLE_OPS)
      .Case("rv770",    GK_R700_DOUBLE_OPS)
      .Case("palm",     GK_EVERGREEN)
      .Case("cedar",    GK_EVERGREEN)
      .Case("sumo",     GK_EVERGREEN)
      .Case("sumo2",    GK_EVERGREEN)
      .Case("redwood",  GK_EVERGREEN)
      .Case("juniper",  GK_EVERGREEN)
      .Case("hemlock",  GK_EVERGREEN_DOUBLE_OPS)
      .Case("cypress",  GK_EVERGREEN_DOUBLE_OPS)
      .Case("barts",    GK_NORTHERN_ISLANDS)
      .Case("turks",    GK_NORTHERN_ISLANDS)
      .Case("caicos",   GK_NORTHERN_ISLANDS)
      .Case("cayman",   GK_CAYMAN)
      .Case("aruba",    GK_CAYMAN)
      .Case("tahiti",   GK_SOUTHERN_ISLANDS)
      .Case("pitcairn", GK_SOUTHERN_ISLANDS)
      .Case("verde",    GK_SOUTHERN_ISLANDS)
      .Case("oland",    GK_SOUTHERN_ISLANDS)
      .Case("hainan",   GK_SOUTHERN_ISLANDS)
      .Case("bonaire",  GK_SEA_ISLANDS)
      .Case("kabini",   GK_SEA_ISLANDS)
      .Case("kaveri",   GK_SEA_ISLANDS)
      .Case("hawaii",   GK_SEA_ISLANDS)
      .Case("mullins",  GK_SEA_ISLANDS)
      .Default(GK_NONE);

    if (GPU == GK_NONE) {
      return false;
    }

    // Set the correct data layout
    switch (GPU) {
    case GK_NONE:
    case GK_R600:
    case GK_R700:
    case GK_EVERGREEN:
    case GK_NORTHERN_ISLANDS:
      DescriptionString = DescriptionStringR600;
      break;
    case GK_R600_DOUBLE_OPS:
    case GK_R700_DOUBLE_OPS:
    case GK_EVERGREEN_DOUBLE_OPS:
    case GK_CAYMAN:
      DescriptionString = DescriptionStringR600DoubleOps;
      break;
    case GK_SOUTHERN_ISLANDS:
    case GK_SEA_ISLANDS:
      DescriptionString = DescriptionStringSI;
      break;
    }

    return true;
  }
};

const Builtin::Info R600TargetInfo::BuiltinInfo[] = {
#define BUILTIN(ID, TYPE, ATTRS)                \
  { #ID, TYPE, ATTRS, 0, ALL_LANGUAGES },
#include "clang/Basic/BuiltinsR600.def"
};

} // end anonymous namespace

namespace {
// Namespace for x86 abstract base class
const Builtin::Info BuiltinInfo[] = {
#define BUILTIN(ID, TYPE, ATTRS) { #ID, TYPE, ATTRS, 0, ALL_LANGUAGES },
#define LIBBUILTIN(ID, TYPE, ATTRS, HEADER) { #ID, TYPE, ATTRS, HEADER,\
                                              ALL_LANGUAGES },
#include "clang/Basic/BuiltinsX86.def"
};

static const char* const GCCRegNames[] = {
  "ax", "dx", "cx", "bx", "si", "di", "bp", "sp",
  "st", "st(1)", "st(2)", "st(3)", "st(4)", "st(5)", "st(6)", "st(7)",
  "argp", "flags", "fpcr", "fpsr", "dirflag", "frame",
  "xmm0", "xmm1", "xmm2", "xmm3", "xmm4", "xmm5", "xmm6", "xmm7",
  "mm0", "mm1", "mm2", "mm3", "mm4", "mm5", "mm6", "mm7",
  "r8", "r9", "r10", "r11", "r12", "r13", "r14", "r15",
  "xmm8", "xmm9", "xmm10", "xmm11", "xmm12", "xmm13", "xmm14", "xmm15",
  "ymm0", "ymm1", "ymm2", "ymm3", "ymm4", "ymm5", "ymm6", "ymm7",
  "ymm8", "ymm9", "ymm10", "ymm11", "ymm12", "ymm13", "ymm14", "ymm15",
};

const TargetInfo::AddlRegName AddlRegNames[] = {
  { { "al", "ah", "eax", "rax" }, 0 },
  { { "bl", "bh", "ebx", "rbx" }, 3 },
  { { "cl", "ch", "ecx", "rcx" }, 2 },
  { { "dl", "dh", "edx", "rdx" }, 1 },
  { { "esi", "rsi" }, 4 },
  { { "edi", "rdi" }, 5 },
  { { "esp", "rsp" }, 7 },
  { { "ebp", "rbp" }, 6 },
};

// X86 target abstract base class; x86-32 and x86-64 are very close, so
// most of the implementation can be shared.
class X86TargetInfo : public TargetInfo {
  enum X86SSEEnum {
    NoSSE, SSE1, SSE2, SSE3, SSSE3, SSE41, SSE42, AVX, AVX2, AVX512F
  } SSELevel;
  enum MMX3DNowEnum {
    NoMMX3DNow, MMX, AMD3DNow, AMD3DNowAthlon
  } MMX3DNowLevel;
  enum XOPEnum {
    NoXOP,
    SSE4A,
    FMA4,
    XOP
  } XOPLevel;

  bool HasAES;
  bool HasPCLMUL;
  bool HasLZCNT;
  bool HasRDRND;
  bool HasFSGSBASE;
  bool HasBMI;
  bool HasBMI2;
  bool HasPOPCNT;
  bool HasRTM;
  bool HasPRFCHW;
  bool HasRDSEED;
  bool HasADX;
  bool HasTBM;
  bool HasFMA;
  bool HasF16C;
  bool HasAVX512CD, HasAVX512ER, HasAVX512PF, HasAVX512DQ, HasAVX512BW,
      HasAVX512VL;
  bool HasSHA;
  bool HasCX16;

  /// \brief Enumeration of all of the X86 CPUs supported by Clang.
  ///
  /// Each enumeration represents a particular CPU supported by Clang. These
  /// loosely correspond to the options passed to '-march' or '-mtune' flags.
  enum CPUKind {
    CK_Generic,

    /// \name i386
    /// i386-generation processors.
    //@{
    CK_i386,
    //@}

    /// \name i486
    /// i486-generation processors.
    //@{
    CK_i486,
    CK_WinChipC6,
    CK_WinChip2,
    CK_C3,
    //@}

    /// \name i586
    /// i586-generation processors, P5 microarchitecture based.
    //@{
    CK_i586,
    CK_Pentium,
    CK_PentiumMMX,
    //@}

    /// \name i686
    /// i686-generation processors, P6 / Pentium M microarchitecture based.
    //@{
    CK_i686,
    CK_PentiumPro,
    CK_Pentium2,
    CK_Pentium3,
    CK_Pentium3M,
    CK_PentiumM,
    CK_C3_2,

    /// This enumerator is a bit odd, as GCC no longer accepts -march=yonah.
    /// Clang however has some logic to suport this.
    // FIXME: Warn, deprecate, and potentially remove this.
    CK_Yonah,
    //@}

    /// \name Netburst
    /// Netburst microarchitecture based processors.
    //@{
    CK_Pentium4,
    CK_Pentium4M,
    CK_Prescott,
    CK_Nocona,
    //@}

    /// \name Core
    /// Core microarchitecture based processors.
    //@{
    CK_Core2,

    /// This enumerator, like \see CK_Yonah, is a bit odd. It is another
    /// codename which GCC no longer accepts as an option to -march, but Clang
    /// has some logic for recognizing it.
    // FIXME: Warn, deprecate, and potentially remove this.
    CK_Penryn,
    //@}

    /// \name Atom
    /// Atom processors
    //@{
    CK_Bonnell,
    CK_Silvermont,
    //@}

    /// \name Nehalem
    /// Nehalem microarchitecture based processors.
    CK_Nehalem,

    /// \name Westmere
    /// Westmere microarchitecture based processors.
    CK_Westmere,

    /// \name Sandy Bridge
    /// Sandy Bridge microarchitecture based processors.
    CK_SandyBridge,

    /// \name Ivy Bridge
    /// Ivy Bridge microarchitecture based processors.
    CK_IvyBridge,

    /// \name Haswell
    /// Haswell microarchitecture based processors.
    CK_Haswell,

    /// \name Broadwell
    /// Broadwell microarchitecture based processors.
    CK_Broadwell,

    /// \name Skylake
    /// Skylake microarchitecture based processors.
    CK_Skylake,

    /// \name Knights Landing
    /// Knights Landing processor.
    CK_KNL,

    /// \name K6
    /// K6 architecture processors.
    //@{
    CK_K6,
    CK_K6_2,
    CK_K6_3,
    //@}

    /// \name K7
    /// K7 architecture processors.
    //@{
    CK_Athlon,
    CK_AthlonThunderbird,
    CK_Athlon4,
    CK_AthlonXP,
    CK_AthlonMP,
    //@}

    /// \name K8
    /// K8 architecture processors.
    //@{
    CK_Athlon64,
    CK_Athlon64SSE3,
    CK_AthlonFX,
    CK_K8,
    CK_K8SSE3,
    CK_Opteron,
    CK_OpteronSSE3,
    CK_AMDFAM10,
    //@}

    /// \name Bobcat
    /// Bobcat architecture processors.
    //@{
    CK_BTVER1,
    CK_BTVER2,
    //@}

    /// \name Bulldozer
    /// Bulldozer architecture processors.
    //@{
    CK_BDVER1,
    CK_BDVER2,
    CK_BDVER3,
    CK_BDVER4,
    //@}

    /// This specification is deprecated and will be removed in the future.
    /// Users should prefer \see CK_K8.
    // FIXME: Warn on this when the CPU is set to it.
    //@{
    CK_x86_64,
    //@}

    /// \name Geode
    /// Geode processors.
    //@{
    CK_Geode
    //@}
  } CPU;

  enum FPMathKind {
    FP_Default,
    FP_SSE,
    FP_387
  } FPMath;

public:
  X86TargetInfo(const llvm::Triple &Triple)
      : TargetInfo(Triple), SSELevel(NoSSE), MMX3DNowLevel(NoMMX3DNow),
        XOPLevel(NoXOP), HasAES(false), HasPCLMUL(false), HasLZCNT(false),
        HasRDRND(false), HasFSGSBASE(false), HasBMI(false), HasBMI2(false),
        HasPOPCNT(false), HasRTM(false), HasPRFCHW(false), HasRDSEED(false),
        HasADX(false), HasTBM(false), HasFMA(false), HasF16C(false),
        HasAVX512CD(false), HasAVX512ER(false), HasAVX512PF(false),
        HasAVX512DQ(false), HasAVX512BW(false), HasAVX512VL(false),
        HasSHA(false), HasCX16(false), CPU(CK_Generic), FPMath(FP_Default) {
    BigEndian = false;
    LongDoubleFormat = &llvm::APFloat::x87DoubleExtended;
  }
  unsigned getFloatEvalMethod() const override {
    // X87 evaluates with 80 bits "long double" precision.
    return SSELevel == NoSSE ? 2 : 0;
  }
  void getTargetBuiltins(const Builtin::Info *&Records,
                                 unsigned &NumRecords) const override {
    Records = BuiltinInfo;
    NumRecords = clang::X86::LastTSBuiltin-Builtin::FirstTSBuiltin;
  }
  void getGCCRegNames(const char * const *&Names,
                      unsigned &NumNames) const override {
    Names = GCCRegNames;
    NumNames = llvm::array_lengthof(GCCRegNames);
  }
  void getGCCRegAliases(const GCCRegAlias *&Aliases,
                        unsigned &NumAliases) const override {
    Aliases = nullptr;
    NumAliases = 0;
  }
  void getGCCAddlRegNames(const AddlRegName *&Names,
                          unsigned &NumNames) const override {
    Names = AddlRegNames;
    NumNames = llvm::array_lengthof(AddlRegNames);
  }
  bool validateAsmConstraint(const char *&Name,
                             TargetInfo::ConstraintInfo &info) const override;

  bool validateOutputSize(StringRef Constraint, unsigned Size) const override;

  bool validateInputSize(StringRef Constraint, unsigned Size) const override;

  virtual bool validateOperandSize(StringRef Constraint, unsigned Size) const;

  std::string convertConstraint(const char *&Constraint) const override;
  const char *getClobbers() const override {
    return "~{dirflag},~{fpsr},~{flags}";
  }
  void getTargetDefines(const LangOptions &Opts,
                        MacroBuilder &Builder) const override;
  static void setSSELevel(llvm::StringMap<bool> &Features, X86SSEEnum Level,
                          bool Enabled);
  static void setMMXLevel(llvm::StringMap<bool> &Features, MMX3DNowEnum Level,
                          bool Enabled);
  static void setXOPLevel(llvm::StringMap<bool> &Features, XOPEnum Level,
                          bool Enabled);
  void setFeatureEnabled(llvm::StringMap<bool> &Features,
                         StringRef Name, bool Enabled) const override {
    setFeatureEnabledImpl(Features, Name, Enabled);
  }
  // This exists purely to cut down on the number of virtual calls in
  // getDefaultFeatures which calls this repeatedly.
  static void setFeatureEnabledImpl(llvm::StringMap<bool> &Features,
                                    StringRef Name, bool Enabled);
  void getDefaultFeatures(llvm::StringMap<bool> &Features) const override;
  bool hasFeature(StringRef Feature) const override;
  bool handleTargetFeatures(std::vector<std::string> &Features,
                            DiagnosticsEngine &Diags) override;
  StringRef getABI() const override {
    if (getTriple().getArch() == llvm::Triple::x86_64 && SSELevel >= AVX)
      return "avx";
    else if (getTriple().getArch() == llvm::Triple::x86 &&
             MMX3DNowLevel == NoMMX3DNow)
      return "no-mmx";
    return "";
  }
  bool setCPU(const std::string &Name) override {
    CPU = llvm::StringSwitch<CPUKind>(Name)
      .Case("i386", CK_i386)
      .Case("i486", CK_i486)
      .Case("winchip-c6", CK_WinChipC6)
      .Case("winchip2", CK_WinChip2)
      .Case("c3", CK_C3)
      .Case("i586", CK_i586)
      .Case("pentium", CK_Pentium)
      .Case("pentium-mmx", CK_PentiumMMX)
      .Case("i686", CK_i686)
      .Case("pentiumpro", CK_PentiumPro)
      .Case("pentium2", CK_Pentium2)
      .Case("pentium3", CK_Pentium3)
      .Case("pentium3m", CK_Pentium3M)
      .Case("pentium-m", CK_PentiumM)
      .Case("c3-2", CK_C3_2)
      .Case("yonah", CK_Yonah)
      .Case("pentium4", CK_Pentium4)
      .Case("pentium4m", CK_Pentium4M)
      .Case("prescott", CK_Prescott)
      .Case("nocona", CK_Nocona)
      .Case("core2", CK_Core2)
      .Case("penryn", CK_Penryn)
      .Case("bonnell", CK_Bonnell)
      .Case("atom", CK_Bonnell) // Legacy name.
      .Case("silvermont", CK_Silvermont)
      .Case("slm", CK_Silvermont) // Legacy name.
      .Case("nehalem", CK_Nehalem)
      .Case("corei7", CK_Nehalem) // Legacy name.
      .Case("westmere", CK_Westmere)
      .Case("sandybridge", CK_SandyBridge)
      .Case("corei7-avx", CK_SandyBridge) // Legacy name.
      .Case("ivybridge", CK_IvyBridge)
      .Case("core-avx-i", CK_IvyBridge) // Legacy name.
      .Case("haswell", CK_Haswell)
      .Case("core-avx2", CK_Haswell) // Legacy name.
      .Case("broadwell", CK_Broadwell)
      .Case("skylake", CK_Skylake)
      .Case("skx", CK_Skylake) // Legacy name.
      .Case("knl", CK_KNL)
      .Case("k6", CK_K6)
      .Case("k6-2", CK_K6_2)
      .Case("k6-3", CK_K6_3)
      .Case("athlon", CK_Athlon)
      .Case("athlon-tbird", CK_AthlonThunderbird)
      .Case("athlon-4", CK_Athlon4)
      .Case("athlon-xp", CK_AthlonXP)
      .Case("athlon-mp", CK_AthlonMP)
      .Case("athlon64", CK_Athlon64)
      .Case("athlon64-sse3", CK_Athlon64SSE3)
      .Case("athlon-fx", CK_AthlonFX)
      .Case("k8", CK_K8)
      .Case("k8-sse3", CK_K8SSE3)
      .Case("opteron", CK_Opteron)
      .Case("opteron-sse3", CK_OpteronSSE3)
      .Case("barcelona", CK_AMDFAM10)
      .Case("amdfam10", CK_AMDFAM10)
      .Case("btver1", CK_BTVER1)
      .Case("btver2", CK_BTVER2)
      .Case("bdver1", CK_BDVER1)
      .Case("bdver2", CK_BDVER2)
      .Case("bdver3", CK_BDVER3)
      .Case("bdver4", CK_BDVER4)
      .Case("x86-64", CK_x86_64)
      .Case("geode", CK_Geode)
      .Default(CK_Generic);

    // Perform any per-CPU checks necessary to determine if this CPU is
    // acceptable.
    // FIXME: This results in terrible diagnostics. Clang just says the CPU is
    // invalid without explaining *why*.
    switch (CPU) {
    case CK_Generic:
      // No processor selected!
      return false;

    case CK_i386:
    case CK_i486:
    case CK_WinChipC6:
    case CK_WinChip2:
    case CK_C3:
    case CK_i586:
    case CK_Pentium:
    case CK_PentiumMMX:
    case CK_i686:
    case CK_PentiumPro:
    case CK_Pentium2:
    case CK_Pentium3:
    case CK_Pentium3M:
    case CK_PentiumM:
    case CK_Yonah:
    case CK_C3_2:
    case CK_Pentium4:
    case CK_Pentium4M:
    case CK_Prescott:
    case CK_K6:
    case CK_K6_2:
    case CK_K6_3:
    case CK_Athlon:
    case CK_AthlonThunderbird:
    case CK_Athlon4:
    case CK_AthlonXP:
    case CK_AthlonMP:
    case CK_Geode:
      // Only accept certain architectures when compiling in 32-bit mode.
      if (getTriple().getArch() != llvm::Triple::x86)
        return false;

      // Fallthrough
    case CK_Nocona:
    case CK_Core2:
    case CK_Penryn:
    case CK_Bonnell:
    case CK_Silvermont:
    case CK_Nehalem:
    case CK_Westmere:
    case CK_SandyBridge:
    case CK_IvyBridge:
    case CK_Haswell:
    case CK_Broadwell:
    case CK_Skylake:
    case CK_KNL:
    case CK_Athlon64:
    case CK_Athlon64SSE3:
    case CK_AthlonFX:
    case CK_K8:
    case CK_K8SSE3:
    case CK_Opteron:
    case CK_OpteronSSE3:
    case CK_AMDFAM10:
    case CK_BTVER1:
    case CK_BTVER2:
    case CK_BDVER1:
    case CK_BDVER2:
    case CK_BDVER3:
    case CK_BDVER4:
    case CK_x86_64:
      return true;
    }
    llvm_unreachable("Unhandled CPU kind");
  }

  bool setFPMath(StringRef Name) override;

  CallingConvCheckResult checkCallingConvention(CallingConv CC) const override {
    // We accept all non-ARM calling conventions
    return (CC == CC_X86ThisCall ||
            CC == CC_X86FastCall ||
            CC == CC_X86StdCall ||
            CC == CC_X86VectorCall ||
            CC == CC_C ||
            CC == CC_X86Pascal ||
            CC == CC_IntelOclBicc) ? CCCR_OK : CCCR_Warning;
  }

  CallingConv getDefaultCallingConv(CallingConvMethodType MT) const override {
    return MT == CCMT_Member ? CC_X86ThisCall : CC_C;
  }

  bool hasSjLjLowering() const override {
    return true;
  }
};

bool X86TargetInfo::setFPMath(StringRef Name) {
  if (Name == "387") {
    FPMath = FP_387;
    return true;
  }
  if (Name == "sse") {
    FPMath = FP_SSE;
    return true;
  }
  return false;
}

void X86TargetInfo::getDefaultFeatures(llvm::StringMap<bool> &Features) const {
  // FIXME: This *really* should not be here.

  // X86_64 always has SSE2.
  if (getTriple().getArch() == llvm::Triple::x86_64)
    setFeatureEnabledImpl(Features, "sse2", true);

  switch (CPU) {
  case CK_Generic:
  case CK_i386:
  case CK_i486:
  case CK_i586:
  case CK_Pentium:
  case CK_i686:
  case CK_PentiumPro:
    break;
  case CK_PentiumMMX:
  case CK_Pentium2:
  case CK_K6:
  case CK_WinChipC6:
    setFeatureEnabledImpl(Features, "mmx", true);
    break;
  case CK_Pentium3:
  case CK_Pentium3M:
  case CK_C3_2:
    setFeatureEnabledImpl(Features, "sse", true);
    break;
  case CK_PentiumM:
  case CK_Pentium4:
  case CK_Pentium4M:
  case CK_x86_64:
    setFeatureEnabledImpl(Features, "sse2", true);
    break;
  case CK_Yonah:
  case CK_Prescott:
  case CK_Nocona:
    setFeatureEnabledImpl(Features, "sse3", true);
    setFeatureEnabledImpl(Features, "cx16", true);
    break;
  case CK_Core2:
  case CK_Bonnell:
    setFeatureEnabledImpl(Features, "ssse3", true);
    setFeatureEnabledImpl(Features, "cx16", true);
    break;
  case CK_Penryn:
    setFeatureEnabledImpl(Features, "sse4.1", true);
    setFeatureEnabledImpl(Features, "cx16", true);
    break;
  case CK_Skylake:
    setFeatureEnabledImpl(Features, "avx512f", true);
    setFeatureEnabledImpl(Features, "avx512cd", true);
    setFeatureEnabledImpl(Features, "avx512dq", true);
    setFeatureEnabledImpl(Features, "avx512bw", true);
    setFeatureEnabledImpl(Features, "avx512vl", true);
    // FALLTHROUGH
  case CK_Broadwell:
    setFeatureEnabledImpl(Features, "rdseed", true);
    setFeatureEnabledImpl(Features, "adx", true);
    // FALLTHROUGH
  case CK_Haswell:
    setFeatureEnabledImpl(Features, "avx2", true);
    setFeatureEnabledImpl(Features, "lzcnt", true);
    setFeatureEnabledImpl(Features, "bmi", true);
    setFeatureEnabledImpl(Features, "bmi2", true);
    setFeatureEnabledImpl(Features, "rtm", true);
    setFeatureEnabledImpl(Features, "fma", true);
    // FALLTHROUGH
  case CK_IvyBridge:
    setFeatureEnabledImpl(Features, "rdrnd", true);
    setFeatureEnabledImpl(Features, "f16c", true);
    setFeatureEnabledImpl(Features, "fsgsbase", true);
    // FALLTHROUGH
  case CK_SandyBridge:
    setFeatureEnabledImpl(Features, "avx", true);
    // FALLTHROUGH
  case CK_Westmere:
  case CK_Silvermont:
    setFeatureEnabledImpl(Features, "aes", true);
    setFeatureEnabledImpl(Features, "pclmul", true);
    // FALLTHROUGH
  case CK_Nehalem:
    setFeatureEnabledImpl(Features, "sse4.2", true);
    setFeatureEnabledImpl(Features, "cx16", true);
    break;
  case CK_KNL:
    setFeatureEnabledImpl(Features, "avx512f", true);
    setFeatureEnabledImpl(Features, "avx512cd", true);
    setFeatureEnabledImpl(Features, "avx512er", true);
    setFeatureEnabledImpl(Features, "avx512pf", true);
    setFeatureEnabledImpl(Features, "rdseed", true);
    setFeatureEnabledImpl(Features, "adx", true);
    setFeatureEnabledImpl(Features, "lzcnt", true);
    setFeatureEnabledImpl(Features, "bmi", true);
    setFeatureEnabledImpl(Features, "bmi2", true);
    setFeatureEnabledImpl(Features, "rtm", true);
    setFeatureEnabledImpl(Features, "fma", true);
    setFeatureEnabledImpl(Features, "rdrnd", true);
    setFeatureEnabledImpl(Features, "f16c", true);
    setFeatureEnabledImpl(Features, "fsgsbase", true);
    setFeatureEnabledImpl(Features, "aes", true);
    setFeatureEnabledImpl(Features, "pclmul", true);
    setFeatureEnabledImpl(Features, "cx16", true);
    break;
  case CK_K6_2:
  case CK_K6_3:
  case CK_WinChip2:
  case CK_C3:
    setFeatureEnabledImpl(Features, "3dnow", true);
    break;
  case CK_Athlon:
  case CK_AthlonThunderbird:
  case CK_Geode:
    setFeatureEnabledImpl(Features, "3dnowa", true);
    break;
  case CK_Athlon4:
  case CK_AthlonXP:
  case CK_AthlonMP:
    setFeatureEnabledImpl(Features, "sse", true);
    setFeatureEnabledImpl(Features, "3dnowa", true);
    break;
  case CK_K8:
  case CK_Opteron:
  case CK_Athlon64:
  case CK_AthlonFX:
    setFeatureEnabledImpl(Features, "sse2", true);
    setFeatureEnabledImpl(Features, "3dnowa", true);
    break;
  case CK_AMDFAM10:
    setFeatureEnabledImpl(Features, "sse4a", true);
    setFeatureEnabledImpl(Features, "lzcnt", true);
    setFeatureEnabledImpl(Features, "popcnt", true);
    // FALLTHROUGH
  case CK_K8SSE3:
  case CK_OpteronSSE3:
  case CK_Athlon64SSE3:
    setFeatureEnabledImpl(Features, "sse3", true);
    setFeatureEnabledImpl(Features, "3dnowa", true);
    break;
  case CK_BTVER2:
    setFeatureEnabledImpl(Features, "avx", true);
    setFeatureEnabledImpl(Features, "aes", true);
    setFeatureEnabledImpl(Features, "pclmul", true);
    setFeatureEnabledImpl(Features, "bmi", true);
    setFeatureEnabledImpl(Features, "f16c", true);
    // FALLTHROUGH
  case CK_BTVER1:
    setFeatureEnabledImpl(Features, "ssse3", true);
    setFeatureEnabledImpl(Features, "sse4a", true);
    setFeatureEnabledImpl(Features, "lzcnt", true);
    setFeatureEnabledImpl(Features, "popcnt", true);
    setFeatureEnabledImpl(Features, "prfchw", true);
    setFeatureEnabledImpl(Features, "cx16", true);
    break;
  case CK_BDVER4:
    setFeatureEnabledImpl(Features, "avx2", true);
    setFeatureEnabledImpl(Features, "bmi2", true);
    // FALLTHROUGH
  case CK_BDVER3:
    setFeatureEnabledImpl(Features, "fsgsbase", true);
    // FALLTHROUGH
  case CK_BDVER2:
    setFeatureEnabledImpl(Features, "bmi", true);
    setFeatureEnabledImpl(Features, "fma", true);
    setFeatureEnabledImpl(Features, "f16c", true);
    setFeatureEnabledImpl(Features, "tbm", true);
    // FALLTHROUGH
  case CK_BDVER1:
    // xop implies avx, sse4a and fma4.
    setFeatureEnabledImpl(Features, "xop", true);
    setFeatureEnabledImpl(Features, "lzcnt", true);
    setFeatureEnabledImpl(Features, "aes", true);
    setFeatureEnabledImpl(Features, "pclmul", true);
    setFeatureEnabledImpl(Features, "prfchw", true);
    setFeatureEnabledImpl(Features, "cx16", true);
    break;
  }
}

void X86TargetInfo::setSSELevel(llvm::StringMap<bool> &Features,
                                X86SSEEnum Level, bool Enabled) {
  if (Enabled) {
    switch (Level) {
    case AVX512F:
      Features["avx512f"] = true;
    case AVX2:
      Features["avx2"] = true;
    case AVX:
      Features["avx"] = true;
    case SSE42:
      Features["sse4.2"] = true;
    case SSE41:
      Features["sse4.1"] = true;
    case SSSE3:
      Features["ssse3"] = true;
    case SSE3:
      Features["sse3"] = true;
    case SSE2:
      Features["sse2"] = true;
    case SSE1:
      Features["sse"] = true;
    case NoSSE:
      break;
    }
    return;
  }

  switch (Level) {
  case NoSSE:
  case SSE1:
    Features["sse"] = false;
  case SSE2:
    Features["sse2"] = Features["pclmul"] = Features["aes"] =
      Features["sha"] = false;
  case SSE3:
    Features["sse3"] = false;
    setXOPLevel(Features, NoXOP, false);
  case SSSE3:
    Features["ssse3"] = false;
  case SSE41:
    Features["sse4.1"] = false;
  case SSE42:
    Features["sse4.2"] = false;
  case AVX:
    Features["fma"] = Features["avx"] = Features["f16c"] = false;
    setXOPLevel(Features, FMA4, false);
  case AVX2:
    Features["avx2"] = false;
  case AVX512F:
    Features["avx512f"] = Features["avx512cd"] = Features["avx512er"] =
      Features["avx512pf"] = Features["avx512dq"] = Features["avx512bw"] =
      Features["avx512vl"] = false;
  }
}

void X86TargetInfo::setMMXLevel(llvm::StringMap<bool> &Features,
                                MMX3DNowEnum Level, bool Enabled) {
  if (Enabled) {
    switch (Level) {
    case AMD3DNowAthlon:
      Features["3dnowa"] = true;
    case AMD3DNow:
      Features["3dnow"] = true;
    case MMX:
      Features["mmx"] = true;
    case NoMMX3DNow:
      break;
    }
    return;
  }

  switch (Level) {
  case NoMMX3DNow:
  case MMX:
    Features["mmx"] = false;
  case AMD3DNow:
    Features["3dnow"] = false;
  case AMD3DNowAthlon:
    Features["3dnowa"] = false;
  }
}

void X86TargetInfo::setXOPLevel(llvm::StringMap<bool> &Features, XOPEnum Level,
                                bool Enabled) {
  if (Enabled) {
    switch (Level) {
    case XOP:
      Features["xop"] = true;
    case FMA4:
      Features["fma4"] = true;
      setSSELevel(Features, AVX, true);
    case SSE4A:
      Features["sse4a"] = true;
      setSSELevel(Features, SSE3, true);
    case NoXOP:
      break;
    }
    return;
  }

  switch (Level) {
  case NoXOP:
  case SSE4A:
    Features["sse4a"] = false;
  case FMA4:
    Features["fma4"] = false;
  case XOP:
    Features["xop"] = false;
  }
}

void X86TargetInfo::setFeatureEnabledImpl(llvm::StringMap<bool> &Features,
                                          StringRef Name, bool Enabled) {
  // FIXME: This *really* should not be here.  We need some way of translating
  // options into llvm subtarget features.
  if (Name == "sse4")
    Name = "sse4.2";

  Features[Name] = Enabled;

  if (Name == "mmx") {
    setMMXLevel(Features, MMX, Enabled);
  } else if (Name == "sse") {
    setSSELevel(Features, SSE1, Enabled);
  } else if (Name == "sse2") {
    setSSELevel(Features, SSE2, Enabled);
  } else if (Name == "sse3") {
    setSSELevel(Features, SSE3, Enabled);
  } else if (Name == "ssse3") {
    setSSELevel(Features, SSSE3, Enabled);
  } else if (Name == "sse4.2") {
    setSSELevel(Features, SSE42, Enabled);
  } else if (Name == "sse4.1") {
    setSSELevel(Features, SSE41, Enabled);
  } else if (Name == "3dnow") {
    setMMXLevel(Features, AMD3DNow, Enabled);
  } else if (Name == "3dnowa") {
    setMMXLevel(Features, AMD3DNowAthlon, Enabled);
  } else if (Name == "aes") {
    if (Enabled)
      setSSELevel(Features, SSE2, Enabled);
  } else if (Name == "pclmul") {
    if (Enabled)
      setSSELevel(Features, SSE2, Enabled);
  } else if (Name == "avx") {
    setSSELevel(Features, AVX, Enabled);
  } else if (Name == "avx2") {
    setSSELevel(Features, AVX2, Enabled);
  } else if (Name == "avx512f") {
    setSSELevel(Features, AVX512F, Enabled);
  } else if (Name == "avx512cd" || Name == "avx512er" || Name == "avx512pf"
          || Name == "avx512dq" || Name == "avx512bw" || Name == "avx512vl") {
    if (Enabled)
      setSSELevel(Features, AVX512F, Enabled);
  } else if (Name == "fma") {
    if (Enabled)
      setSSELevel(Features, AVX, Enabled);
  } else if (Name == "fma4") {
    setXOPLevel(Features, FMA4, Enabled);
  } else if (Name == "xop") {
    setXOPLevel(Features, XOP, Enabled);
  } else if (Name == "sse4a") {
    setXOPLevel(Features, SSE4A, Enabled);
  } else if (Name == "f16c") {
    if (Enabled)
      setSSELevel(Features, AVX, Enabled);
  } else if (Name == "sha") {
    if (Enabled)
      setSSELevel(Features, SSE2, Enabled);
  }
}

/// handleTargetFeatures - Perform initialization based on the user
/// configured set of features.
bool X86TargetInfo::handleTargetFeatures(std::vector<std::string> &Features,
                                         DiagnosticsEngine &Diags) {
  // Remember the maximum enabled sselevel.
  for (unsigned i = 0, e = Features.size(); i !=e; ++i) {
    // Ignore disabled features.
    if (Features[i][0] == '-')
      continue;

    StringRef Feature = StringRef(Features[i]).substr(1);

    if (Feature == "aes") {
      HasAES = true;
      continue;
    }

    if (Feature == "pclmul") {
      HasPCLMUL = true;
      continue;
    }

    if (Feature == "lzcnt") {
      HasLZCNT = true;
      continue;
    }

    if (Feature == "rdrnd") {
      HasRDRND = true;
      continue;
    }

    if (Feature == "fsgsbase") {
      HasFSGSBASE = true;
      continue;
    }

    if (Feature == "bmi") {
      HasBMI = true;
      continue;
    }

    if (Feature == "bmi2") {
      HasBMI2 = true;
      continue;
    }

    if (Feature == "popcnt") {
      HasPOPCNT = true;
      continue;
    }

    if (Feature == "rtm") {
      HasRTM = true;
      continue;
    }

    if (Feature == "prfchw") {
      HasPRFCHW = true;
      continue;
    }

    if (Feature == "rdseed") {
      HasRDSEED = true;
      continue;
    }

    if (Feature == "adx") {
      HasADX = true;
      continue;
    }

    if (Feature == "tbm") {
      HasTBM = true;
      continue;
    }

    if (Feature == "fma") {
      HasFMA = true;
      continue;
    }

    if (Feature == "f16c") {
      HasF16C = true;
      continue;
    }

    if (Feature == "avx512cd") {
      HasAVX512CD = true;
      continue;
    }

    if (Feature == "avx512er") {
      HasAVX512ER = true;
      continue;
    }

    if (Feature == "avx512pf") {
      HasAVX512PF = true;
      continue;
    }

    if (Feature == "avx512dq") {
      HasAVX512DQ = true;
      continue;
    }

    if (Feature == "avx512bw") {
      HasAVX512BW = true;
      continue;
    }

    if (Feature == "avx512vl") {
      HasAVX512VL = true;
      continue;
    }

    if (Feature == "sha") {
      HasSHA = true;
      continue;
    }

    if (Feature == "cx16") {
      HasCX16 = true;
      continue;
    }

    assert(Features[i][0] == '+' && "Invalid target feature!");
    X86SSEEnum Level = llvm::StringSwitch<X86SSEEnum>(Feature)
      .Case("avx512f", AVX512F)
      .Case("avx2", AVX2)
      .Case("avx", AVX)
      .Case("sse4.2", SSE42)
      .Case("sse4.1", SSE41)
      .Case("ssse3", SSSE3)
      .Case("sse3", SSE3)
      .Case("sse2", SSE2)
      .Case("sse", SSE1)
      .Default(NoSSE);
    SSELevel = std::max(SSELevel, Level);

    MMX3DNowEnum ThreeDNowLevel =
      llvm::StringSwitch<MMX3DNowEnum>(Feature)
        .Case("3dnowa", AMD3DNowAthlon)
        .Case("3dnow", AMD3DNow)
        .Case("mmx", MMX)
        .Default(NoMMX3DNow);
    MMX3DNowLevel = std::max(MMX3DNowLevel, ThreeDNowLevel);

    XOPEnum XLevel = llvm::StringSwitch<XOPEnum>(Feature)
        .Case("xop", XOP)
        .Case("fma4", FMA4)
        .Case("sse4a", SSE4A)
        .Default(NoXOP);
    XOPLevel = std::max(XOPLevel, XLevel);
  }

  // Enable popcnt if sse4.2 is enabled and popcnt is not explicitly disabled.
  // Can't do this earlier because we need to be able to explicitly enable
  // popcnt and still disable sse4.2.
  if (!HasPOPCNT && SSELevel >= SSE42 &&
      std::find(Features.begin(), Features.end(), "-popcnt") == Features.end()){
    HasPOPCNT = true;
    Features.push_back("+popcnt");
  }

  // Enable prfchw if 3DNow! is enabled and prfchw is not explicitly disabled.
  if (!HasPRFCHW && MMX3DNowLevel >= AMD3DNow &&
      std::find(Features.begin(), Features.end(), "-prfchw") == Features.end()){
    HasPRFCHW = true;
    Features.push_back("+prfchw");
  }

  // LLVM doesn't have a separate switch for fpmath, so only accept it if it
  // matches the selected sse level.
  if (FPMath == FP_SSE && SSELevel < SSE1) {
    Diags.Report(diag::err_target_unsupported_fpmath) << "sse";
    return false;
  } else if (FPMath == FP_387 && SSELevel >= SSE1) {
    Diags.Report(diag::err_target_unsupported_fpmath) << "387";
    return false;
  }

  // Don't tell the backend if we're turning off mmx; it will end up disabling
  // SSE, which we don't want.
  // Additionally, if SSE is enabled and mmx is not explicitly disabled,
  // then enable MMX.
  std::vector<std::string>::iterator it;
  it = std::find(Features.begin(), Features.end(), "-mmx");
  if (it != Features.end())
    Features.erase(it);
  else if (SSELevel > NoSSE)
    MMX3DNowLevel = std::max(MMX3DNowLevel, MMX);
  return true;
}

/// X86TargetInfo::getTargetDefines - Return the set of the X86-specific macro
/// definitions for this particular subtarget.
void X86TargetInfo::getTargetDefines(const LangOptions &Opts,
                                     MacroBuilder &Builder) const {
  // Target identification.
  if (getTriple().getArch() == llvm::Triple::x86_64) {
    Builder.defineMacro("__amd64__");
    Builder.defineMacro("__amd64");
    Builder.defineMacro("__x86_64");
    Builder.defineMacro("__x86_64__");
    if (getTriple().getArchName() == "x86_64h") {
      Builder.defineMacro("__x86_64h");
      Builder.defineMacro("__x86_64h__");
    }
  } else {
    DefineStd(Builder, "i386", Opts);
  }

  // Subtarget options.
  // FIXME: We are hard-coding the tune parameters based on the CPU, but they
  // truly should be based on -mtune options.
  switch (CPU) {
  case CK_Generic:
    break;
  case CK_i386:
    // The rest are coming from the i386 define above.
    Builder.defineMacro("__tune_i386__");
    break;
  case CK_i486:
  case CK_WinChipC6:
  case CK_WinChip2:
  case CK_C3:
    defineCPUMacros(Builder, "i486");
    break;
  case CK_PentiumMMX:
    Builder.defineMacro("__pentium_mmx__");
    Builder.defineMacro("__tune_pentium_mmx__");
    // Fallthrough
  case CK_i586:
  case CK_Pentium:
    defineCPUMacros(Builder, "i586");
    defineCPUMacros(Builder, "pentium");
    break;
  case CK_Pentium3:
  case CK_Pentium3M:
  case CK_PentiumM:
    Builder.defineMacro("__tune_pentium3__");
    // Fallthrough
  case CK_Pentium2:
  case CK_C3_2:
    Builder.defineMacro("__tune_pentium2__");
    // Fallthrough
  case CK_PentiumPro:
    Builder.defineMacro("__tune_i686__");
    Builder.defineMacro("__tune_pentiumpro__");
    // Fallthrough
  case CK_i686:
    Builder.defineMacro("__i686");
    Builder.defineMacro("__i686__");
    // Strangely, __tune_i686__ isn't defined by GCC when CPU == i686.
    Builder.defineMacro("__pentiumpro");
    Builder.defineMacro("__pentiumpro__");
    break;
  case CK_Pentium4:
  case CK_Pentium4M:
    defineCPUMacros(Builder, "pentium4");
    break;
  case CK_Yonah:
  case CK_Prescott:
  case CK_Nocona:
    defineCPUMacros(Builder, "nocona");
    break;
  case CK_Core2:
  case CK_Penryn:
    defineCPUMacros(Builder, "core2");
    break;
  case CK_Bonnell:
    defineCPUMacros(Builder, "atom");
    break;
  case CK_Silvermont:
    defineCPUMacros(Builder, "slm");
    break;
  case CK_Nehalem:
  case CK_Westmere:
  case CK_SandyBridge:
  case CK_IvyBridge:
  case CK_Haswell:
  case CK_Broadwell:
    // FIXME: Historically, we defined this legacy name, it would be nice to
    // remove it at some point. We've never exposed fine-grained names for
    // recent primary x86 CPUs, and we should keep it that way.
    defineCPUMacros(Builder, "corei7");
    break;
  case CK_Skylake:
    // FIXME: Historically, we defined this legacy name, it would be nice to
    // remove it at some point. This is the only fine-grained CPU macro in the
    // main intel CPU line, and it would be better to not have these and force
    // people to use ISA macros.
    defineCPUMacros(Builder, "skx");
    break;
  case CK_KNL:
    defineCPUMacros(Builder, "knl");
    break;
  case CK_K6_2:
    Builder.defineMacro("__k6_2__");
    Builder.defineMacro("__tune_k6_2__");
    // Fallthrough
  case CK_K6_3:
    if (CPU != CK_K6_2) {  // In case of fallthrough
      // FIXME: GCC may be enabling these in cases where some other k6
      // architecture is specified but -m3dnow is explicitly provided. The
      // exact semantics need to be determined and emulated here.
      Builder.defineMacro("__k6_3__");
      Builder.defineMacro("__tune_k6_3__");
    }
    // Fallthrough
  case CK_K6:
    defineCPUMacros(Builder, "k6");
    break;
  case CK_Athlon:
  case CK_AthlonThunderbird:
  case CK_Athlon4:
  case CK_AthlonXP:
  case CK_AthlonMP:
    defineCPUMacros(Builder, "athlon");
    if (SSELevel != NoSSE) {
      Builder.defineMacro("__athlon_sse__");
      Builder.defineMacro("__tune_athlon_sse__");
    }
    break;
  case CK_K8:
  case CK_K8SSE3:
  case CK_x86_64:
  case CK_Opteron:
  case CK_OpteronSSE3:
  case CK_Athlon64:
  case CK_Athlon64SSE3:
  case CK_AthlonFX:
    defineCPUMacros(Builder, "k8");
    break;
  case CK_AMDFAM10:
    defineCPUMacros(Builder, "amdfam10");
    break;
  case CK_BTVER1:
    defineCPUMacros(Builder, "btver1");
    break;
  case CK_BTVER2:
    defineCPUMacros(Builder, "btver2");
    break;
  case CK_BDVER1:
    defineCPUMacros(Builder, "bdver1");
    break;
  case CK_BDVER2:
    defineCPUMacros(Builder, "bdver2");
    break;
  case CK_BDVER3:
    defineCPUMacros(Builder, "bdver3");
    break;
  case CK_BDVER4:
    defineCPUMacros(Builder, "bdver4");
    break;
  case CK_Geode:
    defineCPUMacros(Builder, "geode");
    break;
  }

  // Target properties.
  Builder.defineMacro("__REGISTER_PREFIX__", "");

  // Define __NO_MATH_INLINES on linux/x86 so that we don't get inline
  // functions in glibc header files that use FP Stack inline asm which the
  // backend can't deal with (PR879).
  Builder.defineMacro("__NO_MATH_INLINES");

  if (HasAES)
    Builder.defineMacro("__AES__");

  if (HasPCLMUL)
    Builder.defineMacro("__PCLMUL__");

  if (HasLZCNT)
    Builder.defineMacro("__LZCNT__");

  if (HasRDRND)
    Builder.defineMacro("__RDRND__");

  if (HasFSGSBASE)
    Builder.defineMacro("__FSGSBASE__");

  if (HasBMI)
    Builder.defineMacro("__BMI__");

  if (HasBMI2)
    Builder.defineMacro("__BMI2__");

  if (HasPOPCNT)
    Builder.defineMacro("__POPCNT__");

  if (HasRTM)
    Builder.defineMacro("__RTM__");

  if (HasPRFCHW)
    Builder.defineMacro("__PRFCHW__");

  if (HasRDSEED)
    Builder.defineMacro("__RDSEED__");

  if (HasADX)
    Builder.defineMacro("__ADX__");

  if (HasTBM)
    Builder.defineMacro("__TBM__");

  switch (XOPLevel) {
  case XOP:
    Builder.defineMacro("__XOP__");
  case FMA4:
    Builder.defineMacro("__FMA4__");
  case SSE4A:
    Builder.defineMacro("__SSE4A__");
  case NoXOP:
    break;
  }

  if (HasFMA)
    Builder.defineMacro("__FMA__");

  if (HasF16C)
    Builder.defineMacro("__F16C__");

  if (HasAVX512CD)
    Builder.defineMacro("__AVX512CD__");
  if (HasAVX512ER)
    Builder.defineMacro("__AVX512ER__");
  if (HasAVX512PF)
    Builder.defineMacro("__AVX512PF__");
  if (HasAVX512DQ)
    Builder.defineMacro("__AVX512DQ__");
  if (HasAVX512BW)
    Builder.defineMacro("__AVX512BW__");
  if (HasAVX512VL)
    Builder.defineMacro("__AVX512VL__");

  if (HasSHA)
    Builder.defineMacro("__SHA__");

  if (HasCX16)
    Builder.defineMacro("__GCC_HAVE_SYNC_COMPARE_AND_SWAP_16");

  // Each case falls through to the previous one here.
  switch (SSELevel) {
  case AVX512F:
    Builder.defineMacro("__AVX512F__");
  case AVX2:
    Builder.defineMacro("__AVX2__");
  case AVX:
    Builder.defineMacro("__AVX__");
  case SSE42:
    Builder.defineMacro("__SSE4_2__");
  case SSE41:
    Builder.defineMacro("__SSE4_1__");
  case SSSE3:
    Builder.defineMacro("__SSSE3__");
  case SSE3:
    Builder.defineMacro("__SSE3__");
  case SSE2:
    Builder.defineMacro("__SSE2__");
    Builder.defineMacro("__SSE2_MATH__");  // -mfp-math=sse always implied.
  case SSE1:
    Builder.defineMacro("__SSE__");
    Builder.defineMacro("__SSE_MATH__");   // -mfp-math=sse always implied.
  case NoSSE:
    break;
  }

  if (Opts.MicrosoftExt && getTriple().getArch() == llvm::Triple::x86) {
    switch (SSELevel) {
    case AVX512F:
    case AVX2:
    case AVX:
    case SSE42:
    case SSE41:
    case SSSE3:
    case SSE3:
    case SSE2:
      Builder.defineMacro("_M_IX86_FP", Twine(2));
      break;
    case SSE1:
      Builder.defineMacro("_M_IX86_FP", Twine(1));
      break;
    default:
      Builder.defineMacro("_M_IX86_FP", Twine(0));
    }
  }

  // Each case falls through to the previous one here.
  switch (MMX3DNowLevel) {
  case AMD3DNowAthlon:
    Builder.defineMacro("__3dNOW_A__");
  case AMD3DNow:
    Builder.defineMacro("__3dNOW__");
  case MMX:
    Builder.defineMacro("__MMX__");
  case NoMMX3DNow:
    break;
  }

  if (CPU >= CK_i486) {
    Builder.defineMacro("__GCC_HAVE_SYNC_COMPARE_AND_SWAP_1");
    Builder.defineMacro("__GCC_HAVE_SYNC_COMPARE_AND_SWAP_2");
    Builder.defineMacro("__GCC_HAVE_SYNC_COMPARE_AND_SWAP_4");
  }
  if (CPU >= CK_i586)
    Builder.defineMacro("__GCC_HAVE_SYNC_COMPARE_AND_SWAP_8");
}

bool X86TargetInfo::hasFeature(StringRef Feature) const {
  return llvm::StringSwitch<bool>(Feature)
      .Case("aes", HasAES)
      .Case("avx", SSELevel >= AVX)
      .Case("avx2", SSELevel >= AVX2)
      .Case("avx512f", SSELevel >= AVX512F)
      .Case("avx512cd", HasAVX512CD)
      .Case("avx512er", HasAVX512ER)
      .Case("avx512pf", HasAVX512PF)
      .Case("avx512dq", HasAVX512DQ)
      .Case("avx512bw", HasAVX512BW)
      .Case("avx512vl", HasAVX512VL)
      .Case("bmi", HasBMI)
      .Case("bmi2", HasBMI2)
      .Case("cx16", HasCX16)
      .Case("f16c", HasF16C)
      .Case("fma", HasFMA)
      .Case("fma4", XOPLevel >= FMA4)
      .Case("fsgsbase", HasFSGSBASE)
      .Case("lzcnt", HasLZCNT)
      .Case("mm3dnow", MMX3DNowLevel >= AMD3DNow)
      .Case("mm3dnowa", MMX3DNowLevel >= AMD3DNowAthlon)
      .Case("mmx", MMX3DNowLevel >= MMX)
      .Case("pclmul", HasPCLMUL)
      .Case("popcnt", HasPOPCNT)
      .Case("prfchw", HasPRFCHW)
      .Case("rdrnd", HasRDRND)
      .Case("rdseed", HasRDSEED)
      .Case("rtm", HasRTM)
      .Case("sha", HasSHA)
      .Case("sse", SSELevel >= SSE1)
      .Case("sse2", SSELevel >= SSE2)
      .Case("sse3", SSELevel >= SSE3)
      .Case("ssse3", SSELevel >= SSSE3)
      .Case("sse4.1", SSELevel >= SSE41)
      .Case("sse4.2", SSELevel >= SSE42)
      .Case("sse4a", XOPLevel >= SSE4A)
      .Case("tbm", HasTBM)
      .Case("x86", true)
      .Case("x86_32", getTriple().getArch() == llvm::Triple::x86)
      .Case("x86_64", getTriple().getArch() == llvm::Triple::x86_64)
      .Case("xop", XOPLevel >= XOP)
      .Default(false);
}

bool
X86TargetInfo::validateAsmConstraint(const char *&Name,
                                     TargetInfo::ConstraintInfo &Info) const {
  switch (*Name) {
  default: return false;
  case 'I':
    Info.setRequiresImmediate(0, 31);
    return true;
  case 'J':
    Info.setRequiresImmediate(0, 63);
    return true;
  case 'K':
    Info.setRequiresImmediate(-128, 127);
    return true;
  case 'L':
    // FIXME: properly analyze this constraint:
    //  must be one of 0xff, 0xffff, or 0xffffffff
    return true;
  case 'M':
    Info.setRequiresImmediate(0, 3);
    return true;
  case 'N':
    Info.setRequiresImmediate(0, 255);
    return true;
  case 'O':
    Info.setRequiresImmediate(0, 127);
    return true;
  case 'Y': // first letter of a pair:
    switch (*(Name+1)) {
    default: return false;
    case '0':  // First SSE register.
    case 't':  // Any SSE register, when SSE2 is enabled.
    case 'i':  // Any SSE register, when SSE2 and inter-unit moves enabled.
    case 'm':  // any MMX register, when inter-unit moves enabled.
      break;   // falls through to setAllowsRegister.
  }
  case 'f': // any x87 floating point stack register.
    // Constraint 'f' cannot be used for output operands.
    if (Info.ConstraintStr[0] == '=')
      return false;

    Info.setAllowsRegister();
    return true;
  case 'a': // eax.
  case 'b': // ebx.
  case 'c': // ecx.
  case 'd': // edx.
  case 'S': // esi.
  case 'D': // edi.
  case 'A': // edx:eax.
  case 't': // top of floating point stack.
  case 'u': // second from top of floating point stack.
  case 'q': // Any register accessible as [r]l: a, b, c, and d.
  case 'y': // Any MMX register.
  case 'x': // Any SSE register.
  case 'Q': // Any register accessible as [r]h: a, b, c, and d.
  case 'R': // "Legacy" registers: ax, bx, cx, dx, di, si, sp, bp.
  case 'l': // "Index" registers: any general register that can be used as an
            // index in a base+index memory access.
    Info.setAllowsRegister();
    return true;
  case 'C': // SSE floating point constant.
  case 'G': // x87 floating point constant.
  case 'e': // 32-bit signed integer constant for use with zero-extending
            // x86_64 instructions.
  case 'Z': // 32-bit unsigned integer constant for use with zero-extending
            // x86_64 instructions.
    return true;
  }
}

bool X86TargetInfo::validateOutputSize(StringRef Constraint,
                                       unsigned Size) const {
  // Strip off constraint modifiers.
  while (Constraint[0] == '=' ||
         Constraint[0] == '+' ||
         Constraint[0] == '&')
    Constraint = Constraint.substr(1);

  return validateOperandSize(Constraint, Size);
}

bool X86TargetInfo::validateInputSize(StringRef Constraint,
                                      unsigned Size) const {
  return validateOperandSize(Constraint, Size);
}

bool X86TargetInfo::validateOperandSize(StringRef Constraint,
                                        unsigned Size) const {
  switch (Constraint[0]) {
  default: break;
  case 'y':
    return Size <= 64;
  case 'f':
  case 't':
  case 'u':
    return Size <= 128;
  case 'x':
    // 256-bit ymm registers can be used if target supports AVX.
    return Size <= (SSELevel >= AVX ? 256U : 128U);
  }

  return true;
}

std::string
X86TargetInfo::convertConstraint(const char *&Constraint) const {
  switch (*Constraint) {
  case 'a': return std::string("{ax}");
  case 'b': return std::string("{bx}");
  case 'c': return std::string("{cx}");
  case 'd': return std::string("{dx}");
  case 'S': return std::string("{si}");
  case 'D': return std::string("{di}");
  case 'p': // address
    return std::string("im");
  case 't': // top of floating point stack.
    return std::string("{st}");
  case 'u': // second from top of floating point stack.
    return std::string("{st(1)}"); // second from top of floating point stack.
  default:
    return std::string(1, *Constraint);
  }
}
} // end anonymous namespace

namespace {
// X86-32 generic target
class X86_32TargetInfo : public X86TargetInfo {
public:
  X86_32TargetInfo(const llvm::Triple &Triple) : X86TargetInfo(Triple) {
    DoubleAlign = LongLongAlign = 32;
    LongDoubleWidth = 96;
    LongDoubleAlign = 32;
    SuitableAlign = 128;
    DescriptionString = "e-m:e-p:32:32-f64:32:64-f80:32-n8:16:32-S128";
    SizeType = UnsignedInt;
    PtrDiffType = SignedInt;
    IntPtrType = SignedInt;
    RegParmMax = 3;

    // Use fpret for all types.
    RealTypeUsesObjCFPRet = ((1 << TargetInfo::Float) |
                             (1 << TargetInfo::Double) |
                             (1 << TargetInfo::LongDouble));

    // x86-32 has atomics up to 8 bytes
    // FIXME: Check that we actually have cmpxchg8b before setting
    // MaxAtomicInlineWidth. (cmpxchg8b is an i586 instruction.)
    MaxAtomicPromoteWidth = MaxAtomicInlineWidth = 64;
  }
  BuiltinVaListKind getBuiltinVaListKind() const override {
    return TargetInfo::CharPtrBuiltinVaList;
  }

  int getEHDataRegisterNumber(unsigned RegNo) const override {
    if (RegNo == 0) return 0;
    if (RegNo == 1) return 2;
    return -1;
  }
  bool validateOperandSize(StringRef Constraint,
                           unsigned Size) const override {
    switch (Constraint[0]) {
    default: break;
    case 'R':
    case 'q':
    case 'Q':
    case 'a':
    case 'b':
    case 'c':
    case 'd':
    case 'S':
    case 'D':
      return Size <= 32;
    case 'A':
      return Size <= 64;
    }

    return X86TargetInfo::validateOperandSize(Constraint, Size);
  }
};
} // end anonymous namespace

namespace {
class NetBSDI386TargetInfo : public NetBSDTargetInfo<X86_32TargetInfo> {
public:
  NetBSDI386TargetInfo(const llvm::Triple &Triple)
      : NetBSDTargetInfo<X86_32TargetInfo>(Triple) {}

  unsigned getFloatEvalMethod() const override {
    unsigned Major, Minor, Micro;
    getTriple().getOSVersion(Major, Minor, Micro);
    // New NetBSD uses the default rounding mode.
    if (Major >= 7 || (Major == 6 && Minor == 99 && Micro >= 26) || Major == 0)
      return X86_32TargetInfo::getFloatEvalMethod();
    // NetBSD before 6.99.26 defaults to "double" rounding.
    return 1;
  }
};
} // end anonymous namespace

namespace {
class OpenBSDI386TargetInfo : public OpenBSDTargetInfo<X86_32TargetInfo> {
public:
  OpenBSDI386TargetInfo(const llvm::Triple &Triple)
      : OpenBSDTargetInfo<X86_32TargetInfo>(Triple) {
    SizeType = UnsignedLong;
    IntPtrType = SignedLong;
    PtrDiffType = SignedLong;
  }
};
} // end anonymous namespace

namespace {
class BitrigI386TargetInfo : public BitrigTargetInfo<X86_32TargetInfo> {
public:
  BitrigI386TargetInfo(const llvm::Triple &Triple)
      : BitrigTargetInfo<X86_32TargetInfo>(Triple) {
    SizeType = UnsignedLong;
    IntPtrType = SignedLong;
    PtrDiffType = SignedLong;
  }
};
} // end anonymous namespace

namespace {
class DarwinI386TargetInfo : public DarwinTargetInfo<X86_32TargetInfo> {
public:
  DarwinI386TargetInfo(const llvm::Triple &Triple)
      : DarwinTargetInfo<X86_32TargetInfo>(Triple) {
    LongDoubleWidth = 128;
    LongDoubleAlign = 128;
    SuitableAlign = 128;
    MaxVectorAlign = 256;
    SizeType = UnsignedLong;
    IntPtrType = SignedLong;
    DescriptionString = "e-m:o-p:32:32-f64:32:64-f80:128-n8:16:32-S128";
    HasAlignMac68kSupport = true;
  }

};
} // end anonymous namespace

namespace {
// x86-32 Windows target
class WindowsX86_32TargetInfo : public WindowsTargetInfo<X86_32TargetInfo> {
public:
  WindowsX86_32TargetInfo(const llvm::Triple &Triple)
      : WindowsTargetInfo<X86_32TargetInfo>(Triple) {
    WCharType = UnsignedShort;
    DoubleAlign = LongLongAlign = 64;
    bool IsWinCOFF =
        getTriple().isOSWindows() && getTriple().isOSBinFormatCOFF();
    DescriptionString = IsWinCOFF ? "e-m:w-p:32:32-i64:64-f80:32-n8:16:32-S32"
                                  : "e-m:e-p:32:32-i64:64-f80:32-n8:16:32-S32";
  }
  void getTargetDefines(const LangOptions &Opts,
                        MacroBuilder &Builder) const override {
    WindowsTargetInfo<X86_32TargetInfo>::getTargetDefines(Opts, Builder);
  }
};

// x86-32 Windows Visual Studio target
class MicrosoftX86_32TargetInfo : public WindowsX86_32TargetInfo {
public:
  MicrosoftX86_32TargetInfo(const llvm::Triple &Triple)
      : WindowsX86_32TargetInfo(Triple) {
    LongDoubleWidth = LongDoubleAlign = 64;
    LongDoubleFormat = &llvm::APFloat::IEEEdouble;
  }
  void getTargetDefines(const LangOptions &Opts,
                        MacroBuilder &Builder) const override {
    WindowsX86_32TargetInfo::getTargetDefines(Opts, Builder);
    WindowsX86_32TargetInfo::getVisualStudioDefines(Opts, Builder);
    // The value of the following reflects processor type.
    // 300=386, 400=486, 500=Pentium, 600=Blend (default)
    // We lost the original triple, so we use the default.
    Builder.defineMacro("_M_IX86", "600");
  }
};
} // end anonymous namespace

static void addMinGWDefines(const LangOptions &Opts, MacroBuilder &Builder) {
  Builder.defineMacro("__MSVCRT__");
  Builder.defineMacro("__MINGW32__");

  // Mingw defines __declspec(a) to __attribute__((a)).  Clang supports
  // __declspec natively under -fms-extensions, but we define a no-op __declspec
  // macro anyway for pre-processor compatibility.
  if (Opts.MicrosoftExt)
    Builder.defineMacro("__declspec", "__declspec");
  else
    Builder.defineMacro("__declspec(a)", "__attribute__((a))");

  if (!Opts.MicrosoftExt) {
    // Provide macros for all the calling convention keywords.  Provide both
    // single and double underscore prefixed variants.  These are available on
    // x64 as well as x86, even though they have no effect.
    const char *CCs[] = {"cdecl", "stdcall", "fastcall", "thiscall", "pascal"};
    for (const char *CC : CCs) {
      std::string GCCSpelling = "__attribute__((__";
      GCCSpelling += CC;
      GCCSpelling += "__))";
      Builder.defineMacro(Twine("_") + CC, GCCSpelling);
      Builder.defineMacro(Twine("__") + CC, GCCSpelling);
    }
  }
}

namespace {
// x86-32 MinGW target
class MinGWX86_32TargetInfo : public WindowsX86_32TargetInfo {
public:
  MinGWX86_32TargetInfo(const llvm::Triple &Triple)
      : WindowsX86_32TargetInfo(Triple) {}
  void getTargetDefines(const LangOptions &Opts,
                        MacroBuilder &Builder) const override {
    WindowsX86_32TargetInfo::getTargetDefines(Opts, Builder);
    DefineStd(Builder, "WIN32", Opts);
    DefineStd(Builder, "WINNT", Opts);
    Builder.defineMacro("_X86_");
    addMinGWDefines(Opts, Builder);
  }
};
} // end anonymous namespace

namespace {
// x86-32 Cygwin target
class CygwinX86_32TargetInfo : public X86_32TargetInfo {
public:
  CygwinX86_32TargetInfo(const llvm::Triple &Triple)
      : X86_32TargetInfo(Triple) {
    TLSSupported = false;
    WCharType = UnsignedShort;
    DoubleAlign = LongLongAlign = 64;
    DescriptionString = "e-m:w-p:32:32-i64:64-f80:32-n8:16:32-S32";
  }
  void getTargetDefines(const LangOptions &Opts,
                        MacroBuilder &Builder) const override {
    X86_32TargetInfo::getTargetDefines(Opts, Builder);
    Builder.defineMacro("_X86_");
    Builder.defineMacro("__CYGWIN__");
    Builder.defineMacro("__CYGWIN32__");
    DefineStd(Builder, "unix", Opts);
    if (Opts.CPlusPlus)
      Builder.defineMacro("_GNU_SOURCE");
  }
};
} // end anonymous namespace

namespace {
// x86-32 Haiku target
class HaikuX86_32TargetInfo : public X86_32TargetInfo {
public:
  HaikuX86_32TargetInfo(const llvm::Triple &Triple) : X86_32TargetInfo(Triple) {
    SizeType = UnsignedLong;
    IntPtrType = SignedLong;
    PtrDiffType = SignedLong;
    ProcessIDType = SignedLong;
    this->UserLabelPrefix = "";
    this->TLSSupported = false;
  }
  void getTargetDefines(const LangOptions &Opts,
                        MacroBuilder &Builder) const override {
    X86_32TargetInfo::getTargetDefines(Opts, Builder);
    Builder.defineMacro("__INTEL__");
    Builder.defineMacro("__HAIKU__");
  }
};
} // end anonymous namespace

// RTEMS Target
template<typename Target>
class RTEMSTargetInfo : public OSTargetInfo<Target> {
protected:
  void getOSDefines(const LangOptions &Opts, const llvm::Triple &Triple,
                    MacroBuilder &Builder) const override {
    // RTEMS defines; list based off of gcc output

    Builder.defineMacro("__rtems__");
    Builder.defineMacro("__ELF__");
  }

public:
  RTEMSTargetInfo(const llvm::Triple &Triple) : OSTargetInfo<Target>(Triple) {
    this->UserLabelPrefix = "";

    switch (Triple.getArch()) {
    default:
    case llvm::Triple::x86:
      // this->MCountName = ".mcount";
      break;
    case llvm::Triple::mips:
    case llvm::Triple::mipsel:
    case llvm::Triple::ppc:
    case llvm::Triple::ppc64:
    case llvm::Triple::ppc64le:
      // this->MCountName = "_mcount";
      break;
    case llvm::Triple::arm:
      // this->MCountName = "__mcount";
      break;
    }
  }
};

namespace {
// x86-32 RTEMS target
class RTEMSX86_32TargetInfo : public X86_32TargetInfo {
public:
  RTEMSX86_32TargetInfo(const llvm::Triple &Triple) : X86_32TargetInfo(Triple) {
    SizeType = UnsignedLong;
    IntPtrType = SignedLong;
    PtrDiffType = SignedLong;
    this->UserLabelPrefix = "";
  }
  void getTargetDefines(const LangOptions &Opts,
                        MacroBuilder &Builder) const override {
    X86_32TargetInfo::getTargetDefines(Opts, Builder);
    Builder.defineMacro("__INTEL__");
    Builder.defineMacro("__rtems__");
  }
};
} // end anonymous namespace

namespace {
// x86-64 generic target
class X86_64TargetInfo : public X86TargetInfo {
public:
  X86_64TargetInfo(const llvm::Triple &Triple) : X86TargetInfo(Triple) {
    const bool IsX32 = getTriple().getEnvironment() == llvm::Triple::GNUX32;
    LongWidth = LongAlign = PointerWidth = PointerAlign = IsX32 ? 32 : 64;
    LongDoubleWidth = 128;
    LongDoubleAlign = 128;
    LargeArrayMinWidth = 128;
    LargeArrayAlign = 128;
    SuitableAlign = 128;
    SizeType    = IsX32 ? UnsignedInt      : UnsignedLong;
    PtrDiffType = IsX32 ? SignedInt        : SignedLong;
    IntPtrType  = IsX32 ? SignedInt        : SignedLong;
    IntMaxType  = IsX32 ? SignedLongLong   : SignedLong;
    Int64Type   = IsX32 ? SignedLongLong   : SignedLong;
    RegParmMax = 6;

    // Pointers are 32-bit in x32.
    DescriptionString = (IsX32)
                            ? "e-m:e-p:32:32-i64:64-f80:128-n8:16:32:64-S128"
                            : "e-m:e-i64:64-f80:128-n8:16:32:64-S128";

    // Use fpret only for long double.
    RealTypeUsesObjCFPRet = (1 << TargetInfo::LongDouble);

    // Use fp2ret for _Complex long double.
    ComplexLongDoubleUsesFP2Ret = true;

    // x86-64 has atomics up to 16 bytes.
    MaxAtomicPromoteWidth = 128;
    MaxAtomicInlineWidth = 128;
  }
  BuiltinVaListKind getBuiltinVaListKind() const override {
    return TargetInfo::X86_64ABIBuiltinVaList;
  }

  int getEHDataRegisterNumber(unsigned RegNo) const override {
    if (RegNo == 0) return 0;
    if (RegNo == 1) return 1;
    return -1;
  }

  CallingConvCheckResult checkCallingConvention(CallingConv CC) const override {
    return (CC == CC_C ||
            CC == CC_X86VectorCall ||
            CC == CC_IntelOclBicc ||
            CC == CC_X86_64Win64) ? CCCR_OK : CCCR_Warning;
  }

  CallingConv getDefaultCallingConv(CallingConvMethodType MT) const override {
    return CC_C;
  }

  // for x32 we need it here explicitly
  bool hasInt128Type() const override { return true; }
};
} // end anonymous namespace

namespace {
// x86-64 Windows target
class WindowsX86_64TargetInfo : public WindowsTargetInfo<X86_64TargetInfo> {
public:
  WindowsX86_64TargetInfo(const llvm::Triple &Triple)
      : WindowsTargetInfo<X86_64TargetInfo>(Triple) {
    WCharType = UnsignedShort;
    LongWidth = LongAlign = 32;
    DoubleAlign = LongLongAlign = 64;
    IntMaxType = SignedLongLong;
    Int64Type = SignedLongLong;
    SizeType = UnsignedLongLong;
    PtrDiffType = SignedLongLong;
    IntPtrType = SignedLongLong;
    this->UserLabelPrefix = "";
  }
  void getTargetDefines(const LangOptions &Opts,
                                MacroBuilder &Builder) const override {
    WindowsTargetInfo<X86_64TargetInfo>::getTargetDefines(Opts, Builder);
    Builder.defineMacro("_WIN64");
  }
  BuiltinVaListKind getBuiltinVaListKind() const override {
    return TargetInfo::CharPtrBuiltinVaList;
  }
  CallingConvCheckResult checkCallingConvention(CallingConv CC) const override {
    return (CC == CC_C ||
            CC == CC_X86VectorCall ||
            CC == CC_IntelOclBicc ||
            CC == CC_X86_64SysV) ? CCCR_OK : CCCR_Warning;
  }
};
} // end anonymous namespace

namespace {
// x86-64 Windows Visual Studio target
class MicrosoftX86_64TargetInfo : public WindowsX86_64TargetInfo {
public:
  MicrosoftX86_64TargetInfo(const llvm::Triple &Triple)
      : WindowsX86_64TargetInfo(Triple) {
    LongDoubleWidth = LongDoubleAlign = 64;
    LongDoubleFormat = &llvm::APFloat::IEEEdouble;
  }
  void getTargetDefines(const LangOptions &Opts,
                        MacroBuilder &Builder) const override {
    WindowsX86_64TargetInfo::getTargetDefines(Opts, Builder);
    WindowsX86_64TargetInfo::getVisualStudioDefines(Opts, Builder);
    Builder.defineMacro("_M_X64");
    Builder.defineMacro("_M_AMD64");
  }
};
} // end anonymous namespace

namespace {
// x86-64 MinGW target
class MinGWX86_64TargetInfo : public WindowsX86_64TargetInfo {
public:
  MinGWX86_64TargetInfo(const llvm::Triple &Triple)
      : WindowsX86_64TargetInfo(Triple) {}
  void getTargetDefines(const LangOptions &Opts,
                        MacroBuilder &Builder) const override {
    WindowsX86_64TargetInfo::getTargetDefines(Opts, Builder);
    DefineStd(Builder, "WIN64", Opts);
    Builder.defineMacro("__MINGW64__");
    addMinGWDefines(Opts, Builder);

    // GCC defines this macro when it is using __gxx_personality_seh0.
    if (!Opts.SjLjExceptions)
      Builder.defineMacro("__SEH__");
  }
};
} // end anonymous namespace

namespace {
class DarwinX86_64TargetInfo : public DarwinTargetInfo<X86_64TargetInfo> {
public:
  DarwinX86_64TargetInfo(const llvm::Triple &Triple)
      : DarwinTargetInfo<X86_64TargetInfo>(Triple) {
    Int64Type = SignedLongLong;
    MaxVectorAlign = 256;
    // The 64-bit iOS simulator uses the builtin bool type for Objective-C.
    llvm::Triple T = llvm::Triple(Triple);
    if (T.isiOS())
      UseSignedCharForObjCBool = false;
    DescriptionString = "e-m:o-i64:64-f80:128-n8:16:32:64-S128";
  }
};
} // end anonymous namespace

namespace {
class OpenBSDX86_64TargetInfo : public OpenBSDTargetInfo<X86_64TargetInfo> {
public:
  OpenBSDX86_64TargetInfo(const llvm::Triple &Triple)
      : OpenBSDTargetInfo<X86_64TargetInfo>(Triple) {
    IntMaxType = SignedLongLong;
    Int64Type = SignedLongLong;
  }
};
} // end anonymous namespace

namespace {
class BitrigX86_64TargetInfo : public BitrigTargetInfo<X86_64TargetInfo> {
public:
  BitrigX86_64TargetInfo(const llvm::Triple &Triple)
      : BitrigTargetInfo<X86_64TargetInfo>(Triple) {
    IntMaxType = SignedLongLong;
    Int64Type = SignedLongLong;
  }
};
}


namespace {
class ARMTargetInfo : public TargetInfo {
  // Possible FPU choices.
  enum FPUMode {
    VFP2FPU = (1 << 0),
    VFP3FPU = (1 << 1),
    VFP4FPU = (1 << 2),
    NeonFPU = (1 << 3),
    FPARMV8 = (1 << 4)
  };

  // Possible HWDiv features.
  enum HWDivMode {
    HWDivThumb = (1 << 0),
    HWDivARM = (1 << 1)
  };

  static bool FPUModeIsVFP(FPUMode Mode) {
    return Mode & (VFP2FPU | VFP3FPU | VFP4FPU | NeonFPU | FPARMV8);
  }

  static const TargetInfo::GCCRegAlias GCCRegAliases[];
  static const char * const GCCRegNames[];

  std::string ABI, CPU;

  enum {
    FP_Default,
    FP_VFP,
    FP_Neon
  } FPMath;

  unsigned FPU : 5;

  unsigned IsAAPCS : 1;
  unsigned IsThumb : 1;
  unsigned HWDiv : 2;

  // Initialized via features.
  unsigned SoftFloat : 1;
  unsigned SoftFloatABI : 1;

  unsigned CRC : 1;
  unsigned Crypto : 1;

  // ACLE 6.5.1 Hardware floating point
  enum {
    HW_FP_HP = (1 << 1), /// half (16-bit)
    HW_FP_SP = (1 << 2), /// single (32-bit)
    HW_FP_DP = (1 << 3), /// double (64-bit)
  };
  uint32_t HW_FP;

  static const Builtin::Info BuiltinInfo[];

  static bool shouldUseInlineAtomic(const llvm::Triple &T) {
    StringRef ArchName = T.getArchName();
    if (T.getArch() == llvm::Triple::arm ||
        T.getArch() == llvm::Triple::armeb) {
      StringRef VersionStr;
      if (ArchName.startswith("armv"))
        VersionStr = ArchName.substr(4, 1);
      else if (ArchName.startswith("armebv"))
        VersionStr = ArchName.substr(6, 1);
      else
        return false;
      unsigned Version;
      if (VersionStr.getAsInteger(10, Version))
        return false;
      return Version >= 6;
    }
    assert(T.getArch() == llvm::Triple::thumb ||
           T.getArch() == llvm::Triple::thumbeb);
    StringRef VersionStr;
    if (ArchName.startswith("thumbv"))
      VersionStr = ArchName.substr(6, 1);
    else if (ArchName.startswith("thumbebv"))
      VersionStr = ArchName.substr(8, 1);
    else
      return false;
    unsigned Version;
    if (VersionStr.getAsInteger(10, Version))
      return false;
    return Version >= 7;
  }

  void setABIAAPCS() {
    IsAAPCS = true;

    DoubleAlign = LongLongAlign = LongDoubleAlign = SuitableAlign = 64;
    const llvm::Triple &T = getTriple();

    // size_t is unsigned long on MachO-derived environments and NetBSD.
    if (T.isOSBinFormatMachO() || T.getOS() == llvm::Triple::NetBSD)
      SizeType = UnsignedLong;
    else
      SizeType = UnsignedInt;

    switch (T.getOS()) {
    case llvm::Triple::NetBSD:
      WCharType = SignedInt;
      break;
    case llvm::Triple::Win32:
      WCharType = UnsignedShort;
      break;
    case llvm::Triple::Linux:
    default:
      // AAPCS 7.1.1, ARM-Linux ABI 2.4: type of wchar_t is unsigned int.
      WCharType = UnsignedInt;
      break;
    }

    UseBitFieldTypeAlignment = true;

    ZeroLengthBitfieldBoundary = 0;

    // Thumb1 add sp, #imm requires the immediate value be multiple of 4,
    // so set preferred for small types to 32.
    if (T.isOSBinFormatMachO()) {
      DescriptionString =
          BigEndian ? "E-m:o-p:32:32-i64:64-v128:64:128-a:0:32-n32-S64"
                    : "e-m:o-p:32:32-i64:64-v128:64:128-a:0:32-n32-S64";
    } else if (T.isOSWindows()) {
      // FIXME: this is invalid for WindowsCE
      assert(!BigEndian && "Windows on ARM does not support big endian");
      DescriptionString = "e"
                          "-m:e"
                          "-p:32:32"
                          "-i64:64"
                          "-v128:64:128"
                          "-a:0:32"
                          "-n32"
                          "-S64";
    } else {
      DescriptionString =
          BigEndian ? "E-m:e-p:32:32-i64:64-v128:64:128-a:0:32-n32-S64"
                    : "e-m:e-p:32:32-i64:64-v128:64:128-a:0:32-n32-S64";
    }

    // FIXME: Enumerated types are variable width in straight AAPCS.
  }

  void setABIAPCS() {
    const llvm::Triple &T = getTriple();

    IsAAPCS = false;

    DoubleAlign = LongLongAlign = LongDoubleAlign = SuitableAlign = 32;

    // size_t is unsigned int on FreeBSD.
    if (T.getOS() == llvm::Triple::FreeBSD)
      SizeType = UnsignedInt;
    else
      SizeType = UnsignedLong;

    // Revert to using SignedInt on apcs-gnu to comply with existing behaviour.
    WCharType = SignedInt;

    // Do not respect the alignment of bit-field types when laying out
    // structures. This corresponds to PCC_BITFIELD_TYPE_MATTERS in gcc.
    UseBitFieldTypeAlignment = false;

    /// gcc forces the alignment to 4 bytes, regardless of the type of the
    /// zero length bitfield.  This corresponds to EMPTY_FIELD_BOUNDARY in
    /// gcc.
    ZeroLengthBitfieldBoundary = 32;

    if (T.isOSBinFormatMachO())
      DescriptionString =
          BigEndian
              ? "E-m:o-p:32:32-f64:32:64-v64:32:64-v128:32:128-a:0:32-n32-S32"
              : "e-m:o-p:32:32-f64:32:64-v64:32:64-v128:32:128-a:0:32-n32-S32";
    else
      DescriptionString =
          BigEndian
              ? "E-m:e-p:32:32-f64:32:64-v64:32:64-v128:32:128-a:0:32-n32-S32"
              : "e-m:e-p:32:32-f64:32:64-v64:32:64-v128:32:128-a:0:32-n32-S32";

    // FIXME: Override "preferred align" for double and long long.
  }

public:
  ARMTargetInfo(const llvm::Triple &Triple, bool IsBigEndian)
      : TargetInfo(Triple), CPU("arm1136j-s"), FPMath(FP_Default),
        IsAAPCS(true), HW_FP(0) {
    BigEndian = IsBigEndian;

    switch (getTriple().getOS()) {
    case llvm::Triple::NetBSD:
      PtrDiffType = SignedLong;
      break;
    default:
      PtrDiffType = SignedInt;
      break;
    }

    // {} in inline assembly are neon specifiers, not assembly variant
    // specifiers.
    NoAsmVariants = true;

    // FIXME: Should we just treat this as a feature?
    IsThumb = getTriple().getArchName().startswith("thumb");

    // FIXME: This duplicates code from the driver that sets the -target-abi
    // option - this code is used if -target-abi isn't passed and should
    // be unified in some way.
    if (Triple.isOSBinFormatMachO()) {
      // The backend is hardwired to assume AAPCS for M-class processors, ensure
      // the frontend matches that.
      if (Triple.getEnvironment() == llvm::Triple::EABI ||
          Triple.getOS() == llvm::Triple::UnknownOS ||
          StringRef(CPU).startswith("cortex-m")) {
        setABI("aapcs");
      } else {
        setABI("apcs-gnu");
      }
    } else if (Triple.isOSWindows()) {
      // FIXME: this is invalid for WindowsCE
      setABI("aapcs");
    } else {
      // Select the default based on the platform.
      switch (Triple.getEnvironment()) {
      case llvm::Triple::Android:
      case llvm::Triple::GNUEABI:
      case llvm::Triple::GNUEABIHF:
        setABI("aapcs-linux");
        break;
      case llvm::Triple::EABIHF:
      case llvm::Triple::EABI:
        setABI("aapcs");
        break;
      case llvm::Triple::GNU:
	setABI("apcs-gnu");
	break;
      default:
        if (Triple.getOS() == llvm::Triple::NetBSD)
          setABI("apcs-gnu");
        else
          setABI("aapcs");
        break;
      }
    }

    // ARM targets default to using the ARM C++ ABI.
    TheCXXABI.set(TargetCXXABI::GenericARM);

    // ARM has atomics up to 8 bytes
    MaxAtomicPromoteWidth = 64;
    if (shouldUseInlineAtomic(getTriple()))
      MaxAtomicInlineWidth = 64;

    // Do force alignment of members that follow zero length bitfields.  If
    // the alignment of the zero-length bitfield is greater than the member
    // that follows it, `bar', `bar' will be aligned as the  type of the
    // zero length bitfield.
    UseZeroLengthBitfieldAlignment = true;
  }
  StringRef getABI() const override { return ABI; }
  bool setABI(const std::string &Name) override {
    ABI = Name;

    // The defaults (above) are for AAPCS, check if we need to change them.
    //
    // FIXME: We need support for -meabi... we could just mangle it into the
    // name.
    if (Name == "apcs-gnu") {
      setABIAPCS();
      return true;
    }
    if (Name == "aapcs" || Name == "aapcs-vfp" || Name == "aapcs-linux") {
      setABIAAPCS();
      return true;
    }
    return false;
  }

  void getDefaultFeatures(llvm::StringMap<bool> &Features) const override {
    StringRef ArchName = getTriple().getArchName();
    if (CPU == "arm1136jf-s" || CPU == "arm1176jzf-s" || CPU == "mpcore")
      Features["vfp2"] = true;
    else if (CPU == "cortex-a8" || CPU == "cortex-a9") {
      Features["vfp3"] = true;
      Features["neon"] = true;
    }
    else if (CPU == "cortex-a5") {
      Features["vfp4"] = true;
      Features["neon"] = true;
    } else if (CPU == "swift" || CPU == "cortex-a7" ||
               CPU == "cortex-a12" || CPU == "cortex-a15" ||
               CPU == "cortex-a17" || CPU == "krait") {
      Features["vfp4"] = true;
      Features["neon"] = true;
      Features["hwdiv"] = true;
      Features["hwdiv-arm"] = true;
    } else if (CPU == "cyclone") {
      Features["v8fp"] = true;
      Features["neon"] = true;
      Features["hwdiv"] = true;
      Features["hwdiv-arm"] = true;
    } else if (CPU == "cortex-a53" || CPU == "cortex-a57") {
      Features["fp-armv8"] = true;
      Features["neon"] = true;
      Features["hwdiv"] = true;
      Features["hwdiv-arm"] = true;
      Features["crc"] = true;
      Features["crypto"] = true;
    } else if (CPU == "cortex-r5" ||
               // Enable the hwdiv extension for all v8a AArch32 cores by
               // default.
               ArchName == "armv8a" || ArchName == "armv8" ||
               ArchName == "armebv8a" || ArchName == "armebv8" ||
               ArchName == "thumbv8a" || ArchName == "thumbv8" ||
               ArchName == "thumbebv8a" || ArchName == "thumbebv8") {
      Features["hwdiv"] = true;
      Features["hwdiv-arm"] = true;
    } else if (CPU == "cortex-m3" || CPU == "cortex-m4" || CPU == "cortex-m7") {
      Features["hwdiv"] = true;
    }
  }

  bool handleTargetFeatures(std::vector<std::string> &Features,
                            DiagnosticsEngine &Diags) override {
    FPU = 0;
    CRC = 0;
    Crypto = 0;
    SoftFloat = SoftFloatABI = false;
    HWDiv = 0;

    for (const auto &Feature : Features) {
      if (Feature == "+soft-float") {
        SoftFloat = true;
      } else if (Feature == "+soft-float-abi") {
        SoftFloatABI = true;
      } else if (Feature == "+vfp2") {
        FPU |= VFP2FPU;
        HW_FP = HW_FP_SP | HW_FP_DP;
      } else if (Feature == "+vfp3") {
        FPU |= VFP3FPU;
        HW_FP = HW_FP_SP | HW_FP_DP;
      } else if (Feature == "+vfp4") {
        FPU |= VFP4FPU;
        HW_FP = HW_FP_SP | HW_FP_DP | HW_FP_HP;
      } else if (Feature == "+fp-armv8") {
        FPU |= FPARMV8;
        HW_FP = HW_FP_SP | HW_FP_DP | HW_FP_HP;
      } else if (Feature == "+neon") {
        FPU |= NeonFPU;
        HW_FP = HW_FP_SP | HW_FP_DP;
      } else if (Feature == "+hwdiv") {
        HWDiv |= HWDivThumb;
      } else if (Feature == "+hwdiv-arm") {
        HWDiv |= HWDivARM;
      } else if (Feature == "+crc") {
        CRC = 1;
      } else if (Feature == "+crypto") {
        Crypto = 1;
      } else if (Feature == "+fp-only-sp") {
        HW_FP &= ~HW_FP_DP;
      }
    }

    if (!(FPU & NeonFPU) && FPMath == FP_Neon) {
      Diags.Report(diag::err_target_unsupported_fpmath) << "neon";
      return false;
    }

    if (FPMath == FP_Neon)
      Features.push_back("+neonfp");
    else if (FPMath == FP_VFP)
      Features.push_back("-neonfp");

    // Remove front-end specific options which the backend handles differently.
    const StringRef FrontEndFeatures[] = { "+soft-float", "+soft-float-abi" };
    for (const auto &FEFeature : FrontEndFeatures) {
      auto Feature = std::find(Features.begin(), Features.end(), FEFeature);
      if (Feature != Features.end())
        Features.erase(Feature);
    }

    return true;
  }

  bool hasFeature(StringRef Feature) const override {
    return llvm::StringSwitch<bool>(Feature)
        .Case("arm", true)
        .Case("softfloat", SoftFloat)
        .Case("thumb", IsThumb)
        .Case("neon", (FPU & NeonFPU) && !SoftFloat)
        .Case("hwdiv", HWDiv & HWDivThumb)
        .Case("hwdiv-arm", HWDiv & HWDivARM)
        .Default(false);
  }
  // FIXME: Should we actually have some table instead of these switches?
  static const char *getCPUDefineSuffix(StringRef Name) {
    return llvm::StringSwitch<const char *>(Name)
        .Cases("arm8", "arm810", "4")
        .Cases("strongarm", "strongarm110", "strongarm1100", "strongarm1110",
               "4")
        .Cases("arm7tdmi", "arm7tdmi-s", "arm710t", "arm720t", "arm9", "4T")
        .Cases("arm9tdmi", "arm920", "arm920t", "arm922t", "arm940t", "4T")
        .Case("ep9312", "4T")
        .Cases("arm10tdmi", "arm1020t", "5T")
        .Cases("arm9e", "arm946e-s", "arm966e-s", "arm968e-s", "5TE")
        .Case("arm926ej-s", "5TEJ")
        .Cases("arm10e", "arm1020e", "arm1022e", "5TE")
        .Cases("xscale", "iwmmxt", "5TE")
        .Case("arm1136j-s", "6J")
        .Cases("arm1176jz-s", "arm1176jzf-s", "6ZK")
        .Cases("arm1136jf-s", "mpcorenovfp", "mpcore", "6K")
        .Cases("arm1156t2-s", "arm1156t2f-s", "6T2")
        .Cases("cortex-a5", "cortex-a7", "cortex-a8", "7A")
        .Cases("cortex-a9", "cortex-a12", "cortex-a15", "cortex-a17", "krait",
               "7A")
        .Cases("cortex-r4", "cortex-r5", "7R")
        .Case("swift", "7S")
        .Case("cyclone", "8A")
        .Case("cortex-m3", "7M")
        .Cases("cortex-m4", "cortex-m7", "7EM")
        .Case("cortex-m0", "6M")
        .Cases("cortex-a53", "cortex-a57", "8A")
        .Default(nullptr);
  }
  static const char *getCPUProfile(StringRef Name) {
    return llvm::StringSwitch<const char *>(Name)
        .Cases("cortex-a5", "cortex-a7", "cortex-a8", "A")
        .Cases("cortex-a9", "cortex-a12", "cortex-a15", "cortex-a17", "krait",
               "A")
        .Cases("cortex-a53", "cortex-a57", "A")
        .Cases("cortex-m3", "cortex-m4", "cortex-m0", "cortex-m7", "M")
        .Cases("cortex-r4", "cortex-r5", "R")
        .Default("");
  }
  bool setCPU(const std::string &Name) override {
    if (!getCPUDefineSuffix(Name))
      return false;

    // Cortex M does not support 8 byte atomics, while general Thumb2 does.
    StringRef Profile = getCPUProfile(Name);
    if (Profile == "M" && MaxAtomicInlineWidth) {
      MaxAtomicPromoteWidth = 32;
      MaxAtomicInlineWidth = 32;
    }

    CPU = Name;
    return true;
  }
  bool setFPMath(StringRef Name) override;
  bool supportsThumb(StringRef ArchName, StringRef CPUArch,
                     unsigned CPUArchVer) const {
    return CPUArchVer >= 7 || (CPUArch.find('T') != StringRef::npos) ||
           (CPUArch.find('M') != StringRef::npos);
  }
  bool supportsThumb2(StringRef ArchName, StringRef CPUArch,
                      unsigned CPUArchVer) const {
    // We check both CPUArchVer and ArchName because when only triple is
    // specified, the default CPU is arm1136j-s.
    return ArchName.endswith("v6t2") || ArchName.endswith("v7") ||
           ArchName.endswith("v8") || CPUArch == "6T2" || CPUArchVer >= 7;
  }
  void getTargetDefines(const LangOptions &Opts,
                        MacroBuilder &Builder) const override {
    // Target identification.
    Builder.defineMacro("__arm");
    Builder.defineMacro("__arm__");

    // Target properties.
    Builder.defineMacro("__REGISTER_PREFIX__", "");

    StringRef CPUArch = getCPUDefineSuffix(CPU);
    unsigned int CPUArchVer;
    if (CPUArch.substr(0, 1).getAsInteger<unsigned int>(10, CPUArchVer))
      llvm_unreachable("Invalid char for architecture version number");
    Builder.defineMacro("__ARM_ARCH_" + CPUArch + "__");

    // ACLE 6.4.1 ARM/Thumb instruction set architecture
    StringRef CPUProfile = getCPUProfile(CPU);
    StringRef ArchName = getTriple().getArchName();

    // __ARM_ARCH is defined as an integer value indicating the current ARM ISA
    Builder.defineMacro("__ARM_ARCH", CPUArch.substr(0, 1));
    if (CPUArch[0] >= '8') {
      Builder.defineMacro("__ARM_FEATURE_NUMERIC_MAXMIN");
      Builder.defineMacro("__ARM_FEATURE_DIRECTED_ROUNDING");
    }

    // __ARM_ARCH_ISA_ARM is defined to 1 if the core supports the ARM ISA.  It
    // is not defined for the M-profile.
    // NOTE that the deffault profile is assumed to be 'A'
    if (CPUProfile.empty() || CPUProfile != "M")
      Builder.defineMacro("__ARM_ARCH_ISA_ARM", "1");

    // __ARM_ARCH_ISA_THUMB is defined to 1 if the core supporst the original
    // Thumb ISA (including v6-M).  It is set to 2 if the core supports the
    // Thumb-2 ISA as found in the v6T2 architecture and all v7 architecture.
    if (supportsThumb2(ArchName, CPUArch, CPUArchVer))
      Builder.defineMacro("__ARM_ARCH_ISA_THUMB", "2");
    else if (supportsThumb(ArchName, CPUArch, CPUArchVer))
      Builder.defineMacro("__ARM_ARCH_ISA_THUMB", "1");

    // __ARM_32BIT_STATE is defined to 1 if code is being generated for a 32-bit
    // instruction set such as ARM or Thumb.
    Builder.defineMacro("__ARM_32BIT_STATE", "1");

    // ACLE 6.4.2 Architectural Profile (A, R, M or pre-Cortex)

    // __ARM_ARCH_PROFILE is defined as 'A', 'R', 'M' or 'S', or unset.
    if (!CPUProfile.empty())
      Builder.defineMacro("__ARM_ARCH_PROFILE", "'" + CPUProfile + "'");

    // ACLE 6.5.1 Hardware Floating Point
    if (HW_FP)
      Builder.defineMacro("__ARM_FP", "0x" + llvm::utohexstr(HW_FP));

    // ACLE predefines.
    Builder.defineMacro("__ARM_ACLE", "200");

    // Subtarget options.

    // FIXME: It's more complicated than this and we don't really support
    // interworking.
    // Windows on ARM does not "support" interworking
    if (5 <= CPUArchVer && CPUArchVer <= 8 && !getTriple().isOSWindows())
      Builder.defineMacro("__THUMB_INTERWORK__");

    if (ABI == "aapcs" || ABI == "aapcs-linux" || ABI == "aapcs-vfp") {
      // Embedded targets on Darwin follow AAPCS, but not EABI.
      // Windows on ARM follows AAPCS VFP, but does not conform to EABI.
      if (!getTriple().isOSDarwin() && !getTriple().isOSWindows())
        Builder.defineMacro("__ARM_EABI__");
      Builder.defineMacro("__ARM_PCS", "1");

      if ((!SoftFloat && !SoftFloatABI) || ABI == "aapcs-vfp")
        Builder.defineMacro("__ARM_PCS_VFP", "1");
    }

    if (SoftFloat)
      Builder.defineMacro("__SOFTFP__");

    if (CPU == "xscale")
      Builder.defineMacro("__XSCALE__");

    if (IsThumb) {
      Builder.defineMacro("__THUMBEL__");
      Builder.defineMacro("__thumb__");
      if (supportsThumb2(ArchName, CPUArch, CPUArchVer))
        Builder.defineMacro("__thumb2__");
    }
    if (((HWDiv & HWDivThumb) && IsThumb) || ((HWDiv & HWDivARM) && !IsThumb))
      Builder.defineMacro("__ARM_ARCH_EXT_IDIV__", "1");

    // Note, this is always on in gcc, even though it doesn't make sense.
    Builder.defineMacro("__APCS_32__");

    if (FPUModeIsVFP((FPUMode) FPU)) {
      Builder.defineMacro("__VFP_FP__");
      if (FPU & VFP2FPU)
        Builder.defineMacro("__ARM_VFPV2__");
      if (FPU & VFP3FPU)
        Builder.defineMacro("__ARM_VFPV3__");
      if (FPU & VFP4FPU)
        Builder.defineMacro("__ARM_VFPV4__");
    }

    // This only gets set when Neon instructions are actually available, unlike
    // the VFP define, hence the soft float and arch check. This is subtly
    // different from gcc, we follow the intent which was that it should be set
    // when Neon instructions are actually available.
    if ((FPU & NeonFPU) && !SoftFloat && CPUArchVer >= 7) {
      Builder.defineMacro("__ARM_NEON");
      Builder.defineMacro("__ARM_NEON__");
    }

    Builder.defineMacro("__ARM_SIZEOF_WCHAR_T",
                        Opts.ShortWChar ? "2" : "4");

    Builder.defineMacro("__ARM_SIZEOF_MINIMAL_ENUM",
                        Opts.ShortEnums ? "1" : "4");

    if (CRC)
      Builder.defineMacro("__ARM_FEATURE_CRC32");

    if (Crypto)
      Builder.defineMacro("__ARM_FEATURE_CRYPTO");

    if (CPUArchVer >= 6 && CPUArch != "6M") {
      Builder.defineMacro("__GCC_HAVE_SYNC_COMPARE_AND_SWAP_1");
      Builder.defineMacro("__GCC_HAVE_SYNC_COMPARE_AND_SWAP_2");
      Builder.defineMacro("__GCC_HAVE_SYNC_COMPARE_AND_SWAP_4");
      Builder.defineMacro("__GCC_HAVE_SYNC_COMPARE_AND_SWAP_8");
    }

    bool is5EOrAbove = (CPUArchVer >= 6 ||
                        (CPUArchVer == 5 &&
                         CPUArch.find('E') != StringRef::npos));
    bool is32Bit = (!IsThumb || supportsThumb2(ArchName, CPUArch, CPUArchVer));
    if (is5EOrAbove && is32Bit && (CPUProfile != "M" || CPUArch  == "7EM"))
      Builder.defineMacro("__ARM_FEATURE_DSP");
  }
  void getTargetBuiltins(const Builtin::Info *&Records,
                         unsigned &NumRecords) const override {
    Records = BuiltinInfo;
    NumRecords = clang::ARM::LastTSBuiltin-Builtin::FirstTSBuiltin;
  }
  bool isCLZForZeroUndef() const override { return false; }
  BuiltinVaListKind getBuiltinVaListKind() const override {
    return IsAAPCS ? AAPCSABIBuiltinVaList : TargetInfo::VoidPtrBuiltinVaList;
  }
  void getGCCRegNames(const char * const *&Names,
                      unsigned &NumNames) const override;
  void getGCCRegAliases(const GCCRegAlias *&Aliases,
                        unsigned &NumAliases) const override;
  bool validateAsmConstraint(const char *&Name,
                             TargetInfo::ConstraintInfo &Info) const override {
    switch (*Name) {
    default: break;
    case 'l': // r0-r7
    case 'h': // r8-r15
    case 'w': // VFP Floating point register single precision
    case 'P': // VFP Floating point register double precision
      Info.setAllowsRegister();
      return true;
    case 'I':
    case 'J':
    case 'K':
    case 'L':
    case 'M':
      // FIXME
      return true;
    case 'Q': // A memory address that is a single base register.
      Info.setAllowsMemory();
      return true;
    case 'U': // a memory reference...
      switch (Name[1]) {
      case 'q': // ...ARMV4 ldrsb
      case 'v': // ...VFP load/store (reg+constant offset)
      case 'y': // ...iWMMXt load/store
      case 't': // address valid for load/store opaque types wider
                // than 128-bits
      case 'n': // valid address for Neon doubleword vector load/store
      case 'm': // valid address for Neon element and structure load/store
      case 's': // valid address for non-offset loads/stores of quad-word
                // values in four ARM registers
        Info.setAllowsMemory();
        Name++;
        return true;
      }
    }
    return false;
  }
  std::string convertConstraint(const char *&Constraint) const override {
    std::string R;
    switch (*Constraint) {
    case 'U':   // Two-character constraint; add "^" hint for later parsing.
      R = std::string("^") + std::string(Constraint, 2);
      Constraint++;
      break;
    case 'p': // 'p' should be translated to 'r' by default.
      R = std::string("r");
      break;
    default:
      return std::string(1, *Constraint);
    }
    return R;
  }
  bool
  validateConstraintModifier(StringRef Constraint, char Modifier, unsigned Size,
                             std::string &SuggestedModifier) const override {
    bool isOutput = (Constraint[0] == '=');
    bool isInOut = (Constraint[0] == '+');

    // Strip off constraint modifiers.
    while (Constraint[0] == '=' ||
           Constraint[0] == '+' ||
           Constraint[0] == '&')
      Constraint = Constraint.substr(1);

    switch (Constraint[0]) {
    default: break;
    case 'r': {
      switch (Modifier) {
      default:
        return (isInOut || isOutput || Size <= 64);
      case 'q':
        // A register of size 32 cannot fit a vector type.
        return false;
      }
    }
    }

    return true;
  }
  const char *getClobbers() const override {
    // FIXME: Is this really right?
    return "";
  }

  CallingConvCheckResult checkCallingConvention(CallingConv CC) const override {
    return (CC == CC_AAPCS || CC == CC_AAPCS_VFP) ? CCCR_OK : CCCR_Warning;
  }

  int getEHDataRegisterNumber(unsigned RegNo) const override {
    if (RegNo == 0) return 0;
    if (RegNo == 1) return 1;
    return -1;
  }
};

bool ARMTargetInfo::setFPMath(StringRef Name) {
  if (Name == "neon") {
    FPMath = FP_Neon;
    return true;
  } else if (Name == "vfp" || Name == "vfp2" || Name == "vfp3" ||
             Name == "vfp4") {
    FPMath = FP_VFP;
    return true;
  }
  return false;
}

const char * const ARMTargetInfo::GCCRegNames[] = {
  // Integer registers
  "r0", "r1", "r2", "r3", "r4", "r5", "r6", "r7",
  "r8", "r9", "r10", "r11", "r12", "sp", "lr", "pc",

  // Float registers
  "s0", "s1", "s2", "s3", "s4", "s5", "s6", "s7",
  "s8", "s9", "s10", "s11", "s12", "s13", "s14", "s15",
  "s16", "s17", "s18", "s19", "s20", "s21", "s22", "s23",
  "s24", "s25", "s26", "s27", "s28", "s29", "s30", "s31",

  // Double registers
  "d0", "d1", "d2", "d3", "d4", "d5", "d6", "d7",
  "d8", "d9", "d10", "d11", "d12", "d13", "d14", "d15",
  "d16", "d17", "d18", "d19", "d20", "d21", "d22", "d23",
  "d24", "d25", "d26", "d27", "d28", "d29", "d30", "d31",

  // Quad registers
  "q0", "q1", "q2", "q3", "q4", "q5", "q6", "q7",
  "q8", "q9", "q10", "q11", "q12", "q13", "q14", "q15"
};

void ARMTargetInfo::getGCCRegNames(const char * const *&Names,
                                   unsigned &NumNames) const {
  Names = GCCRegNames;
  NumNames = llvm::array_lengthof(GCCRegNames);
}

const TargetInfo::GCCRegAlias ARMTargetInfo::GCCRegAliases[] = {
  { { "a1" }, "r0" },
  { { "a2" }, "r1" },
  { { "a3" }, "r2" },
  { { "a4" }, "r3" },
  { { "v1" }, "r4" },
  { { "v2" }, "r5" },
  { { "v3" }, "r6" },
  { { "v4" }, "r7" },
  { { "v5" }, "r8" },
  { { "v6", "rfp" }, "r9" },
  { { "sl" }, "r10" },
  { { "fp" }, "r11" },
  { { "ip" }, "r12" },
  { { "r13" }, "sp" },
  { { "r14" }, "lr" },
  { { "r15" }, "pc" },
  // The S, D and Q registers overlap, but aren't really aliases; we
  // don't want to substitute one of these for a different-sized one.
};

void ARMTargetInfo::getGCCRegAliases(const GCCRegAlias *&Aliases,
                                       unsigned &NumAliases) const {
  Aliases = GCCRegAliases;
  NumAliases = llvm::array_lengthof(GCCRegAliases);
}

const Builtin::Info ARMTargetInfo::BuiltinInfo[] = {
#define BUILTIN(ID, TYPE, ATTRS) { #ID, TYPE, ATTRS, 0, ALL_LANGUAGES },
#define LIBBUILTIN(ID, TYPE, ATTRS, HEADER) { #ID, TYPE, ATTRS, HEADER,\
                                              ALL_LANGUAGES },
#include "clang/Basic/BuiltinsNEON.def"

#define BUILTIN(ID, TYPE, ATTRS) { #ID, TYPE, ATTRS, 0, ALL_LANGUAGES },
#define LANGBUILTIN(ID, TYPE, ATTRS, LANG) { #ID, TYPE, ATTRS, 0, LANG },
#define LIBBUILTIN(ID, TYPE, ATTRS, HEADER) { #ID, TYPE, ATTRS, HEADER,\
                                              ALL_LANGUAGES },
#include "clang/Basic/BuiltinsARM.def"
};

class ARMleTargetInfo : public ARMTargetInfo {
public:
  ARMleTargetInfo(const llvm::Triple &Triple)
    : ARMTargetInfo(Triple, false) { }
  virtual void getTargetDefines(const LangOptions &Opts,
                                MacroBuilder &Builder) const {
    Builder.defineMacro("__ARMEL__");
    ARMTargetInfo::getTargetDefines(Opts, Builder);
  }
};

class ARMbeTargetInfo : public ARMTargetInfo {
public:
  ARMbeTargetInfo(const llvm::Triple &Triple)
    : ARMTargetInfo(Triple, true) { }
  virtual void getTargetDefines(const LangOptions &Opts,
                                MacroBuilder &Builder) const {
    Builder.defineMacro("__ARMEB__");
    Builder.defineMacro("__ARM_BIG_ENDIAN");
    ARMTargetInfo::getTargetDefines(Opts, Builder);
  }
};
} // end anonymous namespace.

namespace {
class WindowsARMTargetInfo : public WindowsTargetInfo<ARMleTargetInfo> {
  const llvm::Triple Triple;
public:
  WindowsARMTargetInfo(const llvm::Triple &Triple)
    : WindowsTargetInfo<ARMleTargetInfo>(Triple), Triple(Triple) {
    TLSSupported = false;
    WCharType = UnsignedShort;
    SizeType = UnsignedInt;
    UserLabelPrefix = "";
  }
  void getVisualStudioDefines(const LangOptions &Opts,
                              MacroBuilder &Builder) const {
    WindowsTargetInfo<ARMleTargetInfo>::getVisualStudioDefines(Opts, Builder);

    // FIXME: this is invalid for WindowsCE
    Builder.defineMacro("_M_ARM_NT", "1");
    Builder.defineMacro("_M_ARMT", "_M_ARM");
    Builder.defineMacro("_M_THUMB", "_M_ARM");

    assert((Triple.getArch() == llvm::Triple::arm ||
            Triple.getArch() == llvm::Triple::thumb) &&
           "invalid architecture for Windows ARM target info");
    unsigned Offset = Triple.getArch() == llvm::Triple::arm ? 4 : 6;
    Builder.defineMacro("_M_ARM", Triple.getArchName().substr(Offset));

    // TODO map the complete set of values
    // 31: VFPv3 40: VFPv4
    Builder.defineMacro("_M_ARM_FP", "31");
  }
  BuiltinVaListKind getBuiltinVaListKind() const override {
    return TargetInfo::CharPtrBuiltinVaList;
  }
};

// Windows ARM + Itanium C++ ABI Target
class ItaniumWindowsARMleTargetInfo : public WindowsARMTargetInfo {
public:
  ItaniumWindowsARMleTargetInfo(const llvm::Triple &Triple)
    : WindowsARMTargetInfo(Triple) {
    TheCXXABI.set(TargetCXXABI::GenericARM);
  }

  void getTargetDefines(const LangOptions &Opts,
                        MacroBuilder &Builder) const override {
    WindowsARMTargetInfo::getTargetDefines(Opts, Builder);

    if (Opts.MSVCCompat)
      WindowsARMTargetInfo::getVisualStudioDefines(Opts, Builder);
  }
};

// Windows ARM, MS (C++) ABI
class MicrosoftARMleTargetInfo : public WindowsARMTargetInfo {
public:
  MicrosoftARMleTargetInfo(const llvm::Triple &Triple)
    : WindowsARMTargetInfo(Triple) {
    TheCXXABI.set(TargetCXXABI::Microsoft);
  }

  void getTargetDefines(const LangOptions &Opts,
                        MacroBuilder &Builder) const override {
    WindowsARMTargetInfo::getTargetDefines(Opts, Builder);
    WindowsARMTargetInfo::getVisualStudioDefines(Opts, Builder);
  }
};
}


namespace {
class DarwinARMTargetInfo :
  public DarwinTargetInfo<ARMleTargetInfo> {
protected:
  void getOSDefines(const LangOptions &Opts, const llvm::Triple &Triple,
                    MacroBuilder &Builder) const override {
    getDarwinDefines(Builder, Opts, Triple, PlatformName, PlatformMinVersion);
  }

public:
  DarwinARMTargetInfo(const llvm::Triple &Triple)
      : DarwinTargetInfo<ARMleTargetInfo>(Triple) {
    HasAlignMac68kSupport = true;
    // iOS always has 64-bit atomic instructions.
    // FIXME: This should be based off of the target features in
    // ARMleTargetInfo.
    MaxAtomicInlineWidth = 64;

    // Darwin on iOS uses a variant of the ARM C++ ABI.
    TheCXXABI.set(TargetCXXABI::iOS);
  }
};
} // end anonymous namespace.


namespace {
class AArch64TargetInfo : public TargetInfo {
  virtual void setDescriptionString() = 0;
  static const TargetInfo::GCCRegAlias GCCRegAliases[];
  static const char *const GCCRegNames[];

  enum FPUModeEnum {
    FPUMode,
    NeonMode
  };

  unsigned FPU;
  unsigned CRC;
  unsigned Crypto;

  static const Builtin::Info BuiltinInfo[];

  std::string ABI;

public:
  AArch64TargetInfo(const llvm::Triple &Triple)
      : TargetInfo(Triple), ABI("aapcs") {

    if (getTriple().getOS() == llvm::Triple::NetBSD) {
      WCharType = SignedInt;

      // NetBSD apparently prefers consistency across ARM targets to consistency
      // across 64-bit targets.
      Int64Type = SignedLongLong;
      IntMaxType = SignedLongLong;
    } else {
      WCharType = UnsignedInt;
      Int64Type = SignedLong;
      IntMaxType = SignedLong;
    }

    LongWidth = LongAlign = PointerWidth = PointerAlign = 64;
    MaxVectorAlign = 128;
    RegParmMax = 8;
    MaxAtomicInlineWidth = 128;
    MaxAtomicPromoteWidth = 128;

    LongDoubleWidth = LongDoubleAlign = 128;
    LongDoubleFormat = &llvm::APFloat::IEEEquad;

    // {} in inline assembly are neon specifiers, not assembly variant
    // specifiers.
    NoAsmVariants = true;

    // AArch64 targets default to using the ARM C++ ABI.
    TheCXXABI.set(TargetCXXABI::GenericAArch64);
  }

  StringRef getABI() const override { return ABI; }
  bool setABI(const std::string &Name) override {
    if (Name != "aapcs" && Name != "darwinpcs")
      return false;

    ABI = Name;
    return true;
  }

  bool setCPU(const std::string &Name) override {
    bool CPUKnown = llvm::StringSwitch<bool>(Name)
                        .Case("generic", true)
                        .Cases("cortex-a53", "cortex-a57", true)
                        .Case("cyclone", true)
                        .Default(false);
    return CPUKnown;
  }

  virtual void getTargetDefines(const LangOptions &Opts,
                                MacroBuilder &Builder) const  override {
    // Target identification.
    Builder.defineMacro("__aarch64__");

    // Target properties.
    Builder.defineMacro("_LP64");
    Builder.defineMacro("__LP64__");

    // ACLE predefines. Many can only have one possible value on v8 AArch64.
    Builder.defineMacro("__ARM_ACLE", "200");
    Builder.defineMacro("__ARM_ARCH", "8");
    Builder.defineMacro("__ARM_ARCH_PROFILE", "'A'");

    Builder.defineMacro("__ARM_64BIT_STATE");
    Builder.defineMacro("__ARM_PCS_AAPCS64");
    Builder.defineMacro("__ARM_ARCH_ISA_A64");

    Builder.defineMacro("__ARM_FEATURE_UNALIGNED");
    Builder.defineMacro("__ARM_FEATURE_CLZ");
    Builder.defineMacro("__ARM_FEATURE_FMA");
    Builder.defineMacro("__ARM_FEATURE_DIV");
    Builder.defineMacro("__ARM_FEATURE_IDIV"); // As specified in ACLE
    Builder.defineMacro("__ARM_FEATURE_DIV");  // For backwards compatibility
    Builder.defineMacro("__ARM_FEATURE_NUMERIC_MAXMIN");
    Builder.defineMacro("__ARM_FEATURE_DIRECTED_ROUNDING");

    Builder.defineMacro("__ARM_ALIGN_MAX_STACK_PWR", "4");

    // 0xe implies support for half, single and double precision operations.
    Builder.defineMacro("__ARM_FP", "0xe");

    // PCS specifies this for SysV variants, which is all we support. Other ABIs
    // may choose __ARM_FP16_FORMAT_ALTERNATIVE.
    Builder.defineMacro("__ARM_FP16_FORMAT_IEEE");

    if (Opts.FastMath || Opts.FiniteMathOnly)
      Builder.defineMacro("__ARM_FP_FAST");

    if (Opts.C99 && !Opts.Freestanding)
      Builder.defineMacro("__ARM_FP_FENV_ROUNDING");

    Builder.defineMacro("__ARM_SIZEOF_WCHAR_T", Opts.ShortWChar ? "2" : "4");

    Builder.defineMacro("__ARM_SIZEOF_MINIMAL_ENUM",
                        Opts.ShortEnums ? "1" : "4");

    if (FPU == NeonMode) {
      Builder.defineMacro("__ARM_NEON");
      // 64-bit NEON supports half, single and double precision operations.
      Builder.defineMacro("__ARM_NEON_FP", "0xe");
    }

    if (CRC)
      Builder.defineMacro("__ARM_FEATURE_CRC32");

    if (Crypto)
      Builder.defineMacro("__ARM_FEATURE_CRYPTO");
  }

  virtual void getTargetBuiltins(const Builtin::Info *&Records,
                                 unsigned &NumRecords) const override {
    Records = BuiltinInfo;
    NumRecords = clang::AArch64::LastTSBuiltin - Builtin::FirstTSBuiltin;
  }

  bool hasFeature(StringRef Feature) const override {
    return Feature == "aarch64" ||
      Feature == "arm64" ||
      (Feature == "neon" && FPU == NeonMode);
  }

  bool handleTargetFeatures(std::vector<std::string> &Features,
                            DiagnosticsEngine &Diags) override {
    FPU = FPUMode;
    CRC = 0;
    Crypto = 0;
    for (unsigned i = 0, e = Features.size(); i != e; ++i) {
      if (Features[i] == "+neon")
        FPU = NeonMode;
      if (Features[i] == "+crc")
        CRC = 1;
      if (Features[i] == "+crypto")
        Crypto = 1;
    }

    setDescriptionString();

    return true;
  }

  bool isCLZForZeroUndef() const override { return false; }

  BuiltinVaListKind getBuiltinVaListKind() const override {
    return TargetInfo::AArch64ABIBuiltinVaList;
  }

  virtual void getGCCRegNames(const char *const *&Names,
                              unsigned &NumNames) const override;
  virtual void getGCCRegAliases(const GCCRegAlias *&Aliases,
                                unsigned &NumAliases) const override;

  virtual bool
  validateAsmConstraint(const char *&Name,
                        TargetInfo::ConstraintInfo &Info) const override {
    switch (*Name) {
    default:
      return false;
    case 'w': // Floating point and SIMD registers (V0-V31)
      Info.setAllowsRegister();
      return true;
    case 'I': // Constant that can be used with an ADD instruction
    case 'J': // Constant that can be used with a SUB instruction
    case 'K': // Constant that can be used with a 32-bit logical instruction
    case 'L': // Constant that can be used with a 64-bit logical instruction
    case 'M': // Constant that can be used as a 32-bit MOV immediate
    case 'N': // Constant that can be used as a 64-bit MOV immediate
    case 'Y': // Floating point constant zero
    case 'Z': // Integer constant zero
      return true;
    case 'Q': // A memory reference with base register and no offset
      Info.setAllowsMemory();
      return true;
    case 'S': // A symbolic address
      Info.setAllowsRegister();
      return true;
    case 'U':
      // Ump: A memory address suitable for ldp/stp in SI, DI, SF and DF modes.
      // Utf: A memory address suitable for ldp/stp in TF mode.
      // Usa: An absolute symbolic address.
      // Ush: The high part (bits 32:12) of a pc-relative symbolic address.
      llvm_unreachable("FIXME: Unimplemented support for U* constraints.");
    case 'z': // Zero register, wzr or xzr
      Info.setAllowsRegister();
      return true;
    case 'x': // Floating point and SIMD registers (V0-V15)
      Info.setAllowsRegister();
      return true;
    }
    return false;
  }

  bool
  validateConstraintModifier(StringRef Constraint, char Modifier, unsigned Size,
                             std::string &SuggestedModifier) const override {
    // Strip off constraint modifiers.
    while (Constraint[0] == '=' || Constraint[0] == '+' || Constraint[0] == '&')
      Constraint = Constraint.substr(1);

    switch (Constraint[0]) {
    default:
      return true;
    case 'z':
    case 'r': {
      switch (Modifier) {
      case 'x':
      case 'w':
        // For now assume that the person knows what they're
        // doing with the modifier.
        return true;
      default:
        // By default an 'r' constraint will be in the 'x'
        // registers.
        if (Size == 64)
          return true;

        SuggestedModifier = "w";
        return false;
      }
    }
    }
  }

  const char *getClobbers() const override { return ""; }

  int getEHDataRegisterNumber(unsigned RegNo) const override {
    if (RegNo == 0)
      return 0;
    if (RegNo == 1)
      return 1;
    return -1;
  }
};

const char *const AArch64TargetInfo::GCCRegNames[] = {
  // 32-bit Integer registers
  "w0",  "w1",  "w2",  "w3",  "w4",  "w5",  "w6",  "w7",  "w8",  "w9",  "w10",
  "w11", "w12", "w13", "w14", "w15", "w16", "w17", "w18", "w19", "w20", "w21",
  "w22", "w23", "w24", "w25", "w26", "w27", "w28", "w29", "w30", "wsp",

  // 64-bit Integer registers
  "x0",  "x1",  "x2",  "x3",  "x4",  "x5",  "x6",  "x7",  "x8",  "x9",  "x10",
  "x11", "x12", "x13", "x14", "x15", "x16", "x17", "x18", "x19", "x20", "x21",
  "x22", "x23", "x24", "x25", "x26", "x27", "x28", "fp",  "lr",  "sp",

  // 32-bit floating point regsisters
  "s0",  "s1",  "s2",  "s3",  "s4",  "s5",  "s6",  "s7",  "s8",  "s9",  "s10",
  "s11", "s12", "s13", "s14", "s15", "s16", "s17", "s18", "s19", "s20", "s21",
  "s22", "s23", "s24", "s25", "s26", "s27", "s28", "s29", "s30", "s31",

  // 64-bit floating point regsisters
  "d0",  "d1",  "d2",  "d3",  "d4",  "d5",  "d6",  "d7",  "d8",  "d9",  "d10",
  "d11", "d12", "d13", "d14", "d15", "d16", "d17", "d18", "d19", "d20", "d21",
  "d22", "d23", "d24", "d25", "d26", "d27", "d28", "d29", "d30", "d31",

  // Vector registers
  "v0",  "v1",  "v2",  "v3",  "v4",  "v5",  "v6",  "v7",  "v8",  "v9",  "v10",
  "v11", "v12", "v13", "v14", "v15", "v16", "v17", "v18", "v19", "v20", "v21",
  "v22", "v23", "v24", "v25", "v26", "v27", "v28", "v29", "v30", "v31"
};

void AArch64TargetInfo::getGCCRegNames(const char *const *&Names,
                                     unsigned &NumNames) const {
  Names = GCCRegNames;
  NumNames = llvm::array_lengthof(GCCRegNames);
}

const TargetInfo::GCCRegAlias AArch64TargetInfo::GCCRegAliases[] = {
  { { "w31" }, "wsp" },
  { { "x29" }, "fp" },
  { { "x30" }, "lr" },
  { { "x31" }, "sp" },
  // The S/D/Q and W/X registers overlap, but aren't really aliases; we
  // don't want to substitute one of these for a different-sized one.
};

void AArch64TargetInfo::getGCCRegAliases(const GCCRegAlias *&Aliases,
                                       unsigned &NumAliases) const {
  Aliases = GCCRegAliases;
  NumAliases = llvm::array_lengthof(GCCRegAliases);
}

const Builtin::Info AArch64TargetInfo::BuiltinInfo[] = {
#define BUILTIN(ID, TYPE, ATTRS)                                               \
  { #ID, TYPE, ATTRS, 0, ALL_LANGUAGES },
#include "clang/Basic/BuiltinsNEON.def"

#define BUILTIN(ID, TYPE, ATTRS)                                               \
  { #ID, TYPE, ATTRS, 0, ALL_LANGUAGES },
#include "clang/Basic/BuiltinsAArch64.def"
};

class AArch64leTargetInfo : public AArch64TargetInfo {
  void setDescriptionString() override {
    if (getTriple().isOSBinFormatMachO())
      DescriptionString = "e-m:o-i64:64-i128:128-n32:64-S128";
    else
      DescriptionString = "e-m:e-i64:64-i128:128-n32:64-S128";
  }

public:
  AArch64leTargetInfo(const llvm::Triple &Triple)
    : AArch64TargetInfo(Triple) {
    BigEndian = false;
    }
  void getTargetDefines(const LangOptions &Opts,
                        MacroBuilder &Builder) const override {
    Builder.defineMacro("__AARCH64EL__");
    AArch64TargetInfo::getTargetDefines(Opts, Builder);
  }
};

class AArch64beTargetInfo : public AArch64TargetInfo {
  void setDescriptionString() override {
    assert(!getTriple().isOSBinFormatMachO());
    DescriptionString = "E-m:e-i64:64-i128:128-n32:64-S128";
  }

public:
  AArch64beTargetInfo(const llvm::Triple &Triple)
    : AArch64TargetInfo(Triple) { }
  void getTargetDefines(const LangOptions &Opts,
                        MacroBuilder &Builder) const override {
    Builder.defineMacro("__AARCH64EB__");
    Builder.defineMacro("__AARCH_BIG_ENDIAN");
    Builder.defineMacro("__ARM_BIG_ENDIAN");
    AArch64TargetInfo::getTargetDefines(Opts, Builder);
  }
};
} // end anonymous namespace.

namespace {
class DarwinAArch64TargetInfo : public DarwinTargetInfo<AArch64leTargetInfo> {
protected:
  void getOSDefines(const LangOptions &Opts, const llvm::Triple &Triple,
                    MacroBuilder &Builder) const override {
    Builder.defineMacro("__AARCH64_SIMD__");
    Builder.defineMacro("__ARM64_ARCH_8__");
    Builder.defineMacro("__ARM_NEON__");
    Builder.defineMacro("__LITTLE_ENDIAN__");
    Builder.defineMacro("__REGISTER_PREFIX__", "");
    Builder.defineMacro("__arm64", "1");
    Builder.defineMacro("__arm64__", "1");

    getDarwinDefines(Builder, Opts, Triple, PlatformName, PlatformMinVersion);
  }

public:
  DarwinAArch64TargetInfo(const llvm::Triple &Triple)
      : DarwinTargetInfo<AArch64leTargetInfo>(Triple) {
    Int64Type = SignedLongLong;
    WCharType = SignedInt;
    UseSignedCharForObjCBool = false;

    LongDoubleWidth = LongDoubleAlign = 64;
    LongDoubleFormat = &llvm::APFloat::IEEEdouble;

    TheCXXABI.set(TargetCXXABI::iOS64);
  }

  BuiltinVaListKind getBuiltinVaListKind() const override {
    return TargetInfo::CharPtrBuiltinVaList;
  }
};
} // end anonymous namespace

namespace {
// Hexagon abstract base class
class HexagonTargetInfo : public TargetInfo {
  static const Builtin::Info BuiltinInfo[];
  static const char * const GCCRegNames[];
  static const TargetInfo::GCCRegAlias GCCRegAliases[];
  std::string CPU;
public:
  HexagonTargetInfo(const llvm::Triple &Triple) : TargetInfo(Triple) {
    BigEndian = false;
    DescriptionString = "e-m:e-p:32:32-i1:32-i64:64-a:0-n32";

    // {} in inline assembly are packet specifiers, not assembly variant
    // specifiers.
    NoAsmVariants = true;
  }

  void getTargetBuiltins(const Builtin::Info *&Records,
                         unsigned &NumRecords) const override {
    Records = BuiltinInfo;
    NumRecords = clang::Hexagon::LastTSBuiltin-Builtin::FirstTSBuiltin;
  }

  bool validateAsmConstraint(const char *&Name,
                             TargetInfo::ConstraintInfo &Info) const override {
    return true;
  }

  void getTargetDefines(const LangOptions &Opts,
                        MacroBuilder &Builder) const override;

  bool hasFeature(StringRef Feature) const override {
    return Feature == "hexagon";
  }

  BuiltinVaListKind getBuiltinVaListKind() const override {
    return TargetInfo::CharPtrBuiltinVaList;
  }
  void getGCCRegNames(const char * const *&Names,
                      unsigned &NumNames) const override;
  void getGCCRegAliases(const GCCRegAlias *&Aliases,
                        unsigned &NumAliases) const override;
  const char *getClobbers() const override {
    return "";
  }

  static const char *getHexagonCPUSuffix(StringRef Name) {
    return llvm::StringSwitch<const char*>(Name)
      .Case("hexagonv4", "4")
      .Case("hexagonv5", "5")
      .Default(nullptr);
  }

  bool setCPU(const std::string &Name) override {
    if (!getHexagonCPUSuffix(Name))
      return false;

    CPU = Name;
    return true;
  }
};

void HexagonTargetInfo::getTargetDefines(const LangOptions &Opts,
                                MacroBuilder &Builder) const {
  Builder.defineMacro("qdsp6");
  Builder.defineMacro("__qdsp6", "1");
  Builder.defineMacro("__qdsp6__", "1");

  Builder.defineMacro("hexagon");
  Builder.defineMacro("__hexagon", "1");
  Builder.defineMacro("__hexagon__", "1");

  if(CPU == "hexagonv1") {
    Builder.defineMacro("__HEXAGON_V1__");
    Builder.defineMacro("__HEXAGON_ARCH__", "1");
    if(Opts.HexagonQdsp6Compat) {
      Builder.defineMacro("__QDSP6_V1__");
      Builder.defineMacro("__QDSP6_ARCH__", "1");
    }
  }
  else if(CPU == "hexagonv2") {
    Builder.defineMacro("__HEXAGON_V2__");
    Builder.defineMacro("__HEXAGON_ARCH__", "2");
    if(Opts.HexagonQdsp6Compat) {
      Builder.defineMacro("__QDSP6_V2__");
      Builder.defineMacro("__QDSP6_ARCH__", "2");
    }
  }
  else if(CPU == "hexagonv3") {
    Builder.defineMacro("__HEXAGON_V3__");
    Builder.defineMacro("__HEXAGON_ARCH__", "3");
    if(Opts.HexagonQdsp6Compat) {
      Builder.defineMacro("__QDSP6_V3__");
      Builder.defineMacro("__QDSP6_ARCH__", "3");
    }
  }
  else if(CPU == "hexagonv4") {
    Builder.defineMacro("__HEXAGON_V4__");
    Builder.defineMacro("__HEXAGON_ARCH__", "4");
    if(Opts.HexagonQdsp6Compat) {
      Builder.defineMacro("__QDSP6_V4__");
      Builder.defineMacro("__QDSP6_ARCH__", "4");
    }
  }
  else if(CPU == "hexagonv5") {
    Builder.defineMacro("__HEXAGON_V5__");
    Builder.defineMacro("__HEXAGON_ARCH__", "5");
    if(Opts.HexagonQdsp6Compat) {
      Builder.defineMacro("__QDSP6_V5__");
      Builder.defineMacro("__QDSP6_ARCH__", "5");
    }
  }
}

const char * const HexagonTargetInfo::GCCRegNames[] = {
  "r0", "r1", "r2", "r3", "r4", "r5", "r6", "r7",
  "r8", "r9", "r10", "r11", "r12", "r13", "r14", "r15",
  "r16", "r17", "r18", "r19", "r20", "r21", "r22", "r23",
  "r24", "r25", "r26", "r27", "r28", "r29", "r30", "r31",
  "p0", "p1", "p2", "p3",
  "sa0", "lc0", "sa1", "lc1", "m0", "m1", "usr", "ugp"
};

void HexagonTargetInfo::getGCCRegNames(const char * const *&Names,
                                   unsigned &NumNames) const {
  Names = GCCRegNames;
  NumNames = llvm::array_lengthof(GCCRegNames);
}


const TargetInfo::GCCRegAlias HexagonTargetInfo::GCCRegAliases[] = {
  { { "sp" }, "r29" },
  { { "fp" }, "r30" },
  { { "lr" }, "r31" },
 };

void HexagonTargetInfo::getGCCRegAliases(const GCCRegAlias *&Aliases,
                                     unsigned &NumAliases) const {
  Aliases = GCCRegAliases;
  NumAliases = llvm::array_lengthof(GCCRegAliases);
}


const Builtin::Info HexagonTargetInfo::BuiltinInfo[] = {
#define BUILTIN(ID, TYPE, ATTRS) { #ID, TYPE, ATTRS, 0, ALL_LANGUAGES },
#define LIBBUILTIN(ID, TYPE, ATTRS, HEADER) { #ID, TYPE, ATTRS, HEADER,\
                                              ALL_LANGUAGES },
#include "clang/Basic/BuiltinsHexagon.def"
};
}


namespace {
// Shared base class for SPARC v8 (32-bit) and SPARC v9 (64-bit).
class SparcTargetInfo : public TargetInfo {
  static const TargetInfo::GCCRegAlias GCCRegAliases[];
  static const char * const GCCRegNames[];
  bool SoftFloat;
public:
  SparcTargetInfo(const llvm::Triple &Triple) : TargetInfo(Triple) {}

  bool handleTargetFeatures(std::vector<std::string> &Features,
                            DiagnosticsEngine &Diags) override {
    SoftFloat = false;
    for (unsigned i = 0, e = Features.size(); i != e; ++i)
      if (Features[i] == "+soft-float")
        SoftFloat = true;
    return true;
  }
  void getTargetDefines(const LangOptions &Opts,
                        MacroBuilder &Builder) const override {
    DefineStd(Builder, "sparc", Opts);
    Builder.defineMacro("__REGISTER_PREFIX__", "");

    if (SoftFloat)
      Builder.defineMacro("SOFT_FLOAT", "1");
  }

  bool hasFeature(StringRef Feature) const override {
    return llvm::StringSwitch<bool>(Feature)
             .Case("softfloat", SoftFloat)
             .Case("sparc", true)
             .Default(false);
  }

  void getTargetBuiltins(const Builtin::Info *&Records,
                         unsigned &NumRecords) const override {
    // FIXME: Implement!
  }
  BuiltinVaListKind getBuiltinVaListKind() const override {
    return TargetInfo::VoidPtrBuiltinVaList;
  }
  void getGCCRegNames(const char * const *&Names,
                      unsigned &NumNames) const override;
  void getGCCRegAliases(const GCCRegAlias *&Aliases,
                        unsigned &NumAliases) const override;
  bool validateAsmConstraint(const char *&Name,
                             TargetInfo::ConstraintInfo &info) const override {
    // FIXME: Implement!
    switch (*Name) {
    case 'I': // Signed 13-bit constant
    case 'J': // Zero
    case 'K': // 32-bit constant with the low 12 bits clear
    case 'L': // A constant in the range supported by movcc (11-bit signed imm)
    case 'M': // A constant in the range supported by movrcc (19-bit signed imm)
    case 'N': // Same as 'K' but zext (required for SIMode)
    case 'O': // The constant 4096
      return true;
    }
    return false;
  }
  const char *getClobbers() const override {
    // FIXME: Implement!
    return "";
  }
};

const char * const SparcTargetInfo::GCCRegNames[] = {
  "r0", "r1", "r2", "r3", "r4", "r5", "r6", "r7",
  "r8", "r9", "r10", "r11", "r12", "r13", "r14", "r15",
  "r16", "r17", "r18", "r19", "r20", "r21", "r22", "r23",
  "r24", "r25", "r26", "r27", "r28", "r29", "r30", "r31"
};

void SparcTargetInfo::getGCCRegNames(const char * const *&Names,
                                     unsigned &NumNames) const {
  Names = GCCRegNames;
  NumNames = llvm::array_lengthof(GCCRegNames);
}

const TargetInfo::GCCRegAlias SparcTargetInfo::GCCRegAliases[] = {
  { { "g0" }, "r0" },
  { { "g1" }, "r1" },
  { { "g2" }, "r2" },
  { { "g3" }, "r3" },
  { { "g4" }, "r4" },
  { { "g5" }, "r5" },
  { { "g6" }, "r6" },
  { { "g7" }, "r7" },
  { { "o0" }, "r8" },
  { { "o1" }, "r9" },
  { { "o2" }, "r10" },
  { { "o3" }, "r11" },
  { { "o4" }, "r12" },
  { { "o5" }, "r13" },
  { { "o6", "sp" }, "r14" },
  { { "o7" }, "r15" },
  { { "l0" }, "r16" },
  { { "l1" }, "r17" },
  { { "l2" }, "r18" },
  { { "l3" }, "r19" },
  { { "l4" }, "r20" },
  { { "l5" }, "r21" },
  { { "l6" }, "r22" },
  { { "l7" }, "r23" },
  { { "i0" }, "r24" },
  { { "i1" }, "r25" },
  { { "i2" }, "r26" },
  { { "i3" }, "r27" },
  { { "i4" }, "r28" },
  { { "i5" }, "r29" },
  { { "i6", "fp" }, "r30" },
  { { "i7" }, "r31" },
};

void SparcTargetInfo::getGCCRegAliases(const GCCRegAlias *&Aliases,
                                       unsigned &NumAliases) const {
  Aliases = GCCRegAliases;
  NumAliases = llvm::array_lengthof(GCCRegAliases);
}

// SPARC v8 is the 32-bit mode selected by Triple::sparc.
class SparcV8TargetInfo : public SparcTargetInfo {
public:
  SparcV8TargetInfo(const llvm::Triple &Triple) : SparcTargetInfo(Triple) {
    DescriptionString = "E-m:e-p:32:32-i64:64-f128:64-n32-S64";
  }

  void getTargetDefines(const LangOptions &Opts,
                        MacroBuilder &Builder) const override {
    SparcTargetInfo::getTargetDefines(Opts, Builder);
    Builder.defineMacro("__sparcv8");
  }
};

// SPARC v9 is the 64-bit mode selected by Triple::sparcv9.
class SparcV9TargetInfo : public SparcTargetInfo {
public:
  SparcV9TargetInfo(const llvm::Triple &Triple) : SparcTargetInfo(Triple) {
    // FIXME: Support Sparc quad-precision long double?
    DescriptionString = "E-m:e-i64:64-n32:64-S128";
    // This is an LP64 platform.
    LongWidth = LongAlign = PointerWidth = PointerAlign = 64;

    // OpenBSD uses long long for int64_t and intmax_t.
    if (getTriple().getOS() == llvm::Triple::OpenBSD)
      IntMaxType = SignedLongLong;
    else
      IntMaxType = SignedLong;
    Int64Type = IntMaxType;

    // The SPARCv8 System V ABI has long double 128-bits in size, but 64-bit
    // aligned. The SPARCv9 SCD 2.4.1 says 16-byte aligned.
    LongDoubleWidth = 128;
    LongDoubleAlign = 128;
    LongDoubleFormat = &llvm::APFloat::IEEEquad;
    MaxAtomicPromoteWidth = MaxAtomicInlineWidth = 64;
  }

  void getTargetDefines(const LangOptions &Opts,
                        MacroBuilder &Builder) const override {
    SparcTargetInfo::getTargetDefines(Opts, Builder);
    Builder.defineMacro("__sparcv9");
    Builder.defineMacro("__arch64__");
    // Solaris doesn't need these variants, but the BSDs do.
    if (getTriple().getOS() != llvm::Triple::Solaris) {
      Builder.defineMacro("__sparc64__");
      Builder.defineMacro("__sparc_v9__");
      Builder.defineMacro("__sparcv9__");
    }
  }

  bool setCPU(const std::string &Name) override {
    bool CPUKnown = llvm::StringSwitch<bool>(Name)
      .Case("v9", true)
      .Case("ultrasparc", true)
      .Case("ultrasparc3", true)
      .Case("niagara", true)
      .Case("niagara2", true)
      .Case("niagara3", true)
      .Case("niagara4", true)
      .Default(false);

    // No need to store the CPU yet.  There aren't any CPU-specific
    // macros to define.
    return CPUKnown;
  }
};

} // end anonymous namespace.

namespace {
class SolarisSparcV8TargetInfo : public SolarisTargetInfo<SparcV8TargetInfo> {
public:
  SolarisSparcV8TargetInfo(const llvm::Triple &Triple)
      : SolarisTargetInfo<SparcV8TargetInfo>(Triple) {
    SizeType = UnsignedInt;
    PtrDiffType = SignedInt;
  }
};
} // end anonymous namespace.

namespace {
class SystemZTargetInfo : public TargetInfo {
  static const char *const GCCRegNames[];

public:
  SystemZTargetInfo(const llvm::Triple &Triple) : TargetInfo(Triple) {
    TLSSupported = true;
    IntWidth = IntAlign = 32;
    LongWidth = LongLongWidth = LongAlign = LongLongAlign = 64;
    PointerWidth = PointerAlign = 64;
    LongDoubleWidth = 128;
    LongDoubleAlign = 64;
    LongDoubleFormat = &llvm::APFloat::IEEEquad;
    MinGlobalAlign = 16;
    DescriptionString = "E-m:e-i1:8:16-i8:8:16-i64:64-f128:64-a:8:16-n32:64";
    MaxAtomicPromoteWidth = MaxAtomicInlineWidth = 64;
  }
  void getTargetDefines(const LangOptions &Opts,
                        MacroBuilder &Builder) const override {
    Builder.defineMacro("__s390__");
    Builder.defineMacro("__s390x__");
    Builder.defineMacro("__zarch__");
    Builder.defineMacro("__LONG_DOUBLE_128__");
  }
  void getTargetBuiltins(const Builtin::Info *&Records,
                         unsigned &NumRecords) const override {
    // FIXME: Implement.
    Records = nullptr;
    NumRecords = 0;
  }

  void getGCCRegNames(const char *const *&Names,
                      unsigned &NumNames) const override;
  void getGCCRegAliases(const GCCRegAlias *&Aliases,
                        unsigned &NumAliases) const override {
    // No aliases.
    Aliases = nullptr;
    NumAliases = 0;
  }
  bool validateAsmConstraint(const char *&Name,
                             TargetInfo::ConstraintInfo &info) const override;
  const char *getClobbers() const override {
    // FIXME: Is this really right?
    return "";
  }
  BuiltinVaListKind getBuiltinVaListKind() const override {
    return TargetInfo::SystemZBuiltinVaList;
  }
  bool setCPU(const std::string &Name) override {
    bool CPUKnown = llvm::StringSwitch<bool>(Name)
      .Case("z10", true)
      .Case("z196", true)
      .Case("zEC12", true)
      .Default(false);

    // No need to store the CPU yet.  There aren't any CPU-specific
    // macros to define.
    return CPUKnown;
  }
};

const char *const SystemZTargetInfo::GCCRegNames[] = {
  "r0",  "r1",  "r2",  "r3",  "r4",  "r5",  "r6",  "r7",
  "r8",  "r9",  "r10", "r11", "r12", "r13", "r14", "r15",
  "f0",  "f2",  "f4",  "f6",  "f1",  "f3",  "f5",  "f7",
  "f8",  "f10", "f12", "f14", "f9",  "f11", "f13", "f15"
};

void SystemZTargetInfo::getGCCRegNames(const char *const *&Names,
                                       unsigned &NumNames) const {
  Names = GCCRegNames;
  NumNames = llvm::array_lengthof(GCCRegNames);
}

bool SystemZTargetInfo::
validateAsmConstraint(const char *&Name,
                      TargetInfo::ConstraintInfo &Info) const {
  switch (*Name) {
  default:
    return false;

  case 'a': // Address register
  case 'd': // Data register (equivalent to 'r')
  case 'f': // Floating-point register
    Info.setAllowsRegister();
    return true;

  case 'I': // Unsigned 8-bit constant
  case 'J': // Unsigned 12-bit constant
  case 'K': // Signed 16-bit constant
  case 'L': // Signed 20-bit displacement (on all targets we support)
  case 'M': // 0x7fffffff
    return true;

  case 'Q': // Memory with base and unsigned 12-bit displacement
  case 'R': // Likewise, plus an index
  case 'S': // Memory with base and signed 20-bit displacement
  case 'T': // Likewise, plus an index
    Info.setAllowsMemory();
    return true;
  }
}
}

namespace {
  class MSP430TargetInfo : public TargetInfo {
    static const char * const GCCRegNames[];
  public:
    MSP430TargetInfo(const llvm::Triple &Triple) : TargetInfo(Triple) {
      BigEndian = false;
      TLSSupported = false;
      IntWidth = 16; IntAlign = 16;
      LongWidth = 32; LongLongWidth = 64;
      LongAlign = LongLongAlign = 16;
      PointerWidth = 16; PointerAlign = 16;
      SuitableAlign = 16;
      SizeType = UnsignedInt;
      IntMaxType = SignedLongLong;
      IntPtrType = SignedInt;
      PtrDiffType = SignedInt;
      SigAtomicType = SignedLong;
      DescriptionString = "e-m:e-p:16:16-i32:16:32-a:16-n8:16";
    }
    void getTargetDefines(const LangOptions &Opts,
                          MacroBuilder &Builder) const override {
      Builder.defineMacro("MSP430");
      Builder.defineMacro("__MSP430__");
      // FIXME: defines for different 'flavours' of MCU
    }
    void getTargetBuiltins(const Builtin::Info *&Records,
                           unsigned &NumRecords) const override {
      // FIXME: Implement.
      Records = nullptr;
      NumRecords = 0;
    }
    bool hasFeature(StringRef Feature) const override {
      return Feature == "msp430";
    }
    void getGCCRegNames(const char * const *&Names,
                        unsigned &NumNames) const override;
    void getGCCRegAliases(const GCCRegAlias *&Aliases,
                          unsigned &NumAliases) const override {
      // No aliases.
      Aliases = nullptr;
      NumAliases = 0;
    }
    bool
    validateAsmConstraint(const char *&Name,
                          TargetInfo::ConstraintInfo &info) const override {
      // FIXME: implement
      switch (*Name) {
      case 'K': // the constant 1
      case 'L': // constant -1^20 .. 1^19
      case 'M': // constant 1-4:
        return true;
      }
      // No target constraints for now.
      return false;
    }
    const char *getClobbers() const override {
      // FIXME: Is this really right?
      return "";
    }
    BuiltinVaListKind getBuiltinVaListKind() const override {
      // FIXME: implement
      return TargetInfo::CharPtrBuiltinVaList;
   }
  };

  const char * const MSP430TargetInfo::GCCRegNames[] = {
    "r0", "r1", "r2", "r3", "r4", "r5", "r6", "r7",
    "r8", "r9", "r10", "r11", "r12", "r13", "r14", "r15"
  };

  void MSP430TargetInfo::getGCCRegNames(const char * const *&Names,
                                        unsigned &NumNames) const {
    Names = GCCRegNames;
    NumNames = llvm::array_lengthof(GCCRegNames);
  }
}

namespace {

  // LLVM and Clang cannot be used directly to output native binaries for
  // target, but is used to compile C code to llvm bitcode with correct
  // type and alignment information.
  //
  // TCE uses the llvm bitcode as input and uses it for generating customized
  // target processor and program binary. TCE co-design environment is
  // publicly available in http://tce.cs.tut.fi

  static const unsigned TCEOpenCLAddrSpaceMap[] = {
      3, // opencl_global
      4, // opencl_local
      5, // opencl_constant
      // FIXME: generic has to be added to the target
      0, // opencl_generic
      0, // cuda_device
      0, // cuda_constant
      0  // cuda_shared
  };

  class TCETargetInfo : public TargetInfo{
  public:
    TCETargetInfo(const llvm::Triple &Triple) : TargetInfo(Triple) {
      TLSSupported = false;
      IntWidth = 32;
      LongWidth = LongLongWidth = 32;
      PointerWidth = 32;
      IntAlign = 32;
      LongAlign = LongLongAlign = 32;
      PointerAlign = 32;
      SuitableAlign = 32;
      SizeType = UnsignedInt;
      IntMaxType = SignedLong;
      IntPtrType = SignedInt;
      PtrDiffType = SignedInt;
      FloatWidth = 32;
      FloatAlign = 32;
      DoubleWidth = 32;
      DoubleAlign = 32;
      LongDoubleWidth = 32;
      LongDoubleAlign = 32;
      FloatFormat = &llvm::APFloat::IEEEsingle;
      DoubleFormat = &llvm::APFloat::IEEEsingle;
      LongDoubleFormat = &llvm::APFloat::IEEEsingle;
      DescriptionString = "E-p:32:32-i8:8:32-i16:16:32-i64:32"
                          "-f64:32-v64:32-v128:32-a:0:32-n32";
      AddrSpaceMap = &TCEOpenCLAddrSpaceMap;
      UseAddrSpaceMapMangling = true;
    }

    void getTargetDefines(const LangOptions &Opts,
                          MacroBuilder &Builder) const override {
      DefineStd(Builder, "tce", Opts);
      Builder.defineMacro("__TCE__");
      Builder.defineMacro("__TCE_V1__");
    }
    bool hasFeature(StringRef Feature) const override {
      return Feature == "tce";
    }

    void getTargetBuiltins(const Builtin::Info *&Records,
                           unsigned &NumRecords) const override {}
    const char *getClobbers() const override {
      return "";
    }
    BuiltinVaListKind getBuiltinVaListKind() const override {
      return TargetInfo::VoidPtrBuiltinVaList;
    }
    void getGCCRegNames(const char * const *&Names,
                        unsigned &NumNames) const override {}
    bool validateAsmConstraint(const char *&Name,
                               TargetInfo::ConstraintInfo &info) const override{
      return true;
    }
    void getGCCRegAliases(const GCCRegAlias *&Aliases,
                          unsigned &NumAliases) const override {}
  };
}

namespace {
class MipsTargetInfoBase : public TargetInfo {
  virtual void setDescriptionString() = 0;

  static const Builtin::Info BuiltinInfo[];
  std::string CPU;
  bool IsMips16;
  bool IsMicromips;
  bool IsNan2008;
  bool IsSingleFloat;
  enum MipsFloatABI {
    HardFloat, SoftFloat
  } FloatABI;
  enum DspRevEnum {
    NoDSP, DSP1, DSP2
  } DspRev;
  bool HasMSA;

protected:
  bool HasFP64;
  std::string ABI;

public:
  MipsTargetInfoBase(const llvm::Triple &Triple, const std::string &ABIStr,
                     const std::string &CPUStr)
      : TargetInfo(Triple), CPU(CPUStr), IsMips16(false), IsMicromips(false),
        IsNan2008(false), IsSingleFloat(false), FloatABI(HardFloat),
        DspRev(NoDSP), HasMSA(false), HasFP64(false), ABI(ABIStr) {
    TheCXXABI.set(TargetCXXABI::GenericMIPS);
  }

  bool isNaN2008Default() const {
    return CPU == "mips32r6" || CPU == "mips64r6";
  }

  bool isFP64Default() const {
    return CPU == "mips32r6" || ABI == "n32" || ABI == "n64" || ABI == "64";
  }

  StringRef getABI() const override { return ABI; }
  bool setCPU(const std::string &Name) override {
    bool IsMips32 = getTriple().getArch() == llvm::Triple::mips ||
                    getTriple().getArch() == llvm::Triple::mipsel;
    CPU = Name;
    return llvm::StringSwitch<bool>(Name)
        .Case("mips1", IsMips32)
        .Case("mips2", IsMips32)
        .Case("mips3", true)
        .Case("mips4", true)
        .Case("mips5", true)
        .Case("mips32", IsMips32)
        .Case("mips32r2", IsMips32)
        .Case("mips32r6", IsMips32)
        .Case("mips64", true)
        .Case("mips64r2", true)
        .Case("mips64r6", true)
        .Case("octeon", true)
        .Default(false);
  }
  const std::string& getCPU() const { return CPU; }
  void getDefaultFeatures(llvm::StringMap<bool> &Features) const override {
    // The backend enables certain ABI's by default according to the
    // architecture.
    // Disable both possible defaults so that we don't end up with multiple
    // ABI's selected and trigger an assertion.
    Features["o32"] = false;
    Features["n64"] = false;

    Features[ABI] = true;
    if (CPU == "octeon")
      Features["mips64r2"] = Features["cnmips"] = true;
    else
      Features[CPU] = true;
  }

  void getTargetDefines(const LangOptions &Opts,
                        MacroBuilder &Builder) const override {
    Builder.defineMacro("__mips__");
    Builder.defineMacro("_mips");
    if (Opts.GNUMode)
      Builder.defineMacro("mips");

    Builder.defineMacro("__REGISTER_PREFIX__", "");

    switch (FloatABI) {
    case HardFloat:
      Builder.defineMacro("__mips_hard_float", Twine(1));
      break;
    case SoftFloat:
      Builder.defineMacro("__mips_soft_float", Twine(1));
      break;
    }

    if (IsSingleFloat)
      Builder.defineMacro("__mips_single_float", Twine(1));

    Builder.defineMacro("__mips_fpr", HasFP64 ? Twine(64) : Twine(32));
    Builder.defineMacro("_MIPS_FPSET",
                        Twine(32 / (HasFP64 || IsSingleFloat ? 1 : 2)));

    if (IsMips16)
      Builder.defineMacro("__mips16", Twine(1));

    if (IsMicromips)
      Builder.defineMacro("__mips_micromips", Twine(1));

    if (IsNan2008)
      Builder.defineMacro("__mips_nan2008", Twine(1));

    switch (DspRev) {
    default:
      break;
    case DSP1:
      Builder.defineMacro("__mips_dsp_rev", Twine(1));
      Builder.defineMacro("__mips_dsp", Twine(1));
      break;
    case DSP2:
      Builder.defineMacro("__mips_dsp_rev", Twine(2));
      Builder.defineMacro("__mips_dspr2", Twine(1));
      Builder.defineMacro("__mips_dsp", Twine(1));
      break;
    }

    if (HasMSA)
      Builder.defineMacro("__mips_msa", Twine(1));

    Builder.defineMacro("_MIPS_SZPTR", Twine(getPointerWidth(0)));
    Builder.defineMacro("_MIPS_SZINT", Twine(getIntWidth()));
    Builder.defineMacro("_MIPS_SZLONG", Twine(getLongWidth()));

    Builder.defineMacro("_MIPS_ARCH", "\"" + CPU + "\"");
    Builder.defineMacro("_MIPS_ARCH_" + StringRef(CPU).upper());
  }

  void getTargetBuiltins(const Builtin::Info *&Records,
                         unsigned &NumRecords) const override {
    Records = BuiltinInfo;
    NumRecords = clang::Mips::LastTSBuiltin - Builtin::FirstTSBuiltin;
  }
  bool hasFeature(StringRef Feature) const override {
    return llvm::StringSwitch<bool>(Feature)
      .Case("mips", true)
      .Case("fp64", HasFP64)
      .Default(false);
  }
  BuiltinVaListKind getBuiltinVaListKind() const override {
    return TargetInfo::VoidPtrBuiltinVaList;
  }
  void getGCCRegNames(const char * const *&Names,
                      unsigned &NumNames) const override {
    static const char *const GCCRegNames[] = {
      // CPU register names
      // Must match second column of GCCRegAliases
      "$0",   "$1",   "$2",   "$3",   "$4",   "$5",   "$6",   "$7",
      "$8",   "$9",   "$10",  "$11",  "$12",  "$13",  "$14",  "$15",
      "$16",  "$17",  "$18",  "$19",  "$20",  "$21",  "$22",  "$23",
      "$24",  "$25",  "$26",  "$27",  "$28",  "$29",  "$30",  "$31",
      // Floating point register names
      "$f0",  "$f1",  "$f2",  "$f3",  "$f4",  "$f5",  "$f6",  "$f7",
      "$f8",  "$f9",  "$f10", "$f11", "$f12", "$f13", "$f14", "$f15",
      "$f16", "$f17", "$f18", "$f19", "$f20", "$f21", "$f22", "$f23",
      "$f24", "$f25", "$f26", "$f27", "$f28", "$f29", "$f30", "$f31",
      // Hi/lo and condition register names
      "hi",   "lo",   "",     "$fcc0","$fcc1","$fcc2","$fcc3","$fcc4",
      "$fcc5","$fcc6","$fcc7",
      // MSA register names
      "$w0",  "$w1",  "$w2",  "$w3",  "$w4",  "$w5",  "$w6",  "$w7",
      "$w8",  "$w9",  "$w10", "$w11", "$w12", "$w13", "$w14", "$w15",
      "$w16", "$w17", "$w18", "$w19", "$w20", "$w21", "$w22", "$w23",
      "$w24", "$w25", "$w26", "$w27", "$w28", "$w29", "$w30", "$w31",
      // MSA control register names
      "$msair",      "$msacsr", "$msaaccess", "$msasave", "$msamodify",
      "$msarequest", "$msamap", "$msaunmap"
    };
    Names = GCCRegNames;
    NumNames = llvm::array_lengthof(GCCRegNames);
  }
  void getGCCRegAliases(const GCCRegAlias *&Aliases,
                        unsigned &NumAliases) const override = 0;
  bool validateAsmConstraint(const char *&Name,
                             TargetInfo::ConstraintInfo &Info) const override {
    switch (*Name) {
    default:
      return false;
    case 'r': // CPU registers.
    case 'd': // Equivalent to "r" unless generating MIPS16 code.
    case 'y': // Equivalent to "r", backward compatibility only.
    case 'f': // floating-point registers.
    case 'c': // $25 for indirect jumps
    case 'l': // lo register
    case 'x': // hilo register pair
      Info.setAllowsRegister();
      return true;
    case 'I': // Signed 16-bit constant
    case 'J': // Integer 0
    case 'K': // Unsigned 16-bit constant
    case 'L': // Signed 32-bit constant, lower 16-bit zeros (for lui)
    case 'M': // Constants not loadable via lui, addiu, or ori
    case 'N': // Constant -1 to -65535
    case 'O': // A signed 15-bit constant
    case 'P': // A constant between 1 go 65535
      return true;
    case 'R': // An address that can be used in a non-macro load or store
      Info.setAllowsMemory();
      return true;
    }
  }

  const char *getClobbers() const override {
    // In GCC, $1 is not widely used in generated code (it's used only in a few
    // specific situations), so there is no real need for users to add it to
    // the clobbers list if they want to use it in their inline assembly code.
    //
    // In LLVM, $1 is treated as a normal GPR and is always allocatable during
    // code generation, so using it in inline assembly without adding it to the
    // clobbers list can cause conflicts between the inline assembly code and
    // the surrounding generated code.
    //
    // Another problem is that LLVM is allowed to choose $1 for inline assembly
    // operands, which will conflict with the ".set at" assembler option (which
    // we use only for inline assembly, in order to maintain compatibility with
    // GCC) and will also conflict with the user's usage of $1.
    //
    // The easiest way to avoid these conflicts and keep $1 as an allocatable
    // register for generated code is to automatically clobber $1 for all inline
    // assembly code.
    //
    // FIXME: We should automatically clobber $1 only for inline assembly code
    // which actually uses it. This would allow LLVM to use $1 for inline
    // assembly operands if the user's assembly code doesn't use it.
    return "~{$1}";
  }

  bool handleTargetFeatures(std::vector<std::string> &Features,
                            DiagnosticsEngine &Diags) override {
    IsMips16 = false;
    IsMicromips = false;
    IsNan2008 = isNaN2008Default();
    IsSingleFloat = false;
    FloatABI = HardFloat;
    DspRev = NoDSP;
    HasFP64 = isFP64Default();

    for (std::vector<std::string>::iterator it = Features.begin(),
         ie = Features.end(); it != ie; ++it) {
      if (*it == "+single-float")
        IsSingleFloat = true;
      else if (*it == "+soft-float")
        FloatABI = SoftFloat;
      else if (*it == "+mips16")
        IsMips16 = true;
      else if (*it == "+micromips")
        IsMicromips = true;
      else if (*it == "+dsp")
        DspRev = std::max(DspRev, DSP1);
      else if (*it == "+dspr2")
        DspRev = std::max(DspRev, DSP2);
      else if (*it == "+msa")
        HasMSA = true;
      else if (*it == "+fp64")
        HasFP64 = true;
      else if (*it == "-fp64")
        HasFP64 = false;
      else if (*it == "+nan2008")
        IsNan2008 = true;
      else if (*it == "-nan2008")
        IsNan2008 = false;
    }

    // Remove front-end specific options.
    std::vector<std::string>::iterator it =
      std::find(Features.begin(), Features.end(), "+soft-float");
    if (it != Features.end())
      Features.erase(it);

    setDescriptionString();

    return true;
  }

  int getEHDataRegisterNumber(unsigned RegNo) const override {
    if (RegNo == 0) return 4;
    if (RegNo == 1) return 5;
    return -1;
  }

  bool isCLZForZeroUndef() const override { return false; }
};

const Builtin::Info MipsTargetInfoBase::BuiltinInfo[] = {
#define BUILTIN(ID, TYPE, ATTRS) { #ID, TYPE, ATTRS, 0, ALL_LANGUAGES },
#define LIBBUILTIN(ID, TYPE, ATTRS, HEADER) { #ID, TYPE, ATTRS, HEADER,\
                                              ALL_LANGUAGES },
#include "clang/Basic/BuiltinsMips.def"
};

class Mips32TargetInfoBase : public MipsTargetInfoBase {
public:
  Mips32TargetInfoBase(const llvm::Triple &Triple)
      : MipsTargetInfoBase(Triple, "o32", "mips32r2") {
    SizeType = UnsignedInt;
    PtrDiffType = SignedInt;
    Int64Type = SignedLongLong;
    IntMaxType = Int64Type;
    MaxAtomicPromoteWidth = MaxAtomicInlineWidth = 32;
  }
  bool setABI(const std::string &Name) override {
    if (Name == "o32" || Name == "eabi") {
      ABI = Name;
      return true;
    }
    return false;
  }
  void getTargetDefines(const LangOptions &Opts,
                        MacroBuilder &Builder) const override {
    MipsTargetInfoBase::getTargetDefines(Opts, Builder);

    Builder.defineMacro("__mips", "32");
    Builder.defineMacro("_MIPS_ISA", "_MIPS_ISA_MIPS32");

    const std::string& CPUStr = getCPU();
    if (CPUStr == "mips32")
      Builder.defineMacro("__mips_isa_rev", "1");
    else if (CPUStr == "mips32r2")
      Builder.defineMacro("__mips_isa_rev", "2");
    else if (CPUStr == "mips32r6")
      Builder.defineMacro("__mips_isa_rev", "6");

    if (ABI == "o32") {
      Builder.defineMacro("__mips_o32");
      Builder.defineMacro("_ABIO32", "1");
      Builder.defineMacro("_MIPS_SIM", "_ABIO32");
    }
    else if (ABI == "eabi")
      Builder.defineMacro("__mips_eabi");
    else
      llvm_unreachable("Invalid ABI for Mips32.");
  }
  void getGCCRegAliases(const GCCRegAlias *&Aliases,
                        unsigned &NumAliases) const override {
    static const TargetInfo::GCCRegAlias GCCRegAliases[] = {
      { { "at" },  "$1" },
      { { "v0" },  "$2" },
      { { "v1" },  "$3" },
      { { "a0" },  "$4" },
      { { "a1" },  "$5" },
      { { "a2" },  "$6" },
      { { "a3" },  "$7" },
      { { "t0" },  "$8" },
      { { "t1" },  "$9" },
      { { "t2" }, "$10" },
      { { "t3" }, "$11" },
      { { "t4" }, "$12" },
      { { "t5" }, "$13" },
      { { "t6" }, "$14" },
      { { "t7" }, "$15" },
      { { "s0" }, "$16" },
      { { "s1" }, "$17" },
      { { "s2" }, "$18" },
      { { "s3" }, "$19" },
      { { "s4" }, "$20" },
      { { "s5" }, "$21" },
      { { "s6" }, "$22" },
      { { "s7" }, "$23" },
      { { "t8" }, "$24" },
      { { "t9" }, "$25" },
      { { "k0" }, "$26" },
      { { "k1" }, "$27" },
      { { "gp" }, "$28" },
      { { "sp","$sp" }, "$29" },
      { { "fp","$fp" }, "$30" },
      { { "ra" }, "$31" }
    };
    Aliases = GCCRegAliases;
    NumAliases = llvm::array_lengthof(GCCRegAliases);
  }
};

class Mips32EBTargetInfo : public Mips32TargetInfoBase {
  void setDescriptionString() override {
    DescriptionString = "E-m:m-p:32:32-i8:8:32-i16:16:32-i64:64-n32-S64";
  }

public:
  Mips32EBTargetInfo(const llvm::Triple &Triple)
      : Mips32TargetInfoBase(Triple) {
  }
  void getTargetDefines(const LangOptions &Opts,
                        MacroBuilder &Builder) const override {
    DefineStd(Builder, "MIPSEB", Opts);
    Builder.defineMacro("_MIPSEB");
    Mips32TargetInfoBase::getTargetDefines(Opts, Builder);
  }
};

class Mips32ELTargetInfo : public Mips32TargetInfoBase {
  void setDescriptionString() override {
    DescriptionString = "e-m:m-p:32:32-i8:8:32-i16:16:32-i64:64-n32-S64";
  }

public:
  Mips32ELTargetInfo(const llvm::Triple &Triple)
      : Mips32TargetInfoBase(Triple) {
    BigEndian = false;
  }
  void getTargetDefines(const LangOptions &Opts,
                        MacroBuilder &Builder) const override {
    DefineStd(Builder, "MIPSEL", Opts);
    Builder.defineMacro("_MIPSEL");
    Mips32TargetInfoBase::getTargetDefines(Opts, Builder);
  }
};

class Mips64TargetInfoBase : public MipsTargetInfoBase {
public:
  Mips64TargetInfoBase(const llvm::Triple &Triple)
      : MipsTargetInfoBase(Triple, "n64", "mips64r2") {
    LongDoubleWidth = LongDoubleAlign = 128;
    LongDoubleFormat = &llvm::APFloat::IEEEquad;
    if (getTriple().getOS() == llvm::Triple::FreeBSD) {
      LongDoubleWidth = LongDoubleAlign = 64;
      LongDoubleFormat = &llvm::APFloat::IEEEdouble;
    }
    setN64ABITypes();
    SuitableAlign = 128;
    MaxAtomicPromoteWidth = MaxAtomicInlineWidth = 64;
  }

  void setN64ABITypes() {
    LongWidth = LongAlign = 64;
    PointerWidth = PointerAlign = 64;
    SizeType = UnsignedLong;
    PtrDiffType = SignedLong;
    Int64Type = SignedLong;
    IntMaxType = Int64Type;
  }

  void setN32ABITypes() {
    LongWidth = LongAlign = 32;
    PointerWidth = PointerAlign = 32;
    SizeType = UnsignedInt;
    PtrDiffType = SignedInt;
    Int64Type = SignedLongLong;
    IntMaxType = Int64Type;
  }

  bool setABI(const std::string &Name) override {
    if (Name == "n32") {
      setN32ABITypes();
      ABI = Name;
      return true;
    }
    if (Name == "n64") {
      setN64ABITypes();
      ABI = Name;
      return true;
    }
    return false;
  }

  void getTargetDefines(const LangOptions &Opts,
                        MacroBuilder &Builder) const override {
    MipsTargetInfoBase::getTargetDefines(Opts, Builder);

    Builder.defineMacro("__mips", "64");
    Builder.defineMacro("__mips64");
    Builder.defineMacro("__mips64__");
    Builder.defineMacro("_MIPS_ISA", "_MIPS_ISA_MIPS64");

    const std::string& CPUStr = getCPU();
    if (CPUStr == "mips64")
      Builder.defineMacro("__mips_isa_rev", "1");
    else if (CPUStr == "mips64r2")
      Builder.defineMacro("__mips_isa_rev", "2");
    else if (CPUStr == "mips64r6")
      Builder.defineMacro("__mips_isa_rev", "6");

    if (ABI == "n32") {
      Builder.defineMacro("__mips_n32");
      Builder.defineMacro("_ABIN32", "2");
      Builder.defineMacro("_MIPS_SIM", "_ABIN32");
    }
    else if (ABI == "n64") {
      Builder.defineMacro("__mips_n64");
      Builder.defineMacro("_ABI64", "3");
      Builder.defineMacro("_MIPS_SIM", "_ABI64");
    }
    else
      llvm_unreachable("Invalid ABI for Mips64.");
  }
  void getGCCRegAliases(const GCCRegAlias *&Aliases,
                        unsigned &NumAliases) const override {
    static const TargetInfo::GCCRegAlias GCCRegAliases[] = {
      { { "at" },  "$1" },
      { { "v0" },  "$2" },
      { { "v1" },  "$3" },
      { { "a0" },  "$4" },
      { { "a1" },  "$5" },
      { { "a2" },  "$6" },
      { { "a3" },  "$7" },
      { { "a4" },  "$8" },
      { { "a5" },  "$9" },
      { { "a6" }, "$10" },
      { { "a7" }, "$11" },
      { { "t0" }, "$12" },
      { { "t1" }, "$13" },
      { { "t2" }, "$14" },
      { { "t3" }, "$15" },
      { { "s0" }, "$16" },
      { { "s1" }, "$17" },
      { { "s2" }, "$18" },
      { { "s3" }, "$19" },
      { { "s4" }, "$20" },
      { { "s5" }, "$21" },
      { { "s6" }, "$22" },
      { { "s7" }, "$23" },
      { { "t8" }, "$24" },
      { { "t9" }, "$25" },
      { { "k0" }, "$26" },
      { { "k1" }, "$27" },
      { { "gp" }, "$28" },
      { { "sp","$sp" }, "$29" },
      { { "fp","$fp" }, "$30" },
      { { "ra" }, "$31" }
    };
    Aliases = GCCRegAliases;
    NumAliases = llvm::array_lengthof(GCCRegAliases);
  }

  bool hasInt128Type() const override { return true; }
};

class Mips64EBTargetInfo : public Mips64TargetInfoBase {
  void setDescriptionString() override {
    if (ABI == "n32")
      DescriptionString = "E-m:m-p:32:32-i8:8:32-i16:16:32-i64:64-n32:64-S128";
    else
      DescriptionString = "E-m:m-i8:8:32-i16:16:32-i64:64-n32:64-S128";

  }

public:
  Mips64EBTargetInfo(const llvm::Triple &Triple)
      : Mips64TargetInfoBase(Triple) {}
  void getTargetDefines(const LangOptions &Opts,
                        MacroBuilder &Builder) const override {
    DefineStd(Builder, "MIPSEB", Opts);
    Builder.defineMacro("_MIPSEB");
    Mips64TargetInfoBase::getTargetDefines(Opts, Builder);
  }
};

class Mips64ELTargetInfo : public Mips64TargetInfoBase {
  void setDescriptionString() override {
    if (ABI == "n32")
      DescriptionString = "e-m:m-p:32:32-i8:8:32-i16:16:32-i64:64-n32:64-S128";
    else
      DescriptionString = "e-m:m-i8:8:32-i16:16:32-i64:64-n32:64-S128";
  }
public:
  Mips64ELTargetInfo(const llvm::Triple &Triple)
      : Mips64TargetInfoBase(Triple) {
    // Default ABI is n64.
    BigEndian = false;
  }
  void getTargetDefines(const LangOptions &Opts,
                        MacroBuilder &Builder) const override {
    DefineStd(Builder, "MIPSEL", Opts);
    Builder.defineMacro("_MIPSEL");
    Mips64TargetInfoBase::getTargetDefines(Opts, Builder);
  }
};
} // end anonymous namespace.

namespace {
class PNaClTargetInfo : public TargetInfo {
public:
  PNaClTargetInfo(const llvm::Triple &Triple) : TargetInfo(Triple) {
    BigEndian = false;
    this->UserLabelPrefix = "";
    this->LongAlign = 32;
    this->LongWidth = 32;
    this->PointerAlign = 32;
    this->PointerWidth = 32;
    this->IntMaxType = TargetInfo::SignedLongLong;
    this->Int64Type = TargetInfo::SignedLongLong;
    this->DoubleAlign = 64;
    this->LongDoubleWidth = 64;
    this->LongDoubleAlign = 64;
    this->SizeType = TargetInfo::UnsignedInt;
    this->PtrDiffType = TargetInfo::SignedInt;
    this->IntPtrType = TargetInfo::SignedInt;
    this->RegParmMax = 0; // Disallow regparm
  }

  void getDefaultFeatures(llvm::StringMap<bool> &Features) const override {
  }
  void getArchDefines(const LangOptions &Opts, MacroBuilder &Builder) const {
    Builder.defineMacro("__le32__");
    Builder.defineMacro("__pnacl__");
  }
  void getTargetDefines(const LangOptions &Opts,
                        MacroBuilder &Builder) const override {
    getArchDefines(Opts, Builder);
  }
  bool hasFeature(StringRef Feature) const override {
    return Feature == "pnacl";
  }
  void getTargetBuiltins(const Builtin::Info *&Records,
                         unsigned &NumRecords) const override {
  }
  BuiltinVaListKind getBuiltinVaListKind() const override {
    return TargetInfo::PNaClABIBuiltinVaList;
  }
  void getGCCRegNames(const char * const *&Names,
                      unsigned &NumNames) const override;
  void getGCCRegAliases(const GCCRegAlias *&Aliases,
                        unsigned &NumAliases) const override;
  bool validateAsmConstraint(const char *&Name,
                             TargetInfo::ConstraintInfo &Info) const override {
    return false;
  }

  const char *getClobbers() const override {
    return "";
  }
};

void PNaClTargetInfo::getGCCRegNames(const char * const *&Names,
                                     unsigned &NumNames) const {
  Names = nullptr;
  NumNames = 0;
}

void PNaClTargetInfo::getGCCRegAliases(const GCCRegAlias *&Aliases,
                                       unsigned &NumAliases) const {
  Aliases = nullptr;
  NumAliases = 0;
}
} // end anonymous namespace.

namespace {
class Le64TargetInfo : public TargetInfo {
  static const Builtin::Info BuiltinInfo[];

public:
  Le64TargetInfo(const llvm::Triple &Triple) : TargetInfo(Triple) {
    BigEndian = false;
    NoAsmVariants = true;
    LongWidth = LongAlign = PointerWidth = PointerAlign = 64;
    MaxAtomicPromoteWidth = MaxAtomicInlineWidth = 64;
    DescriptionString =
        "e-m:e-v128:32-v16:16-v32:32-v96:32-n8:16:32:64-S128";
  }

  void getTargetDefines(const LangOptions &Opts,
                        MacroBuilder &Builder) const override {
    DefineStd(Builder, "unix", Opts);
    defineCPUMacros(Builder, "le64", /*Tuning=*/false);
    Builder.defineMacro("__ELF__");
  }
  void getTargetBuiltins(const Builtin::Info *&Records,
                         unsigned &NumRecords) const override {
    Records = BuiltinInfo;
    NumRecords = clang::Le64::LastTSBuiltin - Builtin::FirstTSBuiltin;
  }
  BuiltinVaListKind getBuiltinVaListKind() const override {
    return TargetInfo::PNaClABIBuiltinVaList;
  }
  const char *getClobbers() const override { return ""; }
  void getGCCRegNames(const char *const *&Names,
                      unsigned &NumNames) const override {
    Names = nullptr;
    NumNames = 0;
  }
  void getGCCRegAliases(const GCCRegAlias *&Aliases,
                        unsigned &NumAliases) const override {
    Aliases = nullptr;
    NumAliases = 0;
  }
  bool validateAsmConstraint(const char *&Name,
                             TargetInfo::ConstraintInfo &Info) const override {
    return false;
  }

  bool hasProtectedVisibility() const override { return false; }
};
} // end anonymous namespace.

const Builtin::Info Le64TargetInfo::BuiltinInfo[] = {
#define BUILTIN(ID, TYPE, ATTRS)                                               \
  { #ID, TYPE, ATTRS, 0, ALL_LANGUAGES },
#include "clang/Basic/BuiltinsLe64.def"
};

namespace {
  static const unsigned SPIRAddrSpaceMap[] = {
    1,    // opencl_global
    3,    // opencl_local
    2,    // opencl_constant
    4,    // opencl_generic
    0,    // cuda_device
    0,    // cuda_constant
    0     // cuda_shared
  };
  class SPIRTargetInfo : public TargetInfo {
  public:
    SPIRTargetInfo(const llvm::Triple &Triple) : TargetInfo(Triple) {
      assert(getTriple().getOS() == llvm::Triple::UnknownOS &&
        "SPIR target must use unknown OS");
      assert(getTriple().getEnvironment() == llvm::Triple::UnknownEnvironment &&
        "SPIR target must use unknown environment type");
      BigEndian = false;
      TLSSupported = false;
      LongWidth = LongAlign = 64;
      AddrSpaceMap = &SPIRAddrSpaceMap;
      UseAddrSpaceMapMangling = true;
      // Define available target features
      // These must be defined in sorted order!
      NoAsmVariants = true;
    }
    void getTargetDefines(const LangOptions &Opts,
                          MacroBuilder &Builder) const override {
      DefineStd(Builder, "SPIR", Opts);
    }
    bool hasFeature(StringRef Feature) const override {
      return Feature == "spir";
    }

    void getTargetBuiltins(const Builtin::Info *&Records,
                           unsigned &NumRecords) const override {}
    const char *getClobbers() const override {
      return "";
    }
    void getGCCRegNames(const char * const *&Names,
                        unsigned &NumNames) const override {}
    bool
    validateAsmConstraint(const char *&Name,
                          TargetInfo::ConstraintInfo &info) const override {
      return true;
    }
    void getGCCRegAliases(const GCCRegAlias *&Aliases,
                          unsigned &NumAliases) const override {}
    BuiltinVaListKind getBuiltinVaListKind() const override {
      return TargetInfo::VoidPtrBuiltinVaList;
    }
  };


  class SPIR32TargetInfo : public SPIRTargetInfo {
  public:
    SPIR32TargetInfo(const llvm::Triple &Triple) : SPIRTargetInfo(Triple) {
      PointerWidth = PointerAlign = 32;
      SizeType     = TargetInfo::UnsignedInt;
      PtrDiffType = IntPtrType = TargetInfo::SignedInt;
      DescriptionString
        = "e-p:32:32-i64:64-v16:16-v24:32-v32:32-v48:64-"
          "v96:128-v192:256-v256:256-v512:512-v1024:1024";
    }
    void getTargetDefines(const LangOptions &Opts,
                          MacroBuilder &Builder) const override {
      DefineStd(Builder, "SPIR32", Opts);
    }
  };

  class SPIR64TargetInfo : public SPIRTargetInfo {
  public:
    SPIR64TargetInfo(const llvm::Triple &Triple) : SPIRTargetInfo(Triple) {
      PointerWidth = PointerAlign = 64;
      SizeType     = TargetInfo::UnsignedLong;
      PtrDiffType = IntPtrType = TargetInfo::SignedLong;
      DescriptionString = "e-i64:64-v16:16-v24:32-v32:32-v48:64-"
                          "v96:128-v192:256-v256:256-v512:512-v1024:1024";
    }
    void getTargetDefines(const LangOptions &Opts,
                          MacroBuilder &Builder) const override {
      DefineStd(Builder, "SPIR64", Opts);
    }
  };
}

namespace {
class XCoreTargetInfo : public TargetInfo {
  static const Builtin::Info BuiltinInfo[];
public:
  XCoreTargetInfo(const llvm::Triple &Triple) : TargetInfo(Triple) {
    BigEndian = false;
    NoAsmVariants = true;
    LongLongAlign = 32;
    SuitableAlign = 32;
    DoubleAlign = LongDoubleAlign = 32;
    SizeType = UnsignedInt;
    PtrDiffType = SignedInt;
    IntPtrType = SignedInt;
    WCharType = UnsignedChar;
    WIntType = UnsignedInt;
    UseZeroLengthBitfieldAlignment = true;
    DescriptionString = "e-m:e-p:32:32-i1:8:32-i8:8:32-i16:16:32-i64:32"
                        "-f64:32-a:0:32-n32";
  }
  void getTargetDefines(const LangOptions &Opts,
                        MacroBuilder &Builder) const override {
    Builder.defineMacro("__XS1B__");
  }
  void getTargetBuiltins(const Builtin::Info *&Records,
                         unsigned &NumRecords) const override {
    Records = BuiltinInfo;
    NumRecords = clang::XCore::LastTSBuiltin-Builtin::FirstTSBuiltin;
  }
  BuiltinVaListKind getBuiltinVaListKind() const override {
    return TargetInfo::VoidPtrBuiltinVaList;
  }
  const char *getClobbers() const override {
    return "";
  }
  void getGCCRegNames(const char * const *&Names,
                      unsigned &NumNames) const override {
    static const char * const GCCRegNames[] = {
      "r0",   "r1",   "r2",   "r3",   "r4",   "r5",   "r6",   "r7",
      "r8",   "r9",   "r10",  "r11",  "cp",   "dp",   "sp",   "lr"
    };
    Names = GCCRegNames;
    NumNames = llvm::array_lengthof(GCCRegNames);
  }
  void getGCCRegAliases(const GCCRegAlias *&Aliases,
                        unsigned &NumAliases) const override {
    Aliases = nullptr;
    NumAliases = 0;
  }
  bool validateAsmConstraint(const char *&Name,
                             TargetInfo::ConstraintInfo &Info) const override {
    return false;
  }
  int getEHDataRegisterNumber(unsigned RegNo) const override {
    // R0=ExceptionPointerRegister R1=ExceptionSelectorRegister
    return (RegNo < 2)? RegNo : -1;
  }
};

const Builtin::Info XCoreTargetInfo::BuiltinInfo[] = {
#define BUILTIN(ID, TYPE, ATTRS) { #ID, TYPE, ATTRS, 0, ALL_LANGUAGES },
#define LIBBUILTIN(ID, TYPE, ATTRS, HEADER) { #ID, TYPE, ATTRS, HEADER,\
                                              ALL_LANGUAGES },
#include "clang/Basic/BuiltinsXCore.def"
};
} // end anonymous namespace.


//===----------------------------------------------------------------------===//
// Driver code
//===----------------------------------------------------------------------===//

static TargetInfo *AllocateTarget(const llvm::Triple &Triple) {
  llvm::Triple::OSType os = Triple.getOS();

  switch (Triple.getArch()) {
  default:
    return nullptr;

  case llvm::Triple::xcore:
    return new XCoreTargetInfo(Triple);

  case llvm::Triple::hexagon:
    return new HexagonTargetInfo(Triple);

  case llvm::Triple::aarch64:
    if (Triple.isOSDarwin())
      return new DarwinAArch64TargetInfo(Triple);

    switch (os) {
    case llvm::Triple::FreeBSD:
      return new FreeBSDTargetInfo<AArch64leTargetInfo>(Triple);
    case llvm::Triple::Linux:
      return new LinuxTargetInfo<AArch64leTargetInfo>(Triple);
    case llvm::Triple::NetBSD:
      return new NetBSDTargetInfo<AArch64leTargetInfo>(Triple);
    default:
      return new AArch64leTargetInfo(Triple);
    }

  case llvm::Triple::aarch64_be:
    switch (os) {
    case llvm::Triple::FreeBSD:
      return new FreeBSDTargetInfo<AArch64beTargetInfo>(Triple);
    case llvm::Triple::Linux:
      return new LinuxTargetInfo<AArch64beTargetInfo>(Triple);
    case llvm::Triple::NetBSD:
      return new NetBSDTargetInfo<AArch64beTargetInfo>(Triple);
    default:
      return new AArch64beTargetInfo(Triple);
    }

  case llvm::Triple::arm:
  case llvm::Triple::thumb:
    if (Triple.isOSBinFormatMachO())
      return new DarwinARMTargetInfo(Triple);

    switch (os) {
    case llvm::Triple::Linux:
      return new LinuxTargetInfo<ARMleTargetInfo>(Triple);
    case llvm::Triple::FreeBSD:
      return new FreeBSDTargetInfo<ARMleTargetInfo>(Triple);
    case llvm::Triple::NetBSD:
      return new NetBSDTargetInfo<ARMleTargetInfo>(Triple);
    case llvm::Triple::OpenBSD:
      return new OpenBSDTargetInfo<ARMleTargetInfo>(Triple);
    case llvm::Triple::Bitrig:
      return new BitrigTargetInfo<ARMleTargetInfo>(Triple);
    case llvm::Triple::RTEMS:
      return new RTEMSTargetInfo<ARMleTargetInfo>(Triple);
    case llvm::Triple::NaCl:
      return new NaClTargetInfo<ARMleTargetInfo>(Triple);
    case llvm::Triple::Win32:
      switch (Triple.getEnvironment()) {
      default:
        return new ARMleTargetInfo(Triple);
      case llvm::Triple::Itanium:
        return new ItaniumWindowsARMleTargetInfo(Triple);
      case llvm::Triple::MSVC:
        return new MicrosoftARMleTargetInfo(Triple);
      }
    default:
      return new ARMleTargetInfo(Triple);
    }

  case llvm::Triple::armeb:
  case llvm::Triple::thumbeb:
    if (Triple.isOSDarwin())
      return new DarwinARMTargetInfo(Triple);

    switch (os) {
    case llvm::Triple::Linux:
      return new LinuxTargetInfo<ARMbeTargetInfo>(Triple);
    case llvm::Triple::FreeBSD:
      return new FreeBSDTargetInfo<ARMbeTargetInfo>(Triple);
    case llvm::Triple::NetBSD:
      return new NetBSDTargetInfo<ARMbeTargetInfo>(Triple);
    case llvm::Triple::OpenBSD:
      return new OpenBSDTargetInfo<ARMbeTargetInfo>(Triple);
    case llvm::Triple::Bitrig:
      return new BitrigTargetInfo<ARMbeTargetInfo>(Triple);
    case llvm::Triple::RTEMS:
      return new RTEMSTargetInfo<ARMbeTargetInfo>(Triple);
    case llvm::Triple::NaCl:
      return new NaClTargetInfo<ARMbeTargetInfo>(Triple);
    default:
      return new ARMbeTargetInfo(Triple);
    }

  case llvm::Triple::msp430:
    return new MSP430TargetInfo(Triple);

  case llvm::Triple::mips:
    switch (os) {
    case llvm::Triple::Linux:
      return new LinuxTargetInfo<Mips32EBTargetInfo>(Triple);
    case llvm::Triple::RTEMS:
      return new RTEMSTargetInfo<Mips32EBTargetInfo>(Triple);
    case llvm::Triple::FreeBSD:
      return new FreeBSDTargetInfo<Mips32EBTargetInfo>(Triple);
    case llvm::Triple::NetBSD:
      return new NetBSDTargetInfo<Mips32EBTargetInfo>(Triple);
    default:
      return new Mips32EBTargetInfo(Triple);
    }

  case llvm::Triple::mipsel:
    switch (os) {
    case llvm::Triple::Linux:
      return new LinuxTargetInfo<Mips32ELTargetInfo>(Triple);
    case llvm::Triple::RTEMS:
      return new RTEMSTargetInfo<Mips32ELTargetInfo>(Triple);
    case llvm::Triple::FreeBSD:
      return new FreeBSDTargetInfo<Mips32ELTargetInfo>(Triple);
    case llvm::Triple::NetBSD:
      return new NetBSDTargetInfo<Mips32ELTargetInfo>(Triple);
    case llvm::Triple::NaCl:
      return new NaClTargetInfo<Mips32ELTargetInfo>(Triple);
    default:
      return new Mips32ELTargetInfo(Triple);
    }

  case llvm::Triple::mips64:
    switch (os) {
    case llvm::Triple::Linux:
      return new LinuxTargetInfo<Mips64EBTargetInfo>(Triple);
    case llvm::Triple::RTEMS:
      return new RTEMSTargetInfo<Mips64EBTargetInfo>(Triple);
    case llvm::Triple::FreeBSD:
      return new FreeBSDTargetInfo<Mips64EBTargetInfo>(Triple);
    case llvm::Triple::NetBSD:
      return new NetBSDTargetInfo<Mips64EBTargetInfo>(Triple);
    case llvm::Triple::OpenBSD:
      return new OpenBSDTargetInfo<Mips64EBTargetInfo>(Triple);
    default:
      return new Mips64EBTargetInfo(Triple);
    }

  case llvm::Triple::mips64el:
    switch (os) {
    case llvm::Triple::Linux:
      return new LinuxTargetInfo<Mips64ELTargetInfo>(Triple);
    case llvm::Triple::RTEMS:
      return new RTEMSTargetInfo<Mips64ELTargetInfo>(Triple);
    case llvm::Triple::FreeBSD:
      return new FreeBSDTargetInfo<Mips64ELTargetInfo>(Triple);
    case llvm::Triple::NetBSD:
      return new NetBSDTargetInfo<Mips64ELTargetInfo>(Triple);
    case llvm::Triple::OpenBSD:
      return new OpenBSDTargetInfo<Mips64ELTargetInfo>(Triple);
    default:
      return new Mips64ELTargetInfo(Triple);
    }

  case llvm::Triple::le32:
    switch (os) {
      case llvm::Triple::NaCl:
        return new NaClTargetInfo<PNaClTargetInfo>(Triple);
      default:
        return nullptr;
    }

  case llvm::Triple::le64:
    return new Le64TargetInfo(Triple);

  case llvm::Triple::ppc:
    if (Triple.isOSDarwin())
      return new DarwinPPC32TargetInfo(Triple);
    switch (os) {
    case llvm::Triple::Linux:
      return new LinuxTargetInfo<PPC32TargetInfo>(Triple);
    case llvm::Triple::FreeBSD:
      return new FreeBSDTargetInfo<PPC32TargetInfo>(Triple);
    case llvm::Triple::NetBSD:
      return new NetBSDTargetInfo<PPC32TargetInfo>(Triple);
    case llvm::Triple::OpenBSD:
      return new OpenBSDTargetInfo<PPC32TargetInfo>(Triple);
    case llvm::Triple::RTEMS:
      return new RTEMSTargetInfo<PPC32TargetInfo>(Triple);
    default:
      return new PPC32TargetInfo(Triple);
    }

  case llvm::Triple::ppc64:
    if (Triple.isOSDarwin())
      return new DarwinPPC64TargetInfo(Triple);
    switch (os) {
    case llvm::Triple::Linux:
      return new LinuxTargetInfo<PPC64TargetInfo>(Triple);
    case llvm::Triple::Lv2:
      return new PS3PPUTargetInfo<PPC64TargetInfo>(Triple);
    case llvm::Triple::FreeBSD:
      return new FreeBSDTargetInfo<PPC64TargetInfo>(Triple);
    case llvm::Triple::NetBSD:
      return new NetBSDTargetInfo<PPC64TargetInfo>(Triple);
    default:
      return new PPC64TargetInfo(Triple);
    }

  case llvm::Triple::ppc64le:
    switch (os) {
    case llvm::Triple::Linux:
      return new LinuxTargetInfo<PPC64TargetInfo>(Triple);
    case llvm::Triple::NetBSD:
      return new NetBSDTargetInfo<PPC64TargetInfo>(Triple);
    default:
      return new PPC64TargetInfo(Triple);
    }

  case llvm::Triple::nvptx:
    return new NVPTX32TargetInfo(Triple);
  case llvm::Triple::nvptx64:
    return new NVPTX64TargetInfo(Triple);

  case llvm::Triple::amdgcn:
  case llvm::Triple::r600:
    return new R600TargetInfo(Triple);

  case llvm::Triple::sparc:
    switch (os) {
    case llvm::Triple::Linux:
      return new LinuxTargetInfo<SparcV8TargetInfo>(Triple);
    case llvm::Triple::Solaris:
      return new SolarisSparcV8TargetInfo(Triple);
    case llvm::Triple::NetBSD:
      return new NetBSDTargetInfo<SparcV8TargetInfo>(Triple);
    case llvm::Triple::OpenBSD:
      return new OpenBSDTargetInfo<SparcV8TargetInfo>(Triple);
    case llvm::Triple::RTEMS:
      return new RTEMSTargetInfo<SparcV8TargetInfo>(Triple);
    default:
      return new SparcV8TargetInfo(Triple);
    }

  case llvm::Triple::sparcv9:
    switch (os) {
    case llvm::Triple::Linux:
      return new LinuxTargetInfo<SparcV9TargetInfo>(Triple);
    case llvm::Triple::Solaris:
      return new SolarisTargetInfo<SparcV9TargetInfo>(Triple);
    case llvm::Triple::NetBSD:
      return new NetBSDTargetInfo<SparcV9TargetInfo>(Triple);
    case llvm::Triple::OpenBSD:
      return new OpenBSDTargetInfo<SparcV9TargetInfo>(Triple);
    case llvm::Triple::FreeBSD:
      return new FreeBSDTargetInfo<SparcV9TargetInfo>(Triple);
    default:
      return new SparcV9TargetInfo(Triple);
    }

  case llvm::Triple::systemz:
    switch (os) {
    case llvm::Triple::Linux:
      return new LinuxTargetInfo<SystemZTargetInfo>(Triple);
    default:
      return new SystemZTargetInfo(Triple);
    }

  case llvm::Triple::tce:
    return new TCETargetInfo(Triple);

  case llvm::Triple::x86:
    if (Triple.isOSDarwin())
      return new DarwinI386TargetInfo(Triple);

    switch (os) {
    case llvm::Triple::Linux:
      return new LinuxTargetInfo<X86_32TargetInfo>(Triple);
    case llvm::Triple::DragonFly:
      return new DragonFlyBSDTargetInfo<X86_32TargetInfo>(Triple);
    case llvm::Triple::NetBSD:
      return new NetBSDI386TargetInfo(Triple);
    case llvm::Triple::OpenBSD:
      return new OpenBSDI386TargetInfo(Triple);
    case llvm::Triple::Bitrig:
      return new BitrigI386TargetInfo(Triple);
    case llvm::Triple::FreeBSD:
      return new FreeBSDTargetInfo<X86_32TargetInfo>(Triple);
    case llvm::Triple::KFreeBSD:
      return new KFreeBSDTargetInfo<X86_32TargetInfo>(Triple);
    case llvm::Triple::Minix:
      return new MinixTargetInfo<X86_32TargetInfo>(Triple);
    case llvm::Triple::Solaris:
      return new SolarisTargetInfo<X86_32TargetInfo>(Triple);
    case llvm::Triple::Win32: {
      switch (Triple.getEnvironment()) {
      default:
        return new X86_32TargetInfo(Triple);
      case llvm::Triple::Cygnus:
        return new CygwinX86_32TargetInfo(Triple);
      case llvm::Triple::GNU:
        return new MinGWX86_32TargetInfo(Triple);
      case llvm::Triple::Itanium:
      case llvm::Triple::MSVC:
        return new MicrosoftX86_32TargetInfo(Triple);
      }
    }
    case llvm::Triple::Haiku:
      return new HaikuX86_32TargetInfo(Triple);
    case llvm::Triple::RTEMS:
      return new RTEMSX86_32TargetInfo(Triple);
    case llvm::Triple::NaCl:
      return new NaClTargetInfo<X86_32TargetInfo>(Triple);
    default:
      return new X86_32TargetInfo(Triple);
    }

  case llvm::Triple::x86_64:
    if (Triple.isOSDarwin() || Triple.isOSBinFormatMachO())
      return new DarwinX86_64TargetInfo(Triple);

    switch (os) {
    case llvm::Triple::Linux:
      return new LinuxTargetInfo<X86_64TargetInfo>(Triple);
    case llvm::Triple::DragonFly:
      return new DragonFlyBSDTargetInfo<X86_64TargetInfo>(Triple);
    case llvm::Triple::NetBSD:
      return new NetBSDTargetInfo<X86_64TargetInfo>(Triple);
    case llvm::Triple::OpenBSD:
      return new OpenBSDX86_64TargetInfo(Triple);
    case llvm::Triple::Bitrig:
      return new BitrigX86_64TargetInfo(Triple);
    case llvm::Triple::FreeBSD:
      return new FreeBSDTargetInfo<X86_64TargetInfo>(Triple);
    case llvm::Triple::KFreeBSD:
      return new KFreeBSDTargetInfo<X86_64TargetInfo>(Triple);
    case llvm::Triple::Solaris:
      return new SolarisTargetInfo<X86_64TargetInfo>(Triple);
    case llvm::Triple::Win32: {
      switch (Triple.getEnvironment()) {
      default:
        return new X86_64TargetInfo(Triple);
      case llvm::Triple::GNU:
        return new MinGWX86_64TargetInfo(Triple);
      case llvm::Triple::MSVC:
        return new MicrosoftX86_64TargetInfo(Triple);
      }
    }
    case llvm::Triple::NaCl:
      return new NaClTargetInfo<X86_64TargetInfo>(Triple);
    default:
      return new X86_64TargetInfo(Triple);
    }

    case llvm::Triple::spir: {
      if (Triple.getOS() != llvm::Triple::UnknownOS ||
          Triple.getEnvironment() != llvm::Triple::UnknownEnvironment)
        return nullptr;
      return new SPIR32TargetInfo(Triple);
    }
    case llvm::Triple::spir64: {
      if (Triple.getOS() != llvm::Triple::UnknownOS ||
          Triple.getEnvironment() != llvm::Triple::UnknownEnvironment)
        return nullptr;
      return new SPIR64TargetInfo(Triple);
    }
  }
}

/// CreateTargetInfo - Return the target info object for the specified target
/// triple.
TargetInfo *
TargetInfo::CreateTargetInfo(DiagnosticsEngine &Diags,
                             const std::shared_ptr<TargetOptions> &Opts) {
  llvm::Triple Triple(Opts->Triple);

  // Construct the target
  std::unique_ptr<TargetInfo> Target(AllocateTarget(Triple));
  if (!Target) {
    Diags.Report(diag::err_target_unknown_triple) << Triple.str();
    return nullptr;
  }
  Target->TargetOpts = Opts;

  // Set the target CPU if specified.
  if (!Opts->CPU.empty() && !Target->setCPU(Opts->CPU)) {
    Diags.Report(diag::err_target_unknown_cpu) << Opts->CPU;
    return nullptr;
  }

  // Set the target ABI if specified.
  if (!Opts->ABI.empty() && !Target->setABI(Opts->ABI)) {
    Diags.Report(diag::err_target_unknown_abi) << Opts->ABI;
    return nullptr;
  }

  // Set the fp math unit.
  if (!Opts->FPMath.empty() && !Target->setFPMath(Opts->FPMath)) {
    Diags.Report(diag::err_target_unknown_fpmath) << Opts->FPMath;
    return nullptr;
  }

  // Compute the default target features, we need the target to handle this
  // because features may have dependencies on one another.
  llvm::StringMap<bool> Features;
  Target->getDefaultFeatures(Features);

  // Apply the user specified deltas.
  for (unsigned I = 0, N = Opts->FeaturesAsWritten.size();
       I < N; ++I) {
    const char *Name = Opts->FeaturesAsWritten[I].c_str();
    // Apply the feature via the target.
    bool Enabled = Name[0] == '+';
    Target->setFeatureEnabled(Features, Name + 1, Enabled);
  }

  // Add the features to the compile options.
  //
  // FIXME: If we are completely confident that we have the right set, we only
  // need to pass the minuses.
  Opts->Features.clear();
  for (llvm::StringMap<bool>::const_iterator it = Features.begin(),
         ie = Features.end(); it != ie; ++it)
    Opts->Features.push_back((it->second ? "+" : "-") + it->first().str());
  if (!Target->handleTargetFeatures(Opts->Features, Diags))
    return nullptr;

  return Target.release();
}<|MERGE_RESOLUTION|>--- conflicted
+++ resolved
@@ -537,27 +537,15 @@
     Builder.defineMacro("__ELF__");
     Builder.defineMacro("__svr4__");
     Builder.defineMacro("__SVR4");
-<<<<<<< HEAD
     if (Opts.CPlusPlus) {
       // Solaris headers require _XOPEN_SOURCE to be set to 600 for C99 and
       // newer, but to 500 for everything else.  feature_test.h has a check to
       // ensure that you are not using C99 with an old version of X/Open or C89
-      // with a new version.  
-      if (Opts.C99 || Opts.C11)
+      // with a new version.
+      if (Opts.C99)
         Builder.defineMacro("_XOPEN_SOURCE", "600");
       else
         Builder.defineMacro("_XOPEN_SOURCE", "500");
-=======
-    // Solaris headers require _XOPEN_SOURCE to be set to 600 for C99 and
-    // newer, but to 500 for everything else.  feature_test.h has a check to
-    // ensure that you are not using C99 with an old version of X/Open or C89
-    // with a new version.
-    if (Opts.C99)
-      Builder.defineMacro("_XOPEN_SOURCE", "600");
-    else
-      Builder.defineMacro("_XOPEN_SOURCE", "500");
-    if (Opts.CPlusPlus)
->>>>>>> 3b7ec883
       Builder.defineMacro("__C99FEATURES__");
       Builder.defineMacro("_LARGEFILE_SOURCE");
       Builder.defineMacro("_LARGEFILE64_SOURCE");
