//===--- IdentifierTable.cpp - Hash table for identifier lookup -----------===//
//
//                     The LLVM Compiler Infrastructure
//
// This file is distributed under the University of Illinois Open Source
// License. See LICENSE.TXT for details.
//
//===----------------------------------------------------------------------===//
//
// This file implements the IdentifierInfo, IdentifierVisitor, and
// IdentifierTable interfaces.
//
//===----------------------------------------------------------------------===//

#include "clang/Basic/CharInfo.h"
#include "clang/Basic/IdentifierTable.h"
#include "clang/Basic/LangOptions.h"
#include "clang/Basic/OperatorKinds.h"
#include "clang/Basic/Specifiers.h"
#include "llvm/ADT/DenseMap.h"
#include "llvm/ADT/FoldingSet.h"
#include "llvm/ADT/SmallString.h"
#include "llvm/Support/ErrorHandling.h"
#include "llvm/Support/raw_ostream.h"
#include <cstdio>

using namespace clang;

//===----------------------------------------------------------------------===//
// IdentifierInfo Implementation
//===----------------------------------------------------------------------===//

IdentifierInfo::IdentifierInfo() {
  TokenID = tok::identifier;
  ObjCOrBuiltinID = 0;
  HasMacro = false;
  HadMacro = false;
  IsExtension = false;
  IsFutureCompatKeyword = false;
  IsPoisoned = false;
  IsCPPOperatorKeyword = false;
  NeedsHandleIdentifier = false;
  IsFromAST = false;
  ChangedAfterLoad = false;
  RevertedTokenID = false;
  OutOfDate = false;
  IsModulesImport = false;
  FETokenInfo = nullptr;
  Entry = nullptr;
}

//===----------------------------------------------------------------------===//
// IdentifierTable Implementation
//===----------------------------------------------------------------------===//

IdentifierIterator::~IdentifierIterator() { }

IdentifierInfoLookup::~IdentifierInfoLookup() {}

namespace {
  /// \brief A simple identifier lookup iterator that represents an
  /// empty sequence of identifiers.
  class EmptyLookupIterator : public IdentifierIterator
  {
  public:
    StringRef Next() override { return StringRef(); }
  };
}

IdentifierIterator *IdentifierInfoLookup::getIdentifiers() {
  return new EmptyLookupIterator();
}

IdentifierTable::IdentifierTable(const LangOptions &LangOpts,
                                 IdentifierInfoLookup* externalLookup)
  : HashTable(8192), // Start with space for 8K identifiers.
    ExternalLookup(externalLookup) {

  // Populate the identifier table with info about keywords for the current
  // language.
  AddKeywords(LangOpts);
      

  // Add the '_experimental_modules_import' contextual keyword.
  get("import").setModulesImport(true);
}

//===----------------------------------------------------------------------===//
// Language Keyword Implementation
//===----------------------------------------------------------------------===//

// Constants for TokenKinds.def
namespace {
  enum {
    KEYC99 = 0x1,
    KEYCXX = 0x2,
    KEYCXX11 = 0x4,
    KEYGNU = 0x8,
    KEYMS = 0x10,
    BOOLSUPPORT = 0x20,
    KEYALTIVEC = 0x40,
    KEYNOCXX = 0x80,
    KEYBORLAND = 0x100,
    KEYOPENCL = 0x200,
    KEYC11 = 0x400,
    KEYARC = 0x800,
<<<<<<< HEAD
    KEYNOMS = 0x01000,
    WCHARSUPPORT = 0x02000,
    HALFSUPPORT = 0x04000,
    KEYUPC = 0x08000,
    KEYALL = (0xffff & ~KEYNOMS) // Because KEYNOMS is used to exclude.
=======
    KEYNOMS18 = 0x01000,
    KEYNOOPENCL = 0x02000,
    WCHARSUPPORT = 0x04000,
    HALFSUPPORT = 0x08000,
    KEYCONCEPTS = 0x10000,
    KEYOBJC2    = 0x20000,
    KEYZVECTOR  = 0x40000,
    KEYCOROUTINES = 0x80000,
    KEYALL = (0xfffff & ~KEYNOMS18 &
              ~KEYNOOPENCL) // KEYNOMS18 and KEYNOOPENCL are used to exclude.
>>>>>>> 4fb22331
  };

  /// \brief How a keyword is treated in the selected standard.
  enum KeywordStatus {
    KS_Disabled,    // Disabled
    KS_Extension,   // Is an extension
    KS_Enabled,     // Enabled
    KS_Future       // Is a keyword in future standard
  };
}

/// \brief Translates flags as specified in TokenKinds.def into keyword status
/// in the given language standard.
static KeywordStatus getKeywordStatus(const LangOptions &LangOpts,
                                      unsigned Flags) {
  if (Flags == KEYALL) return KS_Enabled;
  if (LangOpts.CPlusPlus && (Flags & KEYCXX)) return KS_Enabled;
  if (LangOpts.CPlusPlus11 && (Flags & KEYCXX11)) return KS_Enabled;
  if (LangOpts.C99 && (Flags & KEYC99)) return KS_Enabled;
  if (LangOpts.GNUKeywords && (Flags & KEYGNU)) return KS_Extension;
  if (LangOpts.MicrosoftExt && (Flags & KEYMS)) return KS_Extension;
  if (LangOpts.Borland && (Flags & KEYBORLAND)) return KS_Extension;
  if (LangOpts.Bool && (Flags & BOOLSUPPORT)) return KS_Enabled;
  if (LangOpts.Half && (Flags & HALFSUPPORT)) return KS_Enabled;
  if (LangOpts.WChar && (Flags & WCHARSUPPORT)) return KS_Enabled;
  if (LangOpts.AltiVec && (Flags & KEYALTIVEC)) return KS_Enabled;
  if (LangOpts.OpenCL && (Flags & KEYOPENCL)) return KS_Enabled;
  if (!LangOpts.CPlusPlus && (Flags & KEYNOCXX)) return KS_Enabled;
  if (LangOpts.UPC && (Flags & KEYUPC)) return KS_Enabled;
  if (LangOpts.C11 && (Flags & KEYC11)) return KS_Enabled;
  // We treat bridge casts as objective-C keywords so we can warn on them
  // in non-arc mode.
  if (LangOpts.ObjC2 && (Flags & KEYARC)) return KS_Enabled;
  if (LangOpts.ConceptsTS && (Flags & KEYCONCEPTS)) return KS_Enabled;
  if (LangOpts.ObjC2 && (Flags & KEYOBJC2)) return KS_Enabled;
  if (LangOpts.Coroutines && (Flags & KEYCOROUTINES)) return KS_Enabled;
  if (LangOpts.CPlusPlus && (Flags & KEYCXX11)) return KS_Future;
  return KS_Disabled;
}

/// AddKeyword - This method is used to associate a token ID with specific
/// identifiers because they are language keywords.  This causes the lexer to
/// automatically map matching identifiers to specialized token codes.
static void AddKeyword(StringRef Keyword,
                       tok::TokenKind TokenCode, unsigned Flags,
                       const LangOptions &LangOpts, IdentifierTable &Table) {
  KeywordStatus AddResult = getKeywordStatus(LangOpts, Flags);

  // Don't add this keyword under MSVCCompat.
  if (LangOpts.MSVCCompat && (Flags & KEYNOMS18) &&
      !LangOpts.isCompatibleWithMSVC(LangOptions::MSVC2015))
    return;

  // Don't add this keyword under OpenCL.
  if (LangOpts.OpenCL && (Flags & KEYNOOPENCL))
    return;

  // Don't add this keyword if disabled in this language.
  if (AddResult == KS_Disabled) return;

  IdentifierInfo &Info =
      Table.get(Keyword, AddResult == KS_Future ? tok::identifier : TokenCode);
  Info.setIsExtensionToken(AddResult == KS_Extension);
  Info.setIsFutureCompatKeyword(AddResult == KS_Future);
}

/// AddCXXOperatorKeyword - Register a C++ operator keyword alternative
/// representations.
static void AddCXXOperatorKeyword(StringRef Keyword,
                                  tok::TokenKind TokenCode,
                                  IdentifierTable &Table) {
  IdentifierInfo &Info = Table.get(Keyword, TokenCode);
  Info.setIsCPlusPlusOperatorKeyword();
}

/// AddObjCKeyword - Register an Objective-C \@keyword like "class" "selector"
/// or "property".
static void AddObjCKeyword(StringRef Name,
                           tok::ObjCKeywordKind ObjCID,
                           IdentifierTable &Table) {
  Table.get(Name).setObjCKeywordID(ObjCID);
}

/// AddKeywords - Add all keywords to the symbol table.
///
void IdentifierTable::AddKeywords(const LangOptions &LangOpts) {
  // Add keywords and tokens for the current language.
#define KEYWORD(NAME, FLAGS) \
  AddKeyword(StringRef(#NAME), tok::kw_ ## NAME,  \
             FLAGS, LangOpts, *this);
#define ALIAS(NAME, TOK, FLAGS) \
  AddKeyword(StringRef(NAME), tok::kw_ ## TOK,  \
             FLAGS, LangOpts, *this);
#define CXX_KEYWORD_OPERATOR(NAME, ALIAS) \
  if (LangOpts.CXXOperatorNames)          \
    AddCXXOperatorKeyword(StringRef(#NAME), tok::ALIAS, *this);
#define OBJC1_AT_KEYWORD(NAME) \
  if (LangOpts.ObjC1)          \
    AddObjCKeyword(StringRef(#NAME), tok::objc_##NAME, *this);
#define OBJC2_AT_KEYWORD(NAME) \
  if (LangOpts.ObjC2)          \
    AddObjCKeyword(StringRef(#NAME), tok::objc_##NAME, *this);
#define TESTING_KEYWORD(NAME, FLAGS)
#include "clang/Basic/TokenKinds.def"

  if (LangOpts.ParseUnknownAnytype)
    AddKeyword("__unknown_anytype", tok::kw___unknown_anytype, KEYALL,
               LangOpts, *this);

  if (LangOpts.DeclSpecKeyword)
    AddKeyword("__declspec", tok::kw___declspec, KEYALL, LangOpts, *this);
}

/// \brief Checks if the specified token kind represents a keyword in the
/// specified language.
/// \returns Status of the keyword in the language.
static KeywordStatus getTokenKwStatus(const LangOptions &LangOpts,
                                      tok::TokenKind K) {
  switch (K) {
#define KEYWORD(NAME, FLAGS) \
  case tok::kw_##NAME: return getKeywordStatus(LangOpts, FLAGS);
#include "clang/Basic/TokenKinds.def"
  default: return KS_Disabled;
  }
}

/// \brief Returns true if the identifier represents a keyword in the
/// specified language.
bool IdentifierInfo::isKeyword(const LangOptions &LangOpts) {
  switch (getTokenKwStatus(LangOpts, getTokenID())) {
  case KS_Enabled:
  case KS_Extension:
    return true;
  default:
    return false;
  }
}

tok::PPKeywordKind IdentifierInfo::getPPKeywordID() const {
  // We use a perfect hash function here involving the length of the keyword,
  // the first and third character.  For preprocessor ID's there are no
  // collisions (if there were, the switch below would complain about duplicate
  // case values).  Note that this depends on 'if' being null terminated.

#define HASH(LEN, FIRST, THIRD) \
  (LEN << 5) + (((FIRST-'a') + (THIRD-'a')) & 31)
#define CASE(LEN, FIRST, THIRD, NAME) \
  case HASH(LEN, FIRST, THIRD): \
    return memcmp(Name, #NAME, LEN) ? tok::pp_not_keyword : tok::pp_ ## NAME

  unsigned Len = getLength();
  if (Len < 2) return tok::pp_not_keyword;
  const char *Name = getNameStart();
  switch (HASH(Len, Name[0], Name[2])) {
  default: return tok::pp_not_keyword;
  CASE( 2, 'i', '\0', if);
  CASE( 4, 'e', 'i', elif);
  CASE( 4, 'e', 's', else);
  CASE( 4, 'l', 'n', line);
  CASE( 4, 's', 'c', sccs);
  CASE( 5, 'e', 'd', endif);
  CASE( 5, 'e', 'r', error);
  CASE( 5, 'i', 'e', ident);
  CASE( 5, 'i', 'd', ifdef);
  CASE( 5, 'u', 'd', undef);

  CASE( 6, 'a', 's', assert);
  CASE( 6, 'd', 'f', define);
  CASE( 6, 'i', 'n', ifndef);
  CASE( 6, 'i', 'p', import);
  CASE( 6, 'p', 'a', pragma);
      
  CASE( 7, 'd', 'f', defined);
  CASE( 7, 'i', 'c', include);
  CASE( 7, 'w', 'r', warning);

  CASE( 8, 'u', 'a', unassert);
  CASE(12, 'i', 'c', include_next);

  CASE(14, '_', 'p', __public_macro);
      
  CASE(15, '_', 'p', __private_macro);

  CASE(16, '_', 'i', __include_macros);
#undef CASE
#undef HASH
  }
}

//===----------------------------------------------------------------------===//
// Stats Implementation
//===----------------------------------------------------------------------===//

/// PrintStats - Print statistics about how well the identifier table is doing
/// at hashing identifiers.
void IdentifierTable::PrintStats() const {
  unsigned NumBuckets = HashTable.getNumBuckets();
  unsigned NumIdentifiers = HashTable.getNumItems();
  unsigned NumEmptyBuckets = NumBuckets-NumIdentifiers;
  unsigned AverageIdentifierSize = 0;
  unsigned MaxIdentifierLength = 0;

  // TODO: Figure out maximum times an identifier had to probe for -stats.
  for (llvm::StringMap<IdentifierInfo*, llvm::BumpPtrAllocator>::const_iterator
       I = HashTable.begin(), E = HashTable.end(); I != E; ++I) {
    unsigned IdLen = I->getKeyLength();
    AverageIdentifierSize += IdLen;
    if (MaxIdentifierLength < IdLen)
      MaxIdentifierLength = IdLen;
  }

  fprintf(stderr, "\n*** Identifier Table Stats:\n");
  fprintf(stderr, "# Identifiers:   %d\n", NumIdentifiers);
  fprintf(stderr, "# Empty Buckets: %d\n", NumEmptyBuckets);
  fprintf(stderr, "Hash density (#identifiers per bucket): %f\n",
          NumIdentifiers/(double)NumBuckets);
  fprintf(stderr, "Ave identifier length: %f\n",
          (AverageIdentifierSize/(double)NumIdentifiers));
  fprintf(stderr, "Max identifier length: %d\n", MaxIdentifierLength);

  // Compute statistics about the memory allocated for identifiers.
  HashTable.getAllocator().PrintStats();
}

//===----------------------------------------------------------------------===//
// SelectorTable Implementation
//===----------------------------------------------------------------------===//

unsigned llvm::DenseMapInfo<clang::Selector>::getHashValue(clang::Selector S) {
  return DenseMapInfo<void*>::getHashValue(S.getAsOpaquePtr());
}

namespace clang {
/// MultiKeywordSelector - One of these variable length records is kept for each
/// selector containing more than one keyword. We use a folding set
/// to unique aggregate names (keyword selectors in ObjC parlance). Access to
/// this class is provided strictly through Selector.
class MultiKeywordSelector
  : public DeclarationNameExtra, public llvm::FoldingSetNode {
  MultiKeywordSelector(unsigned nKeys) {
    ExtraKindOrNumArgs = NUM_EXTRA_KINDS + nKeys;
  }
public:
  // Constructor for keyword selectors.
  MultiKeywordSelector(unsigned nKeys, IdentifierInfo **IIV) {
    assert((nKeys > 1) && "not a multi-keyword selector");
    ExtraKindOrNumArgs = NUM_EXTRA_KINDS + nKeys;

    // Fill in the trailing keyword array.
    IdentifierInfo **KeyInfo = reinterpret_cast<IdentifierInfo **>(this+1);
    for (unsigned i = 0; i != nKeys; ++i)
      KeyInfo[i] = IIV[i];
  }

  // getName - Derive the full selector name and return it.
  std::string getName() const;

  unsigned getNumArgs() const { return ExtraKindOrNumArgs - NUM_EXTRA_KINDS; }

  typedef IdentifierInfo *const *keyword_iterator;
  keyword_iterator keyword_begin() const {
    return reinterpret_cast<keyword_iterator>(this+1);
  }
  keyword_iterator keyword_end() const {
    return keyword_begin()+getNumArgs();
  }
  IdentifierInfo *getIdentifierInfoForSlot(unsigned i) const {
    assert(i < getNumArgs() && "getIdentifierInfoForSlot(): illegal index");
    return keyword_begin()[i];
  }
  static void Profile(llvm::FoldingSetNodeID &ID,
                      keyword_iterator ArgTys, unsigned NumArgs) {
    ID.AddInteger(NumArgs);
    for (unsigned i = 0; i != NumArgs; ++i)
      ID.AddPointer(ArgTys[i]);
  }
  void Profile(llvm::FoldingSetNodeID &ID) {
    Profile(ID, keyword_begin(), getNumArgs());
  }
};
} // end namespace clang.

unsigned Selector::getNumArgs() const {
  unsigned IIF = getIdentifierInfoFlag();
  if (IIF <= ZeroArg)
    return 0;
  if (IIF == OneArg)
    return 1;
  // We point to a MultiKeywordSelector.
  MultiKeywordSelector *SI = getMultiKeywordSelector();
  return SI->getNumArgs();
}

IdentifierInfo *Selector::getIdentifierInfoForSlot(unsigned argIndex) const {
  if (getIdentifierInfoFlag() < MultiArg) {
    assert(argIndex == 0 && "illegal keyword index");
    return getAsIdentifierInfo();
  }
  // We point to a MultiKeywordSelector.
  MultiKeywordSelector *SI = getMultiKeywordSelector();
  return SI->getIdentifierInfoForSlot(argIndex);
}

StringRef Selector::getNameForSlot(unsigned int argIndex) const {
  IdentifierInfo *II = getIdentifierInfoForSlot(argIndex);
  return II? II->getName() : StringRef();
}

std::string MultiKeywordSelector::getName() const {
  SmallString<256> Str;
  llvm::raw_svector_ostream OS(Str);
  for (keyword_iterator I = keyword_begin(), E = keyword_end(); I != E; ++I) {
    if (*I)
      OS << (*I)->getName();
    OS << ':';
  }

  return OS.str();
}

std::string Selector::getAsString() const {
  if (InfoPtr == 0)
    return "<null selector>";

  if (getIdentifierInfoFlag() < MultiArg) {
    IdentifierInfo *II = getAsIdentifierInfo();

    // If the number of arguments is 0 then II is guaranteed to not be null.
    if (getNumArgs() == 0)
      return II->getName();

    if (!II)
      return ":";

    return II->getName().str() + ":";
  }

  // We have a multiple keyword selector.
  return getMultiKeywordSelector()->getName();
}

void Selector::print(llvm::raw_ostream &OS) const {
  OS << getAsString();
}

/// Interpreting the given string using the normal CamelCase
/// conventions, determine whether the given string starts with the
/// given "word", which is assumed to end in a lowercase letter.
static bool startsWithWord(StringRef name, StringRef word) {
  if (name.size() < word.size()) return false;
  return ((name.size() == word.size() || !isLowercase(name[word.size()])) &&
          name.startswith(word));
}

ObjCMethodFamily Selector::getMethodFamilyImpl(Selector sel) {
  IdentifierInfo *first = sel.getIdentifierInfoForSlot(0);
  if (!first) return OMF_None;

  StringRef name = first->getName();
  if (sel.isUnarySelector()) {
    if (name == "autorelease") return OMF_autorelease;
    if (name == "dealloc") return OMF_dealloc;
    if (name == "finalize") return OMF_finalize;
    if (name == "release") return OMF_release;
    if (name == "retain") return OMF_retain;
    if (name == "retainCount") return OMF_retainCount;
    if (name == "self") return OMF_self;
    if (name == "initialize") return OMF_initialize;
  }
 
  if (name == "performSelector") return OMF_performSelector;

  // The other method families may begin with a prefix of underscores.
  while (!name.empty() && name.front() == '_')
    name = name.substr(1);

  if (name.empty()) return OMF_None;
  switch (name.front()) {
  case 'a':
    if (startsWithWord(name, "alloc")) return OMF_alloc;
    break;
  case 'c':
    if (startsWithWord(name, "copy")) return OMF_copy;
    break;
  case 'i':
    if (startsWithWord(name, "init")) return OMF_init;
    break;
  case 'm':
    if (startsWithWord(name, "mutableCopy")) return OMF_mutableCopy;
    break;
  case 'n':
    if (startsWithWord(name, "new")) return OMF_new;
    break;
  default:
    break;
  }

  return OMF_None;
}

ObjCInstanceTypeFamily Selector::getInstTypeMethodFamily(Selector sel) {
  IdentifierInfo *first = sel.getIdentifierInfoForSlot(0);
  if (!first) return OIT_None;
  
  StringRef name = first->getName();
  
  if (name.empty()) return OIT_None;
  switch (name.front()) {
    case 'a':
      if (startsWithWord(name, "array")) return OIT_Array;
      break;
    case 'd':
      if (startsWithWord(name, "default")) return OIT_ReturnsSelf;
      if (startsWithWord(name, "dictionary")) return OIT_Dictionary;
      break;
    case 's':
      if (startsWithWord(name, "shared")) return OIT_ReturnsSelf;
      if (startsWithWord(name, "standard")) return OIT_Singleton;
    case 'i':
      if (startsWithWord(name, "init")) return OIT_Init;
    default:
      break;
  }
  return OIT_None;
}

ObjCStringFormatFamily Selector::getStringFormatFamilyImpl(Selector sel) {
  IdentifierInfo *first = sel.getIdentifierInfoForSlot(0);
  if (!first) return SFF_None;
  
  StringRef name = first->getName();
  
  switch (name.front()) {
    case 'a':
      if (name == "appendFormat") return SFF_NSString;
      break;
      
    case 'i':
      if (name == "initWithFormat") return SFF_NSString;
      break;
      
    case 'l':
      if (name == "localizedStringWithFormat") return SFF_NSString;
      break;
      
    case 's':
      if (name == "stringByAppendingFormat" ||
          name == "stringWithFormat") return SFF_NSString;
      break;
  }
  return SFF_None;
}

namespace {
  struct SelectorTableImpl {
    llvm::FoldingSet<MultiKeywordSelector> Table;
    llvm::BumpPtrAllocator Allocator;
  };
} // end anonymous namespace.

static SelectorTableImpl &getSelectorTableImpl(void *P) {
  return *static_cast<SelectorTableImpl*>(P);
}

SmallString<64>
SelectorTable::constructSetterName(StringRef Name) {
  SmallString<64> SetterName("set");
  SetterName += Name;
  SetterName[3] = toUppercase(SetterName[3]);
  return SetterName;
}

Selector
SelectorTable::constructSetterSelector(IdentifierTable &Idents,
                                       SelectorTable &SelTable,
                                       const IdentifierInfo *Name) {
  IdentifierInfo *SetterName =
    &Idents.get(constructSetterName(Name->getName()));
  return SelTable.getUnarySelector(SetterName);
}

size_t SelectorTable::getTotalMemory() const {
  SelectorTableImpl &SelTabImpl = getSelectorTableImpl(Impl);
  return SelTabImpl.Allocator.getTotalMemory();
}

Selector SelectorTable::getSelector(unsigned nKeys, IdentifierInfo **IIV) {
  if (nKeys < 2)
    return Selector(IIV[0], nKeys);

  SelectorTableImpl &SelTabImpl = getSelectorTableImpl(Impl);

  // Unique selector, to guarantee there is one per name.
  llvm::FoldingSetNodeID ID;
  MultiKeywordSelector::Profile(ID, IIV, nKeys);

  void *InsertPos = nullptr;
  if (MultiKeywordSelector *SI =
        SelTabImpl.Table.FindNodeOrInsertPos(ID, InsertPos))
    return Selector(SI);

  // MultiKeywordSelector objects are not allocated with new because they have a
  // variable size array (for parameter types) at the end of them.
  unsigned Size = sizeof(MultiKeywordSelector) + nKeys*sizeof(IdentifierInfo *);
  MultiKeywordSelector *SI =
    (MultiKeywordSelector*)SelTabImpl.Allocator.Allocate(Size,
                                         llvm::alignOf<MultiKeywordSelector>());
  new (SI) MultiKeywordSelector(nKeys, IIV);
  SelTabImpl.Table.InsertNode(SI, InsertPos);
  return Selector(SI);
}

SelectorTable::SelectorTable() {
  Impl = new SelectorTableImpl();
}

SelectorTable::~SelectorTable() {
  delete &getSelectorTableImpl(Impl);
}

const char *clang::getOperatorSpelling(OverloadedOperatorKind Operator) {
  switch (Operator) {
  case OO_None:
  case NUM_OVERLOADED_OPERATORS:
    return nullptr;

#define OVERLOADED_OPERATOR(Name,Spelling,Token,Unary,Binary,MemberOnly) \
  case OO_##Name: return Spelling;
#include "clang/Basic/OperatorKinds.def"
  }

  llvm_unreachable("Invalid OverloadedOperatorKind!");
}

StringRef clang::getNullabilitySpelling(NullabilityKind kind,
                                        bool isContextSensitive) {
  switch (kind) {
  case NullabilityKind::NonNull:
    return isContextSensitive ? "nonnull" : "_Nonnull";

  case NullabilityKind::Nullable:
    return isContextSensitive ? "nullable" : "_Nullable";

  case NullabilityKind::Unspecified:
    return isContextSensitive ? "null_unspecified" : "_Null_unspecified";
  }
  llvm_unreachable("Unknown nullability kind.");
}<|MERGE_RESOLUTION|>--- conflicted
+++ resolved
@@ -104,13 +104,6 @@
     KEYOPENCL = 0x200,
     KEYC11 = 0x400,
     KEYARC = 0x800,
-<<<<<<< HEAD
-    KEYNOMS = 0x01000,
-    WCHARSUPPORT = 0x02000,
-    HALFSUPPORT = 0x04000,
-    KEYUPC = 0x08000,
-    KEYALL = (0xffff & ~KEYNOMS) // Because KEYNOMS is used to exclude.
-=======
     KEYNOMS18 = 0x01000,
     KEYNOOPENCL = 0x02000,
     WCHARSUPPORT = 0x04000,
@@ -119,9 +112,9 @@
     KEYOBJC2    = 0x20000,
     KEYZVECTOR  = 0x40000,
     KEYCOROUTINES = 0x80000,
-    KEYALL = (0xfffff & ~KEYNOMS18 &
+    KEYUPC = 0x100000,
+    KEYALL = (0x1fffff & ~KEYNOMS18 &
               ~KEYNOOPENCL) // KEYNOMS18 and KEYNOOPENCL are used to exclude.
->>>>>>> 4fb22331
   };
 
   /// \brief How a keyword is treated in the selected standard.
