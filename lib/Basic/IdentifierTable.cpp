--- conflicted
+++ resolved
@@ -107,11 +107,8 @@
     KEYARC = 0x800,
     KEYNOMS = 0x01000,
     WCHARSUPPORT = 0x02000,
-<<<<<<< HEAD
-    KEYUPC = 0x4000,
-=======
     HALFSUPPORT = 0x04000,
->>>>>>> 445305f4
+    KEYUPC = 0x08000,
     KEYALL = (0xffff & ~KEYNOMS) // Because KEYNOMS is used to exclude.
   };
 }
