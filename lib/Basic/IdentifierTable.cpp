--- conflicted
+++ resolved
@@ -138,6 +138,7 @@
   if (LangOpts.AltiVec && (Flags & KEYALTIVEC)) return KS_Enabled;
   if (LangOpts.OpenCL && (Flags & KEYOPENCL)) return KS_Enabled;
   if (!LangOpts.CPlusPlus && (Flags & KEYNOCXX)) return KS_Enabled;
+  if (LangOpts.UPC && (Flags & KEYUPC)) return KS_Enabled;
   if (LangOpts.C11 && (Flags & KEYC11)) return KS_Enabled;
   // We treat bridge casts as objective-C keywords so we can warn on them
   // in non-arc mode.
@@ -152,30 +153,7 @@
 static void AddKeyword(StringRef Keyword,
                        tok::TokenKind TokenCode, unsigned Flags,
                        const LangOptions &LangOpts, IdentifierTable &Table) {
-<<<<<<< HEAD
-  unsigned AddResult = 0;
-  if (Flags == KEYALL) AddResult = 2;
-  else if (LangOpts.CPlusPlus && (Flags & KEYCXX)) AddResult = 2;
-  else if (LangOpts.CPlusPlus11 && (Flags & KEYCXX11)) AddResult = 2;
-  else if (LangOpts.C99 && (Flags & KEYC99)) AddResult = 2;
-  else if (LangOpts.GNUKeywords && (Flags & KEYGNU)) AddResult = 1;
-  else if (LangOpts.MicrosoftExt && (Flags & KEYMS)) AddResult = 1;
-  else if (LangOpts.Borland && (Flags & KEYBORLAND)) AddResult = 1;
-  else if (LangOpts.Bool && (Flags & BOOLSUPPORT)) AddResult = 2;
-  else if (LangOpts.Half && (Flags & HALFSUPPORT)) AddResult = 2;
-  else if (LangOpts.WChar && (Flags & WCHARSUPPORT)) AddResult = 2;
-  else if (LangOpts.AltiVec && (Flags & KEYALTIVEC)) AddResult = 2;
-  else if (LangOpts.OpenCL && (Flags & KEYOPENCL)) AddResult = 2;
-  else if (!LangOpts.CPlusPlus && (Flags & KEYNOCXX)) AddResult = 2;
-  else if (LangOpts.C11 && (Flags & KEYC11)) AddResult = 2;
-  else if (LangOpts.UPC && (Flags & KEYUPC)) AddResult = 2;
-  // We treat bridge casts as objective-C keywords so we can warn on them
-  // in non-arc mode.
-  else if (LangOpts.ObjC2 && (Flags & KEYARC)) AddResult = 2;
-  else if (LangOpts.CPlusPlus && (Flags & KEYCXX11)) AddResult = 3;
-=======
   KeywordStatus AddResult = getKeywordStatus(LangOpts, Flags);
->>>>>>> 3b7ec883
 
   // Don't add this keyword under MSVCCompat.
   if (LangOpts.MSVCCompat && (Flags & KEYNOMS))
