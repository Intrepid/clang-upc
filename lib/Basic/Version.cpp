//===- Version.cpp - Clang Version Number -----------------------*- C++ -*-===//
//
//                     The LLVM Compiler Infrastructure
//
// This file is distributed under the University of Illinois Open Source
// License. See LICENSE.TXT for details.
//
//===----------------------------------------------------------------------===//
//
// This file defines several version-related utility functions for Clang.
//
//===----------------------------------------------------------------------===//

#include "clang/Basic/Version.h"
#include "clang/Basic/LLVM.h"
#include "clang/Config/config.h"
#include "llvm/Support/raw_ostream.h"
#include <cstdlib>
#include <cstring>

#ifdef HAVE_SVN_VERSION_INC
#  include "SVNVersion.inc"
#endif

namespace clang {

std::string getClangRepositoryPath() {
#if defined(CLANG_REPOSITORY_STRING)
  return CLANG_REPOSITORY_STRING;
#else
#ifdef SVN_REPOSITORY
  StringRef URL(SVN_REPOSITORY);
#else
  StringRef URL("");
#endif

  // If the SVN_REPOSITORY is empty, try to use the SVN keyword. This helps us
  // pick up a tag in an SVN export, for example.
  StringRef SVNRepository("$URL$");
  if (URL.empty()) {
    URL = SVNRepository.slice(SVNRepository.find(':'),
                              SVNRepository.find("/lib/Basic"));
  }

  // Strip off version from a build from an integration branch.
  URL = URL.slice(0, URL.find("/src/tools/clang"));

  // Trim path prefix off, assuming path came from standard cfe path.
  size_t Start = URL.find("cfe/");
  if (Start != StringRef::npos)
    URL = URL.substr(Start + 4);

  return URL;
#endif
}

std::string getLLVMRepositoryPath() {
#ifdef LLVM_REPOSITORY
  StringRef URL(LLVM_REPOSITORY);
#else
  StringRef URL("");
#endif

  // Trim path prefix off, assuming path came from standard llvm path.
  // Leave "llvm/" prefix to distinguish the following llvm revision from the
  // clang revision.
  size_t Start = URL.find("llvm/");
  if (Start != StringRef::npos)
    URL = URL.substr(Start);

  return URL;
}

std::string getClangRevision() {
#ifdef SVN_REVISION
  return SVN_REVISION;
#else
  return "";
#endif
}

std::string getLLVMRevision() {
#ifdef LLVM_REVISION
  return LLVM_REVISION;
#else
  return "";
#endif
}

std::string getClangFullRepositoryVersion() {
  std::string buf;
  llvm::raw_string_ostream OS(buf);
  std::string Path = getClangRepositoryPath();
  std::string Revision = getClangRevision();
  if (!Path.empty() || !Revision.empty()) {
    OS << '(';
    if (!Path.empty())
      OS << Path;
    if (!Revision.empty()) {
      if (!Path.empty())
        OS << ' ';
      OS << Revision;
    }
    OS << ')';
  }
  // Support LLVM in a separate repository.
  std::string LLVMRev = getLLVMRevision();
  if (!LLVMRev.empty() && LLVMRev != Revision) {
    OS << " (";
    std::string LLVMRepo = getLLVMRepositoryPath();
    if (!LLVMRepo.empty())
      OS << LLVMRepo << ' ';
    OS << LLVMRev << ')';
  }
  return OS.str();
}

std::string getClangFullVersion() {
  return getClangToolFullVersion("clang");
}

std::string getClangToolFullVersion(StringRef ToolName) {
  std::string buf;
  llvm::raw_string_ostream OS(buf);
#ifdef CLANG_VENDOR
  OS << CLANG_VENDOR;
#endif
<<<<<<< HEAD

  OS << "clang version " CLANG_VERSION_STRING " "
=======
  OS << ToolName << " version " CLANG_VERSION_STRING " "
>>>>>>> 445305f4
     << getClangFullRepositoryVersion();

#ifdef CLANG_UPC_VERSION
  OS << " (UPC " CLANG_UPC_VERSION_STRING ")";
#endif

  // If vendor supplied, include the base LLVM version as well.
#ifdef CLANG_VENDOR
  OS << " (based on " << BACKEND_PACKAGE_STRING << ")";
#endif

  return OS.str();
}

std::string getClangFullCPPVersion() {
  // The version string we report in __VERSION__ is just a compacted version of
  // the one we report on the command line.
  std::string buf;
  llvm::raw_string_ostream OS(buf);
#ifdef CLANG_VENDOR
  OS << CLANG_VENDOR;
#endif
  OS << "Clang " CLANG_VERSION_STRING " " << getClangFullRepositoryVersion();
  return OS.str();
}

} // end namespace clang<|MERGE_RESOLUTION|>--- conflicted
+++ resolved
@@ -125,12 +125,8 @@
 #ifdef CLANG_VENDOR
   OS << CLANG_VENDOR;
 #endif
-<<<<<<< HEAD
 
-  OS << "clang version " CLANG_VERSION_STRING " "
-=======
   OS << ToolName << " version " CLANG_VERSION_STRING " "
->>>>>>> 445305f4
      << getClangFullRepositoryVersion();
 
 #ifdef CLANG_UPC_VERSION
