--- conflicted
+++ resolved
@@ -1680,160 +1680,117 @@
   case OMPC_num_threads:
     C = new (Context) OMPNumThreadsClause();
     break;
-<<<<<<< HEAD
   case OMPC_num_teams:
     C = new (Context) OMPNumTeamsClause();
     break;
   case OMPC_thread_limit:
     C = new (Context) OMPThreadLimitClause();
-=======
+    break;
+  case OMPC_collapse:
+    C = new (Context) OMPCollapseClause();
+    break;
+  case OMPC_device:
+    C = new (Context) OMPDeviceClause();
+    break;
+  case OMPC_default:
+    C = new (Context) OMPDefaultClause();
+    break;
+  case OMPC_proc_bind:
+    C = new (Context) OMPProcBindClause();
+    break;
+  case OMPC_schedule:
+    C = new (Context) OMPScheduleClause();
+    break;
+  case OMPC_dist_schedule:
+    C = new (Context) OMPDistScheduleClause();
+    break;
+  case OMPC_private:
+    C = OMPPrivateClause::CreateEmpty(Context, Record[Idx++]);
+    break;
+  case OMPC_firstprivate:
+    C = OMPFirstPrivateClause::CreateEmpty(Context, Record[Idx++]);
+    break;
+  case OMPC_lastprivate:
+    C = OMPLastPrivateClause::CreateEmpty(Context, Record[Idx++]);
+    break;
+  case OMPC_shared:
+    C = OMPSharedClause::CreateEmpty(Context, Record[Idx++]);
+    break;
+  case OMPC_copyin:
+    C = OMPCopyinClause::CreateEmpty(Context, Record[Idx++]);
+    break;
+  case OMPC_copyprivate:
+    C = OMPCopyPrivateClause::CreateEmpty(Context, Record[Idx++]);
+    break;
+  case OMPC_reduction:
+    C = OMPReductionClause::CreateEmpty(Context, Record[Idx++]);
+    break;
+  case OMPC_ordered:
+    C = new (Context) OMPOrderedClause();
+    break;
+  case OMPC_nowait:
+    C = new (Context) OMPNowaitClause();
+    break;
+  case OMPC_untied:
+    C = new (Context) OMPUntiedClause();
+    break;
+  case OMPC_mergeable:
+    C = new (Context) OMPMergeableClause();
+    break;
+  case OMPC_read:
+    C = new (Context) OMPReadClause();
+    break;
+  case OMPC_write:
+    C = new (Context) OMPWriteClause();
+    break;
+  case OMPC_update:
+    C = new (Context) OMPUpdateClause();
+    break;
+  case OMPC_capture:
+    C = new (Context) OMPCaptureClause();
+    break;
+  case OMPC_seq_cst:
+    C = new (Context) OMPSeqCstClause();
+    break;
+  case OMPC_inbranch:
+    C = new (Context) OMPInBranchClause();
+    break;
+  case OMPC_notinbranch:
+    C = new (Context) OMPNotInBranchClause();
+    break;
+  case OMPC_flush:
+    C = OMPFlushClause::CreateEmpty(Context, Record[Idx++]);
+    break;
+  case OMPC_depend:
+    C = OMPDependClause::CreateEmpty(Context, Record[Idx++]);
+    break;
+  case OMPC_map:
+    C = OMPMapClause::CreateEmpty(Context, Record[Idx++]);
+    break;
+  case OMPC_to:
+    C = OMPToClause::CreateEmpty(Context, Record[Idx++]);
+    break;
+  case OMPC_from:
+    C = OMPFromClause::CreateEmpty(Context, Record[Idx++]);
+    break;
   case OMPC_safelen:
     C = new (Context) OMPSafelenClause();
->>>>>>> d4309185
-    break;
-  case OMPC_collapse:
-    C = new (Context) OMPCollapseClause();
-    break;
-<<<<<<< HEAD
-  case OMPC_device:
-    C = new (Context) OMPDeviceClause();
-    break;
-=======
->>>>>>> d4309185
-  case OMPC_default:
-    C = new (Context) OMPDefaultClause();
-    break;
-  case OMPC_proc_bind:
-    C = new (Context) OMPProcBindClause();
-    break;
-  case OMPC_schedule:
-    C = new (Context) OMPScheduleClause();
-    break;
-<<<<<<< HEAD
-  case OMPC_dist_schedule:
-    C = new (Context) OMPDistScheduleClause();
-=======
-  case OMPC_ordered:
-    C = new (Context) OMPOrderedClause();
-    break;
-  case OMPC_nowait:
-    C = new (Context) OMPNowaitClause();
-    break;
-  case OMPC_untied:
-    C = new (Context) OMPUntiedClause();
-    break;
-  case OMPC_mergeable:
-    C = new (Context) OMPMergeableClause();
->>>>>>> d4309185
-    break;
-  case OMPC_private:
-    C = OMPPrivateClause::CreateEmpty(Context, Record[Idx++]);
-    break;
-  case OMPC_firstprivate:
-    C = OMPFirstPrivateClause::CreateEmpty(Context, Record[Idx++]);
-    break;
-  case OMPC_lastprivate:
-    C = OMPLastprivateClause::CreateEmpty(Context, Record[Idx++]);
-    break;
-  case OMPC_shared:
-    C = OMPSharedClause::CreateEmpty(Context, Record[Idx++]);
-    break;
-<<<<<<< HEAD
-  case OMPC_copyin:
-    C = OMPCopyinClause::CreateEmpty(Context, Record[Idx++]);
-    break;
-  case OMPC_copyprivate:
-    C = OMPCopyPrivateClause::CreateEmpty(Context, Record[Idx++]);
-    break;
-  case OMPC_lastprivate:
-    C = OMPLastPrivateClause::CreateEmpty(Context, Record[Idx++]);
-    break;
-  case OMPC_reduction:
-    C = OMPReductionClause::CreateEmpty(Context, Record[Idx++]);
-    break;
-  case OMPC_ordered:
-    C = new (Context) OMPOrderedClause();
-    break;
-  case OMPC_nowait:
-    C = new (Context) OMPNowaitClause();
-    break;
-  case OMPC_untied:
-    C = new (Context) OMPUntiedClause();
-    break;
-  case OMPC_mergeable:
-    C = new (Context) OMPMergeableClause();
-    break;
-  case OMPC_read:
-    C = new (Context) OMPReadClause();
-    break;
-  case OMPC_write:
-    C = new (Context) OMPWriteClause();
-    break;
-  case OMPC_update:
-    C = new (Context) OMPUpdateClause();
-    break;
-  case OMPC_capture:
-    C = new (Context) OMPCaptureClause();
-    break;
-  case OMPC_seq_cst:
-    C = new (Context) OMPSeqCstClause();
-    break;
-  case OMPC_inbranch:
-    C = new (Context) OMPInBranchClause();
-    break;
-  case OMPC_notinbranch:
-    C = new (Context) OMPNotInBranchClause();
-    break;
-  case OMPC_flush:
-    C = OMPFlushClause::CreateEmpty(Context, Record[Idx++]);
-    break;
-  case OMPC_depend:
-    C = OMPDependClause::CreateEmpty(Context, Record[Idx++]);
-    break;
-  case OMPC_map:
-    C = OMPMapClause::CreateEmpty(Context, Record[Idx++]);
-    break;
-  case OMPC_to:
-    C = OMPToClause::CreateEmpty(Context, Record[Idx++]);
-    break;
-  case OMPC_from:
-    C = OMPFromClause::CreateEmpty(Context, Record[Idx++]);
-    break;
-  case OMPC_safelen:
-    C = new (Context) OMPSafelenClause();
     break;
   case OMPC_simdlen:
     C = new (Context) OMPSimdlenClause();
     break;
-=======
-  case OMPC_reduction:
-    C = OMPReductionClause::CreateEmpty(Context, Record[Idx++]);
-    break;
->>>>>>> d4309185
   case OMPC_linear:
     C = OMPLinearClause::CreateEmpty(Context, Record[Idx++]);
     break;
   case OMPC_aligned:
     C = OMPAlignedClause::CreateEmpty(Context, Record[Idx++]);
     break;
-<<<<<<< HEAD
   case OMPC_uniform:
     C = OMPUniformClause::CreateEmpty(Context, Record[Idx++]);
     break;
   default:
     assert(0 && "Unknown clause!");
     return 0;
-=======
-  case OMPC_copyin:
-    C = OMPCopyinClause::CreateEmpty(Context, Record[Idx++]);
-    break;
-  case OMPC_copyprivate:
-    C = OMPCopyprivateClause::CreateEmpty(Context, Record[Idx++]);
-    break;
-  case OMPC_flush:
-    C = OMPFlushClause::CreateEmpty(Context, Record[Idx++]);
-    break;
->>>>>>> d4309185
   }
   Visit(C);
   C->setLocStart(this->ReadSourceLocation(Record, Idx));
@@ -1842,7 +1799,6 @@
 }
 
 void OMPClauseReader::VisitOMPIfClause(OMPIfClause *C) {
-<<<<<<< HEAD
   C->setCondition(Reader.ReadSubExpr());
 }
 
@@ -1860,30 +1816,6 @@
 
 void OMPClauseReader::VisitOMPDeviceClause(OMPDeviceClause *C) {
   C->setDevice(Reader.ReadSubExpr());
-=======
-  C->setCondition(Reader->Reader.ReadSubExpr());
-  C->setLParenLoc(Reader->ReadSourceLocation(Record, Idx));
-}
-
-void OMPClauseReader::VisitOMPFinalClause(OMPFinalClause *C) {
-  C->setCondition(Reader->Reader.ReadSubExpr());
-  C->setLParenLoc(Reader->ReadSourceLocation(Record, Idx));
-}
-
-void OMPClauseReader::VisitOMPNumThreadsClause(OMPNumThreadsClause *C) {
-  C->setNumThreads(Reader->Reader.ReadSubExpr());
-  C->setLParenLoc(Reader->ReadSourceLocation(Record, Idx));
-}
-
-void OMPClauseReader::VisitOMPSafelenClause(OMPSafelenClause *C) {
-  C->setSafelen(Reader->Reader.ReadSubExpr());
-  C->setLParenLoc(Reader->ReadSourceLocation(Record, Idx));
-}
-
-void OMPClauseReader::VisitOMPCollapseClause(OMPCollapseClause *C) {
-  C->setNumForLoops(Reader->Reader.ReadSubExpr());
-  C->setLParenLoc(Reader->ReadSourceLocation(Record, Idx));
->>>>>>> d4309185
 }
 
 void OMPClauseReader::VisitOMPDefaultClause(OMPDefaultClause *C) {
@@ -1912,30 +1844,6 @@
   C->setDistChunkSize(Reader.ReadSubExpr());
 }
 
-void OMPClauseReader::VisitOMPProcBindClause(OMPProcBindClause *C) {
-  C->setProcBindKind(
-       static_cast<OpenMPProcBindClauseKind>(Record[Idx++]));
-  C->setLParenLoc(Reader->ReadSourceLocation(Record, Idx));
-  C->setProcBindKindKwLoc(Reader->ReadSourceLocation(Record, Idx));
-}
-
-void OMPClauseReader::VisitOMPScheduleClause(OMPScheduleClause *C) {
-  C->setScheduleKind(
-       static_cast<OpenMPScheduleClauseKind>(Record[Idx++]));
-  C->setChunkSize(Reader->Reader.ReadSubExpr());
-  C->setLParenLoc(Reader->ReadSourceLocation(Record, Idx));
-  C->setScheduleKindLoc(Reader->ReadSourceLocation(Record, Idx));
-  C->setCommaLoc(Reader->ReadSourceLocation(Record, Idx));
-}
-
-void OMPClauseReader::VisitOMPOrderedClause(OMPOrderedClause *) {}
-
-void OMPClauseReader::VisitOMPNowaitClause(OMPNowaitClause *) {}
-
-void OMPClauseReader::VisitOMPUntiedClause(OMPUntiedClause *) {}
-
-void OMPClauseReader::VisitOMPMergeableClause(OMPMergeableClause *) {}
-
 void OMPClauseReader::VisitOMPPrivateClause(OMPPrivateClause *C) {
   unsigned NumVars = C->varlist_size();
   SmallVector<Expr *, 16> Vars;
@@ -2015,16 +1923,6 @@
     Assignments.push_back(Reader.ReadSubExpr());
   }
   C->setAssignments(Assignments);
-}
-
-void OMPClauseReader::VisitOMPLastprivateClause(OMPLastprivateClause *C) {
-  C->setLParenLoc(Reader->ReadSourceLocation(Record, Idx));
-  unsigned NumVars = C->varlist_size();
-  SmallVector<Expr *, 16> Vars;
-  Vars.reserve(NumVars);
-  for (unsigned i = 0; i != NumVars; ++i)
-    Vars.push_back(Reader->Reader.ReadSubExpr());
-  C->setVarRefs(Vars);
 }
 
 void OMPClauseReader::VisitOMPSharedClause(OMPSharedClause *C) {
@@ -2331,78 +2229,6 @@
   C->setAlignment(Reader.ReadExpr(MFile));
 }
 
-void OMPClauseReader::VisitOMPReductionClause(OMPReductionClause *C) {
-  C->setLParenLoc(Reader->ReadSourceLocation(Record, Idx));
-  C->setColonLoc(Reader->ReadSourceLocation(Record, Idx));
-  NestedNameSpecifierLoc NNSL =
-    Reader->Reader.ReadNestedNameSpecifierLoc(Reader->F, Record, Idx);
-  DeclarationNameInfo DNI;
-  Reader->ReadDeclarationNameInfo(DNI, Record, Idx);
-  C->setQualifierLoc(NNSL);
-  C->setNameInfo(DNI);
-
-  unsigned NumVars = C->varlist_size();
-  SmallVector<Expr *, 16> Vars;
-  Vars.reserve(NumVars);
-  for (unsigned i = 0; i != NumVars; ++i)
-    Vars.push_back(Reader->Reader.ReadSubExpr());
-  C->setVarRefs(Vars);
-}
-
-void OMPClauseReader::VisitOMPLinearClause(OMPLinearClause *C) {
-  C->setLParenLoc(Reader->ReadSourceLocation(Record, Idx));
-  C->setColonLoc(Reader->ReadSourceLocation(Record, Idx));
-  unsigned NumVars = C->varlist_size();
-  SmallVector<Expr *, 16> Vars;
-  Vars.reserve(NumVars);
-  for (unsigned i = 0; i != NumVars; ++i)
-    Vars.push_back(Reader->Reader.ReadSubExpr());
-  C->setVarRefs(Vars);
-  C->setStep(Reader->Reader.ReadSubExpr());
-}
-
-void OMPClauseReader::VisitOMPAlignedClause(OMPAlignedClause *C) {
-  C->setLParenLoc(Reader->ReadSourceLocation(Record, Idx));
-  C->setColonLoc(Reader->ReadSourceLocation(Record, Idx));
-  unsigned NumVars = C->varlist_size();
-  SmallVector<Expr *, 16> Vars;
-  Vars.reserve(NumVars);
-  for (unsigned i = 0; i != NumVars; ++i)
-    Vars.push_back(Reader->Reader.ReadSubExpr());
-  C->setVarRefs(Vars);
-  C->setAlignment(Reader->Reader.ReadSubExpr());
-}
-
-void OMPClauseReader::VisitOMPCopyinClause(OMPCopyinClause *C) {
-  C->setLParenLoc(Reader->ReadSourceLocation(Record, Idx));
-  unsigned NumVars = C->varlist_size();
-  SmallVector<Expr *, 16> Vars;
-  Vars.reserve(NumVars);
-  for (unsigned i = 0; i != NumVars; ++i)
-    Vars.push_back(Reader->Reader.ReadSubExpr());
-  C->setVarRefs(Vars);
-}
-
-void OMPClauseReader::VisitOMPCopyprivateClause(OMPCopyprivateClause *C) {
-  C->setLParenLoc(Reader->ReadSourceLocation(Record, Idx));
-  unsigned NumVars = C->varlist_size();
-  SmallVector<Expr *, 16> Vars;
-  Vars.reserve(NumVars);
-  for (unsigned i = 0; i != NumVars; ++i)
-    Vars.push_back(Reader->Reader.ReadSubExpr());
-  C->setVarRefs(Vars);
-}
-
-void OMPClauseReader::VisitOMPFlushClause(OMPFlushClause *C) {
-  C->setLParenLoc(Reader->ReadSourceLocation(Record, Idx));
-  unsigned NumVars = C->varlist_size();
-  SmallVector<Expr *, 16> Vars;
-  Vars.reserve(NumVars);
-  for (unsigned i = 0; i != NumVars; ++i)
-    Vars.push_back(Reader->Reader.ReadSubExpr());
-  C->setVarRefs(Vars);
-}
-
 //===----------------------------------------------------------------------===//
 // OpenMP Directives.
 //===----------------------------------------------------------------------===//
@@ -2413,27 +2239,18 @@
   SmallVector<OMPClause *, 16> Clauses;
   for (unsigned i = 0, N = E->getNumClauses(); i < N; ++i)
     Clauses.push_back(ClauseReader.readClause());
-<<<<<<< HEAD
   if (E->getNumClauses() > 0)
     E->setClauses(Clauses);
-=======
-  E->setClauses(Clauses);
->>>>>>> d4309185
   if (E->hasAssociatedStmt())
     E->setAssociatedStmt(Reader.ReadSubStmt());
 }
 
 void ASTStmtReader::VisitOMPParallelDirective(OMPParallelDirective *D) {
   VisitStmt(D);
-<<<<<<< HEAD
-=======
-  // The NumClauses field was read in ReadStmtFromStream.
->>>>>>> d4309185
   ++Idx;
   VisitOMPExecutableDirective(D);
 }
 
-<<<<<<< HEAD
 void ASTStmtReader::VisitOMPForDirective(OMPForDirective *D) {
   VisitStmt(D);
   Idx += 2;
@@ -2650,63 +2467,11 @@
   VisitStmt(D);
   ++Idx;
   VisitOMPExecutableDirective(D);
-=======
-void ASTStmtReader::VisitOMPSimdDirective(OMPSimdDirective *D) {
-  VisitStmt(D);
-  // Two fields (NumClauses and CollapsedNum) were read in ReadStmtFromStream.
-  Idx += 2;
-  VisitOMPExecutableDirective(D);
-}
-
-void ASTStmtReader::VisitOMPForDirective(OMPForDirective *D) {
-  VisitStmt(D);
-  // Two fields (NumClauses and CollapsedNum) were read in ReadStmtFromStream.
-  Idx += 2;
-  VisitOMPExecutableDirective(D);
-}
-
-void ASTStmtReader::VisitOMPSectionsDirective(OMPSectionsDirective *D) {
-  VisitStmt(D);
-  // The NumClauses field was read in ReadStmtFromStream.
-  ++Idx;
-  VisitOMPExecutableDirective(D);
-}
-
-void ASTStmtReader::VisitOMPSectionDirective(OMPSectionDirective *D) {
-  VisitStmt(D);
-  VisitOMPExecutableDirective(D);
-}
-
-void ASTStmtReader::VisitOMPSingleDirective(OMPSingleDirective *D) {
-  VisitStmt(D);
-  // The NumClauses field was read in ReadStmtFromStream.
-  ++Idx;
-  VisitOMPExecutableDirective(D);
-}
-
-void ASTStmtReader::VisitOMPMasterDirective(OMPMasterDirective *D) {
-  VisitStmt(D);
-  VisitOMPExecutableDirective(D);
-}
-
-void ASTStmtReader::VisitOMPCriticalDirective(OMPCriticalDirective *D) {
-  VisitStmt(D);
-  VisitOMPExecutableDirective(D);
-  ReadDeclarationNameInfo(D->DirName, Record, Idx);
-}
-
-void ASTStmtReader::VisitOMPParallelForDirective(OMPParallelForDirective *D) {
-  VisitStmt(D);
-  // Two fields (NumClauses and CollapsedNum) were read in ReadStmtFromStream.
-  Idx += 2;
-  VisitOMPExecutableDirective(D);
->>>>>>> d4309185
 }
 
 void ASTStmtReader::VisitOMPParallelSectionsDirective(
     OMPParallelSectionsDirective *D) {
   VisitStmt(D);
-<<<<<<< HEAD
   ++Idx;
   VisitOMPExecutableDirective(D);
 }
@@ -2719,26 +2484,18 @@
 
 void ASTStmtReader::VisitOMPSingleDirective(OMPSingleDirective *D) {
   VisitStmt(D);
-=======
-  // The NumClauses field was read in ReadStmtFromStream.
->>>>>>> d4309185
   ++Idx;
   VisitOMPExecutableDirective(D);
 }
 
 void ASTStmtReader::VisitOMPTaskDirective(OMPTaskDirective *D) {
   VisitStmt(D);
-<<<<<<< HEAD
-=======
-  // The NumClauses field was read in ReadStmtFromStream.
->>>>>>> d4309185
   ++Idx;
   VisitOMPExecutableDirective(D);
 }
 
 void ASTStmtReader::VisitOMPTaskyieldDirective(OMPTaskyieldDirective *D) {
   VisitStmt(D);
-<<<<<<< HEAD
   ++Idx;
   VisitOMPExecutableDirective(D);
 }
@@ -2759,19 +2516,11 @@
 void ASTStmtReader::VisitOMPBarrierDirective(OMPBarrierDirective *D) {
   VisitStmt(D);
   ++Idx;
-=======
-  VisitOMPExecutableDirective(D);
-}
-
-void ASTStmtReader::VisitOMPBarrierDirective(OMPBarrierDirective *D) {
-  VisitStmt(D);
->>>>>>> d4309185
   VisitOMPExecutableDirective(D);
 }
 
 void ASTStmtReader::VisitOMPTaskwaitDirective(OMPTaskwaitDirective *D) {
   VisitStmt(D);
-<<<<<<< HEAD
   ++Idx;
   VisitOMPExecutableDirective(D);
 }
@@ -2784,14 +2533,6 @@
 
 void ASTStmtReader::VisitOMPAtomicDirective(OMPAtomicDirective *D) {
   VisitStmt(D);
-=======
-  VisitOMPExecutableDirective(D);
-}
-
-void ASTStmtReader::VisitOMPFlushDirective(OMPFlushDirective *D) {
-  VisitStmt(D);
-  // The NumClauses field was read in ReadStmtFromStream.
->>>>>>> d4309185
   ++Idx;
   VisitOMPExecutableDirective(D);
   D->setV(Reader.ReadSubExpr());
@@ -3464,7 +3205,6 @@
       S = OMPTeamsDistributeParallelForDirective::CreateEmpty(
           Context, Val, Record[ASTStmtReader::NumStmtFields + 1], Empty);
       break;
-<<<<<<< HEAD
     }
     case STMT_OMP_TEAMS_DISTRIBUTE_PARALLEL_FOR_SIMD_DIRECTIVE: {
       unsigned Val = Record[ASTStmtReader::NumStmtFields];
@@ -3484,30 +3224,10 @@
           Context, Val, Record[ASTStmtReader::NumStmtFields + 1], Empty);
       break;
     }
-=======
-
-    case STMT_OMP_SIMD_DIRECTIVE: {
-      unsigned NumClauses = Record[ASTStmtReader::NumStmtFields];
-      unsigned CollapsedNum = Record[ASTStmtReader::NumStmtFields + 1];
-      S = OMPSimdDirective::CreateEmpty(Context, NumClauses,
-                                        CollapsedNum, Empty);
-      break;
-    }
-
-    case STMT_OMP_FOR_DIRECTIVE: {
-      unsigned NumClauses = Record[ASTStmtReader::NumStmtFields];
-      unsigned CollapsedNum = Record[ASTStmtReader::NumStmtFields + 1];
-      S = OMPForDirective::CreateEmpty(Context, NumClauses, CollapsedNum,
-                                       Empty);
-      break;
-    }
-
->>>>>>> d4309185
     case STMT_OMP_SECTIONS_DIRECTIVE:
       S = OMPSectionsDirective::CreateEmpty(
           Context, Record[ASTStmtReader::NumStmtFields], Empty);
       break;
-<<<<<<< HEAD
     case STMT_OMP_PARALLEL_SECTIONS_DIRECTIVE:
       S = OMPParallelSectionsDirective::CreateEmpty(
           Context, Record[ASTStmtReader::NumStmtFields], Empty);
@@ -3515,47 +3235,14 @@
     case STMT_OMP_SECTION_DIRECTIVE:
       S = OMPSectionDirective::CreateEmpty(Context, Empty);
       break;
-=======
-
-    case STMT_OMP_SECTION_DIRECTIVE:
-      S = OMPSectionDirective::CreateEmpty(Context, Empty);
-      break;
-
->>>>>>> d4309185
     case STMT_OMP_SINGLE_DIRECTIVE:
       S = OMPSingleDirective::CreateEmpty(
           Context, Record[ASTStmtReader::NumStmtFields], Empty);
       break;
-<<<<<<< HEAD
-=======
-
-    case STMT_OMP_MASTER_DIRECTIVE:
-      S = OMPMasterDirective::CreateEmpty(Context, Empty);
-      break;
-
-    case STMT_OMP_CRITICAL_DIRECTIVE:
-      S = OMPCriticalDirective::CreateEmpty(Context, Empty);
-      break;
-
-    case STMT_OMP_PARALLEL_FOR_DIRECTIVE: {
-      unsigned NumClauses = Record[ASTStmtReader::NumStmtFields];
-      unsigned CollapsedNum = Record[ASTStmtReader::NumStmtFields + 1];
-      S = OMPParallelForDirective::CreateEmpty(Context, NumClauses,
-                                               CollapsedNum, Empty);
-      break;
-    }
-
-    case STMT_OMP_PARALLEL_SECTIONS_DIRECTIVE:
-      S = OMPParallelSectionsDirective::CreateEmpty(
-          Context, Record[ASTStmtReader::NumStmtFields], Empty);
-      break;
-
->>>>>>> d4309185
     case STMT_OMP_TASK_DIRECTIVE:
       S = OMPTaskDirective::CreateEmpty(
           Context, Record[ASTStmtReader::NumStmtFields], Empty);
       break;
-<<<<<<< HEAD
     case STMT_OMP_TASKYIELD_DIRECTIVE:
       S = OMPTaskyieldDirective::CreateEmpty(Context, Empty);
       break;
@@ -3578,26 +3265,10 @@
       S = OMPAtomicDirective::CreateEmpty(
           Context, Record[ASTStmtReader::NumStmtFields], Empty);
       break;
-=======
-
-    case STMT_OMP_TASKYIELD_DIRECTIVE:
-      S = OMPTaskyieldDirective::CreateEmpty(Context, Empty);
-      break;
-
-    case STMT_OMP_BARRIER_DIRECTIVE:
-      S = OMPBarrierDirective::CreateEmpty(Context, Empty);
-      break;
-
-    case STMT_OMP_TASKWAIT_DIRECTIVE:
-      S = OMPTaskwaitDirective::CreateEmpty(Context, Empty);
-      break;
-
->>>>>>> d4309185
     case STMT_OMP_FLUSH_DIRECTIVE:
       S = OMPFlushDirective::CreateEmpty(
           Context, Record[ASTStmtReader::NumStmtFields], Empty);
       break;
-<<<<<<< HEAD
     case STMT_OMP_ORDERED_DIRECTIVE:
       S = OMPOrderedDirective::CreateEmpty(Context, Empty);
       break;
@@ -3663,9 +3334,6 @@
           Context, Val, Record[ASTStmtReader::NumStmtFields + 1], Empty);
       break;
     }
-=======
-
->>>>>>> d4309185
     case EXPR_CXX_OPERATOR_CALL:
       S = new (Context) CXXOperatorCallExpr(Context, Empty);
       break;
