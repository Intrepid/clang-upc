//===--- ASTWriter.cpp - AST File Writer ------------------------*- C++ -*-===//
//
//                     The LLVM Compiler Infrastructure
//
// This file is distributed under the University of Illinois Open Source
// License. See LICENSE.TXT for details.
//
//===----------------------------------------------------------------------===//
//
//  This file defines the ASTWriter class, which writes AST files.
//
//===----------------------------------------------------------------------===//

#include "clang/Serialization/ASTWriter.h"
#include "clang/Serialization/ModuleFileExtension.h"
#include "ASTCommon.h"
#include "ASTReaderInternals.h"
#include "MultiOnDiskHashTable.h"
#include "clang/AST/ASTContext.h"
#include "clang/AST/Decl.h"
#include "clang/AST/DeclContextInternals.h"
#include "clang/AST/DeclFriend.h"
#include "clang/AST/DeclLookups.h"
#include "clang/AST/DeclTemplate.h"
#include "clang/AST/Expr.h"
#include "clang/AST/ExprCXX.h"
#include "clang/AST/Type.h"
#include "clang/AST/TypeLocVisitor.h"
#include "clang/Basic/DiagnosticOptions.h"
#include "clang/Basic/FileManager.h"
#include "clang/Basic/FileSystemStatCache.h"
#include "clang/Basic/SourceManager.h"
#include "clang/Basic/SourceManagerInternals.h"
#include "clang/Basic/TargetInfo.h"
#include "clang/Basic/TargetOptions.h"
#include "clang/Basic/Version.h"
#include "clang/Basic/VersionTuple.h"
#include "clang/Lex/HeaderSearch.h"
#include "clang/Lex/HeaderSearchOptions.h"
#include "clang/Lex/MacroInfo.h"
#include "clang/Lex/PreprocessingRecord.h"
#include "clang/Lex/Preprocessor.h"
#include "clang/Lex/PreprocessorOptions.h"
#include "clang/Sema/IdentifierResolver.h"
#include "clang/Sema/Sema.h"
#include "clang/Serialization/ASTReader.h"
#include "clang/Serialization/SerializationDiagnostic.h"
#include "llvm/ADT/APFloat.h"
#include "llvm/ADT/APInt.h"
#include "llvm/ADT/Hashing.h"
#include "llvm/ADT/StringExtras.h"
#include "llvm/Bitcode/BitstreamWriter.h"
#include "llvm/Support/Compression.h"
#include "llvm/Support/EndianStream.h"
#include "llvm/Support/FileSystem.h"
#include "llvm/Support/MemoryBuffer.h"
#include "llvm/Support/OnDiskHashTable.h"
#include "llvm/Support/Path.h"
#include "llvm/Support/Process.h"
#include <algorithm>
#include <cstdio>
#include <string.h>
#include <utility>

using namespace clang;
using namespace clang::serialization;

template <typename T, typename Allocator>
static StringRef bytes(const std::vector<T, Allocator> &v) {
  if (v.empty()) return StringRef();
  return StringRef(reinterpret_cast<const char*>(&v[0]),
                         sizeof(T) * v.size());
}

template <typename T>
static StringRef bytes(const SmallVectorImpl<T> &v) {
  return StringRef(reinterpret_cast<const char*>(v.data()),
                         sizeof(T) * v.size());
}

//===----------------------------------------------------------------------===//
// Type serialization
//===----------------------------------------------------------------------===//

namespace clang {
  class ASTTypeWriter {
    ASTWriter &Writer;
    ASTRecordWriter Record;

    /// \brief Type code that corresponds to the record generated.
    TypeCode Code;
    /// \brief Abbreviation to use for the record, if any.
    unsigned AbbrevToUse;

  public:
    ASTTypeWriter(ASTWriter &Writer, ASTWriter::RecordDataImpl &Record)
      : Writer(Writer), Record(Writer, Record), Code((TypeCode)0), AbbrevToUse(0) { }

    uint64_t Emit() {
      return Record.Emit(Code, AbbrevToUse);
    }

    void Visit(QualType T) {
      if (T.hasLocalNonFastQualifiers()) {
        Qualifiers Qs = T.getLocalQualifiers();
        Record.AddTypeRef(T.getLocalUnqualifiedType());
        Record.push_back(Qs.getAsOpaqueValue());
        Code = TYPE_EXT_QUAL;
        AbbrevToUse = Writer.TypeExtQualAbbrev;
      } else {
        switch (T->getTypeClass()) {
          // For all of the concrete, non-dependent types, call the
          // appropriate visitor function.
#define TYPE(Class, Base) \
        case Type::Class: Visit##Class##Type(cast<Class##Type>(T)); break;
#define ABSTRACT_TYPE(Class, Base)
#include "clang/AST/TypeNodes.def"
        }
      }
    }

    void VisitArrayType(const ArrayType *T);
    void VisitFunctionType(const FunctionType *T);
    void VisitTagType(const TagType *T);

#define TYPE(Class, Base) void Visit##Class##Type(const Class##Type *T);
#define ABSTRACT_TYPE(Class, Base)
#include "clang/AST/TypeNodes.def"
  };
} // end namespace clang

void ASTTypeWriter::VisitBuiltinType(const BuiltinType *T) {
  llvm_unreachable("Built-in types are never serialized");
}

void ASTTypeWriter::VisitComplexType(const ComplexType *T) {
  Record.AddTypeRef(T->getElementType());
  Code = TYPE_COMPLEX;
}

void ASTTypeWriter::VisitPointerType(const PointerType *T) {
  Record.AddTypeRef(T->getPointeeType());
  Code = TYPE_POINTER;
}

void ASTTypeWriter::VisitDecayedType(const DecayedType *T) {
  Record.AddTypeRef(T->getOriginalType());
  Code = TYPE_DECAYED;
}

void ASTTypeWriter::VisitAdjustedType(const AdjustedType *T) {
  Record.AddTypeRef(T->getOriginalType());
  Record.AddTypeRef(T->getAdjustedType());
  Code = TYPE_ADJUSTED;
}

void ASTTypeWriter::VisitBlockPointerType(const BlockPointerType *T) {
  Record.AddTypeRef(T->getPointeeType());
  Code = TYPE_BLOCK_POINTER;
}

void ASTTypeWriter::VisitLValueReferenceType(const LValueReferenceType *T) {
  Record.AddTypeRef(T->getPointeeTypeAsWritten());
  Record.push_back(T->isSpelledAsLValue());
  Code = TYPE_LVALUE_REFERENCE;
}

void ASTTypeWriter::VisitRValueReferenceType(const RValueReferenceType *T) {
  Record.AddTypeRef(T->getPointeeTypeAsWritten());
  Code = TYPE_RVALUE_REFERENCE;
}

void ASTTypeWriter::VisitMemberPointerType(const MemberPointerType *T) {
  Record.AddTypeRef(T->getPointeeType());
  Record.AddTypeRef(QualType(T->getClass(), 0));
  Code = TYPE_MEMBER_POINTER;
}

void ASTTypeWriter::VisitArrayType(const ArrayType *T) {
  Record.AddTypeRef(T->getElementType());
  Record.push_back(T->getSizeModifier()); // FIXME: stable values
  Record.push_back(T->getIndexTypeCVRQualifiers()); // FIXME: stable values
}

void ASTTypeWriter::VisitConstantArrayType(const ConstantArrayType *T) {
  VisitArrayType(T);
  Record.AddAPInt(T->getSize());
  Code = TYPE_CONSTANT_ARRAY;
}

void ASTTypeWriter::VisitUPCThreadArrayType(const UPCThreadArrayType *T) {
  VisitArrayType(T);
  Writer.AddAPInt(T->getSize(), Record);
  Record.push_back(T->getThread()? 1 : 0);
  Code = TYPE_UPC_THREAD_ARRAY;
}

void ASTTypeWriter::VisitIncompleteArrayType(const IncompleteArrayType *T) {
  VisitArrayType(T);
  Code = TYPE_INCOMPLETE_ARRAY;
}

void ASTTypeWriter::VisitVariableArrayType(const VariableArrayType *T) {
  VisitArrayType(T);
  Record.AddSourceLocation(T->getLBracketLoc());
  Record.AddSourceLocation(T->getRBracketLoc());
  Record.AddStmt(T->getSizeExpr());
  Code = TYPE_VARIABLE_ARRAY;
}

void ASTTypeWriter::VisitVectorType(const VectorType *T) {
  Record.AddTypeRef(T->getElementType());
  Record.push_back(T->getNumElements());
  Record.push_back(T->getVectorKind());
  Code = TYPE_VECTOR;
}

void ASTTypeWriter::VisitExtVectorType(const ExtVectorType *T) {
  VisitVectorType(T);
  Code = TYPE_EXT_VECTOR;
}

void ASTTypeWriter::VisitFunctionType(const FunctionType *T) {
  Record.AddTypeRef(T->getReturnType());
  FunctionType::ExtInfo C = T->getExtInfo();
  Record.push_back(C.getNoReturn());
  Record.push_back(C.getHasRegParm());
  Record.push_back(C.getRegParm());
  // FIXME: need to stabilize encoding of calling convention...
  Record.push_back(C.getCC());
  Record.push_back(C.getProducesResult());

  if (C.getHasRegParm() || C.getRegParm() || C.getProducesResult())
    AbbrevToUse = 0;
}

void ASTTypeWriter::VisitFunctionNoProtoType(const FunctionNoProtoType *T) {
  VisitFunctionType(T);
  Code = TYPE_FUNCTION_NO_PROTO;
}

static void addExceptionSpec(const FunctionProtoType *T,
                             ASTRecordWriter &Record) {
  Record.push_back(T->getExceptionSpecType());
  if (T->getExceptionSpecType() == EST_Dynamic) {
    Record.push_back(T->getNumExceptions());
    for (unsigned I = 0, N = T->getNumExceptions(); I != N; ++I)
      Record.AddTypeRef(T->getExceptionType(I));
  } else if (T->getExceptionSpecType() == EST_ComputedNoexcept) {
    Record.AddStmt(T->getNoexceptExpr());
  } else if (T->getExceptionSpecType() == EST_Uninstantiated) {
    Record.AddDeclRef(T->getExceptionSpecDecl());
    Record.AddDeclRef(T->getExceptionSpecTemplate());
  } else if (T->getExceptionSpecType() == EST_Unevaluated) {
    Record.AddDeclRef(T->getExceptionSpecDecl());
  }
}

void ASTTypeWriter::VisitFunctionProtoType(const FunctionProtoType *T) {
  VisitFunctionType(T);

  Record.push_back(T->isVariadic());
  Record.push_back(T->hasTrailingReturn());
  Record.push_back(T->getTypeQuals());
  Record.push_back(static_cast<unsigned>(T->getRefQualifier()));
  addExceptionSpec(T, Record);

  Record.push_back(T->getNumParams());
  for (unsigned I = 0, N = T->getNumParams(); I != N; ++I)
    Record.AddTypeRef(T->getParamType(I));

  if (T->hasExtParameterInfos()) {
    for (unsigned I = 0, N = T->getNumParams(); I != N; ++I)
      Record.push_back(T->getExtParameterInfo(I).getOpaqueValue());
  }

  if (T->isVariadic() || T->hasTrailingReturn() || T->getTypeQuals() ||
      T->getRefQualifier() || T->getExceptionSpecType() != EST_None ||
      T->hasExtParameterInfos())
    AbbrevToUse = 0;

  Code = TYPE_FUNCTION_PROTO;
}

void ASTTypeWriter::VisitUnresolvedUsingType(const UnresolvedUsingType *T) {
  Record.AddDeclRef(T->getDecl());
  Code = TYPE_UNRESOLVED_USING;
}

void ASTTypeWriter::VisitTypedefType(const TypedefType *T) {
  Record.AddDeclRef(T->getDecl());
  assert(!T->isCanonicalUnqualified() && "Invalid typedef ?");
  Record.AddTypeRef(T->getCanonicalTypeInternal());
  Code = TYPE_TYPEDEF;
}

void ASTTypeWriter::VisitTypeOfExprType(const TypeOfExprType *T) {
  Record.AddStmt(T->getUnderlyingExpr());
  Code = TYPE_TYPEOF_EXPR;
}

void ASTTypeWriter::VisitTypeOfType(const TypeOfType *T) {
  Record.AddTypeRef(T->getUnderlyingType());
  Code = TYPE_TYPEOF;
}

void ASTTypeWriter::VisitDecltypeType(const DecltypeType *T) {
  Record.AddTypeRef(T->getUnderlyingType());
  Record.AddStmt(T->getUnderlyingExpr());
  Code = TYPE_DECLTYPE;
}

void ASTTypeWriter::VisitUnaryTransformType(const UnaryTransformType *T) {
  Record.AddTypeRef(T->getBaseType());
  Record.AddTypeRef(T->getUnderlyingType());
  Record.push_back(T->getUTTKind());
  Code = TYPE_UNARY_TRANSFORM;
}

void ASTTypeWriter::VisitAutoType(const AutoType *T) {
  Record.AddTypeRef(T->getDeducedType());
  Record.push_back((unsigned)T->getKeyword());
  if (T->getDeducedType().isNull())
    Record.push_back(T->isDependentType());
  Code = TYPE_AUTO;
}

void ASTTypeWriter::VisitTagType(const TagType *T) {
  Record.push_back(T->isDependentType());
  Record.AddDeclRef(T->getDecl()->getCanonicalDecl());
  assert(!T->isBeingDefined() &&
         "Cannot serialize in the middle of a type definition");
}

void ASTTypeWriter::VisitRecordType(const RecordType *T) {
  VisitTagType(T);
  Code = TYPE_RECORD;
}

void ASTTypeWriter::VisitEnumType(const EnumType *T) {
  VisitTagType(T);
  Code = TYPE_ENUM;
}

void ASTTypeWriter::VisitAttributedType(const AttributedType *T) {
  Record.AddTypeRef(T->getModifiedType());
  Record.AddTypeRef(T->getEquivalentType());
  Record.push_back(T->getAttrKind());
  Code = TYPE_ATTRIBUTED;
}

void
ASTTypeWriter::VisitSubstTemplateTypeParmType(
                                        const SubstTemplateTypeParmType *T) {
  Record.AddTypeRef(QualType(T->getReplacedParameter(), 0));
  Record.AddTypeRef(T->getReplacementType());
  Code = TYPE_SUBST_TEMPLATE_TYPE_PARM;
}

void
ASTTypeWriter::VisitSubstTemplateTypeParmPackType(
                                      const SubstTemplateTypeParmPackType *T) {
  Record.AddTypeRef(QualType(T->getReplacedParameter(), 0));
  Record.AddTemplateArgument(T->getArgumentPack());
  Code = TYPE_SUBST_TEMPLATE_TYPE_PARM_PACK;
}

void
ASTTypeWriter::VisitTemplateSpecializationType(
                                       const TemplateSpecializationType *T) {
  Record.push_back(T->isDependentType());
  Record.AddTemplateName(T->getTemplateName());
  Record.push_back(T->getNumArgs());
  for (const auto &ArgI : *T)
    Record.AddTemplateArgument(ArgI);
  Record.AddTypeRef(T->isTypeAlias() ? T->getAliasedType()
                                     : T->isCanonicalUnqualified()
                                           ? QualType()
                                           : T->getCanonicalTypeInternal());
  Code = TYPE_TEMPLATE_SPECIALIZATION;
}

void
ASTTypeWriter::VisitDependentSizedArrayType(const DependentSizedArrayType *T) {
  VisitArrayType(T);
  Record.AddStmt(T->getSizeExpr());
  Record.AddSourceRange(T->getBracketsRange());
  Code = TYPE_DEPENDENT_SIZED_ARRAY;
}

void
ASTTypeWriter::VisitDependentSizedExtVectorType(
                                        const DependentSizedExtVectorType *T) {
  // FIXME: Serialize this type (C++ only)
  llvm_unreachable("Cannot serialize dependent sized extended vector types");
}

void
ASTTypeWriter::VisitTemplateTypeParmType(const TemplateTypeParmType *T) {
  Record.push_back(T->getDepth());
  Record.push_back(T->getIndex());
  Record.push_back(T->isParameterPack());
  Record.AddDeclRef(T->getDecl());
  Code = TYPE_TEMPLATE_TYPE_PARM;
}

void
ASTTypeWriter::VisitDependentNameType(const DependentNameType *T) {
  Record.push_back(T->getKeyword());
  Record.AddNestedNameSpecifier(T->getQualifier());
  Record.AddIdentifierRef(T->getIdentifier());
  Record.AddTypeRef(
      T->isCanonicalUnqualified() ? QualType() : T->getCanonicalTypeInternal());
  Code = TYPE_DEPENDENT_NAME;
}

void
ASTTypeWriter::VisitDependentTemplateSpecializationType(
                                const DependentTemplateSpecializationType *T) {
  Record.push_back(T->getKeyword());
  Record.AddNestedNameSpecifier(T->getQualifier());
  Record.AddIdentifierRef(T->getIdentifier());
  Record.push_back(T->getNumArgs());
  for (const auto &I : *T)
    Record.AddTemplateArgument(I);
  Code = TYPE_DEPENDENT_TEMPLATE_SPECIALIZATION;
}

void ASTTypeWriter::VisitPackExpansionType(const PackExpansionType *T) {
  Record.AddTypeRef(T->getPattern());
  if (Optional<unsigned> NumExpansions = T->getNumExpansions())
    Record.push_back(*NumExpansions + 1);
  else
    Record.push_back(0);
  Code = TYPE_PACK_EXPANSION;
}

void ASTTypeWriter::VisitParenType(const ParenType *T) {
  Record.AddTypeRef(T->getInnerType());
  Code = TYPE_PAREN;
}

void ASTTypeWriter::VisitElaboratedType(const ElaboratedType *T) {
  Record.push_back(T->getKeyword());
  Record.AddNestedNameSpecifier(T->getQualifier());
  Record.AddTypeRef(T->getNamedType());
  Code = TYPE_ELABORATED;
}

void ASTTypeWriter::VisitInjectedClassNameType(const InjectedClassNameType *T) {
  Record.AddDeclRef(T->getDecl()->getCanonicalDecl());
  Record.AddTypeRef(T->getInjectedSpecializationType());
  Code = TYPE_INJECTED_CLASS_NAME;
}

void ASTTypeWriter::VisitObjCInterfaceType(const ObjCInterfaceType *T) {
  Record.AddDeclRef(T->getDecl()->getCanonicalDecl());
  Code = TYPE_OBJC_INTERFACE;
}

void ASTTypeWriter::VisitObjCObjectType(const ObjCObjectType *T) {
  Record.AddTypeRef(T->getBaseType());
  Record.push_back(T->getTypeArgsAsWritten().size());
  for (auto TypeArg : T->getTypeArgsAsWritten())
    Record.AddTypeRef(TypeArg);
  Record.push_back(T->getNumProtocols());
  for (const auto *I : T->quals())
    Record.AddDeclRef(I);
  Record.push_back(T->isKindOfTypeAsWritten());
  Code = TYPE_OBJC_OBJECT;
}

void
ASTTypeWriter::VisitObjCObjectPointerType(const ObjCObjectPointerType *T) {
  Record.AddTypeRef(T->getPointeeType());
  Code = TYPE_OBJC_OBJECT_POINTER;
}

void
ASTTypeWriter::VisitAtomicType(const AtomicType *T) {
  Record.AddTypeRef(T->getValueType());
  Code = TYPE_ATOMIC;
}

void
ASTTypeWriter::VisitPipeType(const PipeType *T) {
  Record.AddTypeRef(T->getElementType());
  Code = TYPE_PIPE;
}

namespace {

class TypeLocWriter : public TypeLocVisitor<TypeLocWriter> {
  ASTRecordWriter &Record;

public:
  TypeLocWriter(ASTRecordWriter &Record)
    : Record(Record) { }

#define ABSTRACT_TYPELOC(CLASS, PARENT)
#define TYPELOC(CLASS, PARENT) \
    void Visit##CLASS##TypeLoc(CLASS##TypeLoc TyLoc);
#include "clang/AST/TypeLocNodes.def"

  void VisitArrayTypeLoc(ArrayTypeLoc TyLoc);
  void VisitFunctionTypeLoc(FunctionTypeLoc TyLoc);
};

} // end anonymous namespace

void TypeLocWriter::VisitQualifiedTypeLoc(QualifiedTypeLoc TL) {
  // nothing to do
}
void TypeLocWriter::VisitBuiltinTypeLoc(BuiltinTypeLoc TL) {
  Record.AddSourceLocation(TL.getBuiltinLoc());
  if (TL.needsExtraLocalData()) {
    Record.push_back(TL.getWrittenTypeSpec());
    Record.push_back(TL.getWrittenSignSpec());
    Record.push_back(TL.getWrittenWidthSpec());
    Record.push_back(TL.hasModeAttr());
  }
}
void TypeLocWriter::VisitComplexTypeLoc(ComplexTypeLoc TL) {
  Record.AddSourceLocation(TL.getNameLoc());
}
void TypeLocWriter::VisitPointerTypeLoc(PointerTypeLoc TL) {
  Record.AddSourceLocation(TL.getStarLoc());
}
void TypeLocWriter::VisitDecayedTypeLoc(DecayedTypeLoc TL) {
  // nothing to do
}
void TypeLocWriter::VisitAdjustedTypeLoc(AdjustedTypeLoc TL) {
  // nothing to do
}
void TypeLocWriter::VisitBlockPointerTypeLoc(BlockPointerTypeLoc TL) {
  Record.AddSourceLocation(TL.getCaretLoc());
}
void TypeLocWriter::VisitLValueReferenceTypeLoc(LValueReferenceTypeLoc TL) {
  Record.AddSourceLocation(TL.getAmpLoc());
}
void TypeLocWriter::VisitRValueReferenceTypeLoc(RValueReferenceTypeLoc TL) {
  Record.AddSourceLocation(TL.getAmpAmpLoc());
}
void TypeLocWriter::VisitMemberPointerTypeLoc(MemberPointerTypeLoc TL) {
  Record.AddSourceLocation(TL.getStarLoc());
  Record.AddTypeSourceInfo(TL.getClassTInfo());
}
void TypeLocWriter::VisitArrayTypeLoc(ArrayTypeLoc TL) {
  Record.AddSourceLocation(TL.getLBracketLoc());
  Record.AddSourceLocation(TL.getRBracketLoc());
  Record.push_back(TL.getSizeExpr() ? 1 : 0);
  if (TL.getSizeExpr())
    Record.AddStmt(TL.getSizeExpr());
}
void TypeLocWriter::VisitConstantArrayTypeLoc(ConstantArrayTypeLoc TL) {
  VisitArrayTypeLoc(TL);
}
void TypeLocWriter::VisitUPCThreadArrayTypeLoc(UPCThreadArrayTypeLoc TL) {
  VisitArrayTypeLoc(TL);
}
void TypeLocWriter::VisitIncompleteArrayTypeLoc(IncompleteArrayTypeLoc TL) {
  VisitArrayTypeLoc(TL);
}
void TypeLocWriter::VisitVariableArrayTypeLoc(VariableArrayTypeLoc TL) {
  VisitArrayTypeLoc(TL);
}
void TypeLocWriter::VisitDependentSizedArrayTypeLoc(
                                            DependentSizedArrayTypeLoc TL) {
  VisitArrayTypeLoc(TL);
}
void TypeLocWriter::VisitDependentSizedExtVectorTypeLoc(
                                        DependentSizedExtVectorTypeLoc TL) {
  Record.AddSourceLocation(TL.getNameLoc());
}
void TypeLocWriter::VisitVectorTypeLoc(VectorTypeLoc TL) {
  Record.AddSourceLocation(TL.getNameLoc());
}
void TypeLocWriter::VisitExtVectorTypeLoc(ExtVectorTypeLoc TL) {
  Record.AddSourceLocation(TL.getNameLoc());
}
void TypeLocWriter::VisitFunctionTypeLoc(FunctionTypeLoc TL) {
  Record.AddSourceLocation(TL.getLocalRangeBegin());
  Record.AddSourceLocation(TL.getLParenLoc());
  Record.AddSourceLocation(TL.getRParenLoc());
  Record.AddSourceLocation(TL.getLocalRangeEnd());
  for (unsigned i = 0, e = TL.getNumParams(); i != e; ++i)
    Record.AddDeclRef(TL.getParam(i));
}
void TypeLocWriter::VisitFunctionProtoTypeLoc(FunctionProtoTypeLoc TL) {
  VisitFunctionTypeLoc(TL);
}
void TypeLocWriter::VisitFunctionNoProtoTypeLoc(FunctionNoProtoTypeLoc TL) {
  VisitFunctionTypeLoc(TL);
}
void TypeLocWriter::VisitUnresolvedUsingTypeLoc(UnresolvedUsingTypeLoc TL) {
  Record.AddSourceLocation(TL.getNameLoc());
}
void TypeLocWriter::VisitTypedefTypeLoc(TypedefTypeLoc TL) {
  Record.AddSourceLocation(TL.getNameLoc());
}
void TypeLocWriter::VisitTypeOfExprTypeLoc(TypeOfExprTypeLoc TL) {
  Record.AddSourceLocation(TL.getTypeofLoc());
  Record.AddSourceLocation(TL.getLParenLoc());
  Record.AddSourceLocation(TL.getRParenLoc());
}
void TypeLocWriter::VisitTypeOfTypeLoc(TypeOfTypeLoc TL) {
  Record.AddSourceLocation(TL.getTypeofLoc());
  Record.AddSourceLocation(TL.getLParenLoc());
  Record.AddSourceLocation(TL.getRParenLoc());
  Record.AddTypeSourceInfo(TL.getUnderlyingTInfo());
}
void TypeLocWriter::VisitDecltypeTypeLoc(DecltypeTypeLoc TL) {
  Record.AddSourceLocation(TL.getNameLoc());
}
void TypeLocWriter::VisitUnaryTransformTypeLoc(UnaryTransformTypeLoc TL) {
  Record.AddSourceLocation(TL.getKWLoc());
  Record.AddSourceLocation(TL.getLParenLoc());
  Record.AddSourceLocation(TL.getRParenLoc());
  Record.AddTypeSourceInfo(TL.getUnderlyingTInfo());
}
void TypeLocWriter::VisitAutoTypeLoc(AutoTypeLoc TL) {
  Record.AddSourceLocation(TL.getNameLoc());
}
void TypeLocWriter::VisitRecordTypeLoc(RecordTypeLoc TL) {
  Record.AddSourceLocation(TL.getNameLoc());
}
void TypeLocWriter::VisitEnumTypeLoc(EnumTypeLoc TL) {
  Record.AddSourceLocation(TL.getNameLoc());
}
void TypeLocWriter::VisitAttributedTypeLoc(AttributedTypeLoc TL) {
  Record.AddSourceLocation(TL.getAttrNameLoc());
  if (TL.hasAttrOperand()) {
    SourceRange range = TL.getAttrOperandParensRange();
    Record.AddSourceLocation(range.getBegin());
    Record.AddSourceLocation(range.getEnd());
  }
  if (TL.hasAttrExprOperand()) {
    Expr *operand = TL.getAttrExprOperand();
    Record.push_back(operand ? 1 : 0);
    if (operand) Record.AddStmt(operand);
  } else if (TL.hasAttrEnumOperand()) {
    Record.AddSourceLocation(TL.getAttrEnumOperandLoc());
  }
}
void TypeLocWriter::VisitTemplateTypeParmTypeLoc(TemplateTypeParmTypeLoc TL) {
  Record.AddSourceLocation(TL.getNameLoc());
}
void TypeLocWriter::VisitSubstTemplateTypeParmTypeLoc(
                                            SubstTemplateTypeParmTypeLoc TL) {
  Record.AddSourceLocation(TL.getNameLoc());
}
void TypeLocWriter::VisitSubstTemplateTypeParmPackTypeLoc(
                                          SubstTemplateTypeParmPackTypeLoc TL) {
  Record.AddSourceLocation(TL.getNameLoc());
}
void TypeLocWriter::VisitTemplateSpecializationTypeLoc(
                                           TemplateSpecializationTypeLoc TL) {
  Record.AddSourceLocation(TL.getTemplateKeywordLoc());
  Record.AddSourceLocation(TL.getTemplateNameLoc());
  Record.AddSourceLocation(TL.getLAngleLoc());
  Record.AddSourceLocation(TL.getRAngleLoc());
  for (unsigned i = 0, e = TL.getNumArgs(); i != e; ++i)
    Record.AddTemplateArgumentLocInfo(TL.getArgLoc(i).getArgument().getKind(),
                                      TL.getArgLoc(i).getLocInfo());
}
void TypeLocWriter::VisitParenTypeLoc(ParenTypeLoc TL) {
  Record.AddSourceLocation(TL.getLParenLoc());
  Record.AddSourceLocation(TL.getRParenLoc());
}
void TypeLocWriter::VisitElaboratedTypeLoc(ElaboratedTypeLoc TL) {
  Record.AddSourceLocation(TL.getElaboratedKeywordLoc());
  Record.AddNestedNameSpecifierLoc(TL.getQualifierLoc());
}
void TypeLocWriter::VisitInjectedClassNameTypeLoc(InjectedClassNameTypeLoc TL) {
  Record.AddSourceLocation(TL.getNameLoc());
}
void TypeLocWriter::VisitDependentNameTypeLoc(DependentNameTypeLoc TL) {
  Record.AddSourceLocation(TL.getElaboratedKeywordLoc());
  Record.AddNestedNameSpecifierLoc(TL.getQualifierLoc());
  Record.AddSourceLocation(TL.getNameLoc());
}
void TypeLocWriter::VisitDependentTemplateSpecializationTypeLoc(
       DependentTemplateSpecializationTypeLoc TL) {
  Record.AddSourceLocation(TL.getElaboratedKeywordLoc());
  Record.AddNestedNameSpecifierLoc(TL.getQualifierLoc());
  Record.AddSourceLocation(TL.getTemplateKeywordLoc());
  Record.AddSourceLocation(TL.getTemplateNameLoc());
  Record.AddSourceLocation(TL.getLAngleLoc());
  Record.AddSourceLocation(TL.getRAngleLoc());
  for (unsigned I = 0, E = TL.getNumArgs(); I != E; ++I)
    Record.AddTemplateArgumentLocInfo(TL.getArgLoc(I).getArgument().getKind(),
                                      TL.getArgLoc(I).getLocInfo());
}
void TypeLocWriter::VisitPackExpansionTypeLoc(PackExpansionTypeLoc TL) {
  Record.AddSourceLocation(TL.getEllipsisLoc());
}
void TypeLocWriter::VisitObjCInterfaceTypeLoc(ObjCInterfaceTypeLoc TL) {
  Record.AddSourceLocation(TL.getNameLoc());
}
void TypeLocWriter::VisitObjCObjectTypeLoc(ObjCObjectTypeLoc TL) {
  Record.push_back(TL.hasBaseTypeAsWritten());
  Record.AddSourceLocation(TL.getTypeArgsLAngleLoc());
  Record.AddSourceLocation(TL.getTypeArgsRAngleLoc());
  for (unsigned i = 0, e = TL.getNumTypeArgs(); i != e; ++i)
    Record.AddTypeSourceInfo(TL.getTypeArgTInfo(i));
  Record.AddSourceLocation(TL.getProtocolLAngleLoc());
  Record.AddSourceLocation(TL.getProtocolRAngleLoc());
  for (unsigned i = 0, e = TL.getNumProtocols(); i != e; ++i)
    Record.AddSourceLocation(TL.getProtocolLoc(i));
}
void TypeLocWriter::VisitObjCObjectPointerTypeLoc(ObjCObjectPointerTypeLoc TL) {
  Record.AddSourceLocation(TL.getStarLoc());
}
void TypeLocWriter::VisitAtomicTypeLoc(AtomicTypeLoc TL) {
  Record.AddSourceLocation(TL.getKWLoc());
  Record.AddSourceLocation(TL.getLParenLoc());
  Record.AddSourceLocation(TL.getRParenLoc());
}
void TypeLocWriter::VisitPipeTypeLoc(PipeTypeLoc TL) {
  Record.AddSourceLocation(TL.getKWLoc());
}

void ASTWriter::WriteTypeAbbrevs() {
  using namespace llvm;

  BitCodeAbbrev *Abv;

  // Abbreviation for TYPE_EXT_QUAL
  Abv = new BitCodeAbbrev();
  Abv->Add(BitCodeAbbrevOp(serialization::TYPE_EXT_QUAL));
  Abv->Add(BitCodeAbbrevOp(BitCodeAbbrevOp::VBR, 6));   // Type
  Abv->Add(BitCodeAbbrevOp(BitCodeAbbrevOp::VBR, 3));   // Quals
  TypeExtQualAbbrev = Stream.EmitAbbrev(Abv);

  // Abbreviation for TYPE_FUNCTION_PROTO
  Abv = new BitCodeAbbrev();
  Abv->Add(BitCodeAbbrevOp(serialization::TYPE_FUNCTION_PROTO));
  // FunctionType
  Abv->Add(BitCodeAbbrevOp(BitCodeAbbrevOp::VBR, 6));   // ReturnType
  Abv->Add(BitCodeAbbrevOp(BitCodeAbbrevOp::Fixed, 1)); // NoReturn
  Abv->Add(BitCodeAbbrevOp(0));                         // HasRegParm
  Abv->Add(BitCodeAbbrevOp(0));                         // RegParm
  Abv->Add(BitCodeAbbrevOp(BitCodeAbbrevOp::Fixed, 4)); // CC
  Abv->Add(BitCodeAbbrevOp(0));                         // ProducesResult
  // FunctionProtoType
  Abv->Add(BitCodeAbbrevOp(0));                         // IsVariadic
  Abv->Add(BitCodeAbbrevOp(0));                         // HasTrailingReturn
  Abv->Add(BitCodeAbbrevOp(0));                         // TypeQuals
  Abv->Add(BitCodeAbbrevOp(0));                         // RefQualifier
  Abv->Add(BitCodeAbbrevOp(EST_None));                  // ExceptionSpec
  Abv->Add(BitCodeAbbrevOp(BitCodeAbbrevOp::VBR, 6));   // NumParams
  Abv->Add(BitCodeAbbrevOp(BitCodeAbbrevOp::Array));
  Abv->Add(BitCodeAbbrevOp(BitCodeAbbrevOp::VBR, 6));   // Params
  TypeFunctionProtoAbbrev = Stream.EmitAbbrev(Abv);
}

//===----------------------------------------------------------------------===//
// ASTWriter Implementation
//===----------------------------------------------------------------------===//

static void EmitBlockID(unsigned ID, const char *Name,
                        llvm::BitstreamWriter &Stream,
                        ASTWriter::RecordDataImpl &Record) {
  Record.clear();
  Record.push_back(ID);
  Stream.EmitRecord(llvm::bitc::BLOCKINFO_CODE_SETBID, Record);

  // Emit the block name if present.
  if (!Name || Name[0] == 0)
    return;
  Record.clear();
  while (*Name)
    Record.push_back(*Name++);
  Stream.EmitRecord(llvm::bitc::BLOCKINFO_CODE_BLOCKNAME, Record);
}

static void EmitRecordID(unsigned ID, const char *Name,
                         llvm::BitstreamWriter &Stream,
                         ASTWriter::RecordDataImpl &Record) {
  Record.clear();
  Record.push_back(ID);
  while (*Name)
    Record.push_back(*Name++);
  Stream.EmitRecord(llvm::bitc::BLOCKINFO_CODE_SETRECORDNAME, Record);
}

static void AddStmtsExprs(llvm::BitstreamWriter &Stream,
                          ASTWriter::RecordDataImpl &Record) {
#define RECORD(X) EmitRecordID(X, #X, Stream, Record)
  RECORD(STMT_STOP);
  RECORD(STMT_NULL_PTR);
  RECORD(STMT_REF_PTR);
  RECORD(STMT_NULL);
  RECORD(STMT_COMPOUND);
  RECORD(STMT_CASE);
  RECORD(STMT_DEFAULT);
  RECORD(STMT_LABEL);
  RECORD(STMT_ATTRIBUTED);
  RECORD(STMT_IF);
  RECORD(STMT_SWITCH);
  RECORD(STMT_WHILE);
  RECORD(STMT_DO);
  RECORD(STMT_FOR);
  RECORD(STMT_GOTO);
  RECORD(STMT_INDIRECT_GOTO);
  RECORD(STMT_CONTINUE);
  RECORD(STMT_BREAK);
  RECORD(STMT_RETURN);
  RECORD(STMT_UPC_NOTIFY);
  RECORD(STMT_UPC_WAIT);
  RECORD(STMT_UPC_BARRIER);
  RECORD(STMT_UPC_FENCE);
  RECORD(STMT_UPC_PRAGMA);
  RECORD(STMT_UPC_FORALL);
  RECORD(STMT_DECL);
  RECORD(STMT_GCCASM);
  RECORD(STMT_MSASM);
  RECORD(EXPR_PREDEFINED);
  RECORD(EXPR_DECL_REF);
  RECORD(EXPR_INTEGER_LITERAL);
  RECORD(EXPR_FLOATING_LITERAL);
  RECORD(EXPR_IMAGINARY_LITERAL);
  RECORD(EXPR_STRING_LITERAL);
  RECORD(EXPR_CHARACTER_LITERAL);
  RECORD(EXPR_UPC_THREAD);
  RECORD(EXPR_UPC_MYTHREAD);
  RECORD(EXPR_PAREN);
  RECORD(EXPR_PAREN_LIST);
  RECORD(EXPR_UNARY_OPERATOR);
  RECORD(EXPR_SIZEOF_ALIGN_OF);
  RECORD(EXPR_ARRAY_SUBSCRIPT);
  RECORD(EXPR_CALL);
  RECORD(EXPR_MEMBER);
  RECORD(EXPR_BINARY_OPERATOR);
  RECORD(EXPR_COMPOUND_ASSIGN_OPERATOR);
  RECORD(EXPR_CONDITIONAL_OPERATOR);
  RECORD(EXPR_IMPLICIT_CAST);
  RECORD(EXPR_CSTYLE_CAST);
  RECORD(EXPR_COMPOUND_LITERAL);
  RECORD(EXPR_EXT_VECTOR_ELEMENT);
  RECORD(EXPR_INIT_LIST);
  RECORD(EXPR_DESIGNATED_INIT);
  RECORD(EXPR_DESIGNATED_INIT_UPDATE);
  RECORD(EXPR_IMPLICIT_VALUE_INIT);
  RECORD(EXPR_NO_INIT);
  RECORD(EXPR_VA_ARG);
  RECORD(EXPR_ADDR_LABEL);
  RECORD(EXPR_STMT);
  RECORD(EXPR_CHOOSE);
  RECORD(EXPR_GNU_NULL);
  RECORD(EXPR_SHUFFLE_VECTOR);
  RECORD(EXPR_BLOCK);
  RECORD(EXPR_GENERIC_SELECTION);
  RECORD(EXPR_OBJC_STRING_LITERAL);
  RECORD(EXPR_OBJC_BOXED_EXPRESSION);
  RECORD(EXPR_OBJC_ARRAY_LITERAL);
  RECORD(EXPR_OBJC_DICTIONARY_LITERAL);
  RECORD(EXPR_OBJC_ENCODE);
  RECORD(EXPR_OBJC_SELECTOR_EXPR);
  RECORD(EXPR_OBJC_PROTOCOL_EXPR);
  RECORD(EXPR_OBJC_IVAR_REF_EXPR);
  RECORD(EXPR_OBJC_PROPERTY_REF_EXPR);
  RECORD(EXPR_OBJC_KVC_REF_EXPR);
  RECORD(EXPR_OBJC_MESSAGE_EXPR);
  RECORD(STMT_OBJC_FOR_COLLECTION);
  RECORD(STMT_OBJC_CATCH);
  RECORD(STMT_OBJC_FINALLY);
  RECORD(STMT_OBJC_AT_TRY);
  RECORD(STMT_OBJC_AT_SYNCHRONIZED);
  RECORD(STMT_OBJC_AT_THROW);
  RECORD(EXPR_OBJC_BOOL_LITERAL);
  RECORD(STMT_CXX_CATCH);
  RECORD(STMT_CXX_TRY);
  RECORD(STMT_CXX_FOR_RANGE);
  RECORD(EXPR_CXX_OPERATOR_CALL);
  RECORD(EXPR_CXX_MEMBER_CALL);
  RECORD(EXPR_CXX_CONSTRUCT);
  RECORD(EXPR_CXX_TEMPORARY_OBJECT);
  RECORD(EXPR_CXX_STATIC_CAST);
  RECORD(EXPR_CXX_DYNAMIC_CAST);
  RECORD(EXPR_CXX_REINTERPRET_CAST);
  RECORD(EXPR_CXX_CONST_CAST);
  RECORD(EXPR_CXX_FUNCTIONAL_CAST);
  RECORD(EXPR_USER_DEFINED_LITERAL);
  RECORD(EXPR_CXX_STD_INITIALIZER_LIST);
  RECORD(EXPR_CXX_BOOL_LITERAL);
  RECORD(EXPR_CXX_NULL_PTR_LITERAL);
  RECORD(EXPR_CXX_TYPEID_EXPR);
  RECORD(EXPR_CXX_TYPEID_TYPE);
  RECORD(EXPR_CXX_THIS);
  RECORD(EXPR_CXX_THROW);
  RECORD(EXPR_CXX_DEFAULT_ARG);
  RECORD(EXPR_CXX_DEFAULT_INIT);
  RECORD(EXPR_CXX_BIND_TEMPORARY);
  RECORD(EXPR_CXX_SCALAR_VALUE_INIT);
  RECORD(EXPR_CXX_NEW);
  RECORD(EXPR_CXX_DELETE);
  RECORD(EXPR_CXX_PSEUDO_DESTRUCTOR);
  RECORD(EXPR_EXPR_WITH_CLEANUPS);
  RECORD(EXPR_CXX_DEPENDENT_SCOPE_MEMBER);
  RECORD(EXPR_CXX_DEPENDENT_SCOPE_DECL_REF);
  RECORD(EXPR_CXX_UNRESOLVED_CONSTRUCT);
  RECORD(EXPR_CXX_UNRESOLVED_MEMBER);
  RECORD(EXPR_CXX_UNRESOLVED_LOOKUP);
  RECORD(EXPR_CXX_EXPRESSION_TRAIT);
  RECORD(EXPR_CXX_NOEXCEPT);
  RECORD(EXPR_OPAQUE_VALUE);
  RECORD(EXPR_BINARY_CONDITIONAL_OPERATOR);
  RECORD(EXPR_TYPE_TRAIT);
  RECORD(EXPR_ARRAY_TYPE_TRAIT);
  RECORD(EXPR_PACK_EXPANSION);
  RECORD(EXPR_SIZEOF_PACK);
  RECORD(EXPR_SUBST_NON_TYPE_TEMPLATE_PARM);
  RECORD(EXPR_SUBST_NON_TYPE_TEMPLATE_PARM_PACK);
  RECORD(EXPR_FUNCTION_PARM_PACK);
  RECORD(EXPR_MATERIALIZE_TEMPORARY);
  RECORD(EXPR_CUDA_KERNEL_CALL);
  RECORD(EXPR_CXX_UUIDOF_EXPR);
  RECORD(EXPR_CXX_UUIDOF_TYPE);
  RECORD(EXPR_LAMBDA);
#undef RECORD
}

void ASTWriter::WriteBlockInfoBlock() {
  RecordData Record;
  Stream.EnterSubblock(llvm::bitc::BLOCKINFO_BLOCK_ID, 3);

#define BLOCK(X) EmitBlockID(X ## _ID, #X, Stream, Record)
#define RECORD(X) EmitRecordID(X, #X, Stream, Record)

  // Control Block.
  BLOCK(CONTROL_BLOCK);
  RECORD(METADATA);
  RECORD(SIGNATURE);
  RECORD(MODULE_NAME);
  RECORD(MODULE_DIRECTORY);
  RECORD(MODULE_MAP_FILE);
  RECORD(IMPORTS);
  RECORD(ORIGINAL_FILE);
  RECORD(ORIGINAL_PCH_DIR);
  RECORD(ORIGINAL_FILE_ID);
  RECORD(INPUT_FILE_OFFSETS);

  BLOCK(OPTIONS_BLOCK);
  RECORD(LANGUAGE_OPTIONS);
  RECORD(TARGET_OPTIONS);
  RECORD(DIAGNOSTIC_OPTIONS);
  RECORD(FILE_SYSTEM_OPTIONS);
  RECORD(HEADER_SEARCH_OPTIONS);
  RECORD(PREPROCESSOR_OPTIONS);

  BLOCK(INPUT_FILES_BLOCK);
  RECORD(INPUT_FILE);

  // AST Top-Level Block.
  BLOCK(AST_BLOCK);
  RECORD(TYPE_OFFSET);
  RECORD(DECL_OFFSET);
  RECORD(IDENTIFIER_OFFSET);
  RECORD(IDENTIFIER_TABLE);
  RECORD(EAGERLY_DESERIALIZED_DECLS);
  RECORD(SPECIAL_TYPES);
  RECORD(STATISTICS);
  RECORD(TENTATIVE_DEFINITIONS);
  RECORD(SELECTOR_OFFSETS);
  RECORD(METHOD_POOL);
  RECORD(PP_COUNTER_VALUE);
  RECORD(SOURCE_LOCATION_OFFSETS);
  RECORD(SOURCE_LOCATION_PRELOADS);
  RECORD(EXT_VECTOR_DECLS);
  RECORD(UNUSED_FILESCOPED_DECLS);
  RECORD(PPD_ENTITIES_OFFSETS);
  RECORD(VTABLE_USES);
  RECORD(REFERENCED_SELECTOR_POOL);
  RECORD(TU_UPDATE_LEXICAL);
  RECORD(SEMA_DECL_REFS);
  RECORD(WEAK_UNDECLARED_IDENTIFIERS);
  RECORD(PENDING_IMPLICIT_INSTANTIATIONS);
  RECORD(UPDATE_VISIBLE);
  RECORD(DECL_UPDATE_OFFSETS);
  RECORD(DECL_UPDATES);
  RECORD(DIAG_PRAGMA_MAPPINGS);
  RECORD(CUDA_SPECIAL_DECL_REFS);
  RECORD(HEADER_SEARCH_TABLE);
  RECORD(FP_PRAGMA_OPTIONS);
  RECORD(UPC_PRAGMA_OPTIONS);
  RECORD(OPENCL_EXTENSIONS);
  RECORD(DELEGATING_CTORS);
  RECORD(KNOWN_NAMESPACES);
  RECORD(MODULE_OFFSET_MAP);
  RECORD(SOURCE_MANAGER_LINE_TABLE);
  RECORD(OBJC_CATEGORIES_MAP);
  RECORD(FILE_SORTED_DECLS);
  RECORD(IMPORTED_MODULES);
  RECORD(OBJC_CATEGORIES);
  RECORD(MACRO_OFFSET);
  RECORD(INTERESTING_IDENTIFIERS);
  RECORD(UNDEFINED_BUT_USED);
  RECORD(LATE_PARSED_TEMPLATE);
  RECORD(OPTIMIZE_PRAGMA_OPTIONS);
  RECORD(MSSTRUCT_PRAGMA_OPTIONS);
  RECORD(POINTERS_TO_MEMBERS_PRAGMA_OPTIONS);
  RECORD(UNUSED_LOCAL_TYPEDEF_NAME_CANDIDATES);
  RECORD(DELETE_EXPRS_TO_ANALYZE);

  // SourceManager Block.
  BLOCK(SOURCE_MANAGER_BLOCK);
  RECORD(SM_SLOC_FILE_ENTRY);
  RECORD(SM_SLOC_BUFFER_ENTRY);
  RECORD(SM_SLOC_BUFFER_BLOB);
  RECORD(SM_SLOC_BUFFER_BLOB_COMPRESSED);
  RECORD(SM_SLOC_EXPANSION_ENTRY);

  // Preprocessor Block.
  BLOCK(PREPROCESSOR_BLOCK);
  RECORD(PP_MACRO_DIRECTIVE_HISTORY);
  RECORD(PP_MACRO_FUNCTION_LIKE);
  RECORD(PP_MACRO_OBJECT_LIKE);
  RECORD(PP_MODULE_MACRO);
  RECORD(PP_TOKEN);

  // Submodule Block.
  BLOCK(SUBMODULE_BLOCK);
  RECORD(SUBMODULE_METADATA);
  RECORD(SUBMODULE_DEFINITION);
  RECORD(SUBMODULE_UMBRELLA_HEADER);
  RECORD(SUBMODULE_HEADER);
  RECORD(SUBMODULE_TOPHEADER);
  RECORD(SUBMODULE_UMBRELLA_DIR);
  RECORD(SUBMODULE_IMPORTS);
  RECORD(SUBMODULE_EXPORTS);
  RECORD(SUBMODULE_REQUIRES);
  RECORD(SUBMODULE_EXCLUDED_HEADER);
  RECORD(SUBMODULE_LINK_LIBRARY);
  RECORD(SUBMODULE_CONFIG_MACRO);
  RECORD(SUBMODULE_CONFLICT);
  RECORD(SUBMODULE_PRIVATE_HEADER);
  RECORD(SUBMODULE_TEXTUAL_HEADER);
  RECORD(SUBMODULE_PRIVATE_TEXTUAL_HEADER);

  // Comments Block.
  BLOCK(COMMENTS_BLOCK);
  RECORD(COMMENTS_RAW_COMMENT);

  // Decls and Types block.
  BLOCK(DECLTYPES_BLOCK);
  RECORD(TYPE_EXT_QUAL);
  RECORD(TYPE_COMPLEX);
  RECORD(TYPE_POINTER);
  RECORD(TYPE_BLOCK_POINTER);
  RECORD(TYPE_LVALUE_REFERENCE);
  RECORD(TYPE_RVALUE_REFERENCE);
  RECORD(TYPE_MEMBER_POINTER);
  RECORD(TYPE_CONSTANT_ARRAY);
  RECORD(TYPE_INCOMPLETE_ARRAY);
  RECORD(TYPE_VARIABLE_ARRAY);
  RECORD(TYPE_VECTOR);
  RECORD(TYPE_EXT_VECTOR);
  RECORD(TYPE_FUNCTION_NO_PROTO);
  RECORD(TYPE_FUNCTION_PROTO);
  RECORD(TYPE_TYPEDEF);
  RECORD(TYPE_TYPEOF_EXPR);
  RECORD(TYPE_TYPEOF);
  RECORD(TYPE_RECORD);
  RECORD(TYPE_ENUM);
  RECORD(TYPE_OBJC_INTERFACE);
  RECORD(TYPE_OBJC_OBJECT_POINTER);
  RECORD(TYPE_DECLTYPE);
  RECORD(TYPE_ELABORATED);
  RECORD(TYPE_SUBST_TEMPLATE_TYPE_PARM);
  RECORD(TYPE_UNRESOLVED_USING);
  RECORD(TYPE_INJECTED_CLASS_NAME);
  RECORD(TYPE_OBJC_OBJECT);
  RECORD(TYPE_TEMPLATE_TYPE_PARM);
  RECORD(TYPE_TEMPLATE_SPECIALIZATION);
  RECORD(TYPE_DEPENDENT_NAME);
  RECORD(TYPE_DEPENDENT_TEMPLATE_SPECIALIZATION);
  RECORD(TYPE_DEPENDENT_SIZED_ARRAY);
  RECORD(TYPE_PAREN);
  RECORD(TYPE_PACK_EXPANSION);
  RECORD(TYPE_ATTRIBUTED);
  RECORD(TYPE_SUBST_TEMPLATE_TYPE_PARM_PACK);
  RECORD(TYPE_AUTO);
  RECORD(TYPE_UNARY_TRANSFORM);
  RECORD(TYPE_ATOMIC);
  RECORD(TYPE_DECAYED);
  RECORD(TYPE_ADJUSTED);
  RECORD(LOCAL_REDECLARATIONS);
  RECORD(DECL_TYPEDEF);
  RECORD(DECL_TYPEALIAS);
  RECORD(DECL_ENUM);
  RECORD(DECL_RECORD);
  RECORD(DECL_ENUM_CONSTANT);
  RECORD(DECL_FUNCTION);
  RECORD(DECL_OBJC_METHOD);
  RECORD(DECL_OBJC_INTERFACE);
  RECORD(DECL_OBJC_PROTOCOL);
  RECORD(DECL_OBJC_IVAR);
  RECORD(DECL_OBJC_AT_DEFS_FIELD);
  RECORD(DECL_OBJC_CATEGORY);
  RECORD(DECL_OBJC_CATEGORY_IMPL);
  RECORD(DECL_OBJC_IMPLEMENTATION);
  RECORD(DECL_OBJC_COMPATIBLE_ALIAS);
  RECORD(DECL_OBJC_PROPERTY);
  RECORD(DECL_OBJC_PROPERTY_IMPL);
  RECORD(DECL_FIELD);
  RECORD(DECL_MS_PROPERTY);
  RECORD(DECL_VAR);
  RECORD(DECL_IMPLICIT_PARAM);
  RECORD(DECL_PARM_VAR);
  RECORD(DECL_FILE_SCOPE_ASM);
  RECORD(DECL_BLOCK);
  RECORD(DECL_CONTEXT_LEXICAL);
  RECORD(DECL_CONTEXT_VISIBLE);
  RECORD(DECL_NAMESPACE);
  RECORD(DECL_NAMESPACE_ALIAS);
  RECORD(DECL_USING);
  RECORD(DECL_USING_SHADOW);
  RECORD(DECL_USING_DIRECTIVE);
  RECORD(DECL_UNRESOLVED_USING_VALUE);
  RECORD(DECL_UNRESOLVED_USING_TYPENAME);
  RECORD(DECL_LINKAGE_SPEC);
  RECORD(DECL_CXX_RECORD);
  RECORD(DECL_CXX_METHOD);
  RECORD(DECL_CXX_CONSTRUCTOR);
  RECORD(DECL_CXX_INHERITED_CONSTRUCTOR);
  RECORD(DECL_CXX_DESTRUCTOR);
  RECORD(DECL_CXX_CONVERSION);
  RECORD(DECL_ACCESS_SPEC);
  RECORD(DECL_FRIEND);
  RECORD(DECL_FRIEND_TEMPLATE);
  RECORD(DECL_CLASS_TEMPLATE);
  RECORD(DECL_CLASS_TEMPLATE_SPECIALIZATION);
  RECORD(DECL_CLASS_TEMPLATE_PARTIAL_SPECIALIZATION);
  RECORD(DECL_VAR_TEMPLATE);
  RECORD(DECL_VAR_TEMPLATE_SPECIALIZATION);
  RECORD(DECL_VAR_TEMPLATE_PARTIAL_SPECIALIZATION);
  RECORD(DECL_FUNCTION_TEMPLATE);
  RECORD(DECL_TEMPLATE_TYPE_PARM);
  RECORD(DECL_NON_TYPE_TEMPLATE_PARM);
  RECORD(DECL_TEMPLATE_TEMPLATE_PARM);
  RECORD(DECL_TYPE_ALIAS_TEMPLATE);
  RECORD(DECL_STATIC_ASSERT);
  RECORD(DECL_CXX_BASE_SPECIFIERS);
  RECORD(DECL_CXX_CTOR_INITIALIZERS);
  RECORD(DECL_INDIRECTFIELD);
  RECORD(DECL_EXPANDED_NON_TYPE_TEMPLATE_PARM_PACK);
  RECORD(DECL_EXPANDED_TEMPLATE_TEMPLATE_PARM_PACK);
  RECORD(DECL_CLASS_SCOPE_FUNCTION_SPECIALIZATION);
  RECORD(DECL_IMPORT);
  RECORD(DECL_OMP_THREADPRIVATE);
  RECORD(DECL_EMPTY);
  RECORD(DECL_OBJC_TYPE_PARAM);
  RECORD(DECL_OMP_CAPTUREDEXPR);
  RECORD(DECL_PRAGMA_COMMENT);
  RECORD(DECL_PRAGMA_DETECT_MISMATCH);
  RECORD(DECL_OMP_DECLARE_REDUCTION);
  
  // Statements and Exprs can occur in the Decls and Types block.
  AddStmtsExprs(Stream, Record);

  BLOCK(PREPROCESSOR_DETAIL_BLOCK);
  RECORD(PPD_MACRO_EXPANSION);
  RECORD(PPD_MACRO_DEFINITION);
  RECORD(PPD_INCLUSION_DIRECTIVE);

  // Decls and Types block.
  BLOCK(EXTENSION_BLOCK);
  RECORD(EXTENSION_METADATA);

#undef RECORD
#undef BLOCK
  Stream.ExitBlock();
}

/// \brief Prepares a path for being written to an AST file by converting it
/// to an absolute path and removing nested './'s.
///
/// \return \c true if the path was changed.
static bool cleanPathForOutput(FileManager &FileMgr,
                               SmallVectorImpl<char> &Path) {
  bool Changed = FileMgr.makeAbsolutePath(Path);
  return Changed | llvm::sys::path::remove_dots(Path);
}

/// \brief Adjusts the given filename to only write out the portion of the
/// filename that is not part of the system root directory.
///
/// \param Filename the file name to adjust.
///
/// \param BaseDir When non-NULL, the PCH file is a relocatable AST file and
/// the returned filename will be adjusted by this root directory.
///
/// \returns either the original filename (if it needs no adjustment) or the
/// adjusted filename (which points into the @p Filename parameter).
static const char *
adjustFilenameForRelocatableAST(const char *Filename, StringRef BaseDir) {
  assert(Filename && "No file name to adjust?");

  if (BaseDir.empty())
    return Filename;

  // Verify that the filename and the system root have the same prefix.
  unsigned Pos = 0;
  for (; Filename[Pos] && Pos < BaseDir.size(); ++Pos)
    if (Filename[Pos] != BaseDir[Pos])
      return Filename; // Prefixes don't match.

  // We hit the end of the filename before we hit the end of the system root.
  if (!Filename[Pos])
    return Filename;

  // If there's not a path separator at the end of the base directory nor
  // immediately after it, then this isn't within the base directory.
  if (!llvm::sys::path::is_separator(Filename[Pos])) {
    if (!llvm::sys::path::is_separator(BaseDir.back()))
      return Filename;
  } else {
    // If the file name has a '/' at the current position, skip over the '/'.
    // We distinguish relative paths from absolute paths by the
    // absence of '/' at the beginning of relative paths.
    //
    // FIXME: This is wrong. We distinguish them by asking if the path is
    // absolute, which isn't the same thing. And there might be multiple '/'s
    // in a row. Use a better mechanism to indicate whether we have emitted an
    // absolute or relative path.
    ++Pos;
  }

  return Filename + Pos;
}

static ASTFileSignature getSignature() {
  while (1) {
    if (ASTFileSignature S = llvm::sys::Process::GetRandomNumber())
      return S;
    // Rely on GetRandomNumber to eventually return non-zero...
  }
}

/// \brief Write the control block.
uint64_t ASTWriter::WriteControlBlock(Preprocessor &PP,
                                      ASTContext &Context,
                                      StringRef isysroot,
                                      const std::string &OutputFile) {
  ASTFileSignature Signature = 0;

  using namespace llvm;
  Stream.EnterSubblock(CONTROL_BLOCK_ID, 5);
  RecordData Record;
  
  // Metadata
  auto *MetadataAbbrev = new BitCodeAbbrev();
  MetadataAbbrev->Add(BitCodeAbbrevOp(METADATA));
  MetadataAbbrev->Add(BitCodeAbbrevOp(BitCodeAbbrevOp::Fixed, 16)); // Major
  MetadataAbbrev->Add(BitCodeAbbrevOp(BitCodeAbbrevOp::Fixed, 16)); // Minor
  MetadataAbbrev->Add(BitCodeAbbrevOp(BitCodeAbbrevOp::Fixed, 16)); // Clang maj.
  MetadataAbbrev->Add(BitCodeAbbrevOp(BitCodeAbbrevOp::Fixed, 16)); // Clang min.
  MetadataAbbrev->Add(BitCodeAbbrevOp(BitCodeAbbrevOp::Fixed, 1)); // Relocatable
  MetadataAbbrev->Add(BitCodeAbbrevOp(BitCodeAbbrevOp::Fixed, 1)); // Timestamps
  MetadataAbbrev->Add(BitCodeAbbrevOp(BitCodeAbbrevOp::Fixed, 1)); // Errors
  MetadataAbbrev->Add(BitCodeAbbrevOp(BitCodeAbbrevOp::Blob)); // SVN branch/tag
  unsigned MetadataAbbrevCode = Stream.EmitAbbrev(MetadataAbbrev);
  assert((!WritingModule || isysroot.empty()) &&
         "writing module as a relocatable PCH?");
  {
    RecordData::value_type Record[] = {METADATA, VERSION_MAJOR, VERSION_MINOR,
                                       CLANG_VERSION_MAJOR, CLANG_VERSION_MINOR,
                                       !isysroot.empty(), IncludeTimestamps,
                                       ASTHasCompilerErrors};
    Stream.EmitRecordWithBlob(MetadataAbbrevCode, Record,
                              getClangFullRepositoryVersion());
  }
  if (WritingModule) {
    // For implicit modules we output a signature that we can use to ensure
    // duplicate module builds don't collide in the cache as their output order
    // is non-deterministic.
    // FIXME: Remove this when output is deterministic.
    if (Context.getLangOpts().ImplicitModules) {
      Signature = getSignature();
      RecordData::value_type Record[] = {Signature};
      Stream.EmitRecord(SIGNATURE, Record);
    }

    // Module name
    auto *Abbrev = new BitCodeAbbrev();
    Abbrev->Add(BitCodeAbbrevOp(MODULE_NAME));
    Abbrev->Add(BitCodeAbbrevOp(BitCodeAbbrevOp::Blob)); // Name
    unsigned AbbrevCode = Stream.EmitAbbrev(Abbrev);
    RecordData::value_type Record[] = {MODULE_NAME};
    Stream.EmitRecordWithBlob(AbbrevCode, Record, WritingModule->Name);
  }

  if (WritingModule && WritingModule->Directory) {
    SmallString<128> BaseDir(WritingModule->Directory->getName());
    cleanPathForOutput(Context.getSourceManager().getFileManager(), BaseDir);

    // If the home of the module is the current working directory, then we
    // want to pick up the cwd of the build process loading the module, not
    // our cwd, when we load this module.
    if (!PP.getHeaderSearchInfo()
             .getHeaderSearchOpts()
             .ModuleMapFileHomeIsCwd ||
        WritingModule->Directory->getName() != StringRef(".")) {
      // Module directory.
      auto *Abbrev = new BitCodeAbbrev();
      Abbrev->Add(BitCodeAbbrevOp(MODULE_DIRECTORY));
      Abbrev->Add(BitCodeAbbrevOp(BitCodeAbbrevOp::Blob)); // Directory
      unsigned AbbrevCode = Stream.EmitAbbrev(Abbrev);

      RecordData::value_type Record[] = {MODULE_DIRECTORY};
      Stream.EmitRecordWithBlob(AbbrevCode, Record, BaseDir);
    }

    // Write out all other paths relative to the base directory if possible.
    BaseDirectory.assign(BaseDir.begin(), BaseDir.end());
  } else if (!isysroot.empty()) {
    // Write out paths relative to the sysroot if possible.
    BaseDirectory = isysroot;
  }

  // Module map file
  if (WritingModule) {
    Record.clear();

    auto &Map = PP.getHeaderSearchInfo().getModuleMap();

    // Primary module map file.
    AddPath(Map.getModuleMapFileForUniquing(WritingModule)->getName(), Record);

    // Additional module map files.
    if (auto *AdditionalModMaps =
            Map.getAdditionalModuleMapFiles(WritingModule)) {
      Record.push_back(AdditionalModMaps->size());
      for (const FileEntry *F : *AdditionalModMaps)
        AddPath(F->getName(), Record);
    } else {
      Record.push_back(0);
    }

    Stream.EmitRecord(MODULE_MAP_FILE, Record);
  }

  // Imports
  if (Chain) {
    serialization::ModuleManager &Mgr = Chain->getModuleManager();
    Record.clear();

    for (auto *M : Mgr) {
      // Skip modules that weren't directly imported.
      if (!M->isDirectlyImported())
        continue;

      Record.push_back((unsigned)M->Kind); // FIXME: Stable encoding
      AddSourceLocation(M->ImportLoc, Record);
      Record.push_back(M->File->getSize());
      Record.push_back(getTimestampForOutput(M->File));
      Record.push_back(M->Signature);
      AddPath(M->FileName, Record);
    }
    Stream.EmitRecord(IMPORTS, Record);
  }

  // Write the options block.
  Stream.EnterSubblock(OPTIONS_BLOCK_ID, 4);

  // Language options.
  Record.clear();
  const LangOptions &LangOpts = Context.getLangOpts();
#define LANGOPT(Name, Bits, Default, Description) \
  Record.push_back(LangOpts.Name);
#define ENUM_LANGOPT(Name, Type, Bits, Default, Description) \
  Record.push_back(static_cast<unsigned>(LangOpts.get##Name()));
#include "clang/Basic/LangOptions.def"
#define SANITIZER(NAME, ID)                                                    \
  Record.push_back(LangOpts.Sanitize.has(SanitizerKind::ID));
#include "clang/Basic/Sanitizers.def"

  Record.push_back(LangOpts.ModuleFeatures.size());
  for (StringRef Feature : LangOpts.ModuleFeatures)
    AddString(Feature, Record);

  Record.push_back((unsigned) LangOpts.ObjCRuntime.getKind());
  AddVersionTuple(LangOpts.ObjCRuntime.getVersion(), Record);

  AddString(LangOpts.CurrentModule, Record);

  // Comment options.
  Record.push_back(LangOpts.CommentOpts.BlockCommandNames.size());
  for (const auto &I : LangOpts.CommentOpts.BlockCommandNames) {
    AddString(I, Record);
  }
  Record.push_back(LangOpts.CommentOpts.ParseAllComments);

  // OpenMP offloading options.
  Record.push_back(LangOpts.OMPTargetTriples.size());
  for (auto &T : LangOpts.OMPTargetTriples)
    AddString(T.getTriple(), Record);

  AddString(LangOpts.OMPHostIRFile, Record);

  Stream.EmitRecord(LANGUAGE_OPTIONS, Record);

  // Target options.
  Record.clear();
  const TargetInfo &Target = Context.getTargetInfo();
  const TargetOptions &TargetOpts = Target.getTargetOpts();
  AddString(TargetOpts.Triple, Record);
  AddString(TargetOpts.CPU, Record);
  AddString(TargetOpts.ABI, Record);
  Record.push_back(TargetOpts.FeaturesAsWritten.size());
  for (unsigned I = 0, N = TargetOpts.FeaturesAsWritten.size(); I != N; ++I) {
    AddString(TargetOpts.FeaturesAsWritten[I], Record);
  }
  Record.push_back(TargetOpts.Features.size());
  for (unsigned I = 0, N = TargetOpts.Features.size(); I != N; ++I) {
    AddString(TargetOpts.Features[I], Record);
  }
  Stream.EmitRecord(TARGET_OPTIONS, Record);

  // Diagnostic options.
  Record.clear();
  const DiagnosticOptions &DiagOpts
    = Context.getDiagnostics().getDiagnosticOptions();
#define DIAGOPT(Name, Bits, Default) Record.push_back(DiagOpts.Name);
#define ENUM_DIAGOPT(Name, Type, Bits, Default) \
  Record.push_back(static_cast<unsigned>(DiagOpts.get##Name()));
#include "clang/Basic/DiagnosticOptions.def"
  Record.push_back(DiagOpts.Warnings.size());
  for (unsigned I = 0, N = DiagOpts.Warnings.size(); I != N; ++I)
    AddString(DiagOpts.Warnings[I], Record);
  Record.push_back(DiagOpts.Remarks.size());
  for (unsigned I = 0, N = DiagOpts.Remarks.size(); I != N; ++I)
    AddString(DiagOpts.Remarks[I], Record);
  // Note: we don't serialize the log or serialization file names, because they
  // are generally transient files and will almost always be overridden.
  Stream.EmitRecord(DIAGNOSTIC_OPTIONS, Record);

  // File system options.
  Record.clear();
  const FileSystemOptions &FSOpts =
      Context.getSourceManager().getFileManager().getFileSystemOpts();
  AddString(FSOpts.WorkingDir, Record);
  Stream.EmitRecord(FILE_SYSTEM_OPTIONS, Record);

  // Header search options.
  Record.clear();
  const HeaderSearchOptions &HSOpts
    = PP.getHeaderSearchInfo().getHeaderSearchOpts();
  AddString(HSOpts.Sysroot, Record);

  // Include entries.
  Record.push_back(HSOpts.UserEntries.size());
  for (unsigned I = 0, N = HSOpts.UserEntries.size(); I != N; ++I) {
    const HeaderSearchOptions::Entry &Entry = HSOpts.UserEntries[I];
    AddString(Entry.Path, Record);
    Record.push_back(static_cast<unsigned>(Entry.Group));
    Record.push_back(Entry.IsFramework);
    Record.push_back(Entry.IgnoreSysRoot);
  }

  // System header prefixes.
  Record.push_back(HSOpts.SystemHeaderPrefixes.size());
  for (unsigned I = 0, N = HSOpts.SystemHeaderPrefixes.size(); I != N; ++I) {
    AddString(HSOpts.SystemHeaderPrefixes[I].Prefix, Record);
    Record.push_back(HSOpts.SystemHeaderPrefixes[I].IsSystemHeader);
  }

  AddString(HSOpts.ResourceDir, Record);
  AddString(HSOpts.ModuleCachePath, Record);
  AddString(HSOpts.ModuleUserBuildPath, Record);
  Record.push_back(HSOpts.DisableModuleHash);
  Record.push_back(HSOpts.UseBuiltinIncludes);
  Record.push_back(HSOpts.UseStandardSystemIncludes);
  Record.push_back(HSOpts.UseStandardCXXIncludes);
  Record.push_back(HSOpts.UseLibcxx);
  // Write out the specific module cache path that contains the module files.
  AddString(PP.getHeaderSearchInfo().getModuleCachePath(), Record);
  Stream.EmitRecord(HEADER_SEARCH_OPTIONS, Record);

  // Preprocessor options.
  Record.clear();
  const PreprocessorOptions &PPOpts = PP.getPreprocessorOpts();

  // Macro definitions.
  Record.push_back(PPOpts.Macros.size());
  for (unsigned I = 0, N = PPOpts.Macros.size(); I != N; ++I) {
    AddString(PPOpts.Macros[I].first, Record);
    Record.push_back(PPOpts.Macros[I].second);
  }

  // Includes
  Record.push_back(PPOpts.Includes.size());
  for (unsigned I = 0, N = PPOpts.Includes.size(); I != N; ++I)
    AddString(PPOpts.Includes[I], Record);

  // Macro includes
  Record.push_back(PPOpts.MacroIncludes.size());
  for (unsigned I = 0, N = PPOpts.MacroIncludes.size(); I != N; ++I)
    AddString(PPOpts.MacroIncludes[I], Record);

  Record.push_back(PPOpts.UsePredefines);
  // Detailed record is important since it is used for the module cache hash.
  Record.push_back(PPOpts.DetailedRecord);
  AddString(PPOpts.ImplicitPCHInclude, Record);
  AddString(PPOpts.ImplicitPTHInclude, Record);
  Record.push_back(static_cast<unsigned>(PPOpts.ObjCXXARCStandardLibrary));
  Stream.EmitRecord(PREPROCESSOR_OPTIONS, Record);

  // Leave the options block.
  Stream.ExitBlock();

  // Original file name and file ID
  SourceManager &SM = Context.getSourceManager();
  if (const FileEntry *MainFile = SM.getFileEntryForID(SM.getMainFileID())) {
    auto *FileAbbrev = new BitCodeAbbrev();
    FileAbbrev->Add(BitCodeAbbrevOp(ORIGINAL_FILE));
    FileAbbrev->Add(BitCodeAbbrevOp(BitCodeAbbrevOp::VBR, 6)); // File ID
    FileAbbrev->Add(BitCodeAbbrevOp(BitCodeAbbrevOp::Blob)); // File name
    unsigned FileAbbrevCode = Stream.EmitAbbrev(FileAbbrev);

    Record.clear();
    Record.push_back(ORIGINAL_FILE);
    Record.push_back(SM.getMainFileID().getOpaqueValue());
    EmitRecordWithPath(FileAbbrevCode, Record, MainFile->getName());
  }

  Record.clear();
  Record.push_back(SM.getMainFileID().getOpaqueValue());
  Stream.EmitRecord(ORIGINAL_FILE_ID, Record);

  // Original PCH directory
  if (!OutputFile.empty() && OutputFile != "-") {
    auto *Abbrev = new BitCodeAbbrev();
    Abbrev->Add(BitCodeAbbrevOp(ORIGINAL_PCH_DIR));
    Abbrev->Add(BitCodeAbbrevOp(BitCodeAbbrevOp::Blob)); // File name
    unsigned AbbrevCode = Stream.EmitAbbrev(Abbrev);

    SmallString<128> OutputPath(OutputFile);

    SM.getFileManager().makeAbsolutePath(OutputPath);
    StringRef origDir = llvm::sys::path::parent_path(OutputPath);

    RecordData::value_type Record[] = {ORIGINAL_PCH_DIR};
    Stream.EmitRecordWithBlob(AbbrevCode, Record, origDir);
  }

  WriteInputFiles(Context.SourceMgr,
                  PP.getHeaderSearchInfo().getHeaderSearchOpts(),
                  PP.getLangOpts().Modules);
  Stream.ExitBlock();
  return Signature;
}

namespace  {
  /// \brief An input file.
  struct InputFileEntry {
    const FileEntry *File;
    bool IsSystemFile;
    bool IsTransient;
    bool BufferOverridden;
  };
} // end anonymous namespace

void ASTWriter::WriteInputFiles(SourceManager &SourceMgr,
                                HeaderSearchOptions &HSOpts,
                                bool Modules) {
  using namespace llvm;
  Stream.EnterSubblock(INPUT_FILES_BLOCK_ID, 4);

  // Create input-file abbreviation.
  auto *IFAbbrev = new BitCodeAbbrev();
  IFAbbrev->Add(BitCodeAbbrevOp(INPUT_FILE));
  IFAbbrev->Add(BitCodeAbbrevOp(BitCodeAbbrevOp::VBR, 6)); // ID
  IFAbbrev->Add(BitCodeAbbrevOp(BitCodeAbbrevOp::VBR, 12)); // Size
  IFAbbrev->Add(BitCodeAbbrevOp(BitCodeAbbrevOp::VBR, 32)); // Modification time
  IFAbbrev->Add(BitCodeAbbrevOp(BitCodeAbbrevOp::Fixed, 1)); // Overridden
  IFAbbrev->Add(BitCodeAbbrevOp(BitCodeAbbrevOp::Fixed, 1)); // Transient
  IFAbbrev->Add(BitCodeAbbrevOp(BitCodeAbbrevOp::Blob)); // File name
  unsigned IFAbbrevCode = Stream.EmitAbbrev(IFAbbrev);

  // Get all ContentCache objects for files, sorted by whether the file is a
  // system one or not. System files go at the back, users files at the front.
  std::deque<InputFileEntry> SortedFiles;
  for (unsigned I = 1, N = SourceMgr.local_sloc_entry_size(); I != N; ++I) {
    // Get this source location entry.
    const SrcMgr::SLocEntry *SLoc = &SourceMgr.getLocalSLocEntry(I);
    assert(&SourceMgr.getSLocEntry(FileID::get(I)) == SLoc);

    // We only care about file entries that were not overridden.
    if (!SLoc->isFile())
      continue;
    const SrcMgr::ContentCache *Cache = SLoc->getFile().getContentCache();
    if (!Cache->OrigEntry)
      continue;

    InputFileEntry Entry;
    Entry.File = Cache->OrigEntry;
    Entry.IsSystemFile = Cache->IsSystemFile;
    Entry.IsTransient = Cache->IsTransient;
    Entry.BufferOverridden = Cache->BufferOverridden;
    if (Cache->IsSystemFile)
      SortedFiles.push_back(Entry);
    else
      SortedFiles.push_front(Entry);
  }

  unsigned UserFilesNum = 0;
  // Write out all of the input files.
  std::vector<uint64_t> InputFileOffsets;
  for (const auto &Entry : SortedFiles) {
    uint32_t &InputFileID = InputFileIDs[Entry.File];
    if (InputFileID != 0)
      continue; // already recorded this file.

    // Record this entry's offset.
    InputFileOffsets.push_back(Stream.GetCurrentBitNo());

    InputFileID = InputFileOffsets.size();

    if (!Entry.IsSystemFile)
      ++UserFilesNum;

    // Emit size/modification time for this file.
    // And whether this file was overridden.
    RecordData::value_type Record[] = {
        INPUT_FILE,
        InputFileOffsets.size(),
        (uint64_t)Entry.File->getSize(),
        (uint64_t)getTimestampForOutput(Entry.File),
        Entry.BufferOverridden,
        Entry.IsTransient};

    EmitRecordWithPath(IFAbbrevCode, Record, Entry.File->getName());
  }

  Stream.ExitBlock();

  // Create input file offsets abbreviation.
  auto *OffsetsAbbrev = new BitCodeAbbrev();
  OffsetsAbbrev->Add(BitCodeAbbrevOp(INPUT_FILE_OFFSETS));
  OffsetsAbbrev->Add(BitCodeAbbrevOp(BitCodeAbbrevOp::VBR, 6)); // # input files
  OffsetsAbbrev->Add(BitCodeAbbrevOp(BitCodeAbbrevOp::VBR, 6)); // # non-system
                                                                //   input files
  OffsetsAbbrev->Add(BitCodeAbbrevOp(BitCodeAbbrevOp::Blob));   // Array
  unsigned OffsetsAbbrevCode = Stream.EmitAbbrev(OffsetsAbbrev);

  // Write input file offsets.
  RecordData::value_type Record[] = {INPUT_FILE_OFFSETS,
                                     InputFileOffsets.size(), UserFilesNum};
  Stream.EmitRecordWithBlob(OffsetsAbbrevCode, Record, bytes(InputFileOffsets));
}

//===----------------------------------------------------------------------===//
// Source Manager Serialization
//===----------------------------------------------------------------------===//

/// \brief Create an abbreviation for the SLocEntry that refers to a
/// file.
static unsigned CreateSLocFileAbbrev(llvm::BitstreamWriter &Stream) {
  using namespace llvm;

  auto *Abbrev = new BitCodeAbbrev();
  Abbrev->Add(BitCodeAbbrevOp(SM_SLOC_FILE_ENTRY));
  Abbrev->Add(BitCodeAbbrevOp(BitCodeAbbrevOp::VBR, 8)); // Offset
  Abbrev->Add(BitCodeAbbrevOp(BitCodeAbbrevOp::VBR, 8)); // Include location
  Abbrev->Add(BitCodeAbbrevOp(BitCodeAbbrevOp::Fixed, 2)); // Characteristic
  Abbrev->Add(BitCodeAbbrevOp(BitCodeAbbrevOp::Fixed, 1)); // Line directives
  // FileEntry fields.
  Abbrev->Add(BitCodeAbbrevOp(BitCodeAbbrevOp::VBR, 6)); // Input File ID
  Abbrev->Add(BitCodeAbbrevOp(BitCodeAbbrevOp::VBR, 8)); // NumCreatedFIDs
  Abbrev->Add(BitCodeAbbrevOp(BitCodeAbbrevOp::VBR, 24)); // FirstDeclIndex
  Abbrev->Add(BitCodeAbbrevOp(BitCodeAbbrevOp::VBR, 8)); // NumDecls
  return Stream.EmitAbbrev(Abbrev);
}

/// \brief Create an abbreviation for the SLocEntry that refers to a
/// buffer.
static unsigned CreateSLocBufferAbbrev(llvm::BitstreamWriter &Stream) {
  using namespace llvm;

  auto *Abbrev = new BitCodeAbbrev();
  Abbrev->Add(BitCodeAbbrevOp(SM_SLOC_BUFFER_ENTRY));
  Abbrev->Add(BitCodeAbbrevOp(BitCodeAbbrevOp::VBR, 8)); // Offset
  Abbrev->Add(BitCodeAbbrevOp(BitCodeAbbrevOp::VBR, 8)); // Include location
  Abbrev->Add(BitCodeAbbrevOp(BitCodeAbbrevOp::Fixed, 2)); // Characteristic
  Abbrev->Add(BitCodeAbbrevOp(BitCodeAbbrevOp::Fixed, 1)); // Line directives
  Abbrev->Add(BitCodeAbbrevOp(BitCodeAbbrevOp::Blob)); // Buffer name blob
  return Stream.EmitAbbrev(Abbrev);
}

/// \brief Create an abbreviation for the SLocEntry that refers to a
/// buffer's blob.
static unsigned CreateSLocBufferBlobAbbrev(llvm::BitstreamWriter &Stream,
                                           bool Compressed) {
  using namespace llvm;

  auto *Abbrev = new BitCodeAbbrev();
  Abbrev->Add(BitCodeAbbrevOp(Compressed ? SM_SLOC_BUFFER_BLOB_COMPRESSED
                                         : SM_SLOC_BUFFER_BLOB));
  if (Compressed)
    Abbrev->Add(BitCodeAbbrevOp(BitCodeAbbrevOp::VBR, 8)); // Uncompressed size
  Abbrev->Add(BitCodeAbbrevOp(BitCodeAbbrevOp::Blob)); // Blob
  return Stream.EmitAbbrev(Abbrev);
}

/// \brief Create an abbreviation for the SLocEntry that refers to a macro
/// expansion.
static unsigned CreateSLocExpansionAbbrev(llvm::BitstreamWriter &Stream) {
  using namespace llvm;

  auto *Abbrev = new BitCodeAbbrev();
  Abbrev->Add(BitCodeAbbrevOp(SM_SLOC_EXPANSION_ENTRY));
  Abbrev->Add(BitCodeAbbrevOp(BitCodeAbbrevOp::VBR, 8)); // Offset
  Abbrev->Add(BitCodeAbbrevOp(BitCodeAbbrevOp::VBR, 8)); // Spelling location
  Abbrev->Add(BitCodeAbbrevOp(BitCodeAbbrevOp::VBR, 8)); // Start location
  Abbrev->Add(BitCodeAbbrevOp(BitCodeAbbrevOp::VBR, 8)); // End location
  Abbrev->Add(BitCodeAbbrevOp(BitCodeAbbrevOp::VBR, 6)); // Token length
  return Stream.EmitAbbrev(Abbrev);
}

namespace {
  // Trait used for the on-disk hash table of header search information.
  class HeaderFileInfoTrait {
    ASTWriter &Writer;
    const HeaderSearch &HS;
    
    // Keep track of the framework names we've used during serialization.
    SmallVector<char, 128> FrameworkStringData;
    llvm::StringMap<unsigned> FrameworkNameOffset;
    
  public:
    HeaderFileInfoTrait(ASTWriter &Writer, const HeaderSearch &HS)
      : Writer(Writer), HS(HS) { }
    
    struct key_type {
      const FileEntry *FE;
      const char *Filename;
    };
    typedef const key_type &key_type_ref;
    
    typedef HeaderFileInfo data_type;
    typedef const data_type &data_type_ref;
    typedef unsigned hash_value_type;
    typedef unsigned offset_type;
    
    hash_value_type ComputeHash(key_type_ref key) {
      // The hash is based only on size/time of the file, so that the reader can
      // match even when symlinking or excess path elements ("foo/../", "../")
      // change the form of the name. However, complete path is still the key.
      return llvm::hash_combine(key.FE->getSize(),
                                Writer.getTimestampForOutput(key.FE));
    }
    
    std::pair<unsigned,unsigned>
    EmitKeyDataLength(raw_ostream& Out, key_type_ref key, data_type_ref Data) {
      using namespace llvm::support;
      endian::Writer<little> LE(Out);
      unsigned KeyLen = strlen(key.Filename) + 1 + 8 + 8;
      LE.write<uint16_t>(KeyLen);
      unsigned DataLen = 1 + 2 + 4 + 4;
      for (auto ModInfo : HS.getModuleMap().findAllModulesForHeader(key.FE))
        if (Writer.getLocalOrImportedSubmoduleID(ModInfo.getModule()))
          DataLen += 4;
      LE.write<uint8_t>(DataLen);
      return std::make_pair(KeyLen, DataLen);
    }
    
    void EmitKey(raw_ostream& Out, key_type_ref key, unsigned KeyLen) {
      using namespace llvm::support;
      endian::Writer<little> LE(Out);
      LE.write<uint64_t>(key.FE->getSize());
      KeyLen -= 8;
      LE.write<uint64_t>(Writer.getTimestampForOutput(key.FE));
      KeyLen -= 8;
      Out.write(key.Filename, KeyLen);
    }
    
    void EmitData(raw_ostream &Out, key_type_ref key,
                  data_type_ref Data, unsigned DataLen) {
      using namespace llvm::support;
      endian::Writer<little> LE(Out);
      uint64_t Start = Out.tell(); (void)Start;
      
      unsigned char Flags = (Data.isImport << 4)
                          | (Data.isPragmaOnce << 3)
                          | (Data.DirInfo << 1)
                          | Data.IndexHeaderMapHeader;
      LE.write<uint8_t>(Flags);
      LE.write<uint16_t>(Data.NumIncludes);
      
      if (!Data.ControllingMacro)
        LE.write<uint32_t>(Data.ControllingMacroID);
      else
        LE.write<uint32_t>(Writer.getIdentifierRef(Data.ControllingMacro));
      
      unsigned Offset = 0;
      if (!Data.Framework.empty()) {
        // If this header refers into a framework, save the framework name.
        llvm::StringMap<unsigned>::iterator Pos
          = FrameworkNameOffset.find(Data.Framework);
        if (Pos == FrameworkNameOffset.end()) {
          Offset = FrameworkStringData.size() + 1;
          FrameworkStringData.append(Data.Framework.begin(), 
                                     Data.Framework.end());
          FrameworkStringData.push_back(0);
          
          FrameworkNameOffset[Data.Framework] = Offset;
        } else
          Offset = Pos->second;
      }
      LE.write<uint32_t>(Offset);

      // FIXME: If the header is excluded, we should write out some
      // record of that fact.
      for (auto ModInfo : HS.getModuleMap().findAllModulesForHeader(key.FE)) {
        if (uint32_t ModID =
                Writer.getLocalOrImportedSubmoduleID(ModInfo.getModule())) {
          uint32_t Value = (ModID << 2) | (unsigned)ModInfo.getRole();
          assert((Value >> 2) == ModID && "overflow in header module info");
          LE.write<uint32_t>(Value);
        }
      }

      assert(Out.tell() - Start == DataLen && "Wrong data length");
    }
    
    const char *strings_begin() const { return FrameworkStringData.begin(); }
    const char *strings_end() const { return FrameworkStringData.end(); }
  };
} // end anonymous namespace

/// \brief Write the header search block for the list of files that 
///
/// \param HS The header search structure to save.
void ASTWriter::WriteHeaderSearch(const HeaderSearch &HS) {
  SmallVector<const FileEntry *, 16> FilesByUID;
  HS.getFileMgr().GetUniqueIDMapping(FilesByUID);
  
  if (FilesByUID.size() > HS.header_file_size())
    FilesByUID.resize(HS.header_file_size());
  
  HeaderFileInfoTrait GeneratorTrait(*this, HS);
  llvm::OnDiskChainedHashTableGenerator<HeaderFileInfoTrait> Generator;
  SmallVector<const char *, 4> SavedStrings;
  unsigned NumHeaderSearchEntries = 0;
  for (unsigned UID = 0, LastUID = FilesByUID.size(); UID != LastUID; ++UID) {
    const FileEntry *File = FilesByUID[UID];
    if (!File)
      continue;

    // Get the file info. This will load info from the external source if
    // necessary. Skip emitting this file if we have no information on it
    // as a header file (in which case HFI will be null) or if it hasn't
    // changed since it was loaded. Also skip it if it's for a modular header
    // from a different module; in that case, we rely on the module(s)
    // containing the header to provide this information.
    const HeaderFileInfo *HFI =
        HS.getExistingFileInfo(File, /*WantExternal*/!Chain);
    if (!HFI || (HFI->isModuleHeader && !HFI->isCompilingModuleHeader))
      continue;

    // Massage the file path into an appropriate form.
    const char *Filename = File->getName();
    SmallString<128> FilenameTmp(Filename);
    if (PreparePathForOutput(FilenameTmp)) {
      // If we performed any translation on the file name at all, we need to
      // save this string, since the generator will refer to it later.
      Filename = strdup(FilenameTmp.c_str());
      SavedStrings.push_back(Filename);
    }

    HeaderFileInfoTrait::key_type key = { File, Filename };
    Generator.insert(key, *HFI, GeneratorTrait);
    ++NumHeaderSearchEntries;
  }
  
  // Create the on-disk hash table in a buffer.
  SmallString<4096> TableData;
  uint32_t BucketOffset;
  {
    using namespace llvm::support;
    llvm::raw_svector_ostream Out(TableData);
    // Make sure that no bucket is at offset 0
    endian::Writer<little>(Out).write<uint32_t>(0);
    BucketOffset = Generator.Emit(Out, GeneratorTrait);
  }

  // Create a blob abbreviation
  using namespace llvm;

  auto *Abbrev = new BitCodeAbbrev();
  Abbrev->Add(BitCodeAbbrevOp(HEADER_SEARCH_TABLE));
  Abbrev->Add(BitCodeAbbrevOp(BitCodeAbbrevOp::Fixed, 32));
  Abbrev->Add(BitCodeAbbrevOp(BitCodeAbbrevOp::Fixed, 32));
  Abbrev->Add(BitCodeAbbrevOp(BitCodeAbbrevOp::Fixed, 32));
  Abbrev->Add(BitCodeAbbrevOp(BitCodeAbbrevOp::Blob));
  unsigned TableAbbrev = Stream.EmitAbbrev(Abbrev);
  
  // Write the header search table
  RecordData::value_type Record[] = {HEADER_SEARCH_TABLE, BucketOffset,
                                     NumHeaderSearchEntries, TableData.size()};
  TableData.append(GeneratorTrait.strings_begin(),GeneratorTrait.strings_end());
  Stream.EmitRecordWithBlob(TableAbbrev, Record, TableData);
  
  // Free all of the strings we had to duplicate.
  for (unsigned I = 0, N = SavedStrings.size(); I != N; ++I)
    free(const_cast<char *>(SavedStrings[I]));
}

/// \brief Writes the block containing the serialized form of the
/// source manager.
///
/// TODO: We should probably use an on-disk hash table (stored in a
/// blob), indexed based on the file name, so that we only create
/// entries for files that we actually need. In the common case (no
/// errors), we probably won't have to create file entries for any of
/// the files in the AST.
void ASTWriter::WriteSourceManagerBlock(SourceManager &SourceMgr,
                                        const Preprocessor &PP) {
  RecordData Record;

  // Enter the source manager block.
  Stream.EnterSubblock(SOURCE_MANAGER_BLOCK_ID, 4);

  // Abbreviations for the various kinds of source-location entries.
  unsigned SLocFileAbbrv = CreateSLocFileAbbrev(Stream);
  unsigned SLocBufferAbbrv = CreateSLocBufferAbbrev(Stream);
  unsigned SLocBufferBlobAbbrv = CreateSLocBufferBlobAbbrev(Stream, false);
  unsigned SLocBufferBlobCompressedAbbrv =
      CreateSLocBufferBlobAbbrev(Stream, true);
  unsigned SLocExpansionAbbrv = CreateSLocExpansionAbbrev(Stream);

  // Write out the source location entry table. We skip the first
  // entry, which is always the same dummy entry.
  std::vector<uint32_t> SLocEntryOffsets;
  RecordData PreloadSLocs;
  SLocEntryOffsets.reserve(SourceMgr.local_sloc_entry_size() - 1);
  for (unsigned I = 1, N = SourceMgr.local_sloc_entry_size();
       I != N; ++I) {
    // Get this source location entry.
    const SrcMgr::SLocEntry *SLoc = &SourceMgr.getLocalSLocEntry(I);
    FileID FID = FileID::get(I);
    assert(&SourceMgr.getSLocEntry(FID) == SLoc);

    // Record the offset of this source-location entry.
    SLocEntryOffsets.push_back(Stream.GetCurrentBitNo());

    // Figure out which record code to use.
    unsigned Code;
    if (SLoc->isFile()) {
      const SrcMgr::ContentCache *Cache = SLoc->getFile().getContentCache();
      if (Cache->OrigEntry) {
        Code = SM_SLOC_FILE_ENTRY;
      } else
        Code = SM_SLOC_BUFFER_ENTRY;
    } else
      Code = SM_SLOC_EXPANSION_ENTRY;
    Record.clear();
    Record.push_back(Code);

    // Starting offset of this entry within this module, so skip the dummy.
    Record.push_back(SLoc->getOffset() - 2);
    if (SLoc->isFile()) {
      const SrcMgr::FileInfo &File = SLoc->getFile();
      AddSourceLocation(File.getIncludeLoc(), Record);
      Record.push_back(File.getFileCharacteristic()); // FIXME: stable encoding
      Record.push_back(File.hasLineDirectives());

      const SrcMgr::ContentCache *Content = File.getContentCache();
      bool EmitBlob = false;
      if (Content->OrigEntry) {
        assert(Content->OrigEntry == Content->ContentsEntry &&
               "Writing to AST an overridden file is not supported");

        // The source location entry is a file. Emit input file ID.
        assert(InputFileIDs[Content->OrigEntry] != 0 && "Missed file entry");
        Record.push_back(InputFileIDs[Content->OrigEntry]);

        Record.push_back(File.NumCreatedFIDs);
        
        FileDeclIDsTy::iterator FDI = FileDeclIDs.find(FID);
        if (FDI != FileDeclIDs.end()) {
          Record.push_back(FDI->second->FirstDeclIndex);
          Record.push_back(FDI->second->DeclIDs.size());
        } else {
          Record.push_back(0);
          Record.push_back(0);
        }
        
        Stream.EmitRecordWithAbbrev(SLocFileAbbrv, Record);
        
        if (Content->BufferOverridden || Content->IsTransient)
          EmitBlob = true;
      } else {
        // The source location entry is a buffer. The blob associated
        // with this entry contains the contents of the buffer.

        // We add one to the size so that we capture the trailing NULL
        // that is required by llvm::MemoryBuffer::getMemBuffer (on
        // the reader side).
        const llvm::MemoryBuffer *Buffer
          = Content->getBuffer(PP.getDiagnostics(), PP.getSourceManager());
        const char *Name = Buffer->getBufferIdentifier();
        Stream.EmitRecordWithBlob(SLocBufferAbbrv, Record,
                                  StringRef(Name, strlen(Name) + 1));
        EmitBlob = true;

        if (strcmp(Name, "<built-in>") == 0) {
          PreloadSLocs.push_back(SLocEntryOffsets.size());
        }
      }

      if (EmitBlob) {
        // Include the implicit terminating null character in the on-disk buffer
        // if we're writing it uncompressed.
        const llvm::MemoryBuffer *Buffer =
            Content->getBuffer(PP.getDiagnostics(), PP.getSourceManager());
        StringRef Blob(Buffer->getBufferStart(), Buffer->getBufferSize() + 1);

        // Compress the buffer if possible. We expect that almost all PCM
        // consumers will not want its contents.
        SmallString<0> CompressedBuffer;
        if (llvm::zlib::compress(Blob.drop_back(1), CompressedBuffer) ==
            llvm::zlib::StatusOK) {
          RecordData::value_type Record[] = {SM_SLOC_BUFFER_BLOB_COMPRESSED,
                                             Blob.size() - 1};
          Stream.EmitRecordWithBlob(SLocBufferBlobCompressedAbbrv, Record,
                                    CompressedBuffer);
        } else {
          RecordData::value_type Record[] = {SM_SLOC_BUFFER_BLOB};
          Stream.EmitRecordWithBlob(SLocBufferBlobAbbrv, Record, Blob);
        }
      }
    } else {
      // The source location entry is a macro expansion.
      const SrcMgr::ExpansionInfo &Expansion = SLoc->getExpansion();
      AddSourceLocation(Expansion.getSpellingLoc(), Record);
      AddSourceLocation(Expansion.getExpansionLocStart(), Record);
      AddSourceLocation(Expansion.isMacroArgExpansion()
                            ? SourceLocation()
                            : Expansion.getExpansionLocEnd(),
                        Record);

      // Compute the token length for this macro expansion.
      unsigned NextOffset = SourceMgr.getNextLocalOffset();
      if (I + 1 != N)
        NextOffset = SourceMgr.getLocalSLocEntry(I + 1).getOffset();
      Record.push_back(NextOffset - SLoc->getOffset() - 1);
      Stream.EmitRecordWithAbbrev(SLocExpansionAbbrv, Record);
    }
  }

  Stream.ExitBlock();

  if (SLocEntryOffsets.empty())
    return;

  // Write the source-location offsets table into the AST block. This
  // table is used for lazily loading source-location information.
  using namespace llvm;

  auto *Abbrev = new BitCodeAbbrev();
  Abbrev->Add(BitCodeAbbrevOp(SOURCE_LOCATION_OFFSETS));
  Abbrev->Add(BitCodeAbbrevOp(BitCodeAbbrevOp::VBR, 16)); // # of slocs
  Abbrev->Add(BitCodeAbbrevOp(BitCodeAbbrevOp::VBR, 16)); // total size
  Abbrev->Add(BitCodeAbbrevOp(BitCodeAbbrevOp::Blob)); // offsets
  unsigned SLocOffsetsAbbrev = Stream.EmitAbbrev(Abbrev);
  {
    RecordData::value_type Record[] = {
        SOURCE_LOCATION_OFFSETS, SLocEntryOffsets.size(),
        SourceMgr.getNextLocalOffset() - 1 /* skip dummy */};
    Stream.EmitRecordWithBlob(SLocOffsetsAbbrev, Record,
                              bytes(SLocEntryOffsets));
  }
  // Write the source location entry preloads array, telling the AST
  // reader which source locations entries it should load eagerly.
  Stream.EmitRecord(SOURCE_LOCATION_PRELOADS, PreloadSLocs);

  // Write the line table. It depends on remapping working, so it must come
  // after the source location offsets.
  if (SourceMgr.hasLineTable()) {
    LineTableInfo &LineTable = SourceMgr.getLineTable();

    Record.clear();

    // Emit the needed file names.
    llvm::DenseMap<int, int> FilenameMap;
    for (const auto &L : LineTable) {
      if (L.first.ID < 0)
        continue;
      for (auto &LE : L.second) {
        if (FilenameMap.insert(std::make_pair(LE.FilenameID,
                                              FilenameMap.size())).second)
          AddPath(LineTable.getFilename(LE.FilenameID), Record);
      }
    }
    Record.push_back(0);

    // Emit the line entries
    for (const auto &L : LineTable) {
      // Only emit entries for local files.
      if (L.first.ID < 0)
        continue;

      // Emit the file ID
      Record.push_back(L.first.ID);

      // Emit the line entries
      Record.push_back(L.second.size());
      for (const auto &LE : L.second) {
        Record.push_back(LE.FileOffset);
        Record.push_back(LE.LineNo);
        Record.push_back(FilenameMap[LE.FilenameID]);
        Record.push_back((unsigned)LE.FileKind);
        Record.push_back(LE.IncludeOffset);
      }
    }

    Stream.EmitRecord(SOURCE_MANAGER_LINE_TABLE, Record);
  }
}

//===----------------------------------------------------------------------===//
// Preprocessor Serialization
//===----------------------------------------------------------------------===//

static bool shouldIgnoreMacro(MacroDirective *MD, bool IsModule,
                              const Preprocessor &PP) {
  if (MacroInfo *MI = MD->getMacroInfo())
    if (MI->isBuiltinMacro())
      return true;

  if (IsModule) {
    SourceLocation Loc = MD->getLocation();
    if (Loc.isInvalid())
      return true;
    if (PP.getSourceManager().getFileID(Loc) == PP.getPredefinesFileID())
      return true;
  }

  return false;
}

/// \brief Writes the block containing the serialized form of the
/// preprocessor.
///
void ASTWriter::WritePreprocessor(const Preprocessor &PP, bool IsModule) {
  PreprocessingRecord *PPRec = PP.getPreprocessingRecord();
  if (PPRec)
    WritePreprocessorDetail(*PPRec);

  RecordData Record;
  RecordData ModuleMacroRecord;

  // If the preprocessor __COUNTER__ value has been bumped, remember it.
  if (PP.getCounterValue() != 0) {
    RecordData::value_type Record[] = {PP.getCounterValue()};
    Stream.EmitRecord(PP_COUNTER_VALUE, Record);
  }

  // Enter the preprocessor block.
  Stream.EnterSubblock(PREPROCESSOR_BLOCK_ID, 3);

  // If the AST file contains __DATE__ or __TIME__ emit a warning about this.
  // FIXME: Include a location for the use, and say which one was used.
  if (PP.SawDateOrTime())
    PP.Diag(SourceLocation(), diag::warn_module_uses_date_time) << IsModule;

  // Loop over all the macro directives that are live at the end of the file,
  // emitting each to the PP section.

  // Construct the list of identifiers with macro directives that need to be
  // serialized.
  SmallVector<const IdentifierInfo *, 128> MacroIdentifiers;
  for (auto &Id : PP.getIdentifierTable())
    if (Id.second->hadMacroDefinition() &&
        (!Id.second->isFromAST() ||
         Id.second->hasChangedSinceDeserialization()))
      MacroIdentifiers.push_back(Id.second);
  // Sort the set of macro definitions that need to be serialized by the
  // name of the macro, to provide a stable ordering.
  std::sort(MacroIdentifiers.begin(), MacroIdentifiers.end(),
            llvm::less_ptr<IdentifierInfo>());

  // Emit the macro directives as a list and associate the offset with the
  // identifier they belong to.
  for (const IdentifierInfo *Name : MacroIdentifiers) {
    MacroDirective *MD = PP.getLocalMacroDirectiveHistory(Name);
    auto StartOffset = Stream.GetCurrentBitNo();

    // Emit the macro directives in reverse source order.
    for (; MD; MD = MD->getPrevious()) {
      // Once we hit an ignored macro, we're done: the rest of the chain
      // will all be ignored macros.
      if (shouldIgnoreMacro(MD, IsModule, PP))
        break;

      AddSourceLocation(MD->getLocation(), Record);
      Record.push_back(MD->getKind());
      if (auto *DefMD = dyn_cast<DefMacroDirective>(MD)) {
        Record.push_back(getMacroRef(DefMD->getInfo(), Name));
      } else if (auto *VisMD = dyn_cast<VisibilityMacroDirective>(MD)) {
        Record.push_back(VisMD->isPublic());
      }
    }

    // Write out any exported module macros.
    bool EmittedModuleMacros = false;
    // We write out exported module macros for PCH as well.
    auto Leafs = PP.getLeafModuleMacros(Name);
    SmallVector<ModuleMacro*, 8> Worklist(Leafs.begin(), Leafs.end());
    llvm::DenseMap<ModuleMacro*, unsigned> Visits;
    while (!Worklist.empty()) {
      auto *Macro = Worklist.pop_back_val();

      // Emit a record indicating this submodule exports this macro.
      ModuleMacroRecord.push_back(
          getSubmoduleID(Macro->getOwningModule()));
      ModuleMacroRecord.push_back(getMacroRef(Macro->getMacroInfo(), Name));
      for (auto *M : Macro->overrides())
        ModuleMacroRecord.push_back(getSubmoduleID(M->getOwningModule()));

      Stream.EmitRecord(PP_MODULE_MACRO, ModuleMacroRecord);
      ModuleMacroRecord.clear();

      // Enqueue overridden macros once we've visited all their ancestors.
      for (auto *M : Macro->overrides())
        if (++Visits[M] == M->getNumOverridingMacros())
          Worklist.push_back(M);

      EmittedModuleMacros = true;
    }

    if (Record.empty() && !EmittedModuleMacros)
      continue;

    IdentMacroDirectivesOffsetMap[Name] = StartOffset;
    Stream.EmitRecord(PP_MACRO_DIRECTIVE_HISTORY, Record);
    Record.clear();
  }

  /// \brief Offsets of each of the macros into the bitstream, indexed by
  /// the local macro ID
  ///
  /// For each identifier that is associated with a macro, this map
  /// provides the offset into the bitstream where that macro is
  /// defined.
  std::vector<uint32_t> MacroOffsets;

  for (unsigned I = 0, N = MacroInfosToEmit.size(); I != N; ++I) {
    const IdentifierInfo *Name = MacroInfosToEmit[I].Name;
    MacroInfo *MI = MacroInfosToEmit[I].MI;
    MacroID ID = MacroInfosToEmit[I].ID;

    if (ID < FirstMacroID) {
      assert(0 && "Loaded MacroInfo entered MacroInfosToEmit ?");
      continue;
    }

    // Record the local offset of this macro.
    unsigned Index = ID - FirstMacroID;
    if (Index == MacroOffsets.size())
      MacroOffsets.push_back(Stream.GetCurrentBitNo());
    else {
      if (Index > MacroOffsets.size())
        MacroOffsets.resize(Index + 1);

      MacroOffsets[Index] = Stream.GetCurrentBitNo();
    }

    AddIdentifierRef(Name, Record);
    Record.push_back(inferSubmoduleIDFromLocation(MI->getDefinitionLoc()));
    AddSourceLocation(MI->getDefinitionLoc(), Record);
    AddSourceLocation(MI->getDefinitionEndLoc(), Record);
    Record.push_back(MI->isUsed());
    Record.push_back(MI->isUsedForHeaderGuard());
    unsigned Code;
    if (MI->isObjectLike()) {
      Code = PP_MACRO_OBJECT_LIKE;
    } else {
      Code = PP_MACRO_FUNCTION_LIKE;

      Record.push_back(MI->isC99Varargs());
      Record.push_back(MI->isGNUVarargs());
      Record.push_back(MI->hasCommaPasting());
      Record.push_back(MI->getNumArgs());
      for (const IdentifierInfo *Arg : MI->args())
        AddIdentifierRef(Arg, Record);
    }

    // If we have a detailed preprocessing record, record the macro definition
    // ID that corresponds to this macro.
    if (PPRec)
      Record.push_back(MacroDefinitions[PPRec->findMacroDefinition(MI)]);

    Stream.EmitRecord(Code, Record);
    Record.clear();

    // Emit the tokens array.
    for (unsigned TokNo = 0, e = MI->getNumTokens(); TokNo != e; ++TokNo) {
      // Note that we know that the preprocessor does not have any annotation
      // tokens in it because they are created by the parser, and thus can't
      // be in a macro definition.
      const Token &Tok = MI->getReplacementToken(TokNo);
      AddToken(Tok, Record);
      Stream.EmitRecord(PP_TOKEN, Record);
      Record.clear();
    }
    ++NumMacros;
  }

  Stream.ExitBlock();

  // Write the offsets table for macro IDs.
  using namespace llvm;

  auto *Abbrev = new BitCodeAbbrev();
  Abbrev->Add(BitCodeAbbrevOp(MACRO_OFFSET));
  Abbrev->Add(BitCodeAbbrevOp(BitCodeAbbrevOp::Fixed, 32)); // # of macros
  Abbrev->Add(BitCodeAbbrevOp(BitCodeAbbrevOp::Fixed, 32)); // first ID
  Abbrev->Add(BitCodeAbbrevOp(BitCodeAbbrevOp::Blob));

  unsigned MacroOffsetAbbrev = Stream.EmitAbbrev(Abbrev);
  {
    RecordData::value_type Record[] = {MACRO_OFFSET, MacroOffsets.size(),
                                       FirstMacroID - NUM_PREDEF_MACRO_IDS};
    Stream.EmitRecordWithBlob(MacroOffsetAbbrev, Record, bytes(MacroOffsets));
  }
}

void ASTWriter::WritePreprocessorDetail(PreprocessingRecord &PPRec) {
  if (PPRec.local_begin() == PPRec.local_end())
    return;

  SmallVector<PPEntityOffset, 64> PreprocessedEntityOffsets;

  // Enter the preprocessor block.
  Stream.EnterSubblock(PREPROCESSOR_DETAIL_BLOCK_ID, 3);

  // If the preprocessor has a preprocessing record, emit it.
  unsigned NumPreprocessingRecords = 0;
  using namespace llvm;
  
  // Set up the abbreviation for 
  unsigned InclusionAbbrev = 0;
  {
    auto *Abbrev = new BitCodeAbbrev();
    Abbrev->Add(BitCodeAbbrevOp(PPD_INCLUSION_DIRECTIVE));
    Abbrev->Add(BitCodeAbbrevOp(BitCodeAbbrevOp::Fixed, 32)); // filename length
    Abbrev->Add(BitCodeAbbrevOp(BitCodeAbbrevOp::Fixed, 1)); // in quotes
    Abbrev->Add(BitCodeAbbrevOp(BitCodeAbbrevOp::Fixed, 2)); // kind
    Abbrev->Add(BitCodeAbbrevOp(BitCodeAbbrevOp::Fixed, 1)); // imported module
    Abbrev->Add(BitCodeAbbrevOp(BitCodeAbbrevOp::Blob));
    InclusionAbbrev = Stream.EmitAbbrev(Abbrev);
  }
  
  unsigned FirstPreprocessorEntityID 
    = (Chain ? PPRec.getNumLoadedPreprocessedEntities() : 0) 
    + NUM_PREDEF_PP_ENTITY_IDS;
  unsigned NextPreprocessorEntityID = FirstPreprocessorEntityID;
  RecordData Record;
  for (PreprocessingRecord::iterator E = PPRec.local_begin(),
                                  EEnd = PPRec.local_end();
       E != EEnd; 
       (void)++E, ++NumPreprocessingRecords, ++NextPreprocessorEntityID) {
    Record.clear();

    PreprocessedEntityOffsets.push_back(
        PPEntityOffset((*E)->getSourceRange(), Stream.GetCurrentBitNo()));

    if (auto *MD = dyn_cast<MacroDefinitionRecord>(*E)) {
      // Record this macro definition's ID.
      MacroDefinitions[MD] = NextPreprocessorEntityID;

      AddIdentifierRef(MD->getName(), Record);
      Stream.EmitRecord(PPD_MACRO_DEFINITION, Record);
      continue;
    }

    if (auto *ME = dyn_cast<MacroExpansion>(*E)) {
      Record.push_back(ME->isBuiltinMacro());
      if (ME->isBuiltinMacro())
        AddIdentifierRef(ME->getName(), Record);
      else
        Record.push_back(MacroDefinitions[ME->getDefinition()]);
      Stream.EmitRecord(PPD_MACRO_EXPANSION, Record);
      continue;
    }

    if (auto *ID = dyn_cast<InclusionDirective>(*E)) {
      Record.push_back(PPD_INCLUSION_DIRECTIVE);
      Record.push_back(ID->getFileName().size());
      Record.push_back(ID->wasInQuotes());
      Record.push_back(static_cast<unsigned>(ID->getKind()));
      Record.push_back(ID->importedModule());
      SmallString<64> Buffer;
      Buffer += ID->getFileName();
      // Check that the FileEntry is not null because it was not resolved and
      // we create a PCH even with compiler errors.
      if (ID->getFile())
        Buffer += ID->getFile()->getName();
      Stream.EmitRecordWithBlob(InclusionAbbrev, Record, Buffer);
      continue;
    }
    
    llvm_unreachable("Unhandled PreprocessedEntity in ASTWriter");
  }
  Stream.ExitBlock();

  // Write the offsets table for the preprocessing record.
  if (NumPreprocessingRecords > 0) {
    assert(PreprocessedEntityOffsets.size() == NumPreprocessingRecords);

    // Write the offsets table for identifier IDs.
    using namespace llvm;

    auto *Abbrev = new BitCodeAbbrev();
    Abbrev->Add(BitCodeAbbrevOp(PPD_ENTITIES_OFFSETS));
    Abbrev->Add(BitCodeAbbrevOp(BitCodeAbbrevOp::Fixed, 32)); // first pp entity
    Abbrev->Add(BitCodeAbbrevOp(BitCodeAbbrevOp::Blob));
    unsigned PPEOffsetAbbrev = Stream.EmitAbbrev(Abbrev);

    RecordData::value_type Record[] = {PPD_ENTITIES_OFFSETS,
                                       FirstPreprocessorEntityID -
                                           NUM_PREDEF_PP_ENTITY_IDS};
    Stream.EmitRecordWithBlob(PPEOffsetAbbrev, Record,
                              bytes(PreprocessedEntityOffsets));
  }
}

unsigned ASTWriter::getLocalOrImportedSubmoduleID(Module *Mod) {
  if (!Mod)
    return 0;

  llvm::DenseMap<Module *, unsigned>::iterator Known = SubmoduleIDs.find(Mod);
  if (Known != SubmoduleIDs.end())
    return Known->second;

  if (Mod->getTopLevelModule() != WritingModule)
    return 0;

  return SubmoduleIDs[Mod] = NextSubmoduleID++;
}

unsigned ASTWriter::getSubmoduleID(Module *Mod) {
  // FIXME: This can easily happen, if we have a reference to a submodule that
  // did not result in us loading a module file for that submodule. For
  // instance, a cross-top-level-module 'conflict' declaration will hit this.
  unsigned ID = getLocalOrImportedSubmoduleID(Mod);
  assert((ID || !Mod) &&
         "asked for module ID for non-local, non-imported module");
  return ID;
}

/// \brief Compute the number of modules within the given tree (including the
/// given module).
static unsigned getNumberOfModules(Module *Mod) {
  unsigned ChildModules = 0;
  for (auto Sub = Mod->submodule_begin(), SubEnd = Mod->submodule_end();
       Sub != SubEnd; ++Sub)
    ChildModules += getNumberOfModules(*Sub);
  
  return ChildModules + 1;
}

void ASTWriter::WriteSubmodules(Module *WritingModule) {
  // Enter the submodule description block.
  Stream.EnterSubblock(SUBMODULE_BLOCK_ID, /*bits for abbreviations*/5);
  
  // Write the abbreviations needed for the submodules block.
  using namespace llvm;

  auto *Abbrev = new BitCodeAbbrev();
  Abbrev->Add(BitCodeAbbrevOp(SUBMODULE_DEFINITION));
  Abbrev->Add(BitCodeAbbrevOp(BitCodeAbbrevOp::VBR, 6)); // ID
  Abbrev->Add(BitCodeAbbrevOp(BitCodeAbbrevOp::VBR, 6)); // Parent
  Abbrev->Add(BitCodeAbbrevOp(BitCodeAbbrevOp::Fixed, 1)); // IsFramework
  Abbrev->Add(BitCodeAbbrevOp(BitCodeAbbrevOp::Fixed, 1)); // IsExplicit
  Abbrev->Add(BitCodeAbbrevOp(BitCodeAbbrevOp::Fixed, 1)); // IsSystem
  Abbrev->Add(BitCodeAbbrevOp(BitCodeAbbrevOp::Fixed, 1)); // IsExternC
  Abbrev->Add(BitCodeAbbrevOp(BitCodeAbbrevOp::Fixed, 1)); // InferSubmodules...
  Abbrev->Add(BitCodeAbbrevOp(BitCodeAbbrevOp::Fixed, 1)); // InferExplicit...
  Abbrev->Add(BitCodeAbbrevOp(BitCodeAbbrevOp::Fixed, 1)); // InferExportWild...
  Abbrev->Add(BitCodeAbbrevOp(BitCodeAbbrevOp::Fixed, 1)); // ConfigMacrosExh...
  Abbrev->Add(BitCodeAbbrevOp(BitCodeAbbrevOp::Blob)); // Name
  unsigned DefinitionAbbrev = Stream.EmitAbbrev(Abbrev);

  Abbrev = new BitCodeAbbrev();
  Abbrev->Add(BitCodeAbbrevOp(SUBMODULE_UMBRELLA_HEADER));
  Abbrev->Add(BitCodeAbbrevOp(BitCodeAbbrevOp::Blob)); // Name
  unsigned UmbrellaAbbrev = Stream.EmitAbbrev(Abbrev);

  Abbrev = new BitCodeAbbrev();
  Abbrev->Add(BitCodeAbbrevOp(SUBMODULE_HEADER));
  Abbrev->Add(BitCodeAbbrevOp(BitCodeAbbrevOp::Blob)); // Name
  unsigned HeaderAbbrev = Stream.EmitAbbrev(Abbrev);

  Abbrev = new BitCodeAbbrev();
  Abbrev->Add(BitCodeAbbrevOp(SUBMODULE_TOPHEADER));
  Abbrev->Add(BitCodeAbbrevOp(BitCodeAbbrevOp::Blob)); // Name
  unsigned TopHeaderAbbrev = Stream.EmitAbbrev(Abbrev);

  Abbrev = new BitCodeAbbrev();
  Abbrev->Add(BitCodeAbbrevOp(SUBMODULE_UMBRELLA_DIR));
  Abbrev->Add(BitCodeAbbrevOp(BitCodeAbbrevOp::Blob)); // Name
  unsigned UmbrellaDirAbbrev = Stream.EmitAbbrev(Abbrev);

  Abbrev = new BitCodeAbbrev();
  Abbrev->Add(BitCodeAbbrevOp(SUBMODULE_REQUIRES));
  Abbrev->Add(BitCodeAbbrevOp(BitCodeAbbrevOp::Fixed, 1)); // State
  Abbrev->Add(BitCodeAbbrevOp(BitCodeAbbrevOp::Blob));     // Feature
  unsigned RequiresAbbrev = Stream.EmitAbbrev(Abbrev);

  Abbrev = new BitCodeAbbrev();
  Abbrev->Add(BitCodeAbbrevOp(SUBMODULE_EXCLUDED_HEADER));
  Abbrev->Add(BitCodeAbbrevOp(BitCodeAbbrevOp::Blob)); // Name
  unsigned ExcludedHeaderAbbrev = Stream.EmitAbbrev(Abbrev);

  Abbrev = new BitCodeAbbrev();
  Abbrev->Add(BitCodeAbbrevOp(SUBMODULE_TEXTUAL_HEADER));
  Abbrev->Add(BitCodeAbbrevOp(BitCodeAbbrevOp::Blob)); // Name
  unsigned TextualHeaderAbbrev = Stream.EmitAbbrev(Abbrev);

  Abbrev = new BitCodeAbbrev();
  Abbrev->Add(BitCodeAbbrevOp(SUBMODULE_PRIVATE_HEADER));
  Abbrev->Add(BitCodeAbbrevOp(BitCodeAbbrevOp::Blob)); // Name
  unsigned PrivateHeaderAbbrev = Stream.EmitAbbrev(Abbrev);

  Abbrev = new BitCodeAbbrev();
  Abbrev->Add(BitCodeAbbrevOp(SUBMODULE_PRIVATE_TEXTUAL_HEADER));
  Abbrev->Add(BitCodeAbbrevOp(BitCodeAbbrevOp::Blob)); // Name
  unsigned PrivateTextualHeaderAbbrev = Stream.EmitAbbrev(Abbrev);

  Abbrev = new BitCodeAbbrev();
  Abbrev->Add(BitCodeAbbrevOp(SUBMODULE_LINK_LIBRARY));
  Abbrev->Add(BitCodeAbbrevOp(BitCodeAbbrevOp::Fixed, 1)); // IsFramework
  Abbrev->Add(BitCodeAbbrevOp(BitCodeAbbrevOp::Blob));     // Name
  unsigned LinkLibraryAbbrev = Stream.EmitAbbrev(Abbrev);

  Abbrev = new BitCodeAbbrev();
  Abbrev->Add(BitCodeAbbrevOp(SUBMODULE_CONFIG_MACRO));
  Abbrev->Add(BitCodeAbbrevOp(BitCodeAbbrevOp::Blob));    // Macro name
  unsigned ConfigMacroAbbrev = Stream.EmitAbbrev(Abbrev);

  Abbrev = new BitCodeAbbrev();
  Abbrev->Add(BitCodeAbbrevOp(SUBMODULE_CONFLICT));
  Abbrev->Add(BitCodeAbbrevOp(BitCodeAbbrevOp::VBR, 6));  // Other module
  Abbrev->Add(BitCodeAbbrevOp(BitCodeAbbrevOp::Blob));    // Message
  unsigned ConflictAbbrev = Stream.EmitAbbrev(Abbrev);

  // Write the submodule metadata block.
  RecordData::value_type Record[] = {getNumberOfModules(WritingModule),
                                     FirstSubmoduleID -
                                         NUM_PREDEF_SUBMODULE_IDS};
  Stream.EmitRecord(SUBMODULE_METADATA, Record);
  
  // Write all of the submodules.
  std::queue<Module *> Q;
  Q.push(WritingModule);
  while (!Q.empty()) {
    Module *Mod = Q.front();
    Q.pop();
    unsigned ID = getSubmoduleID(Mod);

    uint64_t ParentID = 0;
    if (Mod->Parent) {
      assert(SubmoduleIDs[Mod->Parent] && "Submodule parent not written?");
      ParentID = SubmoduleIDs[Mod->Parent];
    }

    // Emit the definition of the block.
    {
      RecordData::value_type Record[] = {
          SUBMODULE_DEFINITION, ID, ParentID, Mod->IsFramework, Mod->IsExplicit,
          Mod->IsSystem, Mod->IsExternC, Mod->InferSubmodules,
          Mod->InferExplicitSubmodules, Mod->InferExportWildcard,
          Mod->ConfigMacrosExhaustive};
      Stream.EmitRecordWithBlob(DefinitionAbbrev, Record, Mod->Name);
    }

    // Emit the requirements.
    for (const auto &R : Mod->Requirements) {
      RecordData::value_type Record[] = {SUBMODULE_REQUIRES, R.second};
      Stream.EmitRecordWithBlob(RequiresAbbrev, Record, R.first);
    }

    // Emit the umbrella header, if there is one.
    if (auto UmbrellaHeader = Mod->getUmbrellaHeader()) {
      RecordData::value_type Record[] = {SUBMODULE_UMBRELLA_HEADER};
      Stream.EmitRecordWithBlob(UmbrellaAbbrev, Record,
                                UmbrellaHeader.NameAsWritten);
    } else if (auto UmbrellaDir = Mod->getUmbrellaDir()) {
      RecordData::value_type Record[] = {SUBMODULE_UMBRELLA_DIR};
      Stream.EmitRecordWithBlob(UmbrellaDirAbbrev, Record,
                                UmbrellaDir.NameAsWritten);
    }

    // Emit the headers.
    struct {
      unsigned RecordKind;
      unsigned Abbrev;
      Module::HeaderKind HeaderKind;
    } HeaderLists[] = {
      {SUBMODULE_HEADER, HeaderAbbrev, Module::HK_Normal},
      {SUBMODULE_TEXTUAL_HEADER, TextualHeaderAbbrev, Module::HK_Textual},
      {SUBMODULE_PRIVATE_HEADER, PrivateHeaderAbbrev, Module::HK_Private},
      {SUBMODULE_PRIVATE_TEXTUAL_HEADER, PrivateTextualHeaderAbbrev,
        Module::HK_PrivateTextual},
      {SUBMODULE_EXCLUDED_HEADER, ExcludedHeaderAbbrev, Module::HK_Excluded}
    };
    for (auto &HL : HeaderLists) {
      RecordData::value_type Record[] = {HL.RecordKind};
      for (auto &H : Mod->Headers[HL.HeaderKind])
        Stream.EmitRecordWithBlob(HL.Abbrev, Record, H.NameAsWritten);
    }

    // Emit the top headers.
    {
      auto TopHeaders = Mod->getTopHeaders(PP->getFileManager());
      RecordData::value_type Record[] = {SUBMODULE_TOPHEADER};
      for (auto *H : TopHeaders)
        Stream.EmitRecordWithBlob(TopHeaderAbbrev, Record, H->getName());
    }

    // Emit the imports. 
    if (!Mod->Imports.empty()) {
      RecordData Record;
      for (auto *I : Mod->Imports)
        Record.push_back(getSubmoduleID(I));
      Stream.EmitRecord(SUBMODULE_IMPORTS, Record);
    }

    // Emit the exports. 
    if (!Mod->Exports.empty()) {
      RecordData Record;
      for (const auto &E : Mod->Exports) {
        // FIXME: This may fail; we don't require that all exported modules
        // are local or imported.
        Record.push_back(getSubmoduleID(E.getPointer()));
        Record.push_back(E.getInt());
      }
      Stream.EmitRecord(SUBMODULE_EXPORTS, Record);
    }

    //FIXME: How do we emit the 'use'd modules?  They may not be submodules.
    // Might be unnecessary as use declarations are only used to build the
    // module itself.

    // Emit the link libraries.
    for (const auto &LL : Mod->LinkLibraries) {
      RecordData::value_type Record[] = {SUBMODULE_LINK_LIBRARY,
                                         LL.IsFramework};
      Stream.EmitRecordWithBlob(LinkLibraryAbbrev, Record, LL.Library);
    }

    // Emit the conflicts.
    for (const auto &C : Mod->Conflicts) {
      // FIXME: This may fail; we don't require that all conflicting modules
      // are local or imported.
      RecordData::value_type Record[] = {SUBMODULE_CONFLICT,
                                         getSubmoduleID(C.Other)};
      Stream.EmitRecordWithBlob(ConflictAbbrev, Record, C.Message);
    }

    // Emit the configuration macros.
    for (const auto &CM : Mod->ConfigMacros) {
      RecordData::value_type Record[] = {SUBMODULE_CONFIG_MACRO};
      Stream.EmitRecordWithBlob(ConfigMacroAbbrev, Record, CM);
    }

    // Queue up the submodules of this module.
    for (auto *M : Mod->submodules())
      Q.push(M);
  }
  
  Stream.ExitBlock();

  assert((NextSubmoduleID - FirstSubmoduleID ==
          getNumberOfModules(WritingModule)) &&
         "Wrong # of submodules; found a reference to a non-local, "
         "non-imported submodule?");
}

serialization::SubmoduleID 
ASTWriter::inferSubmoduleIDFromLocation(SourceLocation Loc) {
  if (Loc.isInvalid() || !WritingModule)
    return 0; // No submodule
    
  // Find the module that owns this location.
  ModuleMap &ModMap = PP->getHeaderSearchInfo().getModuleMap();
  Module *OwningMod 
    = ModMap.inferModuleFromLocation(FullSourceLoc(Loc,PP->getSourceManager()));
  if (!OwningMod)
    return 0;
  
  // Check whether this submodule is part of our own module.
  if (WritingModule != OwningMod && !OwningMod->isSubModuleOf(WritingModule))
    return 0;
  
  return getSubmoduleID(OwningMod);
}

void ASTWriter::WritePragmaDiagnosticMappings(const DiagnosticsEngine &Diag,
                                              bool isModule) {
  // Make sure set diagnostic pragmas don't affect the translation unit that
  // imports the module.
  // FIXME: Make diagnostic pragma sections work properly with modules.
  if (isModule)
    return;

  llvm::SmallDenseMap<const DiagnosticsEngine::DiagState *, unsigned, 64>
      DiagStateIDMap;
  unsigned CurrID = 0;
  DiagStateIDMap[&Diag.DiagStates.front()] = ++CurrID; // the command-line one.
  RecordData Record;
  for (DiagnosticsEngine::DiagStatePointsTy::const_iterator
         I = Diag.DiagStatePoints.begin(), E = Diag.DiagStatePoints.end();
         I != E; ++I) {
    const DiagnosticsEngine::DiagStatePoint &point = *I;
    if (point.Loc.isInvalid())
      continue;

    AddSourceLocation(point.Loc, Record);
    unsigned &DiagStateID = DiagStateIDMap[point.State];
    Record.push_back(DiagStateID);
    
    if (DiagStateID == 0) {
      DiagStateID = ++CurrID;
      for (const auto &I : *(point.State)) {
        if (I.second.isPragma()) {
          Record.push_back(I.first);
          Record.push_back((unsigned)I.second.getSeverity());
        }
      }
      Record.push_back(-1); // mark the end of the diag/map pairs for this
                            // location.
    }
  }

  if (!Record.empty())
    Stream.EmitRecord(DIAG_PRAGMA_MAPPINGS, Record);
}

//===----------------------------------------------------------------------===//
// Type Serialization
//===----------------------------------------------------------------------===//

/// \brief Write the representation of a type to the AST stream.
void ASTWriter::WriteType(QualType T) {
  TypeIdx &IdxRef = TypeIdxs[T];
  if (IdxRef.getIndex() == 0) // we haven't seen this type before.
    IdxRef = TypeIdx(NextTypeID++);
  TypeIdx Idx = IdxRef;

  assert(Idx.getIndex() >= FirstTypeID && "Re-writing a type from a prior AST");

  RecordData Record;

  // Emit the type's representation.
  ASTTypeWriter W(*this, Record);
  W.Visit(T);
  uint64_t Offset = W.Emit();

  // Record the offset for this type.
  unsigned Index = Idx.getIndex() - FirstTypeID;
  if (TypeOffsets.size() == Index)
    TypeOffsets.push_back(Offset);
  else if (TypeOffsets.size() < Index) {
    TypeOffsets.resize(Index + 1);
<<<<<<< HEAD
    TypeOffsets[Index] = Stream.GetCurrentBitNo();
  }

  RecordData Record;

  // Emit the type's representation.
  ASTTypeWriter W(*this, Record);
  W.AbbrevToUse = 0;

  if (T.hasLocalNonFastQualifiers()) {
    Qualifiers Qs = T.getLocalQualifiers();
    AddTypeRef(T.getLocalUnqualifiedType(), Record);
    Qs.toOpaqueSequence(Record);
    W.Code = TYPE_EXT_QUAL;
    W.AbbrevToUse = TypeExtQualAbbrev;
=======
    TypeOffsets[Index] = Offset;
>>>>>>> 88fccc58
  } else {
    llvm_unreachable("Types emitted in wrong order");
  }
}

//===----------------------------------------------------------------------===//
// Declaration Serialization
//===----------------------------------------------------------------------===//

/// \brief Write the block containing all of the declaration IDs
/// lexically declared within the given DeclContext.
///
/// \returns the offset of the DECL_CONTEXT_LEXICAL block within the
/// bistream, or 0 if no block was written.
uint64_t ASTWriter::WriteDeclContextLexicalBlock(ASTContext &Context,
                                                 DeclContext *DC) {
  if (DC->decls_empty())
    return 0;

  uint64_t Offset = Stream.GetCurrentBitNo();
  SmallVector<uint32_t, 128> KindDeclPairs;
  for (const auto *D : DC->decls()) {
    KindDeclPairs.push_back(D->getKind());
    KindDeclPairs.push_back(GetDeclRef(D));
  }

  ++NumLexicalDeclContexts;
  RecordData::value_type Record[] = {DECL_CONTEXT_LEXICAL};
  Stream.EmitRecordWithBlob(DeclContextLexicalAbbrev, Record,
                            bytes(KindDeclPairs));
  return Offset;
}

void ASTWriter::WriteTypeDeclOffsets() {
  using namespace llvm;

  // Write the type offsets array
  auto *Abbrev = new BitCodeAbbrev();
  Abbrev->Add(BitCodeAbbrevOp(TYPE_OFFSET));
  Abbrev->Add(BitCodeAbbrevOp(BitCodeAbbrevOp::Fixed, 32)); // # of types
  Abbrev->Add(BitCodeAbbrevOp(BitCodeAbbrevOp::Fixed, 32)); // base type index
  Abbrev->Add(BitCodeAbbrevOp(BitCodeAbbrevOp::Blob)); // types block
  unsigned TypeOffsetAbbrev = Stream.EmitAbbrev(Abbrev);
  {
    RecordData::value_type Record[] = {TYPE_OFFSET, TypeOffsets.size(),
                                       FirstTypeID - NUM_PREDEF_TYPE_IDS};
    Stream.EmitRecordWithBlob(TypeOffsetAbbrev, Record, bytes(TypeOffsets));
  }

  // Write the declaration offsets array
  Abbrev = new BitCodeAbbrev();
  Abbrev->Add(BitCodeAbbrevOp(DECL_OFFSET));
  Abbrev->Add(BitCodeAbbrevOp(BitCodeAbbrevOp::Fixed, 32)); // # of declarations
  Abbrev->Add(BitCodeAbbrevOp(BitCodeAbbrevOp::Fixed, 32)); // base decl ID
  Abbrev->Add(BitCodeAbbrevOp(BitCodeAbbrevOp::Blob)); // declarations block
  unsigned DeclOffsetAbbrev = Stream.EmitAbbrev(Abbrev);
  {
    RecordData::value_type Record[] = {DECL_OFFSET, DeclOffsets.size(),
                                       FirstDeclID - NUM_PREDEF_DECL_IDS};
    Stream.EmitRecordWithBlob(DeclOffsetAbbrev, Record, bytes(DeclOffsets));
  }
}

void ASTWriter::WriteFileDeclIDsMap() {
  using namespace llvm;

  SmallVector<std::pair<FileID, DeclIDInFileInfo *>, 64> SortedFileDeclIDs(
      FileDeclIDs.begin(), FileDeclIDs.end());
  std::sort(SortedFileDeclIDs.begin(), SortedFileDeclIDs.end(),
            llvm::less_first());

  // Join the vectors of DeclIDs from all files.
  SmallVector<DeclID, 256> FileGroupedDeclIDs;
  for (auto &FileDeclEntry : SortedFileDeclIDs) {
    DeclIDInFileInfo &Info = *FileDeclEntry.second;
    Info.FirstDeclIndex = FileGroupedDeclIDs.size();
    for (auto &LocDeclEntry : Info.DeclIDs)
      FileGroupedDeclIDs.push_back(LocDeclEntry.second);
  }

  auto *Abbrev = new BitCodeAbbrev();
  Abbrev->Add(BitCodeAbbrevOp(FILE_SORTED_DECLS));
  Abbrev->Add(BitCodeAbbrevOp(BitCodeAbbrevOp::Fixed, 32));
  Abbrev->Add(BitCodeAbbrevOp(BitCodeAbbrevOp::Blob));
  unsigned AbbrevCode = Stream.EmitAbbrev(Abbrev);
  RecordData::value_type Record[] = {FILE_SORTED_DECLS,
                                     FileGroupedDeclIDs.size()};
  Stream.EmitRecordWithBlob(AbbrevCode, Record, bytes(FileGroupedDeclIDs));
}

void ASTWriter::WriteComments() {
  Stream.EnterSubblock(COMMENTS_BLOCK_ID, 3);
  ArrayRef<RawComment *> RawComments = Context->Comments.getComments();
  RecordData Record;
  for (const auto *I : RawComments) {
    Record.clear();
    AddSourceRange(I->getSourceRange(), Record);
    Record.push_back(I->getKind());
    Record.push_back(I->isTrailingComment());
    Record.push_back(I->isAlmostTrailingComment());
    Stream.EmitRecord(COMMENTS_RAW_COMMENT, Record);
  }
  Stream.ExitBlock();
}

//===----------------------------------------------------------------------===//
// Global Method Pool and Selector Serialization
//===----------------------------------------------------------------------===//

namespace {
// Trait used for the on-disk hash table used in the method pool.
class ASTMethodPoolTrait {
  ASTWriter &Writer;

public:
  typedef Selector key_type;
  typedef key_type key_type_ref;

  struct data_type {
    SelectorID ID;
    ObjCMethodList Instance, Factory;
  };
  typedef const data_type& data_type_ref;

  typedef unsigned hash_value_type;
  typedef unsigned offset_type;

  explicit ASTMethodPoolTrait(ASTWriter &Writer) : Writer(Writer) { }

  static hash_value_type ComputeHash(Selector Sel) {
    return serialization::ComputeHash(Sel);
  }

  std::pair<unsigned,unsigned>
    EmitKeyDataLength(raw_ostream& Out, Selector Sel,
                      data_type_ref Methods) {
    using namespace llvm::support;
    endian::Writer<little> LE(Out);
    unsigned KeyLen = 2 + (Sel.getNumArgs()? Sel.getNumArgs() * 4 : 4);
    LE.write<uint16_t>(KeyLen);
    unsigned DataLen = 4 + 2 + 2; // 2 bytes for each of the method counts
    for (const ObjCMethodList *Method = &Methods.Instance; Method;
         Method = Method->getNext())
      if (Method->getMethod())
        DataLen += 4;
    for (const ObjCMethodList *Method = &Methods.Factory; Method;
         Method = Method->getNext())
      if (Method->getMethod())
        DataLen += 4;
    LE.write<uint16_t>(DataLen);
    return std::make_pair(KeyLen, DataLen);
  }

  void EmitKey(raw_ostream& Out, Selector Sel, unsigned) {
    using namespace llvm::support;
    endian::Writer<little> LE(Out);
    uint64_t Start = Out.tell();
    assert((Start >> 32) == 0 && "Selector key offset too large");
    Writer.SetSelectorOffset(Sel, Start);
    unsigned N = Sel.getNumArgs();
    LE.write<uint16_t>(N);
    if (N == 0)
      N = 1;
    for (unsigned I = 0; I != N; ++I)
      LE.write<uint32_t>(
          Writer.getIdentifierRef(Sel.getIdentifierInfoForSlot(I)));
  }

  void EmitData(raw_ostream& Out, key_type_ref,
                data_type_ref Methods, unsigned DataLen) {
    using namespace llvm::support;
    endian::Writer<little> LE(Out);
    uint64_t Start = Out.tell(); (void)Start;
    LE.write<uint32_t>(Methods.ID);
    unsigned NumInstanceMethods = 0;
    for (const ObjCMethodList *Method = &Methods.Instance; Method;
         Method = Method->getNext())
      if (Method->getMethod())
        ++NumInstanceMethods;

    unsigned NumFactoryMethods = 0;
    for (const ObjCMethodList *Method = &Methods.Factory; Method;
         Method = Method->getNext())
      if (Method->getMethod())
        ++NumFactoryMethods;

    unsigned InstanceBits = Methods.Instance.getBits();
    assert(InstanceBits < 4);
    unsigned InstanceHasMoreThanOneDeclBit =
        Methods.Instance.hasMoreThanOneDecl();
    unsigned FullInstanceBits = (NumInstanceMethods << 3) |
                                (InstanceHasMoreThanOneDeclBit << 2) |
                                InstanceBits;
    unsigned FactoryBits = Methods.Factory.getBits();
    assert(FactoryBits < 4);
    unsigned FactoryHasMoreThanOneDeclBit =
        Methods.Factory.hasMoreThanOneDecl();
    unsigned FullFactoryBits = (NumFactoryMethods << 3) |
                               (FactoryHasMoreThanOneDeclBit << 2) |
                               FactoryBits;
    LE.write<uint16_t>(FullInstanceBits);
    LE.write<uint16_t>(FullFactoryBits);
    for (const ObjCMethodList *Method = &Methods.Instance; Method;
         Method = Method->getNext())
      if (Method->getMethod())
        LE.write<uint32_t>(Writer.getDeclID(Method->getMethod()));
    for (const ObjCMethodList *Method = &Methods.Factory; Method;
         Method = Method->getNext())
      if (Method->getMethod())
        LE.write<uint32_t>(Writer.getDeclID(Method->getMethod()));

    assert(Out.tell() - Start == DataLen && "Data length is wrong");
  }
};
} // end anonymous namespace

/// \brief Write ObjC data: selectors and the method pool.
///
/// The method pool contains both instance and factory methods, stored
/// in an on-disk hash table indexed by the selector. The hash table also
/// contains an empty entry for every other selector known to Sema.
void ASTWriter::WriteSelectors(Sema &SemaRef) {
  using namespace llvm;

  // Do we have to do anything at all?
  if (SemaRef.MethodPool.empty() && SelectorIDs.empty())
    return;
  unsigned NumTableEntries = 0;
  // Create and write out the blob that contains selectors and the method pool.
  {
    llvm::OnDiskChainedHashTableGenerator<ASTMethodPoolTrait> Generator;
    ASTMethodPoolTrait Trait(*this);

    // Create the on-disk hash table representation. We walk through every
    // selector we've seen and look it up in the method pool.
    SelectorOffsets.resize(NextSelectorID - FirstSelectorID);
    for (auto &SelectorAndID : SelectorIDs) {
      Selector S = SelectorAndID.first;
      SelectorID ID = SelectorAndID.second;
      Sema::GlobalMethodPool::iterator F = SemaRef.MethodPool.find(S);
      ASTMethodPoolTrait::data_type Data = {
        ID,
        ObjCMethodList(),
        ObjCMethodList()
      };
      if (F != SemaRef.MethodPool.end()) {
        Data.Instance = F->second.first;
        Data.Factory = F->second.second;
      }
      // Only write this selector if it's not in an existing AST or something
      // changed.
      if (Chain && ID < FirstSelectorID) {
        // Selector already exists. Did it change?
        bool changed = false;
        for (ObjCMethodList *M = &Data.Instance;
             !changed && M && M->getMethod(); M = M->getNext()) {
          if (!M->getMethod()->isFromASTFile())
            changed = true;
        }
        for (ObjCMethodList *M = &Data.Factory; !changed && M && M->getMethod();
             M = M->getNext()) {
          if (!M->getMethod()->isFromASTFile())
            changed = true;
        }
        if (!changed)
          continue;
      } else if (Data.Instance.getMethod() || Data.Factory.getMethod()) {
        // A new method pool entry.
        ++NumTableEntries;
      }
      Generator.insert(S, Data, Trait);
    }

    // Create the on-disk hash table in a buffer.
    SmallString<4096> MethodPool;
    uint32_t BucketOffset;
    {
      using namespace llvm::support;
      ASTMethodPoolTrait Trait(*this);
      llvm::raw_svector_ostream Out(MethodPool);
      // Make sure that no bucket is at offset 0
      endian::Writer<little>(Out).write<uint32_t>(0);
      BucketOffset = Generator.Emit(Out, Trait);
    }

    // Create a blob abbreviation
    auto *Abbrev = new BitCodeAbbrev();
    Abbrev->Add(BitCodeAbbrevOp(METHOD_POOL));
    Abbrev->Add(BitCodeAbbrevOp(BitCodeAbbrevOp::Fixed, 32));
    Abbrev->Add(BitCodeAbbrevOp(BitCodeAbbrevOp::Fixed, 32));
    Abbrev->Add(BitCodeAbbrevOp(BitCodeAbbrevOp::Blob));
    unsigned MethodPoolAbbrev = Stream.EmitAbbrev(Abbrev);

    // Write the method pool
    {
      RecordData::value_type Record[] = {METHOD_POOL, BucketOffset,
                                         NumTableEntries};
      Stream.EmitRecordWithBlob(MethodPoolAbbrev, Record, MethodPool);
    }

    // Create a blob abbreviation for the selector table offsets.
    Abbrev = new BitCodeAbbrev();
    Abbrev->Add(BitCodeAbbrevOp(SELECTOR_OFFSETS));
    Abbrev->Add(BitCodeAbbrevOp(BitCodeAbbrevOp::Fixed, 32)); // size
    Abbrev->Add(BitCodeAbbrevOp(BitCodeAbbrevOp::Fixed, 32)); // first ID
    Abbrev->Add(BitCodeAbbrevOp(BitCodeAbbrevOp::Blob));
    unsigned SelectorOffsetAbbrev = Stream.EmitAbbrev(Abbrev);

    // Write the selector offsets table.
    {
      RecordData::value_type Record[] = {
          SELECTOR_OFFSETS, SelectorOffsets.size(),
          FirstSelectorID - NUM_PREDEF_SELECTOR_IDS};
      Stream.EmitRecordWithBlob(SelectorOffsetAbbrev, Record,
                                bytes(SelectorOffsets));
    }
  }
}

/// \brief Write the selectors referenced in @selector expression into AST file.
void ASTWriter::WriteReferencedSelectorsPool(Sema &SemaRef) {
  using namespace llvm;
  if (SemaRef.ReferencedSelectors.empty())
    return;

  RecordData Record;
  ASTRecordWriter Writer(*this, Record);

  // Note: this writes out all references even for a dependent AST. But it is
  // very tricky to fix, and given that @selector shouldn't really appear in
  // headers, probably not worth it. It's not a correctness issue.
  for (auto &SelectorAndLocation : SemaRef.ReferencedSelectors) {
    Selector Sel = SelectorAndLocation.first;
    SourceLocation Loc = SelectorAndLocation.second;
    Writer.AddSelectorRef(Sel);
    Writer.AddSourceLocation(Loc);
  }
  Writer.Emit(REFERENCED_SELECTOR_POOL);
}

//===----------------------------------------------------------------------===//
// Identifier Table Serialization
//===----------------------------------------------------------------------===//

/// Determine the declaration that should be put into the name lookup table to
/// represent the given declaration in this module. This is usually D itself,
/// but if D was imported and merged into a local declaration, we want the most
/// recent local declaration instead. The chosen declaration will be the most
/// recent declaration in any module that imports this one.
static NamedDecl *getDeclForLocalLookup(const LangOptions &LangOpts,
                                        NamedDecl *D) {
  if (!LangOpts.Modules || !D->isFromASTFile())
    return D;

  if (Decl *Redecl = D->getPreviousDecl()) {
    // For Redeclarable decls, a prior declaration might be local.
    for (; Redecl; Redecl = Redecl->getPreviousDecl()) {
      // If we find a local decl, we're done.
      if (!Redecl->isFromASTFile()) {
        // Exception: in very rare cases (for injected-class-names), not all
        // redeclarations are in the same semantic context. Skip ones in a
        // different context. They don't go in this lookup table at all.
        if (!Redecl->getDeclContext()->getRedeclContext()->Equals(
                D->getDeclContext()->getRedeclContext()))
          continue;
        return cast<NamedDecl>(Redecl);
      }

      // If we find a decl from a (chained-)PCH stop since we won't find a
      // local one.
      if (Redecl->getOwningModuleID() == 0)
        break;
    }
  } else if (Decl *First = D->getCanonicalDecl()) {
    // For Mergeable decls, the first decl might be local.
    if (!First->isFromASTFile())
      return cast<NamedDecl>(First);
  }

  // All declarations are imported. Our most recent declaration will also be
  // the most recent one in anyone who imports us.
  return D;
}

namespace {
class ASTIdentifierTableTrait {
  ASTWriter &Writer;
  Preprocessor &PP;
  IdentifierResolver &IdResolver;
  bool IsModule;
  bool NeedDecls;
  ASTWriter::RecordData *InterestingIdentifierOffsets;
  
  /// \brief Determines whether this is an "interesting" identifier that needs a
  /// full IdentifierInfo structure written into the hash table. Notably, this
  /// doesn't check whether the name has macros defined; use PublicMacroIterator
  /// to check that.
  bool isInterestingIdentifier(const IdentifierInfo *II, uint64_t MacroOffset) {
    if (MacroOffset ||
        II->isPoisoned() ||
        (IsModule ? II->hasRevertedBuiltin() : II->getObjCOrBuiltinID()) ||
        II->hasRevertedTokenIDToIdentifier() ||
        (NeedDecls && II->getFETokenInfo<void>()))
      return true;

    return false;
  }

public:
  typedef IdentifierInfo* key_type;
  typedef key_type  key_type_ref;

  typedef IdentID data_type;
  typedef data_type data_type_ref;

  typedef unsigned hash_value_type;
  typedef unsigned offset_type;

  ASTIdentifierTableTrait(ASTWriter &Writer, Preprocessor &PP,
                          IdentifierResolver &IdResolver, bool IsModule,
                          ASTWriter::RecordData *InterestingIdentifierOffsets)
      : Writer(Writer), PP(PP), IdResolver(IdResolver), IsModule(IsModule),
        NeedDecls(!IsModule || !Writer.getLangOpts().CPlusPlus),
        InterestingIdentifierOffsets(InterestingIdentifierOffsets) {}

  bool needDecls() const { return NeedDecls; }

  static hash_value_type ComputeHash(const IdentifierInfo* II) {
    return llvm::HashString(II->getName());
  }

  bool isInterestingIdentifier(const IdentifierInfo *II) {
    auto MacroOffset = Writer.getMacroDirectivesOffset(II);
    return isInterestingIdentifier(II, MacroOffset);
  }
  bool isInterestingNonMacroIdentifier(const IdentifierInfo *II) {
    return isInterestingIdentifier(II, 0);
  }

  std::pair<unsigned,unsigned>
  EmitKeyDataLength(raw_ostream& Out, IdentifierInfo* II, IdentID ID) {
    unsigned KeyLen = II->getLength() + 1;
    unsigned DataLen = 4; // 4 bytes for the persistent ID << 1
    auto MacroOffset = Writer.getMacroDirectivesOffset(II);
    if (isInterestingIdentifier(II, MacroOffset)) {
      DataLen += 2; // 2 bytes for builtin ID
      DataLen += 2; // 2 bytes for flags
      if (MacroOffset)
        DataLen += 4; // MacroDirectives offset.

      if (NeedDecls) {
        for (IdentifierResolver::iterator D = IdResolver.begin(II),
                                       DEnd = IdResolver.end();
             D != DEnd; ++D)
          DataLen += 4;
      }
    }
    using namespace llvm::support;
    endian::Writer<little> LE(Out);

    assert((uint16_t)DataLen == DataLen && (uint16_t)KeyLen == KeyLen);
    LE.write<uint16_t>(DataLen);
    // We emit the key length after the data length so that every
    // string is preceded by a 16-bit length. This matches the PTH
    // format for storing identifiers.
    LE.write<uint16_t>(KeyLen);
    return std::make_pair(KeyLen, DataLen);
  }

  void EmitKey(raw_ostream& Out, const IdentifierInfo* II,
               unsigned KeyLen) {
    // Record the location of the key data.  This is used when generating
    // the mapping from persistent IDs to strings.
    Writer.SetIdentifierOffset(II, Out.tell());

    // Emit the offset of the key/data length information to the interesting
    // identifiers table if necessary.
    if (InterestingIdentifierOffsets && isInterestingIdentifier(II))
      InterestingIdentifierOffsets->push_back(Out.tell() - 4);

    Out.write(II->getNameStart(), KeyLen);
  }

  void EmitData(raw_ostream& Out, IdentifierInfo* II,
                IdentID ID, unsigned) {
    using namespace llvm::support;
    endian::Writer<little> LE(Out);

    auto MacroOffset = Writer.getMacroDirectivesOffset(II);
    if (!isInterestingIdentifier(II, MacroOffset)) {
      LE.write<uint32_t>(ID << 1);
      return;
    }

    LE.write<uint32_t>((ID << 1) | 0x01);
    uint32_t Bits = (uint32_t)II->getObjCOrBuiltinID();
    assert((Bits & 0xffff) == Bits && "ObjCOrBuiltinID too big for ASTReader.");
    LE.write<uint16_t>(Bits);
    Bits = 0;
    bool HadMacroDefinition = MacroOffset != 0;
    Bits = (Bits << 1) | unsigned(HadMacroDefinition);
    Bits = (Bits << 1) | unsigned(II->isExtensionToken());
    Bits = (Bits << 1) | unsigned(II->isPoisoned());
    Bits = (Bits << 1) | unsigned(II->hasRevertedBuiltin());
    Bits = (Bits << 1) | unsigned(II->hasRevertedTokenIDToIdentifier());
    Bits = (Bits << 1) | unsigned(II->isCPlusPlusOperatorKeyword());
    LE.write<uint16_t>(Bits);

    if (HadMacroDefinition)
      LE.write<uint32_t>(MacroOffset);

    if (NeedDecls) {
      // Emit the declaration IDs in reverse order, because the
      // IdentifierResolver provides the declarations as they would be
      // visible (e.g., the function "stat" would come before the struct
      // "stat"), but the ASTReader adds declarations to the end of the list
      // (so we need to see the struct "stat" before the function "stat").
      // Only emit declarations that aren't from a chained PCH, though.
      SmallVector<NamedDecl *, 16> Decls(IdResolver.begin(II),
                                         IdResolver.end());
      for (SmallVectorImpl<NamedDecl *>::reverse_iterator D = Decls.rbegin(),
                                                          DEnd = Decls.rend();
           D != DEnd; ++D)
        LE.write<uint32_t>(
            Writer.getDeclID(getDeclForLocalLookup(PP.getLangOpts(), *D)));
    }
  }
};
} // end anonymous namespace

/// \brief Write the identifier table into the AST file.
///
/// The identifier table consists of a blob containing string data
/// (the actual identifiers themselves) and a separate "offsets" index
/// that maps identifier IDs to locations within the blob.
void ASTWriter::WriteIdentifierTable(Preprocessor &PP, 
                                     IdentifierResolver &IdResolver,
                                     bool IsModule) {
  using namespace llvm;

  RecordData InterestingIdents;

  // Create and write out the blob that contains the identifier
  // strings.
  {
    llvm::OnDiskChainedHashTableGenerator<ASTIdentifierTableTrait> Generator;
    ASTIdentifierTableTrait Trait(
        *this, PP, IdResolver, IsModule,
        (getLangOpts().CPlusPlus && IsModule) ? &InterestingIdents : nullptr);

    // Look for any identifiers that were named while processing the
    // headers, but are otherwise not needed. We add these to the hash
    // table to enable checking of the predefines buffer in the case
    // where the user adds new macro definitions when building the AST
    // file.
    SmallVector<const IdentifierInfo *, 128> IIs;
    for (const auto &ID : PP.getIdentifierTable())
      IIs.push_back(ID.second);
    // Sort the identifiers lexicographically before getting them references so
    // that their order is stable.
    std::sort(IIs.begin(), IIs.end(), llvm::less_ptr<IdentifierInfo>());
    for (const IdentifierInfo *II : IIs)
      if (Trait.isInterestingNonMacroIdentifier(II))
        getIdentifierRef(II);

    // Create the on-disk hash table representation. We only store offsets
    // for identifiers that appear here for the first time.
    IdentifierOffsets.resize(NextIdentID - FirstIdentID);
    for (auto IdentIDPair : IdentifierIDs) {
      auto *II = const_cast<IdentifierInfo *>(IdentIDPair.first);
      IdentID ID = IdentIDPair.second;
      assert(II && "NULL identifier in identifier table");
      // Write out identifiers if either the ID is local or the identifier has
      // changed since it was loaded.
      if (ID >= FirstIdentID || !Chain || !II->isFromAST()
          || II->hasChangedSinceDeserialization() ||
          (Trait.needDecls() &&
           II->hasFETokenInfoChangedSinceDeserialization()))
        Generator.insert(II, ID, Trait);
    }

    // Create the on-disk hash table in a buffer.
    SmallString<4096> IdentifierTable;
    uint32_t BucketOffset;
    {
      using namespace llvm::support;
      llvm::raw_svector_ostream Out(IdentifierTable);
      // Make sure that no bucket is at offset 0
      endian::Writer<little>(Out).write<uint32_t>(0);
      BucketOffset = Generator.Emit(Out, Trait);
    }

    // Create a blob abbreviation
    auto *Abbrev = new BitCodeAbbrev();
    Abbrev->Add(BitCodeAbbrevOp(IDENTIFIER_TABLE));
    Abbrev->Add(BitCodeAbbrevOp(BitCodeAbbrevOp::Fixed, 32));
    Abbrev->Add(BitCodeAbbrevOp(BitCodeAbbrevOp::Blob));
    unsigned IDTableAbbrev = Stream.EmitAbbrev(Abbrev);

    // Write the identifier table
    RecordData::value_type Record[] = {IDENTIFIER_TABLE, BucketOffset};
    Stream.EmitRecordWithBlob(IDTableAbbrev, Record, IdentifierTable);
  }

  // Write the offsets table for identifier IDs.
  auto *Abbrev = new BitCodeAbbrev();
  Abbrev->Add(BitCodeAbbrevOp(IDENTIFIER_OFFSET));
  Abbrev->Add(BitCodeAbbrevOp(BitCodeAbbrevOp::Fixed, 32)); // # of identifiers
  Abbrev->Add(BitCodeAbbrevOp(BitCodeAbbrevOp::Fixed, 32)); // first ID
  Abbrev->Add(BitCodeAbbrevOp(BitCodeAbbrevOp::Blob));
  unsigned IdentifierOffsetAbbrev = Stream.EmitAbbrev(Abbrev);

#ifndef NDEBUG
  for (unsigned I = 0, N = IdentifierOffsets.size(); I != N; ++I)
    assert(IdentifierOffsets[I] && "Missing identifier offset?");
#endif

  RecordData::value_type Record[] = {IDENTIFIER_OFFSET,
                                     IdentifierOffsets.size(),
                                     FirstIdentID - NUM_PREDEF_IDENT_IDS};
  Stream.EmitRecordWithBlob(IdentifierOffsetAbbrev, Record,
                            bytes(IdentifierOffsets));

  // In C++, write the list of interesting identifiers (those that are
  // defined as macros, poisoned, or similar unusual things).
  if (!InterestingIdents.empty())
    Stream.EmitRecord(INTERESTING_IDENTIFIERS, InterestingIdents);
}

//===----------------------------------------------------------------------===//
// DeclContext's Name Lookup Table Serialization
//===----------------------------------------------------------------------===//

namespace {
// Trait used for the on-disk hash table used in the method pool.
class ASTDeclContextNameLookupTrait {
  ASTWriter &Writer;
  llvm::SmallVector<DeclID, 64> DeclIDs;

public:
  typedef DeclarationNameKey key_type;
  typedef key_type key_type_ref;

  /// A start and end index into DeclIDs, representing a sequence of decls.
  typedef std::pair<unsigned, unsigned> data_type;
  typedef const data_type& data_type_ref;

  typedef unsigned hash_value_type;
  typedef unsigned offset_type;

  explicit ASTDeclContextNameLookupTrait(ASTWriter &Writer) : Writer(Writer) { }

  template<typename Coll>
  data_type getData(const Coll &Decls) {
    unsigned Start = DeclIDs.size();
    for (NamedDecl *D : Decls) {
      DeclIDs.push_back(
          Writer.GetDeclRef(getDeclForLocalLookup(Writer.getLangOpts(), D)));
    }
    return std::make_pair(Start, DeclIDs.size());
  }

  data_type ImportData(const reader::ASTDeclContextNameLookupTrait::data_type &FromReader) {
    unsigned Start = DeclIDs.size();
    for (auto ID : FromReader)
      DeclIDs.push_back(ID);
    return std::make_pair(Start, DeclIDs.size());
  }

  static bool EqualKey(key_type_ref a, key_type_ref b) {
    return a == b;
  }

  hash_value_type ComputeHash(DeclarationNameKey Name) {
    return Name.getHash();
  }

  void EmitFileRef(raw_ostream &Out, ModuleFile *F) const {
    assert(Writer.hasChain() &&
           "have reference to loaded module file but no chain?");

    using namespace llvm::support;
    endian::Writer<little>(Out)
        .write<uint32_t>(Writer.getChain()->getModuleFileID(F));
  }

  std::pair<unsigned, unsigned> EmitKeyDataLength(raw_ostream &Out,
                                                  DeclarationNameKey Name,
                                                  data_type_ref Lookup) {
    using namespace llvm::support;
    endian::Writer<little> LE(Out);
    unsigned KeyLen = 1;
    switch (Name.getKind()) {
    case DeclarationName::Identifier:
    case DeclarationName::ObjCZeroArgSelector:
    case DeclarationName::ObjCOneArgSelector:
    case DeclarationName::ObjCMultiArgSelector:
    case DeclarationName::CXXLiteralOperatorName:
      KeyLen += 4;
      break;
    case DeclarationName::CXXOperatorName:
      KeyLen += 1;
      break;
    case DeclarationName::CXXConstructorName:
    case DeclarationName::CXXDestructorName:
    case DeclarationName::CXXConversionFunctionName:
    case DeclarationName::CXXUsingDirective:
      break;
    }
    LE.write<uint16_t>(KeyLen);

    // 4 bytes for each DeclID.
    unsigned DataLen = 4 * (Lookup.second - Lookup.first);
    assert(uint16_t(DataLen) == DataLen &&
           "too many decls for serialized lookup result");
    LE.write<uint16_t>(DataLen);

    return std::make_pair(KeyLen, DataLen);
  }

  void EmitKey(raw_ostream &Out, DeclarationNameKey Name, unsigned) {
    using namespace llvm::support;
    endian::Writer<little> LE(Out);
    LE.write<uint8_t>(Name.getKind());
    switch (Name.getKind()) {
    case DeclarationName::Identifier:
    case DeclarationName::CXXLiteralOperatorName:
      LE.write<uint32_t>(Writer.getIdentifierRef(Name.getIdentifier()));
      return;
    case DeclarationName::ObjCZeroArgSelector:
    case DeclarationName::ObjCOneArgSelector:
    case DeclarationName::ObjCMultiArgSelector:
      LE.write<uint32_t>(Writer.getSelectorRef(Name.getSelector()));
      return;
    case DeclarationName::CXXOperatorName:
      assert(Name.getOperatorKind() < NUM_OVERLOADED_OPERATORS &&
             "Invalid operator?");
      LE.write<uint8_t>(Name.getOperatorKind());
      return;
    case DeclarationName::CXXConstructorName:
    case DeclarationName::CXXDestructorName:
    case DeclarationName::CXXConversionFunctionName:
    case DeclarationName::CXXUsingDirective:
      return;
    }

    llvm_unreachable("Invalid name kind?");
  }

  void EmitData(raw_ostream &Out, key_type_ref, data_type Lookup,
                unsigned DataLen) {
    using namespace llvm::support;
    endian::Writer<little> LE(Out);
    uint64_t Start = Out.tell(); (void)Start;
    for (unsigned I = Lookup.first, N = Lookup.second; I != N; ++I)
      LE.write<uint32_t>(DeclIDs[I]);
    assert(Out.tell() - Start == DataLen && "Data length is wrong");
  }
};
} // end anonymous namespace

bool ASTWriter::isLookupResultExternal(StoredDeclsList &Result,
                                       DeclContext *DC) {
  return Result.hasExternalDecls() && DC->NeedToReconcileExternalVisibleStorage;
}

bool ASTWriter::isLookupResultEntirelyExternal(StoredDeclsList &Result,
                                               DeclContext *DC) {
  for (auto *D : Result.getLookupResult())
    if (!getDeclForLocalLookup(getLangOpts(), D)->isFromASTFile())
      return false;

  return true;
}

void
ASTWriter::GenerateNameLookupTable(const DeclContext *ConstDC,
                                   llvm::SmallVectorImpl<char> &LookupTable) {
  assert(!ConstDC->HasLazyLocalLexicalLookups &&
         !ConstDC->HasLazyExternalLexicalLookups &&
         "must call buildLookups first");

  // FIXME: We need to build the lookups table, which is logically const.
  auto *DC = const_cast<DeclContext*>(ConstDC);
  assert(DC == DC->getPrimaryContext() && "only primary DC has lookup table");

  // Create the on-disk hash table representation.
  MultiOnDiskHashTableGenerator<reader::ASTDeclContextNameLookupTrait,
                                ASTDeclContextNameLookupTrait> Generator;
  ASTDeclContextNameLookupTrait Trait(*this);

  // The first step is to collect the declaration names which we need to
  // serialize into the name lookup table, and to collect them in a stable
  // order.
  SmallVector<DeclarationName, 16> Names;

  // We also build up small sets of the constructor and conversion function
  // names which are visible.
  llvm::SmallSet<DeclarationName, 8> ConstructorNameSet, ConversionNameSet;

  for (auto &Lookup : *DC->buildLookup()) {
    auto &Name = Lookup.first;
    auto &Result = Lookup.second;

    // If there are no local declarations in our lookup result, we
    // don't need to write an entry for the name at all. If we can't
    // write out a lookup set without performing more deserialization,
    // just skip this entry.
    if (isLookupResultExternal(Result, DC) &&
        isLookupResultEntirelyExternal(Result, DC))
      continue;

    // We also skip empty results. If any of the results could be external and
    // the currently available results are empty, then all of the results are
    // external and we skip it above. So the only way we get here with an empty
    // results is when no results could have been external *and* we have
    // external results.
    //
    // FIXME: While we might want to start emitting on-disk entries for negative
    // lookups into a decl context as an optimization, today we *have* to skip
    // them because there are names with empty lookup results in decl contexts
    // which we can't emit in any stable ordering: we lookup constructors and
    // conversion functions in the enclosing namespace scope creating empty
    // results for them. This in almost certainly a bug in Clang's name lookup,
    // but that is likely to be hard or impossible to fix and so we tolerate it
    // here by omitting lookups with empty results.
    if (Lookup.second.getLookupResult().empty())
      continue;

    switch (Lookup.first.getNameKind()) {
    default:
      Names.push_back(Lookup.first);
      break;

    case DeclarationName::CXXConstructorName:
      assert(isa<CXXRecordDecl>(DC) &&
             "Cannot have a constructor name outside of a class!");
      ConstructorNameSet.insert(Name);
      break;

    case DeclarationName::CXXConversionFunctionName:
      assert(isa<CXXRecordDecl>(DC) &&
             "Cannot have a conversion function name outside of a class!");
      ConversionNameSet.insert(Name);
      break;
    }
  }

  // Sort the names into a stable order.
  std::sort(Names.begin(), Names.end());

  if (auto *D = dyn_cast<CXXRecordDecl>(DC)) {
    // We need to establish an ordering of constructor and conversion function
    // names, and they don't have an intrinsic ordering.

    // First we try the easy case by forming the current context's constructor
    // name and adding that name first. This is a very useful optimization to
    // avoid walking the lexical declarations in many cases, and it also
    // handles the only case where a constructor name can come from some other
    // lexical context -- when that name is an implicit constructor merged from
    // another declaration in the redecl chain. Any non-implicit constructor or
    // conversion function which doesn't occur in all the lexical contexts
    // would be an ODR violation.
    auto ImplicitCtorName = Context->DeclarationNames.getCXXConstructorName(
        Context->getCanonicalType(Context->getRecordType(D)));
    if (ConstructorNameSet.erase(ImplicitCtorName))
      Names.push_back(ImplicitCtorName);

    // If we still have constructors or conversion functions, we walk all the
    // names in the decl and add the constructors and conversion functions
    // which are visible in the order they lexically occur within the context.
    if (!ConstructorNameSet.empty() || !ConversionNameSet.empty())
      for (Decl *ChildD : cast<CXXRecordDecl>(DC)->decls())
        if (auto *ChildND = dyn_cast<NamedDecl>(ChildD)) {
          auto Name = ChildND->getDeclName();
          switch (Name.getNameKind()) {
          default:
            continue;

          case DeclarationName::CXXConstructorName:
            if (ConstructorNameSet.erase(Name))
              Names.push_back(Name);
            break;

          case DeclarationName::CXXConversionFunctionName:
            if (ConversionNameSet.erase(Name))
              Names.push_back(Name);
            break;
          }

          if (ConstructorNameSet.empty() && ConversionNameSet.empty())
            break;
        }

    assert(ConstructorNameSet.empty() && "Failed to find all of the visible "
                                         "constructors by walking all the "
                                         "lexical members of the context.");
    assert(ConversionNameSet.empty() && "Failed to find all of the visible "
                                        "conversion functions by walking all "
                                        "the lexical members of the context.");
  }

  // Next we need to do a lookup with each name into this decl context to fully
  // populate any results from external sources. We don't actually use the
  // results of these lookups because we only want to use the results after all
  // results have been loaded and the pointers into them will be stable.
  for (auto &Name : Names)
    DC->lookup(Name);

  // Now we need to insert the results for each name into the hash table. For
  // constructor names and conversion function names, we actually need to merge
  // all of the results for them into one list of results each and insert
  // those.
  SmallVector<NamedDecl *, 8> ConstructorDecls;
  SmallVector<NamedDecl *, 8> ConversionDecls;

  // Now loop over the names, either inserting them or appending for the two
  // special cases.
  for (auto &Name : Names) {
    DeclContext::lookup_result Result = DC->noload_lookup(Name);

    switch (Name.getNameKind()) {
    default:
      Generator.insert(Name, Trait.getData(Result), Trait);
      break;

    case DeclarationName::CXXConstructorName:
      ConstructorDecls.append(Result.begin(), Result.end());
      break;

    case DeclarationName::CXXConversionFunctionName:
      ConversionDecls.append(Result.begin(), Result.end());
      break;
    }
  }

  // Handle our two special cases if we ended up having any. We arbitrarily use
  // the first declaration's name here because the name itself isn't part of
  // the key, only the kind of name is used.
  if (!ConstructorDecls.empty())
    Generator.insert(ConstructorDecls.front()->getDeclName(),
                     Trait.getData(ConstructorDecls), Trait);
  if (!ConversionDecls.empty())
    Generator.insert(ConversionDecls.front()->getDeclName(),
                     Trait.getData(ConversionDecls), Trait);

  // Create the on-disk hash table. Also emit the existing imported and
  // merged table if there is one.
  auto *Lookups = Chain ? Chain->getLoadedLookupTables(DC) : nullptr;
  Generator.emit(LookupTable, Trait, Lookups ? &Lookups->Table : nullptr);
}

/// \brief Write the block containing all of the declaration IDs
/// visible from the given DeclContext.
///
/// \returns the offset of the DECL_CONTEXT_VISIBLE block within the
/// bitstream, or 0 if no block was written.
uint64_t ASTWriter::WriteDeclContextVisibleBlock(ASTContext &Context,
                                                 DeclContext *DC) {
  // If we imported a key declaration of this namespace, write the visible
  // lookup results as an update record for it rather than including them
  // on this declaration. We will only look at key declarations on reload.
  if (isa<NamespaceDecl>(DC) && Chain &&
      Chain->getKeyDeclaration(cast<Decl>(DC))->isFromASTFile()) {
    // Only do this once, for the first local declaration of the namespace.
    for (auto *Prev = cast<NamespaceDecl>(DC)->getPreviousDecl(); Prev;
         Prev = Prev->getPreviousDecl())
      if (!Prev->isFromASTFile())
        return 0;

    // Note that we need to emit an update record for the primary context.
    UpdatedDeclContexts.insert(DC->getPrimaryContext());

    // Make sure all visible decls are written. They will be recorded later. We
    // do this using a side data structure so we can sort the names into
    // a deterministic order.
    StoredDeclsMap *Map = DC->getPrimaryContext()->buildLookup();
    SmallVector<std::pair<DeclarationName, DeclContext::lookup_result>, 16>
        LookupResults;
    if (Map) {
      LookupResults.reserve(Map->size());
      for (auto &Entry : *Map)
        LookupResults.push_back(
            std::make_pair(Entry.first, Entry.second.getLookupResult()));
    }

    std::sort(LookupResults.begin(), LookupResults.end(), llvm::less_first());
    for (auto &NameAndResult : LookupResults) {
      DeclarationName Name = NameAndResult.first;
      DeclContext::lookup_result Result = NameAndResult.second;
      if (Name.getNameKind() == DeclarationName::CXXConstructorName ||
          Name.getNameKind() == DeclarationName::CXXConversionFunctionName) {
        // We have to work around a name lookup bug here where negative lookup
        // results for these names get cached in namespace lookup tables (these
        // names should never be looked up in a namespace).
        assert(Result.empty() && "Cannot have a constructor or conversion "
                                 "function name in a namespace!");
        continue;
      }

      for (NamedDecl *ND : Result)
        if (!ND->isFromASTFile())
          GetDeclRef(ND);
    }

    return 0;
  }

  if (DC->getPrimaryContext() != DC)
    return 0;

  // Skip contexts which don't support name lookup.
  if (!DC->isLookupContext())
    return 0;

  // If not in C++, we perform name lookup for the translation unit via the
  // IdentifierInfo chains, don't bother to build a visible-declarations table.
  if (DC->isTranslationUnit() && !Context.getLangOpts().CPlusPlus)
    return 0;

  // Serialize the contents of the mapping used for lookup. Note that,
  // although we have two very different code paths, the serialized
  // representation is the same for both cases: a declaration name,
  // followed by a size, followed by references to the visible
  // declarations that have that name.
  uint64_t Offset = Stream.GetCurrentBitNo();
  StoredDeclsMap *Map = DC->buildLookup();
  if (!Map || Map->empty())
    return 0;

  // Create the on-disk hash table in a buffer.
  SmallString<4096> LookupTable;
  GenerateNameLookupTable(DC, LookupTable);

  // Write the lookup table
  RecordData::value_type Record[] = {DECL_CONTEXT_VISIBLE};
  Stream.EmitRecordWithBlob(DeclContextVisibleLookupAbbrev, Record,
                            LookupTable);
  ++NumVisibleDeclContexts;
  return Offset;
}

/// \brief Write an UPDATE_VISIBLE block for the given context.
///
/// UPDATE_VISIBLE blocks contain the declarations that are added to an existing
/// DeclContext in a dependent AST file. As such, they only exist for the TU
/// (in C++), for namespaces, and for classes with forward-declared unscoped
/// enumeration members (in C++11).
void ASTWriter::WriteDeclContextVisibleUpdate(const DeclContext *DC) {
  StoredDeclsMap *Map = DC->getLookupPtr();
  if (!Map || Map->empty())
    return;

  // Create the on-disk hash table in a buffer.
  SmallString<4096> LookupTable;
  GenerateNameLookupTable(DC, LookupTable);

  // If we're updating a namespace, select a key declaration as the key for the
  // update record; those are the only ones that will be checked on reload.
  if (isa<NamespaceDecl>(DC))
    DC = cast<DeclContext>(Chain->getKeyDeclaration(cast<Decl>(DC)));

  // Write the lookup table
  RecordData::value_type Record[] = {UPDATE_VISIBLE, getDeclID(cast<Decl>(DC))};
  Stream.EmitRecordWithBlob(UpdateVisibleAbbrev, Record, LookupTable);
}

/// \brief Write an FP_PRAGMA_OPTIONS block for the given FPOptions.
void ASTWriter::WriteFPPragmaOptions(const FPOptions &Opts) {
  RecordData::value_type Record[] = {Opts.fp_contract};
  Stream.EmitRecord(FP_PRAGMA_OPTIONS, Record);
}

void ASTWriter::WritePragmaUPC(bool IsStrict) {
  RecordData Record;
  Record.push_back(IsStrict ? 1 : 0);
  Stream.EmitRecord(UPC_PRAGMA_OPTIONS, Record);
}

/// \brief Write an OPENCL_EXTENSIONS block for the given OpenCLOptions.
void ASTWriter::WriteOpenCLExtensions(Sema &SemaRef) {
  if (!SemaRef.Context.getLangOpts().OpenCL)
    return;

  const OpenCLOptions &Opts = SemaRef.getOpenCLOptions();
  RecordData Record;
#define OPENCLEXT(nm)  Record.push_back(Opts.nm);
#include "clang/Basic/OpenCLExtensions.def"
  Stream.EmitRecord(OPENCL_EXTENSIONS, Record);
}

void ASTWriter::WriteObjCCategories() {
  SmallVector<ObjCCategoriesInfo, 2> CategoriesMap;
  RecordData Categories;
  
  for (unsigned I = 0, N = ObjCClassesWithCategories.size(); I != N; ++I) {
    unsigned Size = 0;
    unsigned StartIndex = Categories.size();
    
    ObjCInterfaceDecl *Class = ObjCClassesWithCategories[I];
    
    // Allocate space for the size.
    Categories.push_back(0);
    
    // Add the categories.
    for (ObjCInterfaceDecl::known_categories_iterator
           Cat = Class->known_categories_begin(),
           CatEnd = Class->known_categories_end();
         Cat != CatEnd; ++Cat, ++Size) {
      assert(getDeclID(*Cat) != 0 && "Bogus category");
      AddDeclRef(*Cat, Categories);
    }
    
    // Update the size.
    Categories[StartIndex] = Size;
    
    // Record this interface -> category map.
    ObjCCategoriesInfo CatInfo = { getDeclID(Class), StartIndex };
    CategoriesMap.push_back(CatInfo);
  }

  // Sort the categories map by the definition ID, since the reader will be
  // performing binary searches on this information.
  llvm::array_pod_sort(CategoriesMap.begin(), CategoriesMap.end());

  // Emit the categories map.
  using namespace llvm;

  auto *Abbrev = new BitCodeAbbrev();
  Abbrev->Add(BitCodeAbbrevOp(OBJC_CATEGORIES_MAP));
  Abbrev->Add(BitCodeAbbrevOp(BitCodeAbbrevOp::VBR, 6)); // # of entries
  Abbrev->Add(BitCodeAbbrevOp(BitCodeAbbrevOp::Blob));
  unsigned AbbrevID = Stream.EmitAbbrev(Abbrev);

  RecordData::value_type Record[] = {OBJC_CATEGORIES_MAP, CategoriesMap.size()};
  Stream.EmitRecordWithBlob(AbbrevID, Record,
                            reinterpret_cast<char *>(CategoriesMap.data()),
                            CategoriesMap.size() * sizeof(ObjCCategoriesInfo));

  // Emit the category lists.
  Stream.EmitRecord(OBJC_CATEGORIES, Categories);
}

void ASTWriter::WriteLateParsedTemplates(Sema &SemaRef) {
  Sema::LateParsedTemplateMapT &LPTMap = SemaRef.LateParsedTemplateMap;

  if (LPTMap.empty())
    return;

  RecordData Record;
  for (auto LPTMapEntry : LPTMap) {
    const FunctionDecl *FD = LPTMapEntry.first;
    LateParsedTemplate *LPT = LPTMapEntry.second;
    AddDeclRef(FD, Record);
    AddDeclRef(LPT->D, Record);
    Record.push_back(LPT->Toks.size());

    for (const auto &Tok : LPT->Toks) {
      AddToken(Tok, Record);
    }
  }
  Stream.EmitRecord(LATE_PARSED_TEMPLATE, Record);
}

/// \brief Write the state of 'pragma clang optimize' at the end of the module.
void ASTWriter::WriteOptimizePragmaOptions(Sema &SemaRef) {
  RecordData Record;
  SourceLocation PragmaLoc = SemaRef.getOptimizeOffPragmaLocation();
  AddSourceLocation(PragmaLoc, Record);
  Stream.EmitRecord(OPTIMIZE_PRAGMA_OPTIONS, Record);
}

/// \brief Write the state of 'pragma ms_struct' at the end of the module.
void ASTWriter::WriteMSStructPragmaOptions(Sema &SemaRef) {
  RecordData Record;
  Record.push_back(SemaRef.MSStructPragmaOn ? PMSST_ON : PMSST_OFF);
  Stream.EmitRecord(MSSTRUCT_PRAGMA_OPTIONS, Record);
}

/// \brief Write the state of 'pragma pointers_to_members' at the end of the
//module.
void ASTWriter::WriteMSPointersToMembersPragmaOptions(Sema &SemaRef) {
  RecordData Record;
  Record.push_back(SemaRef.MSPointerToMemberRepresentationMethod);
  AddSourceLocation(SemaRef.ImplicitMSInheritanceAttrLoc, Record);
  Stream.EmitRecord(POINTERS_TO_MEMBERS_PRAGMA_OPTIONS, Record);
}

void ASTWriter::WriteModuleFileExtension(Sema &SemaRef,
                                         ModuleFileExtensionWriter &Writer) {
  // Enter the extension block.
  Stream.EnterSubblock(EXTENSION_BLOCK_ID, 4);

  // Emit the metadata record abbreviation.
  auto *Abv = new llvm::BitCodeAbbrev();
  Abv->Add(llvm::BitCodeAbbrevOp(EXTENSION_METADATA));
  Abv->Add(llvm::BitCodeAbbrevOp(llvm::BitCodeAbbrevOp::VBR, 6));
  Abv->Add(llvm::BitCodeAbbrevOp(llvm::BitCodeAbbrevOp::VBR, 6));
  Abv->Add(llvm::BitCodeAbbrevOp(llvm::BitCodeAbbrevOp::VBR, 6));
  Abv->Add(llvm::BitCodeAbbrevOp(llvm::BitCodeAbbrevOp::VBR, 6));
  Abv->Add(llvm::BitCodeAbbrevOp(llvm::BitCodeAbbrevOp::Blob));
  unsigned Abbrev = Stream.EmitAbbrev(Abv);

  // Emit the metadata record.
  RecordData Record;
  auto Metadata = Writer.getExtension()->getExtensionMetadata();
  Record.push_back(EXTENSION_METADATA);
  Record.push_back(Metadata.MajorVersion);
  Record.push_back(Metadata.MinorVersion);
  Record.push_back(Metadata.BlockName.size());
  Record.push_back(Metadata.UserInfo.size());
  SmallString<64> Buffer;
  Buffer += Metadata.BlockName;
  Buffer += Metadata.UserInfo;
  Stream.EmitRecordWithBlob(Abbrev, Record, Buffer);

  // Emit the contents of the extension block.
  Writer.writeExtensionContents(SemaRef, Stream);

  // Exit the extension block.
  Stream.ExitBlock();
}

//===----------------------------------------------------------------------===//
// General Serialization Routines
//===----------------------------------------------------------------------===//

/// \brief Emit the list of attributes to the specified record.
void ASTRecordWriter::AddAttributes(ArrayRef<const Attr *> Attrs) {
  auto &Record = *this;
  Record.push_back(Attrs.size());
  for (const auto *A : Attrs) {
    Record.push_back(A->getKind()); // FIXME: stable encoding, target attrs
    Record.AddSourceRange(A->getRange());

#include "clang/Serialization/AttrPCHWrite.inc"

  }
}

void ASTWriter::AddToken(const Token &Tok, RecordDataImpl &Record) {
  AddSourceLocation(Tok.getLocation(), Record);
  Record.push_back(Tok.getLength());

  // FIXME: When reading literal tokens, reconstruct the literal pointer
  // if it is needed.
  AddIdentifierRef(Tok.getIdentifierInfo(), Record);
  // FIXME: Should translate token kind to a stable encoding.
  Record.push_back(Tok.getKind());
  // FIXME: Should translate token flags to a stable encoding.
  Record.push_back(Tok.getFlags());
}

void ASTWriter::AddString(StringRef Str, RecordDataImpl &Record) {
  Record.push_back(Str.size());
  Record.insert(Record.end(), Str.begin(), Str.end());
}

bool ASTWriter::PreparePathForOutput(SmallVectorImpl<char> &Path) {
  assert(Context && "should have context when outputting path");

  bool Changed =
      cleanPathForOutput(Context->getSourceManager().getFileManager(), Path);

  // Remove a prefix to make the path relative, if relevant.
  const char *PathBegin = Path.data();
  const char *PathPtr =
      adjustFilenameForRelocatableAST(PathBegin, BaseDirectory);
  if (PathPtr != PathBegin) {
    Path.erase(Path.begin(), Path.begin() + (PathPtr - PathBegin));
    Changed = true;
  }

  return Changed;
}

void ASTWriter::AddPath(StringRef Path, RecordDataImpl &Record) {
  SmallString<128> FilePath(Path);
  PreparePathForOutput(FilePath);
  AddString(FilePath, Record);
}

void ASTWriter::EmitRecordWithPath(unsigned Abbrev, RecordDataRef Record,
                                   StringRef Path) {
  SmallString<128> FilePath(Path);
  PreparePathForOutput(FilePath);
  Stream.EmitRecordWithBlob(Abbrev, Record, FilePath);
}

void ASTWriter::AddVersionTuple(const VersionTuple &Version,
                                RecordDataImpl &Record) {
  Record.push_back(Version.getMajor());
  if (Optional<unsigned> Minor = Version.getMinor())
    Record.push_back(*Minor + 1);
  else
    Record.push_back(0);
  if (Optional<unsigned> Subminor = Version.getSubminor())
    Record.push_back(*Subminor + 1);
  else
    Record.push_back(0);
}

/// \brief Note that the identifier II occurs at the given offset
/// within the identifier table.
void ASTWriter::SetIdentifierOffset(const IdentifierInfo *II, uint32_t Offset) {
  IdentID ID = IdentifierIDs[II];
  // Only store offsets new to this AST file. Other identifier names are looked
  // up earlier in the chain and thus don't need an offset.
  if (ID >= FirstIdentID)
    IdentifierOffsets[ID - FirstIdentID] = Offset;
}

/// \brief Note that the selector Sel occurs at the given offset
/// within the method pool/selector table.
void ASTWriter::SetSelectorOffset(Selector Sel, uint32_t Offset) {
  unsigned ID = SelectorIDs[Sel];
  assert(ID && "Unknown selector");
  // Don't record offsets for selectors that are also available in a different
  // file.
  if (ID < FirstSelectorID)
    return;
  SelectorOffsets[ID - FirstSelectorID] = Offset;
}

ASTWriter::ASTWriter(
  llvm::BitstreamWriter &Stream,
  ArrayRef<llvm::IntrusiveRefCntPtr<ModuleFileExtension>> Extensions,
  bool IncludeTimestamps)
    : Stream(Stream), Context(nullptr), PP(nullptr), Chain(nullptr),
      WritingModule(nullptr), IncludeTimestamps(IncludeTimestamps),
      WritingAST(false), DoneWritingDeclsAndTypes(false),
      ASTHasCompilerErrors(false), FirstDeclID(NUM_PREDEF_DECL_IDS),
      NextDeclID(FirstDeclID), FirstTypeID(NUM_PREDEF_TYPE_IDS),
      NextTypeID(FirstTypeID), FirstIdentID(NUM_PREDEF_IDENT_IDS),
      NextIdentID(FirstIdentID), FirstMacroID(NUM_PREDEF_MACRO_IDS),
      NextMacroID(FirstMacroID), FirstSubmoduleID(NUM_PREDEF_SUBMODULE_IDS),
      NextSubmoduleID(FirstSubmoduleID),
      FirstSelectorID(NUM_PREDEF_SELECTOR_IDS), NextSelectorID(FirstSelectorID),
      NumStatements(0), NumMacros(0),
      NumLexicalDeclContexts(0), NumVisibleDeclContexts(0),
      TypeExtQualAbbrev(0), TypeFunctionProtoAbbrev(0), DeclParmVarAbbrev(0),
      DeclContextLexicalAbbrev(0), DeclContextVisibleLookupAbbrev(0),
      UpdateVisibleAbbrev(0), DeclRecordAbbrev(0), DeclTypedefAbbrev(0),
      DeclVarAbbrev(0), DeclFieldAbbrev(0), DeclEnumAbbrev(0),
      DeclObjCIvarAbbrev(0), DeclCXXMethodAbbrev(0), DeclRefExprAbbrev(0),
      CharacterLiteralAbbrev(0), IntegerLiteralAbbrev(0),
      ExprImplicitCastAbbrev(0) {
  for (const auto &Ext : Extensions) {
    if (auto Writer = Ext->createExtensionWriter(*this))
      ModuleFileExtensionWriters.push_back(std::move(Writer));
  }
}

ASTWriter::~ASTWriter() {
  llvm::DeleteContainerSeconds(FileDeclIDs);
}

const LangOptions &ASTWriter::getLangOpts() const {
  assert(WritingAST && "can't determine lang opts when not writing AST");
  return Context->getLangOpts();
}

time_t ASTWriter::getTimestampForOutput(const FileEntry *E) const {
  return IncludeTimestamps ? E->getModificationTime() : 0;
}

uint64_t ASTWriter::WriteAST(Sema &SemaRef, const std::string &OutputFile,
                             Module *WritingModule, StringRef isysroot,
                             bool hasErrors) {
  WritingAST = true;

  ASTHasCompilerErrors = hasErrors;
  
  // Emit the file header.
  Stream.Emit((unsigned)'C', 8);
  Stream.Emit((unsigned)'P', 8);
  Stream.Emit((unsigned)'C', 8);
  Stream.Emit((unsigned)'H', 8);

  WriteBlockInfoBlock();

  Context = &SemaRef.Context;
  PP = &SemaRef.PP;
  this->WritingModule = WritingModule;
  ASTFileSignature Signature =
      WriteASTCore(SemaRef, isysroot, OutputFile, WritingModule);
  Context = nullptr;
  PP = nullptr;
  this->WritingModule = nullptr;
  this->BaseDirectory.clear();

  WritingAST = false;
  return Signature;
}

template<typename Vector>
static void AddLazyVectorDecls(ASTWriter &Writer, Vector &Vec,
                               ASTWriter::RecordData &Record) {
  for (typename Vector::iterator I = Vec.begin(nullptr, true), E = Vec.end();
       I != E; ++I) {
    Writer.AddDeclRef(*I, Record);
  }
}

uint64_t ASTWriter::WriteASTCore(Sema &SemaRef, StringRef isysroot,
                                 const std::string &OutputFile,
                                 Module *WritingModule) {
  using namespace llvm;

  bool isModule = WritingModule != nullptr;

  // Make sure that the AST reader knows to finalize itself.
  if (Chain)
    Chain->finalizeForWriting();
  
  ASTContext &Context = SemaRef.Context;
  Preprocessor &PP = SemaRef.PP;

  // Set up predefined declaration IDs.
  auto RegisterPredefDecl = [&] (Decl *D, PredefinedDeclIDs ID) {
    if (D) {
      assert(D->isCanonicalDecl() && "predefined decl is not canonical");
      DeclIDs[D] = ID;
    }
  };
  RegisterPredefDecl(Context.getTranslationUnitDecl(),
                     PREDEF_DECL_TRANSLATION_UNIT_ID);
  RegisterPredefDecl(Context.ObjCIdDecl, PREDEF_DECL_OBJC_ID_ID);
  RegisterPredefDecl(Context.ObjCSelDecl, PREDEF_DECL_OBJC_SEL_ID);
  RegisterPredefDecl(Context.ObjCClassDecl, PREDEF_DECL_OBJC_CLASS_ID);
  RegisterPredefDecl(Context.ObjCProtocolClassDecl,
                     PREDEF_DECL_OBJC_PROTOCOL_ID);
  RegisterPredefDecl(Context.Int128Decl, PREDEF_DECL_INT_128_ID);
  RegisterPredefDecl(Context.UInt128Decl, PREDEF_DECL_UNSIGNED_INT_128_ID);
  RegisterPredefDecl(Context.ObjCInstanceTypeDecl,
                     PREDEF_DECL_OBJC_INSTANCETYPE_ID);
  RegisterPredefDecl(Context.BuiltinVaListDecl, PREDEF_DECL_BUILTIN_VA_LIST_ID);
  RegisterPredefDecl(Context.VaListTagDecl, PREDEF_DECL_VA_LIST_TAG);
  RegisterPredefDecl(Context.BuiltinMSVaListDecl,
                     PREDEF_DECL_BUILTIN_MS_VA_LIST_ID);
  RegisterPredefDecl(Context.ExternCContext, PREDEF_DECL_EXTERN_C_CONTEXT_ID);
  RegisterPredefDecl(Context.MakeIntegerSeqDecl,
                     PREDEF_DECL_MAKE_INTEGER_SEQ_ID);
  RegisterPredefDecl(Context.CFConstantStringTypeDecl,
                     PREDEF_DECL_CF_CONSTANT_STRING_ID);
  RegisterPredefDecl(Context.CFConstantStringTagDecl,
                     PREDEF_DECL_CF_CONSTANT_STRING_TAG_ID);
  RegisterPredefDecl(Context.TypePackElementDecl,
                     PREDEF_DECL_TYPE_PACK_ELEMENT_ID);

  // Build a record containing all of the tentative definitions in this file, in
  // TentativeDefinitions order.  Generally, this record will be empty for
  // headers.
  RecordData TentativeDefinitions;
  AddLazyVectorDecls(*this, SemaRef.TentativeDefinitions, TentativeDefinitions);
  
  // Build a record containing all of the file scoped decls in this file.
  RecordData UnusedFileScopedDecls;
  if (!isModule)
    AddLazyVectorDecls(*this, SemaRef.UnusedFileScopedDecls,
                       UnusedFileScopedDecls);

  // Build a record containing all of the delegating constructors we still need
  // to resolve.
  RecordData DelegatingCtorDecls;
  if (!isModule)
    AddLazyVectorDecls(*this, SemaRef.DelegatingCtorDecls, DelegatingCtorDecls);

  // Write the set of weak, undeclared identifiers. We always write the
  // entire table, since later PCH files in a PCH chain are only interested in
  // the results at the end of the chain.
  RecordData WeakUndeclaredIdentifiers;
  for (auto &WeakUndeclaredIdentifier : SemaRef.WeakUndeclaredIdentifiers) {
    IdentifierInfo *II = WeakUndeclaredIdentifier.first;
    WeakInfo &WI = WeakUndeclaredIdentifier.second;
    AddIdentifierRef(II, WeakUndeclaredIdentifiers);
    AddIdentifierRef(WI.getAlias(), WeakUndeclaredIdentifiers);
    AddSourceLocation(WI.getLocation(), WeakUndeclaredIdentifiers);
    WeakUndeclaredIdentifiers.push_back(WI.getUsed());
  }

  // Build a record containing all of the ext_vector declarations.
  RecordData ExtVectorDecls;
  AddLazyVectorDecls(*this, SemaRef.ExtVectorDecls, ExtVectorDecls);

  // Build a record containing all of the VTable uses information.
  RecordData VTableUses;
  if (!SemaRef.VTableUses.empty()) {
    for (unsigned I = 0, N = SemaRef.VTableUses.size(); I != N; ++I) {
      AddDeclRef(SemaRef.VTableUses[I].first, VTableUses);
      AddSourceLocation(SemaRef.VTableUses[I].second, VTableUses);
      VTableUses.push_back(SemaRef.VTablesUsed[SemaRef.VTableUses[I].first]);
    }
  }

  // Build a record containing all of the UnusedLocalTypedefNameCandidates.
  RecordData UnusedLocalTypedefNameCandidates;
  for (const TypedefNameDecl *TD : SemaRef.UnusedLocalTypedefNameCandidates)
    AddDeclRef(TD, UnusedLocalTypedefNameCandidates);

  // Build a record containing all of pending implicit instantiations.
  RecordData PendingInstantiations;
  for (const auto &I : SemaRef.PendingInstantiations) {
    AddDeclRef(I.first, PendingInstantiations);
    AddSourceLocation(I.second, PendingInstantiations);
  }
  assert(SemaRef.PendingLocalImplicitInstantiations.empty() &&
         "There are local ones at end of translation unit!");

  // Build a record containing some declaration references.
  RecordData SemaDeclRefs;
  if (SemaRef.StdNamespace || SemaRef.StdBadAlloc) {
    AddDeclRef(SemaRef.getStdNamespace(), SemaDeclRefs);
    AddDeclRef(SemaRef.getStdBadAlloc(), SemaDeclRefs);
  }

  RecordData CUDASpecialDeclRefs;
  if (Context.getcudaConfigureCallDecl()) {
    AddDeclRef(Context.getcudaConfigureCallDecl(), CUDASpecialDeclRefs);
  }

  // Build a record containing all of the known namespaces.
  RecordData KnownNamespaces;
  for (const auto &I : SemaRef.KnownNamespaces) {
    if (!I.second)
      AddDeclRef(I.first, KnownNamespaces);
  }

  // Build a record of all used, undefined objects that require definitions.
  RecordData UndefinedButUsed;

  SmallVector<std::pair<NamedDecl *, SourceLocation>, 16> Undefined;
  SemaRef.getUndefinedButUsed(Undefined);
  for (const auto &I : Undefined) {
    AddDeclRef(I.first, UndefinedButUsed);
    AddSourceLocation(I.second, UndefinedButUsed);
  }

  // Build a record containing all delete-expressions that we would like to
  // analyze later in AST.
  RecordData DeleteExprsToAnalyze;

  for (const auto &DeleteExprsInfo :
       SemaRef.getMismatchingDeleteExpressions()) {
    AddDeclRef(DeleteExprsInfo.first, DeleteExprsToAnalyze);
    DeleteExprsToAnalyze.push_back(DeleteExprsInfo.second.size());
    for (const auto &DeleteLoc : DeleteExprsInfo.second) {
      AddSourceLocation(DeleteLoc.first, DeleteExprsToAnalyze);
      DeleteExprsToAnalyze.push_back(DeleteLoc.second);
    }
  }

  // Write the control block
  uint64_t Signature = WriteControlBlock(PP, Context, isysroot, OutputFile);

  // Write the remaining AST contents.
  Stream.EnterSubblock(AST_BLOCK_ID, 5);

  // This is so that older clang versions, before the introduction
  // of the control block, can read and reject the newer PCH format.
  {
    RecordData Record = {VERSION_MAJOR};
    Stream.EmitRecord(METADATA_OLD_FORMAT, Record);
  }

  // Create a lexical update block containing all of the declarations in the
  // translation unit that do not come from other AST files.
  const TranslationUnitDecl *TU = Context.getTranslationUnitDecl();
  SmallVector<uint32_t, 128> NewGlobalKindDeclPairs;
  for (const auto *D : TU->noload_decls()) {
    if (!D->isFromASTFile()) {
      NewGlobalKindDeclPairs.push_back(D->getKind());
      NewGlobalKindDeclPairs.push_back(GetDeclRef(D));
    }
  }
  
  auto *Abv = new llvm::BitCodeAbbrev();
  Abv->Add(llvm::BitCodeAbbrevOp(TU_UPDATE_LEXICAL));
  Abv->Add(llvm::BitCodeAbbrevOp(llvm::BitCodeAbbrevOp::Blob));
  unsigned TuUpdateLexicalAbbrev = Stream.EmitAbbrev(Abv);
  {
    RecordData::value_type Record[] = {TU_UPDATE_LEXICAL};
    Stream.EmitRecordWithBlob(TuUpdateLexicalAbbrev, Record,
                              bytes(NewGlobalKindDeclPairs));
  }

  // And a visible updates block for the translation unit.
  Abv = new llvm::BitCodeAbbrev();
  Abv->Add(llvm::BitCodeAbbrevOp(UPDATE_VISIBLE));
  Abv->Add(llvm::BitCodeAbbrevOp(llvm::BitCodeAbbrevOp::VBR, 6));
  Abv->Add(llvm::BitCodeAbbrevOp(llvm::BitCodeAbbrevOp::Blob));
  UpdateVisibleAbbrev = Stream.EmitAbbrev(Abv);
  WriteDeclContextVisibleUpdate(TU);

  // If we have any extern "C" names, write out a visible update for them.
  if (Context.ExternCContext)
    WriteDeclContextVisibleUpdate(Context.ExternCContext);
  
  // If the translation unit has an anonymous namespace, and we don't already
  // have an update block for it, write it as an update block.
  // FIXME: Why do we not do this if there's already an update block?
  if (NamespaceDecl *NS = TU->getAnonymousNamespace()) {
    ASTWriter::UpdateRecord &Record = DeclUpdates[TU];
    if (Record.empty())
      Record.push_back(DeclUpdate(UPD_CXX_ADDED_ANONYMOUS_NAMESPACE, NS));
  }

  // Add update records for all mangling numbers and static local numbers.
  // These aren't really update records, but this is a convenient way of
  // tagging this rare extra data onto the declarations.
  for (const auto &Number : Context.MangleNumbers)
    if (!Number.first->isFromASTFile())
      DeclUpdates[Number.first].push_back(DeclUpdate(UPD_MANGLING_NUMBER,
                                                     Number.second));
  for (const auto &Number : Context.StaticLocalNumbers)
    if (!Number.first->isFromASTFile())
      DeclUpdates[Number.first].push_back(DeclUpdate(UPD_STATIC_LOCAL_NUMBER,
                                                     Number.second));

  // Make sure visible decls, added to DeclContexts previously loaded from
  // an AST file, are registered for serialization.
  for (const auto *I : UpdatingVisibleDecls) {
    GetDeclRef(I);
  }

  // Make sure all decls associated with an identifier are registered for
  // serialization, if we're storing decls with identifiers.
  if (!WritingModule || !getLangOpts().CPlusPlus) {
    llvm::SmallVector<const IdentifierInfo*, 256> IIs;
    for (const auto &ID : PP.getIdentifierTable()) {
      const IdentifierInfo *II = ID.second;
      if (!Chain || !II->isFromAST() || II->hasChangedSinceDeserialization())
        IIs.push_back(II);
    }
    // Sort the identifiers to visit based on their name.
    std::sort(IIs.begin(), IIs.end(), llvm::less_ptr<IdentifierInfo>());
    for (const IdentifierInfo *II : IIs) {
      for (IdentifierResolver::iterator D = SemaRef.IdResolver.begin(II),
                                     DEnd = SemaRef.IdResolver.end();
           D != DEnd; ++D) {
        GetDeclRef(*D);
      }
    }
  }

  // For method pool in the module, if it contains an entry for a selector,
  // the entry should be complete, containing everything introduced by that
  // module and all modules it imports. It's possible that the entry is out of
  // date, so we need to pull in the new content here.

  // It's possible that updateOutOfDateSelector can update SelectorIDs. To be
  // safe, we copy all selectors out.
  llvm::SmallVector<Selector, 256> AllSelectors;
  for (auto &SelectorAndID : SelectorIDs)
    AllSelectors.push_back(SelectorAndID.first);
  for (auto &Selector : AllSelectors)
    SemaRef.updateOutOfDateSelector(Selector);

  // Form the record of special types.
  RecordData SpecialTypes;
  AddTypeRef(Context.getRawCFConstantStringType(), SpecialTypes);
  AddTypeRef(Context.getFILEType(), SpecialTypes);
  AddTypeRef(Context.getjmp_bufType(), SpecialTypes);
  AddTypeRef(Context.getsigjmp_bufType(), SpecialTypes);
  AddTypeRef(Context.ObjCIdRedefinitionType, SpecialTypes);
  AddTypeRef(Context.ObjCClassRedefinitionType, SpecialTypes);
  AddTypeRef(Context.ObjCSelRedefinitionType, SpecialTypes);
  AddTypeRef(Context.getucontext_tType(), SpecialTypes);

  if (Chain) {
    // Write the mapping information describing our module dependencies and how
    // each of those modules were mapped into our own offset/ID space, so that
    // the reader can build the appropriate mapping to its own offset/ID space.
    // The map consists solely of a blob with the following format:
    // *(module-name-len:i16 module-name:len*i8
    //   source-location-offset:i32
    //   identifier-id:i32
    //   preprocessed-entity-id:i32
    //   macro-definition-id:i32
    //   submodule-id:i32
    //   selector-id:i32
    //   declaration-id:i32
    //   c++-base-specifiers-id:i32
    //   type-id:i32)
    // 
    auto *Abbrev = new BitCodeAbbrev();
    Abbrev->Add(BitCodeAbbrevOp(MODULE_OFFSET_MAP));
    Abbrev->Add(BitCodeAbbrevOp(BitCodeAbbrevOp::Blob));
    unsigned ModuleOffsetMapAbbrev = Stream.EmitAbbrev(Abbrev);
    SmallString<2048> Buffer;
    {
      llvm::raw_svector_ostream Out(Buffer);
      for (ModuleFile *M : Chain->ModuleMgr) {
        using namespace llvm::support;
        endian::Writer<little> LE(Out);
        StringRef FileName = M->FileName;
        LE.write<uint16_t>(FileName.size());
        Out.write(FileName.data(), FileName.size());

        // Note: if a base ID was uint max, it would not be possible to load
        // another module after it or have more than one entity inside it.
        uint32_t None = std::numeric_limits<uint32_t>::max();

        auto writeBaseIDOrNone = [&](uint32_t BaseID, bool ShouldWrite) {
          assert(BaseID < std::numeric_limits<uint32_t>::max() && "base id too high");
          if (ShouldWrite)
            LE.write<uint32_t>(BaseID);
          else
            LE.write<uint32_t>(None);
        };

        // These values should be unique within a chain, since they will be read
        // as keys into ContinuousRangeMaps.
        writeBaseIDOrNone(M->SLocEntryBaseOffset, M->LocalNumSLocEntries);
        writeBaseIDOrNone(M->BaseIdentifierID, M->LocalNumIdentifiers);
        writeBaseIDOrNone(M->BaseMacroID, M->LocalNumMacros);
        writeBaseIDOrNone(M->BasePreprocessedEntityID,
                          M->NumPreprocessedEntities);
        writeBaseIDOrNone(M->BaseSubmoduleID, M->LocalNumSubmodules);
        writeBaseIDOrNone(M->BaseSelectorID, M->LocalNumSelectors);
        writeBaseIDOrNone(M->BaseDeclID, M->LocalNumDecls);
        writeBaseIDOrNone(M->BaseTypeIndex, M->LocalNumTypes);
      }
    }
    RecordData::value_type Record[] = {MODULE_OFFSET_MAP};
    Stream.EmitRecordWithBlob(ModuleOffsetMapAbbrev, Record,
                              Buffer.data(), Buffer.size());
  }

  RecordData DeclUpdatesOffsetsRecord;

  // Keep writing types, declarations, and declaration update records
  // until we've emitted all of them.
  Stream.EnterSubblock(DECLTYPES_BLOCK_ID, /*bits for abbreviations*/5);
  WriteTypeAbbrevs();
  WriteDeclAbbrevs();
  do {
    WriteDeclUpdatesBlocks(DeclUpdatesOffsetsRecord);
    while (!DeclTypesToEmit.empty()) {
      DeclOrType DOT = DeclTypesToEmit.front();
      DeclTypesToEmit.pop();
      if (DOT.isType())
        WriteType(DOT.getType());
      else
        WriteDecl(Context, DOT.getDecl());
    }
  } while (!DeclUpdates.empty());
  Stream.ExitBlock();

  DoneWritingDeclsAndTypes = true;

  // These things can only be done once we've written out decls and types.
  WriteTypeDeclOffsets();
  if (!DeclUpdatesOffsetsRecord.empty())
    Stream.EmitRecord(DECL_UPDATE_OFFSETS, DeclUpdatesOffsetsRecord);
  WriteFileDeclIDsMap();
  WriteSourceManagerBlock(Context.getSourceManager(), PP);
  WriteComments();
  WritePreprocessor(PP, isModule);
  WriteHeaderSearch(PP.getHeaderSearchInfo());
  WriteSelectors(SemaRef);
  WriteReferencedSelectorsPool(SemaRef);
  WriteLateParsedTemplates(SemaRef);
  WriteIdentifierTable(PP, SemaRef.IdResolver, isModule);
  WriteFPPragmaOptions(SemaRef.getFPOptions());
  WritePragmaUPC(SemaRef.UPCIsStrict);
  WriteOpenCLExtensions(SemaRef);
  WritePragmaDiagnosticMappings(Context.getDiagnostics(), isModule);

  // If we're emitting a module, write out the submodule information.  
  if (WritingModule)
    WriteSubmodules(WritingModule);

  Stream.EmitRecord(SPECIAL_TYPES, SpecialTypes);

  // Write the record containing external, unnamed definitions.
  if (!EagerlyDeserializedDecls.empty())
    Stream.EmitRecord(EAGERLY_DESERIALIZED_DECLS, EagerlyDeserializedDecls);

  // Write the record containing tentative definitions.
  if (!TentativeDefinitions.empty())
    Stream.EmitRecord(TENTATIVE_DEFINITIONS, TentativeDefinitions);

  // Write the record containing unused file scoped decls.
  if (!UnusedFileScopedDecls.empty())
    Stream.EmitRecord(UNUSED_FILESCOPED_DECLS, UnusedFileScopedDecls);

  // Write the record containing weak undeclared identifiers.
  if (!WeakUndeclaredIdentifiers.empty())
    Stream.EmitRecord(WEAK_UNDECLARED_IDENTIFIERS,
                      WeakUndeclaredIdentifiers);

  // Write the record containing ext_vector type names.
  if (!ExtVectorDecls.empty())
    Stream.EmitRecord(EXT_VECTOR_DECLS, ExtVectorDecls);

  // Write the record containing VTable uses information.
  if (!VTableUses.empty())
    Stream.EmitRecord(VTABLE_USES, VTableUses);

  // Write the record containing potentially unused local typedefs.
  if (!UnusedLocalTypedefNameCandidates.empty())
    Stream.EmitRecord(UNUSED_LOCAL_TYPEDEF_NAME_CANDIDATES,
                      UnusedLocalTypedefNameCandidates);

  // Write the record containing pending implicit instantiations.
  if (!PendingInstantiations.empty())
    Stream.EmitRecord(PENDING_IMPLICIT_INSTANTIATIONS, PendingInstantiations);

  // Write the record containing declaration references of Sema.
  if (!SemaDeclRefs.empty())
    Stream.EmitRecord(SEMA_DECL_REFS, SemaDeclRefs);

  // Write the record containing CUDA-specific declaration references.
  if (!CUDASpecialDeclRefs.empty())
    Stream.EmitRecord(CUDA_SPECIAL_DECL_REFS, CUDASpecialDeclRefs);
  
  // Write the delegating constructors.
  if (!DelegatingCtorDecls.empty())
    Stream.EmitRecord(DELEGATING_CTORS, DelegatingCtorDecls);

  // Write the known namespaces.
  if (!KnownNamespaces.empty())
    Stream.EmitRecord(KNOWN_NAMESPACES, KnownNamespaces);

  // Write the undefined internal functions and variables, and inline functions.
  if (!UndefinedButUsed.empty())
    Stream.EmitRecord(UNDEFINED_BUT_USED, UndefinedButUsed);

  if (!DeleteExprsToAnalyze.empty())
    Stream.EmitRecord(DELETE_EXPRS_TO_ANALYZE, DeleteExprsToAnalyze);

  // Write the visible updates to DeclContexts.
  for (auto *DC : UpdatedDeclContexts)
    WriteDeclContextVisibleUpdate(DC);

  if (!WritingModule) {
    // Write the submodules that were imported, if any.
    struct ModuleInfo {
      uint64_t ID;
      Module *M;
      ModuleInfo(uint64_t ID, Module *M) : ID(ID), M(M) {}
    };
    llvm::SmallVector<ModuleInfo, 64> Imports;
    for (const auto *I : Context.local_imports()) {
      assert(SubmoduleIDs.find(I->getImportedModule()) != SubmoduleIDs.end());
      Imports.push_back(ModuleInfo(SubmoduleIDs[I->getImportedModule()],
                         I->getImportedModule()));
    }

    if (!Imports.empty()) {
      auto Cmp = [](const ModuleInfo &A, const ModuleInfo &B) {
        return A.ID < B.ID;
      };
      auto Eq = [](const ModuleInfo &A, const ModuleInfo &B) {
        return A.ID == B.ID;
      };

      // Sort and deduplicate module IDs.
      std::sort(Imports.begin(), Imports.end(), Cmp);
      Imports.erase(std::unique(Imports.begin(), Imports.end(), Eq),
                    Imports.end());

      RecordData ImportedModules;
      for (const auto &Import : Imports) {
        ImportedModules.push_back(Import.ID);
        // FIXME: If the module has macros imported then later has declarations
        // imported, this location won't be the right one as a location for the
        // declaration imports.
        AddSourceLocation(PP.getModuleImportLoc(Import.M), ImportedModules);
      }

      Stream.EmitRecord(IMPORTED_MODULES, ImportedModules);
    }
  }

  WriteObjCCategories();
  if(!WritingModule) {
    WriteOptimizePragmaOptions(SemaRef);
    WriteMSStructPragmaOptions(SemaRef);
    WriteMSPointersToMembersPragmaOptions(SemaRef);
  }

  // Some simple statistics
  RecordData::value_type Record[] = {
      NumStatements, NumMacros, NumLexicalDeclContexts, NumVisibleDeclContexts};
  Stream.EmitRecord(STATISTICS, Record);
  Stream.ExitBlock();

  // Write the module file extension blocks.
  for (const auto &ExtWriter : ModuleFileExtensionWriters)
    WriteModuleFileExtension(SemaRef, *ExtWriter);

  return Signature;
}

void ASTWriter::WriteDeclUpdatesBlocks(RecordDataImpl &OffsetsRecord) {
  if (DeclUpdates.empty())
    return;

  DeclUpdateMap LocalUpdates;
  LocalUpdates.swap(DeclUpdates);

  for (auto &DeclUpdate : LocalUpdates) {
    const Decl *D = DeclUpdate.first;

    bool HasUpdatedBody = false;
    RecordData RecordData;
    ASTRecordWriter Record(*this, RecordData);
    for (auto &Update : DeclUpdate.second) {
      DeclUpdateKind Kind = (DeclUpdateKind)Update.getKind();

      // An updated body is emitted last, so that the reader doesn't need
      // to skip over the lazy body to reach statements for other records.
      if (Kind == UPD_CXX_ADDED_FUNCTION_DEFINITION)
        HasUpdatedBody = true;
      else
        Record.push_back(Kind);

      switch (Kind) {
      case UPD_CXX_ADDED_IMPLICIT_MEMBER:
      case UPD_CXX_ADDED_TEMPLATE_SPECIALIZATION:
      case UPD_CXX_ADDED_ANONYMOUS_NAMESPACE:
        assert(Update.getDecl() && "no decl to add?");
        Record.push_back(GetDeclRef(Update.getDecl()));
        break;

      case UPD_CXX_ADDED_FUNCTION_DEFINITION:
        break;

      case UPD_CXX_INSTANTIATED_STATIC_DATA_MEMBER:
        Record.AddSourceLocation(Update.getLoc());
        break;

      case UPD_CXX_INSTANTIATED_DEFAULT_ARGUMENT:
        Record.AddStmt(const_cast<Expr *>(
            cast<ParmVarDecl>(Update.getDecl())->getDefaultArg()));
        break;

      case UPD_CXX_INSTANTIATED_CLASS_DEFINITION: {
        auto *RD = cast<CXXRecordDecl>(D);
        UpdatedDeclContexts.insert(RD->getPrimaryContext());
        Record.AddCXXDefinitionData(RD);
        Record.AddOffset(WriteDeclContextLexicalBlock(
            *Context, const_cast<CXXRecordDecl *>(RD)));

        // This state is sometimes updated by template instantiation, when we
        // switch from the specialization referring to the template declaration
        // to it referring to the template definition.
        if (auto *MSInfo = RD->getMemberSpecializationInfo()) {
          Record.push_back(MSInfo->getTemplateSpecializationKind());
          Record.AddSourceLocation(MSInfo->getPointOfInstantiation());
        } else {
          auto *Spec = cast<ClassTemplateSpecializationDecl>(RD);
          Record.push_back(Spec->getTemplateSpecializationKind());
          Record.AddSourceLocation(Spec->getPointOfInstantiation());

          // The instantiation might have been resolved to a partial
          // specialization. If so, record which one.
          auto From = Spec->getInstantiatedFrom();
          if (auto PartialSpec =
                From.dyn_cast<ClassTemplatePartialSpecializationDecl*>()) {
            Record.push_back(true);
            Record.AddDeclRef(PartialSpec);
            Record.AddTemplateArgumentList(
                &Spec->getTemplateInstantiationArgs());
          } else {
            Record.push_back(false);
          }
        }
        Record.push_back(RD->getTagKind());
        Record.AddSourceLocation(RD->getLocation());
        Record.AddSourceLocation(RD->getLocStart());
        Record.AddSourceRange(RD->getBraceRange());

        // Instantiation may change attributes; write them all out afresh.
        Record.push_back(D->hasAttrs());
        if (D->hasAttrs())
          Record.AddAttributes(D->getAttrs());

        // FIXME: Ensure we don't get here for explicit instantiations.
        break;
      }

      case UPD_CXX_RESOLVED_DTOR_DELETE:
        Record.AddDeclRef(Update.getDecl());
        break;

      case UPD_CXX_RESOLVED_EXCEPTION_SPEC:
        addExceptionSpec(
            cast<FunctionDecl>(D)->getType()->castAs<FunctionProtoType>(),
            Record);
        break;

      case UPD_CXX_DEDUCED_RETURN_TYPE:
        Record.push_back(GetOrCreateTypeID(Update.getType()));
        break;

      case UPD_DECL_MARKED_USED:
        break;

      case UPD_MANGLING_NUMBER:
      case UPD_STATIC_LOCAL_NUMBER:
        Record.push_back(Update.getNumber());
        break;

      case UPD_DECL_MARKED_OPENMP_THREADPRIVATE:
        Record.AddSourceRange(
            D->getAttr<OMPThreadPrivateDeclAttr>()->getRange());
        break;

      case UPD_DECL_MARKED_OPENMP_DECLARETARGET:
        Record.AddSourceRange(
            D->getAttr<OMPDeclareTargetDeclAttr>()->getRange());
        break;

      case UPD_DECL_EXPORTED:
        Record.push_back(getSubmoduleID(Update.getModule()));
        break;

      case UPD_ADDED_ATTR_TO_RECORD:
        Record.AddAttributes(llvm::makeArrayRef(Update.getAttr()));
        break;
      }
    }

    if (HasUpdatedBody) {
      const auto *Def = cast<FunctionDecl>(D);
      Record.push_back(UPD_CXX_ADDED_FUNCTION_DEFINITION);
      Record.push_back(Def->isInlined());
      Record.AddSourceLocation(Def->getInnerLocStart());
      Record.AddFunctionDefinition(Def);
    }

    OffsetsRecord.push_back(GetDeclRef(D));
    OffsetsRecord.push_back(Record.Emit(DECL_UPDATES));
  }
}

void ASTWriter::AddSourceLocation(SourceLocation Loc, RecordDataImpl &Record) {
  uint32_t Raw = Loc.getRawEncoding();
  Record.push_back((Raw << 1) | (Raw >> 31));
}

void ASTWriter::AddSourceRange(SourceRange Range, RecordDataImpl &Record) {
  AddSourceLocation(Range.getBegin(), Record);
  AddSourceLocation(Range.getEnd(), Record);
}

void ASTRecordWriter::AddAPInt(const llvm::APInt &Value) {
  Record->push_back(Value.getBitWidth());
  const uint64_t *Words = Value.getRawData();
  Record->append(Words, Words + Value.getNumWords());
}

void ASTRecordWriter::AddAPSInt(const llvm::APSInt &Value) {
  Record->push_back(Value.isUnsigned());
  AddAPInt(Value);
}

void ASTRecordWriter::AddAPFloat(const llvm::APFloat &Value) {
  AddAPInt(Value.bitcastToAPInt());
}

void ASTWriter::AddIdentifierRef(const IdentifierInfo *II, RecordDataImpl &Record) {
  Record.push_back(getIdentifierRef(II));
}

IdentID ASTWriter::getIdentifierRef(const IdentifierInfo *II) {
  if (!II)
    return 0;

  IdentID &ID = IdentifierIDs[II];
  if (ID == 0)
    ID = NextIdentID++;
  return ID;
}

MacroID ASTWriter::getMacroRef(MacroInfo *MI, const IdentifierInfo *Name) {
  // Don't emit builtin macros like __LINE__ to the AST file unless they
  // have been redefined by the header (in which case they are not
  // isBuiltinMacro).
  if (!MI || MI->isBuiltinMacro())
    return 0;

  MacroID &ID = MacroIDs[MI];
  if (ID == 0) {
    ID = NextMacroID++;
    MacroInfoToEmitData Info = { Name, MI, ID };
    MacroInfosToEmit.push_back(Info);
  }
  return ID;
}

MacroID ASTWriter::getMacroID(MacroInfo *MI) {
  if (!MI || MI->isBuiltinMacro())
    return 0;
  
  assert(MacroIDs.find(MI) != MacroIDs.end() && "Macro not emitted!");
  return MacroIDs[MI];
}

uint64_t ASTWriter::getMacroDirectivesOffset(const IdentifierInfo *Name) {
  return IdentMacroDirectivesOffsetMap.lookup(Name);
}

void ASTRecordWriter::AddSelectorRef(const Selector SelRef) {
  Record->push_back(Writer->getSelectorRef(SelRef));
}

SelectorID ASTWriter::getSelectorRef(Selector Sel) {
  if (Sel.getAsOpaquePtr() == nullptr) {
    return 0;
  }

  SelectorID SID = SelectorIDs[Sel];
  if (SID == 0 && Chain) {
    // This might trigger a ReadSelector callback, which will set the ID for
    // this selector.
    Chain->LoadSelector(Sel);
    SID = SelectorIDs[Sel];
  }
  if (SID == 0) {
    SID = NextSelectorID++;
    SelectorIDs[Sel] = SID;
  }
  return SID;
}

void ASTRecordWriter::AddCXXTemporary(const CXXTemporary *Temp) {
  AddDeclRef(Temp->getDestructor());
}

void ASTRecordWriter::AddTemplateArgumentLocInfo(
    TemplateArgument::ArgKind Kind, const TemplateArgumentLocInfo &Arg) {
  switch (Kind) {
  case TemplateArgument::Expression:
    AddStmt(Arg.getAsExpr());
    break;
  case TemplateArgument::Type:
    AddTypeSourceInfo(Arg.getAsTypeSourceInfo());
    break;
  case TemplateArgument::Template:
    AddNestedNameSpecifierLoc(Arg.getTemplateQualifierLoc());
    AddSourceLocation(Arg.getTemplateNameLoc());
    break;
  case TemplateArgument::TemplateExpansion:
    AddNestedNameSpecifierLoc(Arg.getTemplateQualifierLoc());
    AddSourceLocation(Arg.getTemplateNameLoc());
    AddSourceLocation(Arg.getTemplateEllipsisLoc());
    break;
  case TemplateArgument::Null:
  case TemplateArgument::Integral:
  case TemplateArgument::Declaration:
  case TemplateArgument::NullPtr:
  case TemplateArgument::Pack:
    // FIXME: Is this right?
    break;
  }
}

void ASTRecordWriter::AddTemplateArgumentLoc(const TemplateArgumentLoc &Arg) {
  AddTemplateArgument(Arg.getArgument());

  if (Arg.getArgument().getKind() == TemplateArgument::Expression) {
    bool InfoHasSameExpr
      = Arg.getArgument().getAsExpr() == Arg.getLocInfo().getAsExpr();
    Record->push_back(InfoHasSameExpr);
    if (InfoHasSameExpr)
      return; // Avoid storing the same expr twice.
  }
  AddTemplateArgumentLocInfo(Arg.getArgument().getKind(), Arg.getLocInfo());
}

void ASTRecordWriter::AddTypeSourceInfo(TypeSourceInfo *TInfo) {
  if (!TInfo) {
    AddTypeRef(QualType());
    return;
  }

  AddTypeLoc(TInfo->getTypeLoc());
}

void ASTRecordWriter::AddTypeLoc(TypeLoc TL) {
  AddTypeRef(TL.getType());

  TypeLocWriter TLW(*this);
  for (; !TL.isNull(); TL = TL.getNextTypeLoc())
    TLW.Visit(TL);
}

void ASTWriter::AddTypeRef(QualType T, RecordDataImpl &Record) {
  Record.push_back(GetOrCreateTypeID(T));
}

TypeID ASTWriter::GetOrCreateTypeID(QualType T) {
  assert(Context);
  return MakeTypeID(*Context, T, [&](QualType T) -> TypeIdx {
    if (T.isNull())
      return TypeIdx();
    assert(!T.getLocalFastQualifiers());

    TypeIdx &Idx = TypeIdxs[T];
    if (Idx.getIndex() == 0) {
      if (DoneWritingDeclsAndTypes) {
        assert(0 && "New type seen after serializing all the types to emit!");
        return TypeIdx();
      }

      // We haven't seen this type before. Assign it a new ID and put it
      // into the queue of types to emit.
      Idx = TypeIdx(NextTypeID++);
      DeclTypesToEmit.push(T);
    }
    return Idx;
  });
}

TypeID ASTWriter::getTypeID(QualType T) const {
  assert(Context);
  return MakeTypeID(*Context, T, [&](QualType T) -> TypeIdx {
    if (T.isNull())
      return TypeIdx();
    assert(!T.getLocalFastQualifiers());

    TypeIdxMap::const_iterator I = TypeIdxs.find(T);
    assert(I != TypeIdxs.end() && "Type not emitted!");
    return I->second;
  });
}

void ASTWriter::AddDeclRef(const Decl *D, RecordDataImpl &Record) {
  Record.push_back(GetDeclRef(D));
}

DeclID ASTWriter::GetDeclRef(const Decl *D) {
  assert(WritingAST && "Cannot request a declaration ID before AST writing");

  if (!D) {
    return 0;
  }
  
  // If D comes from an AST file, its declaration ID is already known and
  // fixed.
  if (D->isFromASTFile())
    return D->getGlobalID();
  
  assert(!(reinterpret_cast<uintptr_t>(D) & 0x01) && "Invalid decl pointer");
  DeclID &ID = DeclIDs[D];
  if (ID == 0) {
    if (DoneWritingDeclsAndTypes) {
      assert(0 && "New decl seen after serializing all the decls to emit!");
      return 0;
    }

    // We haven't seen this declaration before. Give it a new ID and
    // enqueue it in the list of declarations to emit.
    ID = NextDeclID++;
    DeclTypesToEmit.push(const_cast<Decl *>(D));
  }

  return ID;
}

DeclID ASTWriter::getDeclID(const Decl *D) {
  if (!D)
    return 0;

  // If D comes from an AST file, its declaration ID is already known and
  // fixed.
  if (D->isFromASTFile())
    return D->getGlobalID();

  assert(DeclIDs.find(D) != DeclIDs.end() && "Declaration not emitted!");
  return DeclIDs[D];
}

void ASTWriter::associateDeclWithFile(const Decl *D, DeclID ID) {
  assert(ID);
  assert(D);

  SourceLocation Loc = D->getLocation();
  if (Loc.isInvalid())
    return;

  // We only keep track of the file-level declarations of each file.
  if (!D->getLexicalDeclContext()->isFileContext())
    return;
  // FIXME: ParmVarDecls that are part of a function type of a parameter of
  // a function/objc method, should not have TU as lexical context.
  if (isa<ParmVarDecl>(D))
    return;

  SourceManager &SM = Context->getSourceManager();
  SourceLocation FileLoc = SM.getFileLoc(Loc);
  assert(SM.isLocalSourceLocation(FileLoc));
  FileID FID;
  unsigned Offset;
  std::tie(FID, Offset) = SM.getDecomposedLoc(FileLoc);
  if (FID.isInvalid())
    return;
  assert(SM.getSLocEntry(FID).isFile());

  DeclIDInFileInfo *&Info = FileDeclIDs[FID];
  if (!Info)
    Info = new DeclIDInFileInfo();

  std::pair<unsigned, serialization::DeclID> LocDecl(Offset, ID);
  LocDeclIDsTy &Decls = Info->DeclIDs;

  if (Decls.empty() || Decls.back().first <= Offset) {
    Decls.push_back(LocDecl);
    return;
  }

  LocDeclIDsTy::iterator I =
      std::upper_bound(Decls.begin(), Decls.end(), LocDecl, llvm::less_first());

  Decls.insert(I, LocDecl);
}

void ASTRecordWriter::AddDeclarationName(DeclarationName Name) {
  // FIXME: Emit a stable enum for NameKind.  0 = Identifier etc.
  Record->push_back(Name.getNameKind());
  switch (Name.getNameKind()) {
  case DeclarationName::Identifier:
    AddIdentifierRef(Name.getAsIdentifierInfo());
    break;

  case DeclarationName::ObjCZeroArgSelector:
  case DeclarationName::ObjCOneArgSelector:
  case DeclarationName::ObjCMultiArgSelector:
    AddSelectorRef(Name.getObjCSelector());
    break;

  case DeclarationName::CXXConstructorName:
  case DeclarationName::CXXDestructorName:
  case DeclarationName::CXXConversionFunctionName:
    AddTypeRef(Name.getCXXNameType());
    break;

  case DeclarationName::CXXOperatorName:
    Record->push_back(Name.getCXXOverloadedOperator());
    break;

  case DeclarationName::CXXLiteralOperatorName:
    AddIdentifierRef(Name.getCXXLiteralIdentifier());
    break;

  case DeclarationName::CXXUsingDirective:
    // No extra data to emit
    break;
  }
}

unsigned ASTWriter::getAnonymousDeclarationNumber(const NamedDecl *D) {
  assert(needsAnonymousDeclarationNumber(D) &&
         "expected an anonymous declaration");

  // Number the anonymous declarations within this context, if we've not
  // already done so.
  auto It = AnonymousDeclarationNumbers.find(D);
  if (It == AnonymousDeclarationNumbers.end()) {
    auto *DC = D->getLexicalDeclContext();
    numberAnonymousDeclsWithin(DC, [&](const NamedDecl *ND, unsigned Number) {
      AnonymousDeclarationNumbers[ND] = Number;
    });

    It = AnonymousDeclarationNumbers.find(D);
    assert(It != AnonymousDeclarationNumbers.end() &&
           "declaration not found within its lexical context");
  }

  return It->second;
}

void ASTRecordWriter::AddDeclarationNameLoc(const DeclarationNameLoc &DNLoc,
                                            DeclarationName Name) {
  switch (Name.getNameKind()) {
  case DeclarationName::CXXConstructorName:
  case DeclarationName::CXXDestructorName:
  case DeclarationName::CXXConversionFunctionName:
    AddTypeSourceInfo(DNLoc.NamedType.TInfo);
    break;

  case DeclarationName::CXXOperatorName:
    AddSourceLocation(SourceLocation::getFromRawEncoding(
        DNLoc.CXXOperatorName.BeginOpNameLoc));
    AddSourceLocation(
        SourceLocation::getFromRawEncoding(DNLoc.CXXOperatorName.EndOpNameLoc));
    break;

  case DeclarationName::CXXLiteralOperatorName:
    AddSourceLocation(SourceLocation::getFromRawEncoding(
        DNLoc.CXXLiteralOperatorName.OpNameLoc));
    break;

  case DeclarationName::Identifier:
  case DeclarationName::ObjCZeroArgSelector:
  case DeclarationName::ObjCOneArgSelector:
  case DeclarationName::ObjCMultiArgSelector:
  case DeclarationName::CXXUsingDirective:
    break;
  }
}

void ASTRecordWriter::AddDeclarationNameInfo(
    const DeclarationNameInfo &NameInfo) {
  AddDeclarationName(NameInfo.getName());
  AddSourceLocation(NameInfo.getLoc());
  AddDeclarationNameLoc(NameInfo.getInfo(), NameInfo.getName());
}

void ASTRecordWriter::AddQualifierInfo(const QualifierInfo &Info) {
  AddNestedNameSpecifierLoc(Info.QualifierLoc);
  Record->push_back(Info.NumTemplParamLists);
  for (unsigned i=0, e=Info.NumTemplParamLists; i != e; ++i)
    AddTemplateParameterList(Info.TemplParamLists[i]);
}

void ASTRecordWriter::AddNestedNameSpecifier(NestedNameSpecifier *NNS) {
  // Nested name specifiers usually aren't too long. I think that 8 would
  // typically accommodate the vast majority.
  SmallVector<NestedNameSpecifier *, 8> NestedNames;

  // Push each of the NNS's onto a stack for serialization in reverse order.
  while (NNS) {
    NestedNames.push_back(NNS);
    NNS = NNS->getPrefix();
  }

  Record->push_back(NestedNames.size());
  while(!NestedNames.empty()) {
    NNS = NestedNames.pop_back_val();
    NestedNameSpecifier::SpecifierKind Kind = NNS->getKind();
    Record->push_back(Kind);
    switch (Kind) {
    case NestedNameSpecifier::Identifier:
      AddIdentifierRef(NNS->getAsIdentifier());
      break;

    case NestedNameSpecifier::Namespace:
      AddDeclRef(NNS->getAsNamespace());
      break;

    case NestedNameSpecifier::NamespaceAlias:
      AddDeclRef(NNS->getAsNamespaceAlias());
      break;

    case NestedNameSpecifier::TypeSpec:
    case NestedNameSpecifier::TypeSpecWithTemplate:
      AddTypeRef(QualType(NNS->getAsType(), 0));
      Record->push_back(Kind == NestedNameSpecifier::TypeSpecWithTemplate);
      break;

    case NestedNameSpecifier::Global:
      // Don't need to write an associated value.
      break;

    case NestedNameSpecifier::Super:
      AddDeclRef(NNS->getAsRecordDecl());
      break;
    }
  }
}

void ASTRecordWriter::AddNestedNameSpecifierLoc(NestedNameSpecifierLoc NNS) {
  // Nested name specifiers usually aren't too long. I think that 8 would
  // typically accommodate the vast majority.
  SmallVector<NestedNameSpecifierLoc , 8> NestedNames;

  // Push each of the nested-name-specifiers's onto a stack for
  // serialization in reverse order.
  while (NNS) {
    NestedNames.push_back(NNS);
    NNS = NNS.getPrefix();
  }

  Record->push_back(NestedNames.size());
  while(!NestedNames.empty()) {
    NNS = NestedNames.pop_back_val();
    NestedNameSpecifier::SpecifierKind Kind
      = NNS.getNestedNameSpecifier()->getKind();
    Record->push_back(Kind);
    switch (Kind) {
    case NestedNameSpecifier::Identifier:
      AddIdentifierRef(NNS.getNestedNameSpecifier()->getAsIdentifier());
      AddSourceRange(NNS.getLocalSourceRange());
      break;

    case NestedNameSpecifier::Namespace:
      AddDeclRef(NNS.getNestedNameSpecifier()->getAsNamespace());
      AddSourceRange(NNS.getLocalSourceRange());
      break;

    case NestedNameSpecifier::NamespaceAlias:
      AddDeclRef(NNS.getNestedNameSpecifier()->getAsNamespaceAlias());
      AddSourceRange(NNS.getLocalSourceRange());
      break;

    case NestedNameSpecifier::TypeSpec:
    case NestedNameSpecifier::TypeSpecWithTemplate:
      Record->push_back(Kind == NestedNameSpecifier::TypeSpecWithTemplate);
      AddTypeLoc(NNS.getTypeLoc());
      AddSourceLocation(NNS.getLocalSourceRange().getEnd());
      break;

    case NestedNameSpecifier::Global:
      AddSourceLocation(NNS.getLocalSourceRange().getEnd());
      break;

    case NestedNameSpecifier::Super:
      AddDeclRef(NNS.getNestedNameSpecifier()->getAsRecordDecl());
      AddSourceRange(NNS.getLocalSourceRange());
      break;
    }
  }
}

void ASTRecordWriter::AddTemplateName(TemplateName Name) {
  TemplateName::NameKind Kind = Name.getKind();
  Record->push_back(Kind);
  switch (Kind) {
  case TemplateName::Template:
    AddDeclRef(Name.getAsTemplateDecl());
    break;

  case TemplateName::OverloadedTemplate: {
    OverloadedTemplateStorage *OvT = Name.getAsOverloadedTemplate();
    Record->push_back(OvT->size());
    for (const auto &I : *OvT)
      AddDeclRef(I);
    break;
  }

  case TemplateName::QualifiedTemplate: {
    QualifiedTemplateName *QualT = Name.getAsQualifiedTemplateName();
    AddNestedNameSpecifier(QualT->getQualifier());
    Record->push_back(QualT->hasTemplateKeyword());
    AddDeclRef(QualT->getTemplateDecl());
    break;
  }

  case TemplateName::DependentTemplate: {
    DependentTemplateName *DepT = Name.getAsDependentTemplateName();
    AddNestedNameSpecifier(DepT->getQualifier());
    Record->push_back(DepT->isIdentifier());
    if (DepT->isIdentifier())
      AddIdentifierRef(DepT->getIdentifier());
    else
      Record->push_back(DepT->getOperator());
    break;
  }

  case TemplateName::SubstTemplateTemplateParm: {
    SubstTemplateTemplateParmStorage *subst
      = Name.getAsSubstTemplateTemplateParm();
    AddDeclRef(subst->getParameter());
    AddTemplateName(subst->getReplacement());
    break;
  }
      
  case TemplateName::SubstTemplateTemplateParmPack: {
    SubstTemplateTemplateParmPackStorage *SubstPack
      = Name.getAsSubstTemplateTemplateParmPack();
    AddDeclRef(SubstPack->getParameterPack());
    AddTemplateArgument(SubstPack->getArgumentPack());
    break;
  }
  }
}

void ASTRecordWriter::AddTemplateArgument(const TemplateArgument &Arg) {
  Record->push_back(Arg.getKind());
  switch (Arg.getKind()) {
  case TemplateArgument::Null:
    break;
  case TemplateArgument::Type:
    AddTypeRef(Arg.getAsType());
    break;
  case TemplateArgument::Declaration:
    AddDeclRef(Arg.getAsDecl());
    AddTypeRef(Arg.getParamTypeForDecl());
    break;
  case TemplateArgument::NullPtr:
    AddTypeRef(Arg.getNullPtrType());
    break;
  case TemplateArgument::Integral:
    AddAPSInt(Arg.getAsIntegral());
    AddTypeRef(Arg.getIntegralType());
    break;
  case TemplateArgument::Template:
    AddTemplateName(Arg.getAsTemplateOrTemplatePattern());
    break;
  case TemplateArgument::TemplateExpansion:
    AddTemplateName(Arg.getAsTemplateOrTemplatePattern());
    if (Optional<unsigned> NumExpansions = Arg.getNumTemplateExpansions())
      Record->push_back(*NumExpansions + 1);
    else
      Record->push_back(0);
    break;
  case TemplateArgument::Expression:
    AddStmt(Arg.getAsExpr());
    break;
  case TemplateArgument::Pack:
    Record->push_back(Arg.pack_size());
    for (const auto &P : Arg.pack_elements())
      AddTemplateArgument(P);
    break;
  }
}

void ASTRecordWriter::AddTemplateParameterList(
    const TemplateParameterList *TemplateParams) {
  assert(TemplateParams && "No TemplateParams!");
  AddSourceLocation(TemplateParams->getTemplateLoc());
  AddSourceLocation(TemplateParams->getLAngleLoc());
  AddSourceLocation(TemplateParams->getRAngleLoc());
  Record->push_back(TemplateParams->size());
  for (const auto &P : *TemplateParams)
    AddDeclRef(P);
}

/// \brief Emit a template argument list.
void ASTRecordWriter::AddTemplateArgumentList(
    const TemplateArgumentList *TemplateArgs) {
  assert(TemplateArgs && "No TemplateArgs!");
  Record->push_back(TemplateArgs->size());
  for (int i=0, e = TemplateArgs->size(); i != e; ++i)
    AddTemplateArgument(TemplateArgs->get(i));
}

void ASTRecordWriter::AddASTTemplateArgumentListInfo(
    const ASTTemplateArgumentListInfo *ASTTemplArgList) {
  assert(ASTTemplArgList && "No ASTTemplArgList!");
  AddSourceLocation(ASTTemplArgList->LAngleLoc);
  AddSourceLocation(ASTTemplArgList->RAngleLoc);
  Record->push_back(ASTTemplArgList->NumTemplateArgs);
  const TemplateArgumentLoc *TemplArgs = ASTTemplArgList->getTemplateArgs();
  for (int i=0, e = ASTTemplArgList->NumTemplateArgs; i != e; ++i)
    AddTemplateArgumentLoc(TemplArgs[i]);
}

void ASTRecordWriter::AddUnresolvedSet(const ASTUnresolvedSet &Set) {
  Record->push_back(Set.size());
  for (ASTUnresolvedSet::const_iterator
         I = Set.begin(), E = Set.end(); I != E; ++I) {
    AddDeclRef(I.getDecl());
    Record->push_back(I.getAccess());
  }
}

// FIXME: Move this out of the main ASTRecordWriter interface.
void ASTRecordWriter::AddCXXBaseSpecifier(const CXXBaseSpecifier &Base) {
  Record->push_back(Base.isVirtual());
  Record->push_back(Base.isBaseOfClass());
  Record->push_back(Base.getAccessSpecifierAsWritten());
  Record->push_back(Base.getInheritConstructors());
  AddTypeSourceInfo(Base.getTypeSourceInfo());
  AddSourceRange(Base.getSourceRange());
  AddSourceLocation(Base.isPackExpansion()? Base.getEllipsisLoc() 
                                          : SourceLocation());
}

static uint64_t EmitCXXBaseSpecifiers(ASTWriter &W,
                                      ArrayRef<CXXBaseSpecifier> Bases) {
  ASTWriter::RecordData Record;
  ASTRecordWriter Writer(W, Record);
  Writer.push_back(Bases.size());

  for (auto &Base : Bases)
    Writer.AddCXXBaseSpecifier(Base);

  return Writer.Emit(serialization::DECL_CXX_BASE_SPECIFIERS);
}

// FIXME: Move this out of the main ASTRecordWriter interface.
void ASTRecordWriter::AddCXXBaseSpecifiers(ArrayRef<CXXBaseSpecifier> Bases) {
  AddOffset(EmitCXXBaseSpecifiers(*Writer, Bases));
}

static uint64_t
EmitCXXCtorInitializers(ASTWriter &W,
                        ArrayRef<CXXCtorInitializer *> CtorInits) {
  ASTWriter::RecordData Record;
  ASTRecordWriter Writer(W, Record);
  Writer.push_back(CtorInits.size());

  for (auto *Init : CtorInits) {
    if (Init->isBaseInitializer()) {
      Writer.push_back(CTOR_INITIALIZER_BASE);
      Writer.AddTypeSourceInfo(Init->getTypeSourceInfo());
      Writer.push_back(Init->isBaseVirtual());
    } else if (Init->isDelegatingInitializer()) {
      Writer.push_back(CTOR_INITIALIZER_DELEGATING);
      Writer.AddTypeSourceInfo(Init->getTypeSourceInfo());
    } else if (Init->isMemberInitializer()){
      Writer.push_back(CTOR_INITIALIZER_MEMBER);
      Writer.AddDeclRef(Init->getMember());
    } else {
      Writer.push_back(CTOR_INITIALIZER_INDIRECT_MEMBER);
      Writer.AddDeclRef(Init->getIndirectMember());
    }

    Writer.AddSourceLocation(Init->getMemberLocation());
    Writer.AddStmt(Init->getInit());
    Writer.AddSourceLocation(Init->getLParenLoc());
    Writer.AddSourceLocation(Init->getRParenLoc());
    Writer.push_back(Init->isWritten());
    if (Init->isWritten()) {
      Writer.push_back(Init->getSourceOrder());
    } else {
      Writer.push_back(Init->getNumArrayIndices());
      for (auto *VD : Init->getArrayIndices())
        Writer.AddDeclRef(VD);
    }
  }

  return Writer.Emit(serialization::DECL_CXX_CTOR_INITIALIZERS);
}

// FIXME: Move this out of the main ASTRecordWriter interface.
void ASTRecordWriter::AddCXXCtorInitializers(
    ArrayRef<CXXCtorInitializer *> CtorInits) {
  AddOffset(EmitCXXCtorInitializers(*Writer, CtorInits));
}

void ASTRecordWriter::AddCXXDefinitionData(const CXXRecordDecl *D) {
  auto &Data = D->data();
  Record->push_back(Data.IsLambda);
  Record->push_back(Data.UserDeclaredConstructor);
  Record->push_back(Data.UserDeclaredSpecialMembers);
  Record->push_back(Data.Aggregate);
  Record->push_back(Data.PlainOldData);
  Record->push_back(Data.Empty);
  Record->push_back(Data.Polymorphic);
  Record->push_back(Data.Abstract);
  Record->push_back(Data.IsStandardLayout);
  Record->push_back(Data.HasNoNonEmptyBases);
  Record->push_back(Data.HasPrivateFields);
  Record->push_back(Data.HasProtectedFields);
  Record->push_back(Data.HasPublicFields);
  Record->push_back(Data.HasMutableFields);
  Record->push_back(Data.HasVariantMembers);
  Record->push_back(Data.HasOnlyCMembers);
  Record->push_back(Data.HasInClassInitializer);
  Record->push_back(Data.HasUninitializedReferenceMember);
  Record->push_back(Data.HasUninitializedFields);
  Record->push_back(Data.HasInheritedConstructor);
  Record->push_back(Data.HasInheritedAssignment);
  Record->push_back(Data.NeedOverloadResolutionForMoveConstructor);
  Record->push_back(Data.NeedOverloadResolutionForMoveAssignment);
  Record->push_back(Data.NeedOverloadResolutionForDestructor);
  Record->push_back(Data.DefaultedMoveConstructorIsDeleted);
  Record->push_back(Data.DefaultedMoveAssignmentIsDeleted);
  Record->push_back(Data.DefaultedDestructorIsDeleted);
  Record->push_back(Data.HasTrivialSpecialMembers);
  Record->push_back(Data.DeclaredNonTrivialSpecialMembers);
  Record->push_back(Data.HasIrrelevantDestructor);
  Record->push_back(Data.HasConstexprNonCopyMoveConstructor);
  Record->push_back(Data.HasDefaultedDefaultConstructor);
  Record->push_back(Data.DefaultedDefaultConstructorIsConstexpr);
  Record->push_back(Data.HasConstexprDefaultConstructor);
  Record->push_back(Data.HasNonLiteralTypeFieldsOrBases);
  Record->push_back(Data.ComputedVisibleConversions);
  Record->push_back(Data.UserProvidedDefaultConstructor);
  Record->push_back(Data.DeclaredSpecialMembers);
  Record->push_back(Data.ImplicitCopyConstructorHasConstParam);
  Record->push_back(Data.ImplicitCopyAssignmentHasConstParam);
  Record->push_back(Data.HasDeclaredCopyConstructorWithConstParam);
  Record->push_back(Data.HasDeclaredCopyAssignmentWithConstParam);
  // IsLambda bit is already saved.

  Record->push_back(Data.NumBases);
  if (Data.NumBases > 0)
    AddCXXBaseSpecifiers(Data.bases());

  // FIXME: Make VBases lazily computed when needed to avoid storing them.
  Record->push_back(Data.NumVBases);
  if (Data.NumVBases > 0)
    AddCXXBaseSpecifiers(Data.vbases());

  AddUnresolvedSet(Data.Conversions.get(*Writer->Context));
  AddUnresolvedSet(Data.VisibleConversions.get(*Writer->Context));
  // Data.Definition is the owning decl, no need to write it. 
  AddDeclRef(D->getFirstFriend());
  
  // Add lambda-specific data.
  if (Data.IsLambda) {
    auto &Lambda = D->getLambdaData();
    Record->push_back(Lambda.Dependent);
    Record->push_back(Lambda.IsGenericLambda);
    Record->push_back(Lambda.CaptureDefault);
    Record->push_back(Lambda.NumCaptures);
    Record->push_back(Lambda.NumExplicitCaptures);
    Record->push_back(Lambda.ManglingNumber);
    AddDeclRef(Lambda.ContextDecl);
    AddTypeSourceInfo(Lambda.MethodTyInfo);
    for (unsigned I = 0, N = Lambda.NumCaptures; I != N; ++I) {
      const LambdaCapture &Capture = Lambda.Captures[I];
      AddSourceLocation(Capture.getLocation());
      Record->push_back(Capture.isImplicit());
      Record->push_back(Capture.getCaptureKind());
      switch (Capture.getCaptureKind()) {
      case LCK_StarThis:
      case LCK_This:
      case LCK_VLAType:
        break;
      case LCK_ByCopy:
      case LCK_ByRef:
        VarDecl *Var =
            Capture.capturesVariable() ? Capture.getCapturedVar() : nullptr;
        AddDeclRef(Var);
        AddSourceLocation(Capture.isPackExpansion() ? Capture.getEllipsisLoc()
                                                    : SourceLocation());
        break;
      }
    }
  }
}

void ASTWriter::ReaderInitialized(ASTReader *Reader) {
  assert(Reader && "Cannot remove chain");
  assert((!Chain || Chain == Reader) && "Cannot replace chain");
  assert(FirstDeclID == NextDeclID &&
         FirstTypeID == NextTypeID &&
         FirstIdentID == NextIdentID &&
         FirstMacroID == NextMacroID &&
         FirstSubmoduleID == NextSubmoduleID &&
         FirstSelectorID == NextSelectorID &&
         "Setting chain after writing has started.");

  Chain = Reader;

  // Note, this will get called multiple times, once one the reader starts up
  // and again each time it's done reading a PCH or module.
  FirstDeclID = NUM_PREDEF_DECL_IDS + Chain->getTotalNumDecls();
  FirstTypeID = NUM_PREDEF_TYPE_IDS + Chain->getTotalNumTypes();
  FirstIdentID = NUM_PREDEF_IDENT_IDS + Chain->getTotalNumIdentifiers();
  FirstMacroID = NUM_PREDEF_MACRO_IDS + Chain->getTotalNumMacros();
  FirstSubmoduleID = NUM_PREDEF_SUBMODULE_IDS + Chain->getTotalNumSubmodules();
  FirstSelectorID = NUM_PREDEF_SELECTOR_IDS + Chain->getTotalNumSelectors();
  NextDeclID = FirstDeclID;
  NextTypeID = FirstTypeID;
  NextIdentID = FirstIdentID;
  NextMacroID = FirstMacroID;
  NextSelectorID = FirstSelectorID;
  NextSubmoduleID = FirstSubmoduleID;
}

void ASTWriter::IdentifierRead(IdentID ID, IdentifierInfo *II) {
  // Always keep the highest ID. See \p TypeRead() for more information.
  IdentID &StoredID = IdentifierIDs[II];
  if (ID > StoredID)
    StoredID = ID;
}

void ASTWriter::MacroRead(serialization::MacroID ID, MacroInfo *MI) {
  // Always keep the highest ID. See \p TypeRead() for more information.
  MacroID &StoredID = MacroIDs[MI];
  if (ID > StoredID)
    StoredID = ID;
}

void ASTWriter::TypeRead(TypeIdx Idx, QualType T) {
  // Always take the highest-numbered type index. This copes with an interesting
  // case for chained AST writing where we schedule writing the type and then,
  // later, deserialize the type from another AST. In this case, we want to
  // keep the higher-numbered entry so that we can properly write it out to
  // the AST file.
  TypeIdx &StoredIdx = TypeIdxs[T];
  if (Idx.getIndex() >= StoredIdx.getIndex())
    StoredIdx = Idx;
}

void ASTWriter::SelectorRead(SelectorID ID, Selector S) {
  // Always keep the highest ID. See \p TypeRead() for more information.
  SelectorID &StoredID = SelectorIDs[S];
  if (ID > StoredID)
    StoredID = ID;
}

void ASTWriter::MacroDefinitionRead(serialization::PreprocessedEntityID ID,
                                    MacroDefinitionRecord *MD) {
  assert(MacroDefinitions.find(MD) == MacroDefinitions.end());
  MacroDefinitions[MD] = ID;
}

void ASTWriter::ModuleRead(serialization::SubmoduleID ID, Module *Mod) {
  assert(SubmoduleIDs.find(Mod) == SubmoduleIDs.end());
  SubmoduleIDs[Mod] = ID;
}

void ASTWriter::CompletedTagDefinition(const TagDecl *D) {
  if (Chain && Chain->isProcessingUpdateRecords()) return;
  assert(D->isCompleteDefinition());
  assert(!WritingAST && "Already writing the AST!");
  if (auto *RD = dyn_cast<CXXRecordDecl>(D)) {
    // We are interested when a PCH decl is modified.
    if (RD->isFromASTFile()) {
      // A forward reference was mutated into a definition. Rewrite it.
      // FIXME: This happens during template instantiation, should we
      // have created a new definition decl instead ?
      assert(isTemplateInstantiation(RD->getTemplateSpecializationKind()) &&
             "completed a tag from another module but not by instantiation?");
      DeclUpdates[RD].push_back(
          DeclUpdate(UPD_CXX_INSTANTIATED_CLASS_DEFINITION));
    }
  }
}

static bool isImportedDeclContext(ASTReader *Chain, const Decl *D) {
  if (D->isFromASTFile())
    return true;

  // The predefined __va_list_tag struct is imported if we imported any decls.
  // FIXME: This is a gross hack.
  return D == D->getASTContext().getVaListTagDecl();
}

void ASTWriter::AddedVisibleDecl(const DeclContext *DC, const Decl *D) {
  if (Chain && Chain->isProcessingUpdateRecords()) return;
  assert(DC->isLookupContext() &&
          "Should not add lookup results to non-lookup contexts!");

  // TU is handled elsewhere.
  if (isa<TranslationUnitDecl>(DC))
    return;

  // Namespaces are handled elsewhere, except for template instantiations of
  // FunctionTemplateDecls in namespaces. We are interested in cases where the
  // local instantiations are added to an imported context. Only happens when
  // adding ADL lookup candidates, for example templated friends.
  if (isa<NamespaceDecl>(DC) && D->getFriendObjectKind() == Decl::FOK_None &&
      !isa<FunctionTemplateDecl>(D))
    return;

  // We're only interested in cases where a local declaration is added to an
  // imported context.
  if (D->isFromASTFile() || !isImportedDeclContext(Chain, cast<Decl>(DC)))
    return;

  assert(DC == DC->getPrimaryContext() && "added to non-primary context");
  assert(!getDefinitiveDeclContext(DC) && "DeclContext not definitive!");
  assert(!WritingAST && "Already writing the AST!");
  if (UpdatedDeclContexts.insert(DC) && !cast<Decl>(DC)->isFromASTFile()) {
    // We're adding a visible declaration to a predefined decl context. Ensure
    // that we write out all of its lookup results so we don't get a nasty
    // surprise when we try to emit its lookup table.
    for (auto *Child : DC->decls())
      UpdatingVisibleDecls.push_back(Child);
  }
  UpdatingVisibleDecls.push_back(D);
}

void ASTWriter::AddedCXXImplicitMember(const CXXRecordDecl *RD, const Decl *D) {
  if (Chain && Chain->isProcessingUpdateRecords()) return;
  assert(D->isImplicit());

  // We're only interested in cases where a local declaration is added to an
  // imported context.
  if (D->isFromASTFile() || !isImportedDeclContext(Chain, RD))
    return;

  if (!isa<CXXMethodDecl>(D))
    return;

  // A decl coming from PCH was modified.
  assert(RD->isCompleteDefinition());
  assert(!WritingAST && "Already writing the AST!");
  DeclUpdates[RD].push_back(DeclUpdate(UPD_CXX_ADDED_IMPLICIT_MEMBER, D));
}

void ASTWriter::ResolvedExceptionSpec(const FunctionDecl *FD) {
  if (Chain && Chain->isProcessingUpdateRecords()) return;
  assert(!DoneWritingDeclsAndTypes && "Already done writing updates!");
  if (!Chain) return;
  Chain->forEachImportedKeyDecl(FD, [&](const Decl *D) {
    // If we don't already know the exception specification for this redecl
    // chain, add an update record for it.
    if (isUnresolvedExceptionSpec(cast<FunctionDecl>(D)
                                      ->getType()
                                      ->castAs<FunctionProtoType>()
                                      ->getExceptionSpecType()))
      DeclUpdates[D].push_back(UPD_CXX_RESOLVED_EXCEPTION_SPEC);
  });
}

void ASTWriter::DeducedReturnType(const FunctionDecl *FD, QualType ReturnType) {
  if (Chain && Chain->isProcessingUpdateRecords()) return;
  assert(!WritingAST && "Already writing the AST!");
  if (!Chain) return;
  Chain->forEachImportedKeyDecl(FD, [&](const Decl *D) {
    DeclUpdates[D].push_back(
        DeclUpdate(UPD_CXX_DEDUCED_RETURN_TYPE, ReturnType));
  });
}

void ASTWriter::ResolvedOperatorDelete(const CXXDestructorDecl *DD,
                                       const FunctionDecl *Delete) {
  if (Chain && Chain->isProcessingUpdateRecords()) return;
  assert(!WritingAST && "Already writing the AST!");
  assert(Delete && "Not given an operator delete");
  if (!Chain) return;
  Chain->forEachImportedKeyDecl(DD, [&](const Decl *D) {
    DeclUpdates[D].push_back(DeclUpdate(UPD_CXX_RESOLVED_DTOR_DELETE, Delete));
  });
}

void ASTWriter::CompletedImplicitDefinition(const FunctionDecl *D) {
  if (Chain && Chain->isProcessingUpdateRecords()) return;
  assert(!WritingAST && "Already writing the AST!");
  if (!D->isFromASTFile())
    return; // Declaration not imported from PCH.

  // Implicit function decl from a PCH was defined.
  DeclUpdates[D].push_back(DeclUpdate(UPD_CXX_ADDED_FUNCTION_DEFINITION));
}

void ASTWriter::FunctionDefinitionInstantiated(const FunctionDecl *D) {
  if (Chain && Chain->isProcessingUpdateRecords()) return;
  assert(!WritingAST && "Already writing the AST!");
  if (!D->isFromASTFile())
    return;

  DeclUpdates[D].push_back(DeclUpdate(UPD_CXX_ADDED_FUNCTION_DEFINITION));
}

void ASTWriter::StaticDataMemberInstantiated(const VarDecl *D) {
  if (Chain && Chain->isProcessingUpdateRecords()) return;
  assert(!WritingAST && "Already writing the AST!");
  if (!D->isFromASTFile())
    return;

  // Since the actual instantiation is delayed, this really means that we need
  // to update the instantiation location.
  DeclUpdates[D].push_back(
      DeclUpdate(UPD_CXX_INSTANTIATED_STATIC_DATA_MEMBER,
       D->getMemberSpecializationInfo()->getPointOfInstantiation()));
}

void ASTWriter::DefaultArgumentInstantiated(const ParmVarDecl *D) {
  if (Chain && Chain->isProcessingUpdateRecords()) return;
  assert(!WritingAST && "Already writing the AST!");
  if (!D->isFromASTFile())
    return;

  DeclUpdates[D].push_back(
      DeclUpdate(UPD_CXX_INSTANTIATED_DEFAULT_ARGUMENT, D));
}

void ASTWriter::AddedObjCCategoryToInterface(const ObjCCategoryDecl *CatD,
                                             const ObjCInterfaceDecl *IFD) {
  if (Chain && Chain->isProcessingUpdateRecords()) return;
  assert(!WritingAST && "Already writing the AST!");
  if (!IFD->isFromASTFile())
    return; // Declaration not imported from PCH.
  
  assert(IFD->getDefinition() && "Category on a class without a definition?");
  ObjCClassesWithCategories.insert(
    const_cast<ObjCInterfaceDecl *>(IFD->getDefinition()));
}

void ASTWriter::DeclarationMarkedUsed(const Decl *D) {
  if (Chain && Chain->isProcessingUpdateRecords()) return;
  assert(!WritingAST && "Already writing the AST!");

  // If there is *any* declaration of the entity that's not from an AST file,
  // we can skip writing the update record. We make sure that isUsed() triggers
  // completion of the redeclaration chain of the entity.
  for (auto Prev = D->getMostRecentDecl(); Prev; Prev = Prev->getPreviousDecl())
    if (IsLocalDecl(Prev))
      return;

  DeclUpdates[D].push_back(DeclUpdate(UPD_DECL_MARKED_USED));
}

void ASTWriter::DeclarationMarkedOpenMPThreadPrivate(const Decl *D) {
  if (Chain && Chain->isProcessingUpdateRecords()) return;
  assert(!WritingAST && "Already writing the AST!");
  if (!D->isFromASTFile())
    return;

  DeclUpdates[D].push_back(DeclUpdate(UPD_DECL_MARKED_OPENMP_THREADPRIVATE));
}

void ASTWriter::DeclarationMarkedOpenMPDeclareTarget(const Decl *D,
                                                     const Attr *Attr) {
  if (Chain && Chain->isProcessingUpdateRecords()) return;
  assert(!WritingAST && "Already writing the AST!");
  if (!D->isFromASTFile())
    return;

  DeclUpdates[D].push_back(
      DeclUpdate(UPD_DECL_MARKED_OPENMP_DECLARETARGET, Attr));
}

void ASTWriter::RedefinedHiddenDefinition(const NamedDecl *D, Module *M) {
  if (Chain && Chain->isProcessingUpdateRecords()) return;
  assert(!WritingAST && "Already writing the AST!");
  assert(D->isHidden() && "expected a hidden declaration");
  DeclUpdates[D].push_back(DeclUpdate(UPD_DECL_EXPORTED, M));
}

void ASTWriter::AddedAttributeToRecord(const Attr *Attr,
                                       const RecordDecl *Record) {
  if (Chain && Chain->isProcessingUpdateRecords()) return;
  assert(!WritingAST && "Already writing the AST!");
  if (!Record->isFromASTFile())
    return;
  DeclUpdates[Record].push_back(DeclUpdate(UPD_ADDED_ATTR_TO_RECORD, Attr));
}<|MERGE_RESOLUTION|>--- conflicted
+++ resolved
@@ -2768,25 +2768,7 @@
     TypeOffsets.push_back(Offset);
   else if (TypeOffsets.size() < Index) {
     TypeOffsets.resize(Index + 1);
-<<<<<<< HEAD
-    TypeOffsets[Index] = Stream.GetCurrentBitNo();
-  }
-
-  RecordData Record;
-
-  // Emit the type's representation.
-  ASTTypeWriter W(*this, Record);
-  W.AbbrevToUse = 0;
-
-  if (T.hasLocalNonFastQualifiers()) {
-    Qualifiers Qs = T.getLocalQualifiers();
-    AddTypeRef(T.getLocalUnqualifiedType(), Record);
-    Qs.toOpaqueSequence(Record);
-    W.Code = TYPE_EXT_QUAL;
-    W.AbbrevToUse = TypeExtQualAbbrev;
-=======
     TypeOffsets[Index] = Offset;
->>>>>>> 88fccc58
   } else {
     llvm_unreachable("Types emitted in wrong order");
   }
