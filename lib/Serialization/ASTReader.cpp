//===--- ASTReader.cpp - AST File Reader ----------------------------------===//
//
//                     The LLVM Compiler Infrastructure
//
// This file is distributed under the University of Illinois Open Source
// License. See LICENSE.TXT for details.
//
//===----------------------------------------------------------------------===//
//
//  This file defines the ASTReader class, which reads AST files.
//
//===----------------------------------------------------------------------===//

#include "clang/Serialization/ASTReader.h"
#include "ASTCommon.h"
#include "ASTReaderInternals.h"
#include "clang/AST/ASTConsumer.h"
#include "clang/AST/ASTContext.h"
#include "clang/AST/DeclTemplate.h"
#include "clang/AST/Expr.h"
#include "clang/AST/ExprCXX.h"
#include "clang/AST/NestedNameSpecifier.h"
#include "clang/AST/Type.h"
#include "clang/AST/TypeLocVisitor.h"
#include "clang/Basic/FileManager.h"
#include "clang/Basic/SourceManager.h"
#include "clang/Basic/SourceManagerInternals.h"
#include "clang/Basic/TargetInfo.h"
#include "clang/Basic/TargetOptions.h"
#include "clang/Basic/Version.h"
#include "clang/Basic/VersionTuple.h"
#include "clang/Lex/HeaderSearch.h"
#include "clang/Lex/HeaderSearchOptions.h"
#include "clang/Lex/MacroInfo.h"
#include "clang/Lex/PreprocessingRecord.h"
#include "clang/Lex/Preprocessor.h"
#include "clang/Lex/PreprocessorOptions.h"
#include "clang/Sema/Scope.h"
#include "clang/Sema/Sema.h"
#include "clang/Serialization/ASTDeserializationListener.h"
#include "clang/Serialization/GlobalModuleIndex.h"
#include "clang/Serialization/ModuleManager.h"
#include "clang/Serialization/SerializationDiagnostic.h"
#include "llvm/ADT/Hashing.h"
#include "llvm/ADT/StringExtras.h"
#include "llvm/Bitcode/BitstreamReader.h"
#include "llvm/Support/ErrorHandling.h"
#include "llvm/Support/FileSystem.h"
#include "llvm/Support/MemoryBuffer.h"
#include "llvm/Support/Path.h"
#include "llvm/Support/SaveAndRestore.h"
#include "llvm/Support/system_error.h"
#include <algorithm>
#include <cstdio>
#include <iterator>

using namespace clang;
using namespace clang::serialization;
using namespace clang::serialization::reader;
using llvm::BitstreamCursor;

//===----------------------------------------------------------------------===//
// PCH validator implementation
//===----------------------------------------------------------------------===//

ASTReaderListener::~ASTReaderListener() {}

/// \brief Compare the given set of language options against an existing set of
/// language options.
///
/// \param Diags If non-NULL, diagnostics will be emitted via this engine.
///
/// \returns true if the languagae options mis-match, false otherwise.
static bool checkLanguageOptions(const LangOptions &LangOpts,
                                 const LangOptions &ExistingLangOpts,
                                 DiagnosticsEngine *Diags) {
#define LANGOPT(Name, Bits, Default, Description)                 \
  if (ExistingLangOpts.Name != LangOpts.Name) {                   \
    if (Diags)                                                    \
      Diags->Report(diag::err_pch_langopt_mismatch)               \
        << Description << LangOpts.Name << ExistingLangOpts.Name; \
    return true;                                                  \
  }

#define VALUE_LANGOPT(Name, Bits, Default, Description)   \
  if (ExistingLangOpts.Name != LangOpts.Name) {           \
    if (Diags)                                            \
      Diags->Report(diag::err_pch_langopt_value_mismatch) \
        << Description;                                   \
    return true;                                          \
  }

#define ENUM_LANGOPT(Name, Type, Bits, Default, Description)   \
  if (ExistingLangOpts.get##Name() != LangOpts.get##Name()) {  \
    if (Diags)                                                 \
      Diags->Report(diag::err_pch_langopt_value_mismatch)      \
        << Description;                                        \
    return true;                                               \
  }

#define BENIGN_LANGOPT(Name, Bits, Default, Description)
#define BENIGN_ENUM_LANGOPT(Name, Type, Bits, Default, Description)
#include "clang/Basic/LangOptions.def"

  if (ExistingLangOpts.ObjCRuntime != LangOpts.ObjCRuntime) {
    if (Diags)
      Diags->Report(diag::err_pch_langopt_value_mismatch)
      << "target Objective-C runtime";
    return true;
  }

  if (ExistingLangOpts.CommentOpts.BlockCommandNames !=
      LangOpts.CommentOpts.BlockCommandNames) {
    if (Diags)
      Diags->Report(diag::err_pch_langopt_value_mismatch)
        << "block command names";
    return true;
  }

  return false;
}

/// \brief Compare the given set of target options against an existing set of
/// target options.
///
/// \param Diags If non-NULL, diagnostics will be emitted via this engine.
///
/// \returns true if the target options mis-match, false otherwise.
static bool checkTargetOptions(const TargetOptions &TargetOpts,
                               const TargetOptions &ExistingTargetOpts,
                               DiagnosticsEngine *Diags) {
#define CHECK_TARGET_OPT(Field, Name)                             \
  if (TargetOpts.Field != ExistingTargetOpts.Field) {             \
    if (Diags)                                                    \
      Diags->Report(diag::err_pch_targetopt_mismatch)             \
        << Name << TargetOpts.Field << ExistingTargetOpts.Field;  \
    return true;                                                  \
  }

  CHECK_TARGET_OPT(Triple, "target");
  CHECK_TARGET_OPT(CPU, "target CPU");
  CHECK_TARGET_OPT(ABI, "target ABI");
  CHECK_TARGET_OPT(CXXABI, "target C++ ABI");
  CHECK_TARGET_OPT(LinkerVersion, "target linker version");
#undef CHECK_TARGET_OPT

  // Compare feature sets.
  SmallVector<StringRef, 4> ExistingFeatures(
                                             ExistingTargetOpts.FeaturesAsWritten.begin(),
                                             ExistingTargetOpts.FeaturesAsWritten.end());
  SmallVector<StringRef, 4> ReadFeatures(TargetOpts.FeaturesAsWritten.begin(),
                                         TargetOpts.FeaturesAsWritten.end());
  std::sort(ExistingFeatures.begin(), ExistingFeatures.end());
  std::sort(ReadFeatures.begin(), ReadFeatures.end());

  unsigned ExistingIdx = 0, ExistingN = ExistingFeatures.size();
  unsigned ReadIdx = 0, ReadN = ReadFeatures.size();
  while (ExistingIdx < ExistingN && ReadIdx < ReadN) {
    if (ExistingFeatures[ExistingIdx] == ReadFeatures[ReadIdx]) {
      ++ExistingIdx;
      ++ReadIdx;
      continue;
    }

    if (ReadFeatures[ReadIdx] < ExistingFeatures[ExistingIdx]) {
      if (Diags)
        Diags->Report(diag::err_pch_targetopt_feature_mismatch)
          << false << ReadFeatures[ReadIdx];
      return true;
    }

    if (Diags)
      Diags->Report(diag::err_pch_targetopt_feature_mismatch)
        << true << ExistingFeatures[ExistingIdx];
    return true;
  }

  if (ExistingIdx < ExistingN) {
    if (Diags)
      Diags->Report(diag::err_pch_targetopt_feature_mismatch)
        << true << ExistingFeatures[ExistingIdx];
    return true;
  }

  if (ReadIdx < ReadN) {
    if (Diags)
      Diags->Report(diag::err_pch_targetopt_feature_mismatch)
        << false << ReadFeatures[ReadIdx];
    return true;
  }

  return false;
}

bool
PCHValidator::ReadLanguageOptions(const LangOptions &LangOpts,
                                  bool Complain) {
  const LangOptions &ExistingLangOpts = PP.getLangOpts();
  return checkLanguageOptions(LangOpts, ExistingLangOpts,
                              Complain? &Reader.Diags : 0);
}

bool PCHValidator::ReadTargetOptions(const TargetOptions &TargetOpts,
                                     bool Complain) {
  const TargetOptions &ExistingTargetOpts = PP.getTargetInfo().getTargetOpts();
  return checkTargetOptions(TargetOpts, ExistingTargetOpts,
                            Complain? &Reader.Diags : 0);
}

namespace {
  typedef llvm::StringMap<std::pair<StringRef, bool /*IsUndef*/> >
    MacroDefinitionsMap;
  typedef llvm::DenseMap<DeclarationName, SmallVector<NamedDecl *, 8> >
    DeclsMap;
}

/// \brief Collect the macro definitions provided by the given preprocessor
/// options.
static void collectMacroDefinitions(const PreprocessorOptions &PPOpts,
                                    MacroDefinitionsMap &Macros,
                                    SmallVectorImpl<StringRef> *MacroNames = 0){
  for (unsigned I = 0, N = PPOpts.Macros.size(); I != N; ++I) {
    StringRef Macro = PPOpts.Macros[I].first;
    bool IsUndef = PPOpts.Macros[I].second;

    std::pair<StringRef, StringRef> MacroPair = Macro.split('=');
    StringRef MacroName = MacroPair.first;
    StringRef MacroBody = MacroPair.second;

    // For an #undef'd macro, we only care about the name.
    if (IsUndef) {
      if (MacroNames && !Macros.count(MacroName))
        MacroNames->push_back(MacroName);

      Macros[MacroName] = std::make_pair("", true);
      continue;
    }

    // For a #define'd macro, figure out the actual definition.
    if (MacroName.size() == Macro.size())
      MacroBody = "1";
    else {
      // Note: GCC drops anything following an end-of-line character.
      StringRef::size_type End = MacroBody.find_first_of("\n\r");
      MacroBody = MacroBody.substr(0, End);
    }

    if (MacroNames && !Macros.count(MacroName))
      MacroNames->push_back(MacroName);
    Macros[MacroName] = std::make_pair(MacroBody, false);
  }
}
         
/// \brief Check the preprocessor options deserialized from the control block
/// against the preprocessor options in an existing preprocessor.
///
/// \param Diags If non-null, produce diagnostics for any mismatches incurred.
static bool checkPreprocessorOptions(const PreprocessorOptions &PPOpts,
                                     const PreprocessorOptions &ExistingPPOpts,
                                     DiagnosticsEngine *Diags,
                                     FileManager &FileMgr,
                                     std::string &SuggestedPredefines,
                                     const LangOptions &LangOpts) {
  // Check macro definitions.
  MacroDefinitionsMap ASTFileMacros;
  collectMacroDefinitions(PPOpts, ASTFileMacros);
  MacroDefinitionsMap ExistingMacros;
  SmallVector<StringRef, 4> ExistingMacroNames;
  collectMacroDefinitions(ExistingPPOpts, ExistingMacros, &ExistingMacroNames);

  for (unsigned I = 0, N = ExistingMacroNames.size(); I != N; ++I) {
    // Dig out the macro definition in the existing preprocessor options.
    StringRef MacroName = ExistingMacroNames[I];
    std::pair<StringRef, bool> Existing = ExistingMacros[MacroName];

    // Check whether we know anything about this macro name or not.
    llvm::StringMap<std::pair<StringRef, bool /*IsUndef*/> >::iterator Known
      = ASTFileMacros.find(MacroName);
    if (Known == ASTFileMacros.end()) {
      // FIXME: Check whether this identifier was referenced anywhere in the
      // AST file. If so, we should reject the AST file. Unfortunately, this
      // information isn't in the control block. What shall we do about it?

      if (Existing.second) {
        SuggestedPredefines += "#undef ";
        SuggestedPredefines += MacroName.str();
        SuggestedPredefines += '\n';
      } else {
        SuggestedPredefines += "#define ";
        SuggestedPredefines += MacroName.str();
        SuggestedPredefines += ' ';
        SuggestedPredefines += Existing.first.str();
        SuggestedPredefines += '\n';
      }
      continue;
    }

    // If the macro was defined in one but undef'd in the other, we have a
    // conflict.
    if (Existing.second != Known->second.second) {
      if (Diags) {
        Diags->Report(diag::err_pch_macro_def_undef)
          << MacroName << Known->second.second;
      }
      return true;
    }

    // If the macro was #undef'd in both, or if the macro bodies are identical,
    // it's fine.
    if (Existing.second || Existing.first == Known->second.first)
      continue;

    // The macro bodies differ; complain.
    if (Diags) {
      Diags->Report(diag::err_pch_macro_def_conflict)
        << MacroName << Known->second.first << Existing.first;
    }
    return true;
  }

  // Check whether we're using predefines.
  if (PPOpts.UsePredefines != ExistingPPOpts.UsePredefines) {
    if (Diags) {
      Diags->Report(diag::err_pch_undef) << ExistingPPOpts.UsePredefines;
    }
    return true;
  }

  // Detailed record is important since it is used for the module cache hash.
  if (LangOpts.Modules &&
      PPOpts.DetailedRecord != ExistingPPOpts.DetailedRecord) {
    if (Diags) {
      Diags->Report(diag::err_pch_pp_detailed_record) << PPOpts.DetailedRecord;
    }
    return true;
  }

  // Compute the #include and #include_macros lines we need.
  for (unsigned I = 0, N = ExistingPPOpts.Includes.size(); I != N; ++I) {
    StringRef File = ExistingPPOpts.Includes[I];
    if (File == ExistingPPOpts.ImplicitPCHInclude)
      continue;

    if (std::find(PPOpts.Includes.begin(), PPOpts.Includes.end(), File)
          != PPOpts.Includes.end())
      continue;

    SuggestedPredefines += "#include \"";
    SuggestedPredefines +=
      HeaderSearch::NormalizeDashIncludePath(File, FileMgr);
    SuggestedPredefines += "\"\n";
  }

  for (unsigned I = 0, N = ExistingPPOpts.MacroIncludes.size(); I != N; ++I) {
    StringRef File = ExistingPPOpts.MacroIncludes[I];
    if (std::find(PPOpts.MacroIncludes.begin(), PPOpts.MacroIncludes.end(),
                  File)
        != PPOpts.MacroIncludes.end())
      continue;

    SuggestedPredefines += "#__include_macros \"";
    SuggestedPredefines +=
      HeaderSearch::NormalizeDashIncludePath(File, FileMgr);
    SuggestedPredefines += "\"\n##\n";
  }

  return false;
}

bool PCHValidator::ReadPreprocessorOptions(const PreprocessorOptions &PPOpts,
                                           bool Complain,
                                           std::string &SuggestedPredefines) {
  const PreprocessorOptions &ExistingPPOpts = PP.getPreprocessorOpts();

  return checkPreprocessorOptions(PPOpts, ExistingPPOpts,
                                  Complain? &Reader.Diags : 0,
                                  PP.getFileManager(),
                                  SuggestedPredefines,
                                  PP.getLangOpts());
}

void PCHValidator::ReadCounter(const ModuleFile &M, unsigned Value) {
  PP.setCounterValue(Value);
}

//===----------------------------------------------------------------------===//
// AST reader implementation
//===----------------------------------------------------------------------===//

void
ASTReader::setDeserializationListener(ASTDeserializationListener *Listener) {
  DeserializationListener = Listener;
}



unsigned ASTSelectorLookupTrait::ComputeHash(Selector Sel) {
  return serialization::ComputeHash(Sel);
}


std::pair<unsigned, unsigned>
ASTSelectorLookupTrait::ReadKeyDataLength(const unsigned char*& d) {
  using namespace clang::io;
  unsigned KeyLen = ReadUnalignedLE16(d);
  unsigned DataLen = ReadUnalignedLE16(d);
  return std::make_pair(KeyLen, DataLen);
}

ASTSelectorLookupTrait::internal_key_type 
ASTSelectorLookupTrait::ReadKey(const unsigned char* d, unsigned) {
  using namespace clang::io;
  SelectorTable &SelTable = Reader.getContext().Selectors;
  unsigned N = ReadUnalignedLE16(d);
  IdentifierInfo *FirstII
    = Reader.getLocalIdentifier(F, ReadUnalignedLE32(d));
  if (N == 0)
    return SelTable.getNullarySelector(FirstII);
  else if (N == 1)
    return SelTable.getUnarySelector(FirstII);

  SmallVector<IdentifierInfo *, 16> Args;
  Args.push_back(FirstII);
  for (unsigned I = 1; I != N; ++I)
    Args.push_back(Reader.getLocalIdentifier(F, ReadUnalignedLE32(d)));

  return SelTable.getSelector(N, Args.data());
}

ASTSelectorLookupTrait::data_type 
ASTSelectorLookupTrait::ReadData(Selector, const unsigned char* d, 
                                 unsigned DataLen) {
  using namespace clang::io;

  data_type Result;

  Result.ID = Reader.getGlobalSelectorID(F, ReadUnalignedLE32(d));
  unsigned NumInstanceMethodsAndBits = ReadUnalignedLE16(d);
  unsigned NumFactoryMethodsAndBits = ReadUnalignedLE16(d);
  Result.InstanceBits = NumInstanceMethodsAndBits & 0x3;
  Result.FactoryBits = NumFactoryMethodsAndBits & 0x3;
  unsigned NumInstanceMethods = NumInstanceMethodsAndBits >> 2;
  unsigned NumFactoryMethods = NumFactoryMethodsAndBits >> 2;

  // Load instance methods
  for (unsigned I = 0; I != NumInstanceMethods; ++I) {
    if (ObjCMethodDecl *Method
          = Reader.GetLocalDeclAs<ObjCMethodDecl>(F, ReadUnalignedLE32(d)))
      Result.Instance.push_back(Method);
  }

  // Load factory methods
  for (unsigned I = 0; I != NumFactoryMethods; ++I) {
    if (ObjCMethodDecl *Method
          = Reader.GetLocalDeclAs<ObjCMethodDecl>(F, ReadUnalignedLE32(d)))
      Result.Factory.push_back(Method);
  }

  return Result;
}

unsigned ASTIdentifierLookupTraitBase::ComputeHash(const internal_key_type& a) {
  return llvm::HashString(a);
}

std::pair<unsigned, unsigned>
ASTIdentifierLookupTraitBase::ReadKeyDataLength(const unsigned char*& d) {
  using namespace clang::io;
  unsigned DataLen = ReadUnalignedLE16(d);
  unsigned KeyLen = ReadUnalignedLE16(d);
  return std::make_pair(KeyLen, DataLen);
}

ASTIdentifierLookupTraitBase::internal_key_type
ASTIdentifierLookupTraitBase::ReadKey(const unsigned char* d, unsigned n) {
  assert(n >= 2 && d[n-1] == '\0');
  return StringRef((const char*) d, n-1);
}

/// \brief Whether the given identifier is "interesting".
static bool isInterestingIdentifier(IdentifierInfo &II) {
  return II.isPoisoned() ||
         II.isExtensionToken() ||
         II.getObjCOrBuiltinID() ||
         II.hasRevertedTokenIDToIdentifier() ||
         II.hadMacroDefinition() ||
         II.getFETokenInfo<void>();
}

IdentifierInfo *ASTIdentifierLookupTrait::ReadData(const internal_key_type& k,
                                                   const unsigned char* d,
                                                   unsigned DataLen) {
  using namespace clang::io;
  unsigned RawID = ReadUnalignedLE32(d);
  bool IsInteresting = RawID & 0x01;

  // Wipe out the "is interesting" bit.
  RawID = RawID >> 1;

  IdentID ID = Reader.getGlobalIdentifierID(F, RawID);
  if (!IsInteresting) {
    // For uninteresting identifiers, just build the IdentifierInfo
    // and associate it with the persistent ID.
    IdentifierInfo *II = KnownII;
    if (!II) {
      II = &Reader.getIdentifierTable().getOwn(k);
      KnownII = II;
    }
    Reader.SetIdentifierInfo(ID, II);
    if (!II->isFromAST()) {
      bool WasInteresting = isInterestingIdentifier(*II);
      II->setIsFromAST();
      if (WasInteresting)
        II->setChangedSinceDeserialization();
    }
    Reader.markIdentifierUpToDate(II);
    return II;
  }

  unsigned ObjCOrBuiltinID = ReadUnalignedLE16(d);
  unsigned Bits = ReadUnalignedLE16(d);
  bool CPlusPlusOperatorKeyword = Bits & 0x01;
  Bits >>= 1;
  bool HasRevertedTokenIDToIdentifier = Bits & 0x01;
  Bits >>= 1;
  bool Poisoned = Bits & 0x01;
  Bits >>= 1;
  bool ExtensionToken = Bits & 0x01;
  Bits >>= 1;
  bool hasSubmoduleMacros = Bits & 0x01;
  Bits >>= 1;
  bool hadMacroDefinition = Bits & 0x01;
  Bits >>= 1;

  assert(Bits == 0 && "Extra bits in the identifier?");
  DataLen -= 8;

  // Build the IdentifierInfo itself and link the identifier ID with
  // the new IdentifierInfo.
  IdentifierInfo *II = KnownII;
  if (!II) {
    II = &Reader.getIdentifierTable().getOwn(StringRef(k));
    KnownII = II;
  }
  Reader.markIdentifierUpToDate(II);
  if (!II->isFromAST()) {
    bool WasInteresting = isInterestingIdentifier(*II);
    II->setIsFromAST();
    if (WasInteresting)
      II->setChangedSinceDeserialization();
  }

  // Set or check the various bits in the IdentifierInfo structure.
  // Token IDs are read-only.
  if (HasRevertedTokenIDToIdentifier && II->getTokenID() != tok::identifier)
    II->RevertTokenIDToIdentifier();
  II->setObjCOrBuiltinID(ObjCOrBuiltinID);
  assert(II->isExtensionToken() == ExtensionToken &&
         "Incorrect extension token flag");
  (void)ExtensionToken;
  if (Poisoned)
    II->setIsPoisoned(true);
  assert(II->isCPlusPlusOperatorKeyword() == CPlusPlusOperatorKeyword &&
         "Incorrect C++ operator keyword flag");
  (void)CPlusPlusOperatorKeyword;

  // If this identifier is a macro, deserialize the macro
  // definition.
  if (hadMacroDefinition) {
    uint32_t MacroDirectivesOffset = ReadUnalignedLE32(d);
    DataLen -= 4;
    SmallVector<uint32_t, 8> LocalMacroIDs;
    if (hasSubmoduleMacros) {
      while (uint32_t LocalMacroID = ReadUnalignedLE32(d)) {
        DataLen -= 4;
        LocalMacroIDs.push_back(LocalMacroID);
      }
      DataLen -= 4;
    }

    if (F.Kind == MK_Module) {
      for (SmallVectorImpl<uint32_t>::iterator
             I = LocalMacroIDs.begin(), E = LocalMacroIDs.end(); I != E; ++I) {
        MacroID MacID = Reader.getGlobalMacroID(F, *I);
        Reader.addPendingMacroFromModule(II, &F, MacID, F.DirectImportLoc);
      }
    } else {
      Reader.addPendingMacroFromPCH(II, &F, MacroDirectivesOffset);
    }
  }

  Reader.SetIdentifierInfo(ID, II);

  // Read all of the declarations visible at global scope with this
  // name.
  if (DataLen > 0) {
    SmallVector<uint32_t, 4> DeclIDs;
    for (; DataLen > 0; DataLen -= 4)
      DeclIDs.push_back(Reader.getGlobalDeclID(F, ReadUnalignedLE32(d)));
    Reader.SetGloballyVisibleDecls(II, DeclIDs);
  }

  return II;
}

unsigned 
ASTDeclContextNameLookupTrait::ComputeHash(const DeclNameKey &Key) const {
  llvm::FoldingSetNodeID ID;
  ID.AddInteger(Key.Kind);

  switch (Key.Kind) {
  case DeclarationName::Identifier:
  case DeclarationName::CXXLiteralOperatorName:
    ID.AddString(((IdentifierInfo*)Key.Data)->getName());
    break;
  case DeclarationName::ObjCZeroArgSelector:
  case DeclarationName::ObjCOneArgSelector:
  case DeclarationName::ObjCMultiArgSelector:
    ID.AddInteger(serialization::ComputeHash(Selector(Key.Data)));
    break;
  case DeclarationName::CXXOperatorName:
    ID.AddInteger((OverloadedOperatorKind)Key.Data);
    break;
  case DeclarationName::CXXConstructorName:
  case DeclarationName::CXXDestructorName:
  case DeclarationName::CXXConversionFunctionName:
  case DeclarationName::CXXUsingDirective:
    break;
  }

  return ID.ComputeHash();
}

ASTDeclContextNameLookupTrait::internal_key_type 
ASTDeclContextNameLookupTrait::GetInternalKey(
                                          const external_key_type& Name) const {
  DeclNameKey Key;
  Key.Kind = Name.getNameKind();
  switch (Name.getNameKind()) {
  case DeclarationName::Identifier:
    Key.Data = (uint64_t)Name.getAsIdentifierInfo();
    break;
  case DeclarationName::ObjCZeroArgSelector:
  case DeclarationName::ObjCOneArgSelector:
  case DeclarationName::ObjCMultiArgSelector:
    Key.Data = (uint64_t)Name.getObjCSelector().getAsOpaquePtr();
    break;
  case DeclarationName::CXXOperatorName:
    Key.Data = Name.getCXXOverloadedOperator();
    break;
  case DeclarationName::CXXLiteralOperatorName:
    Key.Data = (uint64_t)Name.getCXXLiteralIdentifier();
    break;
  case DeclarationName::CXXConstructorName:
  case DeclarationName::CXXDestructorName:
  case DeclarationName::CXXConversionFunctionName:
  case DeclarationName::CXXUsingDirective:
    Key.Data = 0;
    break;
  }

  return Key;
}

std::pair<unsigned, unsigned>
ASTDeclContextNameLookupTrait::ReadKeyDataLength(const unsigned char*& d) {
  using namespace clang::io;
  unsigned KeyLen = ReadUnalignedLE16(d);
  unsigned DataLen = ReadUnalignedLE16(d);
  return std::make_pair(KeyLen, DataLen);
}

ASTDeclContextNameLookupTrait::internal_key_type 
ASTDeclContextNameLookupTrait::ReadKey(const unsigned char* d, unsigned) {
  using namespace clang::io;

  DeclNameKey Key;
  Key.Kind = (DeclarationName::NameKind)*d++;
  switch (Key.Kind) {
  case DeclarationName::Identifier:
    Key.Data = (uint64_t)Reader.getLocalIdentifier(F, ReadUnalignedLE32(d));
    break;
  case DeclarationName::ObjCZeroArgSelector:
  case DeclarationName::ObjCOneArgSelector:
  case DeclarationName::ObjCMultiArgSelector:
    Key.Data =
       (uint64_t)Reader.getLocalSelector(F, ReadUnalignedLE32(d))
                   .getAsOpaquePtr();
    break;
  case DeclarationName::CXXOperatorName:
    Key.Data = *d++; // OverloadedOperatorKind
    break;
  case DeclarationName::CXXLiteralOperatorName:
    Key.Data = (uint64_t)Reader.getLocalIdentifier(F, ReadUnalignedLE32(d));
    break;
  case DeclarationName::CXXConstructorName:
  case DeclarationName::CXXDestructorName:
  case DeclarationName::CXXConversionFunctionName:
  case DeclarationName::CXXUsingDirective:
    Key.Data = 0;
    break;
  }

  return Key;
}

ASTDeclContextNameLookupTrait::data_type 
ASTDeclContextNameLookupTrait::ReadData(internal_key_type, 
                                        const unsigned char* d,
                                        unsigned DataLen) {
  using namespace clang::io;
  unsigned NumDecls = ReadUnalignedLE16(d);
  LE32DeclID *Start = reinterpret_cast<LE32DeclID *>(
                        const_cast<unsigned char *>(d));
  return std::make_pair(Start, Start + NumDecls);
}

bool ASTReader::ReadDeclContextStorage(ModuleFile &M,
                                       BitstreamCursor &Cursor,
                                   const std::pair<uint64_t, uint64_t> &Offsets,
                                       DeclContextInfo &Info) {
  SavedStreamPosition SavedPosition(Cursor);
  // First the lexical decls.
  if (Offsets.first != 0) {
    Cursor.JumpToBit(Offsets.first);

    RecordData Record;
    StringRef Blob;
    unsigned Code = Cursor.ReadCode();
    unsigned RecCode = Cursor.readRecord(Code, Record, &Blob);
    if (RecCode != DECL_CONTEXT_LEXICAL) {
      Error("Expected lexical block");
      return true;
    }

    Info.LexicalDecls = reinterpret_cast<const KindDeclIDPair*>(Blob.data());
    Info.NumLexicalDecls = Blob.size() / sizeof(KindDeclIDPair);
  }

  // Now the lookup table.
  if (Offsets.second != 0) {
    Cursor.JumpToBit(Offsets.second);

    RecordData Record;
    StringRef Blob;
    unsigned Code = Cursor.ReadCode();
    unsigned RecCode = Cursor.readRecord(Code, Record, &Blob);
    if (RecCode != DECL_CONTEXT_VISIBLE) {
      Error("Expected visible lookup table block");
      return true;
    }
    Info.NameLookupTableData
      = ASTDeclContextNameLookupTable::Create(
                    (const unsigned char *)Blob.data() + Record[0],
                    (const unsigned char *)Blob.data(),
                    ASTDeclContextNameLookupTrait(*this, M));
  }

  return false;
}

void ASTReader::Error(StringRef Msg) {
  Error(diag::err_fe_pch_malformed, Msg);
  if (Context.getLangOpts().Modules && !Diags.isDiagnosticInFlight()) {
    Diag(diag::note_module_cache_path)
      << PP.getHeaderSearchInfo().getModuleCachePath();
  }
}

void ASTReader::Error(unsigned DiagID,
                      StringRef Arg1, StringRef Arg2) {
  if (Diags.isDiagnosticInFlight())
    Diags.SetDelayedDiagnostic(DiagID, Arg1, Arg2);
  else
    Diag(DiagID) << Arg1 << Arg2;
}

//===----------------------------------------------------------------------===//
// Source Manager Deserialization
//===----------------------------------------------------------------------===//

/// \brief Read the line table in the source manager block.
/// \returns true if there was an error.
bool ASTReader::ParseLineTable(ModuleFile &F,
                               SmallVectorImpl<uint64_t> &Record) {
  unsigned Idx = 0;
  LineTableInfo &LineTable = SourceMgr.getLineTable();

  // Parse the file names
  std::map<int, int> FileIDs;
  for (int I = 0, N = Record[Idx++]; I != N; ++I) {
    // Extract the file name
    unsigned FilenameLen = Record[Idx++];
    std::string Filename(&Record[Idx], &Record[Idx] + FilenameLen);
    Idx += FilenameLen;
    MaybeAddSystemRootToFilename(F, Filename);
    FileIDs[I] = LineTable.getLineTableFilenameID(Filename);
  }

  // Parse the line entries
  std::vector<LineEntry> Entries;
  while (Idx < Record.size()) {
    int FID = Record[Idx++];
    assert(FID >= 0 && "Serialized line entries for non-local file.");
    // Remap FileID from 1-based old view.
    FID += F.SLocEntryBaseID - 1;

    // Extract the line entries
    unsigned NumEntries = Record[Idx++];
    assert(NumEntries && "Numentries is 00000");
    Entries.clear();
    Entries.reserve(NumEntries);
    for (unsigned I = 0; I != NumEntries; ++I) {
      unsigned FileOffset = Record[Idx++];
      unsigned LineNo = Record[Idx++];
      int FilenameID = FileIDs[Record[Idx++]];
      SrcMgr::CharacteristicKind FileKind
        = (SrcMgr::CharacteristicKind)Record[Idx++];
      unsigned IncludeOffset = Record[Idx++];
      Entries.push_back(LineEntry::get(FileOffset, LineNo, FilenameID,
                                       FileKind, IncludeOffset));
    }
    LineTable.AddEntry(FileID::get(FID), Entries);
  }

  return false;
}

/// \brief Read a source manager block
bool ASTReader::ReadSourceManagerBlock(ModuleFile &F) {
  using namespace SrcMgr;

  BitstreamCursor &SLocEntryCursor = F.SLocEntryCursor;

  // Set the source-location entry cursor to the current position in
  // the stream. This cursor will be used to read the contents of the
  // source manager block initially, and then lazily read
  // source-location entries as needed.
  SLocEntryCursor = F.Stream;

  // The stream itself is going to skip over the source manager block.
  if (F.Stream.SkipBlock()) {
    Error("malformed block record in AST file");
    return true;
  }

  // Enter the source manager block.
  if (SLocEntryCursor.EnterSubBlock(SOURCE_MANAGER_BLOCK_ID)) {
    Error("malformed source manager block record in AST file");
    return true;
  }

  RecordData Record;
  while (true) {
    llvm::BitstreamEntry E = SLocEntryCursor.advanceSkippingSubblocks();
    
    switch (E.Kind) {
    case llvm::BitstreamEntry::SubBlock: // Handled for us already.
    case llvm::BitstreamEntry::Error:
      Error("malformed block record in AST file");
      return true;
    case llvm::BitstreamEntry::EndBlock:
      return false;
    case llvm::BitstreamEntry::Record:
      // The interesting case.
      break;
    }
    
    // Read a record.
    Record.clear();
    StringRef Blob;
    switch (SLocEntryCursor.readRecord(E.ID, Record, &Blob)) {
    default:  // Default behavior: ignore.
      break;

    case SM_SLOC_FILE_ENTRY:
    case SM_SLOC_BUFFER_ENTRY:
    case SM_SLOC_EXPANSION_ENTRY:
      // Once we hit one of the source location entries, we're done.
      return false;
    }
  }
}

/// \brief If a header file is not found at the path that we expect it to be
/// and the PCH file was moved from its original location, try to resolve the
/// file by assuming that header+PCH were moved together and the header is in
/// the same place relative to the PCH.
static std::string
resolveFileRelativeToOriginalDir(const std::string &Filename,
                                 const std::string &OriginalDir,
                                 const std::string &CurrDir) {
  assert(OriginalDir != CurrDir &&
         "No point trying to resolve the file if the PCH dir didn't change");
  using namespace llvm::sys;
  SmallString<128> filePath(Filename);
  fs::make_absolute(filePath);
  assert(path::is_absolute(OriginalDir));
  SmallString<128> currPCHPath(CurrDir);

  path::const_iterator fileDirI = path::begin(path::parent_path(filePath)),
                       fileDirE = path::end(path::parent_path(filePath));
  path::const_iterator origDirI = path::begin(OriginalDir),
                       origDirE = path::end(OriginalDir);
  // Skip the common path components from filePath and OriginalDir.
  while (fileDirI != fileDirE && origDirI != origDirE &&
         *fileDirI == *origDirI) {
    ++fileDirI;
    ++origDirI;
  }
  for (; origDirI != origDirE; ++origDirI)
    path::append(currPCHPath, "..");
  path::append(currPCHPath, fileDirI, fileDirE);
  path::append(currPCHPath, path::filename(Filename));
  return currPCHPath.str();
}

bool ASTReader::ReadSLocEntry(int ID) {
  if (ID == 0)
    return false;

  if (unsigned(-ID) - 2 >= getTotalNumSLocs() || ID > 0) {
    Error("source location entry ID out-of-range for AST file");
    return true;
  }

  ModuleFile *F = GlobalSLocEntryMap.find(-ID)->second;
  F->SLocEntryCursor.JumpToBit(F->SLocEntryOffsets[ID - F->SLocEntryBaseID]);
  BitstreamCursor &SLocEntryCursor = F->SLocEntryCursor;
  unsigned BaseOffset = F->SLocEntryBaseOffset;

  ++NumSLocEntriesRead;
  llvm::BitstreamEntry Entry = SLocEntryCursor.advance();
  if (Entry.Kind != llvm::BitstreamEntry::Record) {
    Error("incorrectly-formatted source location entry in AST file");
    return true;
  }
  
  RecordData Record;
  StringRef Blob;
  switch (SLocEntryCursor.readRecord(Entry.ID, Record, &Blob)) {
  default:
    Error("incorrectly-formatted source location entry in AST file");
    return true;

  case SM_SLOC_FILE_ENTRY: {
    // We will detect whether a file changed and return 'Failure' for it, but
    // we will also try to fail gracefully by setting up the SLocEntry.
    unsigned InputID = Record[4];
    InputFile IF = getInputFile(*F, InputID);
    const FileEntry *File = IF.getFile();
    bool OverriddenBuffer = IF.isOverridden();

    // Note that we only check if a File was returned. If it was out-of-date
    // we have complained but we will continue creating a FileID to recover
    // gracefully.
    if (!File)
      return true;

    SourceLocation IncludeLoc = ReadSourceLocation(*F, Record[1]);
    if (IncludeLoc.isInvalid() && F->Kind != MK_MainFile) {
      // This is the module's main file.
      IncludeLoc = getImportLocation(F);
    }
    SrcMgr::CharacteristicKind
      FileCharacter = (SrcMgr::CharacteristicKind)Record[2];
    FileID FID = SourceMgr.createFileID(File, IncludeLoc, FileCharacter,
                                        ID, BaseOffset + Record[0]);
    SrcMgr::FileInfo &FileInfo =
          const_cast<SrcMgr::FileInfo&>(SourceMgr.getSLocEntry(FID).getFile());
    FileInfo.NumCreatedFIDs = Record[5];
    if (Record[3])
      FileInfo.setHasLineDirectives();

    const DeclID *FirstDecl = F->FileSortedDecls + Record[6];
    unsigned NumFileDecls = Record[7];
    if (NumFileDecls) {
      assert(F->FileSortedDecls && "FILE_SORTED_DECLS not encountered yet ?");
      FileDeclIDs[FID] = FileDeclsInfo(F, llvm::makeArrayRef(FirstDecl,
                                                             NumFileDecls));
    }
    
    const SrcMgr::ContentCache *ContentCache
      = SourceMgr.getOrCreateContentCache(File,
                              /*isSystemFile=*/FileCharacter != SrcMgr::C_User);
    if (OverriddenBuffer && !ContentCache->BufferOverridden &&
        ContentCache->ContentsEntry == ContentCache->OrigEntry) {
      unsigned Code = SLocEntryCursor.ReadCode();
      Record.clear();
      unsigned RecCode = SLocEntryCursor.readRecord(Code, Record, &Blob);
      
      if (RecCode != SM_SLOC_BUFFER_BLOB) {
        Error("AST record has invalid code");
        return true;
      }
      
      llvm::MemoryBuffer *Buffer
        = llvm::MemoryBuffer::getMemBuffer(Blob.drop_back(1), File->getName());
      SourceMgr.overrideFileContents(File, Buffer);
    }

    break;
  }

  case SM_SLOC_BUFFER_ENTRY: {
    const char *Name = Blob.data();
    unsigned Offset = Record[0];
    SrcMgr::CharacteristicKind
      FileCharacter = (SrcMgr::CharacteristicKind)Record[2];
    SourceLocation IncludeLoc = ReadSourceLocation(*F, Record[1]);
    if (IncludeLoc.isInvalid() && F->Kind == MK_Module) {
      IncludeLoc = getImportLocation(F);
    }
    unsigned Code = SLocEntryCursor.ReadCode();
    Record.clear();
    unsigned RecCode
      = SLocEntryCursor.readRecord(Code, Record, &Blob);

    if (RecCode != SM_SLOC_BUFFER_BLOB) {
      Error("AST record has invalid code");
      return true;
    }

    llvm::MemoryBuffer *Buffer
      = llvm::MemoryBuffer::getMemBuffer(Blob.drop_back(1), Name);
    SourceMgr.createFileIDForMemBuffer(Buffer, FileCharacter, ID,
                                       BaseOffset + Offset, IncludeLoc);
    break;
  }

  case SM_SLOC_EXPANSION_ENTRY: {
    SourceLocation SpellingLoc = ReadSourceLocation(*F, Record[1]);
    SourceMgr.createExpansionLoc(SpellingLoc,
                                     ReadSourceLocation(*F, Record[2]),
                                     ReadSourceLocation(*F, Record[3]),
                                     Record[4],
                                     ID,
                                     BaseOffset + Record[0]);
    break;
  }
  }

  return false;
}

std::pair<SourceLocation, StringRef> ASTReader::getModuleImportLoc(int ID) {
  if (ID == 0)
    return std::make_pair(SourceLocation(), "");

  if (unsigned(-ID) - 2 >= getTotalNumSLocs() || ID > 0) {
    Error("source location entry ID out-of-range for AST file");
    return std::make_pair(SourceLocation(), "");
  }

  // Find which module file this entry lands in.
  ModuleFile *M = GlobalSLocEntryMap.find(-ID)->second;
  if (M->Kind != MK_Module)
    return std::make_pair(SourceLocation(), "");

  // FIXME: Can we map this down to a particular submodule? That would be
  // ideal.
  return std::make_pair(M->ImportLoc, llvm::sys::path::stem(M->FileName));
}

/// \brief Find the location where the module F is imported.
SourceLocation ASTReader::getImportLocation(ModuleFile *F) {
  if (F->ImportLoc.isValid())
    return F->ImportLoc;
  
  // Otherwise we have a PCH. It's considered to be "imported" at the first
  // location of its includer.
  if (F->ImportedBy.empty() || !F->ImportedBy[0]) {
    // Main file is the importer. We assume that it is the first entry in the
    // entry table. We can't ask the manager, because at the time of PCH loading
    // the main file entry doesn't exist yet.
    // The very first entry is the invalid instantiation loc, which takes up
    // offsets 0 and 1.
    return SourceLocation::getFromRawEncoding(2U);
  }
  //return F->Loaders[0]->FirstLoc;
  return F->ImportedBy[0]->FirstLoc;
}

/// ReadBlockAbbrevs - Enter a subblock of the specified BlockID with the
/// specified cursor.  Read the abbreviations that are at the top of the block
/// and then leave the cursor pointing into the block.
bool ASTReader::ReadBlockAbbrevs(BitstreamCursor &Cursor, unsigned BlockID) {
  if (Cursor.EnterSubBlock(BlockID)) {
    Error("malformed block record in AST file");
    return Failure;
  }

  while (true) {
    uint64_t Offset = Cursor.GetCurrentBitNo();
    unsigned Code = Cursor.ReadCode();

    // We expect all abbrevs to be at the start of the block.
    if (Code != llvm::bitc::DEFINE_ABBREV) {
      Cursor.JumpToBit(Offset);
      return false;
    }
    Cursor.ReadAbbrevRecord();
  }
}

Token ASTReader::ReadToken(ModuleFile &F, const RecordDataImpl &Record,
                           unsigned &Idx) {
  Token Tok;
  Tok.startToken();
  Tok.setLocation(ReadSourceLocation(F, Record, Idx));
  Tok.setLength(Record[Idx++]);
  if (IdentifierInfo *II = getLocalIdentifier(F, Record[Idx++]))
    Tok.setIdentifierInfo(II);
  Tok.setKind((tok::TokenKind)Record[Idx++]);
  Tok.setFlag((Token::TokenFlags)Record[Idx++]);
  return Tok;
}

MacroInfo *ASTReader::ReadMacroRecord(ModuleFile &F, uint64_t Offset) {
  BitstreamCursor &Stream = F.MacroCursor;

  // Keep track of where we are in the stream, then jump back there
  // after reading this macro.
  SavedStreamPosition SavedPosition(Stream);

  Stream.JumpToBit(Offset);
  RecordData Record;
  SmallVector<IdentifierInfo*, 16> MacroArgs;
  MacroInfo *Macro = 0;

  while (true) {
    // Advance to the next record, but if we get to the end of the block, don't
    // pop it (removing all the abbreviations from the cursor) since we want to
    // be able to reseek within the block and read entries.
    unsigned Flags = BitstreamCursor::AF_DontPopBlockAtEnd;
    llvm::BitstreamEntry Entry = Stream.advanceSkippingSubblocks(Flags);
    
    switch (Entry.Kind) {
    case llvm::BitstreamEntry::SubBlock: // Handled for us already.
    case llvm::BitstreamEntry::Error:
      Error("malformed block record in AST file");
      return Macro;
    case llvm::BitstreamEntry::EndBlock:
      return Macro;
    case llvm::BitstreamEntry::Record:
      // The interesting case.
      break;
    }

    // Read a record.
    Record.clear();
    PreprocessorRecordTypes RecType =
      (PreprocessorRecordTypes)Stream.readRecord(Entry.ID, Record);
    switch (RecType) {
    case PP_MACRO_DIRECTIVE_HISTORY:
      return Macro;

    case PP_MACRO_OBJECT_LIKE:
    case PP_MACRO_FUNCTION_LIKE: {
      // If we already have a macro, that means that we've hit the end
      // of the definition of the macro we were looking for. We're
      // done.
      if (Macro)
        return Macro;

      unsigned NextIndex = 1; // Skip identifier ID.
      SubmoduleID SubModID = getGlobalSubmoduleID(F, Record[NextIndex++]);
      SourceLocation Loc = ReadSourceLocation(F, Record, NextIndex);
      MacroInfo *MI = PP.AllocateDeserializedMacroInfo(Loc, SubModID);
      MI->setDefinitionEndLoc(ReadSourceLocation(F, Record, NextIndex));
      MI->setIsUsed(Record[NextIndex++]);

      if (RecType == PP_MACRO_FUNCTION_LIKE) {
        // Decode function-like macro info.
        bool isC99VarArgs = Record[NextIndex++];
        bool isGNUVarArgs = Record[NextIndex++];
        bool hasCommaPasting = Record[NextIndex++];
        MacroArgs.clear();
        unsigned NumArgs = Record[NextIndex++];
        for (unsigned i = 0; i != NumArgs; ++i)
          MacroArgs.push_back(getLocalIdentifier(F, Record[NextIndex++]));

        // Install function-like macro info.
        MI->setIsFunctionLike();
        if (isC99VarArgs) MI->setIsC99Varargs();
        if (isGNUVarArgs) MI->setIsGNUVarargs();
        if (hasCommaPasting) MI->setHasCommaPasting();
        MI->setArgumentList(MacroArgs.data(), MacroArgs.size(),
                            PP.getPreprocessorAllocator());
      }

      // Remember that we saw this macro last so that we add the tokens that
      // form its body to it.
      Macro = MI;

      if (NextIndex + 1 == Record.size() && PP.getPreprocessingRecord() &&
          Record[NextIndex]) {
        // We have a macro definition. Register the association
        PreprocessedEntityID
            GlobalID = getGlobalPreprocessedEntityID(F, Record[NextIndex]);
        PreprocessingRecord &PPRec = *PP.getPreprocessingRecord();
        PreprocessingRecord::PPEntityID
          PPID = PPRec.getPPEntityID(GlobalID-1, /*isLoaded=*/true);
        MacroDefinition *PPDef =
          cast_or_null<MacroDefinition>(PPRec.getPreprocessedEntity(PPID));
        if (PPDef)
          PPRec.RegisterMacroDefinition(Macro, PPDef);
      }

      ++NumMacrosRead;
      break;
    }

    case PP_TOKEN: {
      // If we see a TOKEN before a PP_MACRO_*, then the file is
      // erroneous, just pretend we didn't see this.
      if (Macro == 0) break;

      unsigned Idx = 0;
      Token Tok = ReadToken(F, Record, Idx);
      Macro->AddTokenToBody(Tok);
      break;
    }
    }
  }
}

PreprocessedEntityID 
ASTReader::getGlobalPreprocessedEntityID(ModuleFile &M, unsigned LocalID) const {
  ContinuousRangeMap<uint32_t, int, 2>::const_iterator 
    I = M.PreprocessedEntityRemap.find(LocalID - NUM_PREDEF_PP_ENTITY_IDS);
  assert(I != M.PreprocessedEntityRemap.end() 
         && "Invalid index into preprocessed entity index remap");
  
  return LocalID + I->second;
}

unsigned HeaderFileInfoTrait::ComputeHash(internal_key_ref ikey) {
  return llvm::hash_combine(ikey.Size, ikey.ModTime);
}
    
HeaderFileInfoTrait::internal_key_type 
HeaderFileInfoTrait::GetInternalKey(const FileEntry *FE) {
  internal_key_type ikey = { FE->getSize(), FE->getModificationTime(),
                             FE->getName() };
  return ikey;
}
    
bool HeaderFileInfoTrait::EqualKey(internal_key_ref a, internal_key_ref b) {
  if (a.Size != b.Size || a.ModTime != b.ModTime)
    return false;

  if (strcmp(a.Filename, b.Filename) == 0)
    return true;
  
  // Determine whether the actual files are equivalent.
  FileManager &FileMgr = Reader.getFileManager();
  const FileEntry *FEA = FileMgr.getFile(a.Filename);
  const FileEntry *FEB = FileMgr.getFile(b.Filename);
  return (FEA && FEA == FEB);
}
    
std::pair<unsigned, unsigned>
HeaderFileInfoTrait::ReadKeyDataLength(const unsigned char*& d) {
  unsigned KeyLen = (unsigned) clang::io::ReadUnalignedLE16(d);
  unsigned DataLen = (unsigned) *d++;
  return std::make_pair(KeyLen, DataLen);
}

HeaderFileInfoTrait::internal_key_type
HeaderFileInfoTrait::ReadKey(const unsigned char *d, unsigned) {
  internal_key_type ikey;
  ikey.Size = off_t(clang::io::ReadUnalignedLE64(d));
  ikey.ModTime = time_t(clang::io::ReadUnalignedLE64(d));
  ikey.Filename = (const char *)d;
  return ikey;
}

HeaderFileInfoTrait::data_type 
HeaderFileInfoTrait::ReadData(internal_key_ref key, const unsigned char *d,
                              unsigned DataLen) {
  const unsigned char *End = d + DataLen;
  using namespace clang::io;
  HeaderFileInfo HFI;
  unsigned Flags = *d++;
  HFI.HeaderRole = static_cast<ModuleMap::ModuleHeaderRole>
                   ((Flags >> 6) & 0x03);
  HFI.isImport = (Flags >> 5) & 0x01;
  HFI.isPragmaOnce = (Flags >> 4) & 0x01;
  HFI.DirInfo = (Flags >> 2) & 0x03;
  HFI.Resolved = (Flags >> 1) & 0x01;
  HFI.IndexHeaderMapHeader = Flags & 0x01;
  HFI.NumIncludes = ReadUnalignedLE16(d);
  HFI.ControllingMacroID = Reader.getGlobalIdentifierID(M, 
                                                        ReadUnalignedLE32(d));
  if (unsigned FrameworkOffset = ReadUnalignedLE32(d)) {
    // The framework offset is 1 greater than the actual offset, 
    // since 0 is used as an indicator for "no framework name".
    StringRef FrameworkName(FrameworkStrings + FrameworkOffset - 1);
    HFI.Framework = HS->getUniqueFrameworkName(FrameworkName);
  }
  
  if (d != End) {
    uint32_t LocalSMID = ReadUnalignedLE32(d);
    if (LocalSMID) {
      // This header is part of a module. Associate it with the module to enable
      // implicit module import.
      SubmoduleID GlobalSMID = Reader.getGlobalSubmoduleID(M, LocalSMID);
      Module *Mod = Reader.getSubmodule(GlobalSMID);
      HFI.isModuleHeader = true;
      FileManager &FileMgr = Reader.getFileManager();
      ModuleMap &ModMap =
          Reader.getPreprocessor().getHeaderSearchInfo().getModuleMap();
      ModMap.addHeader(Mod, FileMgr.getFile(key.Filename), HFI.getHeaderRole());
    }
  }

  assert(End == d && "Wrong data length in HeaderFileInfo deserialization");
  (void)End;
        
  // This HeaderFileInfo was externally loaded.
  HFI.External = true;
  return HFI;
}

void ASTReader::addPendingMacroFromModule(IdentifierInfo *II,
                                          ModuleFile *M,
                                          GlobalMacroID GMacID,
                                          SourceLocation ImportLoc) {
  assert(NumCurrentElementsDeserializing > 0 &&"Missing deserialization guard");
  PendingMacroIDs[II].push_back(PendingMacroInfo(M, GMacID, ImportLoc));
}

void ASTReader::addPendingMacroFromPCH(IdentifierInfo *II,
                                       ModuleFile *M,
                                       uint64_t MacroDirectivesOffset) {
  assert(NumCurrentElementsDeserializing > 0 &&"Missing deserialization guard");
  PendingMacroIDs[II].push_back(PendingMacroInfo(M, MacroDirectivesOffset));
}

void ASTReader::ReadDefinedMacros() {
  // Note that we are loading defined macros.
  Deserializing Macros(this);

  for (ModuleReverseIterator I = ModuleMgr.rbegin(),
      E = ModuleMgr.rend(); I != E; ++I) {
    BitstreamCursor &MacroCursor = (*I)->MacroCursor;

    // If there was no preprocessor block, skip this file.
    if (!MacroCursor.getBitStreamReader())
      continue;

    BitstreamCursor Cursor = MacroCursor;
    Cursor.JumpToBit((*I)->MacroStartOffset);

    RecordData Record;
    while (true) {
      llvm::BitstreamEntry E = Cursor.advanceSkippingSubblocks();
      
      switch (E.Kind) {
      case llvm::BitstreamEntry::SubBlock: // Handled for us already.
      case llvm::BitstreamEntry::Error:
        Error("malformed block record in AST file");
        return;
      case llvm::BitstreamEntry::EndBlock:
        goto NextCursor;
        
      case llvm::BitstreamEntry::Record:
        Record.clear();
        switch (Cursor.readRecord(E.ID, Record)) {
        default:  // Default behavior: ignore.
          break;
          
        case PP_MACRO_OBJECT_LIKE:
        case PP_MACRO_FUNCTION_LIKE:
          getLocalIdentifier(**I, Record[0]);
          break;
          
        case PP_TOKEN:
          // Ignore tokens.
          break;
        }
        break;
      }
    }
    NextCursor:  ;
  }
}

namespace {
  /// \brief Visitor class used to look up identifirs in an AST file.
  class IdentifierLookupVisitor {
    StringRef Name;
    unsigned PriorGeneration;
    unsigned &NumIdentifierLookups;
    unsigned &NumIdentifierLookupHits;
    IdentifierInfo *Found;

  public:
    IdentifierLookupVisitor(StringRef Name, unsigned PriorGeneration,
                            unsigned &NumIdentifierLookups,
                            unsigned &NumIdentifierLookupHits)
      : Name(Name), PriorGeneration(PriorGeneration),
        NumIdentifierLookups(NumIdentifierLookups),
        NumIdentifierLookupHits(NumIdentifierLookupHits),
        Found()
    {
    }
    
    static bool visit(ModuleFile &M, void *UserData) {
      IdentifierLookupVisitor *This
        = static_cast<IdentifierLookupVisitor *>(UserData);
      
      // If we've already searched this module file, skip it now.
      if (M.Generation <= This->PriorGeneration)
        return true;

      ASTIdentifierLookupTable *IdTable
        = (ASTIdentifierLookupTable *)M.IdentifierLookupTable;
      if (!IdTable)
        return false;
      
      ASTIdentifierLookupTrait Trait(IdTable->getInfoObj().getReader(),
                                     M, This->Found);
      ++This->NumIdentifierLookups;
      ASTIdentifierLookupTable::iterator Pos = IdTable->find(This->Name,&Trait);
      if (Pos == IdTable->end())
        return false;
      
      // Dereferencing the iterator has the effect of building the
      // IdentifierInfo node and populating it with the various
      // declarations it needs.
      ++This->NumIdentifierLookupHits;
      This->Found = *Pos;
      return true;
    }
    
    // \brief Retrieve the identifier info found within the module
    // files.
    IdentifierInfo *getIdentifierInfo() const { return Found; }
  };
}

void ASTReader::updateOutOfDateIdentifier(IdentifierInfo &II) {
  // Note that we are loading an identifier.
  Deserializing AnIdentifier(this);

  unsigned PriorGeneration = 0;
  if (getContext().getLangOpts().Modules)
    PriorGeneration = IdentifierGeneration[&II];

  // If there is a global index, look there first to determine which modules
  // provably do not have any results for this identifier.
  GlobalModuleIndex::HitSet Hits;
  GlobalModuleIndex::HitSet *HitsPtr = 0;
  if (!loadGlobalIndex()) {
    if (GlobalIndex->lookupIdentifier(II.getName(), Hits)) {
      HitsPtr = &Hits;
    }
  }

  IdentifierLookupVisitor Visitor(II.getName(), PriorGeneration,
                                  NumIdentifierLookups,
                                  NumIdentifierLookupHits);
  ModuleMgr.visit(IdentifierLookupVisitor::visit, &Visitor, HitsPtr);
  markIdentifierUpToDate(&II);
}

void ASTReader::markIdentifierUpToDate(IdentifierInfo *II) {
  if (!II)
    return;
  
  II->setOutOfDate(false);

  // Update the generation for this identifier.
  if (getContext().getLangOpts().Modules)
    IdentifierGeneration[II] = CurrentGeneration;
}

void ASTReader::resolvePendingMacro(IdentifierInfo *II,
                                    const PendingMacroInfo &PMInfo) {
  assert(II);

  if (PMInfo.M->Kind != MK_Module) {
    installPCHMacroDirectives(II, *PMInfo.M,
                              PMInfo.PCHMacroData.MacroDirectivesOffset);
    return;
  }
  
  // Module Macro.

  GlobalMacroID GMacID = PMInfo.ModuleMacroData.GMacID;
  SourceLocation ImportLoc =
      SourceLocation::getFromRawEncoding(PMInfo.ModuleMacroData.ImportLoc);

  assert(GMacID);
  // If this macro has already been loaded, don't do so again.
  if (MacrosLoaded[GMacID - NUM_PREDEF_MACRO_IDS])
    return;

  MacroInfo *MI = getMacro(GMacID);
  SubmoduleID SubModID = MI->getOwningModuleID();
  MacroDirective *MD = PP.AllocateDefMacroDirective(MI, ImportLoc,
                                                    /*isImported=*/true);

  // Determine whether this macro definition is visible.
  bool Hidden = false;
  Module *Owner = 0;
  if (SubModID) {
    if ((Owner = getSubmodule(SubModID))) {
      if (Owner->NameVisibility == Module::Hidden) {
        // The owning module is not visible, and this macro definition
        // should not be, either.
        Hidden = true;

        // Note that this macro definition was hidden because its owning
        // module is not yet visible.
        HiddenNamesMap[Owner].push_back(HiddenName(II, MD));
      }
    }
  }

  if (!Hidden)
    installImportedMacro(II, MD, Owner);
}

void ASTReader::installPCHMacroDirectives(IdentifierInfo *II,
                                          ModuleFile &M, uint64_t Offset) {
  assert(M.Kind != MK_Module);

  BitstreamCursor &Cursor = M.MacroCursor;
  SavedStreamPosition SavedPosition(Cursor);
  Cursor.JumpToBit(Offset);

  llvm::BitstreamEntry Entry =
      Cursor.advance(BitstreamCursor::AF_DontPopBlockAtEnd);
  if (Entry.Kind != llvm::BitstreamEntry::Record) {
    Error("malformed block record in AST file");
    return;
  }

  RecordData Record;
  PreprocessorRecordTypes RecType =
    (PreprocessorRecordTypes)Cursor.readRecord(Entry.ID, Record);
  if (RecType != PP_MACRO_DIRECTIVE_HISTORY) {
    Error("malformed block record in AST file");
    return;
  }

  // Deserialize the macro directives history in reverse source-order.
  MacroDirective *Latest = 0, *Earliest = 0;
  unsigned Idx = 0, N = Record.size();
  while (Idx < N) {
    MacroDirective *MD = 0;
    SourceLocation Loc = ReadSourceLocation(M, Record, Idx);
    MacroDirective::Kind K = (MacroDirective::Kind)Record[Idx++];
    switch (K) {
    case MacroDirective::MD_Define: {
      GlobalMacroID GMacID = getGlobalMacroID(M, Record[Idx++]);
      MacroInfo *MI = getMacro(GMacID);
      bool isImported = Record[Idx++];
      bool isAmbiguous = Record[Idx++];
      DefMacroDirective *DefMD =
          PP.AllocateDefMacroDirective(MI, Loc, isImported);
      DefMD->setAmbiguous(isAmbiguous);
      MD = DefMD;
      break;
    }
    case MacroDirective::MD_Undefine:
      MD = PP.AllocateUndefMacroDirective(Loc);
      break;
    case MacroDirective::MD_Visibility: {
      bool isPublic = Record[Idx++];
      MD = PP.AllocateVisibilityMacroDirective(Loc, isPublic);
      break;
    }
    }

    if (!Latest)
      Latest = MD;
    if (Earliest)
      Earliest->setPrevious(MD);
    Earliest = MD;
  }

  PP.setLoadedMacroDirective(II, Latest);
}

/// \brief For the given macro definitions, check if they are both in system
/// modules.
static bool areDefinedInSystemModules(MacroInfo *PrevMI, MacroInfo *NewMI,
                                      Module *NewOwner, ASTReader &Reader) {
  assert(PrevMI && NewMI);
  Module *PrevOwner = 0;
  if (SubmoduleID PrevModID = PrevMI->getOwningModuleID())
    PrevOwner = Reader.getSubmodule(PrevModID);
  SourceManager &SrcMgr = Reader.getSourceManager();
  bool PrevInSystem
    = PrevOwner? PrevOwner->IsSystem
               : SrcMgr.isInSystemHeader(PrevMI->getDefinitionLoc());
  bool NewInSystem
    = NewOwner? NewOwner->IsSystem
              : SrcMgr.isInSystemHeader(NewMI->getDefinitionLoc());
  if (PrevOwner && PrevOwner == NewOwner)
    return false;
  return PrevInSystem && NewInSystem;
}

void ASTReader::installImportedMacro(IdentifierInfo *II, MacroDirective *MD,
                                     Module *Owner) {
  assert(II && MD);

  DefMacroDirective *DefMD = cast<DefMacroDirective>(MD);
  MacroDirective *Prev = PP.getMacroDirective(II);
  if (Prev) {
    MacroDirective::DefInfo PrevDef = Prev->getDefinition();
    MacroInfo *PrevMI = PrevDef.getMacroInfo();
    MacroInfo *NewMI = DefMD->getInfo();
    if (NewMI != PrevMI && !PrevMI->isIdenticalTo(*NewMI, PP,
                                                  /*Syntactically=*/true)) {
      // Before marking the macros as ambiguous, check if this is a case where
      // both macros are in system headers. If so, we trust that the system
      // did not get it wrong. This also handles cases where Clang's own
      // headers have a different spelling of certain system macros:
      //   #define LONG_MAX __LONG_MAX__ (clang's limits.h)
      //   #define LONG_MAX 0x7fffffffffffffffL (system's limits.h)
      if (!areDefinedInSystemModules(PrevMI, NewMI, Owner, *this)) {
        PrevDef.getDirective()->setAmbiguous(true);
        DefMD->setAmbiguous(true);
      }
    }
  }
  
  PP.appendMacroDirective(II, MD);
}

InputFile ASTReader::getInputFile(ModuleFile &F, unsigned ID, bool Complain) {
  // If this ID is bogus, just return an empty input file.
  if (ID == 0 || ID > F.InputFilesLoaded.size())
    return InputFile();

  // If we've already loaded this input file, return it.
  if (F.InputFilesLoaded[ID-1].getFile())
    return F.InputFilesLoaded[ID-1];

  // Go find this input file.
  BitstreamCursor &Cursor = F.InputFilesCursor;
  SavedStreamPosition SavedPosition(Cursor);
  Cursor.JumpToBit(F.InputFileOffsets[ID-1]);
  
  unsigned Code = Cursor.ReadCode();
  RecordData Record;
  StringRef Blob;
  switch ((InputFileRecordTypes)Cursor.readRecord(Code, Record, &Blob)) {
  case INPUT_FILE: {
    unsigned StoredID = Record[0];
    assert(ID == StoredID && "Bogus stored ID or offset");
    (void)StoredID;
    off_t StoredSize = (off_t)Record[1];
    time_t StoredTime = (time_t)Record[2];
    bool Overridden = (bool)Record[3];
    
    // Get the file entry for this input file.
    StringRef OrigFilename = Blob;
    std::string Filename = OrigFilename;
    MaybeAddSystemRootToFilename(F, Filename);
    const FileEntry *File 
      = Overridden? FileMgr.getVirtualFile(Filename, StoredSize, StoredTime)
                  : FileMgr.getFile(Filename, /*OpenFile=*/false);
    
    // If we didn't find the file, resolve it relative to the
    // original directory from which this AST file was created.
    if (File == 0 && !F.OriginalDir.empty() && !CurrentDir.empty() &&
        F.OriginalDir != CurrentDir) {
      std::string Resolved = resolveFileRelativeToOriginalDir(Filename,
                                                              F.OriginalDir,
                                                              CurrentDir);
      if (!Resolved.empty())
        File = FileMgr.getFile(Resolved);
    }
    
    // For an overridden file, create a virtual file with the stored
    // size/timestamp.
    if (Overridden && File == 0) {
      File = FileMgr.getVirtualFile(Filename, StoredSize, StoredTime);
    }
    
    if (File == 0) {
      if (Complain) {
        std::string ErrorStr = "could not find file '";
        ErrorStr += Filename;
        ErrorStr += "' referenced by AST file";
        Error(ErrorStr.c_str());
      }
      return InputFile();
    }

    // Check if there was a request to override the contents of the file
    // that was part of the precompiled header. Overridding such a file
    // can lead to problems when lexing using the source locations from the
    // PCH.
    SourceManager &SM = getSourceManager();
    if (!Overridden && SM.isFileOverridden(File)) {
      if (Complain)
        Error(diag::err_fe_pch_file_overridden, Filename);
      // After emitting the diagnostic, recover by disabling the override so
      // that the original file will be used.
      SM.disableFileContentsOverride(File);
      // The FileEntry is a virtual file entry with the size of the contents
      // that would override the original contents. Set it to the original's
      // size/time.
      FileMgr.modifyFileEntry(const_cast<FileEntry*>(File),
                              StoredSize, StoredTime);
    }

    bool IsOutOfDate = false;

    // For an overridden file, there is nothing to validate.
    if (!Overridden && (StoredSize != File->getSize()
#if !defined(LLVM_ON_WIN32)
         // In our regression testing, the Windows file system seems to
         // have inconsistent modification times that sometimes
         // erroneously trigger this error-handling path.
         || StoredTime != File->getModificationTime()
#endif
         )) {
      if (Complain) {
        Error(diag::err_fe_pch_file_modified, Filename, F.FileName);
        if (Context.getLangOpts().Modules && !Diags.isDiagnosticInFlight()) {
          Diag(diag::note_module_cache_path)
            << PP.getHeaderSearchInfo().getModuleCachePath();
        }
      }

      IsOutOfDate = true;
    }

    InputFile IF = InputFile(File, Overridden, IsOutOfDate);

    // Note that we've loaded this input file.
    F.InputFilesLoaded[ID-1] = IF;
    return IF;
  }
  }

  return InputFile();
}

const FileEntry *ASTReader::getFileEntry(StringRef filenameStrRef) {
  ModuleFile &M = ModuleMgr.getPrimaryModule();
  std::string Filename = filenameStrRef;
  MaybeAddSystemRootToFilename(M, Filename);
  const FileEntry *File = FileMgr.getFile(Filename);
  if (File == 0 && !M.OriginalDir.empty() && !CurrentDir.empty() &&
      M.OriginalDir != CurrentDir) {
    std::string resolved = resolveFileRelativeToOriginalDir(Filename,
                                                            M.OriginalDir,
                                                            CurrentDir);
    if (!resolved.empty())
      File = FileMgr.getFile(resolved);
  }

  return File;
}

/// \brief If we are loading a relocatable PCH file, and the filename is
/// not an absolute path, add the system root to the beginning of the file
/// name.
void ASTReader::MaybeAddSystemRootToFilename(ModuleFile &M,
                                             std::string &Filename) {
  // If this is not a relocatable PCH file, there's nothing to do.
  if (!M.RelocatablePCH)
    return;

  if (Filename.empty() || llvm::sys::path::is_absolute(Filename))
    return;

  if (isysroot.empty()) {
    // If no system root was given, default to '/'
    Filename.insert(Filename.begin(), '/');
    return;
  }

  unsigned Length = isysroot.size();
  if (isysroot[Length - 1] != '/')
    Filename.insert(Filename.begin(), '/');

  Filename.insert(Filename.begin(), isysroot.begin(), isysroot.end());
}

ASTReader::ASTReadResult
ASTReader::ReadControlBlock(ModuleFile &F,
                            SmallVectorImpl<ImportedModule> &Loaded,
                            unsigned ClientLoadCapabilities) {
  BitstreamCursor &Stream = F.Stream;

  if (Stream.EnterSubBlock(CONTROL_BLOCK_ID)) {
    Error("malformed block record in AST file");
    return Failure;
  }

  // Read all of the records and blocks in the control block.
  RecordData Record;
  while (1) {
    llvm::BitstreamEntry Entry = Stream.advance();
    
    switch (Entry.Kind) {
    case llvm::BitstreamEntry::Error:
      Error("malformed block record in AST file");
      return Failure;
    case llvm::BitstreamEntry::EndBlock:
      // Validate all of the non-system input files.
      if (!DisableValidation) {
        bool Complain = (ClientLoadCapabilities & ARR_OutOfDate) == 0;
        // All user input files reside at the index range [0, Record[1]).
        // Record is the one from INPUT_FILE_OFFSETS.
        for (unsigned I = 0, N = Record[1]; I < N; ++I) {
          InputFile IF = getInputFile(F, I+1, Complain);
          if (!IF.getFile() || IF.isOutOfDate())
            return OutOfDate;
        }
      }
      return Success;
      
    case llvm::BitstreamEntry::SubBlock:
      switch (Entry.ID) {
      case INPUT_FILES_BLOCK_ID:
        F.InputFilesCursor = Stream;
        if (Stream.SkipBlock() || // Skip with the main cursor
            // Read the abbreviations
            ReadBlockAbbrevs(F.InputFilesCursor, INPUT_FILES_BLOCK_ID)) {
          Error("malformed block record in AST file");
          return Failure;
        }
        continue;
          
      default:
        if (Stream.SkipBlock()) {
          Error("malformed block record in AST file");
          return Failure;
        }
        continue;
      }
      
    case llvm::BitstreamEntry::Record:
      // The interesting case.
      break;
    }

    // Read and process a record.
    Record.clear();
    StringRef Blob;
    switch ((ControlRecordTypes)Stream.readRecord(Entry.ID, Record, &Blob)) {
    case METADATA: {
      if (Record[0] != VERSION_MAJOR && !DisableValidation) {
        if ((ClientLoadCapabilities & ARR_VersionMismatch) == 0)
          Diag(Record[0] < VERSION_MAJOR? diag::warn_pch_version_too_old
                                        : diag::warn_pch_version_too_new);
        return VersionMismatch;
      }

      bool hasErrors = Record[5];
      if (hasErrors && !DisableValidation && !AllowASTWithCompilerErrors) {
        Diag(diag::err_pch_with_compiler_errors);
        return HadErrors;
      }

      F.RelocatablePCH = Record[4];

      const std::string &CurBranch = getClangFullRepositoryVersion();
      StringRef ASTBranch = Blob;
      if (StringRef(CurBranch) != ASTBranch && !DisableValidation) {
        if ((ClientLoadCapabilities & ARR_VersionMismatch) == 0)
          Diag(diag::warn_pch_different_branch) << ASTBranch << CurBranch;
        return VersionMismatch;
      }
      break;
    }

    case IMPORTS: {
      // Load each of the imported PCH files. 
      unsigned Idx = 0, N = Record.size();
      while (Idx < N) {
        // Read information about the AST file.
        ModuleKind ImportedKind = (ModuleKind)Record[Idx++];
        // The import location will be the local one for now; we will adjust
        // all import locations of module imports after the global source
        // location info are setup.
        SourceLocation ImportLoc =
            SourceLocation::getFromRawEncoding(Record[Idx++]);
        off_t StoredSize = (off_t)Record[Idx++];
        time_t StoredModTime = (time_t)Record[Idx++];
        unsigned Length = Record[Idx++];
        SmallString<128> ImportedFile(Record.begin() + Idx,
                                      Record.begin() + Idx + Length);
        Idx += Length;

        // Load the AST file.
        switch(ReadASTCore(ImportedFile, ImportedKind, ImportLoc, &F, Loaded,
                           StoredSize, StoredModTime,
                           ClientLoadCapabilities)) {
        case Failure: return Failure;
          // If we have to ignore the dependency, we'll have to ignore this too.
        case Missing:
        case OutOfDate: return OutOfDate;
        case VersionMismatch: return VersionMismatch;
        case ConfigurationMismatch: return ConfigurationMismatch;
        case HadErrors: return HadErrors;
        case Success: break;
        }
      }
      break;
    }

    case LANGUAGE_OPTIONS: {
      bool Complain = (ClientLoadCapabilities & ARR_ConfigurationMismatch) == 0;
      if (Listener && &F == *ModuleMgr.begin() &&
          ParseLanguageOptions(Record, Complain, *Listener) &&
          !DisableValidation)
        return ConfigurationMismatch;
      break;
    }

    case TARGET_OPTIONS: {
      bool Complain = (ClientLoadCapabilities & ARR_ConfigurationMismatch)==0;
      if (Listener && &F == *ModuleMgr.begin() &&
          ParseTargetOptions(Record, Complain, *Listener) &&
          !DisableValidation)
        return ConfigurationMismatch;
      break;
    }

    case DIAGNOSTIC_OPTIONS: {
      bool Complain = (ClientLoadCapabilities & ARR_ConfigurationMismatch)==0;
      if (Listener && &F == *ModuleMgr.begin() &&
          ParseDiagnosticOptions(Record, Complain, *Listener) &&
          !DisableValidation)
        return ConfigurationMismatch;
      break;
    }

    case FILE_SYSTEM_OPTIONS: {
      bool Complain = (ClientLoadCapabilities & ARR_ConfigurationMismatch)==0;
      if (Listener && &F == *ModuleMgr.begin() &&
          ParseFileSystemOptions(Record, Complain, *Listener) &&
          !DisableValidation)
        return ConfigurationMismatch;
      break;
    }

    case HEADER_SEARCH_OPTIONS: {
      bool Complain = (ClientLoadCapabilities & ARR_ConfigurationMismatch)==0;
      if (Listener && &F == *ModuleMgr.begin() &&
          ParseHeaderSearchOptions(Record, Complain, *Listener) &&
          !DisableValidation)
        return ConfigurationMismatch;
      break;
    }

    case PREPROCESSOR_OPTIONS: {
      bool Complain = (ClientLoadCapabilities & ARR_ConfigurationMismatch)==0;
      if (Listener && &F == *ModuleMgr.begin() &&
          ParsePreprocessorOptions(Record, Complain, *Listener,
                                   SuggestedPredefines) &&
          !DisableValidation)
        return ConfigurationMismatch;
      break;
    }

    case ORIGINAL_FILE:
      F.OriginalSourceFileID = FileID::get(Record[0]);
      F.ActualOriginalSourceFileName = Blob;
      F.OriginalSourceFileName = F.ActualOriginalSourceFileName;
      MaybeAddSystemRootToFilename(F, F.OriginalSourceFileName);
      break;

    case ORIGINAL_FILE_ID:
      F.OriginalSourceFileID = FileID::get(Record[0]);
      break;

    case ORIGINAL_PCH_DIR:
      F.OriginalDir = Blob;
      break;

    case INPUT_FILE_OFFSETS:
      F.InputFileOffsets = (const uint32_t *)Blob.data();
      F.InputFilesLoaded.resize(Record[0]);
      break;
    }
  }
}

bool ASTReader::ReadASTBlock(ModuleFile &F) {
  BitstreamCursor &Stream = F.Stream;

  if (Stream.EnterSubBlock(AST_BLOCK_ID)) {
    Error("malformed block record in AST file");
    return true;
  }

  // Read all of the records and blocks for the AST file.
  RecordData Record;
  while (1) {
    llvm::BitstreamEntry Entry = Stream.advance();
    
    switch (Entry.Kind) {
    case llvm::BitstreamEntry::Error:
      Error("error at end of module block in AST file");
      return true;
    case llvm::BitstreamEntry::EndBlock: {
      // Outside of C++, we do not store a lookup map for the translation unit.
      // Instead, mark it as needing a lookup map to be built if this module
      // contains any declarations lexically within it (which it always does!).
      // This usually has no cost, since we very rarely need the lookup map for
      // the translation unit outside C++.
      DeclContext *DC = Context.getTranslationUnitDecl();
      if (DC->hasExternalLexicalStorage() &&
          !getContext().getLangOpts().CPlusPlus)
        DC->setMustBuildLookupTable();
      
      return false;
    }
    case llvm::BitstreamEntry::SubBlock:
      switch (Entry.ID) {
      case DECLTYPES_BLOCK_ID:
        // We lazily load the decls block, but we want to set up the
        // DeclsCursor cursor to point into it.  Clone our current bitcode
        // cursor to it, enter the block and read the abbrevs in that block.
        // With the main cursor, we just skip over it.
        F.DeclsCursor = Stream;
        if (Stream.SkipBlock() ||  // Skip with the main cursor.
            // Read the abbrevs.
            ReadBlockAbbrevs(F.DeclsCursor, DECLTYPES_BLOCK_ID)) {
          Error("malformed block record in AST file");
          return true;
        }
        break;
        
      case DECL_UPDATES_BLOCK_ID:
        if (Stream.SkipBlock()) {
          Error("malformed block record in AST file");
          return true;
        }
        break;
        
      case PREPROCESSOR_BLOCK_ID:
        F.MacroCursor = Stream;
        if (!PP.getExternalSource())
          PP.setExternalSource(this);
        
        if (Stream.SkipBlock() ||
            ReadBlockAbbrevs(F.MacroCursor, PREPROCESSOR_BLOCK_ID)) {
          Error("malformed block record in AST file");
          return true;
        }
        F.MacroStartOffset = F.MacroCursor.GetCurrentBitNo();
        break;
        
      case PREPROCESSOR_DETAIL_BLOCK_ID:
        F.PreprocessorDetailCursor = Stream;
        if (Stream.SkipBlock() ||
            ReadBlockAbbrevs(F.PreprocessorDetailCursor,
                             PREPROCESSOR_DETAIL_BLOCK_ID)) {
              Error("malformed preprocessor detail record in AST file");
              return true;
            }
        F.PreprocessorDetailStartOffset
        = F.PreprocessorDetailCursor.GetCurrentBitNo();
        
        if (!PP.getPreprocessingRecord())
          PP.createPreprocessingRecord();
        if (!PP.getPreprocessingRecord()->getExternalSource())
          PP.getPreprocessingRecord()->SetExternalSource(*this);
        break;
        
      case SOURCE_MANAGER_BLOCK_ID:
        if (ReadSourceManagerBlock(F))
          return true;
        break;
        
      case SUBMODULE_BLOCK_ID:
        if (ReadSubmoduleBlock(F))
          return true;
        break;
        
      case COMMENTS_BLOCK_ID: {
        BitstreamCursor C = Stream;
        if (Stream.SkipBlock() ||
            ReadBlockAbbrevs(C, COMMENTS_BLOCK_ID)) {
          Error("malformed comments block in AST file");
          return true;
        }
        CommentsCursors.push_back(std::make_pair(C, &F));
        break;
      }
        
      default:
        if (Stream.SkipBlock()) {
          Error("malformed block record in AST file");
          return true;
        }
        break;
      }
      continue;
    
    case llvm::BitstreamEntry::Record:
      // The interesting case.
      break;
    }

    // Read and process a record.
    Record.clear();
    StringRef Blob;
    switch ((ASTRecordTypes)Stream.readRecord(Entry.ID, Record, &Blob)) {
    default:  // Default behavior: ignore.
      break;

    case TYPE_OFFSET: {
      if (F.LocalNumTypes != 0) {
        Error("duplicate TYPE_OFFSET record in AST file");
        return true;
      }
      F.TypeOffsets = (const uint32_t *)Blob.data();
      F.LocalNumTypes = Record[0];
      unsigned LocalBaseTypeIndex = Record[1];
      F.BaseTypeIndex = getTotalNumTypes();
        
      if (F.LocalNumTypes > 0) {
        // Introduce the global -> local mapping for types within this module.
        GlobalTypeMap.insert(std::make_pair(getTotalNumTypes(), &F));
        
        // Introduce the local -> global mapping for types within this module.
        F.TypeRemap.insertOrReplace(
          std::make_pair(LocalBaseTypeIndex, 
                         F.BaseTypeIndex - LocalBaseTypeIndex));
        
        TypesLoaded.resize(TypesLoaded.size() + F.LocalNumTypes);
      }
      break;
    }
        
    case DECL_OFFSET: {
      if (F.LocalNumDecls != 0) {
        Error("duplicate DECL_OFFSET record in AST file");
        return true;
      }
      F.DeclOffsets = (const DeclOffset *)Blob.data();
      F.LocalNumDecls = Record[0];
      unsigned LocalBaseDeclID = Record[1];
      F.BaseDeclID = getTotalNumDecls();
        
      if (F.LocalNumDecls > 0) {
        // Introduce the global -> local mapping for declarations within this 
        // module.
        GlobalDeclMap.insert(
          std::make_pair(getTotalNumDecls() + NUM_PREDEF_DECL_IDS, &F));
        
        // Introduce the local -> global mapping for declarations within this
        // module.
        F.DeclRemap.insertOrReplace(
          std::make_pair(LocalBaseDeclID, F.BaseDeclID - LocalBaseDeclID));
        
        // Introduce the global -> local mapping for declarations within this
        // module.
        F.GlobalToLocalDeclIDs[&F] = LocalBaseDeclID;
        
        DeclsLoaded.resize(DeclsLoaded.size() + F.LocalNumDecls);
      }
      break;
    }
        
    case TU_UPDATE_LEXICAL: {
      DeclContext *TU = Context.getTranslationUnitDecl();
      DeclContextInfo &Info = F.DeclContextInfos[TU];
      Info.LexicalDecls = reinterpret_cast<const KindDeclIDPair *>(Blob.data());
      Info.NumLexicalDecls 
        = static_cast<unsigned int>(Blob.size() / sizeof(KindDeclIDPair));
      TU->setHasExternalLexicalStorage(true);
      break;
    }

    case UPDATE_VISIBLE: {
      unsigned Idx = 0;
      serialization::DeclID ID = ReadDeclID(F, Record, Idx);
      ASTDeclContextNameLookupTable *Table =
        ASTDeclContextNameLookupTable::Create(
                        (const unsigned char *)Blob.data() + Record[Idx++],
                        (const unsigned char *)Blob.data(),
                        ASTDeclContextNameLookupTrait(*this, F));
      if (ID == PREDEF_DECL_TRANSLATION_UNIT_ID) { // Is it the TU?
        DeclContext *TU = Context.getTranslationUnitDecl();
        F.DeclContextInfos[TU].NameLookupTableData = Table;
        TU->setHasExternalVisibleStorage(true);
      } else
        PendingVisibleUpdates[ID].push_back(std::make_pair(Table, &F));
      break;
    }

    case IDENTIFIER_TABLE:
      F.IdentifierTableData = Blob.data();
      if (Record[0]) {
        F.IdentifierLookupTable
          = ASTIdentifierLookupTable::Create(
                       (const unsigned char *)F.IdentifierTableData + Record[0],
                       (const unsigned char *)F.IdentifierTableData,
                       ASTIdentifierLookupTrait(*this, F));
        
        PP.getIdentifierTable().setExternalIdentifierLookup(this);
      }
      break;

    case IDENTIFIER_OFFSET: {
      if (F.LocalNumIdentifiers != 0) {
        Error("duplicate IDENTIFIER_OFFSET record in AST file");
        return true;
      }
      F.IdentifierOffsets = (const uint32_t *)Blob.data();
      F.LocalNumIdentifiers = Record[0];
      unsigned LocalBaseIdentifierID = Record[1];
      F.BaseIdentifierID = getTotalNumIdentifiers();
        
      if (F.LocalNumIdentifiers > 0) {
        // Introduce the global -> local mapping for identifiers within this
        // module.
        GlobalIdentifierMap.insert(std::make_pair(getTotalNumIdentifiers() + 1, 
                                                  &F));
        
        // Introduce the local -> global mapping for identifiers within this
        // module.
        F.IdentifierRemap.insertOrReplace(
          std::make_pair(LocalBaseIdentifierID,
                         F.BaseIdentifierID - LocalBaseIdentifierID));
        
        IdentifiersLoaded.resize(IdentifiersLoaded.size() 
                                 + F.LocalNumIdentifiers);
      }
      break;
    }

    case EXTERNAL_DEFINITIONS:
      for (unsigned I = 0, N = Record.size(); I != N; ++I)
        ExternalDefinitions.push_back(getGlobalDeclID(F, Record[I]));
      break;

    case SPECIAL_TYPES:
      if (SpecialTypes.empty()) {
        for (unsigned I = 0, N = Record.size(); I != N; ++I)
          SpecialTypes.push_back(getGlobalTypeID(F, Record[I]));
        break;
      }

      if (SpecialTypes.size() != Record.size()) {
        Error("invalid special-types record");
        return true;
      }

      for (unsigned I = 0, N = Record.size(); I != N; ++I) {
        serialization::TypeID ID = getGlobalTypeID(F, Record[I]);
        if (!SpecialTypes[I])
          SpecialTypes[I] = ID;
        // FIXME: If ID && SpecialTypes[I] != ID, do we need a separate
        // merge step?
      }
      break;

    case STATISTICS:
      TotalNumStatements += Record[0];
      TotalNumMacros += Record[1];
      TotalLexicalDeclContexts += Record[2];
      TotalVisibleDeclContexts += Record[3];
      break;

    case UNUSED_FILESCOPED_DECLS:
      for (unsigned I = 0, N = Record.size(); I != N; ++I)
        UnusedFileScopedDecls.push_back(getGlobalDeclID(F, Record[I]));
      break;

    case DELEGATING_CTORS:
      for (unsigned I = 0, N = Record.size(); I != N; ++I)
        DelegatingCtorDecls.push_back(getGlobalDeclID(F, Record[I]));
      break;

    case WEAK_UNDECLARED_IDENTIFIERS:
      if (Record.size() % 4 != 0) {
        Error("invalid weak identifiers record");
        return true;
      }
        
      // FIXME: Ignore weak undeclared identifiers from non-original PCH 
      // files. This isn't the way to do it :)
      WeakUndeclaredIdentifiers.clear();
        
      // Translate the weak, undeclared identifiers into global IDs.
      for (unsigned I = 0, N = Record.size(); I < N; /* in loop */) {
        WeakUndeclaredIdentifiers.push_back(
          getGlobalIdentifierID(F, Record[I++]));
        WeakUndeclaredIdentifiers.push_back(
          getGlobalIdentifierID(F, Record[I++]));
        WeakUndeclaredIdentifiers.push_back(
          ReadSourceLocation(F, Record, I).getRawEncoding());
        WeakUndeclaredIdentifiers.push_back(Record[I++]);
      }
      break;

    case LOCALLY_SCOPED_EXTERN_C_DECLS:
      for (unsigned I = 0, N = Record.size(); I != N; ++I)
        LocallyScopedExternCDecls.push_back(getGlobalDeclID(F, Record[I]));
      break;

    case SELECTOR_OFFSETS: {
      F.SelectorOffsets = (const uint32_t *)Blob.data();
      F.LocalNumSelectors = Record[0];
      unsigned LocalBaseSelectorID = Record[1];
      F.BaseSelectorID = getTotalNumSelectors();
        
      if (F.LocalNumSelectors > 0) {
        // Introduce the global -> local mapping for selectors within this 
        // module.
        GlobalSelectorMap.insert(std::make_pair(getTotalNumSelectors()+1, &F));
        
        // Introduce the local -> global mapping for selectors within this 
        // module.
        F.SelectorRemap.insertOrReplace(
          std::make_pair(LocalBaseSelectorID,
                         F.BaseSelectorID - LocalBaseSelectorID));

        SelectorsLoaded.resize(SelectorsLoaded.size() + F.LocalNumSelectors);        
      }
      break;
    }
        
    case METHOD_POOL:
      F.SelectorLookupTableData = (const unsigned char *)Blob.data();
      if (Record[0])
        F.SelectorLookupTable
          = ASTSelectorLookupTable::Create(
                        F.SelectorLookupTableData + Record[0],
                        F.SelectorLookupTableData,
                        ASTSelectorLookupTrait(*this, F));
      TotalNumMethodPoolEntries += Record[1];
      break;

    case REFERENCED_SELECTOR_POOL:
      if (!Record.empty()) {
        for (unsigned Idx = 0, N = Record.size() - 1; Idx < N; /* in loop */) {
          ReferencedSelectorsData.push_back(getGlobalSelectorID(F, 
                                                                Record[Idx++]));
          ReferencedSelectorsData.push_back(ReadSourceLocation(F, Record, Idx).
                                              getRawEncoding());
        }
      }
      break;

    case PP_COUNTER_VALUE:
      if (!Record.empty() && Listener)
        Listener->ReadCounter(F, Record[0]);
      break;
      
    case FILE_SORTED_DECLS:
      F.FileSortedDecls = (const DeclID *)Blob.data();
      F.NumFileSortedDecls = Record[0];
      break;

    case SOURCE_LOCATION_OFFSETS: {
      F.SLocEntryOffsets = (const uint32_t *)Blob.data();
      F.LocalNumSLocEntries = Record[0];
      unsigned SLocSpaceSize = Record[1];
      llvm::tie(F.SLocEntryBaseID, F.SLocEntryBaseOffset) =
          SourceMgr.AllocateLoadedSLocEntries(F.LocalNumSLocEntries,
                                              SLocSpaceSize);
      // Make our entry in the range map. BaseID is negative and growing, so
      // we invert it. Because we invert it, though, we need the other end of
      // the range.
      unsigned RangeStart =
          unsigned(-F.SLocEntryBaseID) - F.LocalNumSLocEntries + 1;
      GlobalSLocEntryMap.insert(std::make_pair(RangeStart, &F));
      F.FirstLoc = SourceLocation::getFromRawEncoding(F.SLocEntryBaseOffset);

      // SLocEntryBaseOffset is lower than MaxLoadedOffset and decreasing.
      assert((F.SLocEntryBaseOffset & (1U << 31U)) == 0);
      GlobalSLocOffsetMap.insert(
          std::make_pair(SourceManager::MaxLoadedOffset - F.SLocEntryBaseOffset
                           - SLocSpaceSize,&F));

      // Initialize the remapping table.
      // Invalid stays invalid.
      F.SLocRemap.insert(std::make_pair(0U, 0));
      // This module. Base was 2 when being compiled.
      F.SLocRemap.insert(std::make_pair(2U,
                                  static_cast<int>(F.SLocEntryBaseOffset - 2)));
      
      TotalNumSLocEntries += F.LocalNumSLocEntries;
      break;
    }

    case MODULE_OFFSET_MAP: {
      // Additional remapping information.
      const unsigned char *Data = (const unsigned char*)Blob.data();
      const unsigned char *DataEnd = Data + Blob.size();
      
      // Continuous range maps we may be updating in our module.
      ContinuousRangeMap<uint32_t, int, 2>::Builder SLocRemap(F.SLocRemap);
      ContinuousRangeMap<uint32_t, int, 2>::Builder 
        IdentifierRemap(F.IdentifierRemap);
      ContinuousRangeMap<uint32_t, int, 2>::Builder
        MacroRemap(F.MacroRemap);
      ContinuousRangeMap<uint32_t, int, 2>::Builder
        PreprocessedEntityRemap(F.PreprocessedEntityRemap);
      ContinuousRangeMap<uint32_t, int, 2>::Builder 
        SubmoduleRemap(F.SubmoduleRemap);
      ContinuousRangeMap<uint32_t, int, 2>::Builder 
        SelectorRemap(F.SelectorRemap);
      ContinuousRangeMap<uint32_t, int, 2>::Builder DeclRemap(F.DeclRemap);
      ContinuousRangeMap<uint32_t, int, 2>::Builder TypeRemap(F.TypeRemap);

      while(Data < DataEnd) {
        uint16_t Len = io::ReadUnalignedLE16(Data);
        StringRef Name = StringRef((const char*)Data, Len);
        Data += Len;
        ModuleFile *OM = ModuleMgr.lookup(Name);
        if (!OM) {
          Error("SourceLocation remap refers to unknown module");
          return true;
        }

        uint32_t SLocOffset = io::ReadUnalignedLE32(Data);
        uint32_t IdentifierIDOffset = io::ReadUnalignedLE32(Data);
        uint32_t MacroIDOffset = io::ReadUnalignedLE32(Data);
        uint32_t PreprocessedEntityIDOffset = io::ReadUnalignedLE32(Data);
        uint32_t SubmoduleIDOffset = io::ReadUnalignedLE32(Data);
        uint32_t SelectorIDOffset = io::ReadUnalignedLE32(Data);
        uint32_t DeclIDOffset = io::ReadUnalignedLE32(Data);
        uint32_t TypeIndexOffset = io::ReadUnalignedLE32(Data);
        
        // Source location offset is mapped to OM->SLocEntryBaseOffset.
        SLocRemap.insert(std::make_pair(SLocOffset,
          static_cast<int>(OM->SLocEntryBaseOffset - SLocOffset)));
        IdentifierRemap.insert(
          std::make_pair(IdentifierIDOffset, 
                         OM->BaseIdentifierID - IdentifierIDOffset));
        MacroRemap.insert(std::make_pair(MacroIDOffset,
                                         OM->BaseMacroID - MacroIDOffset));
        PreprocessedEntityRemap.insert(
          std::make_pair(PreprocessedEntityIDOffset, 
            OM->BasePreprocessedEntityID - PreprocessedEntityIDOffset));
        SubmoduleRemap.insert(std::make_pair(SubmoduleIDOffset, 
                                      OM->BaseSubmoduleID - SubmoduleIDOffset));
        SelectorRemap.insert(std::make_pair(SelectorIDOffset, 
                               OM->BaseSelectorID - SelectorIDOffset));
        DeclRemap.insert(std::make_pair(DeclIDOffset, 
                                        OM->BaseDeclID - DeclIDOffset));
        
        TypeRemap.insert(std::make_pair(TypeIndexOffset, 
                                    OM->BaseTypeIndex - TypeIndexOffset));

        // Global -> local mappings.
        F.GlobalToLocalDeclIDs[OM] = DeclIDOffset;
      }
      break;
    }

    case SOURCE_MANAGER_LINE_TABLE:
      if (ParseLineTable(F, Record))
        return true;
      break;

    case SOURCE_LOCATION_PRELOADS: {
      // Need to transform from the local view (1-based IDs) to the global view,
      // which is based off F.SLocEntryBaseID.
      if (!F.PreloadSLocEntries.empty()) {
        Error("Multiple SOURCE_LOCATION_PRELOADS records in AST file");
        return true;
      }
      
      F.PreloadSLocEntries.swap(Record);
      break;
    }

    case EXT_VECTOR_DECLS:
      for (unsigned I = 0, N = Record.size(); I != N; ++I)
        ExtVectorDecls.push_back(getGlobalDeclID(F, Record[I]));
      break;

    case VTABLE_USES:
      if (Record.size() % 3 != 0) {
        Error("Invalid VTABLE_USES record");
        return true;
      }
        
      // Later tables overwrite earlier ones.
      // FIXME: Modules will have some trouble with this. This is clearly not
      // the right way to do this.
      VTableUses.clear();
        
      for (unsigned Idx = 0, N = Record.size(); Idx != N; /* In loop */) {
        VTableUses.push_back(getGlobalDeclID(F, Record[Idx++]));
        VTableUses.push_back(
          ReadSourceLocation(F, Record, Idx).getRawEncoding());
        VTableUses.push_back(Record[Idx++]);
      }
      break;

    case DYNAMIC_CLASSES:
      for (unsigned I = 0, N = Record.size(); I != N; ++I)
        DynamicClasses.push_back(getGlobalDeclID(F, Record[I]));
      break;

    case PENDING_IMPLICIT_INSTANTIATIONS:
      if (PendingInstantiations.size() % 2 != 0) {
        Error("Invalid existing PendingInstantiations");
        return true;
      }

      if (Record.size() % 2 != 0) {
        Error("Invalid PENDING_IMPLICIT_INSTANTIATIONS block");
        return true;
      }

      for (unsigned I = 0, N = Record.size(); I != N; /* in loop */) {
        PendingInstantiations.push_back(getGlobalDeclID(F, Record[I++]));
        PendingInstantiations.push_back(
          ReadSourceLocation(F, Record, I).getRawEncoding());
      }
      break;

    case SEMA_DECL_REFS:
      if (Record.size() != 2) {
        Error("Invalid SEMA_DECL_REFS block");
        return true;
      }
      for (unsigned I = 0, N = Record.size(); I != N; ++I)
        SemaDeclRefs.push_back(getGlobalDeclID(F, Record[I]));
      break;

    case PPD_ENTITIES_OFFSETS: {
      F.PreprocessedEntityOffsets = (const PPEntityOffset *)Blob.data();
      assert(Blob.size() % sizeof(PPEntityOffset) == 0);
      F.NumPreprocessedEntities = Blob.size() / sizeof(PPEntityOffset);

      unsigned LocalBasePreprocessedEntityID = Record[0];
      
      unsigned StartingID;
      if (!PP.getPreprocessingRecord())
        PP.createPreprocessingRecord();
      if (!PP.getPreprocessingRecord()->getExternalSource())
        PP.getPreprocessingRecord()->SetExternalSource(*this);
      StartingID 
        = PP.getPreprocessingRecord()
            ->allocateLoadedEntities(F.NumPreprocessedEntities);
      F.BasePreprocessedEntityID = StartingID;

      if (F.NumPreprocessedEntities > 0) {
        // Introduce the global -> local mapping for preprocessed entities in
        // this module.
        GlobalPreprocessedEntityMap.insert(std::make_pair(StartingID, &F));
       
        // Introduce the local -> global mapping for preprocessed entities in
        // this module.
        F.PreprocessedEntityRemap.insertOrReplace(
          std::make_pair(LocalBasePreprocessedEntityID,
            F.BasePreprocessedEntityID - LocalBasePreprocessedEntityID));
      }

      break;
    }
        
    case DECL_UPDATE_OFFSETS: {
      if (Record.size() % 2 != 0) {
        Error("invalid DECL_UPDATE_OFFSETS block in AST file");
        return true;
      }
      for (unsigned I = 0, N = Record.size(); I != N; I += 2)
        DeclUpdateOffsets[getGlobalDeclID(F, Record[I])]
          .push_back(std::make_pair(&F, Record[I+1]));
      break;
    }

    case DECL_REPLACEMENTS: {
      if (Record.size() % 3 != 0) {
        Error("invalid DECL_REPLACEMENTS block in AST file");
        return true;
      }
      for (unsigned I = 0, N = Record.size(); I != N; I += 3)
        ReplacedDecls[getGlobalDeclID(F, Record[I])]
          = ReplacedDeclInfo(&F, Record[I+1], Record[I+2]);
      break;
    }

    case OBJC_CATEGORIES_MAP: {
      if (F.LocalNumObjCCategoriesInMap != 0) {
        Error("duplicate OBJC_CATEGORIES_MAP record in AST file");
        return true;
      }
      
      F.LocalNumObjCCategoriesInMap = Record[0];
      F.ObjCCategoriesMap = (const ObjCCategoriesInfo *)Blob.data();
      break;
    }
        
    case OBJC_CATEGORIES:
      F.ObjCCategories.swap(Record);
      break;
        
    case CXX_BASE_SPECIFIER_OFFSETS: {
      if (F.LocalNumCXXBaseSpecifiers != 0) {
        Error("duplicate CXX_BASE_SPECIFIER_OFFSETS record in AST file");
        return true;
      }
      
      F.LocalNumCXXBaseSpecifiers = Record[0];
      F.CXXBaseSpecifiersOffsets = (const uint32_t *)Blob.data();
      NumCXXBaseSpecifiersLoaded += F.LocalNumCXXBaseSpecifiers;
      break;
    }

    case DIAG_PRAGMA_MAPPINGS:
      if (F.PragmaDiagMappings.empty())
        F.PragmaDiagMappings.swap(Record);
      else
        F.PragmaDiagMappings.insert(F.PragmaDiagMappings.end(),
                                    Record.begin(), Record.end());
      break;
        
    case CUDA_SPECIAL_DECL_REFS:
      // Later tables overwrite earlier ones.
      // FIXME: Modules will have trouble with this.
      CUDASpecialDeclRefs.clear();
      for (unsigned I = 0, N = Record.size(); I != N; ++I)
        CUDASpecialDeclRefs.push_back(getGlobalDeclID(F, Record[I]));
      break;

    case HEADER_SEARCH_TABLE: {
      F.HeaderFileInfoTableData = Blob.data();
      F.LocalNumHeaderFileInfos = Record[1];
      if (Record[0]) {
        F.HeaderFileInfoTable
          = HeaderFileInfoLookupTable::Create(
                   (const unsigned char *)F.HeaderFileInfoTableData + Record[0],
                   (const unsigned char *)F.HeaderFileInfoTableData,
                   HeaderFileInfoTrait(*this, F, 
                                       &PP.getHeaderSearchInfo(),
                                       Blob.data() + Record[2]));
        
        PP.getHeaderSearchInfo().SetExternalSource(this);
        if (!PP.getHeaderSearchInfo().getExternalLookup())
          PP.getHeaderSearchInfo().SetExternalLookup(this);
      }
      break;
    }
        
    case FP_PRAGMA_OPTIONS:
      // Later tables overwrite earlier ones.
      FPPragmaOptions.swap(Record);
      break;

    case UPC_PRAGMA_OPTIONS:
      UPCPragmaOptions.swap(Record);
      break;

    case OPENCL_EXTENSIONS:
      // Later tables overwrite earlier ones.
      OpenCLExtensions.swap(Record);
      break;

    case TENTATIVE_DEFINITIONS:
      for (unsigned I = 0, N = Record.size(); I != N; ++I)
        TentativeDefinitions.push_back(getGlobalDeclID(F, Record[I]));
      break;
        
    case KNOWN_NAMESPACES:
      for (unsigned I = 0, N = Record.size(); I != N; ++I)
        KnownNamespaces.push_back(getGlobalDeclID(F, Record[I]));
      break;

    case UNDEFINED_BUT_USED:
      if (UndefinedButUsed.size() % 2 != 0) {
        Error("Invalid existing UndefinedButUsed");
        return true;
      }

      if (Record.size() % 2 != 0) {
        Error("invalid undefined-but-used record");
        return true;
      }
      for (unsigned I = 0, N = Record.size(); I != N; /* in loop */) {
        UndefinedButUsed.push_back(getGlobalDeclID(F, Record[I++]));
        UndefinedButUsed.push_back(
            ReadSourceLocation(F, Record, I).getRawEncoding());
      }
      break;

    case IMPORTED_MODULES: {
      if (F.Kind != MK_Module) {
        // If we aren't loading a module (which has its own exports), make
        // all of the imported modules visible.
        // FIXME: Deal with macros-only imports.
        for (unsigned I = 0, N = Record.size(); I != N; ++I) {
          if (unsigned GlobalID = getGlobalSubmoduleID(F, Record[I]))
            ImportedModules.push_back(GlobalID);
        }
      }
      break;
    }

    case LOCAL_REDECLARATIONS: {
      F.RedeclarationChains.swap(Record);
      break;
    }
        
    case LOCAL_REDECLARATIONS_MAP: {
      if (F.LocalNumRedeclarationsInMap != 0) {
        Error("duplicate LOCAL_REDECLARATIONS_MAP record in AST file");
        return true;
      }
      
      F.LocalNumRedeclarationsInMap = Record[0];
      F.RedeclarationsMap = (const LocalRedeclarationsInfo *)Blob.data();
      break;
    }
        
    case MERGED_DECLARATIONS: {
      for (unsigned Idx = 0; Idx < Record.size(); /* increment in loop */) {
        GlobalDeclID CanonID = getGlobalDeclID(F, Record[Idx++]);
        SmallVectorImpl<GlobalDeclID> &Decls = StoredMergedDecls[CanonID];
        for (unsigned N = Record[Idx++]; N > 0; --N)
          Decls.push_back(getGlobalDeclID(F, Record[Idx++]));
      }
      break;
    }

    case MACRO_OFFSET: {
      if (F.LocalNumMacros != 0) {
        Error("duplicate MACRO_OFFSET record in AST file");
        return true;
      }
      F.MacroOffsets = (const uint32_t *)Blob.data();
      F.LocalNumMacros = Record[0];
      unsigned LocalBaseMacroID = Record[1];
      F.BaseMacroID = getTotalNumMacros();

      if (F.LocalNumMacros > 0) {
        // Introduce the global -> local mapping for macros within this module.
        GlobalMacroMap.insert(std::make_pair(getTotalNumMacros() + 1, &F));

        // Introduce the local -> global mapping for macros within this module.
        F.MacroRemap.insertOrReplace(
          std::make_pair(LocalBaseMacroID,
                         F.BaseMacroID - LocalBaseMacroID));

        MacrosLoaded.resize(MacrosLoaded.size() + F.LocalNumMacros);
      }
      break;
    }

    case MACRO_TABLE: {
      // FIXME: Not used yet.
      break;
    }

    case LATE_PARSED_TEMPLATE: {
      LateParsedTemplates.append(Record.begin(), Record.end());
      break;
    }
    }
  }
}

/// \brief Move the given method to the back of the global list of methods.
static void moveMethodToBackOfGlobalList(Sema &S, ObjCMethodDecl *Method) {
  // Find the entry for this selector in the method pool.
  Sema::GlobalMethodPool::iterator Known
    = S.MethodPool.find(Method->getSelector());
  if (Known == S.MethodPool.end())
    return;

  // Retrieve the appropriate method list.
  ObjCMethodList &Start = Method->isInstanceMethod()? Known->second.first
                                                    : Known->second.second;
  bool Found = false;
  for (ObjCMethodList *List = &Start; List; List = List->getNext()) {
    if (!Found) {
      if (List->Method == Method) {
        Found = true;
      } else {
        // Keep searching.
        continue;
      }
    }

    if (List->getNext())
      List->Method = List->getNext()->Method;
    else
      List->Method = Method;
  }
}

void ASTReader::makeNamesVisible(const HiddenNames &Names, Module *Owner) {
  for (unsigned I = 0, N = Names.size(); I != N; ++I) {
    switch (Names[I].getKind()) {
    case HiddenName::Declaration: {
      Decl *D = Names[I].getDecl();
      bool wasHidden = D->Hidden;
      D->Hidden = false;

      if (wasHidden && SemaObj) {
        if (ObjCMethodDecl *Method = dyn_cast<ObjCMethodDecl>(D)) {
          moveMethodToBackOfGlobalList(*SemaObj, Method);
        }
      }
      break;
    }
    case HiddenName::MacroVisibility: {
      std::pair<IdentifierInfo *, MacroDirective *> Macro = Names[I].getMacro();
      installImportedMacro(Macro.first, Macro.second, Owner);
      break;
    }
    }
  }
}

void ASTReader::makeModuleVisible(Module *Mod, 
                                  Module::NameVisibilityKind NameVisibility,
                                  SourceLocation ImportLoc,
                                  bool Complain) {
  llvm::SmallPtrSet<Module *, 4> Visited;
  SmallVector<Module *, 4> Stack;
  Stack.push_back(Mod);
  while (!Stack.empty()) {
    Mod = Stack.pop_back_val();

    if (NameVisibility <= Mod->NameVisibility) {
      // This module already has this level of visibility (or greater), so
      // there is nothing more to do.
      continue;
    }
    
    if (!Mod->isAvailable()) {
      // Modules that aren't available cannot be made visible.
      continue;
    }

    // Update the module's name visibility.
    Mod->NameVisibility = NameVisibility;
    
    // If we've already deserialized any names from this module,
    // mark them as visible.
    HiddenNamesMapType::iterator Hidden = HiddenNamesMap.find(Mod);
    if (Hidden != HiddenNamesMap.end()) {
      makeNamesVisible(Hidden->second, Hidden->first);
      HiddenNamesMap.erase(Hidden);
    }

    // Push any exported modules onto the stack to be marked as visible.
    SmallVector<Module *, 16> Exports;
    Mod->getExportedModules(Exports);
    for (SmallVectorImpl<Module *>::iterator
           I = Exports.begin(), E = Exports.end(); I != E; ++I) {
      Module *Exported = *I;
      if (Visited.insert(Exported))
        Stack.push_back(Exported);
    }

    // Detect any conflicts.
    if (Complain) {
      assert(ImportLoc.isValid() && "Missing import location");
      for (unsigned I = 0, N = Mod->Conflicts.size(); I != N; ++I) {
        if (Mod->Conflicts[I].Other->NameVisibility >= NameVisibility) {
          Diag(ImportLoc, diag::warn_module_conflict)
            << Mod->getFullModuleName()
            << Mod->Conflicts[I].Other->getFullModuleName()
            << Mod->Conflicts[I].Message;
          // FIXME: Need note where the other module was imported.
        }
      }
    }
  }
}

bool ASTReader::loadGlobalIndex() {
  if (GlobalIndex)
    return false;

  if (TriedLoadingGlobalIndex || !UseGlobalIndex ||
      !Context.getLangOpts().Modules)
    return true;
  
  // Try to load the global index.
  TriedLoadingGlobalIndex = true;
  StringRef ModuleCachePath
    = getPreprocessor().getHeaderSearchInfo().getModuleCachePath();
  std::pair<GlobalModuleIndex *, GlobalModuleIndex::ErrorCode> Result
    = GlobalModuleIndex::readIndex(ModuleCachePath);
  if (!Result.first)
    return true;

  GlobalIndex.reset(Result.first);
  ModuleMgr.setGlobalIndex(GlobalIndex.get());
  return false;
}

bool ASTReader::isGlobalIndexUnavailable() const {
  return Context.getLangOpts().Modules && UseGlobalIndex &&
         !hasGlobalIndex() && TriedLoadingGlobalIndex;
}

ASTReader::ASTReadResult ASTReader::ReadAST(const std::string &FileName,
                                            ModuleKind Type,
                                            SourceLocation ImportLoc,
                                            unsigned ClientLoadCapabilities) {
  llvm::SaveAndRestore<SourceLocation>
    SetCurImportLocRAII(CurrentImportLoc, ImportLoc);

  // Bump the generation number.
  unsigned PreviousGeneration = CurrentGeneration++;

  unsigned NumModules = ModuleMgr.size();
  SmallVector<ImportedModule, 4> Loaded;
  switch(ASTReadResult ReadResult = ReadASTCore(FileName, Type, ImportLoc,
                                                /*ImportedBy=*/0, Loaded,
                                                0, 0,
                                                ClientLoadCapabilities)) {
  case Failure:
  case Missing:
  case OutOfDate:
  case VersionMismatch:
  case ConfigurationMismatch:
  case HadErrors:
    ModuleMgr.removeModules(ModuleMgr.begin() + NumModules, ModuleMgr.end(),
                            Context.getLangOpts().Modules
                              ? &PP.getHeaderSearchInfo().getModuleMap()
                              : 0);

    // If we find that any modules are unusable, the global index is going
    // to be out-of-date. Just remove it.
    GlobalIndex.reset();
    ModuleMgr.setGlobalIndex(0);
    return ReadResult;

  case Success:
    break;
  }

  // Here comes stuff that we only do once the entire chain is loaded.

  // Load the AST blocks of all of the modules that we loaded.
  for (SmallVectorImpl<ImportedModule>::iterator M = Loaded.begin(),
                                              MEnd = Loaded.end();
       M != MEnd; ++M) {
    ModuleFile &F = *M->Mod;

    // Read the AST block.
    if (ReadASTBlock(F))
      return Failure;

    // Once read, set the ModuleFile bit base offset and update the size in 
    // bits of all files we've seen.
    F.GlobalBitOffset = TotalModulesSizeInBits;
    TotalModulesSizeInBits += F.SizeInBits;
    GlobalBitOffsetsMap.insert(std::make_pair(F.GlobalBitOffset, &F));
    
    // Preload SLocEntries.
    for (unsigned I = 0, N = F.PreloadSLocEntries.size(); I != N; ++I) {
      int Index = int(F.PreloadSLocEntries[I] - 1) + F.SLocEntryBaseID;
      // Load it through the SourceManager and don't call ReadSLocEntry()
      // directly because the entry may have already been loaded in which case
      // calling ReadSLocEntry() directly would trigger an assertion in
      // SourceManager.
      SourceMgr.getLoadedSLocEntryByID(Index);
    }
  }

  // Setup the import locations and notify the module manager that we've
  // committed to these module files.
  for (SmallVectorImpl<ImportedModule>::iterator M = Loaded.begin(),
                                              MEnd = Loaded.end();
       M != MEnd; ++M) {
    ModuleFile &F = *M->Mod;

    ModuleMgr.moduleFileAccepted(&F);

    // Set the import location.
    F.DirectImportLoc = ImportLoc;
    if (!M->ImportedBy)
      F.ImportLoc = M->ImportLoc;
    else
      F.ImportLoc = ReadSourceLocation(*M->ImportedBy,
                                       M->ImportLoc.getRawEncoding());
  }

  // Mark all of the identifiers in the identifier table as being out of date,
  // so that various accessors know to check the loaded modules when the
  // identifier is used.
  for (IdentifierTable::iterator Id = PP.getIdentifierTable().begin(),
                              IdEnd = PP.getIdentifierTable().end();
       Id != IdEnd; ++Id)
    Id->second->setOutOfDate(true);
  
  // Resolve any unresolved module exports.
  for (unsigned I = 0, N = UnresolvedModuleRefs.size(); I != N; ++I) {
    UnresolvedModuleRef &Unresolved = UnresolvedModuleRefs[I];
    SubmoduleID GlobalID = getGlobalSubmoduleID(*Unresolved.File,Unresolved.ID);
    Module *ResolvedMod = getSubmodule(GlobalID);

    switch (Unresolved.Kind) {
    case UnresolvedModuleRef::Conflict:
      if (ResolvedMod) {
        Module::Conflict Conflict;
        Conflict.Other = ResolvedMod;
        Conflict.Message = Unresolved.String.str();
        Unresolved.Mod->Conflicts.push_back(Conflict);
      }
      continue;

    case UnresolvedModuleRef::Import:
      if (ResolvedMod)
        Unresolved.Mod->Imports.push_back(ResolvedMod);
      continue;

    case UnresolvedModuleRef::Export:
      if (ResolvedMod || Unresolved.IsWildcard)
        Unresolved.Mod->Exports.push_back(
          Module::ExportDecl(ResolvedMod, Unresolved.IsWildcard));
      continue;
    }
  }
  UnresolvedModuleRefs.clear();

  // FIXME: How do we load the 'use'd modules? They may not be submodules.
  // Might be unnecessary as use declarations are only used to build the
  // module itself.
  
  InitializeContext();

  if (SemaObj)
    UpdateSema();

  if (DeserializationListener)
    DeserializationListener->ReaderInitialized(this);

  ModuleFile &PrimaryModule = ModuleMgr.getPrimaryModule();
  if (!PrimaryModule.OriginalSourceFileID.isInvalid()) {
    PrimaryModule.OriginalSourceFileID 
      = FileID::get(PrimaryModule.SLocEntryBaseID
                    + PrimaryModule.OriginalSourceFileID.getOpaqueValue() - 1);

    // If this AST file is a precompiled preamble, then set the
    // preamble file ID of the source manager to the file source file
    // from which the preamble was built.
    if (Type == MK_Preamble) {
      SourceMgr.setPreambleFileID(PrimaryModule.OriginalSourceFileID);
    } else if (Type == MK_MainFile) {
      SourceMgr.setMainFileID(PrimaryModule.OriginalSourceFileID);
    }
  }
  
  // For any Objective-C class definitions we have already loaded, make sure
  // that we load any additional categories.
  for (unsigned I = 0, N = ObjCClassesLoaded.size(); I != N; ++I) {
    loadObjCCategories(ObjCClassesLoaded[I]->getGlobalID(), 
                       ObjCClassesLoaded[I],
                       PreviousGeneration);
  }

  return Success;
}

ASTReader::ASTReadResult
ASTReader::ReadASTCore(StringRef FileName,
                       ModuleKind Type,
                       SourceLocation ImportLoc,
                       ModuleFile *ImportedBy,
                       SmallVectorImpl<ImportedModule> &Loaded,
                       off_t ExpectedSize, time_t ExpectedModTime,
                       unsigned ClientLoadCapabilities) {
  ModuleFile *M;
  std::string ErrorStr;
  ModuleManager::AddModuleResult AddResult
    = ModuleMgr.addModule(FileName, Type, ImportLoc, ImportedBy,
                          CurrentGeneration, ExpectedSize, ExpectedModTime,
                          M, ErrorStr);

  switch (AddResult) {
  case ModuleManager::AlreadyLoaded:
    return Success;

  case ModuleManager::NewlyLoaded:
    // Load module file below.
    break;

  case ModuleManager::Missing:
    // The module file was missing; if the client handle handle, that, return
    // it.
    if (ClientLoadCapabilities & ARR_Missing)
      return Missing;

    // Otherwise, return an error.
    {
      std::string Msg = "Unable to load module \"" + FileName.str() + "\": "
                      + ErrorStr;
      Error(Msg);
    }
    return Failure;

  case ModuleManager::OutOfDate:
    // We couldn't load the module file because it is out-of-date. If the
    // client can handle out-of-date, return it.
    if (ClientLoadCapabilities & ARR_OutOfDate)
      return OutOfDate;

    // Otherwise, return an error.
    {
      std::string Msg = "Unable to load module \"" + FileName.str() + "\": "
                      + ErrorStr;
      Error(Msg);
    }
    return Failure;
  }

  assert(M && "Missing module file");

  // FIXME: This seems rather a hack. Should CurrentDir be part of the
  // module?
  if (FileName != "-") {
    CurrentDir = llvm::sys::path::parent_path(FileName);
    if (CurrentDir.empty()) CurrentDir = ".";
  }

  ModuleFile &F = *M;
  BitstreamCursor &Stream = F.Stream;
  Stream.init(F.StreamFile);
  F.SizeInBits = F.Buffer->getBufferSize() * 8;
  
  // Sniff for the signature.
  if (Stream.Read(8) != 'C' ||
      Stream.Read(8) != 'P' ||
      Stream.Read(8) != 'C' ||
      Stream.Read(8) != 'H') {
    Diag(diag::err_not_a_pch_file) << FileName;
    return Failure;
  }

  // This is used for compatibility with older PCH formats.
  bool HaveReadControlBlock = false;

  while (1) {
    llvm::BitstreamEntry Entry = Stream.advance();
    
    switch (Entry.Kind) {
    case llvm::BitstreamEntry::Error:
    case llvm::BitstreamEntry::EndBlock:
    case llvm::BitstreamEntry::Record:
      Error("invalid record at top-level of AST file");
      return Failure;
        
    case llvm::BitstreamEntry::SubBlock:
      break;
    }

    // We only know the control subblock ID.
    switch (Entry.ID) {
    case llvm::bitc::BLOCKINFO_BLOCK_ID:
      if (Stream.ReadBlockInfoBlock()) {
        Error("malformed BlockInfoBlock in AST file");
        return Failure;
      }
      break;
    case CONTROL_BLOCK_ID:
      HaveReadControlBlock = true;
      switch (ReadControlBlock(F, Loaded, ClientLoadCapabilities)) {
      case Success:
        break;

      case Failure: return Failure;
      case Missing: return Missing;
      case OutOfDate: return OutOfDate;
      case VersionMismatch: return VersionMismatch;
      case ConfigurationMismatch: return ConfigurationMismatch;
      case HadErrors: return HadErrors;
      }
      break;
    case AST_BLOCK_ID:
      if (!HaveReadControlBlock) {
        if ((ClientLoadCapabilities & ARR_VersionMismatch) == 0)
          Diag(diag::warn_pch_version_too_old);
        return VersionMismatch;
      }

      // Record that we've loaded this module.
      Loaded.push_back(ImportedModule(M, ImportedBy, ImportLoc));
      return Success;

    default:
      if (Stream.SkipBlock()) {
        Error("malformed block record in AST file");
        return Failure;
      }
      break;
    }
  }
  
  return Success;
}

void ASTReader::InitializeContext() {  
  // If there's a listener, notify them that we "read" the translation unit.
  if (DeserializationListener)
    DeserializationListener->DeclRead(PREDEF_DECL_TRANSLATION_UNIT_ID, 
                                      Context.getTranslationUnitDecl());

  // Make sure we load the declaration update records for the translation unit,
  // if there are any.
  loadDeclUpdateRecords(PREDEF_DECL_TRANSLATION_UNIT_ID, 
                        Context.getTranslationUnitDecl());
  
  // FIXME: Find a better way to deal with collisions between these
  // built-in types. Right now, we just ignore the problem.
  
  // Load the special types.
  if (SpecialTypes.size() >= NumSpecialTypeIDs) {
    if (unsigned String = SpecialTypes[SPECIAL_TYPE_CF_CONSTANT_STRING]) {
      if (!Context.CFConstantStringTypeDecl)
        Context.setCFConstantStringType(GetType(String));
    }
    
    if (unsigned File = SpecialTypes[SPECIAL_TYPE_FILE]) {
      QualType FileType = GetType(File);
      if (FileType.isNull()) {
        Error("FILE type is NULL");
        return;
      }
      
      if (!Context.FILEDecl) {
        if (const TypedefType *Typedef = FileType->getAs<TypedefType>())
          Context.setFILEDecl(Typedef->getDecl());
        else {
          const TagType *Tag = FileType->getAs<TagType>();
          if (!Tag) {
            Error("Invalid FILE type in AST file");
            return;
          }
          Context.setFILEDecl(Tag->getDecl());
        }
      }
    }
    
    if (unsigned Jmp_buf = SpecialTypes[SPECIAL_TYPE_JMP_BUF]) {
      QualType Jmp_bufType = GetType(Jmp_buf);
      if (Jmp_bufType.isNull()) {
        Error("jmp_buf type is NULL");
        return;
      }
      
      if (!Context.jmp_bufDecl) {
        if (const TypedefType *Typedef = Jmp_bufType->getAs<TypedefType>())
          Context.setjmp_bufDecl(Typedef->getDecl());
        else {
          const TagType *Tag = Jmp_bufType->getAs<TagType>();
          if (!Tag) {
            Error("Invalid jmp_buf type in AST file");
            return;
          }
          Context.setjmp_bufDecl(Tag->getDecl());
        }
      }
    }
    
    if (unsigned Sigjmp_buf = SpecialTypes[SPECIAL_TYPE_SIGJMP_BUF]) {
      QualType Sigjmp_bufType = GetType(Sigjmp_buf);
      if (Sigjmp_bufType.isNull()) {
        Error("sigjmp_buf type is NULL");
        return;
      }
      
      if (!Context.sigjmp_bufDecl) {
        if (const TypedefType *Typedef = Sigjmp_bufType->getAs<TypedefType>())
          Context.setsigjmp_bufDecl(Typedef->getDecl());
        else {
          const TagType *Tag = Sigjmp_bufType->getAs<TagType>();
          assert(Tag && "Invalid sigjmp_buf type in AST file");
          Context.setsigjmp_bufDecl(Tag->getDecl());
        }
      }
    }

    if (unsigned ObjCIdRedef
          = SpecialTypes[SPECIAL_TYPE_OBJC_ID_REDEFINITION]) {
      if (Context.ObjCIdRedefinitionType.isNull())
        Context.ObjCIdRedefinitionType = GetType(ObjCIdRedef);
    }

    if (unsigned ObjCClassRedef
          = SpecialTypes[SPECIAL_TYPE_OBJC_CLASS_REDEFINITION]) {
      if (Context.ObjCClassRedefinitionType.isNull())
        Context.ObjCClassRedefinitionType = GetType(ObjCClassRedef);
    }

    if (unsigned ObjCSelRedef
          = SpecialTypes[SPECIAL_TYPE_OBJC_SEL_REDEFINITION]) {
      if (Context.ObjCSelRedefinitionType.isNull())
        Context.ObjCSelRedefinitionType = GetType(ObjCSelRedef);
    }

    if (unsigned Ucontext_t = SpecialTypes[SPECIAL_TYPE_UCONTEXT_T]) {
      QualType Ucontext_tType = GetType(Ucontext_t);
      if (Ucontext_tType.isNull()) {
        Error("ucontext_t type is NULL");
        return;
      }

      if (!Context.ucontext_tDecl) {
        if (const TypedefType *Typedef = Ucontext_tType->getAs<TypedefType>())
          Context.setucontext_tDecl(Typedef->getDecl());
        else {
          const TagType *Tag = Ucontext_tType->getAs<TagType>();
          assert(Tag && "Invalid ucontext_t type in AST file");
          Context.setucontext_tDecl(Tag->getDecl());
        }
      }
    }
  }
  
  ReadPragmaDiagnosticMappings(Context.getDiagnostics());

  // If there were any CUDA special declarations, deserialize them.
  if (!CUDASpecialDeclRefs.empty()) {
    assert(CUDASpecialDeclRefs.size() == 1 && "More decl refs than expected!");
    Context.setcudaConfigureCallDecl(
                           cast<FunctionDecl>(GetDecl(CUDASpecialDeclRefs[0])));
  }
  
  // Re-export any modules that were imported by a non-module AST file.
  for (unsigned I = 0, N = ImportedModules.size(); I != N; ++I) {
    if (Module *Imported = getSubmodule(ImportedModules[I]))
      makeModuleVisible(Imported, Module::AllVisible,
                        /*ImportLoc=*/SourceLocation(),
                        /*Complain=*/false);
  }
  ImportedModules.clear();
}

void ASTReader::finalizeForWriting() {
  for (HiddenNamesMapType::iterator Hidden = HiddenNamesMap.begin(),
                                 HiddenEnd = HiddenNamesMap.end();
       Hidden != HiddenEnd; ++Hidden) {
    makeNamesVisible(Hidden->second, Hidden->first);
  }
  HiddenNamesMap.clear();
}

/// \brief Given a cursor at the start of an AST file, scan ahead and drop the
/// cursor into the start of the given block ID, returning false on success and
/// true on failure.
static bool SkipCursorToBlock(BitstreamCursor &Cursor, unsigned BlockID) {
  while (1) {
    llvm::BitstreamEntry Entry = Cursor.advance();
    switch (Entry.Kind) {
    case llvm::BitstreamEntry::Error:
    case llvm::BitstreamEntry::EndBlock:
      return true;
        
    case llvm::BitstreamEntry::Record:
      // Ignore top-level records.
      Cursor.skipRecord(Entry.ID);
      break;
        
    case llvm::BitstreamEntry::SubBlock:
      if (Entry.ID == BlockID) {
        if (Cursor.EnterSubBlock(BlockID))
          return true;
        // Found it!
        return false;
      }
      
      if (Cursor.SkipBlock())
        return true;
    }
  }
}

/// \brief Retrieve the name of the original source file name
/// directly from the AST file, without actually loading the AST
/// file.
std::string ASTReader::getOriginalSourceFile(const std::string &ASTFileName,
                                             FileManager &FileMgr,
                                             DiagnosticsEngine &Diags) {
  // Open the AST file.
  std::string ErrStr;
  OwningPtr<llvm::MemoryBuffer> Buffer;
  Buffer.reset(FileMgr.getBufferForFile(ASTFileName, &ErrStr));
  if (!Buffer) {
    Diags.Report(diag::err_fe_unable_to_read_pch_file) << ASTFileName << ErrStr;
    return std::string();
  }

  // Initialize the stream
  llvm::BitstreamReader StreamFile;
  BitstreamCursor Stream;
  StreamFile.init((const unsigned char *)Buffer->getBufferStart(),
                  (const unsigned char *)Buffer->getBufferEnd());
  Stream.init(StreamFile);

  // Sniff for the signature.
  if (Stream.Read(8) != 'C' ||
      Stream.Read(8) != 'P' ||
      Stream.Read(8) != 'C' ||
      Stream.Read(8) != 'H') {
    Diags.Report(diag::err_fe_not_a_pch_file) << ASTFileName;
    return std::string();
  }
  
  // Scan for the CONTROL_BLOCK_ID block.
  if (SkipCursorToBlock(Stream, CONTROL_BLOCK_ID)) {
    Diags.Report(diag::err_fe_pch_malformed_block) << ASTFileName;
    return std::string();
  }

  // Scan for ORIGINAL_FILE inside the control block.
  RecordData Record;
  while (1) {
    llvm::BitstreamEntry Entry = Stream.advanceSkippingSubblocks();
    if (Entry.Kind == llvm::BitstreamEntry::EndBlock)
      return std::string();
    
    if (Entry.Kind != llvm::BitstreamEntry::Record) {
      Diags.Report(diag::err_fe_pch_malformed_block) << ASTFileName;
      return std::string();
    }
    
    Record.clear();
    StringRef Blob;
    if (Stream.readRecord(Entry.ID, Record, &Blob) == ORIGINAL_FILE)
      return Blob.str();
  }
}

namespace {
  class SimplePCHValidator : public ASTReaderListener {
    const LangOptions &ExistingLangOpts;
    const TargetOptions &ExistingTargetOpts;
    const PreprocessorOptions &ExistingPPOpts;
    FileManager &FileMgr;
    
  public:
    SimplePCHValidator(const LangOptions &ExistingLangOpts,
                       const TargetOptions &ExistingTargetOpts,
                       const PreprocessorOptions &ExistingPPOpts,
                       FileManager &FileMgr)
      : ExistingLangOpts(ExistingLangOpts),
        ExistingTargetOpts(ExistingTargetOpts),
        ExistingPPOpts(ExistingPPOpts),
        FileMgr(FileMgr)
    {
    }

    virtual bool ReadLanguageOptions(const LangOptions &LangOpts,
                                     bool Complain) {
      return checkLanguageOptions(ExistingLangOpts, LangOpts, 0);
    }
    virtual bool ReadTargetOptions(const TargetOptions &TargetOpts,
                                   bool Complain) {
      return checkTargetOptions(ExistingTargetOpts, TargetOpts, 0);
    }
    virtual bool ReadPreprocessorOptions(const PreprocessorOptions &PPOpts,
                                         bool Complain,
                                         std::string &SuggestedPredefines) {
      return checkPreprocessorOptions(ExistingPPOpts, PPOpts, 0, FileMgr,
                                      SuggestedPredefines, ExistingLangOpts);
    }
  };
}

bool ASTReader::readASTFileControlBlock(StringRef Filename,
                                        FileManager &FileMgr,
                                        ASTReaderListener &Listener) {
  // Open the AST file.
  std::string ErrStr;
  OwningPtr<llvm::MemoryBuffer> Buffer;
  Buffer.reset(FileMgr.getBufferForFile(Filename, &ErrStr));
  if (!Buffer) {
    return true;
  }

  // Initialize the stream
  llvm::BitstreamReader StreamFile;
  BitstreamCursor Stream;
  StreamFile.init((const unsigned char *)Buffer->getBufferStart(),
                  (const unsigned char *)Buffer->getBufferEnd());
  Stream.init(StreamFile);

  // Sniff for the signature.
  if (Stream.Read(8) != 'C' ||
      Stream.Read(8) != 'P' ||
      Stream.Read(8) != 'C' ||
      Stream.Read(8) != 'H') {
    return true;
  }

  // Scan for the CONTROL_BLOCK_ID block.
  if (SkipCursorToBlock(Stream, CONTROL_BLOCK_ID))
    return true;

  bool NeedsInputFiles = Listener.needsInputFileVisitation();
  BitstreamCursor InputFilesCursor;
  if (NeedsInputFiles) {
    InputFilesCursor = Stream;
    if (SkipCursorToBlock(InputFilesCursor, INPUT_FILES_BLOCK_ID))
      return true;

    // Read the abbreviations
    while (true) {
      uint64_t Offset = InputFilesCursor.GetCurrentBitNo();
      unsigned Code = InputFilesCursor.ReadCode();

      // We expect all abbrevs to be at the start of the block.
      if (Code != llvm::bitc::DEFINE_ABBREV) {
        InputFilesCursor.JumpToBit(Offset);
        break;
      }
      InputFilesCursor.ReadAbbrevRecord();
    }
  }
  
  // Scan for ORIGINAL_FILE inside the control block.
  RecordData Record;
  while (1) {
    llvm::BitstreamEntry Entry = Stream.advanceSkippingSubblocks();
    if (Entry.Kind == llvm::BitstreamEntry::EndBlock)
      return false;
    
    if (Entry.Kind != llvm::BitstreamEntry::Record)
      return true;
    
    Record.clear();
    StringRef Blob;
    unsigned RecCode = Stream.readRecord(Entry.ID, Record, &Blob);
    switch ((ControlRecordTypes)RecCode) {
    case METADATA: {
      if (Record[0] != VERSION_MAJOR)
        return true;

      if (Listener.ReadFullVersionInformation(Blob))
        return true;
      
      break;
    }
    case LANGUAGE_OPTIONS:
      if (ParseLanguageOptions(Record, false, Listener))
        return true;
      break;

    case TARGET_OPTIONS:
      if (ParseTargetOptions(Record, false, Listener))
        return true;
      break;

    case DIAGNOSTIC_OPTIONS:
      if (ParseDiagnosticOptions(Record, false, Listener))
        return true;
      break;

    case FILE_SYSTEM_OPTIONS:
      if (ParseFileSystemOptions(Record, false, Listener))
        return true;
      break;

    case HEADER_SEARCH_OPTIONS:
      if (ParseHeaderSearchOptions(Record, false, Listener))
        return true;
      break;

    case PREPROCESSOR_OPTIONS: {
      std::string IgnoredSuggestedPredefines;
      if (ParsePreprocessorOptions(Record, false, Listener,
                                   IgnoredSuggestedPredefines))
        return true;
      break;
    }

    case INPUT_FILE_OFFSETS: {
      if (!NeedsInputFiles)
        break;

      unsigned NumInputFiles = Record[0];
      unsigned NumUserFiles = Record[1];
      const uint32_t *InputFileOffs = (const uint32_t *)Blob.data();
      for (unsigned I = 0; I != NumInputFiles; ++I) {
        // Go find this input file.
        bool isSystemFile = I >= NumUserFiles;
        BitstreamCursor &Cursor = InputFilesCursor;
        SavedStreamPosition SavedPosition(Cursor);
        Cursor.JumpToBit(InputFileOffs[I]);

        unsigned Code = Cursor.ReadCode();
        RecordData Record;
        StringRef Blob;
        bool shouldContinue = false;
        switch ((InputFileRecordTypes)Cursor.readRecord(Code, Record, &Blob)) {
        case INPUT_FILE:
          shouldContinue = Listener.visitInputFile(Blob, isSystemFile);
          break;
        }
        if (!shouldContinue)
          break;
      }
      break;
    }

    default:
      // No other validation to perform.
      break;
    }
  }
}


bool ASTReader::isAcceptableASTFile(StringRef Filename,
                                    FileManager &FileMgr,
                                    const LangOptions &LangOpts,
                                    const TargetOptions &TargetOpts,
                                    const PreprocessorOptions &PPOpts) {
  SimplePCHValidator validator(LangOpts, TargetOpts, PPOpts, FileMgr);
  return !readASTFileControlBlock(Filename, FileMgr, validator);
}

bool ASTReader::ReadSubmoduleBlock(ModuleFile &F) {
  // Enter the submodule block.
  if (F.Stream.EnterSubBlock(SUBMODULE_BLOCK_ID)) {
    Error("malformed submodule block record in AST file");
    return true;
  }

  ModuleMap &ModMap = PP.getHeaderSearchInfo().getModuleMap();
  bool First = true;
  Module *CurrentModule = 0;
  RecordData Record;
  while (true) {
    llvm::BitstreamEntry Entry = F.Stream.advanceSkippingSubblocks();
    
    switch (Entry.Kind) {
    case llvm::BitstreamEntry::SubBlock: // Handled for us already.
    case llvm::BitstreamEntry::Error:
      Error("malformed block record in AST file");
      return true;
    case llvm::BitstreamEntry::EndBlock:
      return false;
    case llvm::BitstreamEntry::Record:
      // The interesting case.
      break;
    }

    // Read a record.
    StringRef Blob;
    Record.clear();
    switch (F.Stream.readRecord(Entry.ID, Record, &Blob)) {
    default:  // Default behavior: ignore.
      break;
      
    case SUBMODULE_DEFINITION: {
      if (First) {
        Error("missing submodule metadata record at beginning of block");
        return true;
      }

      if (Record.size() < 8) {
        Error("malformed module definition");
        return true;
      }
      
      StringRef Name = Blob;
      SubmoduleID GlobalID = getGlobalSubmoduleID(F, Record[0]);
      SubmoduleID Parent = getGlobalSubmoduleID(F, Record[1]);
      bool IsFramework = Record[2];
      bool IsExplicit = Record[3];
      bool IsSystem = Record[4];
      bool InferSubmodules = Record[5];
      bool InferExplicitSubmodules = Record[6];
      bool InferExportWildcard = Record[7];
      bool ConfigMacrosExhaustive = Record[8];

      Module *ParentModule = 0;
      if (Parent)
        ParentModule = getSubmodule(Parent);
      
      // Retrieve this (sub)module from the module map, creating it if
      // necessary.
      CurrentModule = ModMap.findOrCreateModule(Name, ParentModule, 
                                                IsFramework, 
                                                IsExplicit).first;
      SubmoduleID GlobalIndex = GlobalID - NUM_PREDEF_SUBMODULE_IDS;
      if (GlobalIndex >= SubmodulesLoaded.size() ||
          SubmodulesLoaded[GlobalIndex]) {
        Error("too many submodules");
        return true;
      }

      if (!ParentModule) {
        if (const FileEntry *CurFile = CurrentModule->getASTFile()) {
          if (CurFile != F.File) {
            if (!Diags.isDiagnosticInFlight()) {
              Diag(diag::err_module_file_conflict)
                << CurrentModule->getTopLevelModuleName()
                << CurFile->getName()
                << F.File->getName();
            }
            return true;
          }
        }

        CurrentModule->setASTFile(F.File);
      }
      
      CurrentModule->IsFromModuleFile = true;
      CurrentModule->IsSystem = IsSystem || CurrentModule->IsSystem;
      CurrentModule->InferSubmodules = InferSubmodules;
      CurrentModule->InferExplicitSubmodules = InferExplicitSubmodules;
      CurrentModule->InferExportWildcard = InferExportWildcard;
      CurrentModule->ConfigMacrosExhaustive = ConfigMacrosExhaustive;
      if (DeserializationListener)
        DeserializationListener->ModuleRead(GlobalID, CurrentModule);
      
      SubmodulesLoaded[GlobalIndex] = CurrentModule;

      // Clear out data that will be replaced by what is the module file.
      CurrentModule->LinkLibraries.clear();
      CurrentModule->ConfigMacros.clear();
      CurrentModule->UnresolvedConflicts.clear();
      CurrentModule->Conflicts.clear();
      break;
    }
        
    case SUBMODULE_UMBRELLA_HEADER: {
      if (First) {
        Error("missing submodule metadata record at beginning of block");
        return true;
      }

      if (!CurrentModule)
        break;
      
      if (const FileEntry *Umbrella = PP.getFileManager().getFile(Blob)) {
        if (!CurrentModule->getUmbrellaHeader())
          ModMap.setUmbrellaHeader(CurrentModule, Umbrella);
        else if (CurrentModule->getUmbrellaHeader() != Umbrella) {
          Error("mismatched umbrella headers in submodule");
          return true;
        }
      }
      break;
    }
        
    case SUBMODULE_HEADER: {
      if (First) {
        Error("missing submodule metadata record at beginning of block");
        return true;
      }

      if (!CurrentModule)
        break;
      
      // We lazily associate headers with their modules via the HeaderInfoTable.
      // FIXME: Re-evaluate this section; maybe only store InputFile IDs instead
      // of complete filenames or remove it entirely.
      break;      
    }

    case SUBMODULE_EXCLUDED_HEADER: {
      if (First) {
        Error("missing submodule metadata record at beginning of block");
        return true;
      }

      if (!CurrentModule)
        break;
      
      // We lazily associate headers with their modules via the HeaderInfoTable.
      // FIXME: Re-evaluate this section; maybe only store InputFile IDs instead
      // of complete filenames or remove it entirely.
      break;      
    }

    case SUBMODULE_PRIVATE_HEADER: {
      if (First) {
        Error("missing submodule metadata record at beginning of block");
        return true;
      }

      if (!CurrentModule)
        break;
      
      // We lazily associate headers with their modules via the HeaderInfoTable.
      // FIXME: Re-evaluate this section; maybe only store InputFile IDs instead
      // of complete filenames or remove it entirely.
      break;      
    }

    case SUBMODULE_TOPHEADER: {
      if (First) {
        Error("missing submodule metadata record at beginning of block");
        return true;
      }

      if (!CurrentModule)
        break;

      CurrentModule->addTopHeaderFilename(Blob);
      break;
    }

    case SUBMODULE_UMBRELLA_DIR: {
      if (First) {
        Error("missing submodule metadata record at beginning of block");
        return true;
      }
      
      if (!CurrentModule)
        break;
      
      if (const DirectoryEntry *Umbrella
                                  = PP.getFileManager().getDirectory(Blob)) {
        if (!CurrentModule->getUmbrellaDir())
          ModMap.setUmbrellaDir(CurrentModule, Umbrella);
        else if (CurrentModule->getUmbrellaDir() != Umbrella) {
          Error("mismatched umbrella directories in submodule");
          return true;
        }
      }
      break;
    }
        
    case SUBMODULE_METADATA: {
      if (!First) {
        Error("submodule metadata record not at beginning of block");
        return true;
      }
      First = false;
      
      F.BaseSubmoduleID = getTotalNumSubmodules();
      F.LocalNumSubmodules = Record[0];
      unsigned LocalBaseSubmoduleID = Record[1];
      if (F.LocalNumSubmodules > 0) {
        // Introduce the global -> local mapping for submodules within this 
        // module.
        GlobalSubmoduleMap.insert(std::make_pair(getTotalNumSubmodules()+1,&F));
        
        // Introduce the local -> global mapping for submodules within this 
        // module.
        F.SubmoduleRemap.insertOrReplace(
          std::make_pair(LocalBaseSubmoduleID,
                         F.BaseSubmoduleID - LocalBaseSubmoduleID));
        
        SubmodulesLoaded.resize(SubmodulesLoaded.size() + F.LocalNumSubmodules);
      }      
      break;
    }
        
    case SUBMODULE_IMPORTS: {
      if (First) {
        Error("missing submodule metadata record at beginning of block");
        return true;
      }
      
      if (!CurrentModule)
        break;
      
      for (unsigned Idx = 0; Idx != Record.size(); ++Idx) {
        UnresolvedModuleRef Unresolved;
        Unresolved.File = &F;
        Unresolved.Mod = CurrentModule;
        Unresolved.ID = Record[Idx];
        Unresolved.Kind = UnresolvedModuleRef::Import;
        Unresolved.IsWildcard = false;
        UnresolvedModuleRefs.push_back(Unresolved);
      }
      break;
    }

    case SUBMODULE_EXPORTS: {
      if (First) {
        Error("missing submodule metadata record at beginning of block");
        return true;
      }
      
      if (!CurrentModule)
        break;
      
      for (unsigned Idx = 0; Idx + 1 < Record.size(); Idx += 2) {
        UnresolvedModuleRef Unresolved;
        Unresolved.File = &F;
        Unresolved.Mod = CurrentModule;
        Unresolved.ID = Record[Idx];
        Unresolved.Kind = UnresolvedModuleRef::Export;
        Unresolved.IsWildcard = Record[Idx + 1];
        UnresolvedModuleRefs.push_back(Unresolved);
      }
      
      // Once we've loaded the set of exports, there's no reason to keep 
      // the parsed, unresolved exports around.
      CurrentModule->UnresolvedExports.clear();
      break;
    }
    case SUBMODULE_REQUIRES: {
      if (First) {
        Error("missing submodule metadata record at beginning of block");
        return true;
      }

      if (!CurrentModule)
        break;

      CurrentModule->addRequirement(Blob, Record[0], Context.getLangOpts(),
                                    Context.getTargetInfo());
      break;
    }

    case SUBMODULE_LINK_LIBRARY:
      if (First) {
        Error("missing submodule metadata record at beginning of block");
        return true;
      }

      if (!CurrentModule)
        break;

      CurrentModule->LinkLibraries.push_back(
                                         Module::LinkLibrary(Blob, Record[0]));
      break;

    case SUBMODULE_CONFIG_MACRO:
      if (First) {
        Error("missing submodule metadata record at beginning of block");
        return true;
      }

      if (!CurrentModule)
        break;

      CurrentModule->ConfigMacros.push_back(Blob.str());
      break;

    case SUBMODULE_CONFLICT: {
      if (First) {
        Error("missing submodule metadata record at beginning of block");
        return true;
      }

      if (!CurrentModule)
        break;

      UnresolvedModuleRef Unresolved;
      Unresolved.File = &F;
      Unresolved.Mod = CurrentModule;
      Unresolved.ID = Record[0];
      Unresolved.Kind = UnresolvedModuleRef::Conflict;
      Unresolved.IsWildcard = false;
      Unresolved.String = Blob;
      UnresolvedModuleRefs.push_back(Unresolved);
      break;
    }
    }
  }
}

/// \brief Parse the record that corresponds to a LangOptions data
/// structure.
///
/// This routine parses the language options from the AST file and then gives
/// them to the AST listener if one is set.
///
/// \returns true if the listener deems the file unacceptable, false otherwise.
bool ASTReader::ParseLanguageOptions(const RecordData &Record,
                                     bool Complain,
                                     ASTReaderListener &Listener) {
  LangOptions LangOpts;
  unsigned Idx = 0;
#define LANGOPT(Name, Bits, Default, Description) \
  LangOpts.Name = Record[Idx++];
#define ENUM_LANGOPT(Name, Type, Bits, Default, Description) \
  LangOpts.set##Name(static_cast<LangOptions::Type>(Record[Idx++]));
#include "clang/Basic/LangOptions.def"
#define SANITIZER(NAME, ID) LangOpts.Sanitize.ID = Record[Idx++];
#include "clang/Basic/Sanitizers.def"

  ObjCRuntime::Kind runtimeKind = (ObjCRuntime::Kind) Record[Idx++];
  VersionTuple runtimeVersion = ReadVersionTuple(Record, Idx);
  LangOpts.ObjCRuntime = ObjCRuntime(runtimeKind, runtimeVersion);
  
  unsigned Length = Record[Idx++];
  LangOpts.CurrentModule.assign(Record.begin() + Idx, 
                                Record.begin() + Idx + Length);

  Idx += Length;

  // Comment options.
  for (unsigned N = Record[Idx++]; N; --N) {
    LangOpts.CommentOpts.BlockCommandNames.push_back(
      ReadString(Record, Idx));
  }
  LangOpts.CommentOpts.ParseAllComments = Record[Idx++];

  return Listener.ReadLanguageOptions(LangOpts, Complain);
}

bool ASTReader::ParseTargetOptions(const RecordData &Record,
                                   bool Complain,
                                   ASTReaderListener &Listener) {
  unsigned Idx = 0;
  TargetOptions TargetOpts;
  TargetOpts.Triple = ReadString(Record, Idx);
  TargetOpts.CPU = ReadString(Record, Idx);
  TargetOpts.ABI = ReadString(Record, Idx);
  TargetOpts.CXXABI = ReadString(Record, Idx);
  TargetOpts.LinkerVersion = ReadString(Record, Idx);
  for (unsigned N = Record[Idx++]; N; --N) {
    TargetOpts.FeaturesAsWritten.push_back(ReadString(Record, Idx));
  }
  for (unsigned N = Record[Idx++]; N; --N) {
    TargetOpts.Features.push_back(ReadString(Record, Idx));
  }

  return Listener.ReadTargetOptions(TargetOpts, Complain);
}

bool ASTReader::ParseDiagnosticOptions(const RecordData &Record, bool Complain,
                                       ASTReaderListener &Listener) {
  DiagnosticOptions DiagOpts;
  unsigned Idx = 0;
#define DIAGOPT(Name, Bits, Default) DiagOpts.Name = Record[Idx++];
#define ENUM_DIAGOPT(Name, Type, Bits, Default) \
  DiagOpts.set##Name(static_cast<Type>(Record[Idx++]));
#include "clang/Basic/DiagnosticOptions.def"

  for (unsigned N = Record[Idx++]; N; --N) {
    DiagOpts.Warnings.push_back(ReadString(Record, Idx));
  }

  return Listener.ReadDiagnosticOptions(DiagOpts, Complain);
}

bool ASTReader::ParseFileSystemOptions(const RecordData &Record, bool Complain,
                                       ASTReaderListener &Listener) {
  FileSystemOptions FSOpts;
  unsigned Idx = 0;
  FSOpts.WorkingDir = ReadString(Record, Idx);
  return Listener.ReadFileSystemOptions(FSOpts, Complain);
}

bool ASTReader::ParseHeaderSearchOptions(const RecordData &Record,
                                         bool Complain,
                                         ASTReaderListener &Listener) {
  HeaderSearchOptions HSOpts;
  unsigned Idx = 0;
  HSOpts.Sysroot = ReadString(Record, Idx);

  // Include entries.
  for (unsigned N = Record[Idx++]; N; --N) {
    std::string Path = ReadString(Record, Idx);
    frontend::IncludeDirGroup Group
      = static_cast<frontend::IncludeDirGroup>(Record[Idx++]);
    bool IsFramework = Record[Idx++];
    bool IgnoreSysRoot = Record[Idx++];
    HSOpts.UserEntries.push_back(
      HeaderSearchOptions::Entry(Path, Group, IsFramework, IgnoreSysRoot));
  }

  // System header prefixes.
  for (unsigned N = Record[Idx++]; N; --N) {
    std::string Prefix = ReadString(Record, Idx);
    bool IsSystemHeader = Record[Idx++];
    HSOpts.SystemHeaderPrefixes.push_back(
      HeaderSearchOptions::SystemHeaderPrefix(Prefix, IsSystemHeader));
  }

  HSOpts.ResourceDir = ReadString(Record, Idx);
  HSOpts.ModuleCachePath = ReadString(Record, Idx);
  HSOpts.DisableModuleHash = Record[Idx++];
  HSOpts.UseBuiltinIncludes = Record[Idx++];
  HSOpts.UseStandardSystemIncludes = Record[Idx++];
  HSOpts.UseStandardCXXIncludes = Record[Idx++];
  HSOpts.UseLibcxx = Record[Idx++];

  return Listener.ReadHeaderSearchOptions(HSOpts, Complain);
}

bool ASTReader::ParsePreprocessorOptions(const RecordData &Record,
                                         bool Complain,
                                         ASTReaderListener &Listener,
                                         std::string &SuggestedPredefines) {
  PreprocessorOptions PPOpts;
  unsigned Idx = 0;

  // Macro definitions/undefs
  for (unsigned N = Record[Idx++]; N; --N) {
    std::string Macro = ReadString(Record, Idx);
    bool IsUndef = Record[Idx++];
    PPOpts.Macros.push_back(std::make_pair(Macro, IsUndef));
  }

  // Includes
  for (unsigned N = Record[Idx++]; N; --N) {
    PPOpts.Includes.push_back(ReadString(Record, Idx));
  }

  // Macro Includes
  for (unsigned N = Record[Idx++]; N; --N) {
    PPOpts.MacroIncludes.push_back(ReadString(Record, Idx));
  }

  PPOpts.UsePredefines = Record[Idx++];
  PPOpts.DetailedRecord = Record[Idx++];
  PPOpts.ImplicitPCHInclude = ReadString(Record, Idx);
  PPOpts.ImplicitPTHInclude = ReadString(Record, Idx);
  PPOpts.ObjCXXARCStandardLibrary =
    static_cast<ObjCXXARCStandardLibraryKind>(Record[Idx++]);
  SuggestedPredefines.clear();
  return Listener.ReadPreprocessorOptions(PPOpts, Complain,
                                          SuggestedPredefines);
}

std::pair<ModuleFile *, unsigned>
ASTReader::getModulePreprocessedEntity(unsigned GlobalIndex) {
  GlobalPreprocessedEntityMapType::iterator
  I = GlobalPreprocessedEntityMap.find(GlobalIndex);
  assert(I != GlobalPreprocessedEntityMap.end() && 
         "Corrupted global preprocessed entity map");
  ModuleFile *M = I->second;
  unsigned LocalIndex = GlobalIndex - M->BasePreprocessedEntityID;
  return std::make_pair(M, LocalIndex);
}

std::pair<PreprocessingRecord::iterator, PreprocessingRecord::iterator>
ASTReader::getModulePreprocessedEntities(ModuleFile &Mod) const {
  if (PreprocessingRecord *PPRec = PP.getPreprocessingRecord())
    return PPRec->getIteratorsForLoadedRange(Mod.BasePreprocessedEntityID,
                                             Mod.NumPreprocessedEntities);

  return std::make_pair(PreprocessingRecord::iterator(),
                        PreprocessingRecord::iterator());
}

std::pair<ASTReader::ModuleDeclIterator, ASTReader::ModuleDeclIterator>
ASTReader::getModuleFileLevelDecls(ModuleFile &Mod) {
  return std::make_pair(ModuleDeclIterator(this, &Mod, Mod.FileSortedDecls),
                        ModuleDeclIterator(this, &Mod,
                                 Mod.FileSortedDecls + Mod.NumFileSortedDecls));
}

PreprocessedEntity *ASTReader::ReadPreprocessedEntity(unsigned Index) {
  PreprocessedEntityID PPID = Index+1;
  std::pair<ModuleFile *, unsigned> PPInfo = getModulePreprocessedEntity(Index);
  ModuleFile &M = *PPInfo.first;
  unsigned LocalIndex = PPInfo.second;
  const PPEntityOffset &PPOffs = M.PreprocessedEntityOffsets[LocalIndex];

  if (!PP.getPreprocessingRecord()) {
    Error("no preprocessing record");
    return 0;
  }
  
  SavedStreamPosition SavedPosition(M.PreprocessorDetailCursor);  
  M.PreprocessorDetailCursor.JumpToBit(PPOffs.BitOffset);

  llvm::BitstreamEntry Entry =
    M.PreprocessorDetailCursor.advance(BitstreamCursor::AF_DontPopBlockAtEnd);
  if (Entry.Kind != llvm::BitstreamEntry::Record)
    return 0;

  // Read the record.
  SourceRange Range(ReadSourceLocation(M, PPOffs.Begin),
                    ReadSourceLocation(M, PPOffs.End));
  PreprocessingRecord &PPRec = *PP.getPreprocessingRecord();
  StringRef Blob;
  RecordData Record;
  PreprocessorDetailRecordTypes RecType =
    (PreprocessorDetailRecordTypes)M.PreprocessorDetailCursor.readRecord(
                                          Entry.ID, Record, &Blob);
  switch (RecType) {
  case PPD_MACRO_EXPANSION: {
    bool isBuiltin = Record[0];
    IdentifierInfo *Name = 0;
    MacroDefinition *Def = 0;
    if (isBuiltin)
      Name = getLocalIdentifier(M, Record[1]);
    else {
      PreprocessedEntityID
          GlobalID = getGlobalPreprocessedEntityID(M, Record[1]);
      Def =cast<MacroDefinition>(PPRec.getLoadedPreprocessedEntity(GlobalID-1));
    }

    MacroExpansion *ME;
    if (isBuiltin)
      ME = new (PPRec) MacroExpansion(Name, Range);
    else
      ME = new (PPRec) MacroExpansion(Def, Range);

    return ME;
  }
      
  case PPD_MACRO_DEFINITION: {
    // Decode the identifier info and then check again; if the macro is
    // still defined and associated with the identifier,
    IdentifierInfo *II = getLocalIdentifier(M, Record[0]);
    MacroDefinition *MD
      = new (PPRec) MacroDefinition(II, Range);

    if (DeserializationListener)
      DeserializationListener->MacroDefinitionRead(PPID, MD);

    return MD;
  }
      
  case PPD_INCLUSION_DIRECTIVE: {
    const char *FullFileNameStart = Blob.data() + Record[0];
    StringRef FullFileName(FullFileNameStart, Blob.size() - Record[0]);
    const FileEntry *File = 0;
    if (!FullFileName.empty())
      File = PP.getFileManager().getFile(FullFileName);
    
    // FIXME: Stable encoding
    InclusionDirective::InclusionKind Kind
      = static_cast<InclusionDirective::InclusionKind>(Record[2]);
    InclusionDirective *ID
      = new (PPRec) InclusionDirective(PPRec, Kind,
                                       StringRef(Blob.data(), Record[0]),
                                       Record[1], Record[3],
                                       File,
                                       Range);
    return ID;
  }
  }

  llvm_unreachable("Invalid PreprocessorDetailRecordTypes");
}

/// \brief \arg SLocMapI points at a chunk of a module that contains no
/// preprocessed entities or the entities it contains are not the ones we are
/// looking for. Find the next module that contains entities and return the ID
/// of the first entry.
PreprocessedEntityID ASTReader::findNextPreprocessedEntity(
                       GlobalSLocOffsetMapType::const_iterator SLocMapI) const {
  ++SLocMapI;
  for (GlobalSLocOffsetMapType::const_iterator
         EndI = GlobalSLocOffsetMap.end(); SLocMapI != EndI; ++SLocMapI) {
    ModuleFile &M = *SLocMapI->second;
    if (M.NumPreprocessedEntities)
      return M.BasePreprocessedEntityID;
  }

  return getTotalNumPreprocessedEntities();
}

namespace {

template <unsigned PPEntityOffset::*PPLoc>
struct PPEntityComp {
  const ASTReader &Reader;
  ModuleFile &M;

  PPEntityComp(const ASTReader &Reader, ModuleFile &M) : Reader(Reader), M(M) { }

  bool operator()(const PPEntityOffset &L, const PPEntityOffset &R) const {
    SourceLocation LHS = getLoc(L);
    SourceLocation RHS = getLoc(R);
    return Reader.getSourceManager().isBeforeInTranslationUnit(LHS, RHS);
  }

  bool operator()(const PPEntityOffset &L, SourceLocation RHS) const {
    SourceLocation LHS = getLoc(L);
    return Reader.getSourceManager().isBeforeInTranslationUnit(LHS, RHS);
  }

  bool operator()(SourceLocation LHS, const PPEntityOffset &R) const {
    SourceLocation RHS = getLoc(R);
    return Reader.getSourceManager().isBeforeInTranslationUnit(LHS, RHS);
  }

  SourceLocation getLoc(const PPEntityOffset &PPE) const {
    return Reader.ReadSourceLocation(M, PPE.*PPLoc);
  }
};

}

/// \brief Returns the first preprocessed entity ID that ends after \arg BLoc.
PreprocessedEntityID
ASTReader::findBeginPreprocessedEntity(SourceLocation BLoc) const {
  if (SourceMgr.isLocalSourceLocation(BLoc))
    return getTotalNumPreprocessedEntities();

  GlobalSLocOffsetMapType::const_iterator
    SLocMapI = GlobalSLocOffsetMap.find(SourceManager::MaxLoadedOffset -
                                        BLoc.getOffset() - 1);
  assert(SLocMapI != GlobalSLocOffsetMap.end() &&
         "Corrupted global sloc offset map");

  if (SLocMapI->second->NumPreprocessedEntities == 0)
    return findNextPreprocessedEntity(SLocMapI);

  ModuleFile &M = *SLocMapI->second;
  typedef const PPEntityOffset *pp_iterator;
  pp_iterator pp_begin = M.PreprocessedEntityOffsets;
  pp_iterator pp_end = pp_begin + M.NumPreprocessedEntities;

  size_t Count = M.NumPreprocessedEntities;
  size_t Half;
  pp_iterator First = pp_begin;
  pp_iterator PPI;

  // Do a binary search manually instead of using std::lower_bound because
  // The end locations of entities may be unordered (when a macro expansion
  // is inside another macro argument), but for this case it is not important
  // whether we get the first macro expansion or its containing macro.
  while (Count > 0) {
    Half = Count/2;
    PPI = First;
    std::advance(PPI, Half);
    if (SourceMgr.isBeforeInTranslationUnit(ReadSourceLocation(M, PPI->End),
                                            BLoc)){
      First = PPI;
      ++First;
      Count = Count - Half - 1;
    } else
      Count = Half;
  }

  if (PPI == pp_end)
    return findNextPreprocessedEntity(SLocMapI);

  return M.BasePreprocessedEntityID + (PPI - pp_begin);
}

/// \brief Returns the first preprocessed entity ID that begins after \arg ELoc.
PreprocessedEntityID
ASTReader::findEndPreprocessedEntity(SourceLocation ELoc) const {
  if (SourceMgr.isLocalSourceLocation(ELoc))
    return getTotalNumPreprocessedEntities();

  GlobalSLocOffsetMapType::const_iterator
    SLocMapI = GlobalSLocOffsetMap.find(SourceManager::MaxLoadedOffset -
                                        ELoc.getOffset() - 1);
  assert(SLocMapI != GlobalSLocOffsetMap.end() &&
         "Corrupted global sloc offset map");

  if (SLocMapI->second->NumPreprocessedEntities == 0)
    return findNextPreprocessedEntity(SLocMapI);

  ModuleFile &M = *SLocMapI->second;
  typedef const PPEntityOffset *pp_iterator;
  pp_iterator pp_begin = M.PreprocessedEntityOffsets;
  pp_iterator pp_end = pp_begin + M.NumPreprocessedEntities;
  pp_iterator PPI =
      std::upper_bound(pp_begin, pp_end, ELoc,
                       PPEntityComp<&PPEntityOffset::Begin>(*this, M));

  if (PPI == pp_end)
    return findNextPreprocessedEntity(SLocMapI);

  return M.BasePreprocessedEntityID + (PPI - pp_begin);
}

/// \brief Returns a pair of [Begin, End) indices of preallocated
/// preprocessed entities that \arg Range encompasses.
std::pair<unsigned, unsigned>
    ASTReader::findPreprocessedEntitiesInRange(SourceRange Range) {
  if (Range.isInvalid())
    return std::make_pair(0,0);
  assert(!SourceMgr.isBeforeInTranslationUnit(Range.getEnd(),Range.getBegin()));

  PreprocessedEntityID BeginID = findBeginPreprocessedEntity(Range.getBegin());
  PreprocessedEntityID EndID = findEndPreprocessedEntity(Range.getEnd());
  return std::make_pair(BeginID, EndID);
}

/// \brief Optionally returns true or false if the preallocated preprocessed
/// entity with index \arg Index came from file \arg FID.
Optional<bool> ASTReader::isPreprocessedEntityInFileID(unsigned Index,
                                                             FileID FID) {
  if (FID.isInvalid())
    return false;

  std::pair<ModuleFile *, unsigned> PPInfo = getModulePreprocessedEntity(Index);
  ModuleFile &M = *PPInfo.first;
  unsigned LocalIndex = PPInfo.second;
  const PPEntityOffset &PPOffs = M.PreprocessedEntityOffsets[LocalIndex];
  
  SourceLocation Loc = ReadSourceLocation(M, PPOffs.Begin);
  if (Loc.isInvalid())
    return false;
  
  if (SourceMgr.isInFileID(SourceMgr.getFileLoc(Loc), FID))
    return true;
  else
    return false;
}

namespace {
  /// \brief Visitor used to search for information about a header file.
  class HeaderFileInfoVisitor {
    const FileEntry *FE;
    
    Optional<HeaderFileInfo> HFI;
    
  public:
    explicit HeaderFileInfoVisitor(const FileEntry *FE)
      : FE(FE) { }
    
    static bool visit(ModuleFile &M, void *UserData) {
      HeaderFileInfoVisitor *This
        = static_cast<HeaderFileInfoVisitor *>(UserData);
      
      HeaderFileInfoLookupTable *Table
        = static_cast<HeaderFileInfoLookupTable *>(M.HeaderFileInfoTable);
      if (!Table)
        return false;

      // Look in the on-disk hash table for an entry for this file name.
      HeaderFileInfoLookupTable::iterator Pos = Table->find(This->FE);
      if (Pos == Table->end())
        return false;

      This->HFI = *Pos;
      return true;
    }
    
    Optional<HeaderFileInfo> getHeaderFileInfo() const { return HFI; }
  };
}

HeaderFileInfo ASTReader::GetHeaderFileInfo(const FileEntry *FE) {
  HeaderFileInfoVisitor Visitor(FE);
  ModuleMgr.visit(&HeaderFileInfoVisitor::visit, &Visitor);
  if (Optional<HeaderFileInfo> HFI = Visitor.getHeaderFileInfo())
    return *HFI;
  
  return HeaderFileInfo();
}

void ASTReader::ReadPragmaDiagnosticMappings(DiagnosticsEngine &Diag) {
  // FIXME: Make it work properly with modules.
  SmallVector<DiagnosticsEngine::DiagState *, 32> DiagStates;
  for (ModuleIterator I = ModuleMgr.begin(), E = ModuleMgr.end(); I != E; ++I) {
    ModuleFile &F = *(*I);
    unsigned Idx = 0;
    DiagStates.clear();
    assert(!Diag.DiagStates.empty());
    DiagStates.push_back(&Diag.DiagStates.front()); // the command-line one.
    while (Idx < F.PragmaDiagMappings.size()) {
      SourceLocation Loc = ReadSourceLocation(F, F.PragmaDiagMappings[Idx++]);
      unsigned DiagStateID = F.PragmaDiagMappings[Idx++];
      if (DiagStateID != 0) {
        Diag.DiagStatePoints.push_back(
                    DiagnosticsEngine::DiagStatePoint(DiagStates[DiagStateID-1],
                    FullSourceLoc(Loc, SourceMgr)));
        continue;
      }
      
      assert(DiagStateID == 0);
      // A new DiagState was created here.
      Diag.DiagStates.push_back(*Diag.GetCurDiagState());
      DiagnosticsEngine::DiagState *NewState = &Diag.DiagStates.back();
      DiagStates.push_back(NewState);
      Diag.DiagStatePoints.push_back(
          DiagnosticsEngine::DiagStatePoint(NewState,
                                            FullSourceLoc(Loc, SourceMgr)));
      while (1) {
        assert(Idx < F.PragmaDiagMappings.size() &&
               "Invalid data, didn't find '-1' marking end of diag/map pairs");
        if (Idx >= F.PragmaDiagMappings.size()) {
          break; // Something is messed up but at least avoid infinite loop in
                 // release build.
        }
        unsigned DiagID = F.PragmaDiagMappings[Idx++];
        if (DiagID == (unsigned)-1) {
          break; // no more diag/map pairs for this location.
        }
        diag::Mapping Map = (diag::Mapping)F.PragmaDiagMappings[Idx++];
        DiagnosticMappingInfo MappingInfo = Diag.makeMappingInfo(Map, Loc);
        Diag.GetCurDiagState()->setMappingInfo(DiagID, MappingInfo);
      }
    }
  }
}

/// \brief Get the correct cursor and offset for loading a type.
ASTReader::RecordLocation ASTReader::TypeCursorForIndex(unsigned Index) {
  GlobalTypeMapType::iterator I = GlobalTypeMap.find(Index);
  assert(I != GlobalTypeMap.end() && "Corrupted global type map");
  ModuleFile *M = I->second;
  return RecordLocation(M, M->TypeOffsets[Index - M->BaseTypeIndex]);
}

/// \brief Read and return the type with the given index..
///
/// The index is the type ID, shifted and minus the number of predefs. This
/// routine actually reads the record corresponding to the type at the given
/// location. It is a helper routine for GetType, which deals with reading type
/// IDs.
QualType ASTReader::readTypeRecord(unsigned Index) {
  RecordLocation Loc = TypeCursorForIndex(Index);
  BitstreamCursor &DeclsCursor = Loc.F->DeclsCursor;

  // Keep track of where we are in the stream, then jump back there
  // after reading this type.
  SavedStreamPosition SavedPosition(DeclsCursor);

  ReadingKindTracker ReadingKind(Read_Type, *this);

  // Note that we are loading a type record.
  Deserializing AType(this);

  unsigned Idx = 0;
  DeclsCursor.JumpToBit(Loc.Offset);
  RecordData Record;
  unsigned Code = DeclsCursor.ReadCode();
  switch ((TypeCode)DeclsCursor.readRecord(Code, Record)) {
  case TYPE_EXT_QUAL: {
    if (Record.size() != 2) {
      Error("Incorrect encoding of extended qualifier type");
      return QualType();
    }
    QualType Base = readType(*Loc.F, Record, Idx);
    Qualifiers Quals = Qualifiers::fromOpaqueSequence(Record, Idx);
    return Context.getQualifiedType(Base, Quals);
  }

  case TYPE_COMPLEX: {
    if (Record.size() != 1) {
      Error("Incorrect encoding of complex type");
      return QualType();
    }
    QualType ElemType = readType(*Loc.F, Record, Idx);
    return Context.getComplexType(ElemType);
  }

  case TYPE_POINTER: {
    if (Record.size() != 1) {
      Error("Incorrect encoding of pointer type");
      return QualType();
    }
    QualType PointeeType = readType(*Loc.F, Record, Idx);
    return Context.getPointerType(PointeeType);
  }

  case TYPE_DECAYED: {
    if (Record.size() != 1) {
      Error("Incorrect encoding of decayed type");
      return QualType();
    }
    QualType OriginalType = readType(*Loc.F, Record, Idx);
    QualType DT = Context.getAdjustedParameterType(OriginalType);
    if (!isa<DecayedType>(DT))
      Error("Decayed type does not decay");
    return DT;
  }

  case TYPE_BLOCK_POINTER: {
    if (Record.size() != 1) {
      Error("Incorrect encoding of block pointer type");
      return QualType();
    }
    QualType PointeeType = readType(*Loc.F, Record, Idx);
    return Context.getBlockPointerType(PointeeType);
  }

  case TYPE_LVALUE_REFERENCE: {
    if (Record.size() != 2) {
      Error("Incorrect encoding of lvalue reference type");
      return QualType();
    }
    QualType PointeeType = readType(*Loc.F, Record, Idx);
    return Context.getLValueReferenceType(PointeeType, Record[1]);
  }

  case TYPE_RVALUE_REFERENCE: {
    if (Record.size() != 1) {
      Error("Incorrect encoding of rvalue reference type");
      return QualType();
    }
    QualType PointeeType = readType(*Loc.F, Record, Idx);
    return Context.getRValueReferenceType(PointeeType);
  }

  case TYPE_MEMBER_POINTER: {
    if (Record.size() != 2) {
      Error("Incorrect encoding of member pointer type");
      return QualType();
    }
    QualType PointeeType = readType(*Loc.F, Record, Idx);
    QualType ClassType = readType(*Loc.F, Record, Idx);
    if (PointeeType.isNull() || ClassType.isNull())
      return QualType();
    
    return Context.getMemberPointerType(PointeeType, ClassType.getTypePtr());
  }

  case TYPE_CONSTANT_ARRAY: {
    QualType ElementType = readType(*Loc.F, Record, Idx);
    ArrayType::ArraySizeModifier ASM = (ArrayType::ArraySizeModifier)Record[1];
    unsigned IndexTypeQuals = Record[2];
    unsigned Idx = 3;
    llvm::APInt Size = ReadAPInt(Record, Idx);
    return Context.getConstantArrayType(ElementType, Size,
                                         ASM, IndexTypeQuals);
  }

  case TYPE_INCOMPLETE_ARRAY: {
    QualType ElementType = readType(*Loc.F, Record, Idx);
    ArrayType::ArraySizeModifier ASM = (ArrayType::ArraySizeModifier)Record[1];
    unsigned IndexTypeQuals = Record[2];
    return Context.getIncompleteArrayType(ElementType, ASM, IndexTypeQuals);
  }

  case TYPE_VARIABLE_ARRAY: {
    QualType ElementType = readType(*Loc.F, Record, Idx);
    ArrayType::ArraySizeModifier ASM = (ArrayType::ArraySizeModifier)Record[1];
    unsigned IndexTypeQuals = Record[2];
    SourceLocation LBLoc = ReadSourceLocation(*Loc.F, Record[3]);
    SourceLocation RBLoc = ReadSourceLocation(*Loc.F, Record[4]);
    return Context.getVariableArrayType(ElementType, ReadExpr(*Loc.F),
                                         ASM, IndexTypeQuals,
                                         SourceRange(LBLoc, RBLoc));
  }

  case TYPE_VECTOR: {
    if (Record.size() != 3) {
      Error("incorrect encoding of vector type in AST file");
      return QualType();
    }

    QualType ElementType = readType(*Loc.F, Record, Idx);
    unsigned NumElements = Record[1];
    unsigned VecKind = Record[2];
    return Context.getVectorType(ElementType, NumElements,
                                  (VectorType::VectorKind)VecKind);
  }

  case TYPE_EXT_VECTOR: {
    if (Record.size() != 3) {
      Error("incorrect encoding of extended vector type in AST file");
      return QualType();
    }

    QualType ElementType = readType(*Loc.F, Record, Idx);
    unsigned NumElements = Record[1];
    return Context.getExtVectorType(ElementType, NumElements);
  }

  case TYPE_FUNCTION_NO_PROTO: {
    if (Record.size() != 6) {
      Error("incorrect encoding of no-proto function type");
      return QualType();
    }
    QualType ResultType = readType(*Loc.F, Record, Idx);
    FunctionType::ExtInfo Info(Record[1], Record[2], Record[3],
                               (CallingConv)Record[4], Record[5]);
    return Context.getFunctionNoProtoType(ResultType, Info);
  }

  case TYPE_FUNCTION_PROTO: {
    QualType ResultType = readType(*Loc.F, Record, Idx);

    FunctionProtoType::ExtProtoInfo EPI;
    EPI.ExtInfo = FunctionType::ExtInfo(/*noreturn*/ Record[1],
                                        /*hasregparm*/ Record[2],
                                        /*regparm*/ Record[3],
                                        static_cast<CallingConv>(Record[4]),
                                        /*produces*/ Record[5]);

    unsigned Idx = 6;
    unsigned NumParams = Record[Idx++];
    SmallVector<QualType, 16> ParamTypes;
    for (unsigned I = 0; I != NumParams; ++I)
      ParamTypes.push_back(readType(*Loc.F, Record, Idx));

    EPI.Variadic = Record[Idx++];
    EPI.HasTrailingReturn = Record[Idx++];
    EPI.TypeQuals = Record[Idx++];
    EPI.RefQualifier = static_cast<RefQualifierKind>(Record[Idx++]);
    ExceptionSpecificationType EST =
        static_cast<ExceptionSpecificationType>(Record[Idx++]);
    EPI.ExceptionSpecType = EST;
    SmallVector<QualType, 2> Exceptions;
    if (EST == EST_Dynamic) {
      EPI.NumExceptions = Record[Idx++];
      for (unsigned I = 0; I != EPI.NumExceptions; ++I)
        Exceptions.push_back(readType(*Loc.F, Record, Idx));
      EPI.Exceptions = Exceptions.data();
    } else if (EST == EST_ComputedNoexcept) {
      EPI.NoexceptExpr = ReadExpr(*Loc.F);
    } else if (EST == EST_Uninstantiated) {
      EPI.ExceptionSpecDecl = ReadDeclAs<FunctionDecl>(*Loc.F, Record, Idx);
      EPI.ExceptionSpecTemplate = ReadDeclAs<FunctionDecl>(*Loc.F, Record, Idx);
    } else if (EST == EST_Unevaluated) {
      EPI.ExceptionSpecDecl = ReadDeclAs<FunctionDecl>(*Loc.F, Record, Idx);
    }
    return Context.getFunctionType(ResultType, ParamTypes, EPI);
  }

  case TYPE_UNRESOLVED_USING: {
    unsigned Idx = 0;
    return Context.getTypeDeclType(
                  ReadDeclAs<UnresolvedUsingTypenameDecl>(*Loc.F, Record, Idx));
  }
      
  case TYPE_TYPEDEF: {
    if (Record.size() != 2) {
      Error("incorrect encoding of typedef type");
      return QualType();
    }
    unsigned Idx = 0;
    TypedefNameDecl *Decl = ReadDeclAs<TypedefNameDecl>(*Loc.F, Record, Idx);
    QualType Canonical = readType(*Loc.F, Record, Idx);
    if (!Canonical.isNull())
      Canonical = Context.getCanonicalType(Canonical);
    return Context.getTypedefType(Decl, Canonical);
  }

  case TYPE_TYPEOF_EXPR:
    return Context.getTypeOfExprType(ReadExpr(*Loc.F));

  case TYPE_TYPEOF: {
    if (Record.size() != 1) {
      Error("incorrect encoding of typeof(type) in AST file");
      return QualType();
    }
    QualType UnderlyingType = readType(*Loc.F, Record, Idx);
    return Context.getTypeOfType(UnderlyingType);
  }

  case TYPE_DECLTYPE: {
    QualType UnderlyingType = readType(*Loc.F, Record, Idx);
    return Context.getDecltypeType(ReadExpr(*Loc.F), UnderlyingType);
  }

  case TYPE_UNARY_TRANSFORM: {
    QualType BaseType = readType(*Loc.F, Record, Idx);
    QualType UnderlyingType = readType(*Loc.F, Record, Idx);
    UnaryTransformType::UTTKind UKind = (UnaryTransformType::UTTKind)Record[2];
    return Context.getUnaryTransformType(BaseType, UnderlyingType, UKind);
  }

  case TYPE_AUTO: {
    QualType Deduced = readType(*Loc.F, Record, Idx);
    bool IsDecltypeAuto = Record[Idx++];
    bool IsDependent = Deduced.isNull() ? Record[Idx++] : false;
    return Context.getAutoType(Deduced, IsDecltypeAuto, IsDependent);
  }

  case TYPE_RECORD: {
    if (Record.size() != 2) {
      Error("incorrect encoding of record type");
      return QualType();
    }
    unsigned Idx = 0;
    bool IsDependent = Record[Idx++];
    RecordDecl *RD = ReadDeclAs<RecordDecl>(*Loc.F, Record, Idx);
    RD = cast_or_null<RecordDecl>(RD->getCanonicalDecl());
    QualType T = Context.getRecordType(RD);
    const_cast<Type*>(T.getTypePtr())->setDependent(IsDependent);
    return T;
  }

  case TYPE_ENUM: {
    if (Record.size() != 2) {
      Error("incorrect encoding of enum type");
      return QualType();
    }
    unsigned Idx = 0;
    bool IsDependent = Record[Idx++];
    QualType T
      = Context.getEnumType(ReadDeclAs<EnumDecl>(*Loc.F, Record, Idx));
    const_cast<Type*>(T.getTypePtr())->setDependent(IsDependent);
    return T;
  }

  case TYPE_ATTRIBUTED: {
    if (Record.size() != 3) {
      Error("incorrect encoding of attributed type");
      return QualType();
    }
    QualType modifiedType = readType(*Loc.F, Record, Idx);
    QualType equivalentType = readType(*Loc.F, Record, Idx);
    AttributedType::Kind kind = static_cast<AttributedType::Kind>(Record[2]);
    return Context.getAttributedType(kind, modifiedType, equivalentType);
  }

  case TYPE_PAREN: {
    if (Record.size() != 1) {
      Error("incorrect encoding of paren type");
      return QualType();
    }
    QualType InnerType = readType(*Loc.F, Record, Idx);
    return Context.getParenType(InnerType);
  }

  case TYPE_PACK_EXPANSION: {
    if (Record.size() != 2) {
      Error("incorrect encoding of pack expansion type");
      return QualType();
    }
    QualType Pattern = readType(*Loc.F, Record, Idx);
    if (Pattern.isNull())
      return QualType();
    Optional<unsigned> NumExpansions;
    if (Record[1])
      NumExpansions = Record[1] - 1;
    return Context.getPackExpansionType(Pattern, NumExpansions);
  }

  case TYPE_ELABORATED: {
    unsigned Idx = 0;
    ElaboratedTypeKeyword Keyword = (ElaboratedTypeKeyword)Record[Idx++];
    NestedNameSpecifier *NNS = ReadNestedNameSpecifier(*Loc.F, Record, Idx);
    QualType NamedType = readType(*Loc.F, Record, Idx);
    return Context.getElaboratedType(Keyword, NNS, NamedType);
  }

  case TYPE_OBJC_INTERFACE: {
    unsigned Idx = 0;
    ObjCInterfaceDecl *ItfD
      = ReadDeclAs<ObjCInterfaceDecl>(*Loc.F, Record, Idx);
    return Context.getObjCInterfaceType(ItfD->getCanonicalDecl());
  }

  case TYPE_OBJC_OBJECT: {
    unsigned Idx = 0;
    QualType Base = readType(*Loc.F, Record, Idx);
    unsigned NumProtos = Record[Idx++];
    SmallVector<ObjCProtocolDecl*, 4> Protos;
    for (unsigned I = 0; I != NumProtos; ++I)
      Protos.push_back(ReadDeclAs<ObjCProtocolDecl>(*Loc.F, Record, Idx));
    return Context.getObjCObjectType(Base, Protos.data(), NumProtos);
  }

  case TYPE_OBJC_OBJECT_POINTER: {
    unsigned Idx = 0;
    QualType Pointee = readType(*Loc.F, Record, Idx);
    return Context.getObjCObjectPointerType(Pointee);
  }

  case TYPE_SUBST_TEMPLATE_TYPE_PARM: {
    unsigned Idx = 0;
    QualType Parm = readType(*Loc.F, Record, Idx);
    QualType Replacement = readType(*Loc.F, Record, Idx);
    return
      Context.getSubstTemplateTypeParmType(cast<TemplateTypeParmType>(Parm),
                                            Replacement);
  }

  case TYPE_SUBST_TEMPLATE_TYPE_PARM_PACK: {
    unsigned Idx = 0;
    QualType Parm = readType(*Loc.F, Record, Idx);
    TemplateArgument ArgPack = ReadTemplateArgument(*Loc.F, Record, Idx);
    return Context.getSubstTemplateTypeParmPackType(
                                               cast<TemplateTypeParmType>(Parm),
                                                     ArgPack);
  }

  case TYPE_INJECTED_CLASS_NAME: {
    CXXRecordDecl *D = ReadDeclAs<CXXRecordDecl>(*Loc.F, Record, Idx);
    QualType TST = readType(*Loc.F, Record, Idx); // probably derivable
    // FIXME: ASTContext::getInjectedClassNameType is not currently suitable
    // for AST reading, too much interdependencies.
    return
      QualType(new (Context, TypeAlignment) InjectedClassNameType(D, TST), 0);
  }

  case TYPE_TEMPLATE_TYPE_PARM: {
    unsigned Idx = 0;
    unsigned Depth = Record[Idx++];
    unsigned Index = Record[Idx++];
    bool Pack = Record[Idx++];
    TemplateTypeParmDecl *D
      = ReadDeclAs<TemplateTypeParmDecl>(*Loc.F, Record, Idx);
    return Context.getTemplateTypeParmType(Depth, Index, Pack, D);
  }

  case TYPE_DEPENDENT_NAME: {
    unsigned Idx = 0;
    ElaboratedTypeKeyword Keyword = (ElaboratedTypeKeyword)Record[Idx++];
    NestedNameSpecifier *NNS = ReadNestedNameSpecifier(*Loc.F, Record, Idx);
    const IdentifierInfo *Name = this->GetIdentifierInfo(*Loc.F, Record, Idx);
    QualType Canon = readType(*Loc.F, Record, Idx);
    if (!Canon.isNull())
      Canon = Context.getCanonicalType(Canon);
    return Context.getDependentNameType(Keyword, NNS, Name, Canon);
  }

  case TYPE_DEPENDENT_TEMPLATE_SPECIALIZATION: {
    unsigned Idx = 0;
    ElaboratedTypeKeyword Keyword = (ElaboratedTypeKeyword)Record[Idx++];
    NestedNameSpecifier *NNS = ReadNestedNameSpecifier(*Loc.F, Record, Idx);
    const IdentifierInfo *Name = this->GetIdentifierInfo(*Loc.F, Record, Idx);
    unsigned NumArgs = Record[Idx++];
    SmallVector<TemplateArgument, 8> Args;
    Args.reserve(NumArgs);
    while (NumArgs--)
      Args.push_back(ReadTemplateArgument(*Loc.F, Record, Idx));
    return Context.getDependentTemplateSpecializationType(Keyword, NNS, Name,
                                                      Args.size(), Args.data());
  }

  case TYPE_DEPENDENT_SIZED_ARRAY: {
    unsigned Idx = 0;

    // ArrayType
    QualType ElementType = readType(*Loc.F, Record, Idx);
    ArrayType::ArraySizeModifier ASM
      = (ArrayType::ArraySizeModifier)Record[Idx++];
    unsigned IndexTypeQuals = Record[Idx++];

    // DependentSizedArrayType
    Expr *NumElts = ReadExpr(*Loc.F);
    SourceRange Brackets = ReadSourceRange(*Loc.F, Record, Idx);

    return Context.getDependentSizedArrayType(ElementType, NumElts, ASM,
                                               IndexTypeQuals, Brackets);
  }

  case TYPE_TEMPLATE_SPECIALIZATION: {
    unsigned Idx = 0;
    bool IsDependent = Record[Idx++];
    TemplateName Name = ReadTemplateName(*Loc.F, Record, Idx);
    SmallVector<TemplateArgument, 8> Args;
    ReadTemplateArgumentList(Args, *Loc.F, Record, Idx);
    QualType Underlying = readType(*Loc.F, Record, Idx);
    QualType T;
    if (Underlying.isNull())
      T = Context.getCanonicalTemplateSpecializationType(Name, Args.data(),
                                                          Args.size());
    else
      T = Context.getTemplateSpecializationType(Name, Args.data(),
                                                 Args.size(), Underlying);
    const_cast<Type*>(T.getTypePtr())->setDependent(IsDependent);
    return T;
  }

  case TYPE_ATOMIC: {
    if (Record.size() != 1) {
      Error("Incorrect encoding of atomic type");
      return QualType();
    }
    QualType ValueType = readType(*Loc.F, Record, Idx);
    return Context.getAtomicType(ValueType);
  }

  case TYPE_UPC_THREAD_ARRAY: {
    QualType ElementType = readType(*Loc.F, Record, Idx);
    ArrayType::ArraySizeModifier ASM = (ArrayType::ArraySizeModifier)Record[1];
    unsigned IndexTypeQuals = Record[2];
    unsigned Idx = 3;
    llvm::APInt Size = ReadAPInt(Record, Idx);
    bool HasThread = Record[Idx] != 0;
    return Context.getUPCThreadArrayType(ElementType, Size, HasThread,
                                         ASM, IndexTypeQuals);
  }
  }
  llvm_unreachable("Invalid TypeCode!");
}

class clang::TypeLocReader : public TypeLocVisitor<TypeLocReader> {
  ASTReader &Reader;
  ModuleFile &F;
  const ASTReader::RecordData &Record;
  unsigned &Idx;

  SourceLocation ReadSourceLocation(const ASTReader::RecordData &R,
                                    unsigned &I) {
    return Reader.ReadSourceLocation(F, R, I);
  }

  template<typename T>
  T *ReadDeclAs(const ASTReader::RecordData &Record, unsigned &Idx) {
    return Reader.ReadDeclAs<T>(F, Record, Idx);
  }
  
public:
  TypeLocReader(ASTReader &Reader, ModuleFile &F,
                const ASTReader::RecordData &Record, unsigned &Idx)
    : Reader(Reader), F(F), Record(Record), Idx(Idx)
  { }

  // We want compile-time assurance that we've enumerated all of
  // these, so unfortunately we have to declare them first, then
  // define them out-of-line.
#define ABSTRACT_TYPELOC(CLASS, PARENT)
#define TYPELOC(CLASS, PARENT) \
  void Visit##CLASS##TypeLoc(CLASS##TypeLoc TyLoc);
#include "clang/AST/TypeLocNodes.def"

  void VisitFunctionTypeLoc(FunctionTypeLoc);
  void VisitArrayTypeLoc(ArrayTypeLoc);
};

void TypeLocReader::VisitQualifiedTypeLoc(QualifiedTypeLoc TL) {
  // nothing to do
}
void TypeLocReader::VisitBuiltinTypeLoc(BuiltinTypeLoc TL) {
  TL.setBuiltinLoc(ReadSourceLocation(Record, Idx));
  if (TL.needsExtraLocalData()) {
    TL.setWrittenTypeSpec(static_cast<DeclSpec::TST>(Record[Idx++]));
    TL.setWrittenSignSpec(static_cast<DeclSpec::TSS>(Record[Idx++]));
    TL.setWrittenWidthSpec(static_cast<DeclSpec::TSW>(Record[Idx++]));
    TL.setModeAttr(Record[Idx++]);
  }
}
void TypeLocReader::VisitComplexTypeLoc(ComplexTypeLoc TL) {
  TL.setNameLoc(ReadSourceLocation(Record, Idx));
}
void TypeLocReader::VisitPointerTypeLoc(PointerTypeLoc TL) {
  TL.setStarLoc(ReadSourceLocation(Record, Idx));
}
void TypeLocReader::VisitDecayedTypeLoc(DecayedTypeLoc TL) {
  // nothing to do
}
void TypeLocReader::VisitBlockPointerTypeLoc(BlockPointerTypeLoc TL) {
  TL.setCaretLoc(ReadSourceLocation(Record, Idx));
}
void TypeLocReader::VisitLValueReferenceTypeLoc(LValueReferenceTypeLoc TL) {
  TL.setAmpLoc(ReadSourceLocation(Record, Idx));
}
void TypeLocReader::VisitRValueReferenceTypeLoc(RValueReferenceTypeLoc TL) {
  TL.setAmpAmpLoc(ReadSourceLocation(Record, Idx));
}
void TypeLocReader::VisitMemberPointerTypeLoc(MemberPointerTypeLoc TL) {
  TL.setStarLoc(ReadSourceLocation(Record, Idx));
  TL.setClassTInfo(Reader.GetTypeSourceInfo(F, Record, Idx));
}
void TypeLocReader::VisitArrayTypeLoc(ArrayTypeLoc TL) {
  TL.setLBracketLoc(ReadSourceLocation(Record, Idx));
  TL.setRBracketLoc(ReadSourceLocation(Record, Idx));
  if (Record[Idx++])
    TL.setSizeExpr(Reader.ReadExpr(F));
  else
    TL.setSizeExpr(0);
}
void TypeLocReader::VisitConstantArrayTypeLoc(ConstantArrayTypeLoc TL) {
  VisitArrayTypeLoc(TL);
}
void TypeLocReader::VisitUPCThreadArrayTypeLoc(UPCThreadArrayTypeLoc TL) {
  VisitArrayTypeLoc(TL);
}
void TypeLocReader::VisitIncompleteArrayTypeLoc(IncompleteArrayTypeLoc TL) {
  VisitArrayTypeLoc(TL);
}
void TypeLocReader::VisitVariableArrayTypeLoc(VariableArrayTypeLoc TL) {
  VisitArrayTypeLoc(TL);
}
void TypeLocReader::VisitDependentSizedArrayTypeLoc(
                                            DependentSizedArrayTypeLoc TL) {
  VisitArrayTypeLoc(TL);
}
void TypeLocReader::VisitDependentSizedExtVectorTypeLoc(
                                        DependentSizedExtVectorTypeLoc TL) {
  TL.setNameLoc(ReadSourceLocation(Record, Idx));
}
void TypeLocReader::VisitVectorTypeLoc(VectorTypeLoc TL) {
  TL.setNameLoc(ReadSourceLocation(Record, Idx));
}
void TypeLocReader::VisitExtVectorTypeLoc(ExtVectorTypeLoc TL) {
  TL.setNameLoc(ReadSourceLocation(Record, Idx));
}
void TypeLocReader::VisitFunctionTypeLoc(FunctionTypeLoc TL) {
  TL.setLocalRangeBegin(ReadSourceLocation(Record, Idx));
  TL.setLParenLoc(ReadSourceLocation(Record, Idx));
  TL.setRParenLoc(ReadSourceLocation(Record, Idx));
  TL.setLocalRangeEnd(ReadSourceLocation(Record, Idx));
  for (unsigned i = 0, e = TL.getNumArgs(); i != e; ++i) {
    TL.setArg(i, ReadDeclAs<ParmVarDecl>(Record, Idx));
  }
}
void TypeLocReader::VisitFunctionProtoTypeLoc(FunctionProtoTypeLoc TL) {
  VisitFunctionTypeLoc(TL);
}
void TypeLocReader::VisitFunctionNoProtoTypeLoc(FunctionNoProtoTypeLoc TL) {
  VisitFunctionTypeLoc(TL);
}
void TypeLocReader::VisitUnresolvedUsingTypeLoc(UnresolvedUsingTypeLoc TL) {
  TL.setNameLoc(ReadSourceLocation(Record, Idx));
}
void TypeLocReader::VisitTypedefTypeLoc(TypedefTypeLoc TL) {
  TL.setNameLoc(ReadSourceLocation(Record, Idx));
}
void TypeLocReader::VisitTypeOfExprTypeLoc(TypeOfExprTypeLoc TL) {
  TL.setTypeofLoc(ReadSourceLocation(Record, Idx));
  TL.setLParenLoc(ReadSourceLocation(Record, Idx));
  TL.setRParenLoc(ReadSourceLocation(Record, Idx));
}
void TypeLocReader::VisitTypeOfTypeLoc(TypeOfTypeLoc TL) {
  TL.setTypeofLoc(ReadSourceLocation(Record, Idx));
  TL.setLParenLoc(ReadSourceLocation(Record, Idx));
  TL.setRParenLoc(ReadSourceLocation(Record, Idx));
  TL.setUnderlyingTInfo(Reader.GetTypeSourceInfo(F, Record, Idx));
}
void TypeLocReader::VisitDecltypeTypeLoc(DecltypeTypeLoc TL) {
  TL.setNameLoc(ReadSourceLocation(Record, Idx));
}
void TypeLocReader::VisitUnaryTransformTypeLoc(UnaryTransformTypeLoc TL) {
  TL.setKWLoc(ReadSourceLocation(Record, Idx));
  TL.setLParenLoc(ReadSourceLocation(Record, Idx));
  TL.setRParenLoc(ReadSourceLocation(Record, Idx));
  TL.setUnderlyingTInfo(Reader.GetTypeSourceInfo(F, Record, Idx));
}
void TypeLocReader::VisitAutoTypeLoc(AutoTypeLoc TL) {
  TL.setNameLoc(ReadSourceLocation(Record, Idx));
}
void TypeLocReader::VisitRecordTypeLoc(RecordTypeLoc TL) {
  TL.setNameLoc(ReadSourceLocation(Record, Idx));
}
void TypeLocReader::VisitEnumTypeLoc(EnumTypeLoc TL) {
  TL.setNameLoc(ReadSourceLocation(Record, Idx));
}
void TypeLocReader::VisitAttributedTypeLoc(AttributedTypeLoc TL) {
  TL.setAttrNameLoc(ReadSourceLocation(Record, Idx));
  if (TL.hasAttrOperand()) {
    SourceRange range;
    range.setBegin(ReadSourceLocation(Record, Idx));
    range.setEnd(ReadSourceLocation(Record, Idx));
    TL.setAttrOperandParensRange(range);
  }
  if (TL.hasAttrExprOperand()) {
    if (Record[Idx++])
      TL.setAttrExprOperand(Reader.ReadExpr(F));
    else
      TL.setAttrExprOperand(0);
  } else if (TL.hasAttrEnumOperand())
    TL.setAttrEnumOperandLoc(ReadSourceLocation(Record, Idx));
}
void TypeLocReader::VisitTemplateTypeParmTypeLoc(TemplateTypeParmTypeLoc TL) {
  TL.setNameLoc(ReadSourceLocation(Record, Idx));
}
void TypeLocReader::VisitSubstTemplateTypeParmTypeLoc(
                                            SubstTemplateTypeParmTypeLoc TL) {
  TL.setNameLoc(ReadSourceLocation(Record, Idx));
}
void TypeLocReader::VisitSubstTemplateTypeParmPackTypeLoc(
                                          SubstTemplateTypeParmPackTypeLoc TL) {
  TL.setNameLoc(ReadSourceLocation(Record, Idx));
}
void TypeLocReader::VisitTemplateSpecializationTypeLoc(
                                           TemplateSpecializationTypeLoc TL) {
  TL.setTemplateKeywordLoc(ReadSourceLocation(Record, Idx));
  TL.setTemplateNameLoc(ReadSourceLocation(Record, Idx));
  TL.setLAngleLoc(ReadSourceLocation(Record, Idx));
  TL.setRAngleLoc(ReadSourceLocation(Record, Idx));
  for (unsigned i = 0, e = TL.getNumArgs(); i != e; ++i)
    TL.setArgLocInfo(i,
        Reader.GetTemplateArgumentLocInfo(F,
                                          TL.getTypePtr()->getArg(i).getKind(),
                                          Record, Idx));
}
void TypeLocReader::VisitParenTypeLoc(ParenTypeLoc TL) {
  TL.setLParenLoc(ReadSourceLocation(Record, Idx));
  TL.setRParenLoc(ReadSourceLocation(Record, Idx));
}
void TypeLocReader::VisitElaboratedTypeLoc(ElaboratedTypeLoc TL) {
  TL.setElaboratedKeywordLoc(ReadSourceLocation(Record, Idx));
  TL.setQualifierLoc(Reader.ReadNestedNameSpecifierLoc(F, Record, Idx));
}
void TypeLocReader::VisitInjectedClassNameTypeLoc(InjectedClassNameTypeLoc TL) {
  TL.setNameLoc(ReadSourceLocation(Record, Idx));
}
void TypeLocReader::VisitDependentNameTypeLoc(DependentNameTypeLoc TL) {
  TL.setElaboratedKeywordLoc(ReadSourceLocation(Record, Idx));
  TL.setQualifierLoc(Reader.ReadNestedNameSpecifierLoc(F, Record, Idx));
  TL.setNameLoc(ReadSourceLocation(Record, Idx));
}
void TypeLocReader::VisitDependentTemplateSpecializationTypeLoc(
       DependentTemplateSpecializationTypeLoc TL) {
  TL.setElaboratedKeywordLoc(ReadSourceLocation(Record, Idx));
  TL.setQualifierLoc(Reader.ReadNestedNameSpecifierLoc(F, Record, Idx));
  TL.setTemplateKeywordLoc(ReadSourceLocation(Record, Idx));
  TL.setTemplateNameLoc(ReadSourceLocation(Record, Idx));
  TL.setLAngleLoc(ReadSourceLocation(Record, Idx));
  TL.setRAngleLoc(ReadSourceLocation(Record, Idx));
  for (unsigned I = 0, E = TL.getNumArgs(); I != E; ++I)
    TL.setArgLocInfo(I,
        Reader.GetTemplateArgumentLocInfo(F,
                                          TL.getTypePtr()->getArg(I).getKind(),
                                          Record, Idx));
}
void TypeLocReader::VisitPackExpansionTypeLoc(PackExpansionTypeLoc TL) {
  TL.setEllipsisLoc(ReadSourceLocation(Record, Idx));
}
void TypeLocReader::VisitObjCInterfaceTypeLoc(ObjCInterfaceTypeLoc TL) {
  TL.setNameLoc(ReadSourceLocation(Record, Idx));
}
void TypeLocReader::VisitObjCObjectTypeLoc(ObjCObjectTypeLoc TL) {
  TL.setHasBaseTypeAsWritten(Record[Idx++]);
  TL.setLAngleLoc(ReadSourceLocation(Record, Idx));
  TL.setRAngleLoc(ReadSourceLocation(Record, Idx));
  for (unsigned i = 0, e = TL.getNumProtocols(); i != e; ++i)
    TL.setProtocolLoc(i, ReadSourceLocation(Record, Idx));
}
void TypeLocReader::VisitObjCObjectPointerTypeLoc(ObjCObjectPointerTypeLoc TL) {
  TL.setStarLoc(ReadSourceLocation(Record, Idx));
}
void TypeLocReader::VisitAtomicTypeLoc(AtomicTypeLoc TL) {
  TL.setKWLoc(ReadSourceLocation(Record, Idx));
  TL.setLParenLoc(ReadSourceLocation(Record, Idx));
  TL.setRParenLoc(ReadSourceLocation(Record, Idx));
}

TypeSourceInfo *ASTReader::GetTypeSourceInfo(ModuleFile &F,
                                             const RecordData &Record,
                                             unsigned &Idx) {
  QualType InfoTy = readType(F, Record, Idx);
  if (InfoTy.isNull())
    return 0;

  TypeSourceInfo *TInfo = getContext().CreateTypeSourceInfo(InfoTy);
  TypeLocReader TLR(*this, F, Record, Idx);
  for (TypeLoc TL = TInfo->getTypeLoc(); !TL.isNull(); TL = TL.getNextTypeLoc())
    TLR.Visit(TL);
  return TInfo;
}

QualType ASTReader::GetType(TypeID ID) {
  unsigned FastQuals = ID & Qualifiers::FastMask;
  unsigned Index = ID >> Qualifiers::FastWidth;

  if (Index < NUM_PREDEF_TYPE_IDS) {
    QualType T;
    switch ((PredefinedTypeIDs)Index) {
    case PREDEF_TYPE_NULL_ID: return QualType();
    case PREDEF_TYPE_VOID_ID: T = Context.VoidTy; break;
    case PREDEF_TYPE_BOOL_ID: T = Context.BoolTy; break;

    case PREDEF_TYPE_CHAR_U_ID:
    case PREDEF_TYPE_CHAR_S_ID:
      // FIXME: Check that the signedness of CharTy is correct!
      T = Context.CharTy;
      break;

    case PREDEF_TYPE_UCHAR_ID:      T = Context.UnsignedCharTy;     break;
    case PREDEF_TYPE_USHORT_ID:     T = Context.UnsignedShortTy;    break;
    case PREDEF_TYPE_UINT_ID:       T = Context.UnsignedIntTy;      break;
    case PREDEF_TYPE_ULONG_ID:      T = Context.UnsignedLongTy;     break;
    case PREDEF_TYPE_ULONGLONG_ID:  T = Context.UnsignedLongLongTy; break;
    case PREDEF_TYPE_UINT128_ID:    T = Context.UnsignedInt128Ty;   break;
    case PREDEF_TYPE_SCHAR_ID:      T = Context.SignedCharTy;       break;
    case PREDEF_TYPE_WCHAR_ID:      T = Context.WCharTy;            break;
    case PREDEF_TYPE_SHORT_ID:      T = Context.ShortTy;            break;
    case PREDEF_TYPE_INT_ID:        T = Context.IntTy;              break;
    case PREDEF_TYPE_LONG_ID:       T = Context.LongTy;             break;
    case PREDEF_TYPE_LONGLONG_ID:   T = Context.LongLongTy;         break;
    case PREDEF_TYPE_INT128_ID:     T = Context.Int128Ty;           break;
    case PREDEF_TYPE_HALF_ID:       T = Context.HalfTy;             break;
    case PREDEF_TYPE_FLOAT_ID:      T = Context.FloatTy;            break;
    case PREDEF_TYPE_DOUBLE_ID:     T = Context.DoubleTy;           break;
    case PREDEF_TYPE_LONGDOUBLE_ID: T = Context.LongDoubleTy;       break;
    case PREDEF_TYPE_OVERLOAD_ID:   T = Context.OverloadTy;         break;
    case PREDEF_TYPE_BOUND_MEMBER:  T = Context.BoundMemberTy;      break;
    case PREDEF_TYPE_PSEUDO_OBJECT: T = Context.PseudoObjectTy;     break;
    case PREDEF_TYPE_DEPENDENT_ID:  T = Context.DependentTy;        break;
    case PREDEF_TYPE_UNKNOWN_ANY:   T = Context.UnknownAnyTy;       break;
    case PREDEF_TYPE_NULLPTR_ID:    T = Context.NullPtrTy;          break;
    case PREDEF_TYPE_CHAR16_ID:     T = Context.Char16Ty;           break;
    case PREDEF_TYPE_CHAR32_ID:     T = Context.Char32Ty;           break;
    case PREDEF_TYPE_OBJC_ID:       T = Context.ObjCBuiltinIdTy;    break;
    case PREDEF_TYPE_OBJC_CLASS:    T = Context.ObjCBuiltinClassTy; break;
    case PREDEF_TYPE_OBJC_SEL:      T = Context.ObjCBuiltinSelTy;   break;
    case PREDEF_TYPE_IMAGE1D_ID:    T = Context.OCLImage1dTy;       break;
    case PREDEF_TYPE_IMAGE1D_ARR_ID: T = Context.OCLImage1dArrayTy; break;
    case PREDEF_TYPE_IMAGE1D_BUFF_ID: T = Context.OCLImage1dBufferTy; break;
    case PREDEF_TYPE_IMAGE2D_ID:    T = Context.OCLImage2dTy;       break;
    case PREDEF_TYPE_IMAGE2D_ARR_ID: T = Context.OCLImage2dArrayTy; break;
    case PREDEF_TYPE_IMAGE3D_ID:    T = Context.OCLImage3dTy;       break;
    case PREDEF_TYPE_SAMPLER_ID:    T = Context.OCLSamplerTy;       break;
    case PREDEF_TYPE_EVENT_ID:      T = Context.OCLEventTy;         break;
    case PREDEF_TYPE_AUTO_DEDUCT:   T = Context.getAutoDeductType(); break;
        
    case PREDEF_TYPE_AUTO_RREF_DEDUCT: 
      T = Context.getAutoRRefDeductType(); 
      break;

    case PREDEF_TYPE_ARC_UNBRIDGED_CAST:
      T = Context.ARCUnbridgedCastTy;
      break;

    case PREDEF_TYPE_VA_LIST_TAG:
      T = Context.getVaListTagType();
      break;

    case PREDEF_TYPE_BUILTIN_FN:
      T = Context.BuiltinFnTy;
      break;
    }

    assert(!T.isNull() && "Unknown predefined type");
    return T.withFastQualifiers(FastQuals);
  }

  Index -= NUM_PREDEF_TYPE_IDS;
  assert(Index < TypesLoaded.size() && "Type index out-of-range");
  if (TypesLoaded[Index].isNull()) {
    TypesLoaded[Index] = readTypeRecord(Index);
    if (TypesLoaded[Index].isNull())
      return QualType();

    TypesLoaded[Index]->setFromAST();
    if (DeserializationListener)
      DeserializationListener->TypeRead(TypeIdx::fromTypeID(ID),
                                        TypesLoaded[Index]);
  }

  return TypesLoaded[Index].withFastQualifiers(FastQuals);
}

QualType ASTReader::getLocalType(ModuleFile &F, unsigned LocalID) {
  return GetType(getGlobalTypeID(F, LocalID));
}

serialization::TypeID 
ASTReader::getGlobalTypeID(ModuleFile &F, unsigned LocalID) const {
  unsigned FastQuals = LocalID & Qualifiers::FastMask;
  unsigned LocalIndex = LocalID >> Qualifiers::FastWidth;
  
  if (LocalIndex < NUM_PREDEF_TYPE_IDS)
    return LocalID;

  ContinuousRangeMap<uint32_t, int, 2>::iterator I
    = F.TypeRemap.find(LocalIndex - NUM_PREDEF_TYPE_IDS);
  assert(I != F.TypeRemap.end() && "Invalid index into type index remap");
  
  unsigned GlobalIndex = LocalIndex + I->second;
  return (GlobalIndex << Qualifiers::FastWidth) | FastQuals;
}

TemplateArgumentLocInfo
ASTReader::GetTemplateArgumentLocInfo(ModuleFile &F,
                                      TemplateArgument::ArgKind Kind,
                                      const RecordData &Record,
                                      unsigned &Index) {
  switch (Kind) {
  case TemplateArgument::Expression:
    return ReadExpr(F);
  case TemplateArgument::Type:
    return GetTypeSourceInfo(F, Record, Index);
  case TemplateArgument::Template: {
    NestedNameSpecifierLoc QualifierLoc = ReadNestedNameSpecifierLoc(F, Record, 
                                                                     Index);
    SourceLocation TemplateNameLoc = ReadSourceLocation(F, Record, Index);
    return TemplateArgumentLocInfo(QualifierLoc, TemplateNameLoc,
                                   SourceLocation());
  }
  case TemplateArgument::TemplateExpansion: {
    NestedNameSpecifierLoc QualifierLoc = ReadNestedNameSpecifierLoc(F, Record, 
                                                                     Index);
    SourceLocation TemplateNameLoc = ReadSourceLocation(F, Record, Index);
    SourceLocation EllipsisLoc = ReadSourceLocation(F, Record, Index);
    return TemplateArgumentLocInfo(QualifierLoc, TemplateNameLoc, 
                                   EllipsisLoc);
  }
  case TemplateArgument::Null:
  case TemplateArgument::Integral:
  case TemplateArgument::Declaration:
  case TemplateArgument::NullPtr:
  case TemplateArgument::Pack:
    // FIXME: Is this right?
    return TemplateArgumentLocInfo();
  }
  llvm_unreachable("unexpected template argument loc");
}

TemplateArgumentLoc
ASTReader::ReadTemplateArgumentLoc(ModuleFile &F,
                                   const RecordData &Record, unsigned &Index) {
  TemplateArgument Arg = ReadTemplateArgument(F, Record, Index);

  if (Arg.getKind() == TemplateArgument::Expression) {
    if (Record[Index++]) // bool InfoHasSameExpr.
      return TemplateArgumentLoc(Arg, TemplateArgumentLocInfo(Arg.getAsExpr()));
  }
  return TemplateArgumentLoc(Arg, GetTemplateArgumentLocInfo(F, Arg.getKind(),
                                                             Record, Index));
}

const ASTTemplateArgumentListInfo*
ASTReader::ReadASTTemplateArgumentListInfo(ModuleFile &F,
                                           const RecordData &Record,
                                           unsigned &Index) {
  SourceLocation LAngleLoc = ReadSourceLocation(F, Record, Index);
  SourceLocation RAngleLoc = ReadSourceLocation(F, Record, Index);
  unsigned NumArgsAsWritten = Record[Index++];
  TemplateArgumentListInfo TemplArgsInfo(LAngleLoc, RAngleLoc);
  for (unsigned i = 0; i != NumArgsAsWritten; ++i)
    TemplArgsInfo.addArgument(ReadTemplateArgumentLoc(F, Record, Index));
  return ASTTemplateArgumentListInfo::Create(getContext(), TemplArgsInfo);
}

Decl *ASTReader::GetExternalDecl(uint32_t ID) {
  return GetDecl(ID);
}

uint64_t ASTReader::readCXXBaseSpecifiers(ModuleFile &M, const RecordData &Record, 
                                          unsigned &Idx){
  if (Idx >= Record.size())
    return 0;
  
  unsigned LocalID = Record[Idx++];
  return getGlobalBitOffset(M, M.CXXBaseSpecifiersOffsets[LocalID - 1]);
}

CXXBaseSpecifier *ASTReader::GetExternalCXXBaseSpecifiers(uint64_t Offset) {
  RecordLocation Loc = getLocalBitOffset(Offset);
  BitstreamCursor &Cursor = Loc.F->DeclsCursor;
  SavedStreamPosition SavedPosition(Cursor);
  Cursor.JumpToBit(Loc.Offset);
  ReadingKindTracker ReadingKind(Read_Decl, *this);
  RecordData Record;
  unsigned Code = Cursor.ReadCode();
  unsigned RecCode = Cursor.readRecord(Code, Record);
  if (RecCode != DECL_CXX_BASE_SPECIFIERS) {
    Error("Malformed AST file: missing C++ base specifiers");
    return 0;
  }

  unsigned Idx = 0;
  unsigned NumBases = Record[Idx++];
  void *Mem = Context.Allocate(sizeof(CXXBaseSpecifier) * NumBases);
  CXXBaseSpecifier *Bases = new (Mem) CXXBaseSpecifier [NumBases];
  for (unsigned I = 0; I != NumBases; ++I)
    Bases[I] = ReadCXXBaseSpecifier(*Loc.F, Record, Idx);
  return Bases;
}

serialization::DeclID 
ASTReader::getGlobalDeclID(ModuleFile &F, LocalDeclID LocalID) const {
  if (LocalID < NUM_PREDEF_DECL_IDS)
    return LocalID;

  ContinuousRangeMap<uint32_t, int, 2>::iterator I
    = F.DeclRemap.find(LocalID - NUM_PREDEF_DECL_IDS);
  assert(I != F.DeclRemap.end() && "Invalid index into decl index remap");
  
  return LocalID + I->second;
}

bool ASTReader::isDeclIDFromModule(serialization::GlobalDeclID ID,
                                   ModuleFile &M) const {
  GlobalDeclMapType::const_iterator I = GlobalDeclMap.find(ID);
  assert(I != GlobalDeclMap.end() && "Corrupted global declaration map");
  return &M == I->second;
}

ModuleFile *ASTReader::getOwningModuleFile(const Decl *D) {
  if (!D->isFromASTFile())
    return 0;
  GlobalDeclMapType::const_iterator I = GlobalDeclMap.find(D->getGlobalID());
  assert(I != GlobalDeclMap.end() && "Corrupted global declaration map");
  return I->second;
}

SourceLocation ASTReader::getSourceLocationForDeclID(GlobalDeclID ID) {
  if (ID < NUM_PREDEF_DECL_IDS)
    return SourceLocation();
  
  unsigned Index = ID - NUM_PREDEF_DECL_IDS;

  if (Index > DeclsLoaded.size()) {
    Error("declaration ID out-of-range for AST file");
    return SourceLocation();
  }
  
  if (Decl *D = DeclsLoaded[Index])
    return D->getLocation();

  unsigned RawLocation = 0;
  RecordLocation Rec = DeclCursorForID(ID, RawLocation);
  return ReadSourceLocation(*Rec.F, RawLocation);
}

Decl *ASTReader::GetDecl(DeclID ID) {
  if (ID < NUM_PREDEF_DECL_IDS) {    
    switch ((PredefinedDeclIDs)ID) {
    case PREDEF_DECL_NULL_ID:
      return 0;
        
    case PREDEF_DECL_TRANSLATION_UNIT_ID:
      return Context.getTranslationUnitDecl();
        
    case PREDEF_DECL_OBJC_ID_ID:
      return Context.getObjCIdDecl();

    case PREDEF_DECL_OBJC_SEL_ID:
      return Context.getObjCSelDecl();

    case PREDEF_DECL_OBJC_CLASS_ID:
      return Context.getObjCClassDecl();
        
    case PREDEF_DECL_OBJC_PROTOCOL_ID:
      return Context.getObjCProtocolDecl();
        
    case PREDEF_DECL_INT_128_ID:
      return Context.getInt128Decl();

    case PREDEF_DECL_UNSIGNED_INT_128_ID:
      return Context.getUInt128Decl();
        
    case PREDEF_DECL_OBJC_INSTANCETYPE_ID:
      return Context.getObjCInstanceTypeDecl();

    case PREDEF_DECL_BUILTIN_VA_LIST_ID:
      return Context.getBuiltinVaListDecl();
    }
  }
  
  unsigned Index = ID - NUM_PREDEF_DECL_IDS;

  if (Index >= DeclsLoaded.size()) {
    assert(0 && "declaration ID out-of-range for AST file");
    Error("declaration ID out-of-range for AST file");
    return 0;
  }
  
  if (!DeclsLoaded[Index]) {
    ReadDeclRecord(ID);
    if (DeserializationListener)
      DeserializationListener->DeclRead(ID, DeclsLoaded[Index]);
  }

  return DeclsLoaded[Index];
}

DeclID ASTReader::mapGlobalIDToModuleFileGlobalID(ModuleFile &M, 
                                                  DeclID GlobalID) {
  if (GlobalID < NUM_PREDEF_DECL_IDS)
    return GlobalID;
  
  GlobalDeclMapType::const_iterator I = GlobalDeclMap.find(GlobalID);
  assert(I != GlobalDeclMap.end() && "Corrupted global declaration map");
  ModuleFile *Owner = I->second;

  llvm::DenseMap<ModuleFile *, serialization::DeclID>::iterator Pos
    = M.GlobalToLocalDeclIDs.find(Owner);
  if (Pos == M.GlobalToLocalDeclIDs.end())
    return 0;
      
  return GlobalID - Owner->BaseDeclID + Pos->second;
}

serialization::DeclID ASTReader::ReadDeclID(ModuleFile &F, 
                                            const RecordData &Record,
                                            unsigned &Idx) {
  if (Idx >= Record.size()) {
    Error("Corrupted AST file");
    return 0;
  }
  
  return getGlobalDeclID(F, Record[Idx++]);
}

/// \brief Resolve the offset of a statement into a statement.
///
/// This operation will read a new statement from the external
/// source each time it is called, and is meant to be used via a
/// LazyOffsetPtr (which is used by Decls for the body of functions, etc).
Stmt *ASTReader::GetExternalDeclStmt(uint64_t Offset) {
  // Switch case IDs are per Decl.
  ClearSwitchCaseIDs();

  // Offset here is a global offset across the entire chain.
  RecordLocation Loc = getLocalBitOffset(Offset);
  Loc.F->DeclsCursor.JumpToBit(Loc.Offset);
  return ReadStmtFromStream(*Loc.F);
}

namespace {
  class FindExternalLexicalDeclsVisitor {
    ASTReader &Reader;
    const DeclContext *DC;
    bool (*isKindWeWant)(Decl::Kind);
    
    SmallVectorImpl<Decl*> &Decls;
    bool PredefsVisited[NUM_PREDEF_DECL_IDS];

  public:
    FindExternalLexicalDeclsVisitor(ASTReader &Reader, const DeclContext *DC,
                                    bool (*isKindWeWant)(Decl::Kind),
                                    SmallVectorImpl<Decl*> &Decls)
      : Reader(Reader), DC(DC), isKindWeWant(isKindWeWant), Decls(Decls) 
    {
      for (unsigned I = 0; I != NUM_PREDEF_DECL_IDS; ++I)
        PredefsVisited[I] = false;
    }

    static bool visit(ModuleFile &M, bool Preorder, void *UserData) {
      if (Preorder)
        return false;

      FindExternalLexicalDeclsVisitor *This
        = static_cast<FindExternalLexicalDeclsVisitor *>(UserData);

      ModuleFile::DeclContextInfosMap::iterator Info
        = M.DeclContextInfos.find(This->DC);
      if (Info == M.DeclContextInfos.end() || !Info->second.LexicalDecls)
        return false;

      // Load all of the declaration IDs
      for (const KindDeclIDPair *ID = Info->second.LexicalDecls,
                               *IDE = ID + Info->second.NumLexicalDecls; 
           ID != IDE; ++ID) {
        if (This->isKindWeWant && !This->isKindWeWant((Decl::Kind)ID->first))
          continue;

        // Don't add predefined declarations to the lexical context more
        // than once.
        if (ID->second < NUM_PREDEF_DECL_IDS) {
          if (This->PredefsVisited[ID->second])
            continue;

          This->PredefsVisited[ID->second] = true;
        }

        if (Decl *D = This->Reader.GetLocalDecl(M, ID->second)) {
          if (!This->DC->isDeclInLexicalTraversal(D))
            This->Decls.push_back(D);
        }
      }

      return false;
    }
  };
}

ExternalLoadResult ASTReader::FindExternalLexicalDecls(const DeclContext *DC,
                                         bool (*isKindWeWant)(Decl::Kind),
                                         SmallVectorImpl<Decl*> &Decls) {
  // There might be lexical decls in multiple modules, for the TU at
  // least. Walk all of the modules in the order they were loaded.
  FindExternalLexicalDeclsVisitor Visitor(*this, DC, isKindWeWant, Decls);
  ModuleMgr.visitDepthFirst(&FindExternalLexicalDeclsVisitor::visit, &Visitor);
  ++NumLexicalDeclContextsRead;
  return ELR_Success;
}

namespace {

class DeclIDComp {
  ASTReader &Reader;
  ModuleFile &Mod;

public:
  DeclIDComp(ASTReader &Reader, ModuleFile &M) : Reader(Reader), Mod(M) {}

  bool operator()(LocalDeclID L, LocalDeclID R) const {
    SourceLocation LHS = getLocation(L);
    SourceLocation RHS = getLocation(R);
    return Reader.getSourceManager().isBeforeInTranslationUnit(LHS, RHS);
  }

  bool operator()(SourceLocation LHS, LocalDeclID R) const {
    SourceLocation RHS = getLocation(R);
    return Reader.getSourceManager().isBeforeInTranslationUnit(LHS, RHS);
  }

  bool operator()(LocalDeclID L, SourceLocation RHS) const {
    SourceLocation LHS = getLocation(L);
    return Reader.getSourceManager().isBeforeInTranslationUnit(LHS, RHS);
  }

  SourceLocation getLocation(LocalDeclID ID) const {
    return Reader.getSourceManager().getFileLoc(
            Reader.getSourceLocationForDeclID(Reader.getGlobalDeclID(Mod, ID)));
  }
};

}

void ASTReader::FindFileRegionDecls(FileID File,
                                    unsigned Offset, unsigned Length,
                                    SmallVectorImpl<Decl *> &Decls) {
  SourceManager &SM = getSourceManager();

  llvm::DenseMap<FileID, FileDeclsInfo>::iterator I = FileDeclIDs.find(File);
  if (I == FileDeclIDs.end())
    return;

  FileDeclsInfo &DInfo = I->second;
  if (DInfo.Decls.empty())
    return;

  SourceLocation
    BeginLoc = SM.getLocForStartOfFile(File).getLocWithOffset(Offset);
  SourceLocation EndLoc = BeginLoc.getLocWithOffset(Length);

  DeclIDComp DIDComp(*this, *DInfo.Mod);
  ArrayRef<serialization::LocalDeclID>::iterator
    BeginIt = std::lower_bound(DInfo.Decls.begin(), DInfo.Decls.end(),
                               BeginLoc, DIDComp);
  if (BeginIt != DInfo.Decls.begin())
    --BeginIt;

  // If we are pointing at a top-level decl inside an objc container, we need
  // to backtrack until we find it otherwise we will fail to report that the
  // region overlaps with an objc container.
  while (BeginIt != DInfo.Decls.begin() &&
         GetDecl(getGlobalDeclID(*DInfo.Mod, *BeginIt))
             ->isTopLevelDeclInObjCContainer())
    --BeginIt;

  ArrayRef<serialization::LocalDeclID>::iterator
    EndIt = std::upper_bound(DInfo.Decls.begin(), DInfo.Decls.end(),
                             EndLoc, DIDComp);
  if (EndIt != DInfo.Decls.end())
    ++EndIt;
  
  for (ArrayRef<serialization::LocalDeclID>::iterator
         DIt = BeginIt; DIt != EndIt; ++DIt)
    Decls.push_back(GetDecl(getGlobalDeclID(*DInfo.Mod, *DIt)));
}

namespace {
  /// \brief ModuleFile visitor used to perform name lookup into a
  /// declaration context.
  class DeclContextNameLookupVisitor {
    ASTReader &Reader;
    SmallVectorImpl<const DeclContext *> &Contexts;
    DeclarationName Name;
    SmallVectorImpl<NamedDecl *> &Decls;

  public:
    DeclContextNameLookupVisitor(ASTReader &Reader, 
                                 SmallVectorImpl<const DeclContext *> &Contexts, 
                                 DeclarationName Name,
                                 SmallVectorImpl<NamedDecl *> &Decls)
      : Reader(Reader), Contexts(Contexts), Name(Name), Decls(Decls) { }

    static bool visit(ModuleFile &M, void *UserData) {
      DeclContextNameLookupVisitor *This
        = static_cast<DeclContextNameLookupVisitor *>(UserData);

      // Check whether we have any visible declaration information for
      // this context in this module.
      ModuleFile::DeclContextInfosMap::iterator Info;
      bool FoundInfo = false;
      for (unsigned I = 0, N = This->Contexts.size(); I != N; ++I) {
        Info = M.DeclContextInfos.find(This->Contexts[I]);
        if (Info != M.DeclContextInfos.end() && 
            Info->second.NameLookupTableData) {
          FoundInfo = true;
          break;
        }
      }

      if (!FoundInfo)
        return false;
      
      // Look for this name within this module.
      ASTDeclContextNameLookupTable *LookupTable =
        Info->second.NameLookupTableData;
      ASTDeclContextNameLookupTable::iterator Pos
        = LookupTable->find(This->Name);
      if (Pos == LookupTable->end())
        return false;

      bool FoundAnything = false;
      ASTDeclContextNameLookupTrait::data_type Data = *Pos;
      for (; Data.first != Data.second; ++Data.first) {
        NamedDecl *ND = This->Reader.GetLocalDeclAs<NamedDecl>(M, *Data.first);
        if (!ND)
          continue;

        if (ND->getDeclName() != This->Name) {
          // A name might be null because the decl's redeclarable part is
          // currently read before reading its name. The lookup is triggered by
          // building that decl (likely indirectly), and so it is later in the
          // sense of "already existing" and can be ignored here.
          continue;
        }
      
        // Record this declaration.
        FoundAnything = true;
        This->Decls.push_back(ND);
      }

      return FoundAnything;
    }
  };
}

/// \brief Retrieve the "definitive" module file for the definition of the
/// given declaration context, if there is one.
///
/// The "definitive" module file is the only place where we need to look to
/// find information about the declarations within the given declaration
/// context. For example, C++ and Objective-C classes, C structs/unions, and
/// Objective-C protocols, categories, and extensions are all defined in a
/// single place in the source code, so they have definitive module files
/// associated with them. C++ namespaces, on the other hand, can have
/// definitions in multiple different module files.
///
/// Note: this needs to be kept in sync with ASTWriter::AddedVisibleDecl's
/// NDEBUG checking.
static ModuleFile *getDefinitiveModuleFileFor(const DeclContext *DC,
                                              ASTReader &Reader) {
  if (const DeclContext *DefDC = getDefinitiveDeclContext(DC))
    return Reader.getOwningModuleFile(cast<Decl>(DefDC));

  return 0;
}

bool
ASTReader::FindExternalVisibleDeclsByName(const DeclContext *DC,
                                          DeclarationName Name) {
  assert(DC->hasExternalVisibleStorage() &&
         "DeclContext has no visible decls in storage");
  if (!Name)
    return false;

  SmallVector<NamedDecl *, 64> Decls;
  
  // Compute the declaration contexts we need to look into. Multiple such
  // declaration contexts occur when two declaration contexts from disjoint
  // modules get merged, e.g., when two namespaces with the same name are 
  // independently defined in separate modules.
  SmallVector<const DeclContext *, 2> Contexts;
  Contexts.push_back(DC);
  
  if (DC->isNamespace()) {
    MergedDeclsMap::iterator Merged
      = MergedDecls.find(const_cast<Decl *>(cast<Decl>(DC)));
    if (Merged != MergedDecls.end()) {
      for (unsigned I = 0, N = Merged->second.size(); I != N; ++I)
        Contexts.push_back(cast<DeclContext>(GetDecl(Merged->second[I])));
    }
  }
  
  DeclContextNameLookupVisitor Visitor(*this, Contexts, Name, Decls);

  // If we can definitively determine which module file to look into,
  // only look there. Otherwise, look in all module files.
  ModuleFile *Definitive;
  if (Contexts.size() == 1 &&
      (Definitive = getDefinitiveModuleFileFor(DC, *this))) {
    DeclContextNameLookupVisitor::visit(*Definitive, &Visitor);
  } else {
    ModuleMgr.visit(&DeclContextNameLookupVisitor::visit, &Visitor);
  }
  ++NumVisibleDeclContextsRead;
  SetExternalVisibleDeclsForName(DC, Name, Decls);
  return !Decls.empty();
}

namespace {
  /// \brief ModuleFile visitor used to retrieve all visible names in a
  /// declaration context.
  class DeclContextAllNamesVisitor {
    ASTReader &Reader;
    SmallVectorImpl<const DeclContext *> &Contexts;
    DeclsMap &Decls;
    bool VisitAll;

  public:
    DeclContextAllNamesVisitor(ASTReader &Reader,
                               SmallVectorImpl<const DeclContext *> &Contexts,
                               DeclsMap &Decls, bool VisitAll)
      : Reader(Reader), Contexts(Contexts), Decls(Decls), VisitAll(VisitAll) { }

    static bool visit(ModuleFile &M, void *UserData) {
      DeclContextAllNamesVisitor *This
        = static_cast<DeclContextAllNamesVisitor *>(UserData);

      // Check whether we have any visible declaration information for
      // this context in this module.
      ModuleFile::DeclContextInfosMap::iterator Info;
      bool FoundInfo = false;
      for (unsigned I = 0, N = This->Contexts.size(); I != N; ++I) {
        Info = M.DeclContextInfos.find(This->Contexts[I]);
        if (Info != M.DeclContextInfos.end() &&
            Info->second.NameLookupTableData) {
          FoundInfo = true;
          break;
        }
      }

      if (!FoundInfo)
        return false;

      ASTDeclContextNameLookupTable *LookupTable =
        Info->second.NameLookupTableData;
      bool FoundAnything = false;
      for (ASTDeclContextNameLookupTable::data_iterator
             I = LookupTable->data_begin(), E = LookupTable->data_end();
           I != E;
           ++I) {
        ASTDeclContextNameLookupTrait::data_type Data = *I;
        for (; Data.first != Data.second; ++Data.first) {
          NamedDecl *ND = This->Reader.GetLocalDeclAs<NamedDecl>(M,
                                                                 *Data.first);
          if (!ND)
            continue;

          // Record this declaration.
          FoundAnything = true;
          This->Decls[ND->getDeclName()].push_back(ND);
        }
      }

      return FoundAnything && !This->VisitAll;
    }
  };
}

void ASTReader::completeVisibleDeclsMap(const DeclContext *DC) {
  if (!DC->hasExternalVisibleStorage())
    return;
  DeclsMap Decls;

  // Compute the declaration contexts we need to look into. Multiple such
  // declaration contexts occur when two declaration contexts from disjoint
  // modules get merged, e.g., when two namespaces with the same name are
  // independently defined in separate modules.
  SmallVector<const DeclContext *, 2> Contexts;
  Contexts.push_back(DC);

  if (DC->isNamespace()) {
    MergedDeclsMap::iterator Merged
      = MergedDecls.find(const_cast<Decl *>(cast<Decl>(DC)));
    if (Merged != MergedDecls.end()) {
      for (unsigned I = 0, N = Merged->second.size(); I != N; ++I)
        Contexts.push_back(cast<DeclContext>(GetDecl(Merged->second[I])));
    }
  }

  DeclContextAllNamesVisitor Visitor(*this, Contexts, Decls,
                                     /*VisitAll=*/DC->isFileContext());
  ModuleMgr.visit(&DeclContextAllNamesVisitor::visit, &Visitor);
  ++NumVisibleDeclContextsRead;

  for (DeclsMap::iterator I = Decls.begin(), E = Decls.end(); I != E; ++I) {
    SetExternalVisibleDeclsForName(DC, I->first, I->second);
  }
  const_cast<DeclContext *>(DC)->setHasExternalVisibleStorage(false);
}

/// \brief Under non-PCH compilation the consumer receives the objc methods
/// before receiving the implementation, and codegen depends on this.
/// We simulate this by deserializing and passing to consumer the methods of the
/// implementation before passing the deserialized implementation decl.
static void PassObjCImplDeclToConsumer(ObjCImplDecl *ImplD,
                                       ASTConsumer *Consumer) {
  assert(ImplD && Consumer);

  for (ObjCImplDecl::method_iterator
         I = ImplD->meth_begin(), E = ImplD->meth_end(); I != E; ++I)
    Consumer->HandleInterestingDecl(DeclGroupRef(*I));

  Consumer->HandleInterestingDecl(DeclGroupRef(ImplD));
}

void ASTReader::PassInterestingDeclsToConsumer() {
  assert(Consumer);
  while (!InterestingDecls.empty()) {
    Decl *D = InterestingDecls.front();
    InterestingDecls.pop_front();

    PassInterestingDeclToConsumer(D);
  }
}

void ASTReader::PassInterestingDeclToConsumer(Decl *D) {
  if (ObjCImplDecl *ImplD = dyn_cast<ObjCImplDecl>(D))
    PassObjCImplDeclToConsumer(ImplD, Consumer);
  else
    Consumer->HandleInterestingDecl(DeclGroupRef(D));
}

void ASTReader::StartTranslationUnit(ASTConsumer *Consumer) {
  this->Consumer = Consumer;

  if (!Consumer)
    return;

  for (unsigned I = 0, N = ExternalDefinitions.size(); I != N; ++I) {
    // Force deserialization of this decl, which will cause it to be queued for
    // passing to the consumer.
    GetDecl(ExternalDefinitions[I]);
  }
  ExternalDefinitions.clear();

  PassInterestingDeclsToConsumer();
}

void ASTReader::PrintStats() {
  std::fprintf(stderr, "*** AST File Statistics:\n");

  unsigned NumTypesLoaded
    = TypesLoaded.size() - std::count(TypesLoaded.begin(), TypesLoaded.end(),
                                      QualType());
  unsigned NumDeclsLoaded
    = DeclsLoaded.size() - std::count(DeclsLoaded.begin(), DeclsLoaded.end(),
                                      (Decl *)0);
  unsigned NumIdentifiersLoaded
    = IdentifiersLoaded.size() - std::count(IdentifiersLoaded.begin(),
                                            IdentifiersLoaded.end(),
                                            (IdentifierInfo *)0);
  unsigned NumMacrosLoaded
    = MacrosLoaded.size() - std::count(MacrosLoaded.begin(),
                                       MacrosLoaded.end(),
                                       (MacroInfo *)0);
  unsigned NumSelectorsLoaded
    = SelectorsLoaded.size() - std::count(SelectorsLoaded.begin(),
                                          SelectorsLoaded.end(),
                                          Selector());

  if (unsigned TotalNumSLocEntries = getTotalNumSLocs())
    std::fprintf(stderr, "  %u/%u source location entries read (%f%%)\n",
                 NumSLocEntriesRead, TotalNumSLocEntries,
                 ((float)NumSLocEntriesRead/TotalNumSLocEntries * 100));
  if (!TypesLoaded.empty())
    std::fprintf(stderr, "  %u/%u types read (%f%%)\n",
                 NumTypesLoaded, (unsigned)TypesLoaded.size(),
                 ((float)NumTypesLoaded/TypesLoaded.size() * 100));
  if (!DeclsLoaded.empty())
    std::fprintf(stderr, "  %u/%u declarations read (%f%%)\n",
                 NumDeclsLoaded, (unsigned)DeclsLoaded.size(),
                 ((float)NumDeclsLoaded/DeclsLoaded.size() * 100));
  if (!IdentifiersLoaded.empty())
    std::fprintf(stderr, "  %u/%u identifiers read (%f%%)\n",
                 NumIdentifiersLoaded, (unsigned)IdentifiersLoaded.size(),
                 ((float)NumIdentifiersLoaded/IdentifiersLoaded.size() * 100));
  if (!MacrosLoaded.empty())
    std::fprintf(stderr, "  %u/%u macros read (%f%%)\n",
                 NumMacrosLoaded, (unsigned)MacrosLoaded.size(),
                 ((float)NumMacrosLoaded/MacrosLoaded.size() * 100));
  if (!SelectorsLoaded.empty())
    std::fprintf(stderr, "  %u/%u selectors read (%f%%)\n",
                 NumSelectorsLoaded, (unsigned)SelectorsLoaded.size(),
                 ((float)NumSelectorsLoaded/SelectorsLoaded.size() * 100));
  if (TotalNumStatements)
    std::fprintf(stderr, "  %u/%u statements read (%f%%)\n",
                 NumStatementsRead, TotalNumStatements,
                 ((float)NumStatementsRead/TotalNumStatements * 100));
  if (TotalNumMacros)
    std::fprintf(stderr, "  %u/%u macros read (%f%%)\n",
                 NumMacrosRead, TotalNumMacros,
                 ((float)NumMacrosRead/TotalNumMacros * 100));
  if (TotalLexicalDeclContexts)
    std::fprintf(stderr, "  %u/%u lexical declcontexts read (%f%%)\n",
                 NumLexicalDeclContextsRead, TotalLexicalDeclContexts,
                 ((float)NumLexicalDeclContextsRead/TotalLexicalDeclContexts
                  * 100));
  if (TotalVisibleDeclContexts)
    std::fprintf(stderr, "  %u/%u visible declcontexts read (%f%%)\n",
                 NumVisibleDeclContextsRead, TotalVisibleDeclContexts,
                 ((float)NumVisibleDeclContextsRead/TotalVisibleDeclContexts
                  * 100));
  if (TotalNumMethodPoolEntries) {
    std::fprintf(stderr, "  %u/%u method pool entries read (%f%%)\n",
                 NumMethodPoolEntriesRead, TotalNumMethodPoolEntries,
                 ((float)NumMethodPoolEntriesRead/TotalNumMethodPoolEntries
                  * 100));
  }
  if (NumMethodPoolLookups) {
    std::fprintf(stderr, "  %u/%u method pool lookups succeeded (%f%%)\n",
                 NumMethodPoolHits, NumMethodPoolLookups,
                 ((float)NumMethodPoolHits/NumMethodPoolLookups * 100.0));
  }
  if (NumMethodPoolTableLookups) {
    std::fprintf(stderr, "  %u/%u method pool table lookups succeeded (%f%%)\n",
                 NumMethodPoolTableHits, NumMethodPoolTableLookups,
                 ((float)NumMethodPoolTableHits/NumMethodPoolTableLookups
                  * 100.0));
  }

  if (NumIdentifierLookupHits) {
    std::fprintf(stderr,
                 "  %u / %u identifier table lookups succeeded (%f%%)\n",
                 NumIdentifierLookupHits, NumIdentifierLookups,
                 (double)NumIdentifierLookupHits*100.0/NumIdentifierLookups);
  }

  if (GlobalIndex) {
    std::fprintf(stderr, "\n");
    GlobalIndex->printStats();
  }
  
  std::fprintf(stderr, "\n");
  dump();
  std::fprintf(stderr, "\n");
}

template<typename Key, typename ModuleFile, unsigned InitialCapacity>
static void 
dumpModuleIDMap(StringRef Name,
                const ContinuousRangeMap<Key, ModuleFile *, 
                                         InitialCapacity> &Map) {
  if (Map.begin() == Map.end())
    return;
  
  typedef ContinuousRangeMap<Key, ModuleFile *, InitialCapacity> MapType;
  llvm::errs() << Name << ":\n";
  for (typename MapType::const_iterator I = Map.begin(), IEnd = Map.end(); 
       I != IEnd; ++I) {
    llvm::errs() << "  " << I->first << " -> " << I->second->FileName
      << "\n";
  }
}

void ASTReader::dump() {
  llvm::errs() << "*** PCH/ModuleFile Remappings:\n";
  dumpModuleIDMap("Global bit offset map", GlobalBitOffsetsMap);
  dumpModuleIDMap("Global source location entry map", GlobalSLocEntryMap);
  dumpModuleIDMap("Global type map", GlobalTypeMap);
  dumpModuleIDMap("Global declaration map", GlobalDeclMap);
  dumpModuleIDMap("Global identifier map", GlobalIdentifierMap);
  dumpModuleIDMap("Global macro map", GlobalMacroMap);
  dumpModuleIDMap("Global submodule map", GlobalSubmoduleMap);
  dumpModuleIDMap("Global selector map", GlobalSelectorMap);
  dumpModuleIDMap("Global preprocessed entity map", 
                  GlobalPreprocessedEntityMap);
  
  llvm::errs() << "\n*** PCH/Modules Loaded:";
  for (ModuleManager::ModuleConstIterator M = ModuleMgr.begin(), 
                                       MEnd = ModuleMgr.end();
       M != MEnd; ++M)
    (*M)->dump();
}

/// Return the amount of memory used by memory buffers, breaking down
/// by heap-backed versus mmap'ed memory.
void ASTReader::getMemoryBufferSizes(MemoryBufferSizes &sizes) const {
  for (ModuleConstIterator I = ModuleMgr.begin(),
      E = ModuleMgr.end(); I != E; ++I) {
    if (llvm::MemoryBuffer *buf = (*I)->Buffer.get()) {
      size_t bytes = buf->getBufferSize();
      switch (buf->getBufferKind()) {
        case llvm::MemoryBuffer::MemoryBuffer_Malloc:
          sizes.malloc_bytes += bytes;
          break;
        case llvm::MemoryBuffer::MemoryBuffer_MMap:
          sizes.mmap_bytes += bytes;
          break;
      }
    }
  }
}

void ASTReader::InitializeSema(Sema &S) {
  SemaObj = &S;
  S.addExternalSource(this);

  // Makes sure any declarations that were deserialized "too early"
  // still get added to the identifier's declaration chains.
  for (unsigned I = 0, N = PreloadedDecls.size(); I != N; ++I) {
    pushExternalDeclIntoScope(PreloadedDecls[I],
                              PreloadedDecls[I]->getDeclName());
  }
  PreloadedDecls.clear();

  // FIXME: What happens if these are changed by a module import?
  if (!FPPragmaOptions.empty()) {
    assert(FPPragmaOptions.size() == 1 && "Wrong number of FP_PRAGMA_OPTIONS");
    SemaObj->FPFeatures.fp_contract = FPPragmaOptions[0];
  }

<<<<<<< HEAD
  if (!UPCPragmaOptions.empty()) {
    assert(UPCPragmaOptions.size() == 1 && "Wrong number of UPC_PRAGMA_OPTIONS");
    SemaObj->UPCIsStrict = UPCPragmaOptions[0] != 0;
  }

=======
  // FIXME: What happens if these are changed by a module import?
>>>>>>> c6c4eea3
  if (!OpenCLExtensions.empty()) {
    unsigned I = 0;
#define OPENCLEXT(nm)  SemaObj->OpenCLFeatures.nm = OpenCLExtensions[I++];
#include "clang/Basic/OpenCLExtensions.def"

    assert(OpenCLExtensions.size() == I && "Wrong number of OPENCL_EXTENSIONS");
  }

  UpdateSema();
}

void ASTReader::UpdateSema() {
  assert(SemaObj && "no Sema to update");

  // Load the offsets of the declarations that Sema references.
  // They will be lazily deserialized when needed.
  if (!SemaDeclRefs.empty()) {
    assert(SemaDeclRefs.size() % 2 == 0);
    for (unsigned I = 0; I != SemaDeclRefs.size(); I += 2) {
      if (!SemaObj->StdNamespace)
        SemaObj->StdNamespace = SemaDeclRefs[I];
      if (!SemaObj->StdBadAlloc)
        SemaObj->StdBadAlloc = SemaDeclRefs[I+1];
    }
    SemaDeclRefs.clear();
  }
}

IdentifierInfo* ASTReader::get(const char *NameStart, const char *NameEnd) {
  // Note that we are loading an identifier.
  Deserializing AnIdentifier(this);
  StringRef Name(NameStart, NameEnd - NameStart);

  // If there is a global index, look there first to determine which modules
  // provably do not have any results for this identifier.
  GlobalModuleIndex::HitSet Hits;
  GlobalModuleIndex::HitSet *HitsPtr = 0;
  if (!loadGlobalIndex()) {
    if (GlobalIndex->lookupIdentifier(Name, Hits)) {
      HitsPtr = &Hits;
    }
  }
  IdentifierLookupVisitor Visitor(Name, /*PriorGeneration=*/0,
                                  NumIdentifierLookups,
                                  NumIdentifierLookupHits);
  ModuleMgr.visit(IdentifierLookupVisitor::visit, &Visitor, HitsPtr);
  IdentifierInfo *II = Visitor.getIdentifierInfo();
  markIdentifierUpToDate(II);
  return II;
}

namespace clang {
  /// \brief An identifier-lookup iterator that enumerates all of the
  /// identifiers stored within a set of AST files.
  class ASTIdentifierIterator : public IdentifierIterator {
    /// \brief The AST reader whose identifiers are being enumerated.
    const ASTReader &Reader;

    /// \brief The current index into the chain of AST files stored in
    /// the AST reader.
    unsigned Index;

    /// \brief The current position within the identifier lookup table
    /// of the current AST file.
    ASTIdentifierLookupTable::key_iterator Current;

    /// \brief The end position within the identifier lookup table of
    /// the current AST file.
    ASTIdentifierLookupTable::key_iterator End;

  public:
    explicit ASTIdentifierIterator(const ASTReader &Reader);

    virtual StringRef Next();
  };
}

ASTIdentifierIterator::ASTIdentifierIterator(const ASTReader &Reader)
  : Reader(Reader), Index(Reader.ModuleMgr.size() - 1) {
  ASTIdentifierLookupTable *IdTable
    = (ASTIdentifierLookupTable *)Reader.ModuleMgr[Index].IdentifierLookupTable;
  Current = IdTable->key_begin();
  End = IdTable->key_end();
}

StringRef ASTIdentifierIterator::Next() {
  while (Current == End) {
    // If we have exhausted all of our AST files, we're done.
    if (Index == 0)
      return StringRef();

    --Index;
    ASTIdentifierLookupTable *IdTable
      = (ASTIdentifierLookupTable *)Reader.ModuleMgr[Index].
        IdentifierLookupTable;
    Current = IdTable->key_begin();
    End = IdTable->key_end();
  }

  // We have any identifiers remaining in the current AST file; return
  // the next one.
  StringRef Result = *Current;
  ++Current;
  return Result;
}

IdentifierIterator *ASTReader::getIdentifiers() {
  if (!loadGlobalIndex())
    return GlobalIndex->createIdentifierIterator();

  return new ASTIdentifierIterator(*this);
}

namespace clang { namespace serialization {
  class ReadMethodPoolVisitor {
    ASTReader &Reader;
    Selector Sel;
    unsigned PriorGeneration;
    unsigned InstanceBits;
    unsigned FactoryBits;
    SmallVector<ObjCMethodDecl *, 4> InstanceMethods;
    SmallVector<ObjCMethodDecl *, 4> FactoryMethods;

  public:
    ReadMethodPoolVisitor(ASTReader &Reader, Selector Sel, 
                          unsigned PriorGeneration)
      : Reader(Reader), Sel(Sel), PriorGeneration(PriorGeneration),
        InstanceBits(0), FactoryBits(0) { }
    
    static bool visit(ModuleFile &M, void *UserData) {
      ReadMethodPoolVisitor *This
        = static_cast<ReadMethodPoolVisitor *>(UserData);
      
      if (!M.SelectorLookupTable)
        return false;
      
      // If we've already searched this module file, skip it now.
      if (M.Generation <= This->PriorGeneration)
        return true;

      ++This->Reader.NumMethodPoolTableLookups;
      ASTSelectorLookupTable *PoolTable
        = (ASTSelectorLookupTable*)M.SelectorLookupTable;
      ASTSelectorLookupTable::iterator Pos = PoolTable->find(This->Sel);
      if (Pos == PoolTable->end())
        return false;

      ++This->Reader.NumMethodPoolTableHits;
      ++This->Reader.NumSelectorsRead;
      // FIXME: Not quite happy with the statistics here. We probably should
      // disable this tracking when called via LoadSelector.
      // Also, should entries without methods count as misses?
      ++This->Reader.NumMethodPoolEntriesRead;
      ASTSelectorLookupTrait::data_type Data = *Pos;
      if (This->Reader.DeserializationListener)
        This->Reader.DeserializationListener->SelectorRead(Data.ID, 
                                                           This->Sel);
      
      This->InstanceMethods.append(Data.Instance.begin(), Data.Instance.end());
      This->FactoryMethods.append(Data.Factory.begin(), Data.Factory.end());
      This->InstanceBits = Data.InstanceBits;
      This->FactoryBits = Data.FactoryBits;
      return true;
    }
    
    /// \brief Retrieve the instance methods found by this visitor.
    ArrayRef<ObjCMethodDecl *> getInstanceMethods() const { 
      return InstanceMethods; 
    }

    /// \brief Retrieve the instance methods found by this visitor.
    ArrayRef<ObjCMethodDecl *> getFactoryMethods() const { 
      return FactoryMethods;
    }

    unsigned getInstanceBits() const { return InstanceBits; }
    unsigned getFactoryBits() const { return FactoryBits; }
  };
} } // end namespace clang::serialization

/// \brief Add the given set of methods to the method list.
static void addMethodsToPool(Sema &S, ArrayRef<ObjCMethodDecl *> Methods,
                             ObjCMethodList &List) {
  for (unsigned I = 0, N = Methods.size(); I != N; ++I) {
    S.addMethodToGlobalList(&List, Methods[I]);
  }
}
                             
void ASTReader::ReadMethodPool(Selector Sel) {
  // Get the selector generation and update it to the current generation.
  unsigned &Generation = SelectorGeneration[Sel];
  unsigned PriorGeneration = Generation;
  Generation = CurrentGeneration;
  
  // Search for methods defined with this selector.
  ++NumMethodPoolLookups;
  ReadMethodPoolVisitor Visitor(*this, Sel, PriorGeneration);
  ModuleMgr.visit(&ReadMethodPoolVisitor::visit, &Visitor);
  
  if (Visitor.getInstanceMethods().empty() &&
      Visitor.getFactoryMethods().empty())
    return;

  ++NumMethodPoolHits;

  if (!getSema())
    return;
  
  Sema &S = *getSema();
  Sema::GlobalMethodPool::iterator Pos
    = S.MethodPool.insert(std::make_pair(Sel, Sema::GlobalMethods())).first;
  
  addMethodsToPool(S, Visitor.getInstanceMethods(), Pos->second.first);
  addMethodsToPool(S, Visitor.getFactoryMethods(), Pos->second.second);
  Pos->second.first.setBits(Visitor.getInstanceBits());
  Pos->second.second.setBits(Visitor.getFactoryBits());
}

void ASTReader::ReadKnownNamespaces(
                          SmallVectorImpl<NamespaceDecl *> &Namespaces) {
  Namespaces.clear();
  
  for (unsigned I = 0, N = KnownNamespaces.size(); I != N; ++I) {
    if (NamespaceDecl *Namespace 
                = dyn_cast_or_null<NamespaceDecl>(GetDecl(KnownNamespaces[I])))
      Namespaces.push_back(Namespace);
  }
}

void ASTReader::ReadUndefinedButUsed(
                        llvm::DenseMap<NamedDecl*, SourceLocation> &Undefined) {
  for (unsigned Idx = 0, N = UndefinedButUsed.size(); Idx != N;) {
    NamedDecl *D = cast<NamedDecl>(GetDecl(UndefinedButUsed[Idx++]));
    SourceLocation Loc =
        SourceLocation::getFromRawEncoding(UndefinedButUsed[Idx++]);
    Undefined.insert(std::make_pair(D, Loc));
  }
}

void ASTReader::ReadTentativeDefinitions(
                  SmallVectorImpl<VarDecl *> &TentativeDefs) {
  for (unsigned I = 0, N = TentativeDefinitions.size(); I != N; ++I) {
    VarDecl *Var = dyn_cast_or_null<VarDecl>(GetDecl(TentativeDefinitions[I]));
    if (Var)
      TentativeDefs.push_back(Var);
  }
  TentativeDefinitions.clear();
}

void ASTReader::ReadUnusedFileScopedDecls(
                               SmallVectorImpl<const DeclaratorDecl *> &Decls) {
  for (unsigned I = 0, N = UnusedFileScopedDecls.size(); I != N; ++I) {
    DeclaratorDecl *D
      = dyn_cast_or_null<DeclaratorDecl>(GetDecl(UnusedFileScopedDecls[I]));
    if (D)
      Decls.push_back(D);
  }
  UnusedFileScopedDecls.clear();
}

void ASTReader::ReadDelegatingConstructors(
                                 SmallVectorImpl<CXXConstructorDecl *> &Decls) {
  for (unsigned I = 0, N = DelegatingCtorDecls.size(); I != N; ++I) {
    CXXConstructorDecl *D
      = dyn_cast_or_null<CXXConstructorDecl>(GetDecl(DelegatingCtorDecls[I]));
    if (D)
      Decls.push_back(D);
  }
  DelegatingCtorDecls.clear();
}

void ASTReader::ReadExtVectorDecls(SmallVectorImpl<TypedefNameDecl *> &Decls) {
  for (unsigned I = 0, N = ExtVectorDecls.size(); I != N; ++I) {
    TypedefNameDecl *D
      = dyn_cast_or_null<TypedefNameDecl>(GetDecl(ExtVectorDecls[I]));
    if (D)
      Decls.push_back(D);
  }
  ExtVectorDecls.clear();
}

void ASTReader::ReadDynamicClasses(SmallVectorImpl<CXXRecordDecl *> &Decls) {
  for (unsigned I = 0, N = DynamicClasses.size(); I != N; ++I) {
    CXXRecordDecl *D
      = dyn_cast_or_null<CXXRecordDecl>(GetDecl(DynamicClasses[I]));
    if (D)
      Decls.push_back(D);
  }
  DynamicClasses.clear();
}

void 
ASTReader::ReadLocallyScopedExternCDecls(SmallVectorImpl<NamedDecl *> &Decls) {
  for (unsigned I = 0, N = LocallyScopedExternCDecls.size(); I != N; ++I) {
    NamedDecl *D
      = dyn_cast_or_null<NamedDecl>(GetDecl(LocallyScopedExternCDecls[I]));
    if (D)
      Decls.push_back(D);
  }
  LocallyScopedExternCDecls.clear();
}

void ASTReader::ReadReferencedSelectors(
       SmallVectorImpl<std::pair<Selector, SourceLocation> > &Sels) {
  if (ReferencedSelectorsData.empty())
    return;
  
  // If there are @selector references added them to its pool. This is for
  // implementation of -Wselector.
  unsigned int DataSize = ReferencedSelectorsData.size()-1;
  unsigned I = 0;
  while (I < DataSize) {
    Selector Sel = DecodeSelector(ReferencedSelectorsData[I++]);
    SourceLocation SelLoc
      = SourceLocation::getFromRawEncoding(ReferencedSelectorsData[I++]);
    Sels.push_back(std::make_pair(Sel, SelLoc));
  }
  ReferencedSelectorsData.clear();
}

void ASTReader::ReadWeakUndeclaredIdentifiers(
       SmallVectorImpl<std::pair<IdentifierInfo *, WeakInfo> > &WeakIDs) {
  if (WeakUndeclaredIdentifiers.empty())
    return;

  for (unsigned I = 0, N = WeakUndeclaredIdentifiers.size(); I < N; /*none*/) {
    IdentifierInfo *WeakId 
      = DecodeIdentifierInfo(WeakUndeclaredIdentifiers[I++]);
    IdentifierInfo *AliasId 
      = DecodeIdentifierInfo(WeakUndeclaredIdentifiers[I++]);
    SourceLocation Loc
      = SourceLocation::getFromRawEncoding(WeakUndeclaredIdentifiers[I++]);
    bool Used = WeakUndeclaredIdentifiers[I++];
    WeakInfo WI(AliasId, Loc);
    WI.setUsed(Used);
    WeakIDs.push_back(std::make_pair(WeakId, WI));
  }
  WeakUndeclaredIdentifiers.clear();
}

void ASTReader::ReadUsedVTables(SmallVectorImpl<ExternalVTableUse> &VTables) {
  for (unsigned Idx = 0, N = VTableUses.size(); Idx < N; /* In loop */) {
    ExternalVTableUse VT;
    VT.Record = dyn_cast_or_null<CXXRecordDecl>(GetDecl(VTableUses[Idx++]));
    VT.Location = SourceLocation::getFromRawEncoding(VTableUses[Idx++]);
    VT.DefinitionRequired = VTableUses[Idx++];
    VTables.push_back(VT);
  }
  
  VTableUses.clear();
}

void ASTReader::ReadPendingInstantiations(
       SmallVectorImpl<std::pair<ValueDecl *, SourceLocation> > &Pending) {
  for (unsigned Idx = 0, N = PendingInstantiations.size(); Idx < N;) {
    ValueDecl *D = cast<ValueDecl>(GetDecl(PendingInstantiations[Idx++]));
    SourceLocation Loc
      = SourceLocation::getFromRawEncoding(PendingInstantiations[Idx++]);

    Pending.push_back(std::make_pair(D, Loc));
  }  
  PendingInstantiations.clear();
}

void ASTReader::ReadLateParsedTemplates(
    llvm::DenseMap<const FunctionDecl *, LateParsedTemplate *> &LPTMap) {
  for (unsigned Idx = 0, N = LateParsedTemplates.size(); Idx < N;
       /* In loop */) {
    FunctionDecl *FD = cast<FunctionDecl>(GetDecl(LateParsedTemplates[Idx++]));

    LateParsedTemplate *LT = new LateParsedTemplate;
    LT->D = GetDecl(LateParsedTemplates[Idx++]);

    ModuleFile *F = getOwningModuleFile(LT->D);
    assert(F && "No module");

    unsigned TokN = LateParsedTemplates[Idx++];
    LT->Toks.reserve(TokN);
    for (unsigned T = 0; T < TokN; ++T)
      LT->Toks.push_back(ReadToken(*F, LateParsedTemplates, Idx));

    LPTMap[FD] = LT;
  }

  LateParsedTemplates.clear();
}

void ASTReader::LoadSelector(Selector Sel) {
  // It would be complicated to avoid reading the methods anyway. So don't.
  ReadMethodPool(Sel);
}

void ASTReader::SetIdentifierInfo(IdentifierID ID, IdentifierInfo *II) {
  assert(ID && "Non-zero identifier ID required");
  assert(ID <= IdentifiersLoaded.size() && "identifier ID out of range");
  IdentifiersLoaded[ID - 1] = II;
  if (DeserializationListener)
    DeserializationListener->IdentifierRead(ID, II);
}

/// \brief Set the globally-visible declarations associated with the given
/// identifier.
///
/// If the AST reader is currently in a state where the given declaration IDs
/// cannot safely be resolved, they are queued until it is safe to resolve
/// them.
///
/// \param II an IdentifierInfo that refers to one or more globally-visible
/// declarations.
///
/// \param DeclIDs the set of declaration IDs with the name @p II that are
/// visible at global scope.
///
/// \param Decls if non-null, this vector will be populated with the set of
/// deserialized declarations. These declarations will not be pushed into
/// scope.
void
ASTReader::SetGloballyVisibleDecls(IdentifierInfo *II,
                              const SmallVectorImpl<uint32_t> &DeclIDs,
                                   SmallVectorImpl<Decl *> *Decls) {
  if (NumCurrentElementsDeserializing && !Decls) {
    PendingIdentifierInfos[II].append(DeclIDs.begin(), DeclIDs.end());
    return;
  }

  for (unsigned I = 0, N = DeclIDs.size(); I != N; ++I) {
    NamedDecl *D = cast<NamedDecl>(GetDecl(DeclIDs[I]));
    if (SemaObj) {
      // If we're simply supposed to record the declarations, do so now.
      if (Decls) {
        Decls->push_back(D);
        continue;
      }

      // Introduce this declaration into the translation-unit scope
      // and add it to the declaration chain for this identifier, so
      // that (unqualified) name lookup will find it.
      pushExternalDeclIntoScope(D, II);
    } else {
      // Queue this declaration so that it will be added to the
      // translation unit scope and identifier's declaration chain
      // once a Sema object is known.
      PreloadedDecls.push_back(D);
    }
  }
}

IdentifierInfo *ASTReader::DecodeIdentifierInfo(IdentifierID ID) {
  if (ID == 0)
    return 0;

  if (IdentifiersLoaded.empty()) {
    Error("no identifier table in AST file");
    return 0;
  }

  ID -= 1;
  if (!IdentifiersLoaded[ID]) {
    GlobalIdentifierMapType::iterator I = GlobalIdentifierMap.find(ID + 1);
    assert(I != GlobalIdentifierMap.end() && "Corrupted global identifier map");
    ModuleFile *M = I->second;
    unsigned Index = ID - M->BaseIdentifierID;
    const char *Str = M->IdentifierTableData + M->IdentifierOffsets[Index];

    // All of the strings in the AST file are preceded by a 16-bit length.
    // Extract that 16-bit length to avoid having to execute strlen().
    // NOTE: 'StrLenPtr' is an 'unsigned char*' so that we load bytes as
    //  unsigned integers.  This is important to avoid integer overflow when
    //  we cast them to 'unsigned'.
    const unsigned char *StrLenPtr = (const unsigned char*) Str - 2;
    unsigned StrLen = (((unsigned) StrLenPtr[0])
                       | (((unsigned) StrLenPtr[1]) << 8)) - 1;
    IdentifiersLoaded[ID]
      = &PP.getIdentifierTable().get(StringRef(Str, StrLen));
    if (DeserializationListener)
      DeserializationListener->IdentifierRead(ID + 1, IdentifiersLoaded[ID]);
  }

  return IdentifiersLoaded[ID];
}

IdentifierInfo *ASTReader::getLocalIdentifier(ModuleFile &M, unsigned LocalID) {
  return DecodeIdentifierInfo(getGlobalIdentifierID(M, LocalID));
}

IdentifierID ASTReader::getGlobalIdentifierID(ModuleFile &M, unsigned LocalID) {
  if (LocalID < NUM_PREDEF_IDENT_IDS)
    return LocalID;
  
  ContinuousRangeMap<uint32_t, int, 2>::iterator I
    = M.IdentifierRemap.find(LocalID - NUM_PREDEF_IDENT_IDS);
  assert(I != M.IdentifierRemap.end() 
         && "Invalid index into identifier index remap");
  
  return LocalID + I->second;
}

MacroInfo *ASTReader::getMacro(MacroID ID) {
  if (ID == 0)
    return 0;

  if (MacrosLoaded.empty()) {
    Error("no macro table in AST file");
    return 0;
  }

  ID -= NUM_PREDEF_MACRO_IDS;
  if (!MacrosLoaded[ID]) {
    GlobalMacroMapType::iterator I
      = GlobalMacroMap.find(ID + NUM_PREDEF_MACRO_IDS);
    assert(I != GlobalMacroMap.end() && "Corrupted global macro map");
    ModuleFile *M = I->second;
    unsigned Index = ID - M->BaseMacroID;
    MacrosLoaded[ID] = ReadMacroRecord(*M, M->MacroOffsets[Index]);
    
    if (DeserializationListener)
      DeserializationListener->MacroRead(ID + NUM_PREDEF_MACRO_IDS,
                                         MacrosLoaded[ID]);
  }

  return MacrosLoaded[ID];
}

MacroID ASTReader::getGlobalMacroID(ModuleFile &M, unsigned LocalID) {
  if (LocalID < NUM_PREDEF_MACRO_IDS)
    return LocalID;

  ContinuousRangeMap<uint32_t, int, 2>::iterator I
    = M.MacroRemap.find(LocalID - NUM_PREDEF_MACRO_IDS);
  assert(I != M.MacroRemap.end() && "Invalid index into macro index remap");

  return LocalID + I->second;
}

serialization::SubmoduleID
ASTReader::getGlobalSubmoduleID(ModuleFile &M, unsigned LocalID) {
  if (LocalID < NUM_PREDEF_SUBMODULE_IDS)
    return LocalID;
  
  ContinuousRangeMap<uint32_t, int, 2>::iterator I
    = M.SubmoduleRemap.find(LocalID - NUM_PREDEF_SUBMODULE_IDS);
  assert(I != M.SubmoduleRemap.end() 
         && "Invalid index into submodule index remap");
  
  return LocalID + I->second;
}

Module *ASTReader::getSubmodule(SubmoduleID GlobalID) {
  if (GlobalID < NUM_PREDEF_SUBMODULE_IDS) {
    assert(GlobalID == 0 && "Unhandled global submodule ID");
    return 0;
  }
  
  if (GlobalID > SubmodulesLoaded.size()) {
    Error("submodule ID out of range in AST file");
    return 0;
  }
  
  return SubmodulesLoaded[GlobalID - NUM_PREDEF_SUBMODULE_IDS];
}

Module *ASTReader::getModule(unsigned ID) {
  return getSubmodule(ID);
}

Selector ASTReader::getLocalSelector(ModuleFile &M, unsigned LocalID) {
  return DecodeSelector(getGlobalSelectorID(M, LocalID));
}

Selector ASTReader::DecodeSelector(serialization::SelectorID ID) {
  if (ID == 0)
    return Selector();

  if (ID > SelectorsLoaded.size()) {
    Error("selector ID out of range in AST file");
    return Selector();
  }

  if (SelectorsLoaded[ID - 1].getAsOpaquePtr() == 0) {
    // Load this selector from the selector table.
    GlobalSelectorMapType::iterator I = GlobalSelectorMap.find(ID);
    assert(I != GlobalSelectorMap.end() && "Corrupted global selector map");
    ModuleFile &M = *I->second;
    ASTSelectorLookupTrait Trait(*this, M);
    unsigned Idx = ID - M.BaseSelectorID - NUM_PREDEF_SELECTOR_IDS;
    SelectorsLoaded[ID - 1] =
      Trait.ReadKey(M.SelectorLookupTableData + M.SelectorOffsets[Idx], 0);
    if (DeserializationListener)
      DeserializationListener->SelectorRead(ID, SelectorsLoaded[ID - 1]);
  }

  return SelectorsLoaded[ID - 1];
}

Selector ASTReader::GetExternalSelector(serialization::SelectorID ID) {
  return DecodeSelector(ID);
}

uint32_t ASTReader::GetNumExternalSelectors() {
  // ID 0 (the null selector) is considered an external selector.
  return getTotalNumSelectors() + 1;
}

serialization::SelectorID
ASTReader::getGlobalSelectorID(ModuleFile &M, unsigned LocalID) const {
  if (LocalID < NUM_PREDEF_SELECTOR_IDS)
    return LocalID;
  
  ContinuousRangeMap<uint32_t, int, 2>::iterator I
    = M.SelectorRemap.find(LocalID - NUM_PREDEF_SELECTOR_IDS);
  assert(I != M.SelectorRemap.end() 
         && "Invalid index into selector index remap");
  
  return LocalID + I->second;
}

DeclarationName
ASTReader::ReadDeclarationName(ModuleFile &F, 
                               const RecordData &Record, unsigned &Idx) {
  DeclarationName::NameKind Kind = (DeclarationName::NameKind)Record[Idx++];
  switch (Kind) {
  case DeclarationName::Identifier:
    return DeclarationName(GetIdentifierInfo(F, Record, Idx));

  case DeclarationName::ObjCZeroArgSelector:
  case DeclarationName::ObjCOneArgSelector:
  case DeclarationName::ObjCMultiArgSelector:
    return DeclarationName(ReadSelector(F, Record, Idx));

  case DeclarationName::CXXConstructorName:
    return Context.DeclarationNames.getCXXConstructorName(
                          Context.getCanonicalType(readType(F, Record, Idx)));

  case DeclarationName::CXXDestructorName:
    return Context.DeclarationNames.getCXXDestructorName(
                          Context.getCanonicalType(readType(F, Record, Idx)));

  case DeclarationName::CXXConversionFunctionName:
    return Context.DeclarationNames.getCXXConversionFunctionName(
                          Context.getCanonicalType(readType(F, Record, Idx)));

  case DeclarationName::CXXOperatorName:
    return Context.DeclarationNames.getCXXOperatorName(
                                       (OverloadedOperatorKind)Record[Idx++]);

  case DeclarationName::CXXLiteralOperatorName:
    return Context.DeclarationNames.getCXXLiteralOperatorName(
                                       GetIdentifierInfo(F, Record, Idx));

  case DeclarationName::CXXUsingDirective:
    return DeclarationName::getUsingDirectiveName();
  }

  llvm_unreachable("Invalid NameKind!");
}

void ASTReader::ReadDeclarationNameLoc(ModuleFile &F,
                                       DeclarationNameLoc &DNLoc,
                                       DeclarationName Name,
                                      const RecordData &Record, unsigned &Idx) {
  switch (Name.getNameKind()) {
  case DeclarationName::CXXConstructorName:
  case DeclarationName::CXXDestructorName:
  case DeclarationName::CXXConversionFunctionName:
    DNLoc.NamedType.TInfo = GetTypeSourceInfo(F, Record, Idx);
    break;

  case DeclarationName::CXXOperatorName:
    DNLoc.CXXOperatorName.BeginOpNameLoc
        = ReadSourceLocation(F, Record, Idx).getRawEncoding();
    DNLoc.CXXOperatorName.EndOpNameLoc
        = ReadSourceLocation(F, Record, Idx).getRawEncoding();
    break;

  case DeclarationName::CXXLiteralOperatorName:
    DNLoc.CXXLiteralOperatorName.OpNameLoc
        = ReadSourceLocation(F, Record, Idx).getRawEncoding();
    break;

  case DeclarationName::Identifier:
  case DeclarationName::ObjCZeroArgSelector:
  case DeclarationName::ObjCOneArgSelector:
  case DeclarationName::ObjCMultiArgSelector:
  case DeclarationName::CXXUsingDirective:
    break;
  }
}

void ASTReader::ReadDeclarationNameInfo(ModuleFile &F,
                                        DeclarationNameInfo &NameInfo,
                                      const RecordData &Record, unsigned &Idx) {
  NameInfo.setName(ReadDeclarationName(F, Record, Idx));
  NameInfo.setLoc(ReadSourceLocation(F, Record, Idx));
  DeclarationNameLoc DNLoc;
  ReadDeclarationNameLoc(F, DNLoc, NameInfo.getName(), Record, Idx);
  NameInfo.setInfo(DNLoc);
}

void ASTReader::ReadQualifierInfo(ModuleFile &F, QualifierInfo &Info,
                                  const RecordData &Record, unsigned &Idx) {
  Info.QualifierLoc = ReadNestedNameSpecifierLoc(F, Record, Idx);
  unsigned NumTPLists = Record[Idx++];
  Info.NumTemplParamLists = NumTPLists;
  if (NumTPLists) {
    Info.TemplParamLists = new (Context) TemplateParameterList*[NumTPLists];
    for (unsigned i=0; i != NumTPLists; ++i)
      Info.TemplParamLists[i] = ReadTemplateParameterList(F, Record, Idx);
  }
}

TemplateName
ASTReader::ReadTemplateName(ModuleFile &F, const RecordData &Record, 
                            unsigned &Idx) {
  TemplateName::NameKind Kind = (TemplateName::NameKind)Record[Idx++];
  switch (Kind) {
  case TemplateName::Template:
      return TemplateName(ReadDeclAs<TemplateDecl>(F, Record, Idx));

  case TemplateName::OverloadedTemplate: {
    unsigned size = Record[Idx++];
    UnresolvedSet<8> Decls;
    while (size--)
      Decls.addDecl(ReadDeclAs<NamedDecl>(F, Record, Idx));

    return Context.getOverloadedTemplateName(Decls.begin(), Decls.end());
  }

  case TemplateName::QualifiedTemplate: {
    NestedNameSpecifier *NNS = ReadNestedNameSpecifier(F, Record, Idx);
    bool hasTemplKeyword = Record[Idx++];
    TemplateDecl *Template = ReadDeclAs<TemplateDecl>(F, Record, Idx);
    return Context.getQualifiedTemplateName(NNS, hasTemplKeyword, Template);
  }

  case TemplateName::DependentTemplate: {
    NestedNameSpecifier *NNS = ReadNestedNameSpecifier(F, Record, Idx);
    if (Record[Idx++])  // isIdentifier
      return Context.getDependentTemplateName(NNS,
                                               GetIdentifierInfo(F, Record, 
                                                                 Idx));
    return Context.getDependentTemplateName(NNS,
                                         (OverloadedOperatorKind)Record[Idx++]);
  }

  case TemplateName::SubstTemplateTemplateParm: {
    TemplateTemplateParmDecl *param
      = ReadDeclAs<TemplateTemplateParmDecl>(F, Record, Idx);
    if (!param) return TemplateName();
    TemplateName replacement = ReadTemplateName(F, Record, Idx);
    return Context.getSubstTemplateTemplateParm(param, replacement);
  }
      
  case TemplateName::SubstTemplateTemplateParmPack: {
    TemplateTemplateParmDecl *Param 
      = ReadDeclAs<TemplateTemplateParmDecl>(F, Record, Idx);
    if (!Param)
      return TemplateName();
    
    TemplateArgument ArgPack = ReadTemplateArgument(F, Record, Idx);
    if (ArgPack.getKind() != TemplateArgument::Pack)
      return TemplateName();
    
    return Context.getSubstTemplateTemplateParmPack(Param, ArgPack);
  }
  }

  llvm_unreachable("Unhandled template name kind!");
}

TemplateArgument
ASTReader::ReadTemplateArgument(ModuleFile &F,
                                const RecordData &Record, unsigned &Idx) {
  TemplateArgument::ArgKind Kind = (TemplateArgument::ArgKind)Record[Idx++];
  switch (Kind) {
  case TemplateArgument::Null:
    return TemplateArgument();
  case TemplateArgument::Type:
    return TemplateArgument(readType(F, Record, Idx));
  case TemplateArgument::Declaration: {
    ValueDecl *D = ReadDeclAs<ValueDecl>(F, Record, Idx);
    bool ForReferenceParam = Record[Idx++];
    return TemplateArgument(D, ForReferenceParam);
  }
  case TemplateArgument::NullPtr:
    return TemplateArgument(readType(F, Record, Idx), /*isNullPtr*/true);
  case TemplateArgument::Integral: {
    llvm::APSInt Value = ReadAPSInt(Record, Idx);
    QualType T = readType(F, Record, Idx);
    return TemplateArgument(Context, Value, T);
  }
  case TemplateArgument::Template: 
    return TemplateArgument(ReadTemplateName(F, Record, Idx));
  case TemplateArgument::TemplateExpansion: {
    TemplateName Name = ReadTemplateName(F, Record, Idx);
    Optional<unsigned> NumTemplateExpansions;
    if (unsigned NumExpansions = Record[Idx++])
      NumTemplateExpansions = NumExpansions - 1;
    return TemplateArgument(Name, NumTemplateExpansions);
  }
  case TemplateArgument::Expression:
    return TemplateArgument(ReadExpr(F));
  case TemplateArgument::Pack: {
    unsigned NumArgs = Record[Idx++];
    TemplateArgument *Args = new (Context) TemplateArgument[NumArgs];
    for (unsigned I = 0; I != NumArgs; ++I)
      Args[I] = ReadTemplateArgument(F, Record, Idx);
    return TemplateArgument(Args, NumArgs);
  }
  }

  llvm_unreachable("Unhandled template argument kind!");
}

TemplateParameterList *
ASTReader::ReadTemplateParameterList(ModuleFile &F,
                                     const RecordData &Record, unsigned &Idx) {
  SourceLocation TemplateLoc = ReadSourceLocation(F, Record, Idx);
  SourceLocation LAngleLoc = ReadSourceLocation(F, Record, Idx);
  SourceLocation RAngleLoc = ReadSourceLocation(F, Record, Idx);

  unsigned NumParams = Record[Idx++];
  SmallVector<NamedDecl *, 16> Params;
  Params.reserve(NumParams);
  while (NumParams--)
    Params.push_back(ReadDeclAs<NamedDecl>(F, Record, Idx));

  TemplateParameterList* TemplateParams =
    TemplateParameterList::Create(Context, TemplateLoc, LAngleLoc,
                                  Params.data(), Params.size(), RAngleLoc);
  return TemplateParams;
}

void
ASTReader::
ReadTemplateArgumentList(SmallVectorImpl<TemplateArgument> &TemplArgs,
                         ModuleFile &F, const RecordData &Record,
                         unsigned &Idx) {
  unsigned NumTemplateArgs = Record[Idx++];
  TemplArgs.reserve(NumTemplateArgs);
  while (NumTemplateArgs--)
    TemplArgs.push_back(ReadTemplateArgument(F, Record, Idx));
}

/// \brief Read a UnresolvedSet structure.
void ASTReader::ReadUnresolvedSet(ModuleFile &F, LazyASTUnresolvedSet &Set,
                                  const RecordData &Record, unsigned &Idx) {
  unsigned NumDecls = Record[Idx++];
  Set.reserve(Context, NumDecls);
  while (NumDecls--) {
    DeclID ID = ReadDeclID(F, Record, Idx);
    AccessSpecifier AS = (AccessSpecifier)Record[Idx++];
    Set.addLazyDecl(Context, ID, AS);
  }
}

CXXBaseSpecifier
ASTReader::ReadCXXBaseSpecifier(ModuleFile &F,
                                const RecordData &Record, unsigned &Idx) {
  bool isVirtual = static_cast<bool>(Record[Idx++]);
  bool isBaseOfClass = static_cast<bool>(Record[Idx++]);
  AccessSpecifier AS = static_cast<AccessSpecifier>(Record[Idx++]);
  bool inheritConstructors = static_cast<bool>(Record[Idx++]);
  TypeSourceInfo *TInfo = GetTypeSourceInfo(F, Record, Idx);
  SourceRange Range = ReadSourceRange(F, Record, Idx);
  SourceLocation EllipsisLoc = ReadSourceLocation(F, Record, Idx);
  CXXBaseSpecifier Result(Range, isVirtual, isBaseOfClass, AS, TInfo, 
                          EllipsisLoc);
  Result.setInheritConstructors(inheritConstructors);
  return Result;
}

std::pair<CXXCtorInitializer **, unsigned>
ASTReader::ReadCXXCtorInitializers(ModuleFile &F, const RecordData &Record,
                                   unsigned &Idx) {
  CXXCtorInitializer **CtorInitializers = 0;
  unsigned NumInitializers = Record[Idx++];
  if (NumInitializers) {
    CtorInitializers
        = new (Context) CXXCtorInitializer*[NumInitializers];
    for (unsigned i=0; i != NumInitializers; ++i) {
      TypeSourceInfo *TInfo = 0;
      bool IsBaseVirtual = false;
      FieldDecl *Member = 0;
      IndirectFieldDecl *IndirectMember = 0;

      CtorInitializerType Type = (CtorInitializerType)Record[Idx++];
      switch (Type) {
      case CTOR_INITIALIZER_BASE:
        TInfo = GetTypeSourceInfo(F, Record, Idx);
        IsBaseVirtual = Record[Idx++];
        break;
          
      case CTOR_INITIALIZER_DELEGATING:
        TInfo = GetTypeSourceInfo(F, Record, Idx);
        break;

       case CTOR_INITIALIZER_MEMBER:
        Member = ReadDeclAs<FieldDecl>(F, Record, Idx);
        break;

       case CTOR_INITIALIZER_INDIRECT_MEMBER:
        IndirectMember = ReadDeclAs<IndirectFieldDecl>(F, Record, Idx);
        break;
      }

      SourceLocation MemberOrEllipsisLoc = ReadSourceLocation(F, Record, Idx);
      Expr *Init = ReadExpr(F);
      SourceLocation LParenLoc = ReadSourceLocation(F, Record, Idx);
      SourceLocation RParenLoc = ReadSourceLocation(F, Record, Idx);
      bool IsWritten = Record[Idx++];
      unsigned SourceOrderOrNumArrayIndices;
      SmallVector<VarDecl *, 8> Indices;
      if (IsWritten) {
        SourceOrderOrNumArrayIndices = Record[Idx++];
      } else {
        SourceOrderOrNumArrayIndices = Record[Idx++];
        Indices.reserve(SourceOrderOrNumArrayIndices);
        for (unsigned i=0; i != SourceOrderOrNumArrayIndices; ++i)
          Indices.push_back(ReadDeclAs<VarDecl>(F, Record, Idx));
      }

      CXXCtorInitializer *BOMInit;
      if (Type == CTOR_INITIALIZER_BASE) {
        BOMInit = new (Context) CXXCtorInitializer(Context, TInfo, IsBaseVirtual,
                                             LParenLoc, Init, RParenLoc,
                                             MemberOrEllipsisLoc);
      } else if (Type == CTOR_INITIALIZER_DELEGATING) {
        BOMInit = new (Context) CXXCtorInitializer(Context, TInfo, LParenLoc,
                                                   Init, RParenLoc);
      } else if (IsWritten) {
        if (Member)
          BOMInit = new (Context) CXXCtorInitializer(Context, Member, MemberOrEllipsisLoc,
                                               LParenLoc, Init, RParenLoc);
        else 
          BOMInit = new (Context) CXXCtorInitializer(Context, IndirectMember,
                                               MemberOrEllipsisLoc, LParenLoc,
                                               Init, RParenLoc);
      } else {
        if (IndirectMember) {
          assert(Indices.empty() && "Indirect field improperly initialized");
          BOMInit = new (Context) CXXCtorInitializer(Context, IndirectMember,
                                                     MemberOrEllipsisLoc, LParenLoc,
                                                     Init, RParenLoc);
        } else {
          BOMInit = CXXCtorInitializer::Create(Context, Member, MemberOrEllipsisLoc,
                                               LParenLoc, Init, RParenLoc,
                                               Indices.data(), Indices.size());
        }
      }

      if (IsWritten)
        BOMInit->setSourceOrder(SourceOrderOrNumArrayIndices);
      CtorInitializers[i] = BOMInit;
    }
  }

  return std::make_pair(CtorInitializers, NumInitializers);
}

NestedNameSpecifier *
ASTReader::ReadNestedNameSpecifier(ModuleFile &F,
                                   const RecordData &Record, unsigned &Idx) {
  unsigned N = Record[Idx++];
  NestedNameSpecifier *NNS = 0, *Prev = 0;
  for (unsigned I = 0; I != N; ++I) {
    NestedNameSpecifier::SpecifierKind Kind
      = (NestedNameSpecifier::SpecifierKind)Record[Idx++];
    switch (Kind) {
    case NestedNameSpecifier::Identifier: {
      IdentifierInfo *II = GetIdentifierInfo(F, Record, Idx);
      NNS = NestedNameSpecifier::Create(Context, Prev, II);
      break;
    }

    case NestedNameSpecifier::Namespace: {
      NamespaceDecl *NS = ReadDeclAs<NamespaceDecl>(F, Record, Idx);
      NNS = NestedNameSpecifier::Create(Context, Prev, NS);
      break;
    }

    case NestedNameSpecifier::NamespaceAlias: {
      NamespaceAliasDecl *Alias =ReadDeclAs<NamespaceAliasDecl>(F, Record, Idx);
      NNS = NestedNameSpecifier::Create(Context, Prev, Alias);
      break;
    }

    case NestedNameSpecifier::TypeSpec:
    case NestedNameSpecifier::TypeSpecWithTemplate: {
      const Type *T = readType(F, Record, Idx).getTypePtrOrNull();
      if (!T)
        return 0;
      
      bool Template = Record[Idx++];
      NNS = NestedNameSpecifier::Create(Context, Prev, Template, T);
      break;
    }

    case NestedNameSpecifier::Global: {
      NNS = NestedNameSpecifier::GlobalSpecifier(Context);
      // No associated value, and there can't be a prefix.
      break;
    }
    }
    Prev = NNS;
  }
  return NNS;
}

NestedNameSpecifierLoc
ASTReader::ReadNestedNameSpecifierLoc(ModuleFile &F, const RecordData &Record, 
                                      unsigned &Idx) {
  unsigned N = Record[Idx++];
  NestedNameSpecifierLocBuilder Builder;
  for (unsigned I = 0; I != N; ++I) {
    NestedNameSpecifier::SpecifierKind Kind
      = (NestedNameSpecifier::SpecifierKind)Record[Idx++];
    switch (Kind) {
    case NestedNameSpecifier::Identifier: {
      IdentifierInfo *II = GetIdentifierInfo(F, Record, Idx);      
      SourceRange Range = ReadSourceRange(F, Record, Idx);
      Builder.Extend(Context, II, Range.getBegin(), Range.getEnd());
      break;
    }

    case NestedNameSpecifier::Namespace: {
      NamespaceDecl *NS = ReadDeclAs<NamespaceDecl>(F, Record, Idx);
      SourceRange Range = ReadSourceRange(F, Record, Idx);
      Builder.Extend(Context, NS, Range.getBegin(), Range.getEnd());
      break;
    }

    case NestedNameSpecifier::NamespaceAlias: {
      NamespaceAliasDecl *Alias =ReadDeclAs<NamespaceAliasDecl>(F, Record, Idx);
      SourceRange Range = ReadSourceRange(F, Record, Idx);
      Builder.Extend(Context, Alias, Range.getBegin(), Range.getEnd());
      break;
    }

    case NestedNameSpecifier::TypeSpec:
    case NestedNameSpecifier::TypeSpecWithTemplate: {
      bool Template = Record[Idx++];
      TypeSourceInfo *T = GetTypeSourceInfo(F, Record, Idx);
      if (!T)
        return NestedNameSpecifierLoc();
      SourceLocation ColonColonLoc = ReadSourceLocation(F, Record, Idx);

      // FIXME: 'template' keyword location not saved anywhere, so we fake it.
      Builder.Extend(Context, 
                     Template? T->getTypeLoc().getBeginLoc() : SourceLocation(),
                     T->getTypeLoc(), ColonColonLoc);
      break;
    }

    case NestedNameSpecifier::Global: {
      SourceLocation ColonColonLoc = ReadSourceLocation(F, Record, Idx);
      Builder.MakeGlobal(Context, ColonColonLoc);
      break;
    }
    }
  }
  
  return Builder.getWithLocInContext(Context);
}

SourceRange
ASTReader::ReadSourceRange(ModuleFile &F, const RecordData &Record,
                           unsigned &Idx) {
  SourceLocation beg = ReadSourceLocation(F, Record, Idx);
  SourceLocation end = ReadSourceLocation(F, Record, Idx);
  return SourceRange(beg, end);
}

/// \brief Read an integral value
llvm::APInt ASTReader::ReadAPInt(const RecordData &Record, unsigned &Idx) {
  unsigned BitWidth = Record[Idx++];
  unsigned NumWords = llvm::APInt::getNumWords(BitWidth);
  llvm::APInt Result(BitWidth, NumWords, &Record[Idx]);
  Idx += NumWords;
  return Result;
}

/// \brief Read a signed integral value
llvm::APSInt ASTReader::ReadAPSInt(const RecordData &Record, unsigned &Idx) {
  bool isUnsigned = Record[Idx++];
  return llvm::APSInt(ReadAPInt(Record, Idx), isUnsigned);
}

/// \brief Read a floating-point value
llvm::APFloat ASTReader::ReadAPFloat(const RecordData &Record,
                                     const llvm::fltSemantics &Sem,
                                     unsigned &Idx) {
  return llvm::APFloat(Sem, ReadAPInt(Record, Idx));
}

// \brief Read a string
std::string ASTReader::ReadString(const RecordData &Record, unsigned &Idx) {
  unsigned Len = Record[Idx++];
  std::string Result(Record.data() + Idx, Record.data() + Idx + Len);
  Idx += Len;
  return Result;
}

VersionTuple ASTReader::ReadVersionTuple(const RecordData &Record, 
                                         unsigned &Idx) {
  unsigned Major = Record[Idx++];
  unsigned Minor = Record[Idx++];
  unsigned Subminor = Record[Idx++];
  if (Minor == 0)
    return VersionTuple(Major);
  if (Subminor == 0)
    return VersionTuple(Major, Minor - 1);
  return VersionTuple(Major, Minor - 1, Subminor - 1);
}

CXXTemporary *ASTReader::ReadCXXTemporary(ModuleFile &F, 
                                          const RecordData &Record,
                                          unsigned &Idx) {
  CXXDestructorDecl *Decl = ReadDeclAs<CXXDestructorDecl>(F, Record, Idx);
  return CXXTemporary::Create(Context, Decl);
}

DiagnosticBuilder ASTReader::Diag(unsigned DiagID) {
  return Diag(CurrentImportLoc, DiagID);
}

DiagnosticBuilder ASTReader::Diag(SourceLocation Loc, unsigned DiagID) {
  return Diags.Report(Loc, DiagID);
}

/// \brief Retrieve the identifier table associated with the
/// preprocessor.
IdentifierTable &ASTReader::getIdentifierTable() {
  return PP.getIdentifierTable();
}

/// \brief Record that the given ID maps to the given switch-case
/// statement.
void ASTReader::RecordSwitchCaseID(SwitchCase *SC, unsigned ID) {
  assert((*CurrSwitchCaseStmts)[ID] == 0 &&
         "Already have a SwitchCase with this ID");
  (*CurrSwitchCaseStmts)[ID] = SC;
}

/// \brief Retrieve the switch-case statement with the given ID.
SwitchCase *ASTReader::getSwitchCaseWithID(unsigned ID) {
  assert((*CurrSwitchCaseStmts)[ID] != 0 && "No SwitchCase with this ID");
  return (*CurrSwitchCaseStmts)[ID];
}

void ASTReader::ClearSwitchCaseIDs() {
  CurrSwitchCaseStmts->clear();
}

void ASTReader::ReadComments() {
  std::vector<RawComment *> Comments;
  for (SmallVectorImpl<std::pair<BitstreamCursor,
                                 serialization::ModuleFile *> >::iterator
       I = CommentsCursors.begin(),
       E = CommentsCursors.end();
       I != E; ++I) {
    BitstreamCursor &Cursor = I->first;
    serialization::ModuleFile &F = *I->second;
    SavedStreamPosition SavedPosition(Cursor);

    RecordData Record;
    while (true) {
      llvm::BitstreamEntry Entry =
        Cursor.advanceSkippingSubblocks(BitstreamCursor::AF_DontPopBlockAtEnd);
      
      switch (Entry.Kind) {
      case llvm::BitstreamEntry::SubBlock: // Handled for us already.
      case llvm::BitstreamEntry::Error:
        Error("malformed block record in AST file");
        return;
      case llvm::BitstreamEntry::EndBlock:
        goto NextCursor;
      case llvm::BitstreamEntry::Record:
        // The interesting case.
        break;
      }

      // Read a record.
      Record.clear();
      switch ((CommentRecordTypes)Cursor.readRecord(Entry.ID, Record)) {
      case COMMENTS_RAW_COMMENT: {
        unsigned Idx = 0;
        SourceRange SR = ReadSourceRange(F, Record, Idx);
        RawComment::CommentKind Kind =
            (RawComment::CommentKind) Record[Idx++];
        bool IsTrailingComment = Record[Idx++];
        bool IsAlmostTrailingComment = Record[Idx++];
        Comments.push_back(new (Context) RawComment(
            SR, Kind, IsTrailingComment, IsAlmostTrailingComment,
            Context.getLangOpts().CommentOpts.ParseAllComments));
        break;
      }
      }
    }
  NextCursor:;
  }
  Context.Comments.addCommentsToFront(Comments);
}

void ASTReader::finishPendingActions() {
  while (!PendingIdentifierInfos.empty() || !PendingDeclChains.empty() ||
         !PendingMacroIDs.empty() || !PendingDeclContextInfos.empty() ||
         !PendingOdrMergeChecks.empty()) {
    // If any identifiers with corresponding top-level declarations have
    // been loaded, load those declarations now.
    typedef llvm::DenseMap<IdentifierInfo *, SmallVector<Decl *, 2> >
      TopLevelDeclsMap;
    TopLevelDeclsMap TopLevelDecls;

    while (!PendingIdentifierInfos.empty()) {
      // FIXME: std::move
      IdentifierInfo *II = PendingIdentifierInfos.back().first;
      SmallVector<uint32_t, 4> DeclIDs = PendingIdentifierInfos.back().second;
      PendingIdentifierInfos.pop_back();

      SetGloballyVisibleDecls(II, DeclIDs, &TopLevelDecls[II]);
    }
  
    // Load pending declaration chains.
    for (unsigned I = 0; I != PendingDeclChains.size(); ++I) {
      loadPendingDeclChain(PendingDeclChains[I]);
      PendingDeclChainsKnown.erase(PendingDeclChains[I]);
    }
    PendingDeclChains.clear();

    // Make the most recent of the top-level declarations visible.
    for (TopLevelDeclsMap::iterator TLD = TopLevelDecls.begin(),
           TLDEnd = TopLevelDecls.end(); TLD != TLDEnd; ++TLD) {
      IdentifierInfo *II = TLD->first;
      for (unsigned I = 0, N = TLD->second.size(); I != N; ++I) {
        pushExternalDeclIntoScope(cast<NamedDecl>(TLD->second[I]), II);
      }
    }

    // Load any pending macro definitions.
    for (unsigned I = 0; I != PendingMacroIDs.size(); ++I) {
      IdentifierInfo *II = PendingMacroIDs.begin()[I].first;
      SmallVector<PendingMacroInfo, 2> GlobalIDs;
      GlobalIDs.swap(PendingMacroIDs.begin()[I].second);
      // Initialize the macro history from chained-PCHs ahead of module imports.
      for (unsigned IDIdx = 0, NumIDs = GlobalIDs.size(); IDIdx !=  NumIDs;
           ++IDIdx) {
        const PendingMacroInfo &Info = GlobalIDs[IDIdx];
        if (Info.M->Kind != MK_Module)
          resolvePendingMacro(II, Info);
      }
      // Handle module imports.
      for (unsigned IDIdx = 0, NumIDs = GlobalIDs.size(); IDIdx !=  NumIDs;
           ++IDIdx) {
        const PendingMacroInfo &Info = GlobalIDs[IDIdx];
        if (Info.M->Kind == MK_Module)
          resolvePendingMacro(II, Info);
      }
    }
    PendingMacroIDs.clear();

    // Wire up the DeclContexts for Decls that we delayed setting until
    // recursive loading is completed.
    while (!PendingDeclContextInfos.empty()) {
      PendingDeclContextInfo Info = PendingDeclContextInfos.front();
      PendingDeclContextInfos.pop_front();
      DeclContext *SemaDC = cast<DeclContext>(GetDecl(Info.SemaDC));
      DeclContext *LexicalDC = cast<DeclContext>(GetDecl(Info.LexicalDC));
      Info.D->setDeclContextsImpl(SemaDC, LexicalDC, getContext());
    }

    // For each declaration from a merged context, check that the canonical
    // definition of that context also contains a declaration of the same
    // entity.
    while (!PendingOdrMergeChecks.empty()) {
      NamedDecl *D = PendingOdrMergeChecks.pop_back_val();

      // FIXME: Skip over implicit declarations for now. This matters for things
      // like implicitly-declared special member functions. This isn't entirely
      // correct; we can end up with multiple unmerged declarations of the same
      // implicit entity.
      if (D->isImplicit())
        continue;

      DeclContext *CanonDef = D->getDeclContext();
      DeclContext::lookup_result R = CanonDef->lookup(D->getDeclName());

      bool Found = false;
      const Decl *DCanon = D->getCanonicalDecl();

      llvm::SmallVector<const NamedDecl*, 4> Candidates;
      for (DeclContext::lookup_iterator I = R.begin(), E = R.end();
           !Found && I != E; ++I) {
        for (Decl::redecl_iterator RI = (*I)->redecls_begin(),
                                   RE = (*I)->redecls_end();
             RI != RE; ++RI) {
          if ((*RI)->getLexicalDeclContext() == CanonDef) {
            // This declaration is present in the canonical definition. If it's
            // in the same redecl chain, it's the one we're looking for.
            if ((*RI)->getCanonicalDecl() == DCanon)
              Found = true;
            else
              Candidates.push_back(cast<NamedDecl>(*RI));
            break;
          }
        }
      }

      if (!Found) {
        D->setInvalidDecl();

        Module *CanonDefModule = cast<Decl>(CanonDef)->getOwningModule();
        Diag(D->getLocation(), diag::err_module_odr_violation_missing_decl)
          << D << D->getOwningModule()->getFullModuleName()
          << CanonDef << !CanonDefModule
          << (CanonDefModule ? CanonDefModule->getFullModuleName() : "");

        if (Candidates.empty())
          Diag(cast<Decl>(CanonDef)->getLocation(),
               diag::note_module_odr_violation_no_possible_decls) << D;
        else {
          for (unsigned I = 0, N = Candidates.size(); I != N; ++I)
            Diag(Candidates[I]->getLocation(),
                 diag::note_module_odr_violation_possible_decl)
              << Candidates[I];
        }
      }
    }
  }
  
  // If we deserialized any C++ or Objective-C class definitions, any
  // Objective-C protocol definitions, or any redeclarable templates, make sure
  // that all redeclarations point to the definitions. Note that this can only 
  // happen now, after the redeclaration chains have been fully wired.
  for (llvm::SmallPtrSet<Decl *, 4>::iterator D = PendingDefinitions.begin(),
                                           DEnd = PendingDefinitions.end();
       D != DEnd; ++D) {
    if (TagDecl *TD = dyn_cast<TagDecl>(*D)) {
      if (const TagType *TagT = dyn_cast<TagType>(TD->TypeForDecl)) {
        // Make sure that the TagType points at the definition.
        const_cast<TagType*>(TagT)->decl = TD;
      }
      
      if (CXXRecordDecl *RD = dyn_cast<CXXRecordDecl>(*D)) {
        for (CXXRecordDecl::redecl_iterator R = RD->redecls_begin(),
                                         REnd = RD->redecls_end();
             R != REnd; ++R)
          cast<CXXRecordDecl>(*R)->DefinitionData = RD->DefinitionData;
        
      }

      continue;
    }
    
    if (ObjCInterfaceDecl *ID = dyn_cast<ObjCInterfaceDecl>(*D)) {
      // Make sure that the ObjCInterfaceType points at the definition.
      const_cast<ObjCInterfaceType *>(cast<ObjCInterfaceType>(ID->TypeForDecl))
        ->Decl = ID;
      
      for (ObjCInterfaceDecl::redecl_iterator R = ID->redecls_begin(),
                                           REnd = ID->redecls_end();
           R != REnd; ++R)
        R->Data = ID->Data;
      
      continue;
    }
    
    if (ObjCProtocolDecl *PD = dyn_cast<ObjCProtocolDecl>(*D)) {
      for (ObjCProtocolDecl::redecl_iterator R = PD->redecls_begin(),
                                          REnd = PD->redecls_end();
           R != REnd; ++R)
        R->Data = PD->Data;
      
      continue;
    }
    
    RedeclarableTemplateDecl *RTD
      = cast<RedeclarableTemplateDecl>(*D)->getCanonicalDecl();
    for (RedeclarableTemplateDecl::redecl_iterator R = RTD->redecls_begin(),
                                                REnd = RTD->redecls_end();
         R != REnd; ++R)
      R->Common = RTD->Common;
  }
  PendingDefinitions.clear();

  // Load the bodies of any functions or methods we've encountered. We do
  // this now (delayed) so that we can be sure that the declaration chains
  // have been fully wired up.
  for (PendingBodiesMap::iterator PB = PendingBodies.begin(),
                               PBEnd = PendingBodies.end();
       PB != PBEnd; ++PB) {
    if (FunctionDecl *FD = dyn_cast<FunctionDecl>(PB->first)) {
      // FIXME: Check for =delete/=default?
      // FIXME: Complain about ODR violations here?
      if (!getContext().getLangOpts().Modules || !FD->hasBody())
        FD->setLazyBody(PB->second);
      continue;
    }

    ObjCMethodDecl *MD = cast<ObjCMethodDecl>(PB->first);
    if (!getContext().getLangOpts().Modules || !MD->hasBody())
      MD->setLazyBody(PB->second);
  }
  PendingBodies.clear();
}

void ASTReader::FinishedDeserializing() {
  assert(NumCurrentElementsDeserializing &&
         "FinishedDeserializing not paired with StartedDeserializing");
  if (NumCurrentElementsDeserializing == 1) {
    // We decrease NumCurrentElementsDeserializing only after pending actions
    // are finished, to avoid recursively re-calling finishPendingActions().
    finishPendingActions();
  }
  --NumCurrentElementsDeserializing;

  if (NumCurrentElementsDeserializing == 0 &&
      Consumer && !PassingDeclsToConsumer) {
    // Guard variable to avoid recursively redoing the process of passing
    // decls to consumer.
    SaveAndRestore<bool> GuardPassingDeclsToConsumer(PassingDeclsToConsumer,
                                                     true);

    while (!InterestingDecls.empty()) {
      // We are not in recursive loading, so it's safe to pass the "interesting"
      // decls to the consumer.
      Decl *D = InterestingDecls.front();
      InterestingDecls.pop_front();
      PassInterestingDeclToConsumer(D);
    }
  }
}

void ASTReader::pushExternalDeclIntoScope(NamedDecl *D, DeclarationName Name) {
  D = D->getMostRecentDecl();

  if (SemaObj->IdResolver.tryAddTopLevelDecl(D, Name) && SemaObj->TUScope) {
    SemaObj->TUScope->AddDecl(D);
  } else if (SemaObj->TUScope) {
    // Adding the decl to IdResolver may have failed because it was already in
    // (even though it was not added in scope). If it is already in, make sure
    // it gets in the scope as well.
    if (std::find(SemaObj->IdResolver.begin(Name),
                  SemaObj->IdResolver.end(), D) != SemaObj->IdResolver.end())
      SemaObj->TUScope->AddDecl(D);
  }
}

ASTReader::ASTReader(Preprocessor &PP, ASTContext &Context,
                     StringRef isysroot, bool DisableValidation,
                     bool AllowASTWithCompilerErrors, bool UseGlobalIndex)
  : Listener(new PCHValidator(PP, *this)), DeserializationListener(0),
    SourceMgr(PP.getSourceManager()), FileMgr(PP.getFileManager()),
    Diags(PP.getDiagnostics()), SemaObj(0), PP(PP), Context(Context),
    Consumer(0), ModuleMgr(PP.getFileManager()),
    isysroot(isysroot), DisableValidation(DisableValidation),
    AllowASTWithCompilerErrors(AllowASTWithCompilerErrors),
    UseGlobalIndex(UseGlobalIndex), TriedLoadingGlobalIndex(false),
    CurrentGeneration(0), CurrSwitchCaseStmts(&SwitchCaseStmts),
    NumSLocEntriesRead(0), TotalNumSLocEntries(0), 
    NumStatementsRead(0), TotalNumStatements(0), NumMacrosRead(0),
    TotalNumMacros(0), NumIdentifierLookups(0), NumIdentifierLookupHits(0),
    NumSelectorsRead(0), NumMethodPoolEntriesRead(0),
    NumMethodPoolLookups(0), NumMethodPoolHits(0),
    NumMethodPoolTableLookups(0), NumMethodPoolTableHits(0),
    TotalNumMethodPoolEntries(0),
    NumLexicalDeclContextsRead(0), TotalLexicalDeclContexts(0), 
    NumVisibleDeclContextsRead(0), TotalVisibleDeclContexts(0),
    TotalModulesSizeInBits(0), NumCurrentElementsDeserializing(0),
    PassingDeclsToConsumer(false),
    NumCXXBaseSpecifiersLoaded(0), ReadingKind(Read_None)
{
  SourceMgr.setExternalSLocEntrySource(this);
}

ASTReader::~ASTReader() {
  for (DeclContextVisibleUpdatesPending::iterator
           I = PendingVisibleUpdates.begin(),
           E = PendingVisibleUpdates.end();
       I != E; ++I) {
    for (DeclContextVisibleUpdates::iterator J = I->second.begin(),
                                             F = I->second.end();
         J != F; ++J)
      delete J->first;
  }
}<|MERGE_RESOLUTION|>--- conflicted
+++ resolved
@@ -6155,15 +6155,12 @@
     SemaObj->FPFeatures.fp_contract = FPPragmaOptions[0];
   }
 
-<<<<<<< HEAD
   if (!UPCPragmaOptions.empty()) {
     assert(UPCPragmaOptions.size() == 1 && "Wrong number of UPC_PRAGMA_OPTIONS");
     SemaObj->UPCIsStrict = UPCPragmaOptions[0] != 0;
   }
 
-=======
   // FIXME: What happens if these are changed by a module import?
->>>>>>> c6c4eea3
   if (!OpenCLExtensions.empty()) {
     unsigned I = 0;
 #define OPENCLEXT(nm)  SemaObj->OpenCLFeatures.nm = OpenCLExtensions[I++];
