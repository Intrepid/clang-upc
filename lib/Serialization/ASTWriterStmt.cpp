--- conflicted
+++ resolved
@@ -1696,31 +1696,6 @@
   Writer.AddStmt(C->getDevice());
 }
 
-void OMPClauseWriter::VisitOMPIfClause(OMPIfClause *C) {
-  Writer->Writer.AddStmt(C->getCondition());
-  Writer->Writer.AddSourceLocation(C->getLParenLoc(), Record);
-}
-
-void OMPClauseWriter::VisitOMPFinalClause(OMPFinalClause *C) {
-  Writer->Writer.AddStmt(C->getCondition());
-  Writer->Writer.AddSourceLocation(C->getLParenLoc(), Record);
-}
-
-void OMPClauseWriter::VisitOMPNumThreadsClause(OMPNumThreadsClause *C) {
-  Writer->Writer.AddStmt(C->getNumThreads());
-  Writer->Writer.AddSourceLocation(C->getLParenLoc(), Record);
-}
-
-void OMPClauseWriter::VisitOMPSafelenClause(OMPSafelenClause *C) {
-  Writer->Writer.AddStmt(C->getSafelen());
-  Writer->Writer.AddSourceLocation(C->getLParenLoc(), Record);
-}
-
-void OMPClauseWriter::VisitOMPCollapseClause(OMPCollapseClause *C) {
-  Writer->Writer.AddStmt(C->getNumForLoops());
-  Writer->Writer.AddSourceLocation(C->getLParenLoc(), Record);
-}
-
 void OMPClauseWriter::VisitOMPDefaultClause(OMPDefaultClause *C) {
   Record.push_back(C->getDefaultKind());
   Writer.AddSourceLocation(C->getDefaultKindLoc(), Record);
@@ -1743,31 +1718,8 @@
   Writer.AddStmt(C->getDistChunkSize());
 }
 
-void OMPClauseWriter::VisitOMPProcBindClause(OMPProcBindClause *C) {
-  Record.push_back(C->getProcBindKind());
-  Writer->Writer.AddSourceLocation(C->getLParenLoc(), Record);
-  Writer->Writer.AddSourceLocation(C->getProcBindKindKwLoc(), Record);
-}
-
-void OMPClauseWriter::VisitOMPScheduleClause(OMPScheduleClause *C) {
-  Record.push_back(C->getScheduleKind());
-  Writer->Writer.AddStmt(C->getChunkSize());
-  Writer->Writer.AddSourceLocation(C->getLParenLoc(), Record);
-  Writer->Writer.AddSourceLocation(C->getScheduleKindLoc(), Record);
-  Writer->Writer.AddSourceLocation(C->getCommaLoc(), Record);
-}
-
-void OMPClauseWriter::VisitOMPOrderedClause(OMPOrderedClause *) {}
-
-void OMPClauseWriter::VisitOMPNowaitClause(OMPNowaitClause *) {}
-
-void OMPClauseWriter::VisitOMPUntiedClause(OMPUntiedClause *) {}
-
-void OMPClauseWriter::VisitOMPMergeableClause(OMPMergeableClause *) {}
-
 void OMPClauseWriter::VisitOMPPrivateClause(OMPPrivateClause *C) {
   Record.push_back(C->varlist_size());
-<<<<<<< HEAD
   for (OMPPrivateClause::varlist_iterator I = C->varlist_begin(),
                                           E = C->varlist_end();
        I != E; ++I)
@@ -1776,16 +1728,10 @@
                                   E = C->getDefaultInits().end();
        I != E; ++I)
     Writer.AddStmt(*I);
-=======
-  Writer->Writer.AddSourceLocation(C->getLParenLoc(), Record);
-  for (auto *VE : C->varlists())
-    Writer->Writer.AddStmt(VE);
->>>>>>> d4309185
 }
 
 void OMPClauseWriter::VisitOMPFirstPrivateClause(OMPFirstPrivateClause *C) {
   Record.push_back(C->varlist_size());
-<<<<<<< HEAD
   for (OMPFirstPrivateClause::varlist_iterator I = C->varlist_begin(),
                                                E = C->varlist_end();
        I != E; ++I)
@@ -1822,23 +1768,10 @@
                                   E = C->getAssignments().end();
        I != E; ++I)
     Writer.AddStmt(*I);
-=======
-  Writer->Writer.AddSourceLocation(C->getLParenLoc(), Record);
-  for (auto *VE : C->varlists())
-    Writer->Writer.AddStmt(VE);
-}
-
-void OMPClauseWriter::VisitOMPLastprivateClause(OMPLastprivateClause *C) {
-  Record.push_back(C->varlist_size());
-  Writer->Writer.AddSourceLocation(C->getLParenLoc(), Record);
-  for (auto *VE : C->varlists())
-    Writer->Writer.AddStmt(VE);
->>>>>>> d4309185
 }
 
 void OMPClauseWriter::VisitOMPSharedClause(OMPSharedClause *C) {
   Record.push_back(C->varlist_size());
-<<<<<<< HEAD
   for (OMPSharedClause::varlist_iterator I = C->varlist_begin(),
                                          E = C->varlist_end();
        I != E; ++I)
@@ -1883,16 +1816,10 @@
                                   E = C->getAssignments().end();
        I != E; ++I)
     Writer.AddStmt(*I);
-=======
-  Writer->Writer.AddSourceLocation(C->getLParenLoc(), Record);
-  for (auto *VE : C->varlists())
-    Writer->Writer.AddStmt(VE);
->>>>>>> d4309185
 }
 
 void OMPClauseWriter::VisitOMPReductionClause(OMPReductionClause *C) {
   Record.push_back(C->varlist_size());
-<<<<<<< HEAD
   Record.push_back(C->getOperator());
   Writer.AddNestedNameSpecifierLoc(C->getSpec(), Record);
   Writer.AddDeclarationNameInfo(C->getOpName(), Record);
@@ -2076,53 +2003,6 @@
         I != E; ++I)
     Writer.AddStmt(*I);
   Writer.AddStmt(C->getAlignment());
-=======
-  Writer->Writer.AddSourceLocation(C->getLParenLoc(), Record);
-  Writer->Writer.AddSourceLocation(C->getColonLoc(), Record);
-  Writer->Writer.AddNestedNameSpecifierLoc(C->getQualifierLoc(), Record);
-  Writer->Writer.AddDeclarationNameInfo(C->getNameInfo(), Record);
-  for (auto *VE : C->varlists())
-    Writer->Writer.AddStmt(VE);
-}
-
-void OMPClauseWriter::VisitOMPLinearClause(OMPLinearClause *C) {
-  Record.push_back(C->varlist_size());
-  Writer->Writer.AddSourceLocation(C->getLParenLoc(), Record);
-  Writer->Writer.AddSourceLocation(C->getColonLoc(), Record);
-  for (auto *VE : C->varlists())
-    Writer->Writer.AddStmt(VE);
-  Writer->Writer.AddStmt(C->getStep());
-}
-
-void OMPClauseWriter::VisitOMPAlignedClause(OMPAlignedClause *C) {
-  Record.push_back(C->varlist_size());
-  Writer->Writer.AddSourceLocation(C->getLParenLoc(), Record);
-  Writer->Writer.AddSourceLocation(C->getColonLoc(), Record);
-  for (auto *VE : C->varlists())
-    Writer->Writer.AddStmt(VE);
-  Writer->Writer.AddStmt(C->getAlignment());
-}
-
-void OMPClauseWriter::VisitOMPCopyinClause(OMPCopyinClause *C) {
-  Record.push_back(C->varlist_size());
-  Writer->Writer.AddSourceLocation(C->getLParenLoc(), Record);
-  for (auto *VE : C->varlists())
-    Writer->Writer.AddStmt(VE);
-}
-
-void OMPClauseWriter::VisitOMPCopyprivateClause(OMPCopyprivateClause *C) {
-  Record.push_back(C->varlist_size());
-  Writer->Writer.AddSourceLocation(C->getLParenLoc(), Record);
-  for (auto *VE : C->varlists())
-    Writer->Writer.AddStmt(VE);
-}
-
-void OMPClauseWriter::VisitOMPFlushClause(OMPFlushClause *C) {
-  Record.push_back(C->varlist_size());
-  Writer->Writer.AddSourceLocation(C->getLParenLoc(), Record);
-  for (auto *VE : C->varlists())
-    Writer->Writer.AddStmt(VE);
->>>>>>> d4309185
 }
 
 //===----------------------------------------------------------------------===//
@@ -2146,7 +2026,6 @@
   Code = serialization::STMT_OMP_PARALLEL_DIRECTIVE;
 }
 
-<<<<<<< HEAD
 void ASTStmtWriter::VisitOMPForDirective(OMPForDirective *D) {
   VisitStmt(D);
   Record.push_back(D->getNumClauses());
@@ -2177,14 +2056,11 @@
   Code = serialization::STMT_OMP_PARALLEL_FOR_DIRECTIVE;
 }
 
-=======
->>>>>>> d4309185
 void ASTStmtWriter::VisitOMPSimdDirective(OMPSimdDirective *D) {
   VisitStmt(D);
   Record.push_back(D->getNumClauses());
   Record.push_back(D->getCollapsedNumber());
   VisitOMPExecutableDirective(D);
-<<<<<<< HEAD
   Writer.AddStmt(D->getNewIterVar());
   Writer.AddStmt(D->getNewIterEnd());
   Writer.AddStmt(D->getInit());
@@ -2228,17 +2104,10 @@
 
 void
 ASTStmtWriter::VisitOMPDistributeSimdDirective(OMPDistributeSimdDirective *D) {
-=======
-  Code = serialization::STMT_OMP_SIMD_DIRECTIVE;
-}
-
-void ASTStmtWriter::VisitOMPForDirective(OMPForDirective *D) {
->>>>>>> d4309185
   VisitStmt(D);
   Record.push_back(D->getNumClauses());
   Record.push_back(D->getCollapsedNumber());
   VisitOMPExecutableDirective(D);
-<<<<<<< HEAD
   Writer.AddStmt(D->getNewIterVar());
   Writer.AddStmt(D->getNewIterEnd());
   Writer.AddStmt(D->getInit());
@@ -2341,50 +2210,10 @@
 
 void ASTStmtWriter::VisitOMPTargetTeamsDistributeParallelForSimdDirective(
     OMPTargetTeamsDistributeParallelForSimdDirective *D) {
-=======
-  Code = serialization::STMT_OMP_FOR_DIRECTIVE;
-}
-
-void ASTStmtWriter::VisitOMPSectionsDirective(OMPSectionsDirective *D) {
-  VisitStmt(D);
-  Record.push_back(D->getNumClauses());
-  VisitOMPExecutableDirective(D);
-  Code = serialization::STMT_OMP_SECTIONS_DIRECTIVE;
-}
-
-void ASTStmtWriter::VisitOMPSectionDirective(OMPSectionDirective *D) {
-  VisitStmt(D);
-  VisitOMPExecutableDirective(D);
-  Code = serialization::STMT_OMP_SECTION_DIRECTIVE;
-}
-
-void ASTStmtWriter::VisitOMPSingleDirective(OMPSingleDirective *D) {
-  VisitStmt(D);
-  Record.push_back(D->getNumClauses());
-  VisitOMPExecutableDirective(D);
-  Code = serialization::STMT_OMP_SINGLE_DIRECTIVE;
-}
-
-void ASTStmtWriter::VisitOMPMasterDirective(OMPMasterDirective *D) {
-  VisitStmt(D);
-  VisitOMPExecutableDirective(D);
-  Code = serialization::STMT_OMP_MASTER_DIRECTIVE;
-}
-
-void ASTStmtWriter::VisitOMPCriticalDirective(OMPCriticalDirective *D) {
-  VisitStmt(D);
-  VisitOMPExecutableDirective(D);
-  Writer.AddDeclarationNameInfo(D->getDirectiveName(), Record);
-  Code = serialization::STMT_OMP_CRITICAL_DIRECTIVE;
-}
-
-void ASTStmtWriter::VisitOMPParallelForDirective(OMPParallelForDirective *D) {
->>>>>>> d4309185
   VisitStmt(D);
   Record.push_back(D->getNumClauses());
   Record.push_back(D->getCollapsedNumber());
   VisitOMPExecutableDirective(D);
-<<<<<<< HEAD
   Writer.AddStmt(D->getNewIterVar());
   Writer.AddStmt(D->getNewIterEnd());
   Writer.AddStmt(D->getInit());
@@ -2403,9 +2232,6 @@
   Record.push_back(D->getNumClauses());
   VisitOMPExecutableDirective(D);
   Code = serialization::STMT_OMP_SECTIONS_DIRECTIVE;
-=======
-  Code = serialization::STMT_OMP_PARALLEL_FOR_DIRECTIVE;
->>>>>>> d4309185
 }
 
 void ASTStmtWriter::VisitOMPParallelSectionsDirective(
@@ -2416,7 +2242,6 @@
   Code = serialization::STMT_OMP_PARALLEL_SECTIONS_DIRECTIVE;
 }
 
-<<<<<<< HEAD
 void ASTStmtWriter::VisitOMPSectionDirective(OMPSectionDirective *D) {
   VisitStmt(D);
   Record.push_back(D->getNumClauses());
@@ -2431,8 +2256,6 @@
   Code = serialization::STMT_OMP_SINGLE_DIRECTIVE;
 }
 
-=======
->>>>>>> d4309185
 void ASTStmtWriter::VisitOMPTaskDirective(OMPTaskDirective *D) {
   VisitStmt(D);
   Record.push_back(D->getNumClauses());
@@ -2442,15 +2265,11 @@
 
 void ASTStmtWriter::VisitOMPTaskyieldDirective(OMPTaskyieldDirective *D) {
   VisitStmt(D);
-<<<<<<< HEAD
-  Record.push_back(D->getNumClauses());
-=======
->>>>>>> d4309185
+  Record.push_back(D->getNumClauses());
   VisitOMPExecutableDirective(D);
   Code = serialization::STMT_OMP_TASKYIELD_DIRECTIVE;
 }
 
-<<<<<<< HEAD
 void ASTStmtWriter::VisitOMPMasterDirective(OMPMasterDirective *D) {
   VisitStmt(D);
   Record.push_back(D->getNumClauses());
@@ -2469,25 +2288,17 @@
 void ASTStmtWriter::VisitOMPBarrierDirective(OMPBarrierDirective *D) {
   VisitStmt(D);
   Record.push_back(D->getNumClauses());
-=======
-void ASTStmtWriter::VisitOMPBarrierDirective(OMPBarrierDirective *D) {
-  VisitStmt(D);
->>>>>>> d4309185
   VisitOMPExecutableDirective(D);
   Code = serialization::STMT_OMP_BARRIER_DIRECTIVE;
 }
 
 void ASTStmtWriter::VisitOMPTaskwaitDirective(OMPTaskwaitDirective *D) {
   VisitStmt(D);
-<<<<<<< HEAD
-  Record.push_back(D->getNumClauses());
-=======
->>>>>>> d4309185
+  Record.push_back(D->getNumClauses());
   VisitOMPExecutableDirective(D);
   Code = serialization::STMT_OMP_TASKWAIT_DIRECTIVE;
 }
 
-<<<<<<< HEAD
 void ASTStmtWriter::VisitOMPTaskgroupDirective(OMPTaskgroupDirective *D) {
   VisitStmt(D);
   Record.push_back(D->getNumClauses());
@@ -2508,8 +2319,6 @@
   Code = serialization::STMT_OMP_ATOMIC_DIRECTIVE;
 }
 
-=======
->>>>>>> d4309185
 void ASTStmtWriter::VisitOMPFlushDirective(OMPFlushDirective *D) {
   VisitStmt(D);
   Record.push_back(D->getNumClauses());
@@ -2517,7 +2326,6 @@
   Code = serialization::STMT_OMP_FLUSH_DIRECTIVE;
 }
 
-<<<<<<< HEAD
 void ASTStmtWriter::VisitOMPOrderedDirective(OMPOrderedDirective *D) {
   VisitStmt(D);
   Record.push_back(D->getNumClauses());
@@ -2652,8 +2460,6 @@
   Code = serialization::STMT_OMP_TARGET_TEAMS_DISTRIBUTE_SIMD_DIRECTIVE;
 }
 
-=======
->>>>>>> d4309185
 //===----------------------------------------------------------------------===//
 // ASTWriter Implementation
 //===----------------------------------------------------------------------===//
