--- conflicted
+++ resolved
@@ -764,17 +764,10 @@
   unsigned InitListElements = 0;
 
   const Expr *Init = E->getInitializer();
-<<<<<<< HEAD
-  llvm::AllocaInst *endOfInit = 0;
-  QualType::DestructionKind dtorKind = elementType.isDestructedType();
-  EHScopeStack::stable_iterator cleanup;
-  llvm::Instruction *cleanupDominator = 0;
-=======
   llvm::AllocaInst *EndOfInit = nullptr;
   QualType::DestructionKind DtorKind = ElementType.isDestructedType();
   EHScopeStack::stable_iterator Cleanup;
   llvm::Instruction *CleanupDominator = nullptr;
->>>>>>> cd7df602
 
   // If the initializer is an initializer list, first do the explicit elements.
   if (const InitListExpr *ILE = dyn_cast<InitListExpr>(Init)) {
@@ -791,26 +784,9 @@
       InitListElements *= getContext().getConstantArrayElementCount(CAT);
     }
 
-<<<<<<< HEAD
-    // If this is a multi-dimensional array new, we will initialize multiple
-    // elements with each init list element.
-    QualType AllocType = E->getAllocatedType();
-    if (const ConstantArrayType *CAT = dyn_cast_or_null<ConstantArrayType>(
-            AllocType->getAsArrayTypeUnsafe())) {
-      unsigned AS = explicitPtr->getType()->getPointerAddressSpace();
-      llvm::Type *AllocPtrTy = ConvertTypeForMem(AllocType)->getPointerTo(AS);
-      explicitPtr = Builder.CreateBitCast(explicitPtr, AllocPtrTy);
-      initializerElements *= getContext().getConstantArrayElementCount(CAT);
-    }
-
-    // Enter a partial-destruction cleanup if necessary.
-    if (needsEHCleanup(dtorKind)) {
-      // In principle we could tell the cleanup where we are more
-=======
     // Enter a partial-destruction Cleanup if necessary.
     if (needsEHCleanup(DtorKind)) {
       // In principle we could tell the Cleanup where we are more
->>>>>>> cd7df602
       // directly, but the control flow can get so varied here that it
       // would actually be quite complex.  Therefore we go through an
       // alloca.
@@ -825,13 +801,6 @@
       // Tell the cleanup that it needs to destroy up to this
       // element.  TODO: some of these stores can be trivially
       // observed to be unnecessary.
-<<<<<<< HEAD
-      if (endOfInit) Builder.CreateStore(explicitPtr, endOfInit);
-      StoreAnyExprIntoOneUnit(*this, ILE->getInit(i),
-                              ILE->getInit(i)->getType(), explicitPtr);
-      explicitPtr = Builder.CreateConstGEP1_32(explicitPtr, 1,
-                                               "array.exp.next");
-=======
       if (EndOfInit)
         Builder.CreateStore(Builder.CreateBitCast(CurPtr, BeginPtr->getType()),
                             EndOfInit);
@@ -841,15 +810,11 @@
       StoreAnyExprIntoOneUnit(*this, ILE->getInit(i),
                               ILE->getInit(i)->getType(), CurPtr);
       CurPtr = Builder.CreateConstInBoundsGEP1_32(CurPtr, 1, "array.exp.next");
->>>>>>> cd7df602
     }
 
     // The remaining elements are filled with the array filler expression.
     Init = ILE->getArrayFiller();
 
-<<<<<<< HEAD
-    explicitPtr = Builder.CreateBitCast(explicitPtr, beginPtr->getType());
-=======
     // Extract the initializer for the individual array elements by pulling
     // out the array filler from all the nested initializer lists. This avoids
     // generating a nested loop for the initialization.
@@ -934,7 +899,6 @@
                                CCE->arg_begin(), CCE->arg_end(),
                                CCE->requiresZeroInitialization());
     return;
->>>>>>> cd7df602
   }
 
   // If this is value-initialization, we can usually use memset.
