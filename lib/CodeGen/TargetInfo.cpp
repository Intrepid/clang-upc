--- conflicted
+++ resolved
@@ -3105,7 +3105,7 @@
 
 // PowerPC-32
 namespace {
-<<<<<<< HEAD
+
 /// PPC32_ABIInfo -
 class PPC32_ABIInfo : public DefaultABIInfo {
 public:
@@ -3145,10 +3145,6 @@
 }
 
 namespace {
-class PPC32TargetCodeGenInfo : public TargetCodeGenInfo {
-public:
-  PPC32TargetCodeGenInfo(CodeGenTypes &CGT) : TargetCodeGenInfo(new PPC32_ABIInfo(CGT)) {}
-=======
 /// PPC32_SVR4_ABIInfo - The 32-bit PowerPC ELF (SVR4) ABI information.
 class PPC32_SVR4_ABIInfo : public DefaultABIInfo {
 public:
@@ -3161,7 +3157,6 @@
 class PPC32TargetCodeGenInfo : public TargetCodeGenInfo {
 public:
   PPC32TargetCodeGenInfo(CodeGenTypes &CGT) : TargetCodeGenInfo(new PPC32_SVR4_ABIInfo(CGT)) {}
->>>>>>> 3b7ec883
 
   int getDwarfEHStackPointer(CodeGen::CodeGenModule &M) const override {
     // This is recovered from gcc output.
