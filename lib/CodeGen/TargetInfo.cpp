--- conflicted
+++ resolved
@@ -3241,7 +3241,6 @@
   if (RetTy->isAnyComplexType())
     return ABIArgInfo::getDirect();
 
-<<<<<<< HEAD
   // UPC shared pointer is returned in register for
   // packed pointer representation, otherwise indirectly
   // for struct representation.
@@ -3252,8 +3251,6 @@
       return ABIArgInfo::getDirect();
   }
 
-  if (isAggregateTypeForABI(RetTy))
-=======
   // Non-Altivec vector types are returned in GPRs (smaller than 16 bytes)
   // or via reference (larger than 16 bytes).
   if (RetTy->isVectorType()) {
@@ -3294,7 +3291,6 @@
     }
 
     // All other aggregates are returned indirectly.
->>>>>>> 445305f4
     return ABIArgInfo::getIndirect(0);
   }
 
