--- conflicted
+++ resolved
@@ -1158,7 +1158,6 @@
     CGF.ErrorUnsupported(E, "GNU array range designator extension");
 
   AggValueSlot Dest = EnsureSlot(E->getType());
-<<<<<<< HEAD
   QualType DestType = E->getType();
   Qualifiers DestQuals;
   if (Dest.isShared()) {
@@ -1172,12 +1171,8 @@
       DestQuals.setLayoutQualifier(Dest.getQualifiers().getLayoutQualifier());
     DestType = CGF.getContext().getQualifiedType(DestType, DestQuals);
   }
-  LValue DestLV = CGF.MakeAddrLValue(Dest.getAddr(), DestType,
-                                     Dest.getAlignment());
-=======
-
-  LValue DestLV = CGF.MakeAddrLValue(Dest.getAddress(), E->getType());
->>>>>>> 4fb22331
+
+  LValue DestLV = CGF.MakeAddrLValue(Dest.getAddress(), DestType);
 
   // Handle initialization of an array.
   if (E->getType()->isArrayType()) {
@@ -1399,11 +1394,7 @@
                                      CodeGenFunction &CGF) {
   // If the slot is already known to be zeroed, nothing to do.  Don't mess with
   // volatile stores.
-<<<<<<< HEAD
-  if (Slot.isZeroed() || Slot.isVolatile() || Slot.isShared() || Slot.getAddr() == nullptr)
-=======
-  if (Slot.isZeroed() || Slot.isVolatile() || !Slot.getAddress().isValid())
->>>>>>> 4fb22331
+  if (Slot.isZeroed() || Slot.isVolatile() || Slot.isShared() || !Slot.getAddress().isValid())
     return;
 
   // C++ objects with a user-declared constructor don't need zero'ing.
