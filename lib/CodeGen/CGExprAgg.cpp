//===--- CGExprAgg.cpp - Emit LLVM Code from Aggregate Expressions --------===//
//
//                     The LLVM Compiler Infrastructure
//
// This file is distributed under the University of Illinois Open Source
// License. See LICENSE.TXT for details.
//
//===----------------------------------------------------------------------===//
//
// This contains code to emit Aggregate Expr nodes as LLVM code.
//
//===----------------------------------------------------------------------===//

#include "CodeGenFunction.h"
#include "CGObjCRuntime.h"
#include "CodeGenModule.h"
#include "clang/AST/ASTContext.h"
#include "clang/AST/DeclCXX.h"
#include "clang/AST/DeclTemplate.h"
#include "clang/AST/StmtVisitor.h"
#include "llvm/IR/Constants.h"
#include "llvm/IR/Function.h"
#include "llvm/IR/GlobalVariable.h"
#include "llvm/IR/Intrinsics.h"
using namespace clang;
using namespace CodeGen;

//===----------------------------------------------------------------------===//
//                        Aggregate Expression Emitter
//===----------------------------------------------------------------------===//

namespace  {
class AggExprEmitter : public StmtVisitor<AggExprEmitter> {
  CodeGenFunction &CGF;
  CGBuilderTy &Builder;
  AggValueSlot Dest;
  bool IsResultUnused;

  /// We want to use 'dest' as the return slot except under two
  /// conditions:
  ///   - The destination slot requires garbage collection, so we
  ///     need to use the GC API.
  ///   - The destination slot is potentially aliased.
  bool shouldUseDestForReturnSlot() const {
    return !(Dest.requiresGCollection() || Dest.isPotentiallyAliased());
  }

  ReturnValueSlot getReturnValueSlot() const {
    if (!shouldUseDestForReturnSlot())
      return ReturnValueSlot();

    return ReturnValueSlot(Dest.getAddress(), Dest.isVolatile(),
                           IsResultUnused);
  }

  AggValueSlot EnsureSlot(QualType T) {
    if (!Dest.isIgnored()) return Dest;
    return CGF.CreateAggTemp(T, "agg.tmp.ensured");
  }
  void EnsureDest(QualType T) {
    if (!Dest.isIgnored()) return;
    Dest = CGF.CreateAggTemp(T, "agg.tmp.ensured");
  }

public:
  AggExprEmitter(CodeGenFunction &cgf, AggValueSlot Dest, bool IsResultUnused)
    : CGF(cgf), Builder(CGF.Builder), Dest(Dest),
    IsResultUnused(IsResultUnused) { }

  //===--------------------------------------------------------------------===//
  //                               Utilities
  //===--------------------------------------------------------------------===//

  /// EmitAggLoadOfLValue - Given an expression with aggregate type that
  /// represents a value lvalue, this method emits the address of the lvalue,
  /// then loads the result into DestPtr.
  void EmitAggLoadOfLValue(const Expr *E);

  /// EmitFinalDestCopy - Perform the final copy to DestPtr, if desired.
  void EmitFinalDestCopy(QualType type, const LValue &src);
  void EmitFinalDestCopy(QualType type, RValue src);
  void EmitCopy(QualType type, const AggValueSlot &dest,
                const AggValueSlot &src, SourceLocation Loc);

  void EmitMoveFromReturnSlot(const Expr *E, RValue Src);

  void EmitArrayInit(Address DestPtr, llvm::ArrayType *AType,
                     QualType elementType, InitListExpr *E);

  AggValueSlot::NeedsGCBarriers_t needsGC(QualType T) {
    if (CGF.getLangOpts().getGC() && TypeRequiresGCollection(T))
      return AggValueSlot::NeedsGCBarriers;
    return AggValueSlot::DoesNotNeedGCBarriers;
  }

  bool TypeRequiresGCollection(QualType T);

  //===--------------------------------------------------------------------===//
  //                            Visitor Methods
  //===--------------------------------------------------------------------===//

  void Visit(Expr *E) {
    ApplyDebugLocation DL(CGF, E);
    StmtVisitor<AggExprEmitter>::Visit(E);
  }

  void VisitStmt(Stmt *S) {
    CGF.ErrorUnsupported(S, "aggregate expression");
  }
  void VisitParenExpr(ParenExpr *PE) { Visit(PE->getSubExpr()); }
  void VisitGenericSelectionExpr(GenericSelectionExpr *GE) {
    Visit(GE->getResultExpr());
  }
  void VisitUnaryExtension(UnaryOperator *E) { Visit(E->getSubExpr()); }
  void VisitSubstNonTypeTemplateParmExpr(SubstNonTypeTemplateParmExpr *E) {
    return Visit(E->getReplacement());
  }

  // l-values.
  void VisitDeclRefExpr(DeclRefExpr *E) {
    // For aggregates, we should always be able to emit the variable
    // as an l-value unless it's a reference.  This is due to the fact
    // that we can't actually ever see a normal l2r conversion on an
    // aggregate in C++, and in C there's no language standard
    // actively preventing us from listing variables in the captures
    // list of a block.
    if (E->getDecl()->getType()->isReferenceType()) {
      if (CodeGenFunction::ConstantEmission result
            = CGF.tryEmitAsConstant(E)) {
        EmitFinalDestCopy(E->getType(), result.getReferenceLValue(CGF, E));
        return;
      }
    }

    EmitAggLoadOfLValue(E);
  }

  void VisitMemberExpr(MemberExpr *ME) { EmitAggLoadOfLValue(ME); }
  void VisitUnaryDeref(UnaryOperator *E) { EmitAggLoadOfLValue(E); }
  void VisitStringLiteral(StringLiteral *E) { EmitAggLoadOfLValue(E); }
  void VisitCompoundLiteralExpr(CompoundLiteralExpr *E);
  void VisitArraySubscriptExpr(ArraySubscriptExpr *E) {
    EmitAggLoadOfLValue(E);
  }
  void VisitPredefinedExpr(const PredefinedExpr *E) {
    EmitAggLoadOfLValue(E);
  }

  // Operators.
  void VisitCastExpr(CastExpr *E);
  void VisitCallExpr(const CallExpr *E);
  void VisitStmtExpr(const StmtExpr *E);
  void VisitBinaryOperator(const BinaryOperator *BO);
  void VisitPointerToDataMemberBinaryOperator(const BinaryOperator *BO);
  void VisitBinAssign(const BinaryOperator *E);
  void VisitBinComma(const BinaryOperator *E);

  void VisitObjCMessageExpr(ObjCMessageExpr *E);
  void VisitObjCIvarRefExpr(ObjCIvarRefExpr *E) {
    EmitAggLoadOfLValue(E);
  }

  void VisitDesignatedInitUpdateExpr(DesignatedInitUpdateExpr *E);
  void VisitAbstractConditionalOperator(const AbstractConditionalOperator *CO);
  void VisitChooseExpr(const ChooseExpr *CE);
  void VisitInitListExpr(InitListExpr *E);
  void VisitArrayInitLoopExpr(const ArrayInitLoopExpr *E,
                              llvm::Value *outerBegin = nullptr);
  void VisitImplicitValueInitExpr(ImplicitValueInitExpr *E);
  void VisitNoInitExpr(NoInitExpr *E) { } // Do nothing.
  void VisitCXXDefaultArgExpr(CXXDefaultArgExpr *DAE) {
    Visit(DAE->getExpr());
  }
  void VisitCXXDefaultInitExpr(CXXDefaultInitExpr *DIE) {
    CodeGenFunction::CXXDefaultInitExprScope Scope(CGF);
    Visit(DIE->getExpr());
  }
  void VisitCXXBindTemporaryExpr(CXXBindTemporaryExpr *E);
  void VisitCXXConstructExpr(const CXXConstructExpr *E);
  void VisitCXXInheritedCtorInitExpr(const CXXInheritedCtorInitExpr *E);
  void VisitLambdaExpr(LambdaExpr *E);
  void VisitCXXStdInitializerListExpr(CXXStdInitializerListExpr *E);
  void VisitExprWithCleanups(ExprWithCleanups *E);
  void VisitCXXScalarValueInitExpr(CXXScalarValueInitExpr *E);
  void VisitCXXTypeidExpr(CXXTypeidExpr *E) { EmitAggLoadOfLValue(E); }
  void VisitMaterializeTemporaryExpr(MaterializeTemporaryExpr *E);
  void VisitOpaqueValueExpr(OpaqueValueExpr *E);

  void VisitPseudoObjectExpr(PseudoObjectExpr *E) {
    if (E->isGLValue()) {
      LValue LV = CGF.EmitPseudoObjectLValue(E);
      return EmitFinalDestCopy(E->getType(), LV);
    }

    CGF.EmitPseudoObjectRValue(E, EnsureSlot(E->getType()));
  }

  void VisitVAArgExpr(VAArgExpr *E);

  void EmitInitializationToLValue(Expr *E, LValue Address);
  void EmitNullInitializationToLValue(LValue Address);
  //  case Expr::ChooseExprClass:
  void VisitCXXThrowExpr(const CXXThrowExpr *E) { CGF.EmitCXXThrowExpr(E); }
  void VisitAtomicExpr(AtomicExpr *E) {
    RValue Res = CGF.EmitAtomicExpr(E);
    EmitFinalDestCopy(E->getType(), Res);
  }
};
}  // end anonymous namespace.

//===----------------------------------------------------------------------===//
//                                Utilities
//===----------------------------------------------------------------------===//

/// EmitAggLoadOfLValue - Given an expression with aggregate type that
/// represents a value lvalue, this method emits the address of the lvalue,
/// then loads the result into DestPtr.
void AggExprEmitter::EmitAggLoadOfLValue(const Expr *E) {
  LValue LV = CGF.EmitLValue(E);

  // If the type of the l-value is atomic, then do an atomic load.
  if (LV.getType()->isAtomicType() || CGF.LValueIsSuitableForInlineAtomic(LV)) {
    CGF.EmitAtomicLoad(LV, E->getExprLoc(), Dest);
    return;
  }

  EmitFinalDestCopy(E->getType(), LV);
}

/// \brief True if the given aggregate type requires special GC API calls.
bool AggExprEmitter::TypeRequiresGCollection(QualType T) {
  // Only record types have members that might require garbage collection.
  const RecordType *RecordTy = T->getAs<RecordType>();
  if (!RecordTy) return false;

  // Don't mess with non-trivial C++ types.
  RecordDecl *Record = RecordTy->getDecl();
  if (isa<CXXRecordDecl>(Record) &&
      (cast<CXXRecordDecl>(Record)->hasNonTrivialCopyConstructor() ||
       !cast<CXXRecordDecl>(Record)->hasTrivialDestructor()))
    return false;

  // Check whether the type has an object member.
  return Record->hasObjectMember();
}

/// \brief Perform the final move to DestPtr if for some reason
/// getReturnValueSlot() didn't use it directly.
///
/// The idea is that you do something like this:
///   RValue Result = EmitSomething(..., getReturnValueSlot());
///   EmitMoveFromReturnSlot(E, Result);
///
/// If nothing interferes, this will cause the result to be emitted
/// directly into the return value slot.  Otherwise, a final move
/// will be performed.
void AggExprEmitter::EmitMoveFromReturnSlot(const Expr *E, RValue src) {
  if (shouldUseDestForReturnSlot()) {
    // Logically, Dest.getAddr() should equal Src.getAggregateAddr().
    // The possibility of undef rvalues complicates that a lot,
    // though, so we can't really assert.
    return;
  }

  // Otherwise, copy from there to the destination.
  assert(Dest.getPointer() != src.getAggregatePointer());
  EmitFinalDestCopy(E->getType(), src);
}

/// EmitFinalDestCopy - Perform the final copy to DestPtr, if desired.
void AggExprEmitter::EmitFinalDestCopy(QualType type, RValue src) {
  assert(src.isAggregate() && "value must be aggregate value!");
  LValue srcLV = CGF.MakeAddrLValue(src.getAggregateAddress(), type);
  EmitFinalDestCopy(type, srcLV);
}

/// EmitFinalDestCopy - Perform the final copy to DestPtr, if desired.
void AggExprEmitter::EmitFinalDestCopy(QualType type, const LValue &src) {
  // If Dest is ignored, then we're evaluating an aggregate expression
  // in a context that doesn't care about the result.  Note that loads
  // from volatile l-values force the existence of a non-ignored
  // destination.
  if (Dest.isIgnored())
    return;

  AggValueSlot srcAgg =
    AggValueSlot::forLValue(src, AggValueSlot::IsDestructed,
                            needsGC(type), AggValueSlot::IsAliased);
  EmitCopy(type, Dest, srcAgg, src.getLoc());
}

/// Perform a copy from the source into the destination.
///
/// \param type - the type of the aggregate being copied; qualifiers are
///   ignored
void AggExprEmitter::EmitCopy(QualType type, const AggValueSlot &dest,
                              const AggValueSlot &src, SourceLocation Loc) {
  if (dest.requiresGCollection()) {
    CharUnits sz = CGF.getContext().getTypeSizeInChars(type);
    llvm::Value *size = llvm::ConstantInt::get(CGF.SizeTy, sz.getQuantity());
    CGF.CGM.getObjCRuntime().EmitGCMemmoveCollectable(CGF,
                                                      dest.getAddress(),
                                                      src.getAddress(),
                                                      size);
    return;
  }

  if (src.isShared() || dest.isShared()) {
    QualType UnqualTy = type.getUnqualifiedType();
    QualType DestTy =
      CGF.getContext().getQualifiedType(UnqualTy, dest.getQualifiers());
    QualType SrcTy =
      CGF.getContext().getQualifiedType(UnqualTy, src.getQualifiers());
    CGF.EmitUPCAggregateCopy(dest.getPointer(), src.getPointer(),
                             DestTy, SrcTy, Loc);
    return;
  }

  // If the result of the assignment is used, copy the LHS there also.
  // It's volatile if either side is.  Use the minimum alignment of
  // the two sides.
  CGF.EmitAggregateCopy(dest.getAddress(), src.getAddress(), type,
                        dest.isVolatile() || src.isVolatile());
}

/// \brief Emit the initializer for a std::initializer_list initialized with a
/// real initializer list.
void
AggExprEmitter::VisitCXXStdInitializerListExpr(CXXStdInitializerListExpr *E) {
  // Emit an array containing the elements.  The array is externally destructed
  // if the std::initializer_list object is.
  ASTContext &Ctx = CGF.getContext();
  LValue Array = CGF.EmitLValue(E->getSubExpr());
  assert(Array.isSimple() && "initializer_list array not a simple lvalue");
  Address ArrayPtr = Array.getAddress();

  const ConstantArrayType *ArrayType =
      Ctx.getAsConstantArrayType(E->getSubExpr()->getType());
  assert(ArrayType && "std::initializer_list constructed from non-array");

  // FIXME: Perform the checks on the field types in SemaInit.
  RecordDecl *Record = E->getType()->castAs<RecordType>()->getDecl();
  RecordDecl::field_iterator Field = Record->field_begin();
  if (Field == Record->field_end()) {
    CGF.ErrorUnsupported(E, "weird std::initializer_list");
    return;
  }

  // Start pointer.
  if (!Field->getType()->isPointerType() ||
      !Ctx.hasSameType(Field->getType()->getPointeeType(),
                       ArrayType->getElementType())) {
    CGF.ErrorUnsupported(E, "weird std::initializer_list");
    return;
  }

  AggValueSlot Dest = EnsureSlot(E->getType());
  LValue DestLV = CGF.MakeAddrLValue(Dest.getAddress(), E->getType());
  LValue Start = CGF.EmitLValueForFieldInitialization(DestLV, *Field);
  llvm::Value *Zero = llvm::ConstantInt::get(CGF.PtrDiffTy, 0);
  llvm::Value *IdxStart[] = { Zero, Zero };
  llvm::Value *ArrayStart =
      Builder.CreateInBoundsGEP(ArrayPtr.getPointer(), IdxStart, "arraystart");
  CGF.EmitStoreThroughLValue(RValue::get(ArrayStart), Start);
  ++Field;

  if (Field == Record->field_end()) {
    CGF.ErrorUnsupported(E, "weird std::initializer_list");
    return;
  }

  llvm::Value *Size = Builder.getInt(ArrayType->getSize());
  LValue EndOrLength = CGF.EmitLValueForFieldInitialization(DestLV, *Field);
  if (Field->getType()->isPointerType() &&
      Ctx.hasSameType(Field->getType()->getPointeeType(),
                      ArrayType->getElementType())) {
    // End pointer.
    llvm::Value *IdxEnd[] = { Zero, Size };
    llvm::Value *ArrayEnd =
        Builder.CreateInBoundsGEP(ArrayPtr.getPointer(), IdxEnd, "arrayend");
    CGF.EmitStoreThroughLValue(RValue::get(ArrayEnd), EndOrLength);
  } else if (Ctx.hasSameType(Field->getType(), Ctx.getSizeType())) {
    // Length.
    CGF.EmitStoreThroughLValue(RValue::get(Size), EndOrLength);
  } else {
    CGF.ErrorUnsupported(E, "weird std::initializer_list");
    return;
  }
}

/// \brief Determine if E is a trivial array filler, that is, one that is
/// equivalent to zero-initialization.
static bool isTrivialFiller(Expr *E) {
  if (!E)
    return true;

  if (isa<ImplicitValueInitExpr>(E))
    return true;

  if (auto *ILE = dyn_cast<InitListExpr>(E)) {
    if (ILE->getNumInits())
      return false;
    return isTrivialFiller(ILE->getArrayFiller());
  }

  if (auto *Cons = dyn_cast_or_null<CXXConstructExpr>(E))
    return Cons->getConstructor()->isDefaultConstructor() &&
           Cons->getConstructor()->isTrivial();

  // FIXME: Are there other cases where we can avoid emitting an initializer?
  return false;
}

/// \brief Emit initialization of an array from an initializer list.
void AggExprEmitter::EmitArrayInit(Address DestPtr, llvm::ArrayType *AType,
                                   QualType elementType, InitListExpr *E) {
  uint64_t NumInitElements = E->getNumInits();

  uint64_t NumArrayElements = AType->getNumElements();
  assert(NumInitElements <= NumArrayElements);

  // DestPtr is an array*.  Construct an elementType* by drilling
  // down a level.
  llvm::Value *zero = llvm::ConstantInt::get(CGF.SizeTy, 0);
  llvm::Value *indices[] = { zero, zero };
  llvm::Value *begin =
    Builder.CreateInBoundsGEP(DestPtr.getPointer(), indices, "arrayinit.begin");

  CharUnits elementSize = CGF.getContext().getTypeSizeInChars(elementType);
  CharUnits elementAlign =
    DestPtr.getAlignment().alignmentOfArrayElement(elementSize);

  // Exception safety requires us to destroy all the
  // already-constructed members if an initializer throws.
  // For that, we'll need an EH cleanup.
  QualType::DestructionKind dtorKind = elementType.isDestructedType();
  Address endOfInit = Address::invalid();
  EHScopeStack::stable_iterator cleanup;
  llvm::Instruction *cleanupDominator = nullptr;
  if (CGF.needsEHCleanup(dtorKind)) {
    // In principle we could tell the cleanup where we are more
    // directly, but the control flow can get so varied here that it
    // would actually be quite complex.  Therefore we go through an
    // alloca.
    endOfInit = CGF.CreateTempAlloca(begin->getType(), CGF.getPointerAlign(),
                                     "arrayinit.endOfInit");
    cleanupDominator = Builder.CreateStore(begin, endOfInit);
    CGF.pushIrregularPartialArrayCleanup(begin, endOfInit, elementType,
                                         elementAlign,
                                         CGF.getDestroyer(dtorKind));
    cleanup = CGF.EHStack.stable_begin();

  // Otherwise, remember that we didn't need a cleanup.
  } else {
    dtorKind = QualType::DK_none;
  }

  llvm::Value *one = llvm::ConstantInt::get(CGF.SizeTy, 1);

  // The 'current element to initialize'.  The invariants on this
  // variable are complicated.  Essentially, after each iteration of
  // the loop, it points to the last initialized element, except
  // that it points to the beginning of the array before any
  // elements have been initialized.
  llvm::Value *element = begin;

  // Emit the explicit initializers.
  for (uint64_t i = 0; i != NumInitElements; ++i) {
    // Advance to the next element.
    if (i > 0) {
      element = Builder.CreateInBoundsGEP(element, one, "arrayinit.element");

      // Tell the cleanup that it needs to destroy up to this
      // element.  TODO: some of these stores can be trivially
      // observed to be unnecessary.
      if (endOfInit.isValid()) Builder.CreateStore(element, endOfInit);
    }

    LValue elementLV =
      CGF.MakeAddrLValue(Address(element, elementAlign), elementType);
    EmitInitializationToLValue(E->getInit(i), elementLV);
  }

  // Check whether there's a non-trivial array-fill expression.
  Expr *filler = E->getArrayFiller();
  bool hasTrivialFiller = isTrivialFiller(filler);

  // Any remaining elements need to be zero-initialized, possibly
  // using the filler expression.  We can skip this if the we're
  // emitting to zeroed memory.
  if (NumInitElements != NumArrayElements &&
      !(Dest.isZeroed() && hasTrivialFiller &&
        CGF.getTypes().isZeroInitializable(elementType))) {

    // Use an actual loop.  This is basically
    //   do { *array++ = filler; } while (array != end);

    // Advance to the start of the rest of the array.
    if (NumInitElements) {
      element = Builder.CreateInBoundsGEP(element, one, "arrayinit.start");
      if (endOfInit.isValid()) Builder.CreateStore(element, endOfInit);
    }

    // Compute the end of the array.
    llvm::Value *end = Builder.CreateInBoundsGEP(begin,
                      llvm::ConstantInt::get(CGF.SizeTy, NumArrayElements),
                                                 "arrayinit.end");

    llvm::BasicBlock *entryBB = Builder.GetInsertBlock();
    llvm::BasicBlock *bodyBB = CGF.createBasicBlock("arrayinit.body");

    // Jump into the body.
    CGF.EmitBlock(bodyBB);
    llvm::PHINode *currentElement =
      Builder.CreatePHI(element->getType(), 2, "arrayinit.cur");
    currentElement->addIncoming(element, entryBB);

    // Emit the actual filler expression.
    {
      // C++1z [class.temporary]p5:
      //   when a default constructor is called to initialize an element of
      //   an array with no corresponding initializer [...] the destruction of
      //   every temporary created in a default argument is sequenced before
      //   the construction of the next array element, if any
      CodeGenFunction::RunCleanupsScope CleanupsScope(CGF);
      LValue elementLV =
        CGF.MakeAddrLValue(Address(currentElement, elementAlign), elementType);
      if (filler)
        EmitInitializationToLValue(filler, elementLV);
      else
        EmitNullInitializationToLValue(elementLV);
    }

    // Move on to the next element.
    llvm::Value *nextElement =
      Builder.CreateInBoundsGEP(currentElement, one, "arrayinit.next");

    // Tell the EH cleanup that we finished with the last element.
    if (endOfInit.isValid()) Builder.CreateStore(nextElement, endOfInit);

    // Leave the loop if we're done.
    llvm::Value *done = Builder.CreateICmpEQ(nextElement, end,
                                             "arrayinit.done");
    llvm::BasicBlock *endBB = CGF.createBasicBlock("arrayinit.end");
    Builder.CreateCondBr(done, endBB, bodyBB);
    currentElement->addIncoming(nextElement, Builder.GetInsertBlock());

    CGF.EmitBlock(endBB);
  }

  // Leave the partial-array cleanup if we entered one.
  if (dtorKind) CGF.DeactivateCleanupBlock(cleanup, cleanupDominator);
}

//===----------------------------------------------------------------------===//
//                            Visitor Methods
//===----------------------------------------------------------------------===//

void AggExprEmitter::VisitMaterializeTemporaryExpr(MaterializeTemporaryExpr *E){
  Visit(E->GetTemporaryExpr());
}

void AggExprEmitter::VisitOpaqueValueExpr(OpaqueValueExpr *e) {
  EmitFinalDestCopy(e->getType(), CGF.getOpaqueLValueMapping(e));
}

void
AggExprEmitter::VisitCompoundLiteralExpr(CompoundLiteralExpr *E) {
  if (Dest.isPotentiallyAliased() &&
      E->getType().isPODType(CGF.getContext())) {
    // For a POD type, just emit a load of the lvalue + a copy, because our
    // compound literal might alias the destination.
    EmitAggLoadOfLValue(E);
    return;
  }
  
  AggValueSlot Slot = EnsureSlot(E->getType());
  CGF.EmitAggExpr(E->getInitializer(), Slot);
}

/// Attempt to look through various unimportant expressions to find a
/// cast of the given kind.
static Expr *findPeephole(Expr *op, CastKind kind) {
  while (true) {
    op = op->IgnoreParens();
    if (CastExpr *castE = dyn_cast<CastExpr>(op)) {
      if (castE->getCastKind() == kind)
        return castE->getSubExpr();
      if (castE->getCastKind() == CK_NoOp)
        continue;
    }
    return nullptr;
  }
}

void AggExprEmitter::VisitCastExpr(CastExpr *E) {
  if (const auto *ECE = dyn_cast<ExplicitCastExpr>(E))
    CGF.CGM.EmitExplicitCastExprType(ECE, &CGF);
  switch (E->getCastKind()) {
  case CK_Dynamic: {
    // FIXME: Can this actually happen? We have no test coverage for it.
    assert(isa<CXXDynamicCastExpr>(E) && "CK_Dynamic without a dynamic_cast?");
    LValue LV = CGF.EmitCheckedLValue(E->getSubExpr(),
                                      CodeGenFunction::TCK_Load);
    // FIXME: Do we also need to handle property references here?
    if (LV.isSimple())
      CGF.EmitDynamicCast(LV.getAddress(), cast<CXXDynamicCastExpr>(E));
    else
      CGF.CGM.ErrorUnsupported(E, "non-simple lvalue dynamic_cast");
    
    if (!Dest.isIgnored())
      CGF.CGM.ErrorUnsupported(E, "lvalue dynamic_cast with a destination");
    break;
  }
      
  case CK_ToUnion: {
    // Evaluate even if the destination is ignored.
    if (Dest.isIgnored()) {
      CGF.EmitAnyExpr(E->getSubExpr(), AggValueSlot::ignored(),
                      /*ignoreResult=*/true);
      break;
    }

    // GCC union extension
    QualType Ty = E->getSubExpr()->getType();
    Address CastPtr =
      Builder.CreateElementBitCast(Dest.getAddress(), CGF.ConvertType(Ty));
    EmitInitializationToLValue(E->getSubExpr(),
                               CGF.MakeAddrLValue(CastPtr, Ty));
    break;
  }

  case CK_DerivedToBase:
  case CK_BaseToDerived:
  case CK_UncheckedDerivedToBase: {
    llvm_unreachable("cannot perform hierarchy conversion in EmitAggExpr: "
                "should have been unpacked before we got here");
  }

  case CK_NonAtomicToAtomic:
  case CK_AtomicToNonAtomic: {
    bool isToAtomic = (E->getCastKind() == CK_NonAtomicToAtomic);

    // Determine the atomic and value types.
    QualType atomicType = E->getSubExpr()->getType();
    QualType valueType = E->getType();
    if (isToAtomic) std::swap(atomicType, valueType);

    assert(atomicType->isAtomicType());
    assert(CGF.getContext().hasSameUnqualifiedType(valueType,
                          atomicType->castAs<AtomicType>()->getValueType()));

    // Just recurse normally if we're ignoring the result or the
    // atomic type doesn't change representation.
    if (Dest.isIgnored() || !CGF.CGM.isPaddedAtomicType(atomicType)) {
      return Visit(E->getSubExpr());
    }

    CastKind peepholeTarget =
      (isToAtomic ? CK_AtomicToNonAtomic : CK_NonAtomicToAtomic);

    // These two cases are reverses of each other; try to peephole them.
    if (Expr *op = findPeephole(E->getSubExpr(), peepholeTarget)) {
      assert(CGF.getContext().hasSameUnqualifiedType(op->getType(),
                                                     E->getType()) &&
           "peephole significantly changed types?");
      return Visit(op);
    }

    // If we're converting an r-value of non-atomic type to an r-value
    // of atomic type, just emit directly into the relevant sub-object.
    if (isToAtomic) {
      AggValueSlot valueDest = Dest;
      if (!valueDest.isIgnored() && CGF.CGM.isPaddedAtomicType(atomicType)) {
        // Zero-initialize.  (Strictly speaking, we only need to intialize
        // the padding at the end, but this is simpler.)
        if (!Dest.isZeroed())
          CGF.EmitNullInitialization(Dest.getAddress(), atomicType);

        // Build a GEP to refer to the subobject.
        Address valueAddr =
            CGF.Builder.CreateStructGEP(valueDest.getAddress(), 0,
                                        CharUnits());
        valueDest = AggValueSlot::forAddr(valueAddr,
                                          valueDest.getQualifiers(),
                                          valueDest.isExternallyDestructed(),
                                          valueDest.requiresGCollection(),
                                          valueDest.isPotentiallyAliased(),
                                          AggValueSlot::IsZeroed);
      }
      
      CGF.EmitAggExpr(E->getSubExpr(), valueDest);
      return;
    }

    // Otherwise, we're converting an atomic type to a non-atomic type.
    // Make an atomic temporary, emit into that, and then copy the value out.
    AggValueSlot atomicSlot =
      CGF.CreateAggTemp(atomicType, "atomic-to-nonatomic.temp");
    CGF.EmitAggExpr(E->getSubExpr(), atomicSlot);

    Address valueAddr =
      Builder.CreateStructGEP(atomicSlot.getAddress(), 0, CharUnits());
    RValue rvalue = RValue::getAggregate(valueAddr, atomicSlot.isVolatile());
    return EmitFinalDestCopy(valueType, rvalue);
  }

  case CK_LValueToRValue:
    // If we're loading from a volatile type, force the destination
    // into existence.
    if (E->getSubExpr()->getType().isVolatileQualified()) {
      EnsureDest(E->getType());
      return Visit(E->getSubExpr());
    }

    // fallthrough

  case CK_NoOp:
  case CK_UserDefinedConversion:
  case CK_ConstructorConversion:
    assert(CGF.getContext().hasSameUnqualifiedType(E->getSubExpr()->getType(),
                                                   E->getType()) &&
           "Implicit cast types must be compatible");
    Visit(E->getSubExpr());
    break;
      
  case CK_LValueBitCast:
    // This is only allowed for the implicit cast
    // that applies the default reference type qualifier.
    assert(CGF.getContext().getLangOpts().UPC &&
           E->getType().getQualifiers().hasShared() &&
           "should not be emitting lvalue bitcast as rvalue");
    EmitAggLoadOfLValue(E);
    break;

  case CK_Dependent:
  case CK_BitCast:
  case CK_ArrayToPointerDecay:
  case CK_FunctionToPointerDecay:
  case CK_NullToPointer:
  case CK_NullToMemberPointer:
  case CK_BaseToDerivedMemberPointer:
  case CK_DerivedToBaseMemberPointer:
  case CK_MemberPointerToBoolean:
  case CK_ReinterpretMemberPointer:
  case CK_IntegralToPointer:
  case CK_PointerToIntegral:
  case CK_PointerToBoolean:
  case CK_ToVoid:
  case CK_VectorSplat:
  case CK_IntegralCast:
  case CK_BooleanToSignedIntegral:
  case CK_IntegralToBoolean:
  case CK_IntegralToFloating:
  case CK_FloatingToIntegral:
  case CK_FloatingToBoolean:
  case CK_FloatingCast:
  case CK_CPointerToObjCPointerCast:
  case CK_BlockPointerToObjCPointerCast:
  case CK_AnyPointerToBlockPointerCast:
  case CK_ObjCObjectLValueCast:
  case CK_FloatingRealToComplex:
  case CK_FloatingComplexToReal:
  case CK_FloatingComplexToBoolean:
  case CK_FloatingComplexCast:
  case CK_FloatingComplexToIntegralComplex:
  case CK_IntegralRealToComplex:
  case CK_IntegralComplexToReal:
  case CK_IntegralComplexToBoolean:
  case CK_IntegralComplexCast:
  case CK_IntegralComplexToFloatingComplex:
  case CK_ARCProduceObject:
  case CK_ARCConsumeObject:
  case CK_ARCReclaimReturnedObject:
  case CK_ARCExtendBlockObject:
  case CK_CopyAndAutoreleaseBlockObject:
  case CK_UPCSharedToLocal:
  case CK_UPCBitCastZeroPhase:
  case CK_BuiltinFnToFnPtr:
  case CK_ZeroToOCLEvent:
  case CK_ZeroToOCLQueue:
  case CK_AddressSpaceConversion:
  case CK_IntToOCLSampler:
    llvm_unreachable("cast kind invalid for aggregate types");
  }
}

void AggExprEmitter::VisitCallExpr(const CallExpr *E) {
  if (E->getCallReturnType(CGF.getContext())->isReferenceType()) {
    EmitAggLoadOfLValue(E);
    return;
  }

  RValue RV = CGF.EmitCallExpr(E, getReturnValueSlot());
  EmitMoveFromReturnSlot(E, RV);
}

void AggExprEmitter::VisitObjCMessageExpr(ObjCMessageExpr *E) {
  RValue RV = CGF.EmitObjCMessageExpr(E, getReturnValueSlot());
  EmitMoveFromReturnSlot(E, RV);
}

void AggExprEmitter::VisitBinComma(const BinaryOperator *E) {
  CGF.EmitIgnoredExpr(E->getLHS());
  Visit(E->getRHS());
}

void AggExprEmitter::VisitStmtExpr(const StmtExpr *E) {
  CodeGenFunction::StmtExprEvaluation eval(CGF);
  CGF.EmitCompoundStmt(*E->getSubStmt(), true, Dest);
}

void AggExprEmitter::VisitBinaryOperator(const BinaryOperator *E) {
  if (E->getOpcode() == BO_PtrMemD || E->getOpcode() == BO_PtrMemI)
    VisitPointerToDataMemberBinaryOperator(E);
  else
    CGF.ErrorUnsupported(E, "aggregate binary expression");
}

void AggExprEmitter::VisitPointerToDataMemberBinaryOperator(
                                                    const BinaryOperator *E) {
  LValue LV = CGF.EmitPointerToDataMemberBinaryExpr(E);
  EmitFinalDestCopy(E->getType(), LV);
}

/// Is the value of the given expression possibly a reference to or
/// into a __block variable?
static bool isBlockVarRef(const Expr *E) {
  // Make sure we look through parens.
  E = E->IgnoreParens();

  // Check for a direct reference to a __block variable.
  if (const DeclRefExpr *DRE = dyn_cast<DeclRefExpr>(E)) {
    const VarDecl *var = dyn_cast<VarDecl>(DRE->getDecl());
    return (var && var->hasAttr<BlocksAttr>());
  }

  // More complicated stuff.

  // Binary operators.
  if (const BinaryOperator *op = dyn_cast<BinaryOperator>(E)) {
    // For an assignment or pointer-to-member operation, just care
    // about the LHS.
    if (op->isAssignmentOp() || op->isPtrMemOp())
      return isBlockVarRef(op->getLHS());

    // For a comma, just care about the RHS.
    if (op->getOpcode() == BO_Comma)
      return isBlockVarRef(op->getRHS());

    // FIXME: pointer arithmetic?
    return false;

  // Check both sides of a conditional operator.
  } else if (const AbstractConditionalOperator *op
               = dyn_cast<AbstractConditionalOperator>(E)) {
    return isBlockVarRef(op->getTrueExpr())
        || isBlockVarRef(op->getFalseExpr());

  // OVEs are required to support BinaryConditionalOperators.
  } else if (const OpaqueValueExpr *op
               = dyn_cast<OpaqueValueExpr>(E)) {
    if (const Expr *src = op->getSourceExpr())
      return isBlockVarRef(src);

  // Casts are necessary to get things like (*(int*)&var) = foo().
  // We don't really care about the kind of cast here, except
  // we don't want to look through l2r casts, because it's okay
  // to get the *value* in a __block variable.
  } else if (const CastExpr *cast = dyn_cast<CastExpr>(E)) {
    if (cast->getCastKind() == CK_LValueToRValue)
      return false;
    return isBlockVarRef(cast->getSubExpr());

  // Handle unary operators.  Again, just aggressively look through
  // it, ignoring the operation.
  } else if (const UnaryOperator *uop = dyn_cast<UnaryOperator>(E)) {
    return isBlockVarRef(uop->getSubExpr());

  // Look into the base of a field access.
  } else if (const MemberExpr *mem = dyn_cast<MemberExpr>(E)) {
    return isBlockVarRef(mem->getBase());

  // Look into the base of a subscript.
  } else if (const ArraySubscriptExpr *sub = dyn_cast<ArraySubscriptExpr>(E)) {
    return isBlockVarRef(sub->getBase());
  }

  return false;
}

void AggExprEmitter::VisitBinAssign(const BinaryOperator *E) {
  // For an assignment to work, the value on the right has
  // to be compatible with the value on the left.
  assert(CGF.getContext().hasSameUnqualifiedType(E->getLHS()->getType(),
                                                 E->getRHS()->getType())
         && "Invalid assignment");

  // If the LHS might be a __block variable, and the RHS can
  // potentially cause a block copy, we need to evaluate the RHS first
  // so that the assignment goes the right place.
  // This is pretty semantically fragile.
  if (isBlockVarRef(E->getLHS()) &&
      E->getRHS()->HasSideEffects(CGF.getContext())) {
    // Ensure that we have a destination, and evaluate the RHS into that.
    EnsureDest(E->getRHS()->getType());
    Visit(E->getRHS());

    // Now emit the LHS and copy into it.
    LValue LHS = CGF.EmitCheckedLValue(E->getLHS(), CodeGenFunction::TCK_Store);

    // That copy is an atomic copy if the LHS is atomic.
    if (LHS.getType()->isAtomicType() ||
        CGF.LValueIsSuitableForInlineAtomic(LHS)) {
      CGF.EmitAtomicStore(Dest.asRValue(), LHS, /*isInit*/ false);
      return;
    }

    EmitCopy(E->getLHS()->getType(),
             AggValueSlot::forLValue(LHS, AggValueSlot::IsDestructed,
                                     needsGC(E->getLHS()->getType()),
                                     AggValueSlot::IsAliased),
             Dest, E->getExprLoc());
    return;
  }
  
  LValue LHS = CGF.EmitLValue(E->getLHS());

  // If we have an atomic type, evaluate into the destination and then
  // do an atomic copy.
  if (LHS.getType()->isAtomicType() ||
      CGF.LValueIsSuitableForInlineAtomic(LHS)) {
    EnsureDest(E->getRHS()->getType());
    Visit(E->getRHS());
    CGF.EmitAtomicStore(Dest.asRValue(), LHS, /*isInit*/ false);
    return;
  }

  // Codegen the RHS so that it stores directly into the LHS.
  AggValueSlot LHSSlot =
    AggValueSlot::forLValue(LHS, AggValueSlot::IsDestructed, 
                            needsGC(E->getLHS()->getType()),
                            AggValueSlot::IsAliased);
  // A non-volatile aggregate destination might have volatile member.
  if (!LHSSlot.isVolatile() &&
      CGF.hasVolatileMember(E->getLHS()->getType()))
    LHSSlot.setVolatile(true);
      
  CGF.EmitAggExpr(E->getRHS(), LHSSlot);

  // Copy into the destination if the assignment isn't ignored.
  EmitFinalDestCopy(E->getType(), LHS);
}

void AggExprEmitter::
VisitAbstractConditionalOperator(const AbstractConditionalOperator *E) {
  llvm::BasicBlock *LHSBlock = CGF.createBasicBlock("cond.true");
  llvm::BasicBlock *RHSBlock = CGF.createBasicBlock("cond.false");
  llvm::BasicBlock *ContBlock = CGF.createBasicBlock("cond.end");

  // Bind the common expression if necessary.
  CodeGenFunction::OpaqueValueMapping binding(CGF, E);

  CodeGenFunction::ConditionalEvaluation eval(CGF);
  CGF.EmitBranchOnBoolExpr(E->getCond(), LHSBlock, RHSBlock,
                           CGF.getProfileCount(E));

  // Save whether the destination's lifetime is externally managed.
  bool isExternallyDestructed = Dest.isExternallyDestructed();

  eval.begin(CGF);
  CGF.EmitBlock(LHSBlock);
  CGF.incrementProfileCounter(E);
  Visit(E->getTrueExpr());
  eval.end(CGF);

  assert(CGF.HaveInsertPoint() && "expression evaluation ended with no IP!");
  CGF.Builder.CreateBr(ContBlock);

  // If the result of an agg expression is unused, then the emission
  // of the LHS might need to create a destination slot.  That's fine
  // with us, and we can safely emit the RHS into the same slot, but
  // we shouldn't claim that it's already being destructed.
  Dest.setExternallyDestructed(isExternallyDestructed);

  eval.begin(CGF);
  CGF.EmitBlock(RHSBlock);
  Visit(E->getFalseExpr());
  eval.end(CGF);

  CGF.EmitBlock(ContBlock);
}

void AggExprEmitter::VisitChooseExpr(const ChooseExpr *CE) {
  Visit(CE->getChosenSubExpr());
}

void AggExprEmitter::VisitVAArgExpr(VAArgExpr *VE) {
  Address ArgValue = Address::invalid();
  Address ArgPtr = CGF.EmitVAArg(VE, ArgValue);

  // If EmitVAArg fails, emit an error.
  if (!ArgPtr.isValid()) {
    CGF.ErrorUnsupported(VE, "aggregate va_arg expression");
    return;
  }

  EmitFinalDestCopy(VE->getType(), CGF.MakeAddrLValue(ArgPtr, VE->getType()));
}

void AggExprEmitter::VisitCXXBindTemporaryExpr(CXXBindTemporaryExpr *E) {
  // Ensure that we have a slot, but if we already do, remember
  // whether it was externally destructed.
  bool wasExternallyDestructed = Dest.isExternallyDestructed();
  EnsureDest(E->getType());

  // We're going to push a destructor if there isn't already one.
  Dest.setExternallyDestructed();

  Visit(E->getSubExpr());

  // Push that destructor we promised.
  if (!wasExternallyDestructed)
    CGF.EmitCXXTemporary(E->getTemporary(), E->getType(), Dest.getAddress());
}

void
AggExprEmitter::VisitCXXConstructExpr(const CXXConstructExpr *E) {
  AggValueSlot Slot = EnsureSlot(E->getType());
  CGF.EmitCXXConstructExpr(E, Slot);
}

void AggExprEmitter::VisitCXXInheritedCtorInitExpr(
    const CXXInheritedCtorInitExpr *E) {
  AggValueSlot Slot = EnsureSlot(E->getType());
  CGF.EmitInheritedCXXConstructorCall(
      E->getConstructor(), E->constructsVBase(), Slot.getAddress(),
      E->inheritedFromVBase(), E);
}

void
AggExprEmitter::VisitLambdaExpr(LambdaExpr *E) {
  AggValueSlot Slot = EnsureSlot(E->getType());
  CGF.EmitLambdaExpr(E, Slot);
}

void AggExprEmitter::VisitExprWithCleanups(ExprWithCleanups *E) {
  CGF.enterFullExpression(E);
  CodeGenFunction::RunCleanupsScope cleanups(CGF);
  Visit(E->getSubExpr());
}

void AggExprEmitter::VisitCXXScalarValueInitExpr(CXXScalarValueInitExpr *E) {
  QualType T = E->getType();
  AggValueSlot Slot = EnsureSlot(T);
  EmitNullInitializationToLValue(CGF.MakeAddrLValue(Slot.getAddress(), T));
}

void AggExprEmitter::VisitImplicitValueInitExpr(ImplicitValueInitExpr *E) {
  QualType T = E->getType();
  AggValueSlot Slot = EnsureSlot(T);
  EmitNullInitializationToLValue(CGF.MakeAddrLValue(Slot.getAddress(), T));
}

/// isSimpleZero - If emitting this value will obviously just cause a store of
/// zero to memory, return true.  This can return false if uncertain, so it just
/// handles simple cases.
static bool isSimpleZero(const Expr *E, CodeGenFunction &CGF) {
  E = E->IgnoreParens();

  // 0
  if (const IntegerLiteral *IL = dyn_cast<IntegerLiteral>(E))
    return IL->getValue() == 0;
  // +0.0
  if (const FloatingLiteral *FL = dyn_cast<FloatingLiteral>(E))
    return FL->getValue().isPosZero();
  // int()
  if ((isa<ImplicitValueInitExpr>(E) || isa<CXXScalarValueInitExpr>(E)) &&
      CGF.getTypes().isZeroInitializable(E->getType()))
    return true;
  // (int*)0 - Null pointer expressions.
  if (const CastExpr *ICE = dyn_cast<CastExpr>(E))
    return ICE->getCastKind() == CK_NullToPointer &&
        CGF.getTypes().isPointerZeroInitializable(E->getType());
  // '\0'
  if (const CharacterLiteral *CL = dyn_cast<CharacterLiteral>(E))
    return CL->getValue() == 0;
  
  // Otherwise, hard case: conservatively return false.
  return false;
}


void 
AggExprEmitter::EmitInitializationToLValue(Expr *E, LValue LV) {
  QualType type = LV.getType();
  // FIXME: Ignore result?
  // FIXME: Are initializers affected by volatile?
  if (Dest.isZeroed() && isSimpleZero(E, CGF)) {
    // Storing "i32 0" to a zero'd memory location is a noop.
    return;
  } else if (isa<ImplicitValueInitExpr>(E) || isa<CXXScalarValueInitExpr>(E)) {
    return EmitNullInitializationToLValue(LV);
  } else if (isa<NoInitExpr>(E)) {
    // Do nothing.
    return;
  } else if (type->isReferenceType()) {
    RValue RV = CGF.EmitReferenceBindingToExpr(E);
    return CGF.EmitStoreThroughLValue(RV, LV);
  }
  
  switch (CGF.getEvaluationKind(type)) {
  case TEK_Complex:
    CGF.EmitComplexExprIntoLValue(E, LV, /*isInit*/ true);
    return;
  case TEK_Aggregate:
    CGF.EmitAggExpr(E, AggValueSlot::forLValue(LV,
                                               AggValueSlot::IsDestructed,
                                      AggValueSlot::DoesNotNeedGCBarriers,
                                               AggValueSlot::IsNotAliased,
                                               Dest.isZeroed()));
    return;
  case TEK_Scalar:
    if (LV.isSimple()) {
      CGF.EmitScalarInit(E, /*D=*/nullptr, LV, /*Captured=*/false);
    } else {
      CGF.EmitStoreThroughLValue(RValue::get(CGF.EmitScalarExpr(E)), LV);
    }
    return;
  }
  llvm_unreachable("bad evaluation kind");
}

void AggExprEmitter::EmitNullInitializationToLValue(LValue lv) {
  QualType type = lv.getType();

  // If the destination slot is already zeroed out before the aggregate is
  // copied into it, we don't have to emit any zeros here.
  if (Dest.isZeroed() && CGF.getTypes().isZeroInitializable(type))
    return;
  
  if (CGF.hasScalarEvaluationKind(type)) {
    // For non-aggregates, we can store the appropriate null constant.
    llvm::Value *null = CGF.CGM.EmitNullConstant(type);
    // Note that the following is not equivalent to
    // EmitStoreThroughBitfieldLValue for ARC types.
    if (lv.isBitField()) {
      CGF.EmitStoreThroughBitfieldLValue(RValue::get(null), lv);
    } else {
      assert(lv.isSimple());
      CGF.EmitStoreOfScalar(null, lv, /* isInitialization */ true);
    }
  } else {
    // There's a potential optimization opportunity in combining
    // memsets; that would be easy for arrays, but relatively
    // difficult for structures with the current code.
    CGF.EmitNullInitialization(lv.getAddress(), lv.getType());
  }
}

void AggExprEmitter::VisitInitListExpr(InitListExpr *E) {
#if 0
  // FIXME: Assess perf here?  Figure out what cases are worth optimizing here
  // (Length of globals? Chunks of zeroed-out space?).
  //
  // If we can, prefer a copy from a global; this is a lot less code for long
  // globals, and it's easier for the current optimizers to analyze.
  if (llvm::Constant* C = CGF.CGM.EmitConstantExpr(E, E->getType(), &CGF)) {
    llvm::GlobalVariable* GV =
    new llvm::GlobalVariable(CGF.CGM.getModule(), C->getType(), true,
                             llvm::GlobalValue::InternalLinkage, C, "");
    EmitFinalDestCopy(E->getType(), CGF.MakeAddrLValue(GV, E->getType()));
    return;
  }
#endif
  if (E->hadArrayRangeDesignator())
    CGF.ErrorUnsupported(E, "GNU array range designator extension");

  if (E->isTransparent())
    return Visit(E->getInit(0));

  AggValueSlot Dest = EnsureSlot(E->getType());
  QualType DestType = E->getType();
  Qualifiers DestQuals;
  if (Dest.isShared()) {
    DestQuals.addShared();
    if (Dest.getQualifiers().hasStrict())
      DestQuals.addStrict();
    else if (!DestType.getQualifiers().hasRelaxed() &&
             !DestType.getQualifiers().hasStrict())
      DestQuals.addRelaxed();
    if (Dest.getQualifiers().hasLayoutQualifier())
      DestQuals.setLayoutQualifier(Dest.getQualifiers().getLayoutQualifier());
    DestType = CGF.getContext().getQualifiedType(DestType, DestQuals);
  }

  LValue DestLV = CGF.MakeAddrLValue(Dest.getAddress(), DestType);

  // Handle initialization of an array.
  if (E->getType()->isArrayType()) {
<<<<<<< HEAD
    if (E->isStringLiteralInit())
      return Visit(E->getInit(0));

    if (Dest.isShared()) {
      // We should already have emitted an error for this.
      return;
    }

=======
>>>>>>> 6158be52
    QualType elementType =
        CGF.getContext().getAsArrayType(E->getType())->getElementType();

    auto AType = cast<llvm::ArrayType>(Dest.getAddress().getElementType());
    EmitArrayInit(Dest.getAddress(), AType, elementType, E);
    return;
  }

  assert(E->getType()->isRecordType() && "Only support structs/unions here!");

  // Do struct initialization; this code just sets each individual member
  // to the approprate value.  This makes bitfield support automatic;
  // the disadvantage is that the generated code is more difficult for
  // the optimizer, especially with bitfields.
  unsigned NumInitElements = E->getNumInits();
  RecordDecl *record = E->getType()->castAs<RecordType>()->getDecl();

  // We'll need to enter cleanup scopes in case any of the element
  // initializers throws an exception.
  SmallVector<EHScopeStack::stable_iterator, 16> cleanups;
  llvm::Instruction *cleanupDominator = nullptr;

  unsigned curInitIndex = 0;

  // Emit initialization of base classes.
  if (auto *CXXRD = dyn_cast<CXXRecordDecl>(record)) {
    assert(E->getNumInits() >= CXXRD->getNumBases() &&
           "missing initializer for base class");
    for (auto &Base : CXXRD->bases()) {
      assert(!Base.isVirtual() && "should not see vbases here");
      auto *BaseRD = Base.getType()->getAsCXXRecordDecl();
      Address V = CGF.GetAddressOfDirectBaseInCompleteClass(
          Dest.getAddress(), CXXRD, BaseRD,
          /*isBaseVirtual*/ false);
      AggValueSlot AggSlot =
        AggValueSlot::forAddr(V, Qualifiers(),
                              AggValueSlot::IsDestructed,
                              AggValueSlot::DoesNotNeedGCBarriers,
                              AggValueSlot::IsNotAliased);
      CGF.EmitAggExpr(E->getInit(curInitIndex++), AggSlot);

      if (QualType::DestructionKind dtorKind =
              Base.getType().isDestructedType()) {
        CGF.pushDestroy(dtorKind, V, Base.getType());
        cleanups.push_back(CGF.EHStack.stable_begin());
      }
    }
  }

  // Prepare a 'this' for CXXDefaultInitExprs.
  CodeGenFunction::FieldConstructionScope FCS(CGF, Dest.getAddress());

  if (record->isUnion()) {
    // Only initialize one field of a union. The field itself is
    // specified by the initializer list.
    if (!E->getInitializedFieldInUnion()) {
      // Empty union; we have nothing to do.

#ifndef NDEBUG
      // Make sure that it's really an empty and not a failure of
      // semantic analysis.
      for (const auto *Field : record->fields())
        assert(Field->isUnnamedBitfield() && "Only unnamed bitfields allowed");
#endif
      return;
    }

    // FIXME: volatility
    FieldDecl *Field = E->getInitializedFieldInUnion();

    LValue FieldLoc = CGF.EmitLValueForFieldInitialization(DestLV, Field);
    if (NumInitElements) {
      // Store the initializer into the field
      EmitInitializationToLValue(E->getInit(0), FieldLoc);
    } else {
      // Default-initialize to null.
      EmitNullInitializationToLValue(FieldLoc);
    }

    return;
  }

  // Here we iterate over the fields; this makes it simpler to both
  // default-initialize fields and skip over unnamed fields.
  for (const auto *field : record->fields()) {
    // We're done once we hit the flexible array member.
    if (field->getType()->isIncompleteArrayType())
      break;

    // Always skip anonymous bitfields.
    if (field->isUnnamedBitfield())
      continue;

    // We're done if we reach the end of the explicit initializers, we
    // have a zeroed object, and the rest of the fields are
    // zero-initializable.
    if (curInitIndex == NumInitElements && Dest.isZeroed() &&
        CGF.getTypes().isZeroInitializable(E->getType()))
      break;
    

    LValue LV = CGF.EmitLValueForFieldInitialization(DestLV, field);
    // We never generate write-barries for initialized fields.
    LV.setNonGC(true);
    
    if (curInitIndex < NumInitElements) {
      // Store the initializer into the field.
      EmitInitializationToLValue(E->getInit(curInitIndex++), LV);
    } else {
      // We're out of initalizers; default-initialize to null
      EmitNullInitializationToLValue(LV);
    }

    // Push a destructor if necessary.
    // FIXME: if we have an array of structures, all explicitly
    // initialized, we can end up pushing a linear number of cleanups.
    bool pushedCleanup = false;
    if (QualType::DestructionKind dtorKind
          = field->getType().isDestructedType()) {
      assert(LV.isSimple());
      if (CGF.needsEHCleanup(dtorKind)) {
        if (!cleanupDominator)
          cleanupDominator = CGF.Builder.CreateAlignedLoad(
              CGF.Int8Ty,
              llvm::Constant::getNullValue(CGF.Int8PtrTy),
              CharUnits::One()); // placeholder

        CGF.pushDestroy(EHCleanup, LV.getAddress(), field->getType(),
                        CGF.getDestroyer(dtorKind), false);
        cleanups.push_back(CGF.EHStack.stable_begin());
        pushedCleanup = true;
      }
    }
    
    // If the GEP didn't get used because of a dead zero init or something
    // else, clean it up for -O0 builds and general tidiness.
    if (!pushedCleanup && LV.isSimple()) 
      if (llvm::GetElementPtrInst *GEP =
            dyn_cast<llvm::GetElementPtrInst>(LV.getPointer()))
        if (GEP->use_empty())
          GEP->eraseFromParent();
  }

  // Deactivate all the partial cleanups in reverse order, which
  // generally means popping them.
  for (unsigned i = cleanups.size(); i != 0; --i)
    CGF.DeactivateCleanupBlock(cleanups[i-1], cleanupDominator);

  // Destroy the placeholder if we made one.
  if (cleanupDominator)
    cleanupDominator->eraseFromParent();
}

void AggExprEmitter::VisitArrayInitLoopExpr(const ArrayInitLoopExpr *E,
                                            llvm::Value *outerBegin) {
  // Emit the common subexpression.
  CodeGenFunction::OpaqueValueMapping binding(CGF, E->getCommonExpr());

  Address destPtr = EnsureSlot(E->getType()).getAddress();
  uint64_t numElements = E->getArraySize().getZExtValue();

  if (!numElements)
    return;

  // destPtr is an array*. Construct an elementType* by drilling down a level.
  llvm::Value *zero = llvm::ConstantInt::get(CGF.SizeTy, 0);
  llvm::Value *indices[] = {zero, zero};
  llvm::Value *begin = Builder.CreateInBoundsGEP(destPtr.getPointer(), indices,
                                                 "arrayinit.begin");

  // Prepare to special-case multidimensional array initialization: we avoid
  // emitting multiple destructor loops in that case.
  if (!outerBegin)
    outerBegin = begin;
  ArrayInitLoopExpr *InnerLoop = dyn_cast<ArrayInitLoopExpr>(E->getSubExpr());

  QualType elementType =
      CGF.getContext().getAsArrayType(E->getType())->getElementType();
  CharUnits elementSize = CGF.getContext().getTypeSizeInChars(elementType);
  CharUnits elementAlign =
      destPtr.getAlignment().alignmentOfArrayElement(elementSize);

  llvm::BasicBlock *entryBB = Builder.GetInsertBlock();
  llvm::BasicBlock *bodyBB = CGF.createBasicBlock("arrayinit.body");

  // Jump into the body.
  CGF.EmitBlock(bodyBB);
  llvm::PHINode *index =
      Builder.CreatePHI(zero->getType(), 2, "arrayinit.index");
  index->addIncoming(zero, entryBB);
  llvm::Value *element = Builder.CreateInBoundsGEP(begin, index);

  // Prepare for a cleanup.
  QualType::DestructionKind dtorKind = elementType.isDestructedType();
  EHScopeStack::stable_iterator cleanup;
  if (CGF.needsEHCleanup(dtorKind) && !InnerLoop) {
    if (outerBegin->getType() != element->getType())
      outerBegin = Builder.CreateBitCast(outerBegin, element->getType());
    CGF.pushRegularPartialArrayCleanup(outerBegin, element, elementType,
                                       elementAlign,
                                       CGF.getDestroyer(dtorKind));
    cleanup = CGF.EHStack.stable_begin();
  } else {
    dtorKind = QualType::DK_none;
  }

  // Emit the actual filler expression.
  {
    // Temporaries created in an array initialization loop are destroyed
    // at the end of each iteration.
    CodeGenFunction::RunCleanupsScope CleanupsScope(CGF);
    CodeGenFunction::ArrayInitLoopExprScope Scope(CGF, index);
    LValue elementLV =
        CGF.MakeAddrLValue(Address(element, elementAlign), elementType);

    if (InnerLoop) {
      // If the subexpression is an ArrayInitLoopExpr, share its cleanup.
      auto elementSlot = AggValueSlot::forLValue(
          elementLV, AggValueSlot::IsDestructed,
          AggValueSlot::DoesNotNeedGCBarriers, AggValueSlot::IsNotAliased);
      AggExprEmitter(CGF, elementSlot, false)
          .VisitArrayInitLoopExpr(InnerLoop, outerBegin);
    } else
      EmitInitializationToLValue(E->getSubExpr(), elementLV);
  }

  // Move on to the next element.
  llvm::Value *nextIndex = Builder.CreateNUWAdd(
      index, llvm::ConstantInt::get(CGF.SizeTy, 1), "arrayinit.next");
  index->addIncoming(nextIndex, Builder.GetInsertBlock());

  // Leave the loop if we're done.
  llvm::Value *done = Builder.CreateICmpEQ(
      nextIndex, llvm::ConstantInt::get(CGF.SizeTy, numElements),
      "arrayinit.done");
  llvm::BasicBlock *endBB = CGF.createBasicBlock("arrayinit.end");
  Builder.CreateCondBr(done, endBB, bodyBB);

  CGF.EmitBlock(endBB);

  // Leave the partial-array cleanup if we entered one.
  if (dtorKind)
    CGF.DeactivateCleanupBlock(cleanup, index);
}

void AggExprEmitter::VisitDesignatedInitUpdateExpr(DesignatedInitUpdateExpr *E) {
  AggValueSlot Dest = EnsureSlot(E->getType());

  LValue DestLV = CGF.MakeAddrLValue(Dest.getAddress(), E->getType());
  EmitInitializationToLValue(E->getBase(), DestLV);
  VisitInitListExpr(E->getUpdater());
}

//===----------------------------------------------------------------------===//
//                        Entry Points into this File
//===----------------------------------------------------------------------===//

/// GetNumNonZeroBytesInInit - Get an approximate count of the number of
/// non-zero bytes that will be stored when outputting the initializer for the
/// specified initializer expression.
static CharUnits GetNumNonZeroBytesInInit(const Expr *E, CodeGenFunction &CGF) {
  E = E->IgnoreParens();

  // 0 and 0.0 won't require any non-zero stores!
  if (isSimpleZero(E, CGF)) return CharUnits::Zero();

  // If this is an initlist expr, sum up the size of sizes of the (present)
  // elements.  If this is something weird, assume the whole thing is non-zero.
  const InitListExpr *ILE = dyn_cast<InitListExpr>(E);
  if (!ILE || !CGF.getTypes().isZeroInitializable(ILE->getType()))
    return CGF.getContext().getTypeSizeInChars(E->getType());
  
  // InitListExprs for structs have to be handled carefully.  If there are
  // reference members, we need to consider the size of the reference, not the
  // referencee.  InitListExprs for unions and arrays can't have references.
  if (const RecordType *RT = E->getType()->getAs<RecordType>()) {
    if (!RT->isUnionType()) {
      RecordDecl *SD = E->getType()->getAs<RecordType>()->getDecl();
      CharUnits NumNonZeroBytes = CharUnits::Zero();
      
      unsigned ILEElement = 0;
      if (auto *CXXRD = dyn_cast<CXXRecordDecl>(SD))
        while (ILEElement != CXXRD->getNumBases())
          NumNonZeroBytes +=
              GetNumNonZeroBytesInInit(ILE->getInit(ILEElement++), CGF);
      for (const auto *Field : SD->fields()) {
        // We're done once we hit the flexible array member or run out of
        // InitListExpr elements.
        if (Field->getType()->isIncompleteArrayType() ||
            ILEElement == ILE->getNumInits())
          break;
        if (Field->isUnnamedBitfield())
          continue;

        const Expr *E = ILE->getInit(ILEElement++);
        
        // Reference values are always non-null and have the width of a pointer.
        if (Field->getType()->isReferenceType())
          NumNonZeroBytes += CGF.getContext().toCharUnitsFromBits(
              CGF.getTarget().getPointerWidth(0));
        else
          NumNonZeroBytes += GetNumNonZeroBytesInInit(E, CGF);
      }
      
      return NumNonZeroBytes;
    }
  }
  
  
  CharUnits NumNonZeroBytes = CharUnits::Zero();
  for (unsigned i = 0, e = ILE->getNumInits(); i != e; ++i)
    NumNonZeroBytes += GetNumNonZeroBytesInInit(ILE->getInit(i), CGF);
  return NumNonZeroBytes;
}

/// CheckAggExprForMemSetUse - If the initializer is large and has a lot of
/// zeros in it, emit a memset and avoid storing the individual zeros.
///
static void CheckAggExprForMemSetUse(AggValueSlot &Slot, const Expr *E,
                                     CodeGenFunction &CGF) {
  // If the slot is already known to be zeroed, nothing to do.  Don't mess with
  // volatile stores.
  if (Slot.isZeroed() || Slot.isVolatile() || Slot.isShared() || !Slot.getAddress().isValid())
    return;

  // C++ objects with a user-declared constructor don't need zero'ing.
  if (CGF.getLangOpts().CPlusPlus)
    if (const RecordType *RT = CGF.getContext()
                       .getBaseElementType(E->getType())->getAs<RecordType>()) {
      const CXXRecordDecl *RD = cast<CXXRecordDecl>(RT->getDecl());
      if (RD->hasUserDeclaredConstructor())
        return;
    }

  // If the type is 16-bytes or smaller, prefer individual stores over memset.
  CharUnits Size = CGF.getContext().getTypeSizeInChars(E->getType());
  if (Size <= CharUnits::fromQuantity(16))
    return;

  // Check to see if over 3/4 of the initializer are known to be zero.  If so,
  // we prefer to emit memset + individual stores for the rest.
  CharUnits NumNonZeroBytes = GetNumNonZeroBytesInInit(E, CGF);
  if (NumNonZeroBytes*4 > Size)
    return;
  
  // Okay, it seems like a good idea to use an initial memset, emit the call.
  llvm::Constant *SizeVal = CGF.Builder.getInt64(Size.getQuantity());

  Address Loc = Slot.getAddress();  
  Loc = CGF.Builder.CreateElementBitCast(Loc, CGF.Int8Ty);
  CGF.Builder.CreateMemSet(Loc, CGF.Builder.getInt8(0), SizeVal, false);
  
  // Tell the AggExprEmitter that the slot is known zero.
  Slot.setZeroed();
}




/// EmitAggExpr - Emit the computation of the specified expression of aggregate
/// type.  The result is computed into DestPtr.  Note that if DestPtr is null,
/// the value of the aggregate expression is not needed.  If VolatileDest is
/// true, DestPtr cannot be 0.
void CodeGenFunction::EmitAggExpr(const Expr *E, AggValueSlot Slot) {
  assert(E && hasAggregateEvaluationKind(E->getType()) &&
         "Invalid aggregate expression to emit");
  assert((Slot.getAddress().isValid() || Slot.isIgnored()) &&
         "slot has bits but no address");

  // Optimize the slot if possible.
  CheckAggExprForMemSetUse(Slot, E, *this);
 
  AggExprEmitter(*this, Slot, Slot.isIgnored()).Visit(const_cast<Expr*>(E));
}

LValue CodeGenFunction::EmitAggExprToLValue(const Expr *E) {
  assert(hasAggregateEvaluationKind(E->getType()) && "Invalid argument!");
  Address Temp = CreateMemTemp(E->getType());
  LValue LV = MakeAddrLValue(Temp, E->getType());
  EmitAggExpr(E, AggValueSlot::forLValue(LV, AggValueSlot::IsNotDestructed,
                                         AggValueSlot::DoesNotNeedGCBarriers,
                                         AggValueSlot::IsNotAliased));
  return LV;
}

void CodeGenFunction::EmitAggregateCopy(Address DestPtr,
                                        Address SrcPtr, QualType Ty,
                                        bool isVolatile,
                                        bool isAssignment) {
  assert(!Ty->isAnyComplexType() && "Shouldn't happen for complex");

  if (getLangOpts().CPlusPlus) {
    if (const RecordType *RT = Ty->getAs<RecordType>()) {
      CXXRecordDecl *Record = cast<CXXRecordDecl>(RT->getDecl());
      assert((Record->hasTrivialCopyConstructor() || 
              Record->hasTrivialCopyAssignment() ||
              Record->hasTrivialMoveConstructor() ||
              Record->hasTrivialMoveAssignment() ||
              Record->isUnion()) &&
             "Trying to aggregate-copy a type without a trivial copy/move "
             "constructor or assignment operator");
      // Ignore empty classes in C++.
      if (Record->isEmpty())
        return;
    }
  }
  
  // Aggregate assignment turns into llvm.memcpy.  This is almost valid per
  // C99 6.5.16.1p3, which states "If the value being stored in an object is
  // read from another object that overlaps in anyway the storage of the first
  // object, then the overlap shall be exact and the two objects shall have
  // qualified or unqualified versions of a compatible type."
  //
  // memcpy is not defined if the source and destination pointers are exactly
  // equal, but other compilers do this optimization, and almost every memcpy
  // implementation handles this case safely.  If there is a libc that does not
  // safely handle this, we can add a target hook.

  // Get data size info for this aggregate. If this is an assignment,
  // don't copy the tail padding, because we might be assigning into a
  // base subobject where the tail padding is claimed.  Otherwise,
  // copying it is fine.
  std::pair<CharUnits, CharUnits> TypeInfo;
  if (isAssignment)
    TypeInfo = getContext().getTypeInfoDataSizeInChars(Ty);
  else
    TypeInfo = getContext().getTypeInfoInChars(Ty);

  llvm::Value *SizeVal = nullptr;
  if (TypeInfo.first.isZero()) {
    // But note that getTypeInfo returns 0 for a VLA.
    if (auto *VAT = dyn_cast_or_null<VariableArrayType>(
            getContext().getAsArrayType(Ty))) {
      QualType BaseEltTy;
      SizeVal = emitArrayLength(VAT, BaseEltTy, DestPtr);
      TypeInfo = getContext().getTypeInfoDataSizeInChars(BaseEltTy);
      std::pair<CharUnits, CharUnits> LastElementTypeInfo;
      if (!isAssignment)
        LastElementTypeInfo = getContext().getTypeInfoInChars(BaseEltTy);
      assert(!TypeInfo.first.isZero());
      SizeVal = Builder.CreateNUWMul(
          SizeVal,
          llvm::ConstantInt::get(SizeTy, TypeInfo.first.getQuantity()));
      if (!isAssignment) {
        SizeVal = Builder.CreateNUWSub(
            SizeVal,
            llvm::ConstantInt::get(SizeTy, TypeInfo.first.getQuantity()));
        SizeVal = Builder.CreateNUWAdd(
            SizeVal, llvm::ConstantInt::get(
                         SizeTy, LastElementTypeInfo.first.getQuantity()));
      }
    }
  }
  if (!SizeVal) {
    SizeVal = llvm::ConstantInt::get(SizeTy, TypeInfo.first.getQuantity());
  }

  // FIXME: If we have a volatile struct, the optimizer can remove what might
  // appear to be `extra' memory ops:
  //
  // volatile struct { int i; } a, b;
  //
  // int main() {
  //   a = b;
  //   a = b;
  // }
  //
  // we need to use a different call here.  We use isVolatile to indicate when
  // either the source or the destination is volatile.

  DestPtr = Builder.CreateElementBitCast(DestPtr, Int8Ty);
  SrcPtr = Builder.CreateElementBitCast(SrcPtr, Int8Ty);

  // Don't do any of the memmove_collectable tests if GC isn't set.
  if (CGM.getLangOpts().getGC() == LangOptions::NonGC) {
    // fall through
  } else if (const RecordType *RecordTy = Ty->getAs<RecordType>()) {
    RecordDecl *Record = RecordTy->getDecl();
    if (Record->hasObjectMember()) {
      CGM.getObjCRuntime().EmitGCMemmoveCollectable(*this, DestPtr, SrcPtr, 
                                                    SizeVal);
      return;
    }
  } else if (Ty->isArrayType()) {
    QualType BaseType = getContext().getBaseElementType(Ty);
    if (const RecordType *RecordTy = BaseType->getAs<RecordType>()) {
      if (RecordTy->getDecl()->hasObjectMember()) {
        CGM.getObjCRuntime().EmitGCMemmoveCollectable(*this, DestPtr, SrcPtr, 
                                                      SizeVal);
        return;
      }
    }
  }

  auto Inst = Builder.CreateMemCpy(DestPtr, SrcPtr, SizeVal, isVolatile);

  // Determine the metadata to describe the position of any padding in this
  // memcpy, as well as the TBAA tags for the members of the struct, in case
  // the optimizer wishes to expand it in to scalar memory operations.
  if (llvm::MDNode *TBAAStructTag = CGM.getTBAAStructInfo(Ty))
    Inst->setMetadata(llvm::LLVMContext::MD_tbaa_struct, TBAAStructTag);
}<|MERGE_RESOLUTION|>--- conflicted
+++ resolved
@@ -1198,17 +1198,11 @@
 
   // Handle initialization of an array.
   if (E->getType()->isArrayType()) {
-<<<<<<< HEAD
-    if (E->isStringLiteralInit())
-      return Visit(E->getInit(0));
-
     if (Dest.isShared()) {
       // We should already have emitted an error for this.
       return;
     }
 
-=======
->>>>>>> 6158be52
     QualType elementType =
         CGF.getContext().getAsArrayType(E->getType())->getElementType();
 
