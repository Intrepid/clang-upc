--- conflicted
+++ resolved
@@ -701,13 +701,9 @@
     case CK_FloatingToBoolean:
     case CK_FloatingCast:
     case CK_ZeroToOCLEvent:
-<<<<<<< HEAD
     case CK_UPCSharedToLocal:
     case CK_UPCBitCastZeroPhase:
-      return 0;
-=======
       return nullptr;
->>>>>>> 445305f4
     }
     llvm_unreachable("Invalid CastKind");
   }
