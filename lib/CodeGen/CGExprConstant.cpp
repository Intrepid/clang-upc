--- conflicted
+++ resolved
@@ -753,12 +753,9 @@
     case CK_FloatingToBoolean:
     case CK_FloatingCast:
     case CK_ZeroToOCLEvent:
-<<<<<<< HEAD
+    case CK_ZeroToOCLQueue:
     case CK_UPCSharedToLocal:
     case CK_UPCBitCastZeroPhase:
-=======
-    case CK_ZeroToOCLQueue:
->>>>>>> 6158be52
       return nullptr;
     }
     llvm_unreachable("Invalid CastKind");
