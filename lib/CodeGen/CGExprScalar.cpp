--- conflicted
+++ resolved
@@ -1390,7 +1390,6 @@
 
   case CK_LValueBitCast:
   case CK_ObjCObjectLValueCast: {
-<<<<<<< HEAD
     LValue LV = EmitLValue(E);
     if (LV.isBitField()) {
       // This can only be the qualifier conversion
@@ -1402,21 +1401,10 @@
         DestTy, LV.getAlignment(), CE->getExprLoc()),
 	CE->getExprLoc());
     }
-    Value *V = LV.getAddress();
-    V = Builder.CreateBitCast(V,
-                          ConvertType(CGF.getContext().getPointerType(DestTy)));
-    // Preserve alignment when adding strict/relaxed
-    LValue ConvertedLValue = isa<ImplicitCastExpr>(CE)?
-      CGF.MakeAddrLValue(V, DestTy, LV.getAlignment(), CE->getExprLoc()) : 
-      CGF.MakeNaturalAlignAddrLValue(V, DestTy);
-    return EmitLoadOfLValue(ConvertedLValue,
-                            CE->getExprLoc());
-=======
     Address Addr = EmitLValue(E).getAddress();
     Addr = Builder.CreateElementBitCast(Addr, CGF.ConvertTypeForMem(DestTy));
-    LValue LV = CGF.MakeAddrLValue(Addr, DestTy);
+    LValue LV = CGF.MakeAddrLValue(Addr, DestTy, CE->getExprLoc());
     return EmitLoadOfLValue(LV, CE->getExprLoc());
->>>>>>> 4fb22331
   }
 
   case CK_CPointerToObjCPointerCast:
@@ -1490,34 +1478,8 @@
     return CGF.EmitDynamicCast(V, DCE);
   }
 
-<<<<<<< HEAD
-  case CK_ArrayToPointerDecay: {
-    assert(E->getType()->isArrayType() &&
-           "Array to pointer decay must have array source type!");
-
-    Value *V = EmitLValue(E).getAddress();  // Bitfields can't be arrays.
-
-    // Note that VLA pointers are always decayed, so we don't need to do
-    // anything here.
-    if (!E->getType()->isVariableArrayType() && !E->getType().getQualifiers().hasShared()) {
-      assert(isa<llvm::PointerType>(V->getType()) && "Expected pointer");
-      V = CGF.Builder.CreatePointerCast(
-          V, ConvertType(E->getType())->getPointerTo(
-            V->getType()->getPointerAddressSpace()));
-
-      assert(isa<llvm::ArrayType>(V->getType()->getPointerElementType()) &&
-             "Expected pointer to array");
-      V = Builder.CreateStructGEP(V, 0, "arraydecay");
-    }
-
-    // Make sure the array decay ends up being the right type.  This matters if
-    // the array type was of an incomplete type.
-    return CGF.Builder.CreatePointerCast(V, ConvertType(CE->getType()));
-  }
-=======
   case CK_ArrayToPointerDecay:
     return CGF.EmitArrayToPointerDecay(E).getPointer();
->>>>>>> 4fb22331
   case CK_FunctionToPointerDecay:
     return EmitLValue(E).getPointer();
 
@@ -1917,7 +1879,6 @@
   if (atomicPHI) {
     llvm::BasicBlock *opBB = Builder.GetInsertBlock();
     llvm::BasicBlock *contBB = CGF.createBasicBlock("atomic_cont", CGF.CurFn);
-<<<<<<< HEAD
     llvm::Value *old;
     llvm::Value *success;
     if(LV.isShared()) {
@@ -1928,17 +1889,10 @@
       success = Builder.CreateExtractValue(pair, 1);
     } else {
       auto Pair = CGF.EmitAtomicCompareExchange(
-        LV, RValue::get(atomicPHI), RValue::get(CGF.EmitToMemory(value, type)),
-        E->getExprLoc());
-      old = Pair.first.getScalarVal();
-      success = Pair.second.getScalarVal();
-    }
-=======
-    auto Pair = CGF.EmitAtomicCompareExchange(
-        LV, RValue::get(atomicPHI), RValue::get(value), E->getExprLoc());
-    llvm::Value *old = CGF.EmitToMemory(Pair.first.getScalarVal(), type);
-    llvm::Value *success = Pair.second;
->>>>>>> 4fb22331
+          LV, RValue::get(atomicPHI), RValue::get(value), E->getExprLoc());
+      old = CGF.EmitToMemory(Pair.first.getScalarVal(), type);
+      success = Pair.second;
+    }
     atomicPHI->addIncoming(old, opBB);
     Builder.CreateCondBr(success, contBB, opBB);
     Builder.SetInsertPoint(contBB);
@@ -2303,7 +2257,6 @@
   if (atomicPHI) {
     llvm::BasicBlock *opBB = Builder.GetInsertBlock();
     llvm::BasicBlock *contBB = CGF.createBasicBlock("atomic_cont", CGF.CurFn);
-<<<<<<< HEAD
     llvm::Value *old;
     llvm::Value *success;
     if (LHSLV.isShared()) {
@@ -2314,17 +2267,10 @@
       success = Builder.CreateExtractValue(pair, 1);
     } else {
       auto Pair = CGF.EmitAtomicCompareExchange(
-        LHSLV, RValue::get(atomicPHI),
-        RValue::get(CGF.EmitToMemory(Result, LHSTy)), E->getExprLoc());
-      old = Pair.first.getScalarVal();
-      success = Pair.second.getScalarVal();
-    }
-=======
-    auto Pair = CGF.EmitAtomicCompareExchange(
-        LHSLV, RValue::get(atomicPHI), RValue::get(Result), E->getExprLoc());
-    llvm::Value *old = CGF.EmitToMemory(Pair.first.getScalarVal(), LHSTy);
-    llvm::Value *success = Pair.second;
->>>>>>> 4fb22331
+          LHSLV, RValue::get(atomicPHI), RValue::get(Result), E->getExprLoc());
+      old = CGF.EmitToMemory(Pair.first.getScalarVal(), LHSTy);
+      success = Pair.second;
+    }
     atomicPHI->addIncoming(old, opBB);
     Builder.CreateCondBr(success, contBB, opBB);
     Builder.SetInsertPoint(contBB);
@@ -3067,15 +3013,10 @@
     if (LHS->getType()->isFPOrFPVectorTy()) {
       Result = Builder.CreateFCmp(FCmpOpc, LHS, RHS, "cmp");
     } else if (LHSTy->hasSignedIntegerRepresentation()) {
-<<<<<<< HEAD
-      Result = Builder.CreateICmp((llvm::ICmpInst::Predicate)SICmpOpc,
-                                  LHS, RHS, "cmp");
+      Result = Builder.CreateICmp(SICmpOpc, LHS, RHS, "cmp");
     } else if (LHSTy->hasPointerToSharedRepresentation()) {
       // UPC shared pointers
       Result = CGF.EmitUPCPointerCompare(LHS, RHS, E);
-=======
-      Result = Builder.CreateICmp(SICmpOpc, LHS, RHS, "cmp");
->>>>>>> 4fb22331
     } else {
       // Unsigned integers and pointers.
       Result = Builder.CreateICmp(UICmpOpc, LHS, RHS, "cmp");
@@ -3602,14 +3543,8 @@
 //                         Entry Point into this File
 //===----------------------------------------------------------------------===//
 
-<<<<<<< HEAD
-
-/// EmitScalarExpr - Emit the computation of the specified expression of scalar
-/// type, ignoring the result.
-=======
 /// Emit the computation of the specified expression of scalar type, ignoring
 /// the result.
->>>>>>> 4fb22331
 Value *CodeGenFunction::EmitScalarExpr(const Expr *E, bool IgnoreResultAssign) {
   assert(E && hasScalarEvaluationKind(E->getType()) &&
          "Invalid scalar expression to emit");
