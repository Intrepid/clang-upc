--- conflicted
+++ resolved
@@ -1216,7 +1216,7 @@
              E->getType()->getCanonicalTypeUnqualified());
       return EmitLoadOfLValue(LValue::MakeBitfield(
         LV.getBitFieldBaseAddr(), LV.getBitFieldInfo(),
-        DestTy, LV.getBitFieldBaseType(), CE->getExprLoc()));
+        DestTy, LV.getAlignment(), LV.getBitFieldBaseType(), CE->getExprLoc()));
     }
     Value *V = LV.getAddress();
     V = Builder.CreateBitCast(V, 
@@ -2222,13 +2222,13 @@
   return CGF.Builder.CreateInBoundsGEP(pointer, index, "add.ptr");
 }
 
-<<<<<<< HEAD
 static bool isUPCPointerToSharedTy(llvm::Type * Ty) {
   if (llvm::StructType *ST = dyn_cast<llvm::StructType>(Ty)) {
     return ST->hasName() && ST->getName() == "__upc_shared_pointer_type";
   }
   return false;
-=======
+}
+
 // Construct an fmuladd intrinsic to represent a fused mul-add of MulOp and
 // Addend. Use negMul and negAdd to negate the first operand of the Mul or
 // the add operand respectively. This allows fmuladd to represent a*b-c, or
@@ -2302,7 +2302,6 @@
   }
 
   return 0;
->>>>>>> b03b278e
 }
 
 Value *ScalarExprEmitter::EmitAdd(const BinOpInfo &op) {
