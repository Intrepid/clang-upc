//===--- CGExprScalar.cpp - Emit LLVM Code for Scalar Exprs ---------------===//
//
//                     The LLVM Compiler Infrastructure
//
// This file is distributed under the University of Illinois Open Source
// License. See LICENSE.TXT for details.
//
//===----------------------------------------------------------------------===//
//
// This contains code to emit Expr nodes with scalar LLVM types as LLVM code.
//
//===----------------------------------------------------------------------===//

#include "CodeGenFunction.h"
#include "CGCXXABI.h"
#include "CGDebugInfo.h"
#include "CGObjCRuntime.h"
#include "CodeGenModule.h"
#include "clang/AST/ASTContext.h"
#include "clang/AST/DeclObjC.h"
#include "clang/AST/RecordLayout.h"
#include "clang/AST/StmtVisitor.h"
#include "clang/Basic/TargetInfo.h"
#include "clang/Frontend/CodeGenOptions.h"
#include "llvm/IR/Constants.h"
#include "llvm/IR/DataLayout.h"
#include "llvm/IR/Function.h"
#include "llvm/IR/GlobalVariable.h"
#include "llvm/IR/Intrinsics.h"
#include "llvm/IR/Module.h"
#include "llvm/Support/CFG.h"
#include <cstdarg>

using namespace clang;
using namespace CodeGen;
using llvm::Value;

//===----------------------------------------------------------------------===//
//                         Scalar Expression Emitter
//===----------------------------------------------------------------------===//

namespace {
struct BinOpInfo {
  Value *LHS;
  Value *RHS;
  QualType Ty;  // Computation Type.
  BinaryOperator::Opcode Opcode; // Opcode of BinOp to perform
  bool FPContractable;
  const Expr *E;      // Entire expr, for error unsupported.  May not be binop.
};

static bool MustVisitNullValue(const Expr *E) {
  // If a null pointer expression's type is the C++0x nullptr_t, then
  // it's not necessarily a simple constant and it must be evaluated
  // for its potential side effects.
  return E->getType()->isNullPtrType();
}

class ScalarExprEmitter
  : public StmtVisitor<ScalarExprEmitter, Value*> {
  CodeGenFunction &CGF;
  CGBuilderTy &Builder;
  bool IgnoreResultAssign;
  llvm::LLVMContext &VMContext;
public:

  ScalarExprEmitter(CodeGenFunction &cgf, bool ira=false)
    : CGF(cgf), Builder(CGF.Builder), IgnoreResultAssign(ira),
      VMContext(cgf.getLLVMContext()) {
  }

  //===--------------------------------------------------------------------===//
  //                               Utilities
  //===--------------------------------------------------------------------===//

  bool TestAndClearIgnoreResultAssign() {
    bool I = IgnoreResultAssign;
    IgnoreResultAssign = false;
    return I;
  }

  llvm::Type *ConvertType(QualType T) { return CGF.ConvertType(T); }
  LValue EmitLValue(const Expr *E) { return CGF.EmitLValue(E); }
  LValue EmitCheckedLValue(const Expr *E, CodeGenFunction::TypeCheckKind TCK) {
    return CGF.EmitCheckedLValue(E, TCK);
  }

  void EmitBinOpCheck(Value *Check, const BinOpInfo &Info);

  Value *EmitLoadOfLValue(LValue LV, SourceLocation Loc) {
    return CGF.EmitLoadOfLValue(LV, Loc).getScalarVal();
  }

  /// EmitLoadOfLValue - Given an expression with complex type that represents a
  /// value l-value, this method emits the address of the l-value, then loads
  /// and returns the result.
  Value *EmitLoadOfLValue(const Expr *E) {
    return EmitLoadOfLValue(EmitCheckedLValue(E, CodeGenFunction::TCK_Load),
                            E->getExprLoc());
  }

  /// EmitConversionToBool - Convert the specified expression value to a
  /// boolean (i1) truth value.  This is equivalent to "Val != 0".
  Value *EmitConversionToBool(Value *Src, QualType DstTy);

  /// \brief Emit a check that a conversion to or from a floating-point type
  /// does not overflow.
  void EmitFloatConversionCheck(Value *OrigSrc, QualType OrigSrcType,
                                Value *Src, QualType SrcType,
                                QualType DstType, llvm::Type *DstTy);

  /// EmitScalarConversion - Emit a conversion from the specified type to the
  /// specified destination type, both of which are LLVM scalar types.
  Value *EmitScalarConversion(Value *Src, QualType SrcTy, QualType DstTy);

  /// EmitComplexToScalarConversion - Emit a conversion from the specified
  /// complex type to the specified destination type, where the destination type
  /// is an LLVM scalar type.
  Value *EmitComplexToScalarConversion(CodeGenFunction::ComplexPairTy Src,
                                       QualType SrcTy, QualType DstTy);

  /// EmitNullValue - Emit a value that corresponds to null for the given type.
  Value *EmitNullValue(QualType Ty);

  /// EmitFloatToBoolConversion - Perform an FP to boolean conversion.
  Value *EmitFloatToBoolConversion(Value *V) {
    // Compare against 0.0 for fp scalars.
    llvm::Value *Zero = llvm::Constant::getNullValue(V->getType());
    return Builder.CreateFCmpUNE(V, Zero, "tobool");
  }

  /// EmitPointerToBoolConversion - Perform a pointer to boolean conversion.
  Value *EmitPointerToBoolConversion(Value *V) {
    Value *Zero = llvm::ConstantPointerNull::get(
                                      cast<llvm::PointerType>(V->getType()));
    return Builder.CreateICmpNE(V, Zero, "tobool");
  }

  Value *EmitIntToBoolConversion(Value *V) {
    // Because of the type rules of C, we often end up computing a
    // logical value, then zero extending it to int, then wanting it
    // as a logical value again.  Optimize this common case.
    if (llvm::ZExtInst *ZI = dyn_cast<llvm::ZExtInst>(V)) {
      if (ZI->getOperand(0)->getType() == Builder.getInt1Ty()) {
        Value *Result = ZI->getOperand(0);
        // If there aren't any more uses, zap the instruction to save space.
        // Note that there can be more uses, for example if this
        // is the result of an assignment.
        if (ZI->use_empty())
          ZI->eraseFromParent();
        return Result;
      }
    }

    return Builder.CreateIsNotNull(V, "tobool");
  }

  //===--------------------------------------------------------------------===//
  //                            Visitor Methods
  //===--------------------------------------------------------------------===//

  Value *Visit(Expr *E) {
    return StmtVisitor<ScalarExprEmitter, Value*>::Visit(E);
  }

  Value *VisitStmt(Stmt *S) {
    S->dump(CGF.getContext().getSourceManager());
    llvm_unreachable("Stmt can't have complex result type!");
  }
  Value *VisitExpr(Expr *S);

  Value *VisitParenExpr(ParenExpr *PE) {
    return Visit(PE->getSubExpr());
  }
  Value *VisitSubstNonTypeTemplateParmExpr(SubstNonTypeTemplateParmExpr *E) {
    return Visit(E->getReplacement());
  }
  Value *VisitGenericSelectionExpr(GenericSelectionExpr *GE) {
    return Visit(GE->getResultExpr());
  }

  // Leaves.
  Value *VisitIntegerLiteral(const IntegerLiteral *E) {
    return Builder.getInt(E->getValue());
  }
  Value *VisitFloatingLiteral(const FloatingLiteral *E) {
    return llvm::ConstantFP::get(VMContext, E->getValue());
  }
  Value *VisitCharacterLiteral(const CharacterLiteral *E) {
    return llvm::ConstantInt::get(ConvertType(E->getType()), E->getValue());
  }
  Value *VisitObjCBoolLiteralExpr(const ObjCBoolLiteralExpr *E) {
    return llvm::ConstantInt::get(ConvertType(E->getType()), E->getValue());
  }
  Value *VisitCXXBoolLiteralExpr(const CXXBoolLiteralExpr *E) {
    return llvm::ConstantInt::get(ConvertType(E->getType()), E->getValue());
  }
  Value *VisitCXXScalarValueInitExpr(const CXXScalarValueInitExpr *E) {
    return EmitNullValue(E->getType());
  }
  Value *VisitGNUNullExpr(const GNUNullExpr *E) {
    return EmitNullValue(E->getType());
  }
  Value *VisitOffsetOfExpr(OffsetOfExpr *E);
  Value *VisitUnaryExprOrTypeTraitExpr(const UnaryExprOrTypeTraitExpr *E);
  Value *VisitAddrLabelExpr(const AddrLabelExpr *E) {
    llvm::Value *V = CGF.GetAddrOfLabel(E->getLabel());
    return Builder.CreateBitCast(V, ConvertType(E->getType()));
  }

  Value *VisitUPCMyThreadExpr(UPCMyThreadExpr *E) {
    return CGF.EmitUPCMyThread();
  }

  Value *VisitUPCThreadExpr(UPCThreadExpr *E) {
    return CGF.EmitUPCThreads();
  }

  Value *VisitSizeOfPackExpr(SizeOfPackExpr *E) {
    return llvm::ConstantInt::get(ConvertType(E->getType()),E->getPackLength());
  }

  Value *VisitPseudoObjectExpr(PseudoObjectExpr *E) {
    return CGF.EmitPseudoObjectRValue(E).getScalarVal();
  }

  Value *VisitOpaqueValueExpr(OpaqueValueExpr *E) {
    if (E->isGLValue())
      return EmitLoadOfLValue(CGF.getOpaqueLValueMapping(E), E->getExprLoc());

    // Otherwise, assume the mapping is the scalar directly.
    return CGF.getOpaqueRValueMapping(E).getScalarVal();
  }

  // l-values.
  Value *VisitDeclRefExpr(DeclRefExpr *E) {
    if (CodeGenFunction::ConstantEmission result = CGF.tryEmitAsConstant(E)) {
      if (result.isReference())
        return EmitLoadOfLValue(result.getReferenceLValue(CGF, E),
                                E->getExprLoc());
      return result.getValue();
    }
    return EmitLoadOfLValue(E);
  }

  Value *VisitObjCSelectorExpr(ObjCSelectorExpr *E) {
    return CGF.EmitObjCSelectorExpr(E);
  }
  Value *VisitObjCProtocolExpr(ObjCProtocolExpr *E) {
    return CGF.EmitObjCProtocolExpr(E);
  }
  Value *VisitObjCIvarRefExpr(ObjCIvarRefExpr *E) {
    return EmitLoadOfLValue(E);
  }
  Value *VisitObjCMessageExpr(ObjCMessageExpr *E) {
    if (E->getMethodDecl() &&
        E->getMethodDecl()->getResultType()->isReferenceType())
      return EmitLoadOfLValue(E);
    return CGF.EmitObjCMessageExpr(E).getScalarVal();
  }

  Value *VisitObjCIsaExpr(ObjCIsaExpr *E) {
    LValue LV = CGF.EmitObjCIsaExpr(E);
    Value *V = CGF.EmitLoadOfLValue(LV, E->getExprLoc()).getScalarVal();
    return V;
  }

  Value *VisitArraySubscriptExpr(ArraySubscriptExpr *E);
  Value *VisitShuffleVectorExpr(ShuffleVectorExpr *E);
  Value *VisitConvertVectorExpr(ConvertVectorExpr *E);
  Value *VisitMemberExpr(MemberExpr *E);
  Value *VisitExtVectorElementExpr(Expr *E) { return EmitLoadOfLValue(E); }
  Value *VisitCompoundLiteralExpr(CompoundLiteralExpr *E) {
    return EmitLoadOfLValue(E);
  }

  Value *VisitInitListExpr(InitListExpr *E);

  Value *VisitImplicitValueInitExpr(const ImplicitValueInitExpr *E) {
    return EmitNullValue(E->getType());
  }
  Value *VisitExplicitCastExpr(ExplicitCastExpr *E) {
    if (E->getType()->isVariablyModifiedType())
      CGF.EmitVariablyModifiedType(E->getType());
    return VisitCastExpr(E);
  }
  Value *VisitCastExpr(CastExpr *E);

  Value *VisitCallExpr(const CallExpr *E) {
    if (E->getCallReturnType()->isReferenceType())
      return EmitLoadOfLValue(E);

    return CGF.EmitCallExpr(E).getScalarVal();
  }

  Value *VisitStmtExpr(const StmtExpr *E);

  // Unary Operators.
  Value *VisitUnaryPostDec(const UnaryOperator *E) {
    LValue LV = EmitLValue(E->getSubExpr());
    return EmitScalarPrePostIncDec(E, LV, false, false);
  }
  Value *VisitUnaryPostInc(const UnaryOperator *E) {
    LValue LV = EmitLValue(E->getSubExpr());
    return EmitScalarPrePostIncDec(E, LV, true, false);
  }
  Value *VisitUnaryPreDec(const UnaryOperator *E) {
    LValue LV = EmitLValue(E->getSubExpr());
    return EmitScalarPrePostIncDec(E, LV, false, true);
  }
  Value *VisitUnaryPreInc(const UnaryOperator *E) {
    LValue LV = EmitLValue(E->getSubExpr());
    return EmitScalarPrePostIncDec(E, LV, true, true);
  }

  llvm::Value *EmitAddConsiderOverflowBehavior(const UnaryOperator *E,
                                               llvm::Value *InVal,
                                               llvm::Value *NextVal,
                                               bool IsInc);

  llvm::Value *EmitScalarPrePostIncDec(const UnaryOperator *E, LValue LV,
                                       bool isInc, bool isPre);


  Value *VisitUnaryAddrOf(const UnaryOperator *E) {
    if (isa<MemberPointerType>(E->getType())) // never sugared
      return CGF.CGM.getMemberPointerConstant(E);

    return EmitLValue(E->getSubExpr()).getAddress();
  }
  Value *VisitUnaryDeref(const UnaryOperator *E) {
    if (E->getType()->isVoidType())
      return Visit(E->getSubExpr()); // the actual value should be unused
    return EmitLoadOfLValue(E);
  }
  Value *VisitUnaryPlus(const UnaryOperator *E) {
    // This differs from gcc, though, most likely due to a bug in gcc.
    TestAndClearIgnoreResultAssign();
    return Visit(E->getSubExpr());
  }
  Value *VisitUnaryMinus    (const UnaryOperator *E);
  Value *VisitUnaryNot      (const UnaryOperator *E);
  Value *VisitUnaryLNot     (const UnaryOperator *E);
  Value *VisitUnaryReal     (const UnaryOperator *E);
  Value *VisitUnaryImag     (const UnaryOperator *E);
  Value *VisitUnaryExtension(const UnaryOperator *E) {
    return Visit(E->getSubExpr());
  }

  // C++
  Value *VisitMaterializeTemporaryExpr(const MaterializeTemporaryExpr *E) {
    return EmitLoadOfLValue(E);
  }

  Value *VisitCXXDefaultArgExpr(CXXDefaultArgExpr *DAE) {
    return Visit(DAE->getExpr());
  }
  Value *VisitCXXDefaultInitExpr(CXXDefaultInitExpr *DIE) {
    CodeGenFunction::CXXDefaultInitExprScope Scope(CGF);
    return Visit(DIE->getExpr());
  }
  Value *VisitCXXThisExpr(CXXThisExpr *TE) {
    return CGF.LoadCXXThis();
  }

  Value *VisitExprWithCleanups(ExprWithCleanups *E) {
    CGF.enterFullExpression(E);
    CodeGenFunction::RunCleanupsScope Scope(CGF);
    return Visit(E->getSubExpr());
  }
  Value *VisitCXXNewExpr(const CXXNewExpr *E) {
    return CGF.EmitCXXNewExpr(E);
  }
  Value *VisitCXXDeleteExpr(const CXXDeleteExpr *E) {
    CGF.EmitCXXDeleteExpr(E);
    return 0;
  }
  Value *VisitUnaryTypeTraitExpr(const UnaryTypeTraitExpr *E) {
    return Builder.getInt1(E->getValue());
  }

  Value *VisitBinaryTypeTraitExpr(const BinaryTypeTraitExpr *E) {
    return llvm::ConstantInt::get(ConvertType(E->getType()), E->getValue());
  }

  Value *VisitArrayTypeTraitExpr(const ArrayTypeTraitExpr *E) {
    return llvm::ConstantInt::get(Builder.getInt32Ty(), E->getValue());
  }

  Value *VisitExpressionTraitExpr(const ExpressionTraitExpr *E) {
    return llvm::ConstantInt::get(Builder.getInt1Ty(), E->getValue());
  }

  Value *VisitCXXPseudoDestructorExpr(const CXXPseudoDestructorExpr *E) {
    // C++ [expr.pseudo]p1:
    //   The result shall only be used as the operand for the function call
    //   operator (), and the result of such a call has type void. The only
    //   effect is the evaluation of the postfix-expression before the dot or
    //   arrow.
    CGF.EmitScalarExpr(E->getBase());
    return 0;
  }

  Value *VisitCXXNullPtrLiteralExpr(const CXXNullPtrLiteralExpr *E) {
    return EmitNullValue(E->getType());
  }

  Value *VisitCXXThrowExpr(const CXXThrowExpr *E) {
    CGF.EmitCXXThrowExpr(E);
    return 0;
  }

  Value *VisitCXXNoexceptExpr(const CXXNoexceptExpr *E) {
    return Builder.getInt1(E->getValue());
  }

  // Binary Operators.
  Value *EmitMul(const BinOpInfo &Ops) {
    if (Ops.Ty->isSignedIntegerOrEnumerationType()) {
      switch (CGF.getLangOpts().getSignedOverflowBehavior()) {
      case LangOptions::SOB_Defined:
        return Builder.CreateMul(Ops.LHS, Ops.RHS, "mul");
      case LangOptions::SOB_Undefined:
        if (!CGF.SanOpts->SignedIntegerOverflow)
          return Builder.CreateNSWMul(Ops.LHS, Ops.RHS, "mul");
        // Fall through.
      case LangOptions::SOB_Trapping:
        return EmitOverflowCheckedBinOp(Ops);
      }
    }

    if (Ops.Ty->isUnsignedIntegerType() && CGF.SanOpts->UnsignedIntegerOverflow)
      return EmitOverflowCheckedBinOp(Ops);

    if (Ops.LHS->getType()->isFPOrFPVectorTy())
      return Builder.CreateFMul(Ops.LHS, Ops.RHS, "mul");
    return Builder.CreateMul(Ops.LHS, Ops.RHS, "mul");
  }
  /// Create a binary op that checks for overflow.
  /// Currently only supports +, - and *.
  Value *EmitOverflowCheckedBinOp(const BinOpInfo &Ops);

  // Check for undefined division and modulus behaviors.
  void EmitUndefinedBehaviorIntegerDivAndRemCheck(const BinOpInfo &Ops,
                                                  llvm::Value *Zero,bool isDiv);
  // Common helper for getting how wide LHS of shift is.
  static Value *GetWidthMinusOneValue(Value* LHS,Value* RHS);
  Value *EmitDiv(const BinOpInfo &Ops);
  Value *EmitRem(const BinOpInfo &Ops);
  Value *EmitAdd(const BinOpInfo &Ops);
  Value *EmitSub(const BinOpInfo &Ops);
  Value *EmitShl(const BinOpInfo &Ops);
  Value *EmitShr(const BinOpInfo &Ops);
  Value *EmitAnd(const BinOpInfo &Ops) {
    return Builder.CreateAnd(Ops.LHS, Ops.RHS, "and");
  }
  Value *EmitXor(const BinOpInfo &Ops) {
    return Builder.CreateXor(Ops.LHS, Ops.RHS, "xor");
  }
  Value *EmitOr (const BinOpInfo &Ops) {
    return Builder.CreateOr(Ops.LHS, Ops.RHS, "or");
  }

  BinOpInfo EmitBinOps(const BinaryOperator *E);
  LValue EmitCompoundAssignLValue(const CompoundAssignOperator *E,
                            Value *(ScalarExprEmitter::*F)(const BinOpInfo &),
                                  Value *&Result);

  Value *EmitCompoundAssign(const CompoundAssignOperator *E,
                            Value *(ScalarExprEmitter::*F)(const BinOpInfo &));

  // Binary operators and binary compound assignment operators.
#define HANDLEBINOP(OP) \
  Value *VisitBin ## OP(const BinaryOperator *E) {                         \
    return Emit ## OP(EmitBinOps(E));                                      \
  }                                                                        \
  Value *VisitBin ## OP ## Assign(const CompoundAssignOperator *E) {       \
    return EmitCompoundAssign(E, &ScalarExprEmitter::Emit ## OP);          \
  }
  HANDLEBINOP(Mul)
  HANDLEBINOP(Div)
  HANDLEBINOP(Rem)
  HANDLEBINOP(Add)
  HANDLEBINOP(Sub)
  HANDLEBINOP(Shl)
  HANDLEBINOP(Shr)
  HANDLEBINOP(And)
  HANDLEBINOP(Xor)
  HANDLEBINOP(Or)
#undef HANDLEBINOP

  // Comparisons.
  Value *EmitCompare(const BinaryOperator *E, unsigned UICmpOpc,
                     unsigned SICmpOpc, unsigned FCmpOpc);
#define VISITCOMP(CODE, UI, SI, FP) \
    Value *VisitBin##CODE(const BinaryOperator *E) { \
      return EmitCompare(E, llvm::ICmpInst::UI, llvm::ICmpInst::SI, \
                         llvm::FCmpInst::FP); }
  VISITCOMP(LT, ICMP_ULT, ICMP_SLT, FCMP_OLT)
  VISITCOMP(GT, ICMP_UGT, ICMP_SGT, FCMP_OGT)
  VISITCOMP(LE, ICMP_ULE, ICMP_SLE, FCMP_OLE)
  VISITCOMP(GE, ICMP_UGE, ICMP_SGE, FCMP_OGE)
  VISITCOMP(EQ, ICMP_EQ , ICMP_EQ , FCMP_OEQ)
  VISITCOMP(NE, ICMP_NE , ICMP_NE , FCMP_UNE)
#undef VISITCOMP

  Value *VisitBinAssign     (const BinaryOperator *E);

  Value *VisitBinLAnd       (const BinaryOperator *E);
  Value *VisitBinLOr        (const BinaryOperator *E);
  Value *VisitBinComma      (const BinaryOperator *E);

  Value *VisitBinPtrMemD(const Expr *E) { return EmitLoadOfLValue(E); }
  Value *VisitBinPtrMemI(const Expr *E) { return EmitLoadOfLValue(E); }

  // Other Operators.
  Value *VisitBlockExpr(const BlockExpr *BE);
  Value *VisitAbstractConditionalOperator(const AbstractConditionalOperator *);
  Value *VisitChooseExpr(ChooseExpr *CE);
  Value *VisitVAArgExpr(VAArgExpr *VE);
  Value *VisitObjCStringLiteral(const ObjCStringLiteral *E) {
    return CGF.EmitObjCStringLiteral(E);
  }
  Value *VisitObjCBoxedExpr(ObjCBoxedExpr *E) {
    return CGF.EmitObjCBoxedExpr(E);
  }
  Value *VisitObjCArrayLiteral(ObjCArrayLiteral *E) {
    return CGF.EmitObjCArrayLiteral(E);
  }
  Value *VisitObjCDictionaryLiteral(ObjCDictionaryLiteral *E) {
    return CGF.EmitObjCDictionaryLiteral(E);
  }
  Value *VisitAsTypeExpr(AsTypeExpr *CE);
  Value *VisitAtomicExpr(AtomicExpr *AE);
};
}  // end anonymous namespace.

//===----------------------------------------------------------------------===//
//                                Utilities
//===----------------------------------------------------------------------===//

/// EmitConversionToBool - Convert the specified expression value to a
/// boolean (i1) truth value.  This is equivalent to "Val != 0".
Value *ScalarExprEmitter::EmitConversionToBool(Value *Src, QualType SrcType) {
  assert(SrcType.isCanonical() && "EmitScalarConversion strips typedefs");

  if (SrcType->isRealFloatingType())
    return EmitFloatToBoolConversion(Src);

  if (const MemberPointerType *MPT = dyn_cast<MemberPointerType>(SrcType))
    return CGF.CGM.getCXXABI().EmitMemberPointerIsNotNull(CGF, Src, MPT);

  if (SrcType->hasPointerToSharedRepresentation())
    return CGF.EmitUPCPointerToBoolConversion(Src);

  assert((SrcType->isIntegerType() || isa<llvm::PointerType>(Src->getType())) &&
         "Unknown scalar type to convert");

  if (isa<llvm::IntegerType>(Src->getType()))
    return EmitIntToBoolConversion(Src);

  assert(isa<llvm::PointerType>(Src->getType()));
  return EmitPointerToBoolConversion(Src);
}

void ScalarExprEmitter::EmitFloatConversionCheck(Value *OrigSrc,
                                                 QualType OrigSrcType,
                                                 Value *Src, QualType SrcType,
                                                 QualType DstType,
                                                 llvm::Type *DstTy) {
  using llvm::APFloat;
  using llvm::APSInt;

  llvm::Type *SrcTy = Src->getType();

  llvm::Value *Check = 0;
  if (llvm::IntegerType *IntTy = dyn_cast<llvm::IntegerType>(SrcTy)) {
    // Integer to floating-point. This can fail for unsigned short -> __half
    // or unsigned __int128 -> float.
    assert(DstType->isFloatingType());
    bool SrcIsUnsigned = OrigSrcType->isUnsignedIntegerOrEnumerationType();

    APFloat LargestFloat =
      APFloat::getLargest(CGF.getContext().getFloatTypeSemantics(DstType));
    APSInt LargestInt(IntTy->getBitWidth(), SrcIsUnsigned);

    bool IsExact;
    if (LargestFloat.convertToInteger(LargestInt, APFloat::rmTowardZero,
                                      &IsExact) != APFloat::opOK)
      // The range of representable values of this floating point type includes
      // all values of this integer type. Don't need an overflow check.
      return;

    llvm::Value *Max = llvm::ConstantInt::get(VMContext, LargestInt);
    if (SrcIsUnsigned)
      Check = Builder.CreateICmpULE(Src, Max);
    else {
      llvm::Value *Min = llvm::ConstantInt::get(VMContext, -LargestInt);
      llvm::Value *GE = Builder.CreateICmpSGE(Src, Min);
      llvm::Value *LE = Builder.CreateICmpSLE(Src, Max);
      Check = Builder.CreateAnd(GE, LE);
    }
  } else {
    const llvm::fltSemantics &SrcSema =
      CGF.getContext().getFloatTypeSemantics(OrigSrcType);
    if (isa<llvm::IntegerType>(DstTy)) {
      // Floating-point to integer. This has undefined behavior if the source is
      // +-Inf, NaN, or doesn't fit into the destination type (after truncation
      // to an integer).
      unsigned Width = CGF.getContext().getIntWidth(DstType);
      bool Unsigned = DstType->isUnsignedIntegerOrEnumerationType();

      APSInt Min = APSInt::getMinValue(Width, Unsigned);
      APFloat MinSrc(SrcSema, APFloat::uninitialized);
      if (MinSrc.convertFromAPInt(Min, !Unsigned, APFloat::rmTowardZero) &
          APFloat::opOverflow)
        // Don't need an overflow check for lower bound. Just check for
        // -Inf/NaN.
        MinSrc = APFloat::getInf(SrcSema, true);
      else
        // Find the largest value which is too small to represent (before
        // truncation toward zero).
        MinSrc.subtract(APFloat(SrcSema, 1), APFloat::rmTowardNegative);

      APSInt Max = APSInt::getMaxValue(Width, Unsigned);
      APFloat MaxSrc(SrcSema, APFloat::uninitialized);
      if (MaxSrc.convertFromAPInt(Max, !Unsigned, APFloat::rmTowardZero) &
          APFloat::opOverflow)
        // Don't need an overflow check for upper bound. Just check for
        // +Inf/NaN.
        MaxSrc = APFloat::getInf(SrcSema, false);
      else
        // Find the smallest value which is too large to represent (before
        // truncation toward zero).
        MaxSrc.add(APFloat(SrcSema, 1), APFloat::rmTowardPositive);

      // If we're converting from __half, convert the range to float to match
      // the type of src.
      if (OrigSrcType->isHalfType()) {
        const llvm::fltSemantics &Sema =
          CGF.getContext().getFloatTypeSemantics(SrcType);
        bool IsInexact;
        MinSrc.convert(Sema, APFloat::rmTowardZero, &IsInexact);
        MaxSrc.convert(Sema, APFloat::rmTowardZero, &IsInexact);
      }

      llvm::Value *GE =
        Builder.CreateFCmpOGT(Src, llvm::ConstantFP::get(VMContext, MinSrc));
      llvm::Value *LE =
        Builder.CreateFCmpOLT(Src, llvm::ConstantFP::get(VMContext, MaxSrc));
      Check = Builder.CreateAnd(GE, LE);
    } else {
      // FIXME: Maybe split this sanitizer out from float-cast-overflow.
      //
      // Floating-point to floating-point. This has undefined behavior if the
      // source is not in the range of representable values of the destination
      // type. The C and C++ standards are spectacularly unclear here. We
      // diagnose finite out-of-range conversions, but allow infinities and NaNs
      // to convert to the corresponding value in the smaller type.
      //
      // C11 Annex F gives all such conversions defined behavior for IEC 60559
      // conforming implementations. Unfortunately, LLVM's fptrunc instruction
      // does not.

      // Converting from a lower rank to a higher rank can never have
      // undefined behavior, since higher-rank types must have a superset
      // of values of lower-rank types.
      if (CGF.getContext().getFloatingTypeOrder(OrigSrcType, DstType) != 1)
        return;

      assert(!OrigSrcType->isHalfType() &&
             "should not check conversion from __half, it has the lowest rank");

      const llvm::fltSemantics &DstSema =
        CGF.getContext().getFloatTypeSemantics(DstType);
      APFloat MinBad = APFloat::getLargest(DstSema, false);
      APFloat MaxBad = APFloat::getInf(DstSema, false);

      bool IsInexact;
      MinBad.convert(SrcSema, APFloat::rmTowardZero, &IsInexact);
      MaxBad.convert(SrcSema, APFloat::rmTowardZero, &IsInexact);

      Value *AbsSrc = CGF.EmitNounwindRuntimeCall(
        CGF.CGM.getIntrinsic(llvm::Intrinsic::fabs, Src->getType()), Src);
      llvm::Value *GE =
        Builder.CreateFCmpOGT(AbsSrc, llvm::ConstantFP::get(VMContext, MinBad));
      llvm::Value *LE =
        Builder.CreateFCmpOLT(AbsSrc, llvm::ConstantFP::get(VMContext, MaxBad));
      Check = Builder.CreateNot(Builder.CreateAnd(GE, LE));
    }
  }

  // FIXME: Provide a SourceLocation.
  llvm::Constant *StaticArgs[] = {
    CGF.EmitCheckTypeDescriptor(OrigSrcType),
    CGF.EmitCheckTypeDescriptor(DstType)
  };
  CGF.EmitCheck(Check, "float_cast_overflow", StaticArgs, OrigSrc,
                CodeGenFunction::CRK_Recoverable);
}

/// EmitScalarConversion - Emit a conversion from the specified type to the
/// specified destination type, both of which are LLVM scalar types.
Value *ScalarExprEmitter::EmitScalarConversion(Value *Src, QualType SrcType,
                                               QualType DstType) {
  SrcType = CGF.getContext().getCanonicalType(SrcType);
  DstType = CGF.getContext().getCanonicalType(DstType);
  if (SrcType == DstType) return Src;

  if (DstType->isVoidType()) return 0;

  llvm::Value *OrigSrc = Src;
  QualType OrigSrcType = SrcType;
  llvm::Type *SrcTy = Src->getType();

  // If casting to/from storage-only half FP, use special intrinsics.
  if (SrcType->isHalfType() && !CGF.getContext().getLangOpts().NativeHalfType) {
    Src = Builder.CreateCall(CGF.CGM.getIntrinsic(llvm::Intrinsic::convert_from_fp16), Src);
    SrcType = CGF.getContext().FloatTy;
    SrcTy = CGF.FloatTy;
  }

  // Handle conversions to bool first, they are special: comparisons against 0.
  if (DstType->isBooleanType())
    return EmitConversionToBool(Src, SrcType);

  llvm::Type *DstTy = ConvertType(DstType);

  // Ignore conversions like int -> uint.
  if (SrcTy == DstTy)
    return Src;

  // Handle pointer conversions next: pointers can only be converted to/from
  // other pointers and integers. Check for pointer types in terms of LLVM, as
  // some native types (like Obj-C id) may map to a pointer type.
  if (isa<llvm::PointerType>(DstTy)) {
    // The source value may be an integer, or a pointer.
    if (isa<llvm::PointerType>(SrcTy))
      return Builder.CreateBitCast(Src, DstTy, "conv");

    assert(SrcType->isIntegerType() && "Not ptr->ptr or int->ptr conversion?");
    // First, convert to the correct width so that we control the kind of
    // extension.
    llvm::Type *MiddleTy = CGF.IntPtrTy;
    bool InputSigned = SrcType->isSignedIntegerOrEnumerationType();
    llvm::Value* IntResult =
        Builder.CreateIntCast(Src, MiddleTy, InputSigned, "conv");
    // Then, cast to pointer.
    return Builder.CreateIntToPtr(IntResult, DstTy, "conv");
  }

  if (isa<llvm::PointerType>(SrcTy)) {
    // Must be an ptr to int cast.
    assert(isa<llvm::IntegerType>(DstTy) && "not ptr->int?");
    return Builder.CreatePtrToInt(Src, DstTy, "conv");
  }

  // A scalar can be splatted to an extended vector of the same element type
  if (DstType->isExtVectorType() && !SrcType->isVectorType()) {
    // Cast the scalar to element type
    QualType EltTy = DstType->getAs<ExtVectorType>()->getElementType();
    llvm::Value *Elt = EmitScalarConversion(Src, SrcType, EltTy);

    // Splat the element across to all elements
    unsigned NumElements = cast<llvm::VectorType>(DstTy)->getNumElements();
    return Builder.CreateVectorSplat(NumElements, Elt, "splat");
  }

  // Allow bitcast from vector to integer/fp of the same size.
  if (isa<llvm::VectorType>(SrcTy) ||
      isa<llvm::VectorType>(DstTy))
    return Builder.CreateBitCast(Src, DstTy, "conv");

  // Finally, we have the arithmetic types: real int/float.
  Value *Res = NULL;
  llvm::Type *ResTy = DstTy;

  // An overflowing conversion has undefined behavior if either the source type
  // or the destination type is a floating-point type.
  if (CGF.SanOpts->FloatCastOverflow &&
      (OrigSrcType->isFloatingType() || DstType->isFloatingType()))
    EmitFloatConversionCheck(OrigSrc, OrigSrcType, Src, SrcType, DstType,
                             DstTy);

  // Cast to half via float
  if (DstType->isHalfType() && !CGF.getContext().getLangOpts().NativeHalfType)
    DstTy = CGF.FloatTy;

  if (isa<llvm::IntegerType>(SrcTy)) {
    bool InputSigned = SrcType->isSignedIntegerOrEnumerationType();
    if (isa<llvm::IntegerType>(DstTy))
      Res = Builder.CreateIntCast(Src, DstTy, InputSigned, "conv");
    else if (InputSigned)
      Res = Builder.CreateSIToFP(Src, DstTy, "conv");
    else
      Res = Builder.CreateUIToFP(Src, DstTy, "conv");
  } else if (isa<llvm::IntegerType>(DstTy)) {
    assert(SrcTy->isFloatingPointTy() && "Unknown real conversion");
    if (DstType->isSignedIntegerOrEnumerationType())
      Res = Builder.CreateFPToSI(Src, DstTy, "conv");
    else
      Res = Builder.CreateFPToUI(Src, DstTy, "conv");
  } else {
    assert(SrcTy->isFloatingPointTy() && DstTy->isFloatingPointTy() &&
           "Unknown real conversion");
    if (DstTy->getTypeID() < SrcTy->getTypeID())
      Res = Builder.CreateFPTrunc(Src, DstTy, "conv");
    else
      Res = Builder.CreateFPExt(Src, DstTy, "conv");
  }

  if (DstTy != ResTy) {
    assert(ResTy->isIntegerTy(16) && "Only half FP requires extra conversion");
    Res = Builder.CreateCall(CGF.CGM.getIntrinsic(llvm::Intrinsic::convert_to_fp16), Res);
  }

  return Res;
}

/// EmitComplexToScalarConversion - Emit a conversion from the specified complex
/// type to the specified destination type, where the destination type is an
/// LLVM scalar type.
Value *ScalarExprEmitter::
EmitComplexToScalarConversion(CodeGenFunction::ComplexPairTy Src,
                              QualType SrcTy, QualType DstTy) {
  // Get the source element type.
  SrcTy = SrcTy->castAs<ComplexType>()->getElementType();

  // Handle conversions to bool first, they are special: comparisons against 0.
  if (DstTy->isBooleanType()) {
    //  Complex != 0  -> (Real != 0) | (Imag != 0)
    Src.first  = EmitScalarConversion(Src.first, SrcTy, DstTy);
    Src.second = EmitScalarConversion(Src.second, SrcTy, DstTy);
    return Builder.CreateOr(Src.first, Src.second, "tobool");
  }

  // C99 6.3.1.7p2: "When a value of complex type is converted to a real type,
  // the imaginary part of the complex value is discarded and the value of the
  // real part is converted according to the conversion rules for the
  // corresponding real type.
  return EmitScalarConversion(Src.first, SrcTy, DstTy);
}

Value *ScalarExprEmitter::EmitNullValue(QualType Ty) {
  return CGF.EmitFromMemory(CGF.CGM.EmitNullConstant(Ty), Ty);
}

/// \brief Emit a sanitization check for the given "binary" operation (which
/// might actually be a unary increment which has been lowered to a binary
/// operation). The check passes if \p Check, which is an \c i1, is \c true.
void ScalarExprEmitter::EmitBinOpCheck(Value *Check, const BinOpInfo &Info) {
  StringRef CheckName;
  SmallVector<llvm::Constant *, 4> StaticData;
  SmallVector<llvm::Value *, 2> DynamicData;

  BinaryOperatorKind Opcode = Info.Opcode;
  if (BinaryOperator::isCompoundAssignmentOp(Opcode))
    Opcode = BinaryOperator::getOpForCompoundAssignment(Opcode);

  StaticData.push_back(CGF.EmitCheckSourceLocation(Info.E->getExprLoc()));
  const UnaryOperator *UO = dyn_cast<UnaryOperator>(Info.E);
  if (UO && UO->getOpcode() == UO_Minus) {
    CheckName = "negate_overflow";
    StaticData.push_back(CGF.EmitCheckTypeDescriptor(UO->getType()));
    DynamicData.push_back(Info.RHS);
  } else {
    if (BinaryOperator::isShiftOp(Opcode)) {
      // Shift LHS negative or too large, or RHS out of bounds.
      CheckName = "shift_out_of_bounds";
      const BinaryOperator *BO = cast<BinaryOperator>(Info.E);
      StaticData.push_back(
        CGF.EmitCheckTypeDescriptor(BO->getLHS()->getType()));
      StaticData.push_back(
        CGF.EmitCheckTypeDescriptor(BO->getRHS()->getType()));
    } else if (Opcode == BO_Div || Opcode == BO_Rem) {
      // Divide or modulo by zero, or signed overflow (eg INT_MAX / -1).
      CheckName = "divrem_overflow";
      StaticData.push_back(CGF.EmitCheckTypeDescriptor(Info.Ty));
    } else {
      // Signed arithmetic overflow (+, -, *).
      switch (Opcode) {
      case BO_Add: CheckName = "add_overflow"; break;
      case BO_Sub: CheckName = "sub_overflow"; break;
      case BO_Mul: CheckName = "mul_overflow"; break;
      default: llvm_unreachable("unexpected opcode for bin op check");
      }
      StaticData.push_back(CGF.EmitCheckTypeDescriptor(Info.Ty));
    }
    DynamicData.push_back(Info.LHS);
    DynamicData.push_back(Info.RHS);
  }

  CGF.EmitCheck(Check, CheckName, StaticData, DynamicData,
                CodeGenFunction::CRK_Recoverable);
}

//===----------------------------------------------------------------------===//
//                            Visitor Methods
//===----------------------------------------------------------------------===//

Value *ScalarExprEmitter::VisitExpr(Expr *E) {
  CGF.ErrorUnsupported(E, "scalar expression");
  if (E->getType()->isVoidType())
    return 0;
  return llvm::UndefValue::get(CGF.ConvertType(E->getType()));
}

Value *ScalarExprEmitter::VisitShuffleVectorExpr(ShuffleVectorExpr *E) {
  // Vector Mask Case
  if (E->getNumSubExprs() == 2 ||
      (E->getNumSubExprs() == 3 && E->getExpr(2)->getType()->isVectorType())) {
    Value *LHS = CGF.EmitScalarExpr(E->getExpr(0));
    Value *RHS = CGF.EmitScalarExpr(E->getExpr(1));
    Value *Mask;

    llvm::VectorType *LTy = cast<llvm::VectorType>(LHS->getType());
    unsigned LHSElts = LTy->getNumElements();

    if (E->getNumSubExprs() == 3) {
      Mask = CGF.EmitScalarExpr(E->getExpr(2));

      // Shuffle LHS & RHS into one input vector.
      SmallVector<llvm::Constant*, 32> concat;
      for (unsigned i = 0; i != LHSElts; ++i) {
        concat.push_back(Builder.getInt32(2*i));
        concat.push_back(Builder.getInt32(2*i+1));
      }

      Value* CV = llvm::ConstantVector::get(concat);
      LHS = Builder.CreateShuffleVector(LHS, RHS, CV, "concat");
      LHSElts *= 2;
    } else {
      Mask = RHS;
    }

    llvm::VectorType *MTy = cast<llvm::VectorType>(Mask->getType());
    llvm::Constant* EltMask;

    EltMask = llvm::ConstantInt::get(MTy->getElementType(),
                                     llvm::NextPowerOf2(LHSElts-1)-1);

    // Mask off the high bits of each shuffle index.
    Value *MaskBits = llvm::ConstantVector::getSplat(MTy->getNumElements(),
                                                     EltMask);
    Mask = Builder.CreateAnd(Mask, MaskBits, "mask");

    // newv = undef
    // mask = mask & maskbits
    // for each elt
    //   n = extract mask i
    //   x = extract val n
    //   newv = insert newv, x, i
    llvm::VectorType *RTy = llvm::VectorType::get(LTy->getElementType(),
                                                  MTy->getNumElements());
    Value* NewV = llvm::UndefValue::get(RTy);
    for (unsigned i = 0, e = MTy->getNumElements(); i != e; ++i) {
      Value *IIndx = Builder.getInt32(i);
      Value *Indx = Builder.CreateExtractElement(Mask, IIndx, "shuf_idx");
      Indx = Builder.CreateZExt(Indx, CGF.Int32Ty, "idx_zext");

      Value *VExt = Builder.CreateExtractElement(LHS, Indx, "shuf_elt");
      NewV = Builder.CreateInsertElement(NewV, VExt, IIndx, "shuf_ins");
    }
    return NewV;
  }

  Value* V1 = CGF.EmitScalarExpr(E->getExpr(0));
  Value* V2 = CGF.EmitScalarExpr(E->getExpr(1));

  SmallVector<llvm::Constant*, 32> indices;
  for (unsigned i = 2; i < E->getNumSubExprs(); ++i) {
    llvm::APSInt Idx = E->getShuffleMaskIdx(CGF.getContext(), i-2);
    // Check for -1 and output it as undef in the IR.
    if (Idx.isSigned() && Idx.isAllOnesValue())
      indices.push_back(llvm::UndefValue::get(CGF.Int32Ty));
    else
      indices.push_back(Builder.getInt32(Idx.getZExtValue()));
  }

  Value *SV = llvm::ConstantVector::get(indices);
  return Builder.CreateShuffleVector(V1, V2, SV, "shuffle");
}

Value *ScalarExprEmitter::VisitConvertVectorExpr(ConvertVectorExpr *E) {
  QualType SrcType = E->getSrcExpr()->getType(),
           DstType = E->getType();

  Value *Src  = CGF.EmitScalarExpr(E->getSrcExpr());

  SrcType = CGF.getContext().getCanonicalType(SrcType);
  DstType = CGF.getContext().getCanonicalType(DstType);
  if (SrcType == DstType) return Src;

  assert(SrcType->isVectorType() &&
         "ConvertVector source type must be a vector");
  assert(DstType->isVectorType() &&
         "ConvertVector destination type must be a vector");

  llvm::Type *SrcTy = Src->getType();
  llvm::Type *DstTy = ConvertType(DstType);

  // Ignore conversions like int -> uint.
  if (SrcTy == DstTy)
    return Src;

  QualType SrcEltType = SrcType->getAs<VectorType>()->getElementType(),
           DstEltType = DstType->getAs<VectorType>()->getElementType();

  assert(SrcTy->isVectorTy() &&
         "ConvertVector source IR type must be a vector");
  assert(DstTy->isVectorTy() &&
         "ConvertVector destination IR type must be a vector");

  llvm::Type *SrcEltTy = SrcTy->getVectorElementType(),
             *DstEltTy = DstTy->getVectorElementType();

  if (DstEltType->isBooleanType()) {
    assert((SrcEltTy->isFloatingPointTy() ||
            isa<llvm::IntegerType>(SrcEltTy)) && "Unknown boolean conversion");

    llvm::Value *Zero = llvm::Constant::getNullValue(SrcTy);
    if (SrcEltTy->isFloatingPointTy()) {
      return Builder.CreateFCmpUNE(Src, Zero, "tobool");
    } else {
      return Builder.CreateICmpNE(Src, Zero, "tobool");
    }
  }

  // We have the arithmetic types: real int/float.
  Value *Res = NULL;

  if (isa<llvm::IntegerType>(SrcEltTy)) {
    bool InputSigned = SrcEltType->isSignedIntegerOrEnumerationType();
    if (isa<llvm::IntegerType>(DstEltTy))
      Res = Builder.CreateIntCast(Src, DstTy, InputSigned, "conv");
    else if (InputSigned)
      Res = Builder.CreateSIToFP(Src, DstTy, "conv");
    else
      Res = Builder.CreateUIToFP(Src, DstTy, "conv");
  } else if (isa<llvm::IntegerType>(DstEltTy)) {
    assert(SrcEltTy->isFloatingPointTy() && "Unknown real conversion");
    if (DstEltType->isSignedIntegerOrEnumerationType())
      Res = Builder.CreateFPToSI(Src, DstTy, "conv");
    else
      Res = Builder.CreateFPToUI(Src, DstTy, "conv");
  } else {
    assert(SrcEltTy->isFloatingPointTy() && DstEltTy->isFloatingPointTy() &&
           "Unknown real conversion");
    if (DstEltTy->getTypeID() < SrcEltTy->getTypeID())
      Res = Builder.CreateFPTrunc(Src, DstTy, "conv");
    else
      Res = Builder.CreateFPExt(Src, DstTy, "conv");
  }

  return Res;
}

Value *ScalarExprEmitter::VisitMemberExpr(MemberExpr *E) {
  llvm::APSInt Value;
  if (E->EvaluateAsInt(Value, CGF.getContext(), Expr::SE_AllowSideEffects)) {
    if (E->isArrow())
      CGF.EmitScalarExpr(E->getBase());
    else
      EmitLValue(E->getBase());
    return Builder.getInt(Value);
  }

  return EmitLoadOfLValue(E);
}

Value *ScalarExprEmitter::VisitArraySubscriptExpr(ArraySubscriptExpr *E) {
  TestAndClearIgnoreResultAssign();

  // Emit subscript expressions in rvalue context's.  For most cases, this just
  // loads the lvalue formed by the subscript expr.  However, we have to be
  // careful, because the base of a vector subscript is occasionally an rvalue,
  // so we can't get it as an lvalue.
  if (!E->getBase()->getType()->isVectorType())
    return EmitLoadOfLValue(E);

  // Handle the vector case.  The base must be a vector, the index must be an
  // integer value.
  Value *Base = Visit(E->getBase());
  Value *Idx  = Visit(E->getIdx());
  QualType IdxTy = E->getIdx()->getType();

  if (CGF.SanOpts->ArrayBounds)
    CGF.EmitBoundsCheck(E, E->getBase(), Idx, IdxTy, /*Accessed*/true);

  bool IdxSigned = IdxTy->isSignedIntegerOrEnumerationType();
  Idx = Builder.CreateIntCast(Idx, CGF.Int32Ty, IdxSigned, "vecidxcast");
  return Builder.CreateExtractElement(Base, Idx, "vecext");
}

static llvm::Constant *getMaskElt(llvm::ShuffleVectorInst *SVI, unsigned Idx,
                                  unsigned Off, llvm::Type *I32Ty) {
  int MV = SVI->getMaskValue(Idx);
  if (MV == -1)
    return llvm::UndefValue::get(I32Ty);
  return llvm::ConstantInt::get(I32Ty, Off+MV);
}

Value *ScalarExprEmitter::VisitInitListExpr(InitListExpr *E) {
  bool Ignore = TestAndClearIgnoreResultAssign();
  (void)Ignore;
  assert (Ignore == false && "init list ignored");
  unsigned NumInitElements = E->getNumInits();

  if (E->hadArrayRangeDesignator())
    CGF.ErrorUnsupported(E, "GNU array range designator extension");

  llvm::VectorType *VType =
    dyn_cast<llvm::VectorType>(ConvertType(E->getType()));

  if (!VType) {
    if (NumInitElements == 0) {
      // C++11 value-initialization for the scalar.
      return EmitNullValue(E->getType());
    }
    // We have a scalar in braces. Just use the first element.
    return Visit(E->getInit(0));
  }

  unsigned ResElts = VType->getNumElements();

  // Loop over initializers collecting the Value for each, and remembering
  // whether the source was swizzle (ExtVectorElementExpr).  This will allow
  // us to fold the shuffle for the swizzle into the shuffle for the vector
  // initializer, since LLVM optimizers generally do not want to touch
  // shuffles.
  unsigned CurIdx = 0;
  bool VIsUndefShuffle = false;
  llvm::Value *V = llvm::UndefValue::get(VType);
  for (unsigned i = 0; i != NumInitElements; ++i) {
    Expr *IE = E->getInit(i);
    Value *Init = Visit(IE);
    SmallVector<llvm::Constant*, 16> Args;

    llvm::VectorType *VVT = dyn_cast<llvm::VectorType>(Init->getType());

    // Handle scalar elements.  If the scalar initializer is actually one
    // element of a different vector of the same width, use shuffle instead of
    // extract+insert.
    if (!VVT) {
      if (isa<ExtVectorElementExpr>(IE)) {
        llvm::ExtractElementInst *EI = cast<llvm::ExtractElementInst>(Init);

        if (EI->getVectorOperandType()->getNumElements() == ResElts) {
          llvm::ConstantInt *C = cast<llvm::ConstantInt>(EI->getIndexOperand());
          Value *LHS = 0, *RHS = 0;
          if (CurIdx == 0) {
            // insert into undef -> shuffle (src, undef)
            Args.push_back(C);
            Args.resize(ResElts, llvm::UndefValue::get(CGF.Int32Ty));

            LHS = EI->getVectorOperand();
            RHS = V;
            VIsUndefShuffle = true;
          } else if (VIsUndefShuffle) {
            // insert into undefshuffle && size match -> shuffle (v, src)
            llvm::ShuffleVectorInst *SVV = cast<llvm::ShuffleVectorInst>(V);
            for (unsigned j = 0; j != CurIdx; ++j)
              Args.push_back(getMaskElt(SVV, j, 0, CGF.Int32Ty));
            Args.push_back(Builder.getInt32(ResElts + C->getZExtValue()));
            Args.resize(ResElts, llvm::UndefValue::get(CGF.Int32Ty));

            LHS = cast<llvm::ShuffleVectorInst>(V)->getOperand(0);
            RHS = EI->getVectorOperand();
            VIsUndefShuffle = false;
          }
          if (!Args.empty()) {
            llvm::Constant *Mask = llvm::ConstantVector::get(Args);
            V = Builder.CreateShuffleVector(LHS, RHS, Mask);
            ++CurIdx;
            continue;
          }
        }
      }
      V = Builder.CreateInsertElement(V, Init, Builder.getInt32(CurIdx),
                                      "vecinit");
      VIsUndefShuffle = false;
      ++CurIdx;
      continue;
    }

    unsigned InitElts = VVT->getNumElements();

    // If the initializer is an ExtVecEltExpr (a swizzle), and the swizzle's
    // input is the same width as the vector being constructed, generate an
    // optimized shuffle of the swizzle input into the result.
    unsigned Offset = (CurIdx == 0) ? 0 : ResElts;
    if (isa<ExtVectorElementExpr>(IE)) {
      llvm::ShuffleVectorInst *SVI = cast<llvm::ShuffleVectorInst>(Init);
      Value *SVOp = SVI->getOperand(0);
      llvm::VectorType *OpTy = cast<llvm::VectorType>(SVOp->getType());

      if (OpTy->getNumElements() == ResElts) {
        for (unsigned j = 0; j != CurIdx; ++j) {
          // If the current vector initializer is a shuffle with undef, merge
          // this shuffle directly into it.
          if (VIsUndefShuffle) {
            Args.push_back(getMaskElt(cast<llvm::ShuffleVectorInst>(V), j, 0,
                                      CGF.Int32Ty));
          } else {
            Args.push_back(Builder.getInt32(j));
          }
        }
        for (unsigned j = 0, je = InitElts; j != je; ++j)
          Args.push_back(getMaskElt(SVI, j, Offset, CGF.Int32Ty));
        Args.resize(ResElts, llvm::UndefValue::get(CGF.Int32Ty));

        if (VIsUndefShuffle)
          V = cast<llvm::ShuffleVectorInst>(V)->getOperand(0);

        Init = SVOp;
      }
    }

    // Extend init to result vector length, and then shuffle its contribution
    // to the vector initializer into V.
    if (Args.empty()) {
      for (unsigned j = 0; j != InitElts; ++j)
        Args.push_back(Builder.getInt32(j));
      Args.resize(ResElts, llvm::UndefValue::get(CGF.Int32Ty));
      llvm::Constant *Mask = llvm::ConstantVector::get(Args);
      Init = Builder.CreateShuffleVector(Init, llvm::UndefValue::get(VVT),
                                         Mask, "vext");

      Args.clear();
      for (unsigned j = 0; j != CurIdx; ++j)
        Args.push_back(Builder.getInt32(j));
      for (unsigned j = 0; j != InitElts; ++j)
        Args.push_back(Builder.getInt32(j+Offset));
      Args.resize(ResElts, llvm::UndefValue::get(CGF.Int32Ty));
    }

    // If V is undef, make sure it ends up on the RHS of the shuffle to aid
    // merging subsequent shuffles into this one.
    if (CurIdx == 0)
      std::swap(V, Init);
    llvm::Constant *Mask = llvm::ConstantVector::get(Args);
    V = Builder.CreateShuffleVector(V, Init, Mask, "vecinit");
    VIsUndefShuffle = isa<llvm::UndefValue>(Init);
    CurIdx += InitElts;
  }

  // FIXME: evaluate codegen vs. shuffling against constant null vector.
  // Emit remaining default initializers.
  llvm::Type *EltTy = VType->getElementType();

  // Emit remaining default initializers
  for (/* Do not initialize i*/; CurIdx < ResElts; ++CurIdx) {
    Value *Idx = Builder.getInt32(CurIdx);
    llvm::Value *Init = llvm::Constant::getNullValue(EltTy);
    V = Builder.CreateInsertElement(V, Init, Idx, "vecinit");
  }
  return V;
}

static bool ShouldNullCheckClassCastValue(const CastExpr *CE) {
  const Expr *E = CE->getSubExpr();

  if (CE->getCastKind() == CK_UncheckedDerivedToBase)
    return false;

  if (isa<CXXThisExpr>(E)) {
    // We always assume that 'this' is never null.
    return false;
  }

  if (const ImplicitCastExpr *ICE = dyn_cast<ImplicitCastExpr>(CE)) {
    // And that glvalue casts are never null.
    if (ICE->getValueKind() != VK_RValue)
      return false;
  }

  return true;
}

// VisitCastExpr - Emit code for an explicit or implicit cast.  Implicit casts
// have to handle a more broad range of conversions than explicit casts, as they
// handle things like function to ptr-to-function decay etc.
Value *ScalarExprEmitter::VisitCastExpr(CastExpr *CE) {
  Expr *E = CE->getSubExpr();
  QualType DestTy = CE->getType();
  CastKind Kind = CE->getCastKind();

  if (!DestTy->isVoidType())
    TestAndClearIgnoreResultAssign();

  // Since almost all cast kinds apply to scalars, this switch doesn't have
  // a default case, so the compiler will warn on a missing case.  The cases
  // are in the same order as in the CastKind enum.
  switch (Kind) {
  case CK_Dependent: llvm_unreachable("dependent cast kind in IR gen!");
  case CK_BuiltinFnToFnPtr:
    llvm_unreachable("builtin functions are handled elsewhere");

  case CK_LValueBitCast:
  case CK_ObjCObjectLValueCast: {
<<<<<<< HEAD
    LValue LV = EmitLValue(E);
    if (LV.isBitField()) {
      // This can only be the qualifier conversion
      // used to add strict/relaxed
      assert(DestTy->getCanonicalTypeUnqualified() ==
             E->getType()->getCanonicalTypeUnqualified());
      return EmitLoadOfLValue(LValue::MakeBitfield(
        LV.getBitFieldAddr(), LV.getBitFieldInfo(),
        DestTy, LV.getAlignment(), CE->getExprLoc()));
    }
    Value *V = LV.getAddress();
    V = Builder.CreateBitCast(V, 
                          ConvertType(CGF.getContext().getPointerType(DestTy)));
    return EmitLoadOfLValue(CGF.MakeAddrLValue(V, DestTy, LV.getAlignment(), CE->getExprLoc()));
=======
    Value *V = EmitLValue(E).getAddress();
    V = Builder.CreateBitCast(V,
                          ConvertType(CGF.getContext().getPointerType(DestTy)));
    return EmitLoadOfLValue(CGF.MakeNaturalAlignAddrLValue(V, DestTy),
                            CE->getExprLoc());
>>>>>>> c6c4eea3
  }

  case CK_CPointerToObjCPointerCast:
  case CK_BlockPointerToObjCPointerCast:
  case CK_AnyPointerToBlockPointerCast:
  case CK_BitCast: {
    Value *Src = Visit(const_cast<Expr*>(E));
    return Builder.CreateBitCast(Src, ConvertType(DestTy));
  }
  case CK_AtomicToNonAtomic:
  case CK_NonAtomicToAtomic:
  case CK_NoOp:
  case CK_UserDefinedConversion:
    return Visit(const_cast<Expr*>(E));

  case CK_BaseToDerived: {
    const CXXRecordDecl *DerivedClassDecl = DestTy->getPointeeCXXRecordDecl();
    assert(DerivedClassDecl && "BaseToDerived arg isn't a C++ object pointer!");

    llvm::Value *V = Visit(E);

    llvm::Value *Derived =
      CGF.GetAddressOfDerivedClass(V, DerivedClassDecl,
                                   CE->path_begin(), CE->path_end(),
                                   ShouldNullCheckClassCastValue(CE));

    // C++11 [expr.static.cast]p11: Behavior is undefined if a downcast is
    // performed and the object is not of the derived type.
    if (CGF.SanitizePerformTypeCheck)
      CGF.EmitTypeCheck(CodeGenFunction::TCK_DowncastPointer, CE->getExprLoc(),
                        Derived, DestTy->getPointeeType());

    return Derived;
  }
  case CK_UncheckedDerivedToBase:
  case CK_DerivedToBase: {
    const CXXRecordDecl *DerivedClassDecl =
      E->getType()->getPointeeCXXRecordDecl();
    assert(DerivedClassDecl && "DerivedToBase arg isn't a C++ object pointer!");

    return CGF.GetAddressOfBaseClass(Visit(E), DerivedClassDecl,
                                     CE->path_begin(), CE->path_end(),
                                     ShouldNullCheckClassCastValue(CE));
  }
  case CK_Dynamic: {
    Value *V = Visit(const_cast<Expr*>(E));
    const CXXDynamicCastExpr *DCE = cast<CXXDynamicCastExpr>(CE);
    return CGF.EmitDynamicCast(V, DCE);
  }

  case CK_ArrayToPointerDecay: {
    assert(E->getType()->isArrayType() &&
           "Array to pointer decay must have array source type!");

    Value *V = EmitLValue(E).getAddress();  // Bitfields can't be arrays.

    // Note that VLA pointers are always decayed, so we don't need to do
    // anything here.
    if (!E->getType()->isVariableArrayType() && !E->getType().getQualifiers().hasShared()) {
      assert(isa<llvm::PointerType>(V->getType()) && "Expected pointer");
      assert(isa<llvm::ArrayType>(cast<llvm::PointerType>(V->getType())
                                 ->getElementType()) &&
             "Expected pointer to array");
      V = Builder.CreateStructGEP(V, 0, "arraydecay");
    }

    // Make sure the array decay ends up being the right type.  This matters if
    // the array type was of an incomplete type.
    return CGF.Builder.CreateBitCast(V, ConvertType(CE->getType()));
  }
  case CK_FunctionToPointerDecay:
    return EmitLValue(E).getAddress();

  case CK_NullToPointer:
    if (MustVisitNullValue(E))
      (void) Visit(E);

    if (DestTy->hasPointerToSharedRepresentation()) {
      return CGF.EmitUPCNullPointer(DestTy);
    }
    return llvm::ConstantPointerNull::get(
                               cast<llvm::PointerType>(ConvertType(DestTy)));

  case CK_NullToMemberPointer: {
    if (MustVisitNullValue(E))
      (void) Visit(E);

    const MemberPointerType *MPT = CE->getType()->getAs<MemberPointerType>();
    return CGF.CGM.getCXXABI().EmitNullMemberPointer(MPT);
  }

  case CK_ReinterpretMemberPointer:
  case CK_BaseToDerivedMemberPointer:
  case CK_DerivedToBaseMemberPointer: {
    Value *Src = Visit(E);

    // Note that the AST doesn't distinguish between checked and
    // unchecked member pointer conversions, so we always have to
    // implement checked conversions here.  This is inefficient when
    // actual control flow may be required in order to perform the
    // check, which it is for data member pointers (but not member
    // function pointers on Itanium and ARM).
    return CGF.CGM.getCXXABI().EmitMemberPointerConversion(CGF, CE, Src);
  }

  case CK_ARCProduceObject:
    return CGF.EmitARCRetainScalarExpr(E);
  case CK_ARCConsumeObject:
    return CGF.EmitObjCConsumeObject(E->getType(), Visit(E));
  case CK_ARCReclaimReturnedObject: {
    llvm::Value *value = Visit(E);
    value = CGF.EmitARCRetainAutoreleasedReturnValue(value);
    return CGF.EmitObjCConsumeObject(E->getType(), value);
  }
  case CK_ARCExtendBlockObject:
    return CGF.EmitARCExtendBlockObject(E);

  case CK_CopyAndAutoreleaseBlockObject:
    return CGF.EmitBlockCopyAndAutorelease(Visit(E), E->getType());

  case CK_FloatingRealToComplex:
  case CK_FloatingComplexCast:
  case CK_IntegralRealToComplex:
  case CK_IntegralComplexCast:
  case CK_IntegralComplexToFloatingComplex:
  case CK_FloatingComplexToIntegralComplex:
  case CK_ConstructorConversion:
  case CK_ToUnion:
    llvm_unreachable("scalar cast to non-scalar value");

  case CK_LValueToRValue:
    assert(CGF.getContext().hasSameUnqualifiedType(E->getType(), DestTy));
    assert(E->isGLValue() && "lvalue-to-rvalue applied to r-value!");
    return Visit(const_cast<Expr*>(E));

  case CK_IntegralToPointer: {
    Value *Src = Visit(const_cast<Expr*>(E));

    // First, convert to the correct width so that we control the kind of
    // extension.
    llvm::Type *MiddleTy = CGF.IntPtrTy;
    bool InputSigned = E->getType()->isSignedIntegerOrEnumerationType();
    llvm::Value* IntResult =
      Builder.CreateIntCast(Src, MiddleTy, InputSigned, "conv");

    return Builder.CreateIntToPtr(IntResult, ConvertType(DestTy));
  }
  case CK_PointerToIntegral:
    assert(!DestTy->isBooleanType() && "bool should use PointerToBool");
    return Builder.CreatePtrToInt(Visit(E), ConvertType(DestTy));

  case CK_ToVoid: {
    CGF.EmitIgnoredExpr(E);
    return 0;
  }
  case CK_VectorSplat: {
    llvm::Type *DstTy = ConvertType(DestTy);
    Value *Elt = Visit(const_cast<Expr*>(E));
    Elt = EmitScalarConversion(Elt, E->getType(),
                               DestTy->getAs<VectorType>()->getElementType());

    // Splat the element across to all elements
    unsigned NumElements = cast<llvm::VectorType>(DstTy)->getNumElements();
    return Builder.CreateVectorSplat(NumElements, Elt, "splat");;
  }

  case CK_IntegralCast:
  case CK_IntegralToFloating:
  case CK_FloatingToIntegral:
  case CK_FloatingCast:
    return EmitScalarConversion(Visit(E), E->getType(), DestTy);
  case CK_IntegralToBoolean:
    return EmitIntToBoolConversion(Visit(E));
  case CK_PointerToBoolean:
    return EmitPointerToBoolConversion(Visit(E));
  case CK_FloatingToBoolean:
    return EmitFloatToBoolConversion(Visit(E));
  case CK_MemberPointerToBoolean: {
    llvm::Value *MemPtr = Visit(E);
    const MemberPointerType *MPT = E->getType()->getAs<MemberPointerType>();
    return CGF.CGM.getCXXABI().EmitMemberPointerIsNotNull(CGF, MemPtr, MPT);
  }

  case CK_FloatingComplexToReal:
  case CK_IntegralComplexToReal:
    return CGF.EmitComplexExpr(E, false, true).first;

  case CK_FloatingComplexToBoolean:
  case CK_IntegralComplexToBoolean: {
    CodeGenFunction::ComplexPairTy V = CGF.EmitComplexExpr(E);

    // TODO: kill this function off, inline appropriate case here
    return EmitComplexToScalarConversion(V, E->getType(), DestTy);
  }

  case CK_ZeroToOCLEvent: {
    assert(DestTy->isEventT() && "CK_ZeroToOCLEvent cast on non event type");
    return llvm::Constant::getNullValue(ConvertType(DestTy));
  }

  case CK_UPCSharedToLocal:
    return CGF.EmitUPCCastSharedToLocal(Visit(E), DestTy, E->getExprLoc());

  case CK_UPCBitCastZeroPhase:
    return CGF.EmitUPCBitCastZeroPhase(Visit(E), DestTy);

  }

  llvm_unreachable("unknown scalar cast");
}

Value *ScalarExprEmitter::VisitStmtExpr(const StmtExpr *E) {
  CodeGenFunction::StmtExprEvaluation eval(CGF);
  llvm::Value *RetAlloca = CGF.EmitCompoundStmt(*E->getSubStmt(),
                                                !E->getType()->isVoidType());
  if (!RetAlloca)
    return 0;
  return CGF.EmitLoadOfScalar(CGF.MakeAddrLValue(RetAlloca, E->getType()),
                              E->getExprLoc());
}

//===----------------------------------------------------------------------===//
//                             Unary Operators
//===----------------------------------------------------------------------===//

llvm::Value *ScalarExprEmitter::
EmitAddConsiderOverflowBehavior(const UnaryOperator *E,
                                llvm::Value *InVal,
                                llvm::Value *NextVal, bool IsInc) {
  switch (CGF.getLangOpts().getSignedOverflowBehavior()) {
  case LangOptions::SOB_Defined:
    return Builder.CreateAdd(InVal, NextVal, IsInc ? "inc" : "dec");
  case LangOptions::SOB_Undefined:
    if (!CGF.SanOpts->SignedIntegerOverflow)
      return Builder.CreateNSWAdd(InVal, NextVal, IsInc ? "inc" : "dec");
    // Fall through.
  case LangOptions::SOB_Trapping:
    BinOpInfo BinOp;
    BinOp.LHS = InVal;
    BinOp.RHS = NextVal;
    BinOp.Ty = E->getType();
    BinOp.Opcode = BO_Add;
    BinOp.FPContractable = false;
    BinOp.E = E;
    return EmitOverflowCheckedBinOp(BinOp);
  }
  llvm_unreachable("Unknown SignedOverflowBehaviorTy");
}

llvm::Value *
ScalarExprEmitter::EmitScalarPrePostIncDec(const UnaryOperator *E, LValue LV,
                                           bool isInc, bool isPre) {

  QualType type = E->getSubExpr()->getType();
  llvm::PHINode *atomicPHI = 0;
  llvm::Value *value;
  llvm::Value *input;

  int amount = (isInc ? 1 : -1);

  if (const AtomicType *atomicTy = type->getAs<AtomicType>()) {
    type = atomicTy->getValueType();
    if (isInc && type->isBooleanType()) {
      llvm::Value *True = CGF.EmitToMemory(Builder.getTrue(), type);
      if (isPre) {
        Builder.Insert(new llvm::StoreInst(True,
              LV.getAddress(), LV.isVolatileQualified(),
              LV.getAlignment().getQuantity(),
              llvm::SequentiallyConsistent));
        return Builder.getTrue();
      }
      // For atomic bool increment, we just store true and return it for
      // preincrement, do an atomic swap with true for postincrement
        return Builder.CreateAtomicRMW(llvm::AtomicRMWInst::Xchg,
            LV.getAddress(), True, llvm::SequentiallyConsistent);
    }
    // Special case for atomic increment / decrement on integers, emit
    // atomicrmw instructions.  We skip this if we want to be doing overflow
    // checking, and fall into the slow path with the atomic cmpxchg loop.
    if (!type->isBooleanType() && type->isIntegerType() &&
        !(type->isUnsignedIntegerType() &&
         CGF.SanOpts->UnsignedIntegerOverflow) &&
        CGF.getLangOpts().getSignedOverflowBehavior() !=
         LangOptions::SOB_Trapping &&
	!LV.isShared()) {
      llvm::AtomicRMWInst::BinOp aop = isInc ? llvm::AtomicRMWInst::Add :
        llvm::AtomicRMWInst::Sub;
      llvm::Instruction::BinaryOps op = isInc ? llvm::Instruction::Add :
        llvm::Instruction::Sub;
      llvm::Value *amt = CGF.EmitToMemory(
          llvm::ConstantInt::get(ConvertType(type), 1, true), type);
      llvm::Value *old = Builder.CreateAtomicRMW(aop,
          LV.getAddress(), amt, llvm::SequentiallyConsistent);
      return isPre ? Builder.CreateBinOp(op, old, amt) : old;
    }
    value = EmitLoadOfLValue(LV, E->getExprLoc());
    input = value;
    // For every other atomic operation, we need to emit a load-op-cmpxchg loop
    llvm::BasicBlock *startBB = Builder.GetInsertBlock();
    llvm::BasicBlock *opBB = CGF.createBasicBlock("atomic_op", CGF.CurFn);
    value = CGF.EmitToMemory(value, type);
    Builder.CreateBr(opBB);
    Builder.SetInsertPoint(opBB);
    atomicPHI = Builder.CreatePHI(value->getType(), 2);
    atomicPHI->addIncoming(value, startBB);
    value = atomicPHI;
  } else {
    value = EmitLoadOfLValue(LV, E->getExprLoc());
    input = value;
  }

  // Special case of integer increment that we have to check first: bool++.
  // Due to promotion rules, we get:
  //   bool++ -> bool = bool + 1
  //          -> bool = (int)bool + 1
  //          -> bool = ((int)bool + 1 != 0)
  // An interesting aspect of this is that increment is always true.
  // Decrement does not have this property.
  if (isInc && type->isBooleanType()) {
    value = Builder.getTrue();

  // Most common case by far: integer increment.
  } else if (type->isIntegerType()) {

    llvm::Value *amt = llvm::ConstantInt::get(value->getType(), amount, true);

    // Note that signed integer inc/dec with width less than int can't
    // overflow because of promotion rules; we're just eliding a few steps here.
    if (value->getType()->getPrimitiveSizeInBits() >=
            CGF.IntTy->getBitWidth() &&
        type->isSignedIntegerOrEnumerationType()) {
      value = EmitAddConsiderOverflowBehavior(E, value, amt, isInc);
    } else if (value->getType()->getPrimitiveSizeInBits() >=
               CGF.IntTy->getBitWidth() && type->isUnsignedIntegerType() &&
               CGF.SanOpts->UnsignedIntegerOverflow) {
      BinOpInfo BinOp;
      BinOp.LHS = value;
      BinOp.RHS = llvm::ConstantInt::get(value->getType(), 1, false);
      BinOp.Ty = E->getType();
      BinOp.Opcode = isInc ? BO_Add : BO_Sub;
      BinOp.FPContractable = false;
      BinOp.E = E;
      value = EmitOverflowCheckedBinOp(BinOp);
    } else
      value = Builder.CreateAdd(value, amt, isInc ? "inc" : "dec");

  // Next most common: pointer increment.
  } else if (const PointerType *ptr = type->getAs<PointerType>()) {
    QualType type = ptr->getPointeeType();

    if (type.getQualifiers().hasShared()) {
      llvm::Value *amt = llvm::ConstantInt::get(CGF.PtrDiffTy, amount);
      value = CGF.EmitUPCPointerArithmetic(value, amt, E->getSubExpr()->getType(),
                                           CGF.getContext().getPointerDiffType(),
                                           false);
      // VLA types don't have constant size.
    } else if ((type->isVariableArrayType() ||
                type->isUPCThreadArrayType()) &&
               !type.getQualifiers().hasShared()) {
      llvm::Value *numElts = CGF.getVLASize(type).first;
      if (!isInc) numElts = Builder.CreateNSWNeg(numElts, "vla.negsize");
      if (CGF.getLangOpts().isSignedOverflowDefined())
        value = Builder.CreateGEP(value, numElts, "vla.inc");
      else
        value = Builder.CreateInBoundsGEP(value, numElts, "vla.inc");

    // Arithmetic on function pointers (!) is just +-1.
    } else if (type->isFunctionType()) {
      llvm::Value *amt = Builder.getInt32(amount);

      value = CGF.EmitCastToVoidPtr(value);
      if (CGF.getLangOpts().isSignedOverflowDefined())
        value = Builder.CreateGEP(value, amt, "incdec.funcptr");
      else
        value = Builder.CreateInBoundsGEP(value, amt, "incdec.funcptr");
      value = Builder.CreateBitCast(value, input->getType());

    // For everything else, we can just do a simple increment.
    } else {
      llvm::Value *amt = Builder.getInt32(amount);
      if (CGF.getLangOpts().isSignedOverflowDefined())
        value = Builder.CreateGEP(value, amt, "incdec.ptr");
      else
        value = Builder.CreateInBoundsGEP(value, amt, "incdec.ptr");
    }

  // Vector increment/decrement.
  } else if (type->isVectorType()) {
    if (type->hasIntegerRepresentation()) {
      llvm::Value *amt = llvm::ConstantInt::get(value->getType(), amount);

      value = Builder.CreateAdd(value, amt, isInc ? "inc" : "dec");
    } else {
      value = Builder.CreateFAdd(
                  value,
                  llvm::ConstantFP::get(value->getType(), amount),
                  isInc ? "inc" : "dec");
    }

  // Floating point.
  } else if (type->isRealFloatingType()) {
    // Add the inc/dec to the real part.
    llvm::Value *amt;

    if (type->isHalfType() && !CGF.getContext().getLangOpts().NativeHalfType) {
      // Another special case: half FP increment should be done via float
      value =
    Builder.CreateCall(CGF.CGM.getIntrinsic(llvm::Intrinsic::convert_from_fp16),
                       input);
    }

    if (value->getType()->isFloatTy())
      amt = llvm::ConstantFP::get(VMContext,
                                  llvm::APFloat(static_cast<float>(amount)));
    else if (value->getType()->isDoubleTy())
      amt = llvm::ConstantFP::get(VMContext,
                                  llvm::APFloat(static_cast<double>(amount)));
    else {
      llvm::APFloat F(static_cast<float>(amount));
      bool ignored;
      F.convert(CGF.getTarget().getLongDoubleFormat(),
                llvm::APFloat::rmTowardZero, &ignored);
      amt = llvm::ConstantFP::get(VMContext, F);
    }
    value = Builder.CreateFAdd(value, amt, isInc ? "inc" : "dec");

    if (type->isHalfType() && !CGF.getContext().getLangOpts().NativeHalfType)
      value =
       Builder.CreateCall(CGF.CGM.getIntrinsic(llvm::Intrinsic::convert_to_fp16),
                          value);

  // Objective-C pointer types.
  } else {
    const ObjCObjectPointerType *OPT = type->castAs<ObjCObjectPointerType>();
    value = CGF.EmitCastToVoidPtr(value);

    CharUnits size = CGF.getContext().getTypeSizeInChars(OPT->getObjectType());
    if (!isInc) size = -size;
    llvm::Value *sizeValue =
      llvm::ConstantInt::get(CGF.SizeTy, size.getQuantity());

    if (CGF.getLangOpts().isSignedOverflowDefined())
      value = Builder.CreateGEP(value, sizeValue, "incdec.objptr");
    else
      value = Builder.CreateInBoundsGEP(value, sizeValue, "incdec.objptr");
    value = Builder.CreateBitCast(value, input->getType());
  }

  if (atomicPHI) {
    llvm::BasicBlock *opBB = Builder.GetInsertBlock();
    llvm::BasicBlock *contBB = CGF.createBasicBlock("atomic_cont", CGF.CurFn);
    llvm::Value *old;
    if (LV.isShared()) {
      old = CGF.EmitUPCAtomicCmpXchg(LV.getAddress(), atomicPHI,
                                     CGF.EmitToMemory(value, type), E->getExprLoc());
    } else {
      old = Builder.CreateAtomicCmpXchg(LV.getAddress(), atomicPHI,
        CGF.EmitToMemory(value, type), llvm::SequentiallyConsistent);
    }
    atomicPHI->addIncoming(old, opBB);
    llvm::Value *success = Builder.CreateICmpEQ(old, atomicPHI);
    Builder.CreateCondBr(success, contBB, opBB);
    Builder.SetInsertPoint(contBB);
    return isPre ? value : input;
  }

  // Store the updated result through the lvalue.
  if (LV.isBitField())
    CGF.EmitStoreThroughBitfieldLValue(RValue::get(value), LV, &value);
  else
    CGF.EmitStoreThroughLValue(RValue::get(value), LV);

  // If this is a postinc, return the value read from memory, otherwise use the
  // updated value.
  return isPre ? value : input;
}



Value *ScalarExprEmitter::VisitUnaryMinus(const UnaryOperator *E) {
  TestAndClearIgnoreResultAssign();
  // Emit unary minus with EmitSub so we handle overflow cases etc.
  BinOpInfo BinOp;
  BinOp.RHS = Visit(E->getSubExpr());

  if (BinOp.RHS->getType()->isFPOrFPVectorTy())
    BinOp.LHS = llvm::ConstantFP::getZeroValueForNegation(BinOp.RHS->getType());
  else
    BinOp.LHS = llvm::Constant::getNullValue(BinOp.RHS->getType());
  BinOp.Ty = E->getType();
  BinOp.Opcode = BO_Sub;
  BinOp.FPContractable = false;
  BinOp.E = E;
  return EmitSub(BinOp);
}

Value *ScalarExprEmitter::VisitUnaryNot(const UnaryOperator *E) {
  TestAndClearIgnoreResultAssign();
  Value *Op = Visit(E->getSubExpr());
  return Builder.CreateNot(Op, "neg");
}

Value *ScalarExprEmitter::VisitUnaryLNot(const UnaryOperator *E) {
  // Perform vector logical not on comparison with zero vector.
  if (E->getType()->isExtVectorType()) {
    Value *Oper = Visit(E->getSubExpr());
    Value *Zero = llvm::Constant::getNullValue(Oper->getType());
    Value *Result;
    if (Oper->getType()->isFPOrFPVectorTy())
      Result = Builder.CreateFCmp(llvm::CmpInst::FCMP_OEQ, Oper, Zero, "cmp");
    else
      Result = Builder.CreateICmp(llvm::CmpInst::ICMP_EQ, Oper, Zero, "cmp");
    return Builder.CreateSExt(Result, ConvertType(E->getType()), "sext");
  }

  // Compare operand to zero.
  Value *BoolVal = CGF.EvaluateExprAsBool(E->getSubExpr());

  // Invert value.
  // TODO: Could dynamically modify easy computations here.  For example, if
  // the operand is an icmp ne, turn into icmp eq.
  BoolVal = Builder.CreateNot(BoolVal, "lnot");

  // ZExt result to the expr type.
  return Builder.CreateZExt(BoolVal, ConvertType(E->getType()), "lnot.ext");
}

Value *ScalarExprEmitter::VisitOffsetOfExpr(OffsetOfExpr *E) {
  // Try folding the offsetof to a constant.
  llvm::APSInt Value;
  if (E->EvaluateAsInt(Value, CGF.getContext()))
    return Builder.getInt(Value);

  // Loop over the components of the offsetof to compute the value.
  unsigned n = E->getNumComponents();
  llvm::Type* ResultType = ConvertType(E->getType());
  llvm::Value* Result = llvm::Constant::getNullValue(ResultType);
  QualType CurrentType = E->getTypeSourceInfo()->getType();
  for (unsigned i = 0; i != n; ++i) {
    OffsetOfExpr::OffsetOfNode ON = E->getComponent(i);
    llvm::Value *Offset = 0;
    switch (ON.getKind()) {
    case OffsetOfExpr::OffsetOfNode::Array: {
      // Compute the index
      Expr *IdxExpr = E->getIndexExpr(ON.getArrayExprIndex());
      llvm::Value* Idx = CGF.EmitScalarExpr(IdxExpr);
      bool IdxSigned = IdxExpr->getType()->isSignedIntegerOrEnumerationType();
      Idx = Builder.CreateIntCast(Idx, ResultType, IdxSigned, "conv");

      // Save the element type
      CurrentType =
          CGF.getContext().getAsArrayType(CurrentType)->getElementType();

      // Compute the element size
      llvm::Value* ElemSize = llvm::ConstantInt::get(ResultType,
          CGF.getContext().getTypeSizeInChars(CurrentType).getQuantity());

      // Multiply out to compute the result
      Offset = Builder.CreateMul(Idx, ElemSize);
      break;
    }

    case OffsetOfExpr::OffsetOfNode::Field: {
      FieldDecl *MemberDecl = ON.getField();
      RecordDecl *RD = CurrentType->getAs<RecordType>()->getDecl();
      const ASTRecordLayout &RL = CGF.getContext().getASTRecordLayout(RD);

      // Compute the index of the field in its parent.
      unsigned i = 0;
      // FIXME: It would be nice if we didn't have to loop here!
      for (RecordDecl::field_iterator Field = RD->field_begin(),
                                      FieldEnd = RD->field_end();
           Field != FieldEnd; ++Field, ++i) {
        if (*Field == MemberDecl)
          break;
      }
      assert(i < RL.getFieldCount() && "offsetof field in wrong type");

      // Compute the offset to the field
      int64_t OffsetInt = RL.getFieldOffset(i) /
                          CGF.getContext().getCharWidth();
      Offset = llvm::ConstantInt::get(ResultType, OffsetInt);

      // Save the element type.
      CurrentType = MemberDecl->getType();
      break;
    }

    case OffsetOfExpr::OffsetOfNode::Identifier:
      llvm_unreachable("dependent __builtin_offsetof");

    case OffsetOfExpr::OffsetOfNode::Base: {
      if (ON.getBase()->isVirtual()) {
        CGF.ErrorUnsupported(E, "virtual base in offsetof");
        continue;
      }

      RecordDecl *RD = CurrentType->getAs<RecordType>()->getDecl();
      const ASTRecordLayout &RL = CGF.getContext().getASTRecordLayout(RD);

      // Save the element type.
      CurrentType = ON.getBase()->getType();

      // Compute the offset to the base.
      const RecordType *BaseRT = CurrentType->getAs<RecordType>();
      CXXRecordDecl *BaseRD = cast<CXXRecordDecl>(BaseRT->getDecl());
      CharUnits OffsetInt = RL.getBaseClassOffset(BaseRD);
      Offset = llvm::ConstantInt::get(ResultType, OffsetInt.getQuantity());
      break;
    }
    }
    Result = Builder.CreateAdd(Result, Offset);
  }
  return Result;
}

/// VisitUnaryExprOrTypeTraitExpr - Return the size or alignment of the type of
/// argument of the sizeof expression as an integer.
Value *
ScalarExprEmitter::VisitUnaryExprOrTypeTraitExpr(
                              const UnaryExprOrTypeTraitExpr *E) {
  QualType TypeToSize = E->getTypeOfArgument();
  if (E->getKind() == UETT_SizeOf) {
    if (const VariableArrayType *VAT =
          CGF.getContext().getAsVariableArrayType(TypeToSize)) {
      if (E->isArgumentType()) {
        // sizeof(type) - make sure to emit the VLA size.
        CGF.EmitVariablyModifiedType(TypeToSize);
      } else {
        // C99 6.5.3.4p2: If the argument is an expression of type
        // VLA, it is evaluated.
        CGF.EmitIgnoredExpr(E->getArgumentExpr());
      }

      QualType eltType;
      llvm::Value *numElts;
      llvm::tie(numElts, eltType) = CGF.getVLASize(VAT);

      llvm::Value *size = numElts;

      // Scale the number of non-VLA elements by the non-VLA element size.
      CharUnits eltSize = CGF.getContext().getTypeSizeInChars(eltType);
      if (!eltSize.isOne())
        size = CGF.Builder.CreateNUWMul(CGF.CGM.getSize(eltSize), numElts);

      return size;
    } else if (TypeToSize->isUPCThreadArrayType()) {
      QualType eltType;
      llvm::Value *numElts;
      llvm::tie(numElts, eltType) = CGF.getVLASize(TypeToSize);

      llvm::Value *size = numElts;

      // Scale the number of non-VLA elements by the non-VLA element size.
      CharUnits eltSize = CGF.getContext().getTypeSizeInChars(eltType);
      if (!eltSize.isOne())
        size = CGF.Builder.CreateNUWMul(CGF.CGM.getSize(eltSize), numElts);

      return size;
    }
  }

  // If this isn't sizeof(vla), the result must be constant; use the constant
  // folding logic so we don't have to duplicate it here.
  return Builder.getInt(E->EvaluateKnownConstInt(CGF.getContext()));
}

Value *ScalarExprEmitter::VisitUnaryReal(const UnaryOperator *E) {
  Expr *Op = E->getSubExpr();
  if (Op->getType()->isAnyComplexType()) {
    // If it's an l-value, load through the appropriate subobject l-value.
    // Note that we have to ask E because Op might be an l-value that
    // this won't work for, e.g. an Obj-C property.
    if (E->isGLValue())
      return CGF.EmitLoadOfLValue(CGF.EmitLValue(E),
                                  E->getExprLoc()).getScalarVal();

    // Otherwise, calculate and project.
    return CGF.EmitComplexExpr(Op, false, true).first;
  }

  return Visit(Op);
}

Value *ScalarExprEmitter::VisitUnaryImag(const UnaryOperator *E) {
  Expr *Op = E->getSubExpr();
  if (Op->getType()->isAnyComplexType()) {
    // If it's an l-value, load through the appropriate subobject l-value.
    // Note that we have to ask E because Op might be an l-value that
    // this won't work for, e.g. an Obj-C property.
    if (Op->isGLValue())
      return CGF.EmitLoadOfLValue(CGF.EmitLValue(E),
                                  E->getExprLoc()).getScalarVal();

    // Otherwise, calculate and project.
    return CGF.EmitComplexExpr(Op, true, false).second;
  }

  // __imag on a scalar returns zero.  Emit the subexpr to ensure side
  // effects are evaluated, but not the actual value.
  if (Op->isGLValue())
    CGF.EmitLValue(Op);
  else
    CGF.EmitScalarExpr(Op, true);
  return llvm::Constant::getNullValue(ConvertType(E->getType()));
}

//===----------------------------------------------------------------------===//
//                           Binary Operators
//===----------------------------------------------------------------------===//

BinOpInfo ScalarExprEmitter::EmitBinOps(const BinaryOperator *E) {
  TestAndClearIgnoreResultAssign();
  BinOpInfo Result;
  Result.LHS = Visit(E->getLHS());
  Result.RHS = Visit(E->getRHS());
  Result.Ty  = E->getType();
  Result.Opcode = E->getOpcode();
  Result.FPContractable = E->isFPContractable();
  Result.E = E;
  return Result;
}

LValue ScalarExprEmitter::EmitCompoundAssignLValue(
                                              const CompoundAssignOperator *E,
                        Value *(ScalarExprEmitter::*Func)(const BinOpInfo &),
                                                   Value *&Result) {
  QualType LHSTy = E->getLHS()->getType();
  BinOpInfo OpInfo;

  if (E->getComputationResultType()->isAnyComplexType())
    return CGF.EmitScalarCompooundAssignWithComplex(E, Result);

  // Emit the RHS first.  __block variables need to have the rhs evaluated
  // first, plus this should improve codegen a little.
  OpInfo.RHS = Visit(E->getRHS());
  OpInfo.Ty = E->getComputationResultType();
  OpInfo.Opcode = E->getOpcode();
  OpInfo.FPContractable = false;
  OpInfo.E = E;
  // Load/convert the LHS.
  LValue LHSLV = EmitCheckedLValue(E->getLHS(), CodeGenFunction::TCK_Store);

  llvm::PHINode *atomicPHI = 0;
  if (const AtomicType *atomicTy = LHSTy->getAs<AtomicType>()) {
    QualType type = atomicTy->getValueType();
    if (!type->isBooleanType() && type->isIntegerType() &&
         !(type->isUnsignedIntegerType() &&
          CGF.SanOpts->UnsignedIntegerOverflow) &&
         CGF.getLangOpts().getSignedOverflowBehavior() !=
	  LangOptions::SOB_Trapping &&
	 !LHSLV.isShared()) {
      llvm::AtomicRMWInst::BinOp aop = llvm::AtomicRMWInst::BAD_BINOP;
      switch (OpInfo.Opcode) {
        // We don't have atomicrmw operands for *, %, /, <<, >>
        case BO_MulAssign: case BO_DivAssign:
        case BO_RemAssign:
        case BO_ShlAssign:
        case BO_ShrAssign:
          break;
        case BO_AddAssign:
          aop = llvm::AtomicRMWInst::Add;
          break;
        case BO_SubAssign:
          aop = llvm::AtomicRMWInst::Sub;
          break;
        case BO_AndAssign:
          aop = llvm::AtomicRMWInst::And;
          break;
        case BO_XorAssign:
          aop = llvm::AtomicRMWInst::Xor;
          break;
        case BO_OrAssign:
          aop = llvm::AtomicRMWInst::Or;
          break;
        default:
          llvm_unreachable("Invalid compound assignment type");
      }
      if (aop != llvm::AtomicRMWInst::BAD_BINOP) {
        llvm::Value *amt = CGF.EmitToMemory(EmitScalarConversion(OpInfo.RHS,
              E->getRHS()->getType(), LHSTy), LHSTy);
        Builder.CreateAtomicRMW(aop, LHSLV.getAddress(), amt,
            llvm::SequentiallyConsistent);
        return LHSLV;
      }
    }
    // FIXME: For floating point types, we should be saving and restoring the
    // floating point environment in the loop.
    llvm::BasicBlock *startBB = Builder.GetInsertBlock();
    llvm::BasicBlock *opBB = CGF.createBasicBlock("atomic_op", CGF.CurFn);
    OpInfo.LHS = EmitLoadOfLValue(LHSLV, E->getExprLoc());
    OpInfo.LHS = CGF.EmitToMemory(OpInfo.LHS, type);
    Builder.CreateBr(opBB);
    Builder.SetInsertPoint(opBB);
    atomicPHI = Builder.CreatePHI(OpInfo.LHS->getType(), 2);
    atomicPHI->addIncoming(OpInfo.LHS, startBB);
    OpInfo.LHS = atomicPHI;
  }
  else
    OpInfo.LHS = EmitLoadOfLValue(LHSLV, E->getExprLoc());

  OpInfo.LHS = EmitScalarConversion(OpInfo.LHS, LHSTy,
                                    E->getComputationLHSType());

  // Expand the binary operator.
  Result = (this->*Func)(OpInfo);

  // Convert the result back to the LHS type.
  Result = EmitScalarConversion(Result, E->getComputationResultType(), LHSTy);

  if (atomicPHI) {
    llvm::BasicBlock *opBB = Builder.GetInsertBlock();
    llvm::BasicBlock *contBB = CGF.createBasicBlock("atomic_cont", CGF.CurFn);
    llvm::Value *old;
    if (LHSLV.isShared()) {
      old = CGF.EmitUPCAtomicCmpXchg(LHSLV.getAddress(), atomicPHI,
                                     CGF.EmitToMemory(Result, LHSTy), E->getExprLoc());
    } else {
      old = Builder.CreateAtomicCmpXchg(LHSLV.getAddress(), atomicPHI,
        CGF.EmitToMemory(Result, LHSTy), llvm::SequentiallyConsistent);
    }
    atomicPHI->addIncoming(old, opBB);
    llvm::Value *success = Builder.CreateICmpEQ(old, atomicPHI);
    Builder.CreateCondBr(success, contBB, opBB);
    Builder.SetInsertPoint(contBB);
    return LHSLV;
  }

  // Store the result value into the LHS lvalue. Bit-fields are handled
  // specially because the result is altered by the store, i.e., [C99 6.5.16p1]
  // 'An assignment expression has the value of the left operand after the
  // assignment...'.
  if (LHSLV.isBitField())
    CGF.EmitStoreThroughBitfieldLValue(RValue::get(Result), LHSLV, &Result);
  else
    CGF.EmitStoreThroughLValue(RValue::get(Result), LHSLV);

  return LHSLV;
}

Value *ScalarExprEmitter::EmitCompoundAssign(const CompoundAssignOperator *E,
                      Value *(ScalarExprEmitter::*Func)(const BinOpInfo &)) {
  bool Ignore = TestAndClearIgnoreResultAssign();
  Value *RHS;
  LValue LHS = EmitCompoundAssignLValue(E, Func, RHS);

  // If the result is clearly ignored, return now.
  if (Ignore)
    return 0;

  // The result of an assignment in C is the assigned r-value.
  if (!CGF.getLangOpts().CPlusPlus)
    return RHS;

  // If the lvalue is non-volatile, return the computed value of the assignment.
  if (!LHS.isVolatileQualified())
    return RHS;

  // Otherwise, reload the value.
  return EmitLoadOfLValue(LHS, E->getExprLoc());
}

void ScalarExprEmitter::EmitUndefinedBehaviorIntegerDivAndRemCheck(
    const BinOpInfo &Ops, llvm::Value *Zero, bool isDiv) {
  llvm::Value *Cond = 0;

  if (CGF.SanOpts->IntegerDivideByZero)
    Cond = Builder.CreateICmpNE(Ops.RHS, Zero);

  if (CGF.SanOpts->SignedIntegerOverflow &&
      Ops.Ty->hasSignedIntegerRepresentation()) {
    llvm::IntegerType *Ty = cast<llvm::IntegerType>(Zero->getType());

    llvm::Value *IntMin =
      Builder.getInt(llvm::APInt::getSignedMinValue(Ty->getBitWidth()));
    llvm::Value *NegOne = llvm::ConstantInt::get(Ty, -1ULL);

    llvm::Value *LHSCmp = Builder.CreateICmpNE(Ops.LHS, IntMin);
    llvm::Value *RHSCmp = Builder.CreateICmpNE(Ops.RHS, NegOne);
    llvm::Value *Overflow = Builder.CreateOr(LHSCmp, RHSCmp, "or");
    Cond = Cond ? Builder.CreateAnd(Cond, Overflow, "and") : Overflow;
  }

  if (Cond)
    EmitBinOpCheck(Cond, Ops);
}

Value *ScalarExprEmitter::EmitDiv(const BinOpInfo &Ops) {
  if ((CGF.SanOpts->IntegerDivideByZero ||
       CGF.SanOpts->SignedIntegerOverflow) &&
      Ops.Ty->isIntegerType()) {
    llvm::Value *Zero = llvm::Constant::getNullValue(ConvertType(Ops.Ty));
    EmitUndefinedBehaviorIntegerDivAndRemCheck(Ops, Zero, true);
  } else if (CGF.SanOpts->FloatDivideByZero &&
             Ops.Ty->isRealFloatingType()) {
    llvm::Value *Zero = llvm::Constant::getNullValue(ConvertType(Ops.Ty));
    EmitBinOpCheck(Builder.CreateFCmpUNE(Ops.RHS, Zero), Ops);
  }

  if (Ops.LHS->getType()->isFPOrFPVectorTy()) {
    llvm::Value *Val = Builder.CreateFDiv(Ops.LHS, Ops.RHS, "div");
    if (CGF.getLangOpts().OpenCL) {
      // OpenCL 1.1 7.4: minimum accuracy of single precision / is 2.5ulp
      llvm::Type *ValTy = Val->getType();
      if (ValTy->isFloatTy() ||
          (isa<llvm::VectorType>(ValTy) &&
           cast<llvm::VectorType>(ValTy)->getElementType()->isFloatTy()))
        CGF.SetFPAccuracy(Val, 2.5);
    }
    return Val;
  }
  else if (Ops.Ty->hasUnsignedIntegerRepresentation())
    return Builder.CreateUDiv(Ops.LHS, Ops.RHS, "div");
  else
    return Builder.CreateSDiv(Ops.LHS, Ops.RHS, "div");
}

Value *ScalarExprEmitter::EmitRem(const BinOpInfo &Ops) {
  // Rem in C can't be a floating point type: C99 6.5.5p2.
  if (CGF.SanOpts->IntegerDivideByZero) {
    llvm::Value *Zero = llvm::Constant::getNullValue(ConvertType(Ops.Ty));

    if (Ops.Ty->isIntegerType())
      EmitUndefinedBehaviorIntegerDivAndRemCheck(Ops, Zero, false);
  }

  if (Ops.Ty->hasUnsignedIntegerRepresentation())
    return Builder.CreateURem(Ops.LHS, Ops.RHS, "rem");
  else
    return Builder.CreateSRem(Ops.LHS, Ops.RHS, "rem");
}

Value *ScalarExprEmitter::EmitOverflowCheckedBinOp(const BinOpInfo &Ops) {
  unsigned IID;
  unsigned OpID = 0;

  bool isSigned = Ops.Ty->isSignedIntegerOrEnumerationType();
  switch (Ops.Opcode) {
  case BO_Add:
  case BO_AddAssign:
    OpID = 1;
    IID = isSigned ? llvm::Intrinsic::sadd_with_overflow :
                     llvm::Intrinsic::uadd_with_overflow;
    break;
  case BO_Sub:
  case BO_SubAssign:
    OpID = 2;
    IID = isSigned ? llvm::Intrinsic::ssub_with_overflow :
                     llvm::Intrinsic::usub_with_overflow;
    break;
  case BO_Mul:
  case BO_MulAssign:
    OpID = 3;
    IID = isSigned ? llvm::Intrinsic::smul_with_overflow :
                     llvm::Intrinsic::umul_with_overflow;
    break;
  default:
    llvm_unreachable("Unsupported operation for overflow detection");
  }
  OpID <<= 1;
  if (isSigned)
    OpID |= 1;

  llvm::Type *opTy = CGF.CGM.getTypes().ConvertType(Ops.Ty);

  llvm::Function *intrinsic = CGF.CGM.getIntrinsic(IID, opTy);

  Value *resultAndOverflow = Builder.CreateCall2(intrinsic, Ops.LHS, Ops.RHS);
  Value *result = Builder.CreateExtractValue(resultAndOverflow, 0);
  Value *overflow = Builder.CreateExtractValue(resultAndOverflow, 1);

  // Handle overflow with llvm.trap if no custom handler has been specified.
  const std::string *handlerName =
    &CGF.getLangOpts().OverflowHandler;
  if (handlerName->empty()) {
    // If the signed-integer-overflow sanitizer is enabled, emit a call to its
    // runtime. Otherwise, this is a -ftrapv check, so just emit a trap.
    if (!isSigned || CGF.SanOpts->SignedIntegerOverflow)
      EmitBinOpCheck(Builder.CreateNot(overflow), Ops);
    else
      CGF.EmitTrapCheck(Builder.CreateNot(overflow));
    return result;
  }

  // Branch in case of overflow.
  llvm::BasicBlock *initialBB = Builder.GetInsertBlock();
  llvm::Function::iterator insertPt = initialBB;
  llvm::BasicBlock *continueBB = CGF.createBasicBlock("nooverflow", CGF.CurFn,
                                                      llvm::next(insertPt));
  llvm::BasicBlock *overflowBB = CGF.createBasicBlock("overflow", CGF.CurFn);

  Builder.CreateCondBr(overflow, overflowBB, continueBB);

  // If an overflow handler is set, then we want to call it and then use its
  // result, if it returns.
  Builder.SetInsertPoint(overflowBB);

  // Get the overflow handler.
  llvm::Type *Int8Ty = CGF.Int8Ty;
  llvm::Type *argTypes[] = { CGF.Int64Ty, CGF.Int64Ty, Int8Ty, Int8Ty };
  llvm::FunctionType *handlerTy =
      llvm::FunctionType::get(CGF.Int64Ty, argTypes, true);
  llvm::Value *handler = CGF.CGM.CreateRuntimeFunction(handlerTy, *handlerName);

  // Sign extend the args to 64-bit, so that we can use the same handler for
  // all types of overflow.
  llvm::Value *lhs = Builder.CreateSExt(Ops.LHS, CGF.Int64Ty);
  llvm::Value *rhs = Builder.CreateSExt(Ops.RHS, CGF.Int64Ty);

  // Call the handler with the two arguments, the operation, and the size of
  // the result.
  llvm::Value *handlerArgs[] = {
    lhs,
    rhs,
    Builder.getInt8(OpID),
    Builder.getInt8(cast<llvm::IntegerType>(opTy)->getBitWidth())
  };
  llvm::Value *handlerResult =
    CGF.EmitNounwindRuntimeCall(handler, handlerArgs);

  // Truncate the result back to the desired size.
  handlerResult = Builder.CreateTrunc(handlerResult, opTy);
  Builder.CreateBr(continueBB);

  Builder.SetInsertPoint(continueBB);
  llvm::PHINode *phi = Builder.CreatePHI(opTy, 2);
  phi->addIncoming(result, initialBB);
  phi->addIncoming(handlerResult, overflowBB);

  return phi;
}

/// Emit pointer + index arithmetic.
static Value *emitPointerArithmetic(CodeGenFunction &CGF,
                                    const BinOpInfo &op,
                                    bool isSubtraction) {
  // Must have binary (not unary) expr here.  Unary pointer
  // increment/decrement doesn't use this path.
  const BinaryOperator *expr = cast<BinaryOperator>(op.E);

  Value *pointer = op.LHS;
  Expr *pointerOperand = expr->getLHS();
  Value *index = op.RHS;
  Expr *indexOperand = expr->getRHS();

  // In a subtraction, the LHS is always the pointer.
  if (!isSubtraction && !pointer->getType()->isPointerTy()) {
    std::swap(pointer, index);
    std::swap(pointerOperand, indexOperand);
  }

  unsigned width = cast<llvm::IntegerType>(index->getType())->getBitWidth();
  if (width != CGF.PointerWidthInBits) {
    // Zero-extend or sign-extend the pointer value according to
    // whether the index is signed or not.
    bool isSigned = indexOperand->getType()->isSignedIntegerOrEnumerationType();
    index = CGF.Builder.CreateIntCast(index, CGF.PtrDiffTy, isSigned,
                                      "idx.ext");
  }

  // If this is subtraction, negate the index.
  if (isSubtraction)
    index = CGF.Builder.CreateNeg(index, "idx.neg");

  if (CGF.SanOpts->ArrayBounds)
    CGF.EmitBoundsCheck(op.E, pointerOperand, index, indexOperand->getType(),
                        /*Accessed*/ false);

  const PointerType *pointerType
    = pointerOperand->getType()->getAs<PointerType>();
  if (!pointerType) {
    QualType objectType = pointerOperand->getType()
                                        ->castAs<ObjCObjectPointerType>()
                                        ->getPointeeType();
    llvm::Value *objectSize
      = CGF.CGM.getSize(CGF.getContext().getTypeSizeInChars(objectType));

    index = CGF.Builder.CreateMul(index, objectSize);

    Value *result = CGF.Builder.CreateBitCast(pointer, CGF.VoidPtrTy);
    result = CGF.Builder.CreateGEP(result, index, "add.ptr");
    return CGF.Builder.CreateBitCast(result, pointer->getType());
  }

  QualType elementType = pointerType->getPointeeType();
  if ((elementType->isVariableArrayType() ||
       elementType->isUPCThreadArrayType()) &&
      !elementType.getQualifiers().hasShared()) {
    // The element count here is the total number of non-VLA elements.
    llvm::Value *numElements = CGF.getVLASize(elementType).first;

    // Effectively, the multiply by the VLA size is part of the GEP.
    // GEP indexes are signed, and scaling an index isn't permitted to
    // signed-overflow, so we use the same semantics for our explicit
    // multiply.  We suppress this if overflow is not undefined behavior.
    if (CGF.getLangOpts().isSignedOverflowDefined()) {
      index = CGF.Builder.CreateMul(index, numElements, "vla.index");
      pointer = CGF.Builder.CreateGEP(pointer, index, "add.ptr");
    } else {
      index = CGF.Builder.CreateNSWMul(index, numElements, "vla.index");
      pointer = CGF.Builder.CreateInBoundsGEP(pointer, index, "add.ptr");
    }
    return pointer;
  }

  // Explicitly handle GNU void* and function pointer arithmetic extensions. The
  // GNU void* casts amount to no-ops since our void* type is i8*, but this is
  // future proof.
  if (elementType->isVoidType() || elementType->isFunctionType()) {
    Value *result = CGF.Builder.CreateBitCast(pointer, CGF.VoidPtrTy);
    result = CGF.Builder.CreateGEP(result, index, "add.ptr");
    return CGF.Builder.CreateBitCast(result, pointer->getType());
  }

  if (CGF.getLangOpts().isSignedOverflowDefined())
    return CGF.Builder.CreateGEP(pointer, index, "add.ptr");

  return CGF.Builder.CreateInBoundsGEP(pointer, index, "add.ptr");
}

static bool isUPCPointerToSharedTy(llvm::Type * Ty) {
  if (llvm::StructType *ST = dyn_cast<llvm::StructType>(Ty)) {
    return ST->hasName() && ST->getName() == "__upc_shared_pointer_type";
  }
  return false;
}

// Construct an fmuladd intrinsic to represent a fused mul-add of MulOp and
// Addend. Use negMul and negAdd to negate the first operand of the Mul or
// the add operand respectively. This allows fmuladd to represent a*b-c, or
// c-a*b. Patterns in LLVM should catch the negated forms and translate them to
// efficient operations.
static Value* buildFMulAdd(llvm::BinaryOperator *MulOp, Value *Addend,
                           const CodeGenFunction &CGF, CGBuilderTy &Builder,
                           bool negMul, bool negAdd) {
  assert(!(negMul && negAdd) && "Only one of negMul and negAdd should be set.");

  Value *MulOp0 = MulOp->getOperand(0);
  Value *MulOp1 = MulOp->getOperand(1);
  if (negMul) {
    MulOp0 =
      Builder.CreateFSub(
        llvm::ConstantFP::getZeroValueForNegation(MulOp0->getType()), MulOp0,
        "neg");
  } else if (negAdd) {
    Addend =
      Builder.CreateFSub(
        llvm::ConstantFP::getZeroValueForNegation(Addend->getType()), Addend,
        "neg");
  }

  Value *FMulAdd =
    Builder.CreateCall3(
      CGF.CGM.getIntrinsic(llvm::Intrinsic::fmuladd, Addend->getType()),
                           MulOp0, MulOp1, Addend);
   MulOp->eraseFromParent();

   return FMulAdd;
}

// Check whether it would be legal to emit an fmuladd intrinsic call to
// represent op and if so, build the fmuladd.
//
// Checks that (a) the operation is fusable, and (b) -ffp-contract=on.
// Does NOT check the type of the operation - it's assumed that this function
// will be called from contexts where it's known that the type is contractable.
static Value* tryEmitFMulAdd(const BinOpInfo &op,
                         const CodeGenFunction &CGF, CGBuilderTy &Builder,
                         bool isSub=false) {

  assert((op.Opcode == BO_Add || op.Opcode == BO_AddAssign ||
          op.Opcode == BO_Sub || op.Opcode == BO_SubAssign) &&
         "Only fadd/fsub can be the root of an fmuladd.");

  // Check whether this op is marked as fusable.
  if (!op.FPContractable)
    return 0;

  // Check whether -ffp-contract=on. (If -ffp-contract=off/fast, fusing is
  // either disabled, or handled entirely by the LLVM backend).
  if (CGF.CGM.getCodeGenOpts().getFPContractMode() != CodeGenOptions::FPC_On)
    return 0;

  // We have a potentially fusable op. Look for a mul on one of the operands.
  if (llvm::BinaryOperator* LHSBinOp = dyn_cast<llvm::BinaryOperator>(op.LHS)) {
    if (LHSBinOp->getOpcode() == llvm::Instruction::FMul) {
      assert(LHSBinOp->getNumUses() == 0 &&
             "Operations with multiple uses shouldn't be contracted.");
      return buildFMulAdd(LHSBinOp, op.RHS, CGF, Builder, false, isSub);
    }
  } else if (llvm::BinaryOperator* RHSBinOp =
               dyn_cast<llvm::BinaryOperator>(op.RHS)) {
    if (RHSBinOp->getOpcode() == llvm::Instruction::FMul) {
      assert(RHSBinOp->getNumUses() == 0 &&
             "Operations with multiple uses shouldn't be contracted.");
      return buildFMulAdd(RHSBinOp, op.LHS, CGF, Builder, isSub, false);
    }
  }

  return 0;
}

Value *ScalarExprEmitter::EmitAdd(const BinOpInfo &op) {
  if (op.LHS->getType()->isPointerTy() ||
      op.RHS->getType()->isPointerTy())
    return emitPointerArithmetic(CGF, op, /*subtraction*/ false);

  if (isUPCPointerToSharedTy(op.LHS->getType()) ||
      isUPCPointerToSharedTy(op.RHS->getType()))
    return CGF.EmitUPCPointerArithmetic(op.LHS, op.RHS, op.Ty, op.E, /*subtraction*/ false);

  if (op.Ty->isSignedIntegerOrEnumerationType()) {
    switch (CGF.getLangOpts().getSignedOverflowBehavior()) {
    case LangOptions::SOB_Defined:
      return Builder.CreateAdd(op.LHS, op.RHS, "add");
    case LangOptions::SOB_Undefined:
      if (!CGF.SanOpts->SignedIntegerOverflow)
        return Builder.CreateNSWAdd(op.LHS, op.RHS, "add");
      // Fall through.
    case LangOptions::SOB_Trapping:
      return EmitOverflowCheckedBinOp(op);
    }
  }

  if (op.Ty->isUnsignedIntegerType() && CGF.SanOpts->UnsignedIntegerOverflow)
    return EmitOverflowCheckedBinOp(op);

  if (op.LHS->getType()->isFPOrFPVectorTy()) {
    // Try to form an fmuladd.
    if (Value *FMulAdd = tryEmitFMulAdd(op, CGF, Builder))
      return FMulAdd;

    return Builder.CreateFAdd(op.LHS, op.RHS, "add");
  }

  return Builder.CreateAdd(op.LHS, op.RHS, "add");
}

Value *ScalarExprEmitter::EmitSub(const BinOpInfo &op) {
  if (isUPCPointerToSharedTy(op.LHS->getType())) {
    if (isUPCPointerToSharedTy(op.RHS->getType()))
      return CGF.EmitUPCPointerDiff(op.LHS, op.RHS, op.E);
    else
      return CGF.EmitUPCPointerArithmetic(op.LHS, op.RHS, op.Ty, op.E, /*subtraction*/ true);
  }

  // The LHS is always a pointer if either side is.
  if (!op.LHS->getType()->isPointerTy()) {
    if (op.Ty->isSignedIntegerOrEnumerationType()) {
      switch (CGF.getLangOpts().getSignedOverflowBehavior()) {
      case LangOptions::SOB_Defined:
        return Builder.CreateSub(op.LHS, op.RHS, "sub");
      case LangOptions::SOB_Undefined:
        if (!CGF.SanOpts->SignedIntegerOverflow)
          return Builder.CreateNSWSub(op.LHS, op.RHS, "sub");
        // Fall through.
      case LangOptions::SOB_Trapping:
        return EmitOverflowCheckedBinOp(op);
      }
    }

    if (op.Ty->isUnsignedIntegerType() && CGF.SanOpts->UnsignedIntegerOverflow)
      return EmitOverflowCheckedBinOp(op);

    if (op.LHS->getType()->isFPOrFPVectorTy()) {
      // Try to form an fmuladd.
      if (Value *FMulAdd = tryEmitFMulAdd(op, CGF, Builder, true))
        return FMulAdd;
      return Builder.CreateFSub(op.LHS, op.RHS, "sub");
    }

    return Builder.CreateSub(op.LHS, op.RHS, "sub");
  }

  // If the RHS is not a pointer, then we have normal pointer
  // arithmetic.
  if (!op.RHS->getType()->isPointerTy())
    return emitPointerArithmetic(CGF, op, /*subtraction*/ true);

  // Otherwise, this is a pointer subtraction.

  // Do the raw subtraction part.
  llvm::Value *LHS
    = Builder.CreatePtrToInt(op.LHS, CGF.PtrDiffTy, "sub.ptr.lhs.cast");
  llvm::Value *RHS
    = Builder.CreatePtrToInt(op.RHS, CGF.PtrDiffTy, "sub.ptr.rhs.cast");
  Value *diffInChars = Builder.CreateSub(LHS, RHS, "sub.ptr.sub");

  // Okay, figure out the element size.
  const BinaryOperator *expr = cast<BinaryOperator>(op.E);
  QualType elementType = expr->getLHS()->getType()->getPointeeType();

  llvm::Value *divisor = 0;

  // For a variable-length array, this is going to be non-constant.
  if ((elementType->isVariableArrayType() ||
       elementType->isUPCThreadArrayType()) &&
      !elementType.getQualifiers().hasShared()) {
    llvm::Value *numElements;
    llvm::tie(numElements, elementType) = CGF.getVLASize(elementType);

    divisor = numElements;

    // Scale the number of non-VLA elements by the non-VLA element size.
    CharUnits eltSize = CGF.getContext().getTypeSizeInChars(elementType);
    if (!eltSize.isOne())
      divisor = CGF.Builder.CreateNUWMul(CGF.CGM.getSize(eltSize), divisor);

  // For everything elese, we can just compute it, safe in the
  // assumption that Sema won't let anything through that we can't
  // safely compute the size of.
  } else {
    CharUnits elementSize;
    // Handle GCC extension for pointer arithmetic on void* and
    // function pointer types.
    if (elementType->isVoidType() || elementType->isFunctionType())
      elementSize = CharUnits::One();
    else
      elementSize = CGF.getContext().getTypeSizeInChars(elementType);

    // Don't even emit the divide for element size of 1.
    if (elementSize.isOne())
      return diffInChars;

    divisor = CGF.CGM.getSize(elementSize);
  }

  // Otherwise, do a full sdiv. This uses the "exact" form of sdiv, since
  // pointer difference in C is only defined in the case where both operands
  // are pointing to elements of an array.
  return Builder.CreateExactSDiv(diffInChars, divisor, "sub.ptr.div");
}

Value *ScalarExprEmitter::GetWidthMinusOneValue(Value* LHS,Value* RHS) {
  llvm::IntegerType *Ty;
  if (llvm::VectorType *VT = dyn_cast<llvm::VectorType>(LHS->getType()))
    Ty = cast<llvm::IntegerType>(VT->getElementType());
  else
    Ty = cast<llvm::IntegerType>(LHS->getType());
  return llvm::ConstantInt::get(RHS->getType(), Ty->getBitWidth() - 1);
}

Value *ScalarExprEmitter::EmitShl(const BinOpInfo &Ops) {
  // LLVM requires the LHS and RHS to be the same type: promote or truncate the
  // RHS to the same size as the LHS.
  Value *RHS = Ops.RHS;
  if (Ops.LHS->getType() != RHS->getType())
    RHS = Builder.CreateIntCast(RHS, Ops.LHS->getType(), false, "sh_prom");

  if (CGF.SanOpts->Shift && !CGF.getLangOpts().OpenCL &&
      isa<llvm::IntegerType>(Ops.LHS->getType())) {
    llvm::Value *WidthMinusOne = GetWidthMinusOneValue(Ops.LHS, RHS);
    llvm::Value *Valid = Builder.CreateICmpULE(RHS, WidthMinusOne);

    if (Ops.Ty->hasSignedIntegerRepresentation()) {
      llvm::BasicBlock *Orig = Builder.GetInsertBlock();
      llvm::BasicBlock *Cont = CGF.createBasicBlock("cont");
      llvm::BasicBlock *CheckBitsShifted = CGF.createBasicBlock("check");
      Builder.CreateCondBr(Valid, CheckBitsShifted, Cont);

      // Check whether we are shifting any non-zero bits off the top of the
      // integer.
      CGF.EmitBlock(CheckBitsShifted);
      llvm::Value *BitsShiftedOff =
        Builder.CreateLShr(Ops.LHS,
                           Builder.CreateSub(WidthMinusOne, RHS, "shl.zeros",
                                             /*NUW*/true, /*NSW*/true),
                           "shl.check");
      if (CGF.getLangOpts().CPlusPlus) {
        // In C99, we are not permitted to shift a 1 bit into the sign bit.
        // Under C++11's rules, shifting a 1 bit into the sign bit is
        // OK, but shifting a 1 bit out of it is not. (C89 and C++03 don't
        // define signed left shifts, so we use the C99 and C++11 rules there).
        llvm::Value *One = llvm::ConstantInt::get(BitsShiftedOff->getType(), 1);
        BitsShiftedOff = Builder.CreateLShr(BitsShiftedOff, One);
      }
      llvm::Value *Zero = llvm::ConstantInt::get(BitsShiftedOff->getType(), 0);
      llvm::Value *SecondCheck = Builder.CreateICmpEQ(BitsShiftedOff, Zero);
      CGF.EmitBlock(Cont);
      llvm::PHINode *P = Builder.CreatePHI(Valid->getType(), 2);
      P->addIncoming(Valid, Orig);
      P->addIncoming(SecondCheck, CheckBitsShifted);
      Valid = P;
    }

    EmitBinOpCheck(Valid, Ops);
  }
  // OpenCL 6.3j: shift values are effectively % word size of LHS.
  if (CGF.getLangOpts().OpenCL)
    RHS = Builder.CreateAnd(RHS, GetWidthMinusOneValue(Ops.LHS, RHS), "shl.mask");

  return Builder.CreateShl(Ops.LHS, RHS, "shl");
}

Value *ScalarExprEmitter::EmitShr(const BinOpInfo &Ops) {
  // LLVM requires the LHS and RHS to be the same type: promote or truncate the
  // RHS to the same size as the LHS.
  Value *RHS = Ops.RHS;
  if (Ops.LHS->getType() != RHS->getType())
    RHS = Builder.CreateIntCast(RHS, Ops.LHS->getType(), false, "sh_prom");

  if (CGF.SanOpts->Shift && !CGF.getLangOpts().OpenCL &&
      isa<llvm::IntegerType>(Ops.LHS->getType()))
    EmitBinOpCheck(Builder.CreateICmpULE(RHS, GetWidthMinusOneValue(Ops.LHS, RHS)), Ops);

  // OpenCL 6.3j: shift values are effectively % word size of LHS.
  if (CGF.getLangOpts().OpenCL)
    RHS = Builder.CreateAnd(RHS, GetWidthMinusOneValue(Ops.LHS, RHS), "shr.mask");

  if (Ops.Ty->hasUnsignedIntegerRepresentation())
    return Builder.CreateLShr(Ops.LHS, RHS, "shr");
  return Builder.CreateAShr(Ops.LHS, RHS, "shr");
}

enum IntrinsicType { VCMPEQ, VCMPGT };
// return corresponding comparison intrinsic for given vector type
static llvm::Intrinsic::ID GetIntrinsic(IntrinsicType IT,
                                        BuiltinType::Kind ElemKind) {
  switch (ElemKind) {
  default: llvm_unreachable("unexpected element type");
  case BuiltinType::Char_U:
  case BuiltinType::UChar:
    return (IT == VCMPEQ) ? llvm::Intrinsic::ppc_altivec_vcmpequb_p :
                            llvm::Intrinsic::ppc_altivec_vcmpgtub_p;
  case BuiltinType::Char_S:
  case BuiltinType::SChar:
    return (IT == VCMPEQ) ? llvm::Intrinsic::ppc_altivec_vcmpequb_p :
                            llvm::Intrinsic::ppc_altivec_vcmpgtsb_p;
  case BuiltinType::UShort:
    return (IT == VCMPEQ) ? llvm::Intrinsic::ppc_altivec_vcmpequh_p :
                            llvm::Intrinsic::ppc_altivec_vcmpgtuh_p;
  case BuiltinType::Short:
    return (IT == VCMPEQ) ? llvm::Intrinsic::ppc_altivec_vcmpequh_p :
                            llvm::Intrinsic::ppc_altivec_vcmpgtsh_p;
  case BuiltinType::UInt:
  case BuiltinType::ULong:
    return (IT == VCMPEQ) ? llvm::Intrinsic::ppc_altivec_vcmpequw_p :
                            llvm::Intrinsic::ppc_altivec_vcmpgtuw_p;
  case BuiltinType::Int:
  case BuiltinType::Long:
    return (IT == VCMPEQ) ? llvm::Intrinsic::ppc_altivec_vcmpequw_p :
                            llvm::Intrinsic::ppc_altivec_vcmpgtsw_p;
  case BuiltinType::Float:
    return (IT == VCMPEQ) ? llvm::Intrinsic::ppc_altivec_vcmpeqfp_p :
                            llvm::Intrinsic::ppc_altivec_vcmpgtfp_p;
  }
}

Value *ScalarExprEmitter::EmitCompare(const BinaryOperator *E,unsigned UICmpOpc,
                                      unsigned SICmpOpc, unsigned FCmpOpc) {
  TestAndClearIgnoreResultAssign();
  Value *Result;
  QualType LHSTy = E->getLHS()->getType();
  if (const MemberPointerType *MPT = LHSTy->getAs<MemberPointerType>()) {
    assert(E->getOpcode() == BO_EQ ||
           E->getOpcode() == BO_NE);
    Value *LHS = CGF.EmitScalarExpr(E->getLHS());
    Value *RHS = CGF.EmitScalarExpr(E->getRHS());
    Result = CGF.CGM.getCXXABI().EmitMemberPointerComparison(
                   CGF, LHS, RHS, MPT, E->getOpcode() == BO_NE);
  } else if (!LHSTy->isAnyComplexType()) {
    Value *LHS = Visit(E->getLHS());
    Value *RHS = Visit(E->getRHS());

    // If AltiVec, the comparison results in a numeric type, so we use
    // intrinsics comparing vectors and giving 0 or 1 as a result
    if (LHSTy->isVectorType() && !E->getType()->isVectorType()) {
      // constants for mapping CR6 register bits to predicate result
      enum { CR6_EQ=0, CR6_EQ_REV, CR6_LT, CR6_LT_REV } CR6;

      llvm::Intrinsic::ID ID = llvm::Intrinsic::not_intrinsic;

      // in several cases vector arguments order will be reversed
      Value *FirstVecArg = LHS,
            *SecondVecArg = RHS;

      QualType ElTy = LHSTy->getAs<VectorType>()->getElementType();
      const BuiltinType *BTy = ElTy->getAs<BuiltinType>();
      BuiltinType::Kind ElementKind = BTy->getKind();

      switch(E->getOpcode()) {
      default: llvm_unreachable("is not a comparison operation");
      case BO_EQ:
        CR6 = CR6_LT;
        ID = GetIntrinsic(VCMPEQ, ElementKind);
        break;
      case BO_NE:
        CR6 = CR6_EQ;
        ID = GetIntrinsic(VCMPEQ, ElementKind);
        break;
      case BO_LT:
        CR6 = CR6_LT;
        ID = GetIntrinsic(VCMPGT, ElementKind);
        std::swap(FirstVecArg, SecondVecArg);
        break;
      case BO_GT:
        CR6 = CR6_LT;
        ID = GetIntrinsic(VCMPGT, ElementKind);
        break;
      case BO_LE:
        if (ElementKind == BuiltinType::Float) {
          CR6 = CR6_LT;
          ID = llvm::Intrinsic::ppc_altivec_vcmpgefp_p;
          std::swap(FirstVecArg, SecondVecArg);
        }
        else {
          CR6 = CR6_EQ;
          ID = GetIntrinsic(VCMPGT, ElementKind);
        }
        break;
      case BO_GE:
        if (ElementKind == BuiltinType::Float) {
          CR6 = CR6_LT;
          ID = llvm::Intrinsic::ppc_altivec_vcmpgefp_p;
        }
        else {
          CR6 = CR6_EQ;
          ID = GetIntrinsic(VCMPGT, ElementKind);
          std::swap(FirstVecArg, SecondVecArg);
        }
        break;
      }

      Value *CR6Param = Builder.getInt32(CR6);
      llvm::Function *F = CGF.CGM.getIntrinsic(ID);
      Result = Builder.CreateCall3(F, CR6Param, FirstVecArg, SecondVecArg, "");
      return EmitScalarConversion(Result, CGF.getContext().BoolTy, E->getType());
    }

    if (LHS->getType()->isFPOrFPVectorTy()) {
      Result = Builder.CreateFCmp((llvm::CmpInst::Predicate)FCmpOpc,
                                  LHS, RHS, "cmp");
    } else if (LHSTy->hasSignedIntegerRepresentation()) {
      Result = Builder.CreateICmp((llvm::ICmpInst::Predicate)SICmpOpc,
                                  LHS, RHS, "cmp");
    } else if (LHSTy->hasPointerToSharedRepresentation()) {
      // UPC shared pointers
      Result = CGF.EmitUPCPointerCompare(LHS, RHS, E);
    } else {
      // Unsigned integers and pointers.
      Result = Builder.CreateICmp((llvm::ICmpInst::Predicate)UICmpOpc,
                                  LHS, RHS, "cmp");
    }

    // If this is a vector comparison, sign extend the result to the appropriate
    // vector integer type and return it (don't convert to bool).
    if (LHSTy->isVectorType())
      return Builder.CreateSExt(Result, ConvertType(E->getType()), "sext");

  } else {
    // Complex Comparison: can only be an equality comparison.
    CodeGenFunction::ComplexPairTy LHS = CGF.EmitComplexExpr(E->getLHS());
    CodeGenFunction::ComplexPairTy RHS = CGF.EmitComplexExpr(E->getRHS());

    QualType CETy = LHSTy->getAs<ComplexType>()->getElementType();

    Value *ResultR, *ResultI;
    if (CETy->isRealFloatingType()) {
      ResultR = Builder.CreateFCmp((llvm::FCmpInst::Predicate)FCmpOpc,
                                   LHS.first, RHS.first, "cmp.r");
      ResultI = Builder.CreateFCmp((llvm::FCmpInst::Predicate)FCmpOpc,
                                   LHS.second, RHS.second, "cmp.i");
    } else {
      // Complex comparisons can only be equality comparisons.  As such, signed
      // and unsigned opcodes are the same.
      ResultR = Builder.CreateICmp((llvm::ICmpInst::Predicate)UICmpOpc,
                                   LHS.first, RHS.first, "cmp.r");
      ResultI = Builder.CreateICmp((llvm::ICmpInst::Predicate)UICmpOpc,
                                   LHS.second, RHS.second, "cmp.i");
    }

    if (E->getOpcode() == BO_EQ) {
      Result = Builder.CreateAnd(ResultR, ResultI, "and.ri");
    } else {
      assert(E->getOpcode() == BO_NE &&
             "Complex comparison other than == or != ?");
      Result = Builder.CreateOr(ResultR, ResultI, "or.ri");
    }
  }

  return EmitScalarConversion(Result, CGF.getContext().BoolTy, E->getType());
}

Value *ScalarExprEmitter::VisitBinAssign(const BinaryOperator *E) {
  bool Ignore = TestAndClearIgnoreResultAssign();

  Value *RHS;
  LValue LHS;

  switch (E->getLHS()->getType().getObjCLifetime()) {
  case Qualifiers::OCL_Strong:
    llvm::tie(LHS, RHS) = CGF.EmitARCStoreStrong(E, Ignore);
    break;

  case Qualifiers::OCL_Autoreleasing:
    llvm::tie(LHS,RHS) = CGF.EmitARCStoreAutoreleasing(E);
    break;

  case Qualifiers::OCL_Weak:
    RHS = Visit(E->getRHS());
    LHS = EmitCheckedLValue(E->getLHS(), CodeGenFunction::TCK_Store);
    RHS = CGF.EmitARCStoreWeak(LHS.getAddress(), RHS, Ignore);
    break;

  // No reason to do any of these differently.
  case Qualifiers::OCL_None:
  case Qualifiers::OCL_ExplicitNone:
    // __block variables need to have the rhs evaluated first, plus
    // this should improve codegen just a little.
    RHS = Visit(E->getRHS());
    LHS = EmitCheckedLValue(E->getLHS(), CodeGenFunction::TCK_Store);

    // Store the value into the LHS.  Bit-fields are handled specially
    // because the result is altered by the store, i.e., [C99 6.5.16p1]
    // 'An assignment expression has the value of the left operand after
    // the assignment...'.
    if (LHS.isBitField())
      CGF.EmitStoreThroughBitfieldLValue(RValue::get(RHS), LHS, &RHS);
    else
      CGF.EmitStoreThroughLValue(RValue::get(RHS), LHS);
  }

  // If the result is clearly ignored, return now.
  if (Ignore)
    return 0;

  // The result of an assignment in C is the assigned r-value.
  if (!CGF.getLangOpts().CPlusPlus)
    return RHS;

  // If the lvalue is non-volatile, return the computed value of the assignment.
  if (!LHS.isVolatileQualified())
    return RHS;

  // Otherwise, reload the value.
  return EmitLoadOfLValue(LHS, E->getExprLoc());
}

Value *ScalarExprEmitter::VisitBinLAnd(const BinaryOperator *E) {
  // Perform vector logical and on comparisons with zero vectors.
  if (E->getType()->isVectorType()) {
    Value *LHS = Visit(E->getLHS());
    Value *RHS = Visit(E->getRHS());
    Value *Zero = llvm::ConstantAggregateZero::get(LHS->getType());
    if (LHS->getType()->isFPOrFPVectorTy()) {
      LHS = Builder.CreateFCmp(llvm::CmpInst::FCMP_UNE, LHS, Zero, "cmp");
      RHS = Builder.CreateFCmp(llvm::CmpInst::FCMP_UNE, RHS, Zero, "cmp");
    } else {
      LHS = Builder.CreateICmp(llvm::CmpInst::ICMP_NE, LHS, Zero, "cmp");
      RHS = Builder.CreateICmp(llvm::CmpInst::ICMP_NE, RHS, Zero, "cmp");
    }
    Value *And = Builder.CreateAnd(LHS, RHS);
    return Builder.CreateSExt(And, ConvertType(E->getType()), "sext");
  }

  llvm::Type *ResTy = ConvertType(E->getType());

  // If we have 0 && RHS, see if we can elide RHS, if so, just return 0.
  // If we have 1 && X, just emit X without inserting the control flow.
  bool LHSCondVal;
  if (CGF.ConstantFoldsToSimpleInteger(E->getLHS(), LHSCondVal)) {
    if (LHSCondVal) { // If we have 1 && X, just emit X.
      Value *RHSCond = CGF.EvaluateExprAsBool(E->getRHS());
      // ZExt result to int or bool.
      return Builder.CreateZExtOrBitCast(RHSCond, ResTy, "land.ext");
    }

    // 0 && RHS: If it is safe, just elide the RHS, and return 0/false.
    if (!CGF.ContainsLabel(E->getRHS()))
      return llvm::Constant::getNullValue(ResTy);
  }

  llvm::BasicBlock *ContBlock = CGF.createBasicBlock("land.end");
  llvm::BasicBlock *RHSBlock  = CGF.createBasicBlock("land.rhs");

  CodeGenFunction::ConditionalEvaluation eval(CGF);

  // Branch on the LHS first.  If it is false, go to the failure (cont) block.
  CGF.EmitBranchOnBoolExpr(E->getLHS(), RHSBlock, ContBlock);

  // Any edges into the ContBlock are now from an (indeterminate number of)
  // edges from this first condition.  All of these values will be false.  Start
  // setting up the PHI node in the Cont Block for this.
  llvm::PHINode *PN = llvm::PHINode::Create(llvm::Type::getInt1Ty(VMContext), 2,
                                            "", ContBlock);
  for (llvm::pred_iterator PI = pred_begin(ContBlock), PE = pred_end(ContBlock);
       PI != PE; ++PI)
    PN->addIncoming(llvm::ConstantInt::getFalse(VMContext), *PI);

  eval.begin(CGF);
  CGF.EmitBlock(RHSBlock);
  Value *RHSCond = CGF.EvaluateExprAsBool(E->getRHS());
  eval.end(CGF);

  // Reaquire the RHS block, as there may be subblocks inserted.
  RHSBlock = Builder.GetInsertBlock();

  // Emit an unconditional branch from this block to ContBlock.  Insert an entry
  // into the phi node for the edge with the value of RHSCond.
  if (CGF.getDebugInfo())
    // There is no need to emit line number for unconditional branch.
    Builder.SetCurrentDebugLocation(llvm::DebugLoc());
  CGF.EmitBlock(ContBlock);
  PN->addIncoming(RHSCond, RHSBlock);

  // ZExt result to int.
  return Builder.CreateZExtOrBitCast(PN, ResTy, "land.ext");
}

Value *ScalarExprEmitter::VisitBinLOr(const BinaryOperator *E) {
  // Perform vector logical or on comparisons with zero vectors.
  if (E->getType()->isVectorType()) {
    Value *LHS = Visit(E->getLHS());
    Value *RHS = Visit(E->getRHS());
    Value *Zero = llvm::ConstantAggregateZero::get(LHS->getType());
    if (LHS->getType()->isFPOrFPVectorTy()) {
      LHS = Builder.CreateFCmp(llvm::CmpInst::FCMP_UNE, LHS, Zero, "cmp");
      RHS = Builder.CreateFCmp(llvm::CmpInst::FCMP_UNE, RHS, Zero, "cmp");
    } else {
      LHS = Builder.CreateICmp(llvm::CmpInst::ICMP_NE, LHS, Zero, "cmp");
      RHS = Builder.CreateICmp(llvm::CmpInst::ICMP_NE, RHS, Zero, "cmp");
    }
    Value *Or = Builder.CreateOr(LHS, RHS);
    return Builder.CreateSExt(Or, ConvertType(E->getType()), "sext");
  }

  llvm::Type *ResTy = ConvertType(E->getType());

  // If we have 1 || RHS, see if we can elide RHS, if so, just return 1.
  // If we have 0 || X, just emit X without inserting the control flow.
  bool LHSCondVal;
  if (CGF.ConstantFoldsToSimpleInteger(E->getLHS(), LHSCondVal)) {
    if (!LHSCondVal) { // If we have 0 || X, just emit X.
      Value *RHSCond = CGF.EvaluateExprAsBool(E->getRHS());
      // ZExt result to int or bool.
      return Builder.CreateZExtOrBitCast(RHSCond, ResTy, "lor.ext");
    }

    // 1 || RHS: If it is safe, just elide the RHS, and return 1/true.
    if (!CGF.ContainsLabel(E->getRHS()))
      return llvm::ConstantInt::get(ResTy, 1);
  }

  llvm::BasicBlock *ContBlock = CGF.createBasicBlock("lor.end");
  llvm::BasicBlock *RHSBlock = CGF.createBasicBlock("lor.rhs");

  CodeGenFunction::ConditionalEvaluation eval(CGF);

  // Branch on the LHS first.  If it is true, go to the success (cont) block.
  CGF.EmitBranchOnBoolExpr(E->getLHS(), ContBlock, RHSBlock);

  // Any edges into the ContBlock are now from an (indeterminate number of)
  // edges from this first condition.  All of these values will be true.  Start
  // setting up the PHI node in the Cont Block for this.
  llvm::PHINode *PN = llvm::PHINode::Create(llvm::Type::getInt1Ty(VMContext), 2,
                                            "", ContBlock);
  for (llvm::pred_iterator PI = pred_begin(ContBlock), PE = pred_end(ContBlock);
       PI != PE; ++PI)
    PN->addIncoming(llvm::ConstantInt::getTrue(VMContext), *PI);

  eval.begin(CGF);

  // Emit the RHS condition as a bool value.
  CGF.EmitBlock(RHSBlock);
  Value *RHSCond = CGF.EvaluateExprAsBool(E->getRHS());

  eval.end(CGF);

  // Reaquire the RHS block, as there may be subblocks inserted.
  RHSBlock = Builder.GetInsertBlock();

  // Emit an unconditional branch from this block to ContBlock.  Insert an entry
  // into the phi node for the edge with the value of RHSCond.
  CGF.EmitBlock(ContBlock);
  PN->addIncoming(RHSCond, RHSBlock);

  // ZExt result to int.
  return Builder.CreateZExtOrBitCast(PN, ResTy, "lor.ext");
}

Value *ScalarExprEmitter::VisitBinComma(const BinaryOperator *E) {
  CGF.EmitIgnoredExpr(E->getLHS());
  CGF.EnsureInsertPoint();
  return Visit(E->getRHS());
}

//===----------------------------------------------------------------------===//
//                             Other Operators
//===----------------------------------------------------------------------===//

/// isCheapEnoughToEvaluateUnconditionally - Return true if the specified
/// expression is cheap enough and side-effect-free enough to evaluate
/// unconditionally instead of conditionally.  This is used to convert control
/// flow into selects in some cases.
static bool isCheapEnoughToEvaluateUnconditionally(const Expr *E,
                                                   CodeGenFunction &CGF) {
  // Anything that is an integer or floating point constant is fine.
  return E->IgnoreParens()->isEvaluatable(CGF.getContext());

  // Even non-volatile automatic variables can't be evaluated unconditionally.
  // Referencing a thread_local may cause non-trivial initialization work to
  // occur. If we're inside a lambda and one of the variables is from the scope
  // outside the lambda, that function may have returned already. Reading its
  // locals is a bad idea. Also, these reads may introduce races there didn't
  // exist in the source-level program.
}


Value *ScalarExprEmitter::
VisitAbstractConditionalOperator(const AbstractConditionalOperator *E) {
  TestAndClearIgnoreResultAssign();

  // Bind the common expression if necessary.
  CodeGenFunction::OpaqueValueMapping binding(CGF, E);

  Expr *condExpr = E->getCond();
  Expr *lhsExpr = E->getTrueExpr();
  Expr *rhsExpr = E->getFalseExpr();

  // If the condition constant folds and can be elided, try to avoid emitting
  // the condition and the dead arm.
  bool CondExprBool;
  if (CGF.ConstantFoldsToSimpleInteger(condExpr, CondExprBool)) {
    Expr *live = lhsExpr, *dead = rhsExpr;
    if (!CondExprBool) std::swap(live, dead);

    // If the dead side doesn't have labels we need, just emit the Live part.
    if (!CGF.ContainsLabel(dead)) {
      Value *Result = Visit(live);

      // If the live part is a throw expression, it acts like it has a void
      // type, so evaluating it returns a null Value*.  However, a conditional
      // with non-void type must return a non-null Value*.
      if (!Result && !E->getType()->isVoidType())
        Result = llvm::UndefValue::get(CGF.ConvertType(E->getType()));

      return Result;
    }
  }

  // OpenCL: If the condition is a vector, we can treat this condition like
  // the select function.
  if (CGF.getLangOpts().OpenCL
      && condExpr->getType()->isVectorType()) {
    llvm::Value *CondV = CGF.EmitScalarExpr(condExpr);
    llvm::Value *LHS = Visit(lhsExpr);
    llvm::Value *RHS = Visit(rhsExpr);

    llvm::Type *condType = ConvertType(condExpr->getType());
    llvm::VectorType *vecTy = cast<llvm::VectorType>(condType);

    unsigned numElem = vecTy->getNumElements();
    llvm::Type *elemType = vecTy->getElementType();

    llvm::Value *zeroVec = llvm::Constant::getNullValue(vecTy);
    llvm::Value *TestMSB = Builder.CreateICmpSLT(CondV, zeroVec);
    llvm::Value *tmp = Builder.CreateSExt(TestMSB,
                                          llvm::VectorType::get(elemType,
                                                                numElem),
                                          "sext");
    llvm::Value *tmp2 = Builder.CreateNot(tmp);

    // Cast float to int to perform ANDs if necessary.
    llvm::Value *RHSTmp = RHS;
    llvm::Value *LHSTmp = LHS;
    bool wasCast = false;
    llvm::VectorType *rhsVTy = cast<llvm::VectorType>(RHS->getType());
    if (rhsVTy->getElementType()->isFloatingPointTy()) {
      RHSTmp = Builder.CreateBitCast(RHS, tmp2->getType());
      LHSTmp = Builder.CreateBitCast(LHS, tmp->getType());
      wasCast = true;
    }

    llvm::Value *tmp3 = Builder.CreateAnd(RHSTmp, tmp2);
    llvm::Value *tmp4 = Builder.CreateAnd(LHSTmp, tmp);
    llvm::Value *tmp5 = Builder.CreateOr(tmp3, tmp4, "cond");
    if (wasCast)
      tmp5 = Builder.CreateBitCast(tmp5, RHS->getType());

    return tmp5;
  }

  // If this is a really simple expression (like x ? 4 : 5), emit this as a
  // select instead of as control flow.  We can only do this if it is cheap and
  // safe to evaluate the LHS and RHS unconditionally.
  if (isCheapEnoughToEvaluateUnconditionally(lhsExpr, CGF) &&
      isCheapEnoughToEvaluateUnconditionally(rhsExpr, CGF)) {
    llvm::Value *CondV = CGF.EvaluateExprAsBool(condExpr);
    llvm::Value *LHS = Visit(lhsExpr);
    llvm::Value *RHS = Visit(rhsExpr);
    if (!LHS) {
      // If the conditional has void type, make sure we return a null Value*.
      assert(!RHS && "LHS and RHS types must match");
      return 0;
    }
    return Builder.CreateSelect(CondV, LHS, RHS, "cond");
  }

  llvm::BasicBlock *LHSBlock = CGF.createBasicBlock("cond.true");
  llvm::BasicBlock *RHSBlock = CGF.createBasicBlock("cond.false");
  llvm::BasicBlock *ContBlock = CGF.createBasicBlock("cond.end");

  CodeGenFunction::ConditionalEvaluation eval(CGF);
  CGF.EmitBranchOnBoolExpr(condExpr, LHSBlock, RHSBlock);

  CGF.EmitBlock(LHSBlock);
  eval.begin(CGF);
  Value *LHS = Visit(lhsExpr);
  eval.end(CGF);

  LHSBlock = Builder.GetInsertBlock();
  Builder.CreateBr(ContBlock);

  CGF.EmitBlock(RHSBlock);
  eval.begin(CGF);
  Value *RHS = Visit(rhsExpr);
  eval.end(CGF);

  RHSBlock = Builder.GetInsertBlock();
  CGF.EmitBlock(ContBlock);

  // If the LHS or RHS is a throw expression, it will be legitimately null.
  if (!LHS)
    return RHS;
  if (!RHS)
    return LHS;

  // Create a PHI node for the real part.
  llvm::PHINode *PN = Builder.CreatePHI(LHS->getType(), 2, "cond");
  PN->addIncoming(LHS, LHSBlock);
  PN->addIncoming(RHS, RHSBlock);
  return PN;
}

Value *ScalarExprEmitter::VisitChooseExpr(ChooseExpr *E) {
  return Visit(E->getChosenSubExpr());
}

Value *ScalarExprEmitter::VisitVAArgExpr(VAArgExpr *VE) {
  llvm::Value *ArgValue = CGF.EmitVAListRef(VE->getSubExpr());
  llvm::Value *ArgPtr = CGF.EmitVAArg(ArgValue, VE->getType());

  // If EmitVAArg fails, we fall back to the LLVM instruction.
  if (!ArgPtr)
    return Builder.CreateVAArg(ArgValue, ConvertType(VE->getType()));

  // FIXME Volatility.
  return Builder.CreateLoad(ArgPtr);
}

Value *ScalarExprEmitter::VisitBlockExpr(const BlockExpr *block) {
  return CGF.EmitBlockLiteral(block);
}

Value *ScalarExprEmitter::VisitAsTypeExpr(AsTypeExpr *E) {
  Value *Src  = CGF.EmitScalarExpr(E->getSrcExpr());
  llvm::Type *DstTy = ConvertType(E->getType());

  // Going from vec4->vec3 or vec3->vec4 is a special case and requires
  // a shuffle vector instead of a bitcast.
  llvm::Type *SrcTy = Src->getType();
  if (isa<llvm::VectorType>(DstTy) && isa<llvm::VectorType>(SrcTy)) {
    unsigned numElementsDst = cast<llvm::VectorType>(DstTy)->getNumElements();
    unsigned numElementsSrc = cast<llvm::VectorType>(SrcTy)->getNumElements();
    if ((numElementsDst == 3 && numElementsSrc == 4)
        || (numElementsDst == 4 && numElementsSrc == 3)) {


      // In the case of going from int4->float3, a bitcast is needed before
      // doing a shuffle.
      llvm::Type *srcElemTy =
      cast<llvm::VectorType>(SrcTy)->getElementType();
      llvm::Type *dstElemTy =
      cast<llvm::VectorType>(DstTy)->getElementType();

      if ((srcElemTy->isIntegerTy() && dstElemTy->isFloatTy())
          || (srcElemTy->isFloatTy() && dstElemTy->isIntegerTy())) {
        // Create a float type of the same size as the source or destination.
        llvm::VectorType *newSrcTy = llvm::VectorType::get(dstElemTy,
                                                                 numElementsSrc);

        Src = Builder.CreateBitCast(Src, newSrcTy, "astypeCast");
      }

      llvm::Value *UnV = llvm::UndefValue::get(Src->getType());

      SmallVector<llvm::Constant*, 3> Args;
      Args.push_back(Builder.getInt32(0));
      Args.push_back(Builder.getInt32(1));
      Args.push_back(Builder.getInt32(2));

      if (numElementsDst == 4)
        Args.push_back(llvm::UndefValue::get(CGF.Int32Ty));

      llvm::Constant *Mask = llvm::ConstantVector::get(Args);

      return Builder.CreateShuffleVector(Src, UnV, Mask, "astype");
    }
  }

  return Builder.CreateBitCast(Src, DstTy, "astype");
}

Value *ScalarExprEmitter::VisitAtomicExpr(AtomicExpr *E) {
  return CGF.EmitAtomicExpr(E).getScalarVal();
}

//===----------------------------------------------------------------------===//
//                         Entry Point into this File
//===----------------------------------------------------------------------===//


/// EmitScalarExpr - Emit the computation of the specified expression of scalar
/// type, ignoring the result.
Value *CodeGenFunction::EmitScalarExpr(const Expr *E, bool IgnoreResultAssign) {
  assert(E && hasScalarEvaluationKind(E->getType()) &&
         "Invalid scalar expression to emit");

  if (isa<CXXDefaultArgExpr>(E))
    disableDebugInfo();
  Value *V = ScalarExprEmitter(*this, IgnoreResultAssign)
    .Visit(const_cast<Expr*>(E));
  if (isa<CXXDefaultArgExpr>(E))
    enableDebugInfo();
  return V;
}

/// EmitScalarConversion - Emit a conversion from the specified type to the
/// specified destination type, both of which are LLVM scalar types.
Value *CodeGenFunction::EmitScalarConversion(Value *Src, QualType SrcTy,
                                             QualType DstTy) {
  assert(hasScalarEvaluationKind(SrcTy) && hasScalarEvaluationKind(DstTy) &&
         "Invalid scalar expression to emit");
  return ScalarExprEmitter(*this).EmitScalarConversion(Src, SrcTy, DstTy);
}

/// EmitComplexToScalarConversion - Emit a conversion from the specified complex
/// type to the specified destination type, where the destination type is an
/// LLVM scalar type.
Value *CodeGenFunction::EmitComplexToScalarConversion(ComplexPairTy Src,
                                                      QualType SrcTy,
                                                      QualType DstTy) {
  assert(SrcTy->isAnyComplexType() && hasScalarEvaluationKind(DstTy) &&
         "Invalid complex -> scalar conversion");
  return ScalarExprEmitter(*this).EmitComplexToScalarConversion(Src, SrcTy,
                                                                DstTy);
}


llvm::Value *CodeGenFunction::
EmitScalarPrePostIncDec(const UnaryOperator *E, LValue LV,
                        bool isInc, bool isPre) {
  return ScalarExprEmitter(*this).EmitScalarPrePostIncDec(E, LV, isInc, isPre);
}

LValue CodeGenFunction::EmitObjCIsaExpr(const ObjCIsaExpr *E) {
  llvm::Value *V;
  // object->isa or (*object).isa
  // Generate code as for: *(Class*)object
  // build Class* type
  llvm::Type *ClassPtrTy = ConvertType(E->getType());

  Expr *BaseExpr = E->getBase();
  if (BaseExpr->isRValue()) {
    V = CreateMemTemp(E->getType(), "resval");
    llvm::Value *Src = EmitScalarExpr(BaseExpr);
    Builder.CreateStore(Src, V);
    V = ScalarExprEmitter(*this).EmitLoadOfLValue(
      MakeNaturalAlignAddrLValue(V, E->getType()), E->getExprLoc());
  } else {
    if (E->isArrow())
      V = ScalarExprEmitter(*this).EmitLoadOfLValue(BaseExpr);
    else
      V = EmitLValue(BaseExpr).getAddress();
  }

  // build Class* type
  ClassPtrTy = ClassPtrTy->getPointerTo();
  V = Builder.CreateBitCast(V, ClassPtrTy);
  return MakeNaturalAlignAddrLValue(V, E->getType());
}


LValue CodeGenFunction::EmitCompoundAssignmentLValue(
                                            const CompoundAssignOperator *E) {
  ScalarExprEmitter Scalar(*this);
  Value *Result = 0;
  switch (E->getOpcode()) {
#define COMPOUND_OP(Op)                                                       \
    case BO_##Op##Assign:                                                     \
      return Scalar.EmitCompoundAssignLValue(E, &ScalarExprEmitter::Emit##Op, \
                                             Result)
  COMPOUND_OP(Mul);
  COMPOUND_OP(Div);
  COMPOUND_OP(Rem);
  COMPOUND_OP(Add);
  COMPOUND_OP(Sub);
  COMPOUND_OP(Shl);
  COMPOUND_OP(Shr);
  COMPOUND_OP(And);
  COMPOUND_OP(Xor);
  COMPOUND_OP(Or);
#undef COMPOUND_OP

  case BO_PtrMemD:
  case BO_PtrMemI:
  case BO_Mul:
  case BO_Div:
  case BO_Rem:
  case BO_Add:
  case BO_Sub:
  case BO_Shl:
  case BO_Shr:
  case BO_LT:
  case BO_GT:
  case BO_LE:
  case BO_GE:
  case BO_EQ:
  case BO_NE:
  case BO_And:
  case BO_Xor:
  case BO_Or:
  case BO_LAnd:
  case BO_LOr:
  case BO_Assign:
  case BO_Comma:
    llvm_unreachable("Not valid compound assignment operators");
  }

  llvm_unreachable("Unhandled compound assignment operator");
}<|MERGE_RESOLUTION|>--- conflicted
+++ resolved
@@ -1298,7 +1298,6 @@
 
   case CK_LValueBitCast:
   case CK_ObjCObjectLValueCast: {
-<<<<<<< HEAD
     LValue LV = EmitLValue(E);
     if (LV.isBitField()) {
       // This can only be the qualifier conversion
@@ -1310,16 +1309,10 @@
         DestTy, LV.getAlignment(), CE->getExprLoc()));
     }
     Value *V = LV.getAddress();
-    V = Builder.CreateBitCast(V, 
-                          ConvertType(CGF.getContext().getPointerType(DestTy)));
-    return EmitLoadOfLValue(CGF.MakeAddrLValue(V, DestTy, LV.getAlignment(), CE->getExprLoc()));
-=======
-    Value *V = EmitLValue(E).getAddress();
     V = Builder.CreateBitCast(V,
                           ConvertType(CGF.getContext().getPointerType(DestTy)));
     return EmitLoadOfLValue(CGF.MakeNaturalAlignAddrLValue(V, DestTy),
                             CE->getExprLoc());
->>>>>>> c6c4eea3
   }
 
   case CK_CPointerToObjCPointerCast:
