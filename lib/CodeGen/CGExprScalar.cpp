//===--- CGExprScalar.cpp - Emit LLVM Code for Scalar Exprs ---------------===//
//
//                     The LLVM Compiler Infrastructure
//
// This file is distributed under the University of Illinois Open Source
// License. See LICENSE.TXT for details.
//
//===----------------------------------------------------------------------===//
//
// This contains code to emit Expr nodes with scalar LLVM types as LLVM code.
//
//===----------------------------------------------------------------------===//

#include "CodeGenFunction.h"
#include "CGCXXABI.h"
#include "CGDebugInfo.h"
#include "CGObjCRuntime.h"
#include "CodeGenModule.h"
#include "clang/AST/ASTContext.h"
#include "clang/AST/DeclObjC.h"
#include "clang/AST/RecordLayout.h"
#include "clang/AST/StmtVisitor.h"
#include "clang/Basic/TargetInfo.h"
#include "clang/Frontend/CodeGenOptions.h"
#include "llvm/IR/Constants.h"
#include "llvm/IR/DataLayout.h"
#include "llvm/IR/Function.h"
#include "llvm/IR/GlobalVariable.h"
#include "llvm/IR/Intrinsics.h"
#include "llvm/IR/Module.h"
#include "llvm/Support/CFG.h"
#include <cstdarg>

using namespace clang;
using namespace CodeGen;
using llvm::Value;

//===----------------------------------------------------------------------===//
//                         Scalar Expression Emitter
//===----------------------------------------------------------------------===//

namespace {
struct BinOpInfo {
  Value *LHS;
  Value *RHS;
  QualType Ty;  // Computation Type.
  BinaryOperator::Opcode Opcode; // Opcode of BinOp to perform
  bool FPContractable;
  const Expr *E;      // Entire expr, for error unsupported.  May not be binop.
};

static bool MustVisitNullValue(const Expr *E) {
  // If a null pointer expression's type is the C++0x nullptr_t, then
  // it's not necessarily a simple constant and it must be evaluated
  // for its potential side effects.
  return E->getType()->isNullPtrType();
}

class ScalarExprEmitter
  : public StmtVisitor<ScalarExprEmitter, Value*> {
  CodeGenFunction &CGF;
  CGBuilderTy &Builder;
  bool IgnoreResultAssign;
  llvm::LLVMContext &VMContext;
public:

  ScalarExprEmitter(CodeGenFunction &cgf, bool ira=false)
    : CGF(cgf), Builder(CGF.Builder), IgnoreResultAssign(ira),
      VMContext(cgf.getLLVMContext()) {
  }

  //===--------------------------------------------------------------------===//
  //                               Utilities
  //===--------------------------------------------------------------------===//

  bool TestAndClearIgnoreResultAssign() {
    bool I = IgnoreResultAssign;
    IgnoreResultAssign = false;
    return I;
  }

  llvm::Type *ConvertType(QualType T) { return CGF.ConvertType(T); }
  LValue EmitLValue(const Expr *E) { return CGF.EmitLValue(E); }
  LValue EmitCheckedLValue(const Expr *E, CodeGenFunction::TypeCheckKind TCK) {
    return CGF.EmitCheckedLValue(E, TCK);
  }

  void EmitBinOpCheck(Value *Check, const BinOpInfo &Info);

  Value *EmitLoadOfLValue(LValue LV) {
    return CGF.EmitLoadOfLValue(LV).getScalarVal();
  }

  /// EmitLoadOfLValue - Given an expression with complex type that represents a
  /// value l-value, this method emits the address of the l-value, then loads
  /// and returns the result.
  Value *EmitLoadOfLValue(const Expr *E) {
    return EmitLoadOfLValue(EmitCheckedLValue(E, CodeGenFunction::TCK_Load));
  }

  /// EmitConversionToBool - Convert the specified expression value to a
  /// boolean (i1) truth value.  This is equivalent to "Val != 0".
  Value *EmitConversionToBool(Value *Src, QualType DstTy);

  /// \brief Emit a check that a conversion to or from a floating-point type
  /// does not overflow.
  void EmitFloatConversionCheck(Value *OrigSrc, QualType OrigSrcType,
                                Value *Src, QualType SrcType,
                                QualType DstType, llvm::Type *DstTy);

  /// EmitScalarConversion - Emit a conversion from the specified type to the
  /// specified destination type, both of which are LLVM scalar types.
  Value *EmitScalarConversion(Value *Src, QualType SrcTy, QualType DstTy);

  /// EmitComplexToScalarConversion - Emit a conversion from the specified
  /// complex type to the specified destination type, where the destination type
  /// is an LLVM scalar type.
  Value *EmitComplexToScalarConversion(CodeGenFunction::ComplexPairTy Src,
                                       QualType SrcTy, QualType DstTy);

  /// EmitNullValue - Emit a value that corresponds to null for the given type.
  Value *EmitNullValue(QualType Ty);

  /// EmitFloatToBoolConversion - Perform an FP to boolean conversion.
  Value *EmitFloatToBoolConversion(Value *V) {
    // Compare against 0.0 for fp scalars.
    llvm::Value *Zero = llvm::Constant::getNullValue(V->getType());
    return Builder.CreateFCmpUNE(V, Zero, "tobool");
  }

  /// EmitPointerToBoolConversion - Perform a pointer to boolean conversion.
  Value *EmitPointerToBoolConversion(Value *V) {
    Value *Zero = llvm::ConstantPointerNull::get(
                                      cast<llvm::PointerType>(V->getType()));
    return Builder.CreateICmpNE(V, Zero, "tobool");
  }

  Value *EmitIntToBoolConversion(Value *V) {
    // Because of the type rules of C, we often end up computing a
    // logical value, then zero extending it to int, then wanting it
    // as a logical value again.  Optimize this common case.
    if (llvm::ZExtInst *ZI = dyn_cast<llvm::ZExtInst>(V)) {
      if (ZI->getOperand(0)->getType() == Builder.getInt1Ty()) {
        Value *Result = ZI->getOperand(0);
        // If there aren't any more uses, zap the instruction to save space.
        // Note that there can be more uses, for example if this
        // is the result of an assignment.
        if (ZI->use_empty())
          ZI->eraseFromParent();
        return Result;
      }
    }

    return Builder.CreateIsNotNull(V, "tobool");
  }

  //===--------------------------------------------------------------------===//
  //                            Visitor Methods
  //===--------------------------------------------------------------------===//

  Value *Visit(Expr *E) {
    return StmtVisitor<ScalarExprEmitter, Value*>::Visit(E);
  }
    
  Value *VisitStmt(Stmt *S) {
    S->dump(CGF.getContext().getSourceManager());
    llvm_unreachable("Stmt can't have complex result type!");
  }
  Value *VisitExpr(Expr *S);
  
  Value *VisitParenExpr(ParenExpr *PE) {
    return Visit(PE->getSubExpr()); 
  }
  Value *VisitSubstNonTypeTemplateParmExpr(SubstNonTypeTemplateParmExpr *E) {
    return Visit(E->getReplacement()); 
  }
  Value *VisitGenericSelectionExpr(GenericSelectionExpr *GE) {
    return Visit(GE->getResultExpr());
  }

  // Leaves.
  Value *VisitIntegerLiteral(const IntegerLiteral *E) {
    return Builder.getInt(E->getValue());
  }
  Value *VisitFloatingLiteral(const FloatingLiteral *E) {
    return llvm::ConstantFP::get(VMContext, E->getValue());
  }
  Value *VisitCharacterLiteral(const CharacterLiteral *E) {
    return llvm::ConstantInt::get(ConvertType(E->getType()), E->getValue());
  }
  Value *VisitObjCBoolLiteralExpr(const ObjCBoolLiteralExpr *E) {
    return llvm::ConstantInt::get(ConvertType(E->getType()), E->getValue());
  }
  Value *VisitCXXBoolLiteralExpr(const CXXBoolLiteralExpr *E) {
    return llvm::ConstantInt::get(ConvertType(E->getType()), E->getValue());
  }
  Value *VisitCXXScalarValueInitExpr(const CXXScalarValueInitExpr *E) {
    return EmitNullValue(E->getType());
  }
  Value *VisitGNUNullExpr(const GNUNullExpr *E) {
    return EmitNullValue(E->getType());
  }
  Value *VisitOffsetOfExpr(OffsetOfExpr *E);
  Value *VisitUnaryExprOrTypeTraitExpr(const UnaryExprOrTypeTraitExpr *E);
  Value *VisitAddrLabelExpr(const AddrLabelExpr *E) {
    llvm::Value *V = CGF.GetAddrOfLabel(E->getLabel());
    return Builder.CreateBitCast(V, ConvertType(E->getType()));
  }

  Value *VisitUPCThreadExpr(UPCMyThreadExpr *E) {
    return CGF.EmitUPCThreads();
  }

  Value *VisitUPCThreadExpr(UPCThreadExpr *E) {
    return CGF.EmitUPCMyThread();
  }

  Value *VisitSizeOfPackExpr(SizeOfPackExpr *E) {
    return llvm::ConstantInt::get(ConvertType(E->getType()),E->getPackLength());
  }

  Value *VisitPseudoObjectExpr(PseudoObjectExpr *E) {
    return CGF.EmitPseudoObjectRValue(E).getScalarVal();
  }

  Value *VisitOpaqueValueExpr(OpaqueValueExpr *E) {
    if (E->isGLValue())
      return EmitLoadOfLValue(CGF.getOpaqueLValueMapping(E));

    // Otherwise, assume the mapping is the scalar directly.
    return CGF.getOpaqueRValueMapping(E).getScalarVal();
  }

  // l-values.
  Value *VisitDeclRefExpr(DeclRefExpr *E) {
    if (CodeGenFunction::ConstantEmission result = CGF.tryEmitAsConstant(E)) {
      if (result.isReference())
        return EmitLoadOfLValue(result.getReferenceLValue(CGF, E));
      return result.getValue();
    }
    return EmitLoadOfLValue(E);
  }

  Value *VisitObjCSelectorExpr(ObjCSelectorExpr *E) {
    return CGF.EmitObjCSelectorExpr(E);
  }
  Value *VisitObjCProtocolExpr(ObjCProtocolExpr *E) {
    return CGF.EmitObjCProtocolExpr(E);
  }
  Value *VisitObjCIvarRefExpr(ObjCIvarRefExpr *E) {
    return EmitLoadOfLValue(E);
  }
  Value *VisitObjCMessageExpr(ObjCMessageExpr *E) {
    if (E->getMethodDecl() && 
        E->getMethodDecl()->getResultType()->isReferenceType())
      return EmitLoadOfLValue(E);
    return CGF.EmitObjCMessageExpr(E).getScalarVal();
  }

  Value *VisitObjCIsaExpr(ObjCIsaExpr *E) {
    LValue LV = CGF.EmitObjCIsaExpr(E);
    Value *V = CGF.EmitLoadOfLValue(LV).getScalarVal();
    return V;
  }

  Value *VisitArraySubscriptExpr(ArraySubscriptExpr *E);
  Value *VisitShuffleVectorExpr(ShuffleVectorExpr *E);
  Value *VisitMemberExpr(MemberExpr *E);
  Value *VisitExtVectorElementExpr(Expr *E) { return EmitLoadOfLValue(E); }
  Value *VisitCompoundLiteralExpr(CompoundLiteralExpr *E) {
    return EmitLoadOfLValue(E);
  }

  Value *VisitInitListExpr(InitListExpr *E);

  Value *VisitImplicitValueInitExpr(const ImplicitValueInitExpr *E) {
    return EmitNullValue(E->getType());
  }
  Value *VisitExplicitCastExpr(ExplicitCastExpr *E) {
    if (E->getType()->isVariablyModifiedType())
      CGF.EmitVariablyModifiedType(E->getType());
    return VisitCastExpr(E);
  }
  Value *VisitCastExpr(CastExpr *E);

  Value *VisitCallExpr(const CallExpr *E) {
    if (E->getCallReturnType()->isReferenceType())
      return EmitLoadOfLValue(E);

    return CGF.EmitCallExpr(E).getScalarVal();
  }

  Value *VisitStmtExpr(const StmtExpr *E);

  // Unary Operators.
  Value *VisitUnaryPostDec(const UnaryOperator *E) {
    LValue LV = EmitLValue(E->getSubExpr());
    return EmitScalarPrePostIncDec(E, LV, false, false);
  }
  Value *VisitUnaryPostInc(const UnaryOperator *E) {
    LValue LV = EmitLValue(E->getSubExpr());
    return EmitScalarPrePostIncDec(E, LV, true, false);
  }
  Value *VisitUnaryPreDec(const UnaryOperator *E) {
    LValue LV = EmitLValue(E->getSubExpr());
    return EmitScalarPrePostIncDec(E, LV, false, true);
  }
  Value *VisitUnaryPreInc(const UnaryOperator *E) {
    LValue LV = EmitLValue(E->getSubExpr());
    return EmitScalarPrePostIncDec(E, LV, true, true);
  }

  llvm::Value *EmitAddConsiderOverflowBehavior(const UnaryOperator *E,
                                               llvm::Value *InVal,
                                               llvm::Value *NextVal,
                                               bool IsInc);

  llvm::Value *EmitScalarPrePostIncDec(const UnaryOperator *E, LValue LV,
                                       bool isInc, bool isPre);

    
  Value *VisitUnaryAddrOf(const UnaryOperator *E) {
    if (isa<MemberPointerType>(E->getType())) // never sugared
      return CGF.CGM.getMemberPointerConstant(E);

    return EmitLValue(E->getSubExpr()).getAddress();
  }
  Value *VisitUnaryDeref(const UnaryOperator *E) {
    if (E->getType()->isVoidType())
      return Visit(E->getSubExpr()); // the actual value should be unused
    return EmitLoadOfLValue(E);
  }
  Value *VisitUnaryPlus(const UnaryOperator *E) {
    // This differs from gcc, though, most likely due to a bug in gcc.
    TestAndClearIgnoreResultAssign();
    return Visit(E->getSubExpr());
  }
  Value *VisitUnaryMinus    (const UnaryOperator *E);
  Value *VisitUnaryNot      (const UnaryOperator *E);
  Value *VisitUnaryLNot     (const UnaryOperator *E);
  Value *VisitUnaryReal     (const UnaryOperator *E);
  Value *VisitUnaryImag     (const UnaryOperator *E);
  Value *VisitUnaryExtension(const UnaryOperator *E) {
    return Visit(E->getSubExpr());
  }
    
  // C++
  Value *VisitMaterializeTemporaryExpr(const MaterializeTemporaryExpr *E) {
    return EmitLoadOfLValue(E);
  }
    
  Value *VisitCXXDefaultArgExpr(CXXDefaultArgExpr *DAE) {
    return Visit(DAE->getExpr());
  }
  Value *VisitCXXDefaultInitExpr(CXXDefaultInitExpr *DIE) {
    CodeGenFunction::CXXDefaultInitExprScope Scope(CGF);
    return Visit(DIE->getExpr());
  }
  Value *VisitCXXThisExpr(CXXThisExpr *TE) {
    return CGF.LoadCXXThis();
  }

  Value *VisitExprWithCleanups(ExprWithCleanups *E) {
    CGF.enterFullExpression(E);
    CodeGenFunction::RunCleanupsScope Scope(CGF);
    return Visit(E->getSubExpr());
  }
  Value *VisitCXXNewExpr(const CXXNewExpr *E) {
    return CGF.EmitCXXNewExpr(E);
  }
  Value *VisitCXXDeleteExpr(const CXXDeleteExpr *E) {
    CGF.EmitCXXDeleteExpr(E);
    return 0;
  }
  Value *VisitUnaryTypeTraitExpr(const UnaryTypeTraitExpr *E) {
    return Builder.getInt1(E->getValue());
  }

  Value *VisitBinaryTypeTraitExpr(const BinaryTypeTraitExpr *E) {
    return llvm::ConstantInt::get(ConvertType(E->getType()), E->getValue());
  }

  Value *VisitArrayTypeTraitExpr(const ArrayTypeTraitExpr *E) {
    return llvm::ConstantInt::get(Builder.getInt32Ty(), E->getValue());
  }

  Value *VisitExpressionTraitExpr(const ExpressionTraitExpr *E) {
    return llvm::ConstantInt::get(Builder.getInt1Ty(), E->getValue());
  }

  Value *VisitCXXPseudoDestructorExpr(const CXXPseudoDestructorExpr *E) {
    // C++ [expr.pseudo]p1:
    //   The result shall only be used as the operand for the function call
    //   operator (), and the result of such a call has type void. The only
    //   effect is the evaluation of the postfix-expression before the dot or
    //   arrow.
    CGF.EmitScalarExpr(E->getBase());
    return 0;
  }

  Value *VisitCXXNullPtrLiteralExpr(const CXXNullPtrLiteralExpr *E) {
    return EmitNullValue(E->getType());
  }

  Value *VisitCXXThrowExpr(const CXXThrowExpr *E) {
    CGF.EmitCXXThrowExpr(E);
    return 0;
  }

  Value *VisitCXXNoexceptExpr(const CXXNoexceptExpr *E) {
    return Builder.getInt1(E->getValue());
  }

  // Binary Operators.
  Value *EmitMul(const BinOpInfo &Ops) {
    if (Ops.Ty->isSignedIntegerOrEnumerationType()) {
      switch (CGF.getLangOpts().getSignedOverflowBehavior()) {
      case LangOptions::SOB_Defined:
        return Builder.CreateMul(Ops.LHS, Ops.RHS, "mul");
      case LangOptions::SOB_Undefined:
        if (!CGF.SanOpts->SignedIntegerOverflow)
          return Builder.CreateNSWMul(Ops.LHS, Ops.RHS, "mul");
        // Fall through.
      case LangOptions::SOB_Trapping:
        return EmitOverflowCheckedBinOp(Ops);
      }
    }

    if (Ops.Ty->isUnsignedIntegerType() && CGF.SanOpts->UnsignedIntegerOverflow)
      return EmitOverflowCheckedBinOp(Ops);

    if (Ops.LHS->getType()->isFPOrFPVectorTy())
      return Builder.CreateFMul(Ops.LHS, Ops.RHS, "mul");
    return Builder.CreateMul(Ops.LHS, Ops.RHS, "mul");
  }
  /// Create a binary op that checks for overflow.
  /// Currently only supports +, - and *.
  Value *EmitOverflowCheckedBinOp(const BinOpInfo &Ops);

  // Check for undefined division and modulus behaviors.
  void EmitUndefinedBehaviorIntegerDivAndRemCheck(const BinOpInfo &Ops, 
                                                  llvm::Value *Zero,bool isDiv);
  // Common helper for getting how wide LHS of shift is.
  static Value *GetWidthMinusOneValue(Value* LHS,Value* RHS);
  Value *EmitDiv(const BinOpInfo &Ops);
  Value *EmitRem(const BinOpInfo &Ops);
  Value *EmitAdd(const BinOpInfo &Ops);
  Value *EmitSub(const BinOpInfo &Ops);
  Value *EmitShl(const BinOpInfo &Ops);
  Value *EmitShr(const BinOpInfo &Ops);
  Value *EmitAnd(const BinOpInfo &Ops) {
    return Builder.CreateAnd(Ops.LHS, Ops.RHS, "and");
  }
  Value *EmitXor(const BinOpInfo &Ops) {
    return Builder.CreateXor(Ops.LHS, Ops.RHS, "xor");
  }
  Value *EmitOr (const BinOpInfo &Ops) {
    return Builder.CreateOr(Ops.LHS, Ops.RHS, "or");
  }

  BinOpInfo EmitBinOps(const BinaryOperator *E);
  LValue EmitCompoundAssignLValue(const CompoundAssignOperator *E,
                            Value *(ScalarExprEmitter::*F)(const BinOpInfo &),
                                  Value *&Result);

  Value *EmitCompoundAssign(const CompoundAssignOperator *E,
                            Value *(ScalarExprEmitter::*F)(const BinOpInfo &));

  // Binary operators and binary compound assignment operators.
#define HANDLEBINOP(OP) \
  Value *VisitBin ## OP(const BinaryOperator *E) {                         \
    return Emit ## OP(EmitBinOps(E));                                      \
  }                                                                        \
  Value *VisitBin ## OP ## Assign(const CompoundAssignOperator *E) {       \
    return EmitCompoundAssign(E, &ScalarExprEmitter::Emit ## OP);          \
  }
  HANDLEBINOP(Mul)
  HANDLEBINOP(Div)
  HANDLEBINOP(Rem)
  HANDLEBINOP(Add)
  HANDLEBINOP(Sub)
  HANDLEBINOP(Shl)
  HANDLEBINOP(Shr)
  HANDLEBINOP(And)
  HANDLEBINOP(Xor)
  HANDLEBINOP(Or)
#undef HANDLEBINOP

  // Comparisons.
  Value *EmitCompare(const BinaryOperator *E, unsigned UICmpOpc,
                     unsigned SICmpOpc, unsigned FCmpOpc);
#define VISITCOMP(CODE, UI, SI, FP) \
    Value *VisitBin##CODE(const BinaryOperator *E) { \
      return EmitCompare(E, llvm::ICmpInst::UI, llvm::ICmpInst::SI, \
                         llvm::FCmpInst::FP); }
  VISITCOMP(LT, ICMP_ULT, ICMP_SLT, FCMP_OLT)
  VISITCOMP(GT, ICMP_UGT, ICMP_SGT, FCMP_OGT)
  VISITCOMP(LE, ICMP_ULE, ICMP_SLE, FCMP_OLE)
  VISITCOMP(GE, ICMP_UGE, ICMP_SGE, FCMP_OGE)
  VISITCOMP(EQ, ICMP_EQ , ICMP_EQ , FCMP_OEQ)
  VISITCOMP(NE, ICMP_NE , ICMP_NE , FCMP_UNE)
#undef VISITCOMP

  Value *VisitBinAssign     (const BinaryOperator *E);

  Value *VisitBinLAnd       (const BinaryOperator *E);
  Value *VisitBinLOr        (const BinaryOperator *E);
  Value *VisitBinComma      (const BinaryOperator *E);

  Value *VisitBinPtrMemD(const Expr *E) { return EmitLoadOfLValue(E); }
  Value *VisitBinPtrMemI(const Expr *E) { return EmitLoadOfLValue(E); }

  // Other Operators.
  Value *VisitBlockExpr(const BlockExpr *BE);
  Value *VisitAbstractConditionalOperator(const AbstractConditionalOperator *);
  Value *VisitChooseExpr(ChooseExpr *CE);
  Value *VisitVAArgExpr(VAArgExpr *VE);
  Value *VisitObjCStringLiteral(const ObjCStringLiteral *E) {
    return CGF.EmitObjCStringLiteral(E);
  }
  Value *VisitObjCBoxedExpr(ObjCBoxedExpr *E) {
    return CGF.EmitObjCBoxedExpr(E);
  }
  Value *VisitObjCArrayLiteral(ObjCArrayLiteral *E) {
    return CGF.EmitObjCArrayLiteral(E);
  }
  Value *VisitObjCDictionaryLiteral(ObjCDictionaryLiteral *E) {
    return CGF.EmitObjCDictionaryLiteral(E);
  }
  Value *VisitAsTypeExpr(AsTypeExpr *CE);
  Value *VisitAtomicExpr(AtomicExpr *AE);
};
}  // end anonymous namespace.

//===----------------------------------------------------------------------===//
//                                Utilities
//===----------------------------------------------------------------------===//

/// EmitConversionToBool - Convert the specified expression value to a
/// boolean (i1) truth value.  This is equivalent to "Val != 0".
Value *ScalarExprEmitter::EmitConversionToBool(Value *Src, QualType SrcType) {
  assert(SrcType.isCanonical() && "EmitScalarConversion strips typedefs");

  if (SrcType->isRealFloatingType())
    return EmitFloatToBoolConversion(Src);

  if (const MemberPointerType *MPT = dyn_cast<MemberPointerType>(SrcType))
    return CGF.CGM.getCXXABI().EmitMemberPointerIsNotNull(CGF, Src, MPT);

  if (SrcType->hasPointerToSharedRepresentation())
    return CGF.EmitUPCPointerToBoolConversion(Src);

  assert((SrcType->isIntegerType() || isa<llvm::PointerType>(Src->getType())) &&
         "Unknown scalar type to convert");

  if (isa<llvm::IntegerType>(Src->getType()))
    return EmitIntToBoolConversion(Src);

  assert(isa<llvm::PointerType>(Src->getType()));
  return EmitPointerToBoolConversion(Src);
}

void ScalarExprEmitter::EmitFloatConversionCheck(Value *OrigSrc,
                                                 QualType OrigSrcType,
                                                 Value *Src, QualType SrcType,
                                                 QualType DstType,
                                                 llvm::Type *DstTy) {
  using llvm::APFloat;
  using llvm::APSInt;

  llvm::Type *SrcTy = Src->getType();

  llvm::Value *Check = 0;
  if (llvm::IntegerType *IntTy = dyn_cast<llvm::IntegerType>(SrcTy)) {
    // Integer to floating-point. This can fail for unsigned short -> __half
    // or unsigned __int128 -> float.
    assert(DstType->isFloatingType());
    bool SrcIsUnsigned = OrigSrcType->isUnsignedIntegerOrEnumerationType();

    APFloat LargestFloat =
      APFloat::getLargest(CGF.getContext().getFloatTypeSemantics(DstType));
    APSInt LargestInt(IntTy->getBitWidth(), SrcIsUnsigned);

    bool IsExact;
    if (LargestFloat.convertToInteger(LargestInt, APFloat::rmTowardZero,
                                      &IsExact) != APFloat::opOK)
      // The range of representable values of this floating point type includes
      // all values of this integer type. Don't need an overflow check.
      return;

    llvm::Value *Max = llvm::ConstantInt::get(VMContext, LargestInt);
    if (SrcIsUnsigned)
      Check = Builder.CreateICmpULE(Src, Max);
    else {
      llvm::Value *Min = llvm::ConstantInt::get(VMContext, -LargestInt);
      llvm::Value *GE = Builder.CreateICmpSGE(Src, Min);
      llvm::Value *LE = Builder.CreateICmpSLE(Src, Max);
      Check = Builder.CreateAnd(GE, LE);
    }
  } else {
    const llvm::fltSemantics &SrcSema =
      CGF.getContext().getFloatTypeSemantics(OrigSrcType);
    if (isa<llvm::IntegerType>(DstTy)) {
      // Floating-point to integer. This has undefined behavior if the source is
      // +-Inf, NaN, or doesn't fit into the destination type (after truncation
      // to an integer).
      unsigned Width = CGF.getContext().getIntWidth(DstType);
      bool Unsigned = DstType->isUnsignedIntegerOrEnumerationType();

      APSInt Min = APSInt::getMinValue(Width, Unsigned);
      APFloat MinSrc(SrcSema, APFloat::uninitialized);
      if (MinSrc.convertFromAPInt(Min, !Unsigned, APFloat::rmTowardZero) &
          APFloat::opOverflow)
        // Don't need an overflow check for lower bound. Just check for
        // -Inf/NaN.
        MinSrc = APFloat::getInf(SrcSema, true);
      else
        // Find the largest value which is too small to represent (before
        // truncation toward zero).
        MinSrc.subtract(APFloat(SrcSema, 1), APFloat::rmTowardNegative);

      APSInt Max = APSInt::getMaxValue(Width, Unsigned);
      APFloat MaxSrc(SrcSema, APFloat::uninitialized);
      if (MaxSrc.convertFromAPInt(Max, !Unsigned, APFloat::rmTowardZero) &
          APFloat::opOverflow)
        // Don't need an overflow check for upper bound. Just check for
        // +Inf/NaN.
        MaxSrc = APFloat::getInf(SrcSema, false);
      else
        // Find the smallest value which is too large to represent (before
        // truncation toward zero).
        MaxSrc.add(APFloat(SrcSema, 1), APFloat::rmTowardPositive);

      // If we're converting from __half, convert the range to float to match
      // the type of src.
      if (OrigSrcType->isHalfType()) {
        const llvm::fltSemantics &Sema =
          CGF.getContext().getFloatTypeSemantics(SrcType);
        bool IsInexact;
        MinSrc.convert(Sema, APFloat::rmTowardZero, &IsInexact);
        MaxSrc.convert(Sema, APFloat::rmTowardZero, &IsInexact);
      }

      llvm::Value *GE =
        Builder.CreateFCmpOGT(Src, llvm::ConstantFP::get(VMContext, MinSrc));
      llvm::Value *LE =
        Builder.CreateFCmpOLT(Src, llvm::ConstantFP::get(VMContext, MaxSrc));
      Check = Builder.CreateAnd(GE, LE);
    } else {
      // FIXME: Maybe split this sanitizer out from float-cast-overflow.
      //
      // Floating-point to floating-point. This has undefined behavior if the
      // source is not in the range of representable values of the destination
      // type. The C and C++ standards are spectacularly unclear here. We
      // diagnose finite out-of-range conversions, but allow infinities and NaNs
      // to convert to the corresponding value in the smaller type.
      //
      // C11 Annex F gives all such conversions defined behavior for IEC 60559
      // conforming implementations. Unfortunately, LLVM's fptrunc instruction
      // does not.

      // Converting from a lower rank to a higher rank can never have
      // undefined behavior, since higher-rank types must have a superset
      // of values of lower-rank types.
      if (CGF.getContext().getFloatingTypeOrder(OrigSrcType, DstType) != 1)
        return;

      assert(!OrigSrcType->isHalfType() &&
             "should not check conversion from __half, it has the lowest rank");

      const llvm::fltSemantics &DstSema =
        CGF.getContext().getFloatTypeSemantics(DstType);
      APFloat MinBad = APFloat::getLargest(DstSema, false);
      APFloat MaxBad = APFloat::getInf(DstSema, false);

      bool IsInexact;
      MinBad.convert(SrcSema, APFloat::rmTowardZero, &IsInexact);
      MaxBad.convert(SrcSema, APFloat::rmTowardZero, &IsInexact);

      Value *AbsSrc = CGF.EmitNounwindRuntimeCall(
        CGF.CGM.getIntrinsic(llvm::Intrinsic::fabs, Src->getType()), Src);
      llvm::Value *GE =
        Builder.CreateFCmpOGT(AbsSrc, llvm::ConstantFP::get(VMContext, MinBad));
      llvm::Value *LE =
        Builder.CreateFCmpOLT(AbsSrc, llvm::ConstantFP::get(VMContext, MaxBad));
      Check = Builder.CreateNot(Builder.CreateAnd(GE, LE));
    }
  }

  // FIXME: Provide a SourceLocation.
  llvm::Constant *StaticArgs[] = {
    CGF.EmitCheckTypeDescriptor(OrigSrcType),
    CGF.EmitCheckTypeDescriptor(DstType)
  };
  CGF.EmitCheck(Check, "float_cast_overflow", StaticArgs, OrigSrc,
                CodeGenFunction::CRK_Recoverable);
}

/// EmitScalarConversion - Emit a conversion from the specified type to the
/// specified destination type, both of which are LLVM scalar types.
Value *ScalarExprEmitter::EmitScalarConversion(Value *Src, QualType SrcType,
                                               QualType DstType) {
  SrcType = CGF.getContext().getCanonicalType(SrcType);
  DstType = CGF.getContext().getCanonicalType(DstType);
  if (SrcType == DstType) return Src;

  if (DstType->isVoidType()) return 0;

  llvm::Value *OrigSrc = Src;
  QualType OrigSrcType = SrcType;
  llvm::Type *SrcTy = Src->getType();

  // If casting to/from storage-only half FP, use special intrinsics.
  if (SrcType->isHalfType() && !CGF.getContext().getLangOpts().NativeHalfType) {
    Src = Builder.CreateCall(CGF.CGM.getIntrinsic(llvm::Intrinsic::convert_from_fp16), Src);
    SrcType = CGF.getContext().FloatTy;
    SrcTy = CGF.FloatTy;
  }

  // Handle conversions to bool first, they are special: comparisons against 0.
  if (DstType->isBooleanType())
    return EmitConversionToBool(Src, SrcType);

  llvm::Type *DstTy = ConvertType(DstType);

  // Ignore conversions like int -> uint.
  if (SrcTy == DstTy)
    return Src;

  // Handle pointer conversions next: pointers can only be converted to/from
  // other pointers and integers. Check for pointer types in terms of LLVM, as
  // some native types (like Obj-C id) may map to a pointer type.
  if (isa<llvm::PointerType>(DstTy)) {
    // The source value may be an integer, or a pointer.
    if (isa<llvm::PointerType>(SrcTy))
      return Builder.CreateBitCast(Src, DstTy, "conv");

    assert(SrcType->isIntegerType() && "Not ptr->ptr or int->ptr conversion?");
    // First, convert to the correct width so that we control the kind of
    // extension.
    llvm::Type *MiddleTy = CGF.IntPtrTy;
    bool InputSigned = SrcType->isSignedIntegerOrEnumerationType();
    llvm::Value* IntResult =
        Builder.CreateIntCast(Src, MiddleTy, InputSigned, "conv");
    // Then, cast to pointer.
    return Builder.CreateIntToPtr(IntResult, DstTy, "conv");
  }

  if (isa<llvm::PointerType>(SrcTy)) {
    // Must be an ptr to int cast.
    assert(isa<llvm::IntegerType>(DstTy) && "not ptr->int?");
    return Builder.CreatePtrToInt(Src, DstTy, "conv");
  }

  // A scalar can be splatted to an extended vector of the same element type
  if (DstType->isExtVectorType() && !SrcType->isVectorType()) {
    // Cast the scalar to element type
    QualType EltTy = DstType->getAs<ExtVectorType>()->getElementType();
    llvm::Value *Elt = EmitScalarConversion(Src, SrcType, EltTy);

    // Splat the element across to all elements
    unsigned NumElements = cast<llvm::VectorType>(DstTy)->getNumElements();
    return Builder.CreateVectorSplat(NumElements, Elt, "splat");
  }

  // Allow bitcast from vector to integer/fp of the same size.
  if (isa<llvm::VectorType>(SrcTy) ||
      isa<llvm::VectorType>(DstTy))
    return Builder.CreateBitCast(Src, DstTy, "conv");

  // Finally, we have the arithmetic types: real int/float.
  Value *Res = NULL;
  llvm::Type *ResTy = DstTy;

  // An overflowing conversion has undefined behavior if either the source type
  // or the destination type is a floating-point type.
  if (CGF.SanOpts->FloatCastOverflow &&
      (OrigSrcType->isFloatingType() || DstType->isFloatingType()))
    EmitFloatConversionCheck(OrigSrc, OrigSrcType, Src, SrcType, DstType,
                             DstTy);

  // Cast to half via float
  if (DstType->isHalfType() && !CGF.getContext().getLangOpts().NativeHalfType)
    DstTy = CGF.FloatTy;

  if (isa<llvm::IntegerType>(SrcTy)) {
    bool InputSigned = SrcType->isSignedIntegerOrEnumerationType();
    if (isa<llvm::IntegerType>(DstTy))
      Res = Builder.CreateIntCast(Src, DstTy, InputSigned, "conv");
    else if (InputSigned)
      Res = Builder.CreateSIToFP(Src, DstTy, "conv");
    else
      Res = Builder.CreateUIToFP(Src, DstTy, "conv");
  } else if (isa<llvm::IntegerType>(DstTy)) {
    assert(SrcTy->isFloatingPointTy() && "Unknown real conversion");
    if (DstType->isSignedIntegerOrEnumerationType())
      Res = Builder.CreateFPToSI(Src, DstTy, "conv");
    else
      Res = Builder.CreateFPToUI(Src, DstTy, "conv");
  } else {
    assert(SrcTy->isFloatingPointTy() && DstTy->isFloatingPointTy() &&
           "Unknown real conversion");
    if (DstTy->getTypeID() < SrcTy->getTypeID())
      Res = Builder.CreateFPTrunc(Src, DstTy, "conv");
    else
      Res = Builder.CreateFPExt(Src, DstTy, "conv");
  }

  if (DstTy != ResTy) {
    assert(ResTy->isIntegerTy(16) && "Only half FP requires extra conversion");
    Res = Builder.CreateCall(CGF.CGM.getIntrinsic(llvm::Intrinsic::convert_to_fp16), Res);
  }

  return Res;
}

/// EmitComplexToScalarConversion - Emit a conversion from the specified complex
/// type to the specified destination type, where the destination type is an
/// LLVM scalar type.
Value *ScalarExprEmitter::
EmitComplexToScalarConversion(CodeGenFunction::ComplexPairTy Src,
                              QualType SrcTy, QualType DstTy) {
  // Get the source element type.
  SrcTy = SrcTy->castAs<ComplexType>()->getElementType();

  // Handle conversions to bool first, they are special: comparisons against 0.
  if (DstTy->isBooleanType()) {
    //  Complex != 0  -> (Real != 0) | (Imag != 0)
    Src.first  = EmitScalarConversion(Src.first, SrcTy, DstTy);
    Src.second = EmitScalarConversion(Src.second, SrcTy, DstTy);
    return Builder.CreateOr(Src.first, Src.second, "tobool");
  }

  // C99 6.3.1.7p2: "When a value of complex type is converted to a real type,
  // the imaginary part of the complex value is discarded and the value of the
  // real part is converted according to the conversion rules for the
  // corresponding real type.
  return EmitScalarConversion(Src.first, SrcTy, DstTy);
}

Value *ScalarExprEmitter::EmitNullValue(QualType Ty) {
  return CGF.EmitFromMemory(CGF.CGM.EmitNullConstant(Ty), Ty);
}

/// \brief Emit a sanitization check for the given "binary" operation (which
/// might actually be a unary increment which has been lowered to a binary
/// operation). The check passes if \p Check, which is an \c i1, is \c true.
void ScalarExprEmitter::EmitBinOpCheck(Value *Check, const BinOpInfo &Info) {
  StringRef CheckName;
  SmallVector<llvm::Constant *, 4> StaticData;
  SmallVector<llvm::Value *, 2> DynamicData;

  BinaryOperatorKind Opcode = Info.Opcode;
  if (BinaryOperator::isCompoundAssignmentOp(Opcode))
    Opcode = BinaryOperator::getOpForCompoundAssignment(Opcode);

  StaticData.push_back(CGF.EmitCheckSourceLocation(Info.E->getExprLoc()));
  const UnaryOperator *UO = dyn_cast<UnaryOperator>(Info.E);
  if (UO && UO->getOpcode() == UO_Minus) {
    CheckName = "negate_overflow";
    StaticData.push_back(CGF.EmitCheckTypeDescriptor(UO->getType()));
    DynamicData.push_back(Info.RHS);
  } else {
    if (BinaryOperator::isShiftOp(Opcode)) {
      // Shift LHS negative or too large, or RHS out of bounds.
      CheckName = "shift_out_of_bounds";
      const BinaryOperator *BO = cast<BinaryOperator>(Info.E);
      StaticData.push_back(
        CGF.EmitCheckTypeDescriptor(BO->getLHS()->getType()));
      StaticData.push_back(
        CGF.EmitCheckTypeDescriptor(BO->getRHS()->getType()));
    } else if (Opcode == BO_Div || Opcode == BO_Rem) {
      // Divide or modulo by zero, or signed overflow (eg INT_MAX / -1).
      CheckName = "divrem_overflow";
      StaticData.push_back(CGF.EmitCheckTypeDescriptor(Info.Ty));
    } else {
      // Signed arithmetic overflow (+, -, *).
      switch (Opcode) {
      case BO_Add: CheckName = "add_overflow"; break;
      case BO_Sub: CheckName = "sub_overflow"; break;
      case BO_Mul: CheckName = "mul_overflow"; break;
      default: llvm_unreachable("unexpected opcode for bin op check");
      }
      StaticData.push_back(CGF.EmitCheckTypeDescriptor(Info.Ty));
    }
    DynamicData.push_back(Info.LHS);
    DynamicData.push_back(Info.RHS);
  }

  CGF.EmitCheck(Check, CheckName, StaticData, DynamicData,
                CodeGenFunction::CRK_Recoverable);
}

//===----------------------------------------------------------------------===//
//                            Visitor Methods
//===----------------------------------------------------------------------===//

Value *ScalarExprEmitter::VisitExpr(Expr *E) {
  CGF.ErrorUnsupported(E, "scalar expression");
  if (E->getType()->isVoidType())
    return 0;
  return llvm::UndefValue::get(CGF.ConvertType(E->getType()));
}

Value *ScalarExprEmitter::VisitShuffleVectorExpr(ShuffleVectorExpr *E) {
  // Vector Mask Case
  if (E->getNumSubExprs() == 2 || 
      (E->getNumSubExprs() == 3 && E->getExpr(2)->getType()->isVectorType())) {
    Value *LHS = CGF.EmitScalarExpr(E->getExpr(0));
    Value *RHS = CGF.EmitScalarExpr(E->getExpr(1));
    Value *Mask;
    
    llvm::VectorType *LTy = cast<llvm::VectorType>(LHS->getType());
    unsigned LHSElts = LTy->getNumElements();

    if (E->getNumSubExprs() == 3) {
      Mask = CGF.EmitScalarExpr(E->getExpr(2));
      
      // Shuffle LHS & RHS into one input vector.
      SmallVector<llvm::Constant*, 32> concat;
      for (unsigned i = 0; i != LHSElts; ++i) {
        concat.push_back(Builder.getInt32(2*i));
        concat.push_back(Builder.getInt32(2*i+1));
      }
      
      Value* CV = llvm::ConstantVector::get(concat);
      LHS = Builder.CreateShuffleVector(LHS, RHS, CV, "concat");
      LHSElts *= 2;
    } else {
      Mask = RHS;
    }
    
    llvm::VectorType *MTy = cast<llvm::VectorType>(Mask->getType());
    llvm::Constant* EltMask;
    
    // Treat vec3 like vec4.
    if ((LHSElts == 6) && (E->getNumSubExprs() == 3))
      EltMask = llvm::ConstantInt::get(MTy->getElementType(),
                                       (1 << llvm::Log2_32(LHSElts+2))-1);
    else if ((LHSElts == 3) && (E->getNumSubExprs() == 2))
      EltMask = llvm::ConstantInt::get(MTy->getElementType(),
                                       (1 << llvm::Log2_32(LHSElts+1))-1);
    else
      EltMask = llvm::ConstantInt::get(MTy->getElementType(),
                                       (1 << llvm::Log2_32(LHSElts))-1);
             
    // Mask off the high bits of each shuffle index.
    Value *MaskBits = llvm::ConstantVector::getSplat(MTy->getNumElements(),
                                                     EltMask);
    Mask = Builder.CreateAnd(Mask, MaskBits, "mask");
    
    // newv = undef
    // mask = mask & maskbits
    // for each elt
    //   n = extract mask i
    //   x = extract val n
    //   newv = insert newv, x, i
    llvm::VectorType *RTy = llvm::VectorType::get(LTy->getElementType(),
                                                        MTy->getNumElements());
    Value* NewV = llvm::UndefValue::get(RTy);
    for (unsigned i = 0, e = MTy->getNumElements(); i != e; ++i) {
      Value *IIndx = Builder.getInt32(i);
      Value *Indx = Builder.CreateExtractElement(Mask, IIndx, "shuf_idx");
      Indx = Builder.CreateZExt(Indx, CGF.Int32Ty, "idx_zext");
      
      // Handle vec3 special since the index will be off by one for the RHS.
      if ((LHSElts == 6) && (E->getNumSubExprs() == 3)) {
        Value *cmpIndx, *newIndx;
        cmpIndx = Builder.CreateICmpUGT(Indx, Builder.getInt32(3),
                                        "cmp_shuf_idx");
        newIndx = Builder.CreateSub(Indx, Builder.getInt32(1), "shuf_idx_adj");
        Indx = Builder.CreateSelect(cmpIndx, newIndx, Indx, "sel_shuf_idx");
      }
      Value *VExt = Builder.CreateExtractElement(LHS, Indx, "shuf_elt");
      NewV = Builder.CreateInsertElement(NewV, VExt, IIndx, "shuf_ins");
    }
    return NewV;
  }
  
  Value* V1 = CGF.EmitScalarExpr(E->getExpr(0));
  Value* V2 = CGF.EmitScalarExpr(E->getExpr(1));
  
  // Handle vec3 special since the index will be off by one for the RHS.
  llvm::VectorType *VTy = cast<llvm::VectorType>(V1->getType());
  SmallVector<llvm::Constant*, 32> indices;
  for (unsigned i = 2; i < E->getNumSubExprs(); i++) {
    unsigned Idx = E->getShuffleMaskIdx(CGF.getContext(), i-2);
    if (VTy->getNumElements() == 3 && Idx > 3)
      Idx -= 1;
    indices.push_back(Builder.getInt32(Idx));
  }

  Value *SV = llvm::ConstantVector::get(indices);
  return Builder.CreateShuffleVector(V1, V2, SV, "shuffle");
}
Value *ScalarExprEmitter::VisitMemberExpr(MemberExpr *E) {
  llvm::APSInt Value;
  if (E->EvaluateAsInt(Value, CGF.getContext(), Expr::SE_AllowSideEffects)) {
    if (E->isArrow())
      CGF.EmitScalarExpr(E->getBase());
    else
      EmitLValue(E->getBase());
    return Builder.getInt(Value);
  }

  // Emit debug info for aggregate now, if it was delayed to reduce
  // debug info size.
  CGDebugInfo *DI = CGF.getDebugInfo();
  if (DI &&
      CGF.CGM.getCodeGenOpts().getDebugInfo()
        == CodeGenOptions::LimitedDebugInfo) {
    QualType PQTy = E->getBase()->IgnoreParenImpCasts()->getType();
    if (const PointerType * PTy = dyn_cast<PointerType>(PQTy))
      if (FieldDecl *M = dyn_cast<FieldDecl>(E->getMemberDecl()))
        DI->getOrCreateRecordType(PTy->getPointeeType(),
                                  M->getParent()->getLocation());
  }
  return EmitLoadOfLValue(E);
}

Value *ScalarExprEmitter::VisitArraySubscriptExpr(ArraySubscriptExpr *E) {
  TestAndClearIgnoreResultAssign();

  // Emit subscript expressions in rvalue context's.  For most cases, this just
  // loads the lvalue formed by the subscript expr.  However, we have to be
  // careful, because the base of a vector subscript is occasionally an rvalue,
  // so we can't get it as an lvalue.
  if (!E->getBase()->getType()->isVectorType())
    return EmitLoadOfLValue(E);

  // Handle the vector case.  The base must be a vector, the index must be an
  // integer value.
  Value *Base = Visit(E->getBase());
  Value *Idx  = Visit(E->getIdx());
  QualType IdxTy = E->getIdx()->getType();

  if (CGF.SanOpts->Bounds)
    CGF.EmitBoundsCheck(E, E->getBase(), Idx, IdxTy, /*Accessed*/true);

  bool IdxSigned = IdxTy->isSignedIntegerOrEnumerationType();
  Idx = Builder.CreateIntCast(Idx, CGF.Int32Ty, IdxSigned, "vecidxcast");
  return Builder.CreateExtractElement(Base, Idx, "vecext");
}

static llvm::Constant *getMaskElt(llvm::ShuffleVectorInst *SVI, unsigned Idx,
                                  unsigned Off, llvm::Type *I32Ty) {
  int MV = SVI->getMaskValue(Idx);
  if (MV == -1) 
    return llvm::UndefValue::get(I32Ty);
  return llvm::ConstantInt::get(I32Ty, Off+MV);
}

Value *ScalarExprEmitter::VisitInitListExpr(InitListExpr *E) {
  bool Ignore = TestAndClearIgnoreResultAssign();
  (void)Ignore;
  assert (Ignore == false && "init list ignored");
  unsigned NumInitElements = E->getNumInits();
  
  if (E->hadArrayRangeDesignator())
    CGF.ErrorUnsupported(E, "GNU array range designator extension");
  
  llvm::VectorType *VType =
    dyn_cast<llvm::VectorType>(ConvertType(E->getType()));
  
  if (!VType) {
    if (NumInitElements == 0) {
      // C++11 value-initialization for the scalar.
      return EmitNullValue(E->getType());
    }
    // We have a scalar in braces. Just use the first element.
    return Visit(E->getInit(0));
  }
  
  unsigned ResElts = VType->getNumElements();
  
  // Loop over initializers collecting the Value for each, and remembering 
  // whether the source was swizzle (ExtVectorElementExpr).  This will allow
  // us to fold the shuffle for the swizzle into the shuffle for the vector
  // initializer, since LLVM optimizers generally do not want to touch
  // shuffles.
  unsigned CurIdx = 0;
  bool VIsUndefShuffle = false;
  llvm::Value *V = llvm::UndefValue::get(VType);
  for (unsigned i = 0; i != NumInitElements; ++i) {
    Expr *IE = E->getInit(i);
    Value *Init = Visit(IE);
    SmallVector<llvm::Constant*, 16> Args;
    
    llvm::VectorType *VVT = dyn_cast<llvm::VectorType>(Init->getType());
    
    // Handle scalar elements.  If the scalar initializer is actually one
    // element of a different vector of the same width, use shuffle instead of 
    // extract+insert.
    if (!VVT) {
      if (isa<ExtVectorElementExpr>(IE)) {
        llvm::ExtractElementInst *EI = cast<llvm::ExtractElementInst>(Init);

        if (EI->getVectorOperandType()->getNumElements() == ResElts) {
          llvm::ConstantInt *C = cast<llvm::ConstantInt>(EI->getIndexOperand());
          Value *LHS = 0, *RHS = 0;
          if (CurIdx == 0) {
            // insert into undef -> shuffle (src, undef)
            Args.push_back(C);
            Args.resize(ResElts, llvm::UndefValue::get(CGF.Int32Ty));

            LHS = EI->getVectorOperand();
            RHS = V;
            VIsUndefShuffle = true;
          } else if (VIsUndefShuffle) {
            // insert into undefshuffle && size match -> shuffle (v, src)
            llvm::ShuffleVectorInst *SVV = cast<llvm::ShuffleVectorInst>(V);
            for (unsigned j = 0; j != CurIdx; ++j)
              Args.push_back(getMaskElt(SVV, j, 0, CGF.Int32Ty));
            Args.push_back(Builder.getInt32(ResElts + C->getZExtValue()));
            Args.resize(ResElts, llvm::UndefValue::get(CGF.Int32Ty));

            LHS = cast<llvm::ShuffleVectorInst>(V)->getOperand(0);
            RHS = EI->getVectorOperand();
            VIsUndefShuffle = false;
          }
          if (!Args.empty()) {
            llvm::Constant *Mask = llvm::ConstantVector::get(Args);
            V = Builder.CreateShuffleVector(LHS, RHS, Mask);
            ++CurIdx;
            continue;
          }
        }
      }
      V = Builder.CreateInsertElement(V, Init, Builder.getInt32(CurIdx),
                                      "vecinit");
      VIsUndefShuffle = false;
      ++CurIdx;
      continue;
    }
    
    unsigned InitElts = VVT->getNumElements();

    // If the initializer is an ExtVecEltExpr (a swizzle), and the swizzle's 
    // input is the same width as the vector being constructed, generate an
    // optimized shuffle of the swizzle input into the result.
    unsigned Offset = (CurIdx == 0) ? 0 : ResElts;
    if (isa<ExtVectorElementExpr>(IE)) {
      llvm::ShuffleVectorInst *SVI = cast<llvm::ShuffleVectorInst>(Init);
      Value *SVOp = SVI->getOperand(0);
      llvm::VectorType *OpTy = cast<llvm::VectorType>(SVOp->getType());
      
      if (OpTy->getNumElements() == ResElts) {
        for (unsigned j = 0; j != CurIdx; ++j) {
          // If the current vector initializer is a shuffle with undef, merge
          // this shuffle directly into it.
          if (VIsUndefShuffle) {
            Args.push_back(getMaskElt(cast<llvm::ShuffleVectorInst>(V), j, 0,
                                      CGF.Int32Ty));
          } else {
            Args.push_back(Builder.getInt32(j));
          }
        }
        for (unsigned j = 0, je = InitElts; j != je; ++j)
          Args.push_back(getMaskElt(SVI, j, Offset, CGF.Int32Ty));
        Args.resize(ResElts, llvm::UndefValue::get(CGF.Int32Ty));

        if (VIsUndefShuffle)
          V = cast<llvm::ShuffleVectorInst>(V)->getOperand(0);

        Init = SVOp;
      }
    }

    // Extend init to result vector length, and then shuffle its contribution
    // to the vector initializer into V.
    if (Args.empty()) {
      for (unsigned j = 0; j != InitElts; ++j)
        Args.push_back(Builder.getInt32(j));
      Args.resize(ResElts, llvm::UndefValue::get(CGF.Int32Ty));
      llvm::Constant *Mask = llvm::ConstantVector::get(Args);
      Init = Builder.CreateShuffleVector(Init, llvm::UndefValue::get(VVT),
                                         Mask, "vext");

      Args.clear();
      for (unsigned j = 0; j != CurIdx; ++j)
        Args.push_back(Builder.getInt32(j));
      for (unsigned j = 0; j != InitElts; ++j)
        Args.push_back(Builder.getInt32(j+Offset));
      Args.resize(ResElts, llvm::UndefValue::get(CGF.Int32Ty));
    }

    // If V is undef, make sure it ends up on the RHS of the shuffle to aid
    // merging subsequent shuffles into this one.
    if (CurIdx == 0)
      std::swap(V, Init);
    llvm::Constant *Mask = llvm::ConstantVector::get(Args);
    V = Builder.CreateShuffleVector(V, Init, Mask, "vecinit");
    VIsUndefShuffle = isa<llvm::UndefValue>(Init);
    CurIdx += InitElts;
  }
  
  // FIXME: evaluate codegen vs. shuffling against constant null vector.
  // Emit remaining default initializers.
  llvm::Type *EltTy = VType->getElementType();
  
  // Emit remaining default initializers
  for (/* Do not initialize i*/; CurIdx < ResElts; ++CurIdx) {
    Value *Idx = Builder.getInt32(CurIdx);
    llvm::Value *Init = llvm::Constant::getNullValue(EltTy);
    V = Builder.CreateInsertElement(V, Init, Idx, "vecinit");
  }
  return V;
}

static bool ShouldNullCheckClassCastValue(const CastExpr *CE) {
  const Expr *E = CE->getSubExpr();

  if (CE->getCastKind() == CK_UncheckedDerivedToBase)
    return false;
  
  if (isa<CXXThisExpr>(E)) {
    // We always assume that 'this' is never null.
    return false;
  }
  
  if (const ImplicitCastExpr *ICE = dyn_cast<ImplicitCastExpr>(CE)) {
    // And that glvalue casts are never null.
    if (ICE->getValueKind() != VK_RValue)
      return false;
  }

  return true;
}

// VisitCastExpr - Emit code for an explicit or implicit cast.  Implicit casts
// have to handle a more broad range of conversions than explicit casts, as they
// handle things like function to ptr-to-function decay etc.
Value *ScalarExprEmitter::VisitCastExpr(CastExpr *CE) {
  Expr *E = CE->getSubExpr();
  QualType DestTy = CE->getType();
  CastKind Kind = CE->getCastKind();
  
  if (!DestTy->isVoidType())
    TestAndClearIgnoreResultAssign();

  // Since almost all cast kinds apply to scalars, this switch doesn't have
  // a default case, so the compiler will warn on a missing case.  The cases
  // are in the same order as in the CastKind enum.
  switch (Kind) {
  case CK_Dependent: llvm_unreachable("dependent cast kind in IR gen!");
  case CK_BuiltinFnToFnPtr:
    llvm_unreachable("builtin functions are handled elsewhere");

  case CK_LValueBitCast: 
  case CK_ObjCObjectLValueCast: {
    LValue LV = EmitLValue(E);
    if (LV.isBitField()) {
      // This can only be the qualifier conversion
      // used to add strict/relaxed
      assert(DestTy->getCanonicalTypeUnqualified() ==
             E->getType()->getCanonicalTypeUnqualified());
      return EmitLoadOfLValue(LValue::MakeBitfield(
        LV.getBitFieldBaseAddr(), LV.getBitFieldInfo(),
        DestTy, LV.getAlignment(), LV.getBitFieldBaseType(), CE->getExprLoc()));
    }
    Value *V = LV.getAddress();
    V = Builder.CreateBitCast(V, 
                          ConvertType(CGF.getContext().getPointerType(DestTy)));
    return EmitLoadOfLValue(CGF.MakeAddrLValue(V, DestTy, LV.getAlignment(), CE->getExprLoc()));
  }

  case CK_CPointerToObjCPointerCast:
  case CK_BlockPointerToObjCPointerCast:
  case CK_AnyPointerToBlockPointerCast:
  case CK_BitCast: {
    Value *Src = Visit(const_cast<Expr*>(E));
    return Builder.CreateBitCast(Src, ConvertType(DestTy));
  }
  case CK_AtomicToNonAtomic:
  case CK_NonAtomicToAtomic:
  case CK_NoOp:
  case CK_UserDefinedConversion:
    return Visit(const_cast<Expr*>(E));

  case CK_BaseToDerived: {
    const CXXRecordDecl *DerivedClassDecl = DestTy->getPointeeCXXRecordDecl();
    assert(DerivedClassDecl && "BaseToDerived arg isn't a C++ object pointer!");

    llvm::Value *V = Visit(E);

    // C++11 [expr.static.cast]p11: Behavior is undefined if a downcast is
    // performed and the object is not of the derived type.
    if (CGF.SanitizePerformTypeCheck)
      CGF.EmitTypeCheck(CodeGenFunction::TCK_DowncastPointer, CE->getExprLoc(),
                        V, DestTy->getPointeeType());

    return CGF.GetAddressOfDerivedClass(V, DerivedClassDecl,
                                        CE->path_begin(), CE->path_end(),
                                        ShouldNullCheckClassCastValue(CE));
  }
  case CK_UncheckedDerivedToBase:
  case CK_DerivedToBase: {
    const CXXRecordDecl *DerivedClassDecl =
      E->getType()->getPointeeCXXRecordDecl();
    assert(DerivedClassDecl && "DerivedToBase arg isn't a C++ object pointer!");

    return CGF.GetAddressOfBaseClass(Visit(E), DerivedClassDecl, 
                                     CE->path_begin(), CE->path_end(),
                                     ShouldNullCheckClassCastValue(CE));
  }
  case CK_Dynamic: {
    Value *V = Visit(const_cast<Expr*>(E));
    const CXXDynamicCastExpr *DCE = cast<CXXDynamicCastExpr>(CE);
    return CGF.EmitDynamicCast(V, DCE);
  }

  case CK_ArrayToPointerDecay: {
    assert(E->getType()->isArrayType() &&
           "Array to pointer decay must have array source type!");

    Value *V = EmitLValue(E).getAddress();  // Bitfields can't be arrays.

    // Note that VLA pointers are always decayed, so we don't need to do
    // anything here.
    if (!E->getType()->isVariableArrayType() && !E->getType().getQualifiers().hasShared()) {
      assert(isa<llvm::PointerType>(V->getType()) && "Expected pointer");
      assert(isa<llvm::ArrayType>(cast<llvm::PointerType>(V->getType())
                                 ->getElementType()) &&
             "Expected pointer to array");
      V = Builder.CreateStructGEP(V, 0, "arraydecay");
    }

    // Make sure the array decay ends up being the right type.  This matters if
    // the array type was of an incomplete type.
    return CGF.Builder.CreateBitCast(V, ConvertType(CE->getType()));
  }
  case CK_FunctionToPointerDecay:
    return EmitLValue(E).getAddress();

  case CK_NullToPointer:
    if (MustVisitNullValue(E))
      (void) Visit(E);

    if (DestTy->hasPointerToSharedRepresentation()) {
      return CGF.EmitUPCNullPointer(DestTy);
    }
    return llvm::ConstantPointerNull::get(
                               cast<llvm::PointerType>(ConvertType(DestTy)));

  case CK_NullToMemberPointer: {
    if (MustVisitNullValue(E))
      (void) Visit(E);

    const MemberPointerType *MPT = CE->getType()->getAs<MemberPointerType>();
    return CGF.CGM.getCXXABI().EmitNullMemberPointer(MPT);
  }

  case CK_ReinterpretMemberPointer:
  case CK_BaseToDerivedMemberPointer:
  case CK_DerivedToBaseMemberPointer: {
    Value *Src = Visit(E);
    
    // Note that the AST doesn't distinguish between checked and
    // unchecked member pointer conversions, so we always have to
    // implement checked conversions here.  This is inefficient when
    // actual control flow may be required in order to perform the
    // check, which it is for data member pointers (but not member
    // function pointers on Itanium and ARM).
    return CGF.CGM.getCXXABI().EmitMemberPointerConversion(CGF, CE, Src);
  }

  case CK_ARCProduceObject:
    return CGF.EmitARCRetainScalarExpr(E);
  case CK_ARCConsumeObject:
    return CGF.EmitObjCConsumeObject(E->getType(), Visit(E));
  case CK_ARCReclaimReturnedObject: {
    llvm::Value *value = Visit(E);
    value = CGF.EmitARCRetainAutoreleasedReturnValue(value);
    return CGF.EmitObjCConsumeObject(E->getType(), value);
  }
  case CK_ARCExtendBlockObject:
    return CGF.EmitARCExtendBlockObject(E);

  case CK_CopyAndAutoreleaseBlockObject:
    return CGF.EmitBlockCopyAndAutorelease(Visit(E), E->getType());
      
  case CK_FloatingRealToComplex:
  case CK_FloatingComplexCast:
  case CK_IntegralRealToComplex:
  case CK_IntegralComplexCast:
  case CK_IntegralComplexToFloatingComplex:
  case CK_FloatingComplexToIntegralComplex:
  case CK_ConstructorConversion:
  case CK_ToUnion:
    llvm_unreachable("scalar cast to non-scalar value");

  case CK_LValueToRValue:
    assert(CGF.getContext().hasSameUnqualifiedType(E->getType(), DestTy));
    assert(E->isGLValue() && "lvalue-to-rvalue applied to r-value!");
    return Visit(const_cast<Expr*>(E));

  case CK_IntegralToPointer: {
    Value *Src = Visit(const_cast<Expr*>(E));

    // First, convert to the correct width so that we control the kind of
    // extension.
    llvm::Type *MiddleTy = CGF.IntPtrTy;
    bool InputSigned = E->getType()->isSignedIntegerOrEnumerationType();
    llvm::Value* IntResult =
      Builder.CreateIntCast(Src, MiddleTy, InputSigned, "conv");

    return Builder.CreateIntToPtr(IntResult, ConvertType(DestTy));
  }
  case CK_PointerToIntegral:
    assert(!DestTy->isBooleanType() && "bool should use PointerToBool");
    return Builder.CreatePtrToInt(Visit(E), ConvertType(DestTy));

  case CK_ToVoid: {
    CGF.EmitIgnoredExpr(E);
    return 0;
  }
  case CK_VectorSplat: {
    llvm::Type *DstTy = ConvertType(DestTy);
    Value *Elt = Visit(const_cast<Expr*>(E));
    Elt = EmitScalarConversion(Elt, E->getType(),
                               DestTy->getAs<VectorType>()->getElementType());

    // Splat the element across to all elements
    unsigned NumElements = cast<llvm::VectorType>(DstTy)->getNumElements();
    return Builder.CreateVectorSplat(NumElements, Elt, "splat");;
  }

  case CK_IntegralCast:
  case CK_IntegralToFloating:
  case CK_FloatingToIntegral:
  case CK_FloatingCast:
    return EmitScalarConversion(Visit(E), E->getType(), DestTy);
  case CK_IntegralToBoolean:
    return EmitIntToBoolConversion(Visit(E));
  case CK_PointerToBoolean:
    return EmitPointerToBoolConversion(Visit(E));
  case CK_FloatingToBoolean:
    return EmitFloatToBoolConversion(Visit(E));
  case CK_MemberPointerToBoolean: {
    llvm::Value *MemPtr = Visit(E);
    const MemberPointerType *MPT = E->getType()->getAs<MemberPointerType>();
    return CGF.CGM.getCXXABI().EmitMemberPointerIsNotNull(CGF, MemPtr, MPT);
  }

  case CK_FloatingComplexToReal:
  case CK_IntegralComplexToReal:
    return CGF.EmitComplexExpr(E, false, true).first;

  case CK_FloatingComplexToBoolean:
  case CK_IntegralComplexToBoolean: {
    CodeGenFunction::ComplexPairTy V = CGF.EmitComplexExpr(E);

    // TODO: kill this function off, inline appropriate case here
    return EmitComplexToScalarConversion(V, E->getType(), DestTy);
  }

<<<<<<< HEAD
  case CK_UPCSharedToLocal:
    return CGF.EmitUPCCastSharedToLocal(Visit(E), DestTy, E->getExprLoc());

  case CK_UPCBitCastZeroPhase:
    return CGF.EmitUPCBitCastZeroPhase(Visit(E), DestTy);
=======
  case CK_ZeroToOCLEvent: {
    assert(DestTy->isEventT() && "CK_ZeroToOCLEvent cast on non event type");
    return llvm::Constant::getNullValue(ConvertType(DestTy));
  }
>>>>>>> 6267fb10

  }

  llvm_unreachable("unknown scalar cast");
}

Value *ScalarExprEmitter::VisitStmtExpr(const StmtExpr *E) {
  CodeGenFunction::StmtExprEvaluation eval(CGF);
  return CGF.EmitCompoundStmt(*E->getSubStmt(), !E->getType()->isVoidType())
    .getScalarVal();
}

//===----------------------------------------------------------------------===//
//                             Unary Operators
//===----------------------------------------------------------------------===//

llvm::Value *ScalarExprEmitter::
EmitAddConsiderOverflowBehavior(const UnaryOperator *E,
                                llvm::Value *InVal,
                                llvm::Value *NextVal, bool IsInc) {
  switch (CGF.getLangOpts().getSignedOverflowBehavior()) {
  case LangOptions::SOB_Defined:
    return Builder.CreateAdd(InVal, NextVal, IsInc ? "inc" : "dec");
  case LangOptions::SOB_Undefined:
    if (!CGF.SanOpts->SignedIntegerOverflow)
      return Builder.CreateNSWAdd(InVal, NextVal, IsInc ? "inc" : "dec");
    // Fall through.
  case LangOptions::SOB_Trapping:
    BinOpInfo BinOp;
    BinOp.LHS = InVal;
    BinOp.RHS = NextVal;
    BinOp.Ty = E->getType();
    BinOp.Opcode = BO_Add;
    BinOp.FPContractable = false;
    BinOp.E = E;
    return EmitOverflowCheckedBinOp(BinOp);
  }
  llvm_unreachable("Unknown SignedOverflowBehaviorTy");
}

llvm::Value *
ScalarExprEmitter::EmitScalarPrePostIncDec(const UnaryOperator *E, LValue LV,
                                           bool isInc, bool isPre) {
  
  QualType type = E->getSubExpr()->getType();
  llvm::PHINode *atomicPHI = 0;
  llvm::Value *value;
  llvm::Value *input;

  int amount = (isInc ? 1 : -1);

  if (const AtomicType *atomicTy = type->getAs<AtomicType>()) {
    type = atomicTy->getValueType();
    if (isInc && type->isBooleanType()) {
      llvm::Value *True = CGF.EmitToMemory(Builder.getTrue(), type);
      if (isPre) {
        Builder.Insert(new llvm::StoreInst(True,
              LV.getAddress(), LV.isVolatileQualified(),
              LV.getAlignment().getQuantity(),
              llvm::SequentiallyConsistent));
        return Builder.getTrue();
      }
      // For atomic bool increment, we just store true and return it for
      // preincrement, do an atomic swap with true for postincrement
        return Builder.CreateAtomicRMW(llvm::AtomicRMWInst::Xchg,
            LV.getAddress(), True, llvm::SequentiallyConsistent);
    }
    // Special case for atomic increment / decrement on integers, emit
    // atomicrmw instructions.  We skip this if we want to be doing overflow
    // checking, and fall into the slow path with the atomic cmpxchg loop.  
    if (!type->isBooleanType() && type->isIntegerType() &&
        !(type->isUnsignedIntegerType() &&
         CGF.SanOpts->UnsignedIntegerOverflow) &&
        CGF.getLangOpts().getSignedOverflowBehavior() !=
         LangOptions::SOB_Trapping) {
      llvm::AtomicRMWInst::BinOp aop = isInc ? llvm::AtomicRMWInst::Add :
        llvm::AtomicRMWInst::Sub;
      llvm::Instruction::BinaryOps op = isInc ? llvm::Instruction::Add :
        llvm::Instruction::Sub;
      llvm::Value *amt = CGF.EmitToMemory(
          llvm::ConstantInt::get(ConvertType(type), 1, true), type);
      llvm::Value *old = Builder.CreateAtomicRMW(aop,
          LV.getAddress(), amt, llvm::SequentiallyConsistent);
      return isPre ? Builder.CreateBinOp(op, old, amt) : old;
    }
    value = EmitLoadOfLValue(LV);
    input = value;
    // For every other atomic operation, we need to emit a load-op-cmpxchg loop
    llvm::BasicBlock *startBB = Builder.GetInsertBlock();
    llvm::BasicBlock *opBB = CGF.createBasicBlock("atomic_op", CGF.CurFn);
    value = CGF.EmitToMemory(value, type);
    Builder.CreateBr(opBB);
    Builder.SetInsertPoint(opBB);
    atomicPHI = Builder.CreatePHI(value->getType(), 2);
    atomicPHI->addIncoming(value, startBB);
    value = atomicPHI;
  } else {
    value = EmitLoadOfLValue(LV);
    input = value;
  }

  // Special case of integer increment that we have to check first: bool++.
  // Due to promotion rules, we get:
  //   bool++ -> bool = bool + 1
  //          -> bool = (int)bool + 1
  //          -> bool = ((int)bool + 1 != 0)
  // An interesting aspect of this is that increment is always true.
  // Decrement does not have this property.
  if (isInc && type->isBooleanType()) {
    value = Builder.getTrue();

  // Most common case by far: integer increment.
  } else if (type->isIntegerType()) {

    llvm::Value *amt = llvm::ConstantInt::get(value->getType(), amount, true);

    // Note that signed integer inc/dec with width less than int can't
    // overflow because of promotion rules; we're just eliding a few steps here.
    if (value->getType()->getPrimitiveSizeInBits() >=
            CGF.IntTy->getBitWidth() &&
        type->isSignedIntegerOrEnumerationType()) {
      value = EmitAddConsiderOverflowBehavior(E, value, amt, isInc);
    } else if (value->getType()->getPrimitiveSizeInBits() >=
               CGF.IntTy->getBitWidth() && type->isUnsignedIntegerType() &&
               CGF.SanOpts->UnsignedIntegerOverflow) {
      BinOpInfo BinOp;
      BinOp.LHS = value;
      BinOp.RHS = llvm::ConstantInt::get(value->getType(), 1, false);
      BinOp.Ty = E->getType();
      BinOp.Opcode = isInc ? BO_Add : BO_Sub;
      BinOp.FPContractable = false;
      BinOp.E = E;
      value = EmitOverflowCheckedBinOp(BinOp);
    } else
      value = Builder.CreateAdd(value, amt, isInc ? "inc" : "dec");
  
  // Next most common: pointer increment.
  } else if (const PointerType *ptr = type->getAs<PointerType>()) {
    QualType type = ptr->getPointeeType();

    if (type.getQualifiers().hasShared()) {
      llvm::Value *amt = llvm::ConstantInt::get(CGF.PtrDiffTy, amount);
      value = CGF.EmitUPCPointerArithmetic(value, amt, E->getSubExpr()->getType(),
                                           CGF.getContext().getPointerDiffType(),
                                           false);
      // VLA types don't have constant size.
    } else if ((type->isVariableArrayType() ||
                type->isUPCThreadArrayType()) &&
               !type.getQualifiers().hasShared()) {
      llvm::Value *numElts = CGF.getVLASize(type).first;
      if (!isInc) numElts = Builder.CreateNSWNeg(numElts, "vla.negsize");
      if (CGF.getLangOpts().isSignedOverflowDefined())
        value = Builder.CreateGEP(value, numElts, "vla.inc");
      else
        value = Builder.CreateInBoundsGEP(value, numElts, "vla.inc");
    
    // Arithmetic on function pointers (!) is just +-1.
    } else if (type->isFunctionType()) {
      llvm::Value *amt = Builder.getInt32(amount);

      value = CGF.EmitCastToVoidPtr(value);
      if (CGF.getLangOpts().isSignedOverflowDefined())
        value = Builder.CreateGEP(value, amt, "incdec.funcptr");
      else
        value = Builder.CreateInBoundsGEP(value, amt, "incdec.funcptr");
      value = Builder.CreateBitCast(value, input->getType());

    // For everything else, we can just do a simple increment.
    } else {
      llvm::Value *amt = Builder.getInt32(amount);
      if (CGF.getLangOpts().isSignedOverflowDefined())
        value = Builder.CreateGEP(value, amt, "incdec.ptr");
      else
        value = Builder.CreateInBoundsGEP(value, amt, "incdec.ptr");
    }

  // Vector increment/decrement.
  } else if (type->isVectorType()) {
    if (type->hasIntegerRepresentation()) {
      llvm::Value *amt = llvm::ConstantInt::get(value->getType(), amount);

      value = Builder.CreateAdd(value, amt, isInc ? "inc" : "dec");
    } else {
      value = Builder.CreateFAdd(
                  value,
                  llvm::ConstantFP::get(value->getType(), amount),
                  isInc ? "inc" : "dec");
    }

  // Floating point.
  } else if (type->isRealFloatingType()) {
    // Add the inc/dec to the real part.
    llvm::Value *amt;

    if (type->isHalfType() && !CGF.getContext().getLangOpts().NativeHalfType) {
      // Another special case: half FP increment should be done via float
      value =
    Builder.CreateCall(CGF.CGM.getIntrinsic(llvm::Intrinsic::convert_from_fp16),
                       input);
    }

    if (value->getType()->isFloatTy())
      amt = llvm::ConstantFP::get(VMContext,
                                  llvm::APFloat(static_cast<float>(amount)));
    else if (value->getType()->isDoubleTy())
      amt = llvm::ConstantFP::get(VMContext,
                                  llvm::APFloat(static_cast<double>(amount)));
    else {
      llvm::APFloat F(static_cast<float>(amount));
      bool ignored;
      F.convert(CGF.getTarget().getLongDoubleFormat(),
                llvm::APFloat::rmTowardZero, &ignored);
      amt = llvm::ConstantFP::get(VMContext, F);
    }
    value = Builder.CreateFAdd(value, amt, isInc ? "inc" : "dec");

    if (type->isHalfType() && !CGF.getContext().getLangOpts().NativeHalfType)
      value =
       Builder.CreateCall(CGF.CGM.getIntrinsic(llvm::Intrinsic::convert_to_fp16),
                          value);

  // Objective-C pointer types.
  } else {
    const ObjCObjectPointerType *OPT = type->castAs<ObjCObjectPointerType>();
    value = CGF.EmitCastToVoidPtr(value);

    CharUnits size = CGF.getContext().getTypeSizeInChars(OPT->getObjectType());
    if (!isInc) size = -size;
    llvm::Value *sizeValue =
      llvm::ConstantInt::get(CGF.SizeTy, size.getQuantity());

    if (CGF.getLangOpts().isSignedOverflowDefined())
      value = Builder.CreateGEP(value, sizeValue, "incdec.objptr");
    else
      value = Builder.CreateInBoundsGEP(value, sizeValue, "incdec.objptr");
    value = Builder.CreateBitCast(value, input->getType());
  }
  
  if (atomicPHI) {
    llvm::BasicBlock *opBB = Builder.GetInsertBlock();
    llvm::BasicBlock *contBB = CGF.createBasicBlock("atomic_cont", CGF.CurFn);
<<<<<<< HEAD
    llvm::Value *old;
    if (LV.isShared()) {
      old = CGF.EmitUPCAtomicCmpXchg(LV.getAddress(), atomicPHI,
                                     value, E->getExprLoc());
    } else {
      old = Builder.CreateAtomicCmpXchg(LV.getAddress(), atomicPHI,
        value, llvm::SequentiallyConsistent);
    }
=======
    llvm::Value *old = Builder.CreateAtomicCmpXchg(LV.getAddress(), atomicPHI,
        CGF.EmitToMemory(value, type), llvm::SequentiallyConsistent);
>>>>>>> 6267fb10
    atomicPHI->addIncoming(old, opBB);
    llvm::Value *success = Builder.CreateICmpEQ(old, atomicPHI);
    Builder.CreateCondBr(success, contBB, opBB);
    Builder.SetInsertPoint(contBB);
    return isPre ? value : input;
  }

  // Store the updated result through the lvalue.
  if (LV.isBitField())
    CGF.EmitStoreThroughBitfieldLValue(RValue::get(value), LV, &value);
  else
    CGF.EmitStoreThroughLValue(RValue::get(value), LV);

  // If this is a postinc, return the value read from memory, otherwise use the
  // updated value.
  return isPre ? value : input;
}



Value *ScalarExprEmitter::VisitUnaryMinus(const UnaryOperator *E) {
  TestAndClearIgnoreResultAssign();
  // Emit unary minus with EmitSub so we handle overflow cases etc.
  BinOpInfo BinOp;
  BinOp.RHS = Visit(E->getSubExpr());
  
  if (BinOp.RHS->getType()->isFPOrFPVectorTy())
    BinOp.LHS = llvm::ConstantFP::getZeroValueForNegation(BinOp.RHS->getType());
  else 
    BinOp.LHS = llvm::Constant::getNullValue(BinOp.RHS->getType());
  BinOp.Ty = E->getType();
  BinOp.Opcode = BO_Sub;
  BinOp.FPContractable = false;
  BinOp.E = E;
  return EmitSub(BinOp);
}

Value *ScalarExprEmitter::VisitUnaryNot(const UnaryOperator *E) {
  TestAndClearIgnoreResultAssign();
  Value *Op = Visit(E->getSubExpr());
  return Builder.CreateNot(Op, "neg");
}

Value *ScalarExprEmitter::VisitUnaryLNot(const UnaryOperator *E) {
  // Perform vector logical not on comparison with zero vector.
  if (E->getType()->isExtVectorType()) {
    Value *Oper = Visit(E->getSubExpr());
    Value *Zero = llvm::Constant::getNullValue(Oper->getType());
    Value *Result;
    if (Oper->getType()->isFPOrFPVectorTy())
      Result = Builder.CreateFCmp(llvm::CmpInst::FCMP_OEQ, Oper, Zero, "cmp");
    else
      Result = Builder.CreateICmp(llvm::CmpInst::ICMP_EQ, Oper, Zero, "cmp");
    return Builder.CreateSExt(Result, ConvertType(E->getType()), "sext");
  }
  
  // Compare operand to zero.
  Value *BoolVal = CGF.EvaluateExprAsBool(E->getSubExpr());

  // Invert value.
  // TODO: Could dynamically modify easy computations here.  For example, if
  // the operand is an icmp ne, turn into icmp eq.
  BoolVal = Builder.CreateNot(BoolVal, "lnot");

  // ZExt result to the expr type.
  return Builder.CreateZExt(BoolVal, ConvertType(E->getType()), "lnot.ext");
}

Value *ScalarExprEmitter::VisitOffsetOfExpr(OffsetOfExpr *E) {
  // Try folding the offsetof to a constant.
  llvm::APSInt Value;
  if (E->EvaluateAsInt(Value, CGF.getContext()))
    return Builder.getInt(Value);

  // Loop over the components of the offsetof to compute the value.
  unsigned n = E->getNumComponents();
  llvm::Type* ResultType = ConvertType(E->getType());
  llvm::Value* Result = llvm::Constant::getNullValue(ResultType);
  QualType CurrentType = E->getTypeSourceInfo()->getType();
  for (unsigned i = 0; i != n; ++i) {
    OffsetOfExpr::OffsetOfNode ON = E->getComponent(i);
    llvm::Value *Offset = 0;
    switch (ON.getKind()) {
    case OffsetOfExpr::OffsetOfNode::Array: {
      // Compute the index
      Expr *IdxExpr = E->getIndexExpr(ON.getArrayExprIndex());
      llvm::Value* Idx = CGF.EmitScalarExpr(IdxExpr);
      bool IdxSigned = IdxExpr->getType()->isSignedIntegerOrEnumerationType();
      Idx = Builder.CreateIntCast(Idx, ResultType, IdxSigned, "conv");

      // Save the element type
      CurrentType =
          CGF.getContext().getAsArrayType(CurrentType)->getElementType();

      // Compute the element size
      llvm::Value* ElemSize = llvm::ConstantInt::get(ResultType,
          CGF.getContext().getTypeSizeInChars(CurrentType).getQuantity());

      // Multiply out to compute the result
      Offset = Builder.CreateMul(Idx, ElemSize);
      break;
    }

    case OffsetOfExpr::OffsetOfNode::Field: {
      FieldDecl *MemberDecl = ON.getField();
      RecordDecl *RD = CurrentType->getAs<RecordType>()->getDecl();
      const ASTRecordLayout &RL = CGF.getContext().getASTRecordLayout(RD);

      // Compute the index of the field in its parent.
      unsigned i = 0;
      // FIXME: It would be nice if we didn't have to loop here!
      for (RecordDecl::field_iterator Field = RD->field_begin(),
                                      FieldEnd = RD->field_end();
           Field != FieldEnd; ++Field, ++i) {
        if (*Field == MemberDecl)
          break;
      }
      assert(i < RL.getFieldCount() && "offsetof field in wrong type");

      // Compute the offset to the field
      int64_t OffsetInt = RL.getFieldOffset(i) /
                          CGF.getContext().getCharWidth();
      Offset = llvm::ConstantInt::get(ResultType, OffsetInt);

      // Save the element type.
      CurrentType = MemberDecl->getType();
      break;
    }

    case OffsetOfExpr::OffsetOfNode::Identifier:
      llvm_unreachable("dependent __builtin_offsetof");

    case OffsetOfExpr::OffsetOfNode::Base: {
      if (ON.getBase()->isVirtual()) {
        CGF.ErrorUnsupported(E, "virtual base in offsetof");
        continue;
      }

      RecordDecl *RD = CurrentType->getAs<RecordType>()->getDecl();
      const ASTRecordLayout &RL = CGF.getContext().getASTRecordLayout(RD);

      // Save the element type.
      CurrentType = ON.getBase()->getType();
      
      // Compute the offset to the base.
      const RecordType *BaseRT = CurrentType->getAs<RecordType>();
      CXXRecordDecl *BaseRD = cast<CXXRecordDecl>(BaseRT->getDecl());
      CharUnits OffsetInt = RL.getBaseClassOffset(BaseRD);
      Offset = llvm::ConstantInt::get(ResultType, OffsetInt.getQuantity());
      break;
    }
    }
    Result = Builder.CreateAdd(Result, Offset);
  }
  return Result;
}

/// VisitUnaryExprOrTypeTraitExpr - Return the size or alignment of the type of
/// argument of the sizeof expression as an integer.
Value *
ScalarExprEmitter::VisitUnaryExprOrTypeTraitExpr(
                              const UnaryExprOrTypeTraitExpr *E) {
  QualType TypeToSize = E->getTypeOfArgument();
  if (E->getKind() == UETT_SizeOf) {
    if (const VariableArrayType *VAT =
          CGF.getContext().getAsVariableArrayType(TypeToSize)) {
      if (E->isArgumentType()) {
        // sizeof(type) - make sure to emit the VLA size.
        CGF.EmitVariablyModifiedType(TypeToSize);
      } else {
        // C99 6.5.3.4p2: If the argument is an expression of type
        // VLA, it is evaluated.
        CGF.EmitIgnoredExpr(E->getArgumentExpr());
      }

      QualType eltType;
      llvm::Value *numElts;
      llvm::tie(numElts, eltType) = CGF.getVLASize(VAT);

      llvm::Value *size = numElts;

      // Scale the number of non-VLA elements by the non-VLA element size.
      CharUnits eltSize = CGF.getContext().getTypeSizeInChars(eltType);
      if (!eltSize.isOne())
        size = CGF.Builder.CreateNUWMul(CGF.CGM.getSize(eltSize), numElts);

      return size;
    } else if (TypeToSize->isUPCThreadArrayType()) {
      QualType eltType;
      llvm::Value *numElts;
      llvm::tie(numElts, eltType) = CGF.getVLASize(TypeToSize);

      llvm::Value *size = numElts;

      // Scale the number of non-VLA elements by the non-VLA element size.
      CharUnits eltSize = CGF.getContext().getTypeSizeInChars(eltType);
      if (!eltSize.isOne())
        size = CGF.Builder.CreateNUWMul(CGF.CGM.getSize(eltSize), numElts);

      return size;
    }
  }

  // If this isn't sizeof(vla), the result must be constant; use the constant
  // folding logic so we don't have to duplicate it here.
  return Builder.getInt(E->EvaluateKnownConstInt(CGF.getContext()));
}

Value *ScalarExprEmitter::VisitUnaryReal(const UnaryOperator *E) {
  Expr *Op = E->getSubExpr();
  if (Op->getType()->isAnyComplexType()) {
    // If it's an l-value, load through the appropriate subobject l-value.
    // Note that we have to ask E because Op might be an l-value that
    // this won't work for, e.g. an Obj-C property.
    if (E->isGLValue())
      return CGF.EmitLoadOfLValue(CGF.EmitLValue(E)).getScalarVal();

    // Otherwise, calculate and project.
    return CGF.EmitComplexExpr(Op, false, true).first;
  }

  return Visit(Op);
}

Value *ScalarExprEmitter::VisitUnaryImag(const UnaryOperator *E) {
  Expr *Op = E->getSubExpr();
  if (Op->getType()->isAnyComplexType()) {
    // If it's an l-value, load through the appropriate subobject l-value.
    // Note that we have to ask E because Op might be an l-value that
    // this won't work for, e.g. an Obj-C property.
    if (Op->isGLValue())
      return CGF.EmitLoadOfLValue(CGF.EmitLValue(E)).getScalarVal();

    // Otherwise, calculate and project.
    return CGF.EmitComplexExpr(Op, true, false).second;
  }

  // __imag on a scalar returns zero.  Emit the subexpr to ensure side
  // effects are evaluated, but not the actual value.
  if (Op->isGLValue())
    CGF.EmitLValue(Op);
  else
    CGF.EmitScalarExpr(Op, true);
  return llvm::Constant::getNullValue(ConvertType(E->getType()));
}

//===----------------------------------------------------------------------===//
//                           Binary Operators
//===----------------------------------------------------------------------===//

BinOpInfo ScalarExprEmitter::EmitBinOps(const BinaryOperator *E) {
  TestAndClearIgnoreResultAssign();
  BinOpInfo Result;
  Result.LHS = Visit(E->getLHS());
  Result.RHS = Visit(E->getRHS());
  Result.Ty  = E->getType();
  Result.Opcode = E->getOpcode();
  Result.FPContractable = E->isFPContractable();
  Result.E = E;
  return Result;
}

LValue ScalarExprEmitter::EmitCompoundAssignLValue(
                                              const CompoundAssignOperator *E,
                        Value *(ScalarExprEmitter::*Func)(const BinOpInfo &),
                                                   Value *&Result) {
  QualType LHSTy = E->getLHS()->getType();
  BinOpInfo OpInfo;
  
  if (E->getComputationResultType()->isAnyComplexType()) {
    // This needs to go through the complex expression emitter, but it's a tad
    // complicated to do that... I'm leaving it out for now.  (Note that we do
    // actually need the imaginary part of the RHS for multiplication and
    // division.)
    CGF.ErrorUnsupported(E, "complex compound assignment");
    Result = llvm::UndefValue::get(CGF.ConvertType(E->getType()));
    return LValue();
  }
  
  // Emit the RHS first.  __block variables need to have the rhs evaluated
  // first, plus this should improve codegen a little.
  OpInfo.RHS = Visit(E->getRHS());
  OpInfo.Ty = E->getComputationResultType();
  OpInfo.Opcode = E->getOpcode();
  OpInfo.FPContractable = false;
  OpInfo.E = E;
  // Load/convert the LHS.
  LValue LHSLV = EmitCheckedLValue(E->getLHS(), CodeGenFunction::TCK_Store);

  llvm::PHINode *atomicPHI = 0;
  if (const AtomicType *atomicTy = LHSTy->getAs<AtomicType>()) {
    QualType type = atomicTy->getValueType();
    if (!type->isBooleanType() && type->isIntegerType() &&
         !(type->isUnsignedIntegerType() &&
          CGF.SanOpts->UnsignedIntegerOverflow) &&
         CGF.getLangOpts().getSignedOverflowBehavior() !=
          LangOptions::SOB_Trapping) {
      llvm::AtomicRMWInst::BinOp aop = llvm::AtomicRMWInst::BAD_BINOP;
      switch (OpInfo.Opcode) {
        // We don't have atomicrmw operands for *, %, /, <<, >>
        case BO_MulAssign: case BO_DivAssign:
        case BO_RemAssign:
        case BO_ShlAssign:
        case BO_ShrAssign:
          break;
        case BO_AddAssign:
          aop = llvm::AtomicRMWInst::Add;
          break;
        case BO_SubAssign:
          aop = llvm::AtomicRMWInst::Sub;
          break;
        case BO_AndAssign:
          aop = llvm::AtomicRMWInst::And;
          break;
        case BO_XorAssign:
          aop = llvm::AtomicRMWInst::Xor;
          break;
        case BO_OrAssign:
          aop = llvm::AtomicRMWInst::Or;
          break;
        default:
          llvm_unreachable("Invalid compound assignment type");
      }
      if (aop != llvm::AtomicRMWInst::BAD_BINOP) {
        llvm::Value *amt = CGF.EmitToMemory(EmitScalarConversion(OpInfo.RHS,
              E->getRHS()->getType(), LHSTy), LHSTy);
        Builder.CreateAtomicRMW(aop, LHSLV.getAddress(), amt,
            llvm::SequentiallyConsistent);
        return LHSLV;
      }
    }
    // FIXME: For floating point types, we should be saving and restoring the
    // floating point environment in the loop.
    llvm::BasicBlock *startBB = Builder.GetInsertBlock();
    llvm::BasicBlock *opBB = CGF.createBasicBlock("atomic_op", CGF.CurFn);
    OpInfo.LHS = EmitLoadOfLValue(LHSLV);
    OpInfo.LHS = CGF.EmitToMemory(OpInfo.LHS, type);
    Builder.CreateBr(opBB);
    Builder.SetInsertPoint(opBB);
    atomicPHI = Builder.CreatePHI(OpInfo.LHS->getType(), 2);
    atomicPHI->addIncoming(OpInfo.LHS, startBB);
    OpInfo.LHS = atomicPHI;
  }
  else
    OpInfo.LHS = EmitLoadOfLValue(LHSLV);

  OpInfo.LHS = EmitScalarConversion(OpInfo.LHS, LHSTy,
                                    E->getComputationLHSType());

  // Expand the binary operator.
  Result = (this->*Func)(OpInfo);
  
  // Convert the result back to the LHS type.
  Result = EmitScalarConversion(Result, E->getComputationResultType(), LHSTy);

  if (atomicPHI) {
    llvm::BasicBlock *opBB = Builder.GetInsertBlock();
    llvm::BasicBlock *contBB = CGF.createBasicBlock("atomic_cont", CGF.CurFn);
<<<<<<< HEAD
    llvm::Value *old;
    if (LHSLV.isShared()) {
      old = CGF.EmitUPCAtomicCmpXchg(LHSLV.getAddress(), atomicPHI,
                                     Result, E->getExprLoc());
    } else {
      old = Builder.CreateAtomicCmpXchg(LHSLV.getAddress(), atomicPHI,
        Result, llvm::SequentiallyConsistent);
    }
=======
    llvm::Value *old = Builder.CreateAtomicCmpXchg(LHSLV.getAddress(), atomicPHI,
        CGF.EmitToMemory(Result, LHSTy), llvm::SequentiallyConsistent);
>>>>>>> 6267fb10
    atomicPHI->addIncoming(old, opBB);
    llvm::Value *success = Builder.CreateICmpEQ(old, atomicPHI);
    Builder.CreateCondBr(success, contBB, opBB);
    Builder.SetInsertPoint(contBB);
    return LHSLV;
  }
  
  // Store the result value into the LHS lvalue. Bit-fields are handled
  // specially because the result is altered by the store, i.e., [C99 6.5.16p1]
  // 'An assignment expression has the value of the left operand after the
  // assignment...'.
  if (LHSLV.isBitField())
    CGF.EmitStoreThroughBitfieldLValue(RValue::get(Result), LHSLV, &Result);
  else
    CGF.EmitStoreThroughLValue(RValue::get(Result), LHSLV);

  return LHSLV;
}

Value *ScalarExprEmitter::EmitCompoundAssign(const CompoundAssignOperator *E,
                      Value *(ScalarExprEmitter::*Func)(const BinOpInfo &)) {
  bool Ignore = TestAndClearIgnoreResultAssign();
  Value *RHS;
  LValue LHS = EmitCompoundAssignLValue(E, Func, RHS);

  // If the result is clearly ignored, return now.
  if (Ignore)
    return 0;

  // The result of an assignment in C is the assigned r-value.
  if (!CGF.getLangOpts().CPlusPlus)
    return RHS;

  // If the lvalue is non-volatile, return the computed value of the assignment.
  if (!LHS.isVolatileQualified())
    return RHS;

  // Otherwise, reload the value.
  return EmitLoadOfLValue(LHS);
}

void ScalarExprEmitter::EmitUndefinedBehaviorIntegerDivAndRemCheck(
    const BinOpInfo &Ops, llvm::Value *Zero, bool isDiv) {
  llvm::Value *Cond = 0;

  if (CGF.SanOpts->IntegerDivideByZero)
    Cond = Builder.CreateICmpNE(Ops.RHS, Zero);

  if (CGF.SanOpts->SignedIntegerOverflow &&
      Ops.Ty->hasSignedIntegerRepresentation()) {
    llvm::IntegerType *Ty = cast<llvm::IntegerType>(Zero->getType());

    llvm::Value *IntMin =
      Builder.getInt(llvm::APInt::getSignedMinValue(Ty->getBitWidth()));
    llvm::Value *NegOne = llvm::ConstantInt::get(Ty, -1ULL);

    llvm::Value *LHSCmp = Builder.CreateICmpNE(Ops.LHS, IntMin);
    llvm::Value *RHSCmp = Builder.CreateICmpNE(Ops.RHS, NegOne);
    llvm::Value *Overflow = Builder.CreateOr(LHSCmp, RHSCmp, "or");
    Cond = Cond ? Builder.CreateAnd(Cond, Overflow, "and") : Overflow;
  }

  if (Cond)
    EmitBinOpCheck(Cond, Ops);
}

Value *ScalarExprEmitter::EmitDiv(const BinOpInfo &Ops) {
  if ((CGF.SanOpts->IntegerDivideByZero ||
       CGF.SanOpts->SignedIntegerOverflow) &&
      Ops.Ty->isIntegerType()) {
    llvm::Value *Zero = llvm::Constant::getNullValue(ConvertType(Ops.Ty));
    EmitUndefinedBehaviorIntegerDivAndRemCheck(Ops, Zero, true);
  } else if (CGF.SanOpts->FloatDivideByZero &&
             Ops.Ty->isRealFloatingType()) {
    llvm::Value *Zero = llvm::Constant::getNullValue(ConvertType(Ops.Ty));
    EmitBinOpCheck(Builder.CreateFCmpUNE(Ops.RHS, Zero), Ops);
  }

  if (Ops.LHS->getType()->isFPOrFPVectorTy()) {
    llvm::Value *Val = Builder.CreateFDiv(Ops.LHS, Ops.RHS, "div");
    if (CGF.getLangOpts().OpenCL) {
      // OpenCL 1.1 7.4: minimum accuracy of single precision / is 2.5ulp
      llvm::Type *ValTy = Val->getType();
      if (ValTy->isFloatTy() ||
          (isa<llvm::VectorType>(ValTy) &&
           cast<llvm::VectorType>(ValTy)->getElementType()->isFloatTy()))
        CGF.SetFPAccuracy(Val, 2.5);
    }
    return Val;
  }
  else if (Ops.Ty->hasUnsignedIntegerRepresentation())
    return Builder.CreateUDiv(Ops.LHS, Ops.RHS, "div");
  else
    return Builder.CreateSDiv(Ops.LHS, Ops.RHS, "div");
}

Value *ScalarExprEmitter::EmitRem(const BinOpInfo &Ops) {
  // Rem in C can't be a floating point type: C99 6.5.5p2.
  if (CGF.SanOpts->IntegerDivideByZero) {
    llvm::Value *Zero = llvm::Constant::getNullValue(ConvertType(Ops.Ty));

    if (Ops.Ty->isIntegerType())
      EmitUndefinedBehaviorIntegerDivAndRemCheck(Ops, Zero, false);
  }

  if (Ops.Ty->hasUnsignedIntegerRepresentation())
    return Builder.CreateURem(Ops.LHS, Ops.RHS, "rem");
  else
    return Builder.CreateSRem(Ops.LHS, Ops.RHS, "rem");
}

Value *ScalarExprEmitter::EmitOverflowCheckedBinOp(const BinOpInfo &Ops) {
  unsigned IID;
  unsigned OpID = 0;

  bool isSigned = Ops.Ty->isSignedIntegerOrEnumerationType();
  switch (Ops.Opcode) {
  case BO_Add:
  case BO_AddAssign:
    OpID = 1;
    IID = isSigned ? llvm::Intrinsic::sadd_with_overflow :
                     llvm::Intrinsic::uadd_with_overflow;
    break;
  case BO_Sub:
  case BO_SubAssign:
    OpID = 2;
    IID = isSigned ? llvm::Intrinsic::ssub_with_overflow :
                     llvm::Intrinsic::usub_with_overflow;
    break;
  case BO_Mul:
  case BO_MulAssign:
    OpID = 3;
    IID = isSigned ? llvm::Intrinsic::smul_with_overflow :
                     llvm::Intrinsic::umul_with_overflow;
    break;
  default:
    llvm_unreachable("Unsupported operation for overflow detection");
  }
  OpID <<= 1;
  if (isSigned)
    OpID |= 1;

  llvm::Type *opTy = CGF.CGM.getTypes().ConvertType(Ops.Ty);

  llvm::Function *intrinsic = CGF.CGM.getIntrinsic(IID, opTy);

  Value *resultAndOverflow = Builder.CreateCall2(intrinsic, Ops.LHS, Ops.RHS);
  Value *result = Builder.CreateExtractValue(resultAndOverflow, 0);
  Value *overflow = Builder.CreateExtractValue(resultAndOverflow, 1);

  // Handle overflow with llvm.trap if no custom handler has been specified.
  const std::string *handlerName =
    &CGF.getLangOpts().OverflowHandler;
  if (handlerName->empty()) {
    // If the signed-integer-overflow sanitizer is enabled, emit a call to its
    // runtime. Otherwise, this is a -ftrapv check, so just emit a trap.
    if (!isSigned || CGF.SanOpts->SignedIntegerOverflow)
      EmitBinOpCheck(Builder.CreateNot(overflow), Ops);
    else
      CGF.EmitTrapCheck(Builder.CreateNot(overflow));
    return result;
  }

  // Branch in case of overflow.
  llvm::BasicBlock *initialBB = Builder.GetInsertBlock();
  llvm::Function::iterator insertPt = initialBB;
  llvm::BasicBlock *continueBB = CGF.createBasicBlock("nooverflow", CGF.CurFn,
                                                      llvm::next(insertPt));
  llvm::BasicBlock *overflowBB = CGF.createBasicBlock("overflow", CGF.CurFn);

  Builder.CreateCondBr(overflow, overflowBB, continueBB);

  // If an overflow handler is set, then we want to call it and then use its
  // result, if it returns.
  Builder.SetInsertPoint(overflowBB);

  // Get the overflow handler.
  llvm::Type *Int8Ty = CGF.Int8Ty;
  llvm::Type *argTypes[] = { CGF.Int64Ty, CGF.Int64Ty, Int8Ty, Int8Ty };
  llvm::FunctionType *handlerTy =
      llvm::FunctionType::get(CGF.Int64Ty, argTypes, true);
  llvm::Value *handler = CGF.CGM.CreateRuntimeFunction(handlerTy, *handlerName);

  // Sign extend the args to 64-bit, so that we can use the same handler for
  // all types of overflow.
  llvm::Value *lhs = Builder.CreateSExt(Ops.LHS, CGF.Int64Ty);
  llvm::Value *rhs = Builder.CreateSExt(Ops.RHS, CGF.Int64Ty);

  // Call the handler with the two arguments, the operation, and the size of
  // the result.
  llvm::Value *handlerArgs[] = {
    lhs,
    rhs,
    Builder.getInt8(OpID),
    Builder.getInt8(cast<llvm::IntegerType>(opTy)->getBitWidth())
  };
  llvm::Value *handlerResult =
    CGF.EmitNounwindRuntimeCall(handler, handlerArgs);

  // Truncate the result back to the desired size.
  handlerResult = Builder.CreateTrunc(handlerResult, opTy);
  Builder.CreateBr(continueBB);

  Builder.SetInsertPoint(continueBB);
  llvm::PHINode *phi = Builder.CreatePHI(opTy, 2);
  phi->addIncoming(result, initialBB);
  phi->addIncoming(handlerResult, overflowBB);

  return phi;
}

/// Emit pointer + index arithmetic.
static Value *emitPointerArithmetic(CodeGenFunction &CGF,
                                    const BinOpInfo &op,
                                    bool isSubtraction) {
  // Must have binary (not unary) expr here.  Unary pointer
  // increment/decrement doesn't use this path.
  const BinaryOperator *expr = cast<BinaryOperator>(op.E);
  
  Value *pointer = op.LHS;
  Expr *pointerOperand = expr->getLHS();
  Value *index = op.RHS;
  Expr *indexOperand = expr->getRHS();

  // In a subtraction, the LHS is always the pointer.
  if (!isSubtraction && !pointer->getType()->isPointerTy()) {
    std::swap(pointer, index);
    std::swap(pointerOperand, indexOperand);
  }

  unsigned width = cast<llvm::IntegerType>(index->getType())->getBitWidth();
  if (width != CGF.PointerWidthInBits) {
    // Zero-extend or sign-extend the pointer value according to
    // whether the index is signed or not.
    bool isSigned = indexOperand->getType()->isSignedIntegerOrEnumerationType();
    index = CGF.Builder.CreateIntCast(index, CGF.PtrDiffTy, isSigned,
                                      "idx.ext");
  }

  // If this is subtraction, negate the index.
  if (isSubtraction)
    index = CGF.Builder.CreateNeg(index, "idx.neg");

  if (CGF.SanOpts->Bounds)
    CGF.EmitBoundsCheck(op.E, pointerOperand, index, indexOperand->getType(),
                        /*Accessed*/ false);

  const PointerType *pointerType
    = pointerOperand->getType()->getAs<PointerType>();
  if (!pointerType) {
    QualType objectType = pointerOperand->getType()
                                        ->castAs<ObjCObjectPointerType>()
                                        ->getPointeeType();
    llvm::Value *objectSize
      = CGF.CGM.getSize(CGF.getContext().getTypeSizeInChars(objectType));

    index = CGF.Builder.CreateMul(index, objectSize);

    Value *result = CGF.Builder.CreateBitCast(pointer, CGF.VoidPtrTy);
    result = CGF.Builder.CreateGEP(result, index, "add.ptr");
    return CGF.Builder.CreateBitCast(result, pointer->getType());
  }

  QualType elementType = pointerType->getPointeeType();
  if ((elementType->isVariableArrayType() ||
       elementType->isUPCThreadArrayType()) &&
      !elementType.getQualifiers().hasShared()) {
    // The element count here is the total number of non-VLA elements.
    llvm::Value *numElements = CGF.getVLASize(elementType).first;

    // Effectively, the multiply by the VLA size is part of the GEP.
    // GEP indexes are signed, and scaling an index isn't permitted to
    // signed-overflow, so we use the same semantics for our explicit
    // multiply.  We suppress this if overflow is not undefined behavior.
    if (CGF.getLangOpts().isSignedOverflowDefined()) {
      index = CGF.Builder.CreateMul(index, numElements, "vla.index");
      pointer = CGF.Builder.CreateGEP(pointer, index, "add.ptr");
    } else {
      index = CGF.Builder.CreateNSWMul(index, numElements, "vla.index");
      pointer = CGF.Builder.CreateInBoundsGEP(pointer, index, "add.ptr");
    }
    return pointer;
  }

  // Explicitly handle GNU void* and function pointer arithmetic extensions. The
  // GNU void* casts amount to no-ops since our void* type is i8*, but this is
  // future proof.
  if (elementType->isVoidType() || elementType->isFunctionType()) {
    Value *result = CGF.Builder.CreateBitCast(pointer, CGF.VoidPtrTy);
    result = CGF.Builder.CreateGEP(result, index, "add.ptr");
    return CGF.Builder.CreateBitCast(result, pointer->getType());
  }

  if (CGF.getLangOpts().isSignedOverflowDefined())
    return CGF.Builder.CreateGEP(pointer, index, "add.ptr");

  return CGF.Builder.CreateInBoundsGEP(pointer, index, "add.ptr");
}

static bool isUPCPointerToSharedTy(llvm::Type * Ty) {
  if (llvm::StructType *ST = dyn_cast<llvm::StructType>(Ty)) {
    return ST->hasName() && ST->getName() == "__upc_shared_pointer_type";
  }
  return false;
}

// Construct an fmuladd intrinsic to represent a fused mul-add of MulOp and
// Addend. Use negMul and negAdd to negate the first operand of the Mul or
// the add operand respectively. This allows fmuladd to represent a*b-c, or
// c-a*b. Patterns in LLVM should catch the negated forms and translate them to
// efficient operations.
static Value* buildFMulAdd(llvm::BinaryOperator *MulOp, Value *Addend,
                           const CodeGenFunction &CGF, CGBuilderTy &Builder,
                           bool negMul, bool negAdd) {
  assert(!(negMul && negAdd) && "Only one of negMul and negAdd should be set.");
 
  Value *MulOp0 = MulOp->getOperand(0);
  Value *MulOp1 = MulOp->getOperand(1);
  if (negMul) {
    MulOp0 =
      Builder.CreateFSub(
        llvm::ConstantFP::getZeroValueForNegation(MulOp0->getType()), MulOp0,
        "neg");
  } else if (negAdd) {
    Addend =
      Builder.CreateFSub(
        llvm::ConstantFP::getZeroValueForNegation(Addend->getType()), Addend,
        "neg");
  }

  Value *FMulAdd =
    Builder.CreateCall3(
      CGF.CGM.getIntrinsic(llvm::Intrinsic::fmuladd, Addend->getType()),
                           MulOp0, MulOp1, Addend);
   MulOp->eraseFromParent();

   return FMulAdd;
}

// Check whether it would be legal to emit an fmuladd intrinsic call to
// represent op and if so, build the fmuladd.
//
// Checks that (a) the operation is fusable, and (b) -ffp-contract=on.
// Does NOT check the type of the operation - it's assumed that this function
// will be called from contexts where it's known that the type is contractable.
static Value* tryEmitFMulAdd(const BinOpInfo &op, 
                         const CodeGenFunction &CGF, CGBuilderTy &Builder,
                         bool isSub=false) {

  assert((op.Opcode == BO_Add || op.Opcode == BO_AddAssign ||
          op.Opcode == BO_Sub || op.Opcode == BO_SubAssign) &&
         "Only fadd/fsub can be the root of an fmuladd.");

  // Check whether this op is marked as fusable.
  if (!op.FPContractable)
    return 0;

  // Check whether -ffp-contract=on. (If -ffp-contract=off/fast, fusing is
  // either disabled, or handled entirely by the LLVM backend).
  if (CGF.CGM.getCodeGenOpts().getFPContractMode() != CodeGenOptions::FPC_On)
    return 0;

  // We have a potentially fusable op. Look for a mul on one of the operands.
  if (llvm::BinaryOperator* LHSBinOp = dyn_cast<llvm::BinaryOperator>(op.LHS)) {
    if (LHSBinOp->getOpcode() == llvm::Instruction::FMul) {
      assert(LHSBinOp->getNumUses() == 0 &&
             "Operations with multiple uses shouldn't be contracted.");
      return buildFMulAdd(LHSBinOp, op.RHS, CGF, Builder, false, isSub);
    }
  } else if (llvm::BinaryOperator* RHSBinOp =
               dyn_cast<llvm::BinaryOperator>(op.RHS)) {
    if (RHSBinOp->getOpcode() == llvm::Instruction::FMul) {
      assert(RHSBinOp->getNumUses() == 0 &&
             "Operations with multiple uses shouldn't be contracted.");
      return buildFMulAdd(RHSBinOp, op.LHS, CGF, Builder, isSub, false);
    }
  }

  return 0;
}

Value *ScalarExprEmitter::EmitAdd(const BinOpInfo &op) {
  if (op.LHS->getType()->isPointerTy() ||
      op.RHS->getType()->isPointerTy())
    return emitPointerArithmetic(CGF, op, /*subtraction*/ false);

  if (isUPCPointerToSharedTy(op.LHS->getType()) ||
      isUPCPointerToSharedTy(op.RHS->getType()))
    return CGF.EmitUPCPointerArithmetic(op.LHS, op.RHS, op.Ty, op.E, /*subtraction*/ false);

  if (op.Ty->isSignedIntegerOrEnumerationType()) {
    switch (CGF.getLangOpts().getSignedOverflowBehavior()) {
    case LangOptions::SOB_Defined:
      return Builder.CreateAdd(op.LHS, op.RHS, "add");
    case LangOptions::SOB_Undefined:
      if (!CGF.SanOpts->SignedIntegerOverflow)
        return Builder.CreateNSWAdd(op.LHS, op.RHS, "add");
      // Fall through.
    case LangOptions::SOB_Trapping:
      return EmitOverflowCheckedBinOp(op);
    }
  }

  if (op.Ty->isUnsignedIntegerType() && CGF.SanOpts->UnsignedIntegerOverflow)
    return EmitOverflowCheckedBinOp(op);

  if (op.LHS->getType()->isFPOrFPVectorTy()) {
    // Try to form an fmuladd.
    if (Value *FMulAdd = tryEmitFMulAdd(op, CGF, Builder))
      return FMulAdd;

    return Builder.CreateFAdd(op.LHS, op.RHS, "add");
  }

  return Builder.CreateAdd(op.LHS, op.RHS, "add");
}

Value *ScalarExprEmitter::EmitSub(const BinOpInfo &op) {
  if (isUPCPointerToSharedTy(op.LHS->getType())) {
    if (isUPCPointerToSharedTy(op.RHS->getType()))
      return CGF.EmitUPCPointerDiff(op.LHS, op.RHS, op.E);
    else
      return CGF.EmitUPCPointerArithmetic(op.LHS, op.RHS, op.Ty, op.E, /*subtraction*/ true);
  }

  // The LHS is always a pointer if either side is.
  if (!op.LHS->getType()->isPointerTy()) {
    if (op.Ty->isSignedIntegerOrEnumerationType()) {
      switch (CGF.getLangOpts().getSignedOverflowBehavior()) {
      case LangOptions::SOB_Defined:
        return Builder.CreateSub(op.LHS, op.RHS, "sub");
      case LangOptions::SOB_Undefined:
        if (!CGF.SanOpts->SignedIntegerOverflow)
          return Builder.CreateNSWSub(op.LHS, op.RHS, "sub");
        // Fall through.
      case LangOptions::SOB_Trapping:
        return EmitOverflowCheckedBinOp(op);
      }
    }

    if (op.Ty->isUnsignedIntegerType() && CGF.SanOpts->UnsignedIntegerOverflow)
      return EmitOverflowCheckedBinOp(op);

    if (op.LHS->getType()->isFPOrFPVectorTy()) {
      // Try to form an fmuladd.
      if (Value *FMulAdd = tryEmitFMulAdd(op, CGF, Builder, true))
        return FMulAdd;
      return Builder.CreateFSub(op.LHS, op.RHS, "sub");
    }

    return Builder.CreateSub(op.LHS, op.RHS, "sub");
  }

  // If the RHS is not a pointer, then we have normal pointer
  // arithmetic.
  if (!op.RHS->getType()->isPointerTy())
    return emitPointerArithmetic(CGF, op, /*subtraction*/ true);

  // Otherwise, this is a pointer subtraction.

  // Do the raw subtraction part.
  llvm::Value *LHS
    = Builder.CreatePtrToInt(op.LHS, CGF.PtrDiffTy, "sub.ptr.lhs.cast");
  llvm::Value *RHS
    = Builder.CreatePtrToInt(op.RHS, CGF.PtrDiffTy, "sub.ptr.rhs.cast");
  Value *diffInChars = Builder.CreateSub(LHS, RHS, "sub.ptr.sub");

  // Okay, figure out the element size.
  const BinaryOperator *expr = cast<BinaryOperator>(op.E);
  QualType elementType = expr->getLHS()->getType()->getPointeeType();

  llvm::Value *divisor = 0;

  // For a variable-length array, this is going to be non-constant.
  if ((elementType->isVariableArrayType() ||
       elementType->isUPCThreadArrayType()) &&
      !elementType.getQualifiers().hasShared()) {
    llvm::Value *numElements;
    llvm::tie(numElements, elementType) = CGF.getVLASize(elementType);

    divisor = numElements;

    // Scale the number of non-VLA elements by the non-VLA element size.
    CharUnits eltSize = CGF.getContext().getTypeSizeInChars(elementType);
    if (!eltSize.isOne())
      divisor = CGF.Builder.CreateNUWMul(CGF.CGM.getSize(eltSize), divisor);

  // For everything elese, we can just compute it, safe in the
  // assumption that Sema won't let anything through that we can't
  // safely compute the size of.
  } else {
    CharUnits elementSize;
    // Handle GCC extension for pointer arithmetic on void* and
    // function pointer types.
    if (elementType->isVoidType() || elementType->isFunctionType())
      elementSize = CharUnits::One();
    else
      elementSize = CGF.getContext().getTypeSizeInChars(elementType);

    // Don't even emit the divide for element size of 1.
    if (elementSize.isOne())
      return diffInChars;

    divisor = CGF.CGM.getSize(elementSize);
  }
  
  // Otherwise, do a full sdiv. This uses the "exact" form of sdiv, since
  // pointer difference in C is only defined in the case where both operands
  // are pointing to elements of an array.
  return Builder.CreateExactSDiv(diffInChars, divisor, "sub.ptr.div");
}

Value *ScalarExprEmitter::GetWidthMinusOneValue(Value* LHS,Value* RHS) {
  llvm::IntegerType *Ty;
  if (llvm::VectorType *VT = dyn_cast<llvm::VectorType>(LHS->getType()))
    Ty = cast<llvm::IntegerType>(VT->getElementType());
  else
    Ty = cast<llvm::IntegerType>(LHS->getType());
  return llvm::ConstantInt::get(RHS->getType(), Ty->getBitWidth() - 1);
}

Value *ScalarExprEmitter::EmitShl(const BinOpInfo &Ops) {
  // LLVM requires the LHS and RHS to be the same type: promote or truncate the
  // RHS to the same size as the LHS.
  Value *RHS = Ops.RHS;
  if (Ops.LHS->getType() != RHS->getType())
    RHS = Builder.CreateIntCast(RHS, Ops.LHS->getType(), false, "sh_prom");

  if (CGF.SanOpts->Shift && !CGF.getLangOpts().OpenCL &&
      isa<llvm::IntegerType>(Ops.LHS->getType())) {
    llvm::Value *WidthMinusOne = GetWidthMinusOneValue(Ops.LHS, RHS);
    llvm::Value *Valid = Builder.CreateICmpULE(RHS, WidthMinusOne);

    if (Ops.Ty->hasSignedIntegerRepresentation()) {
      llvm::BasicBlock *Orig = Builder.GetInsertBlock();
      llvm::BasicBlock *Cont = CGF.createBasicBlock("cont");
      llvm::BasicBlock *CheckBitsShifted = CGF.createBasicBlock("check");
      Builder.CreateCondBr(Valid, CheckBitsShifted, Cont);

      // Check whether we are shifting any non-zero bits off the top of the
      // integer.
      CGF.EmitBlock(CheckBitsShifted);
      llvm::Value *BitsShiftedOff =
        Builder.CreateLShr(Ops.LHS,
                           Builder.CreateSub(WidthMinusOne, RHS, "shl.zeros",
                                             /*NUW*/true, /*NSW*/true),
                           "shl.check");
      if (CGF.getLangOpts().CPlusPlus) {
        // In C99, we are not permitted to shift a 1 bit into the sign bit.
        // Under C++11's rules, shifting a 1 bit into the sign bit is
        // OK, but shifting a 1 bit out of it is not. (C89 and C++03 don't
        // define signed left shifts, so we use the C99 and C++11 rules there).
        llvm::Value *One = llvm::ConstantInt::get(BitsShiftedOff->getType(), 1);
        BitsShiftedOff = Builder.CreateLShr(BitsShiftedOff, One);
      }
      llvm::Value *Zero = llvm::ConstantInt::get(BitsShiftedOff->getType(), 0);
      llvm::Value *SecondCheck = Builder.CreateICmpEQ(BitsShiftedOff, Zero);
      CGF.EmitBlock(Cont);
      llvm::PHINode *P = Builder.CreatePHI(Valid->getType(), 2);
      P->addIncoming(Valid, Orig);
      P->addIncoming(SecondCheck, CheckBitsShifted);
      Valid = P;
    }

    EmitBinOpCheck(Valid, Ops);
  }
  // OpenCL 6.3j: shift values are effectively % word size of LHS.
  if (CGF.getLangOpts().OpenCL)
    RHS = Builder.CreateAnd(RHS, GetWidthMinusOneValue(Ops.LHS, RHS), "shl.mask");

  return Builder.CreateShl(Ops.LHS, RHS, "shl");
}

Value *ScalarExprEmitter::EmitShr(const BinOpInfo &Ops) {
  // LLVM requires the LHS and RHS to be the same type: promote or truncate the
  // RHS to the same size as the LHS.
  Value *RHS = Ops.RHS;
  if (Ops.LHS->getType() != RHS->getType())
    RHS = Builder.CreateIntCast(RHS, Ops.LHS->getType(), false, "sh_prom");

  if (CGF.SanOpts->Shift && !CGF.getLangOpts().OpenCL &&
      isa<llvm::IntegerType>(Ops.LHS->getType()))
    EmitBinOpCheck(Builder.CreateICmpULE(RHS, GetWidthMinusOneValue(Ops.LHS, RHS)), Ops);

  // OpenCL 6.3j: shift values are effectively % word size of LHS.
  if (CGF.getLangOpts().OpenCL)
    RHS = Builder.CreateAnd(RHS, GetWidthMinusOneValue(Ops.LHS, RHS), "shr.mask");

  if (Ops.Ty->hasUnsignedIntegerRepresentation())
    return Builder.CreateLShr(Ops.LHS, RHS, "shr");
  return Builder.CreateAShr(Ops.LHS, RHS, "shr");
}

enum IntrinsicType { VCMPEQ, VCMPGT };
// return corresponding comparison intrinsic for given vector type
static llvm::Intrinsic::ID GetIntrinsic(IntrinsicType IT,
                                        BuiltinType::Kind ElemKind) {
  switch (ElemKind) {
  default: llvm_unreachable("unexpected element type");
  case BuiltinType::Char_U:
  case BuiltinType::UChar:
    return (IT == VCMPEQ) ? llvm::Intrinsic::ppc_altivec_vcmpequb_p :
                            llvm::Intrinsic::ppc_altivec_vcmpgtub_p;
  case BuiltinType::Char_S:
  case BuiltinType::SChar:
    return (IT == VCMPEQ) ? llvm::Intrinsic::ppc_altivec_vcmpequb_p :
                            llvm::Intrinsic::ppc_altivec_vcmpgtsb_p;
  case BuiltinType::UShort:
    return (IT == VCMPEQ) ? llvm::Intrinsic::ppc_altivec_vcmpequh_p :
                            llvm::Intrinsic::ppc_altivec_vcmpgtuh_p;
  case BuiltinType::Short:
    return (IT == VCMPEQ) ? llvm::Intrinsic::ppc_altivec_vcmpequh_p :
                            llvm::Intrinsic::ppc_altivec_vcmpgtsh_p;
  case BuiltinType::UInt:
  case BuiltinType::ULong:
    return (IT == VCMPEQ) ? llvm::Intrinsic::ppc_altivec_vcmpequw_p :
                            llvm::Intrinsic::ppc_altivec_vcmpgtuw_p;
  case BuiltinType::Int:
  case BuiltinType::Long:
    return (IT == VCMPEQ) ? llvm::Intrinsic::ppc_altivec_vcmpequw_p :
                            llvm::Intrinsic::ppc_altivec_vcmpgtsw_p;
  case BuiltinType::Float:
    return (IT == VCMPEQ) ? llvm::Intrinsic::ppc_altivec_vcmpeqfp_p :
                            llvm::Intrinsic::ppc_altivec_vcmpgtfp_p;
  }
}

Value *ScalarExprEmitter::EmitCompare(const BinaryOperator *E,unsigned UICmpOpc,
                                      unsigned SICmpOpc, unsigned FCmpOpc) {
  TestAndClearIgnoreResultAssign();
  Value *Result;
  QualType LHSTy = E->getLHS()->getType();
  if (const MemberPointerType *MPT = LHSTy->getAs<MemberPointerType>()) {
    assert(E->getOpcode() == BO_EQ ||
           E->getOpcode() == BO_NE);
    Value *LHS = CGF.EmitScalarExpr(E->getLHS());
    Value *RHS = CGF.EmitScalarExpr(E->getRHS());
    Result = CGF.CGM.getCXXABI().EmitMemberPointerComparison(
                   CGF, LHS, RHS, MPT, E->getOpcode() == BO_NE);
  } else if (!LHSTy->isAnyComplexType()) {
    Value *LHS = Visit(E->getLHS());
    Value *RHS = Visit(E->getRHS());

    // If AltiVec, the comparison results in a numeric type, so we use
    // intrinsics comparing vectors and giving 0 or 1 as a result
    if (LHSTy->isVectorType() && !E->getType()->isVectorType()) {
      // constants for mapping CR6 register bits to predicate result
      enum { CR6_EQ=0, CR6_EQ_REV, CR6_LT, CR6_LT_REV } CR6;

      llvm::Intrinsic::ID ID = llvm::Intrinsic::not_intrinsic;

      // in several cases vector arguments order will be reversed
      Value *FirstVecArg = LHS,
            *SecondVecArg = RHS;

      QualType ElTy = LHSTy->getAs<VectorType>()->getElementType();
      const BuiltinType *BTy = ElTy->getAs<BuiltinType>();
      BuiltinType::Kind ElementKind = BTy->getKind();

      switch(E->getOpcode()) {
      default: llvm_unreachable("is not a comparison operation");
      case BO_EQ:
        CR6 = CR6_LT;
        ID = GetIntrinsic(VCMPEQ, ElementKind);
        break;
      case BO_NE:
        CR6 = CR6_EQ;
        ID = GetIntrinsic(VCMPEQ, ElementKind);
        break;
      case BO_LT:
        CR6 = CR6_LT;
        ID = GetIntrinsic(VCMPGT, ElementKind);
        std::swap(FirstVecArg, SecondVecArg);
        break;
      case BO_GT:
        CR6 = CR6_LT;
        ID = GetIntrinsic(VCMPGT, ElementKind);
        break;
      case BO_LE:
        if (ElementKind == BuiltinType::Float) {
          CR6 = CR6_LT;
          ID = llvm::Intrinsic::ppc_altivec_vcmpgefp_p;
          std::swap(FirstVecArg, SecondVecArg);
        }
        else {
          CR6 = CR6_EQ;
          ID = GetIntrinsic(VCMPGT, ElementKind);
        }
        break;
      case BO_GE:
        if (ElementKind == BuiltinType::Float) {
          CR6 = CR6_LT;
          ID = llvm::Intrinsic::ppc_altivec_vcmpgefp_p;
        }
        else {
          CR6 = CR6_EQ;
          ID = GetIntrinsic(VCMPGT, ElementKind);
          std::swap(FirstVecArg, SecondVecArg);
        }
        break;
      }

      Value *CR6Param = Builder.getInt32(CR6);
      llvm::Function *F = CGF.CGM.getIntrinsic(ID);
      Result = Builder.CreateCall3(F, CR6Param, FirstVecArg, SecondVecArg, "");
      return EmitScalarConversion(Result, CGF.getContext().BoolTy, E->getType());
    }

    if (LHS->getType()->isFPOrFPVectorTy()) {
      Result = Builder.CreateFCmp((llvm::CmpInst::Predicate)FCmpOpc,
                                  LHS, RHS, "cmp");
    } else if (LHSTy->hasSignedIntegerRepresentation()) {
      Result = Builder.CreateICmp((llvm::ICmpInst::Predicate)SICmpOpc,
                                  LHS, RHS, "cmp");
    } else if (LHSTy->hasPointerToSharedRepresentation()) {
      // UPC shared pointers
      Result = CGF.EmitUPCPointerCompare(LHS, RHS, E);
    } else {
      // Unsigned integers and pointers.
      Result = Builder.CreateICmp((llvm::ICmpInst::Predicate)UICmpOpc,
                                  LHS, RHS, "cmp");
    }

    // If this is a vector comparison, sign extend the result to the appropriate
    // vector integer type and return it (don't convert to bool).
    if (LHSTy->isVectorType())
      return Builder.CreateSExt(Result, ConvertType(E->getType()), "sext");

  } else {
    // Complex Comparison: can only be an equality comparison.
    CodeGenFunction::ComplexPairTy LHS = CGF.EmitComplexExpr(E->getLHS());
    CodeGenFunction::ComplexPairTy RHS = CGF.EmitComplexExpr(E->getRHS());

    QualType CETy = LHSTy->getAs<ComplexType>()->getElementType();

    Value *ResultR, *ResultI;
    if (CETy->isRealFloatingType()) {
      ResultR = Builder.CreateFCmp((llvm::FCmpInst::Predicate)FCmpOpc,
                                   LHS.first, RHS.first, "cmp.r");
      ResultI = Builder.CreateFCmp((llvm::FCmpInst::Predicate)FCmpOpc,
                                   LHS.second, RHS.second, "cmp.i");
    } else {
      // Complex comparisons can only be equality comparisons.  As such, signed
      // and unsigned opcodes are the same.
      ResultR = Builder.CreateICmp((llvm::ICmpInst::Predicate)UICmpOpc,
                                   LHS.first, RHS.first, "cmp.r");
      ResultI = Builder.CreateICmp((llvm::ICmpInst::Predicate)UICmpOpc,
                                   LHS.second, RHS.second, "cmp.i");
    }

    if (E->getOpcode() == BO_EQ) {
      Result = Builder.CreateAnd(ResultR, ResultI, "and.ri");
    } else {
      assert(E->getOpcode() == BO_NE &&
             "Complex comparison other than == or != ?");
      Result = Builder.CreateOr(ResultR, ResultI, "or.ri");
    }
  }

  return EmitScalarConversion(Result, CGF.getContext().BoolTy, E->getType());
}

Value *ScalarExprEmitter::VisitBinAssign(const BinaryOperator *E) {
  bool Ignore = TestAndClearIgnoreResultAssign();

  Value *RHS;
  LValue LHS;

  switch (E->getLHS()->getType().getObjCLifetime()) {
  case Qualifiers::OCL_Strong:
    llvm::tie(LHS, RHS) = CGF.EmitARCStoreStrong(E, Ignore);
    break;

  case Qualifiers::OCL_Autoreleasing:
    llvm::tie(LHS,RHS) = CGF.EmitARCStoreAutoreleasing(E);
    break;

  case Qualifiers::OCL_Weak:
    RHS = Visit(E->getRHS());
    LHS = EmitCheckedLValue(E->getLHS(), CodeGenFunction::TCK_Store);
    RHS = CGF.EmitARCStoreWeak(LHS.getAddress(), RHS, Ignore);
    break;

  // No reason to do any of these differently.
  case Qualifiers::OCL_None:
  case Qualifiers::OCL_ExplicitNone:
    // __block variables need to have the rhs evaluated first, plus
    // this should improve codegen just a little.
    RHS = Visit(E->getRHS());
    LHS = EmitCheckedLValue(E->getLHS(), CodeGenFunction::TCK_Store);

    // Store the value into the LHS.  Bit-fields are handled specially
    // because the result is altered by the store, i.e., [C99 6.5.16p1]
    // 'An assignment expression has the value of the left operand after
    // the assignment...'.
    if (LHS.isBitField())
      CGF.EmitStoreThroughBitfieldLValue(RValue::get(RHS), LHS, &RHS);
    else
      CGF.EmitStoreThroughLValue(RValue::get(RHS), LHS);
  }

  // If the result is clearly ignored, return now.
  if (Ignore)
    return 0;

  // The result of an assignment in C is the assigned r-value.
  if (!CGF.getLangOpts().CPlusPlus)
    return RHS;

  // If the lvalue is non-volatile, return the computed value of the assignment.
  if (!LHS.isVolatileQualified())
    return RHS;

  // Otherwise, reload the value.
  return EmitLoadOfLValue(LHS);
}

Value *ScalarExprEmitter::VisitBinLAnd(const BinaryOperator *E) {
  // Perform vector logical and on comparisons with zero vectors.
  if (E->getType()->isVectorType()) {
    Value *LHS = Visit(E->getLHS());
    Value *RHS = Visit(E->getRHS());
    Value *Zero = llvm::ConstantAggregateZero::get(LHS->getType());
    if (LHS->getType()->isFPOrFPVectorTy()) {
      LHS = Builder.CreateFCmp(llvm::CmpInst::FCMP_UNE, LHS, Zero, "cmp");
      RHS = Builder.CreateFCmp(llvm::CmpInst::FCMP_UNE, RHS, Zero, "cmp");
    } else {
      LHS = Builder.CreateICmp(llvm::CmpInst::ICMP_NE, LHS, Zero, "cmp");
      RHS = Builder.CreateICmp(llvm::CmpInst::ICMP_NE, RHS, Zero, "cmp");
    }
    Value *And = Builder.CreateAnd(LHS, RHS);
    return Builder.CreateSExt(And, ConvertType(E->getType()), "sext");
  }
  
  llvm::Type *ResTy = ConvertType(E->getType());
  
  // If we have 0 && RHS, see if we can elide RHS, if so, just return 0.
  // If we have 1 && X, just emit X without inserting the control flow.
  bool LHSCondVal;
  if (CGF.ConstantFoldsToSimpleInteger(E->getLHS(), LHSCondVal)) {
    if (LHSCondVal) { // If we have 1 && X, just emit X.
      Value *RHSCond = CGF.EvaluateExprAsBool(E->getRHS());
      // ZExt result to int or bool.
      return Builder.CreateZExtOrBitCast(RHSCond, ResTy, "land.ext");
    }

    // 0 && RHS: If it is safe, just elide the RHS, and return 0/false.
    if (!CGF.ContainsLabel(E->getRHS()))
      return llvm::Constant::getNullValue(ResTy);
  }

  llvm::BasicBlock *ContBlock = CGF.createBasicBlock("land.end");
  llvm::BasicBlock *RHSBlock  = CGF.createBasicBlock("land.rhs");

  CodeGenFunction::ConditionalEvaluation eval(CGF);

  // Branch on the LHS first.  If it is false, go to the failure (cont) block.
  CGF.EmitBranchOnBoolExpr(E->getLHS(), RHSBlock, ContBlock);

  // Any edges into the ContBlock are now from an (indeterminate number of)
  // edges from this first condition.  All of these values will be false.  Start
  // setting up the PHI node in the Cont Block for this.
  llvm::PHINode *PN = llvm::PHINode::Create(llvm::Type::getInt1Ty(VMContext), 2,
                                            "", ContBlock);
  for (llvm::pred_iterator PI = pred_begin(ContBlock), PE = pred_end(ContBlock);
       PI != PE; ++PI)
    PN->addIncoming(llvm::ConstantInt::getFalse(VMContext), *PI);

  eval.begin(CGF);
  CGF.EmitBlock(RHSBlock);
  Value *RHSCond = CGF.EvaluateExprAsBool(E->getRHS());
  eval.end(CGF);

  // Reaquire the RHS block, as there may be subblocks inserted.
  RHSBlock = Builder.GetInsertBlock();

  // Emit an unconditional branch from this block to ContBlock.  Insert an entry
  // into the phi node for the edge with the value of RHSCond.
  if (CGF.getDebugInfo())
    // There is no need to emit line number for unconditional branch.
    Builder.SetCurrentDebugLocation(llvm::DebugLoc());
  CGF.EmitBlock(ContBlock);
  PN->addIncoming(RHSCond, RHSBlock);

  // ZExt result to int.
  return Builder.CreateZExtOrBitCast(PN, ResTy, "land.ext");
}

Value *ScalarExprEmitter::VisitBinLOr(const BinaryOperator *E) {
  // Perform vector logical or on comparisons with zero vectors.
  if (E->getType()->isVectorType()) {
    Value *LHS = Visit(E->getLHS());
    Value *RHS = Visit(E->getRHS());
    Value *Zero = llvm::ConstantAggregateZero::get(LHS->getType());
    if (LHS->getType()->isFPOrFPVectorTy()) {
      LHS = Builder.CreateFCmp(llvm::CmpInst::FCMP_UNE, LHS, Zero, "cmp");
      RHS = Builder.CreateFCmp(llvm::CmpInst::FCMP_UNE, RHS, Zero, "cmp");
    } else {
      LHS = Builder.CreateICmp(llvm::CmpInst::ICMP_NE, LHS, Zero, "cmp");
      RHS = Builder.CreateICmp(llvm::CmpInst::ICMP_NE, RHS, Zero, "cmp");
    }
    Value *Or = Builder.CreateOr(LHS, RHS);
    return Builder.CreateSExt(Or, ConvertType(E->getType()), "sext");
  }
  
  llvm::Type *ResTy = ConvertType(E->getType());
  
  // If we have 1 || RHS, see if we can elide RHS, if so, just return 1.
  // If we have 0 || X, just emit X without inserting the control flow.
  bool LHSCondVal;
  if (CGF.ConstantFoldsToSimpleInteger(E->getLHS(), LHSCondVal)) {
    if (!LHSCondVal) { // If we have 0 || X, just emit X.
      Value *RHSCond = CGF.EvaluateExprAsBool(E->getRHS());
      // ZExt result to int or bool.
      return Builder.CreateZExtOrBitCast(RHSCond, ResTy, "lor.ext");
    }

    // 1 || RHS: If it is safe, just elide the RHS, and return 1/true.
    if (!CGF.ContainsLabel(E->getRHS()))
      return llvm::ConstantInt::get(ResTy, 1);
  }

  llvm::BasicBlock *ContBlock = CGF.createBasicBlock("lor.end");
  llvm::BasicBlock *RHSBlock = CGF.createBasicBlock("lor.rhs");

  CodeGenFunction::ConditionalEvaluation eval(CGF);

  // Branch on the LHS first.  If it is true, go to the success (cont) block.
  CGF.EmitBranchOnBoolExpr(E->getLHS(), ContBlock, RHSBlock);

  // Any edges into the ContBlock are now from an (indeterminate number of)
  // edges from this first condition.  All of these values will be true.  Start
  // setting up the PHI node in the Cont Block for this.
  llvm::PHINode *PN = llvm::PHINode::Create(llvm::Type::getInt1Ty(VMContext), 2,
                                            "", ContBlock);
  for (llvm::pred_iterator PI = pred_begin(ContBlock), PE = pred_end(ContBlock);
       PI != PE; ++PI)
    PN->addIncoming(llvm::ConstantInt::getTrue(VMContext), *PI);

  eval.begin(CGF);

  // Emit the RHS condition as a bool value.
  CGF.EmitBlock(RHSBlock);
  Value *RHSCond = CGF.EvaluateExprAsBool(E->getRHS());

  eval.end(CGF);

  // Reaquire the RHS block, as there may be subblocks inserted.
  RHSBlock = Builder.GetInsertBlock();

  // Emit an unconditional branch from this block to ContBlock.  Insert an entry
  // into the phi node for the edge with the value of RHSCond.
  CGF.EmitBlock(ContBlock);
  PN->addIncoming(RHSCond, RHSBlock);

  // ZExt result to int.
  return Builder.CreateZExtOrBitCast(PN, ResTy, "lor.ext");
}

Value *ScalarExprEmitter::VisitBinComma(const BinaryOperator *E) {
  CGF.EmitIgnoredExpr(E->getLHS());
  CGF.EnsureInsertPoint();
  return Visit(E->getRHS());
}

//===----------------------------------------------------------------------===//
//                             Other Operators
//===----------------------------------------------------------------------===//

/// isCheapEnoughToEvaluateUnconditionally - Return true if the specified
/// expression is cheap enough and side-effect-free enough to evaluate
/// unconditionally instead of conditionally.  This is used to convert control
/// flow into selects in some cases.
static bool isCheapEnoughToEvaluateUnconditionally(const Expr *E,
                                                   CodeGenFunction &CGF) {
  E = E->IgnoreParens();

  // Anything that is an integer or floating point constant is fine.
  if (E->isConstantInitializer(CGF.getContext(), false))
    return true;

  // Non-volatile automatic variables too, to get "cond ? X : Y" where
  // X and Y are local variables.
  if (const DeclRefExpr *DRE = dyn_cast<DeclRefExpr>(E))
    if (const VarDecl *VD = dyn_cast<VarDecl>(DRE->getDecl()))
      if (VD->hasLocalStorage() && !(CGF.getContext()
                                     .getCanonicalType(VD->getType())
                                     .isVolatileQualified()))
        return true;

  return false;
}


Value *ScalarExprEmitter::
VisitAbstractConditionalOperator(const AbstractConditionalOperator *E) {
  TestAndClearIgnoreResultAssign();

  // Bind the common expression if necessary.
  CodeGenFunction::OpaqueValueMapping binding(CGF, E);

  Expr *condExpr = E->getCond();
  Expr *lhsExpr = E->getTrueExpr();
  Expr *rhsExpr = E->getFalseExpr();

  // If the condition constant folds and can be elided, try to avoid emitting
  // the condition and the dead arm.
  bool CondExprBool;
  if (CGF.ConstantFoldsToSimpleInteger(condExpr, CondExprBool)) {
    Expr *live = lhsExpr, *dead = rhsExpr;
    if (!CondExprBool) std::swap(live, dead);

    // If the dead side doesn't have labels we need, just emit the Live part.
    if (!CGF.ContainsLabel(dead)) {
      Value *Result = Visit(live);

      // If the live part is a throw expression, it acts like it has a void
      // type, so evaluating it returns a null Value*.  However, a conditional
      // with non-void type must return a non-null Value*.
      if (!Result && !E->getType()->isVoidType())
        Result = llvm::UndefValue::get(CGF.ConvertType(E->getType()));

      return Result;
    }
  }

  // OpenCL: If the condition is a vector, we can treat this condition like
  // the select function.
  if (CGF.getLangOpts().OpenCL 
      && condExpr->getType()->isVectorType()) {
    llvm::Value *CondV = CGF.EmitScalarExpr(condExpr);
    llvm::Value *LHS = Visit(lhsExpr);
    llvm::Value *RHS = Visit(rhsExpr);
    
    llvm::Type *condType = ConvertType(condExpr->getType());
    llvm::VectorType *vecTy = cast<llvm::VectorType>(condType);
    
    unsigned numElem = vecTy->getNumElements();      
    llvm::Type *elemType = vecTy->getElementType();
    
    llvm::Value *zeroVec = llvm::Constant::getNullValue(vecTy);
    llvm::Value *TestMSB = Builder.CreateICmpSLT(CondV, zeroVec);
    llvm::Value *tmp = Builder.CreateSExt(TestMSB, 
                                          llvm::VectorType::get(elemType,
                                                                numElem),         
                                          "sext");
    llvm::Value *tmp2 = Builder.CreateNot(tmp);
    
    // Cast float to int to perform ANDs if necessary.
    llvm::Value *RHSTmp = RHS;
    llvm::Value *LHSTmp = LHS;
    bool wasCast = false;
    llvm::VectorType *rhsVTy = cast<llvm::VectorType>(RHS->getType());
    if (rhsVTy->getElementType()->isFloatingPointTy()) {
      RHSTmp = Builder.CreateBitCast(RHS, tmp2->getType());
      LHSTmp = Builder.CreateBitCast(LHS, tmp->getType());
      wasCast = true;
    }
    
    llvm::Value *tmp3 = Builder.CreateAnd(RHSTmp, tmp2);
    llvm::Value *tmp4 = Builder.CreateAnd(LHSTmp, tmp);
    llvm::Value *tmp5 = Builder.CreateOr(tmp3, tmp4, "cond");
    if (wasCast)
      tmp5 = Builder.CreateBitCast(tmp5, RHS->getType());

    return tmp5;
  }
  
  // If this is a really simple expression (like x ? 4 : 5), emit this as a
  // select instead of as control flow.  We can only do this if it is cheap and
  // safe to evaluate the LHS and RHS unconditionally.
  if (isCheapEnoughToEvaluateUnconditionally(lhsExpr, CGF) &&
      isCheapEnoughToEvaluateUnconditionally(rhsExpr, CGF)) {
    llvm::Value *CondV = CGF.EvaluateExprAsBool(condExpr);
    llvm::Value *LHS = Visit(lhsExpr);
    llvm::Value *RHS = Visit(rhsExpr);
    if (!LHS) {
      // If the conditional has void type, make sure we return a null Value*.
      assert(!RHS && "LHS and RHS types must match");
      return 0;
    }
    return Builder.CreateSelect(CondV, LHS, RHS, "cond");
  }

  llvm::BasicBlock *LHSBlock = CGF.createBasicBlock("cond.true");
  llvm::BasicBlock *RHSBlock = CGF.createBasicBlock("cond.false");
  llvm::BasicBlock *ContBlock = CGF.createBasicBlock("cond.end");

  CodeGenFunction::ConditionalEvaluation eval(CGF);
  CGF.EmitBranchOnBoolExpr(condExpr, LHSBlock, RHSBlock);

  CGF.EmitBlock(LHSBlock);
  eval.begin(CGF);
  Value *LHS = Visit(lhsExpr);
  eval.end(CGF);

  LHSBlock = Builder.GetInsertBlock();
  Builder.CreateBr(ContBlock);

  CGF.EmitBlock(RHSBlock);
  eval.begin(CGF);
  Value *RHS = Visit(rhsExpr);
  eval.end(CGF);

  RHSBlock = Builder.GetInsertBlock();
  CGF.EmitBlock(ContBlock);

  // If the LHS or RHS is a throw expression, it will be legitimately null.
  if (!LHS)
    return RHS;
  if (!RHS)
    return LHS;

  // Create a PHI node for the real part.
  llvm::PHINode *PN = Builder.CreatePHI(LHS->getType(), 2, "cond");
  PN->addIncoming(LHS, LHSBlock);
  PN->addIncoming(RHS, RHSBlock);
  return PN;
}

Value *ScalarExprEmitter::VisitChooseExpr(ChooseExpr *E) {
  return Visit(E->getChosenSubExpr(CGF.getContext()));
}

Value *ScalarExprEmitter::VisitVAArgExpr(VAArgExpr *VE) {
  llvm::Value *ArgValue = CGF.EmitVAListRef(VE->getSubExpr());
  llvm::Value *ArgPtr = CGF.EmitVAArg(ArgValue, VE->getType());

  // If EmitVAArg fails, we fall back to the LLVM instruction.
  if (!ArgPtr)
    return Builder.CreateVAArg(ArgValue, ConvertType(VE->getType()));

  // FIXME Volatility.
  return Builder.CreateLoad(ArgPtr);
}

Value *ScalarExprEmitter::VisitBlockExpr(const BlockExpr *block) {
  return CGF.EmitBlockLiteral(block);
}

Value *ScalarExprEmitter::VisitAsTypeExpr(AsTypeExpr *E) {
  Value *Src  = CGF.EmitScalarExpr(E->getSrcExpr());
  llvm::Type *DstTy = ConvertType(E->getType());
  
  // Going from vec4->vec3 or vec3->vec4 is a special case and requires
  // a shuffle vector instead of a bitcast.
  llvm::Type *SrcTy = Src->getType();
  if (isa<llvm::VectorType>(DstTy) && isa<llvm::VectorType>(SrcTy)) {
    unsigned numElementsDst = cast<llvm::VectorType>(DstTy)->getNumElements();
    unsigned numElementsSrc = cast<llvm::VectorType>(SrcTy)->getNumElements();
    if ((numElementsDst == 3 && numElementsSrc == 4) 
        || (numElementsDst == 4 && numElementsSrc == 3)) {
      
      
      // In the case of going from int4->float3, a bitcast is needed before
      // doing a shuffle.
      llvm::Type *srcElemTy = 
      cast<llvm::VectorType>(SrcTy)->getElementType();
      llvm::Type *dstElemTy = 
      cast<llvm::VectorType>(DstTy)->getElementType();
      
      if ((srcElemTy->isIntegerTy() && dstElemTy->isFloatTy())
          || (srcElemTy->isFloatTy() && dstElemTy->isIntegerTy())) {
        // Create a float type of the same size as the source or destination.
        llvm::VectorType *newSrcTy = llvm::VectorType::get(dstElemTy,
                                                                 numElementsSrc);
        
        Src = Builder.CreateBitCast(Src, newSrcTy, "astypeCast");
      }
      
      llvm::Value *UnV = llvm::UndefValue::get(Src->getType());
      
      SmallVector<llvm::Constant*, 3> Args;
      Args.push_back(Builder.getInt32(0));
      Args.push_back(Builder.getInt32(1));
      Args.push_back(Builder.getInt32(2));
 
      if (numElementsDst == 4)
        Args.push_back(llvm::UndefValue::get(CGF.Int32Ty));
      
      llvm::Constant *Mask = llvm::ConstantVector::get(Args);
      
      return Builder.CreateShuffleVector(Src, UnV, Mask, "astype");
    }
  }
  
  return Builder.CreateBitCast(Src, DstTy, "astype");
}

Value *ScalarExprEmitter::VisitAtomicExpr(AtomicExpr *E) {
  return CGF.EmitAtomicExpr(E).getScalarVal();
}

//===----------------------------------------------------------------------===//
//                         Entry Point into this File
//===----------------------------------------------------------------------===//


/// EmitScalarExpr - Emit the computation of the specified expression of scalar
/// type, ignoring the result.
Value *CodeGenFunction::EmitScalarExpr(const Expr *E, bool IgnoreResultAssign) {
  assert(E && hasScalarEvaluationKind(E->getType()) &&
         "Invalid scalar expression to emit");

  if (isa<CXXDefaultArgExpr>(E))
    disableDebugInfo();
  Value *V = ScalarExprEmitter(*this, IgnoreResultAssign)
    .Visit(const_cast<Expr*>(E));
  if (isa<CXXDefaultArgExpr>(E))
    enableDebugInfo();
  return V;
}

/// EmitScalarConversion - Emit a conversion from the specified type to the
/// specified destination type, both of which are LLVM scalar types.
Value *CodeGenFunction::EmitScalarConversion(Value *Src, QualType SrcTy,
                                             QualType DstTy) {
  assert(hasScalarEvaluationKind(SrcTy) && hasScalarEvaluationKind(DstTy) &&
         "Invalid scalar expression to emit");
  return ScalarExprEmitter(*this).EmitScalarConversion(Src, SrcTy, DstTy);
}

/// EmitComplexToScalarConversion - Emit a conversion from the specified complex
/// type to the specified destination type, where the destination type is an
/// LLVM scalar type.
Value *CodeGenFunction::EmitComplexToScalarConversion(ComplexPairTy Src,
                                                      QualType SrcTy,
                                                      QualType DstTy) {
  assert(SrcTy->isAnyComplexType() && hasScalarEvaluationKind(DstTy) &&
         "Invalid complex -> scalar conversion");
  return ScalarExprEmitter(*this).EmitComplexToScalarConversion(Src, SrcTy,
                                                                DstTy);
}


llvm::Value *CodeGenFunction::
EmitScalarPrePostIncDec(const UnaryOperator *E, LValue LV,
                        bool isInc, bool isPre) {
  return ScalarExprEmitter(*this).EmitScalarPrePostIncDec(E, LV, isInc, isPre);
}

LValue CodeGenFunction::EmitObjCIsaExpr(const ObjCIsaExpr *E) {
  llvm::Value *V;
  // object->isa or (*object).isa
  // Generate code as for: *(Class*)object
  // build Class* type
  llvm::Type *ClassPtrTy = ConvertType(E->getType());

  Expr *BaseExpr = E->getBase();
  if (BaseExpr->isRValue()) {
    V = CreateMemTemp(E->getType(), "resval");
    llvm::Value *Src = EmitScalarExpr(BaseExpr);
    Builder.CreateStore(Src, V);
    V = ScalarExprEmitter(*this).EmitLoadOfLValue(
      MakeNaturalAlignAddrLValue(V, E->getType()));
  } else {
    if (E->isArrow())
      V = ScalarExprEmitter(*this).EmitLoadOfLValue(BaseExpr);
    else
      V = EmitLValue(BaseExpr).getAddress();
  }
  
  // build Class* type
  ClassPtrTy = ClassPtrTy->getPointerTo();
  V = Builder.CreateBitCast(V, ClassPtrTy);
  return MakeNaturalAlignAddrLValue(V, E->getType());
}


LValue CodeGenFunction::EmitCompoundAssignmentLValue(
                                            const CompoundAssignOperator *E) {
  ScalarExprEmitter Scalar(*this);
  Value *Result = 0;
  switch (E->getOpcode()) {
#define COMPOUND_OP(Op)                                                       \
    case BO_##Op##Assign:                                                     \
      return Scalar.EmitCompoundAssignLValue(E, &ScalarExprEmitter::Emit##Op, \
                                             Result)
  COMPOUND_OP(Mul);
  COMPOUND_OP(Div);
  COMPOUND_OP(Rem);
  COMPOUND_OP(Add);
  COMPOUND_OP(Sub);
  COMPOUND_OP(Shl);
  COMPOUND_OP(Shr);
  COMPOUND_OP(And);
  COMPOUND_OP(Xor);
  COMPOUND_OP(Or);
#undef COMPOUND_OP
      
  case BO_PtrMemD:
  case BO_PtrMemI:
  case BO_Mul:
  case BO_Div:
  case BO_Rem:
  case BO_Add:
  case BO_Sub:
  case BO_Shl:
  case BO_Shr:
  case BO_LT:
  case BO_GT:
  case BO_LE:
  case BO_GE:
  case BO_EQ:
  case BO_NE:
  case BO_And:
  case BO_Xor:
  case BO_Or:
  case BO_LAnd:
  case BO_LOr:
  case BO_Assign:
  case BO_Comma:
    llvm_unreachable("Not valid compound assignment operators");
  }
   
  llvm_unreachable("Unhandled compound assignment operator");
}<|MERGE_RESOLUTION|>--- conflicted
+++ resolved
@@ -1255,8 +1255,8 @@
       assert(DestTy->getCanonicalTypeUnqualified() ==
              E->getType()->getCanonicalTypeUnqualified());
       return EmitLoadOfLValue(LValue::MakeBitfield(
-        LV.getBitFieldBaseAddr(), LV.getBitFieldInfo(),
-        DestTy, LV.getAlignment(), LV.getBitFieldBaseType(), CE->getExprLoc()));
+        LV.getBitFieldAddr(), LV.getBitFieldInfo(),
+        DestTy, LV.getAlignment(), CE->getExprLoc()));
     }
     Value *V = LV.getAddress();
     V = Builder.CreateBitCast(V, 
@@ -1454,18 +1454,16 @@
     return EmitComplexToScalarConversion(V, E->getType(), DestTy);
   }
 
-<<<<<<< HEAD
-  case CK_UPCSharedToLocal:
-    return CGF.EmitUPCCastSharedToLocal(Visit(E), DestTy, E->getExprLoc());
-
-  case CK_UPCBitCastZeroPhase:
-    return CGF.EmitUPCBitCastZeroPhase(Visit(E), DestTy);
-=======
   case CK_ZeroToOCLEvent: {
     assert(DestTy->isEventT() && "CK_ZeroToOCLEvent cast on non event type");
     return llvm::Constant::getNullValue(ConvertType(DestTy));
   }
->>>>>>> 6267fb10
+
+  case CK_UPCSharedToLocal:
+    return CGF.EmitUPCCastSharedToLocal(Visit(E), DestTy, E->getExprLoc());
+
+  case CK_UPCBitCastZeroPhase:
+    return CGF.EmitUPCBitCastZeroPhase(Visit(E), DestTy);
 
   }
 
@@ -1540,7 +1538,8 @@
         !(type->isUnsignedIntegerType() &&
          CGF.SanOpts->UnsignedIntegerOverflow) &&
         CGF.getLangOpts().getSignedOverflowBehavior() !=
-         LangOptions::SOB_Trapping) {
+         LangOptions::SOB_Trapping &&
+	!LV.isShared()) {
       llvm::AtomicRMWInst::BinOp aop = isInc ? llvm::AtomicRMWInst::Add :
         llvm::AtomicRMWInst::Sub;
       llvm::Instruction::BinaryOps op = isInc ? llvm::Instruction::Add :
@@ -1707,19 +1706,14 @@
   if (atomicPHI) {
     llvm::BasicBlock *opBB = Builder.GetInsertBlock();
     llvm::BasicBlock *contBB = CGF.createBasicBlock("atomic_cont", CGF.CurFn);
-<<<<<<< HEAD
     llvm::Value *old;
     if (LV.isShared()) {
       old = CGF.EmitUPCAtomicCmpXchg(LV.getAddress(), atomicPHI,
-                                     value, E->getExprLoc());
+                                     CGF.EmitToMemory(value, type), E->getExprLoc());
     } else {
       old = Builder.CreateAtomicCmpXchg(LV.getAddress(), atomicPHI,
-        value, llvm::SequentiallyConsistent);
-    }
-=======
-    llvm::Value *old = Builder.CreateAtomicCmpXchg(LV.getAddress(), atomicPHI,
         CGF.EmitToMemory(value, type), llvm::SequentiallyConsistent);
->>>>>>> 6267fb10
+    }
     atomicPHI->addIncoming(old, opBB);
     llvm::Value *success = Builder.CreateICmpEQ(old, atomicPHI);
     Builder.CreateCondBr(success, contBB, opBB);
@@ -2016,7 +2010,8 @@
          !(type->isUnsignedIntegerType() &&
           CGF.SanOpts->UnsignedIntegerOverflow) &&
          CGF.getLangOpts().getSignedOverflowBehavior() !=
-          LangOptions::SOB_Trapping) {
+	  LangOptions::SOB_Trapping &&
+	 !LHSLV.isShared()) {
       llvm::AtomicRMWInst::BinOp aop = llvm::AtomicRMWInst::BAD_BINOP;
       switch (OpInfo.Opcode) {
         // We don't have atomicrmw operands for *, %, /, <<, >>
@@ -2078,19 +2073,14 @@
   if (atomicPHI) {
     llvm::BasicBlock *opBB = Builder.GetInsertBlock();
     llvm::BasicBlock *contBB = CGF.createBasicBlock("atomic_cont", CGF.CurFn);
-<<<<<<< HEAD
     llvm::Value *old;
     if (LHSLV.isShared()) {
       old = CGF.EmitUPCAtomicCmpXchg(LHSLV.getAddress(), atomicPHI,
-                                     Result, E->getExprLoc());
+                                     CGF.EmitToMemory(Result, LHSTy), E->getExprLoc());
     } else {
       old = Builder.CreateAtomicCmpXchg(LHSLV.getAddress(), atomicPHI,
-        Result, llvm::SequentiallyConsistent);
-    }
-=======
-    llvm::Value *old = Builder.CreateAtomicCmpXchg(LHSLV.getAddress(), atomicPHI,
         CGF.EmitToMemory(Result, LHSTy), llvm::SequentiallyConsistent);
->>>>>>> 6267fb10
+    }
     atomicPHI->addIncoming(old, opBB);
     llvm::Value *success = Builder.CreateICmpEQ(old, atomicPHI);
     Builder.CreateCondBr(success, contBB, opBB);
