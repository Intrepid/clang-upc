--- conflicted
+++ resolved
@@ -1019,14 +1019,12 @@
     DeferredVTables.push_back(RD);
   }
 
-<<<<<<< HEAD
   // Emit the initializer for a shared array, if it needs special treatment
   llvm::Constant *MaybeEmitUPCSharedArrayInits(const VarDecl *VD);
-=======
+
   /// EmitGlobal - Emit code for a singal global function or var decl. Forward
   /// declarations are emitted lazily.
   void EmitGlobal(GlobalDecl D);
->>>>>>> c6c4eea3
 
 private:
   llvm::GlobalValue *GetGlobalValue(StringRef Ref);
@@ -1063,12 +1061,7 @@
 
   void EmitGlobalFunctionDefinition(GlobalDecl GD);
   void EmitGlobalVarDefinition(const VarDecl *D);
-<<<<<<< HEAD
-  llvm::Constant *MaybeEmitGlobalStdInitializerListInitializer(const VarDecl *D,
-                                                              const Expr *init);
   void EmitUPCSharedGlobalVarDefinition(const VarDecl *VD);
-=======
->>>>>>> c6c4eea3
   void EmitAliasDefinition(GlobalDecl GD);
   void EmitObjCPropertyImplementations(const ObjCImplementationDecl *D);
   void EmitObjCIvarInitializations(ObjCImplementationDecl *D);
