--- conflicted
+++ resolved
@@ -519,6 +519,7 @@
   const TargetInfo &getTarget() const { return Target; }
   CGCXXABI &getCXXABI() { return ABI; }
   llvm::LLVMContext &getLLVMContext() { return VMContext; }
+  bool isTargetDarwin() const;
   
   bool shouldUseTBAA() const { return TBAA != 0; }
 
@@ -970,26 +971,18 @@
   /// annotations are emitted during finalization of the LLVM code.
   void AddGlobalAnnotations(const ValueDecl *D, llvm::GlobalValue *GV);
 
-<<<<<<< HEAD
+  const llvm::BlackList &getSanitizerBlacklist() const {
+    return SanitizerBlacklist;
+  }
+
+  const SanitizerOptions &getSanOpts() const { return SanOpts; }
+
+  void addDeferredVTable(const CXXRecordDecl *RD) {
+    DeferredVTables.push_back(RD);
+  }
+
   // Emit the initializer for a shared array, if it needs special treatment
   llvm::Constant *MaybeEmitUPCSharedArrayInits(const VarDecl *VD);
-
-  /// EmitCXXGlobalVarDeclInitFunc - Emit the function that initializes the
-  /// specified global (if PerformInit is true) and registers its destructor.
-  void EmitCXXGlobalVarDeclInitFunc(const VarDecl *D,
-                                    llvm::GlobalVariable *Addr,
-                                    bool PerformInit);
-=======
-  const llvm::BlackList &getSanitizerBlacklist() const {
-    return SanitizerBlacklist;
-  }
-
-  const SanitizerOptions &getSanOpts() const { return SanOpts; }
-
-  void addDeferredVTable(const CXXRecordDecl *RD) {
-    DeferredVTables.push_back(RD);
-  }
->>>>>>> 6267fb10
 
 private:
   llvm::GlobalValue *GetGlobalValue(StringRef Ref);
@@ -1070,6 +1063,13 @@
   /// EmitCXXGlobalDtorFunc - Emit the function that destroys C++ globals.
   void EmitCXXGlobalDtorFunc();
 
+public:
+  /// EmitCXXGlobalVarDeclInitFunc - Emit the function that initializes the
+  /// specified global (if PerformInit is true) and registers its destructor.
+  void EmitCXXGlobalVarDeclInitFunc(const VarDecl *D,
+                                    llvm::GlobalVariable *Addr,
+                                    bool PerformInit);
+private:
 
   // FIXME: Hardcoding priority here is gross.
   void AddGlobalCtor(llvm::Function *Ctor, int Priority=65535);
