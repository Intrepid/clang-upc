//===--- CodeGenModule.h - Per-Module state for LLVM CodeGen ----*- C++ -*-===//
//
//                     The LLVM Compiler Infrastructure
//
// This file is distributed under the University of Illinois Open Source
// License. See LICENSE.TXT for details.
//
//===----------------------------------------------------------------------===//
//
// This is the internal per-translation-unit state used for llvm translation.
//
//===----------------------------------------------------------------------===//

#ifndef CLANG_CODEGEN_CODEGENMODULE_H
#define CLANG_CODEGEN_CODEGENMODULE_H

#include "CGVTables.h"
#include "CodeGenTypes.h"
#include "SanitizerBlacklist.h"
#include "clang/AST/Attr.h"
#include "clang/AST/DeclCXX.h"
#include "clang/AST/DeclObjC.h"
#include "clang/AST/GlobalDecl.h"
#include "clang/AST/Mangle.h"
#include "clang/Basic/ABI.h"
#include "clang/Basic/LangOptions.h"
#include "clang/Basic/Module.h"
#include "llvm/ADT/DenseMap.h"
#include "llvm/ADT/SetVector.h"
#include "llvm/ADT/SmallPtrSet.h"
#include "llvm/ADT/StringMap.h"
#include "llvm/IR/CallingConv.h"
#include "llvm/IR/Module.h"
#include "llvm/IR/ValueHandle.h"

namespace llvm {
class Module;
class Constant;
class ConstantInt;
class Function;
class GlobalValue;
class DataLayout;
class FunctionType;
class LLVMContext;
class IndexedInstrProfReader;
}

namespace clang {
class TargetCodeGenInfo;
class ASTContext;
class AtomicType;
class FunctionDecl;
class IdentifierInfo;
class ObjCMethodDecl;
class ObjCImplementationDecl;
class ObjCCategoryImplDecl;
class ObjCProtocolDecl;
class ObjCEncodeExpr;
class BlockExpr;
class CharUnits;
class Decl;
class Expr;
class Stmt;
class InitListExpr;
class StringLiteral;
class NamedDecl;
class ValueDecl;
class VarDecl;
class LangOptions;
class CodeGenOptions;
class DiagnosticsEngine;
class AnnotateAttr;
class CXXDestructorDecl;
class Module;

namespace CodeGen {

class CallArgList;
class CodeGenFunction;
class CodeGenTBAA;
class CGCXXABI;
class CGDebugInfo;
class CGObjCRuntime;
class CGOpenCLRuntime;
class CGOpenMPRuntime;
class CGCUDARuntime;
class BlockFieldFlags;
class FunctionArgList;

struct OrderGlobalInits {
  unsigned int priority;
  unsigned int lex_order;
  OrderGlobalInits(unsigned int p, unsigned int l)
      : priority(p), lex_order(l) {}

  bool operator==(const OrderGlobalInits &RHS) const {
    return priority == RHS.priority && lex_order == RHS.lex_order;
  }

  bool operator<(const OrderGlobalInits &RHS) const {
    return std::tie(priority, lex_order) <
           std::tie(RHS.priority, RHS.lex_order);
  }
};

struct CodeGenTypeCache {
  /// void
  llvm::Type *VoidTy;

  /// i8, i16, i32, and i64
  llvm::IntegerType *Int8Ty, *Int16Ty, *Int32Ty, *Int64Ty;
  /// float, double
  llvm::Type *FloatTy, *DoubleTy;

  /// int
  llvm::IntegerType *IntTy;

  /// intptr_t, size_t, and ptrdiff_t, which we assume are the same size.
  union {
    llvm::IntegerType *IntPtrTy;
    llvm::IntegerType *SizeTy;
    llvm::IntegerType *PtrDiffTy;
  };

<<<<<<< HEAD
  struct CodeGenTypeCache {
    /// void
    llvm::Type *VoidTy;

    /// i8, i16, i32, and i64
    llvm::IntegerType *Int8Ty, *Int16Ty, *Int32Ty, *Int64Ty;
    /// float, double
    llvm::Type *FloatTy, *DoubleTy;

    /// int
    llvm::IntegerType *IntTy;

    /// intptr_t, size_t, and ptrdiff_t, which we assume are the same size.
    union {
      llvm::IntegerType *IntPtrTy;
      llvm::IntegerType *SizeTy;
      llvm::IntegerType *PtrDiffTy;
    };

    /// void* in address space 0
    union {
      llvm::PointerType *VoidPtrTy;
      llvm::PointerType *Int8PtrTy;
    };

    /// void** in address space 0
    union {
      llvm::PointerType *VoidPtrPtrTy;
      llvm::PointerType *Int8PtrPtrTy;
    };

    /// shared void*
    llvm::Type * GenericPtsTy;

    /// The width of a pointer into the generic address space.
    unsigned char PointerWidthInBits;

    /// The size and alignment of a pointer into the generic address
    /// space.
    union {
      unsigned char PointerAlignInBytes;
      unsigned char PointerSizeInBytes;
      unsigned char SizeSizeInBytes;     // sizeof(size_t)
    };

    llvm::CallingConv::ID RuntimeCC;
    llvm::CallingConv::ID getRuntimeCC() const {
      return RuntimeCC;
    }
=======
  /// void* in address space 0
  union {
    llvm::PointerType *VoidPtrTy;
    llvm::PointerType *Int8PtrTy;
>>>>>>> 445305f4
  };

  /// void** in address space 0
  union {
    llvm::PointerType *VoidPtrPtrTy;
    llvm::PointerType *Int8PtrPtrTy;
  };

  /// The width of a pointer into the generic address space.
  unsigned char PointerWidthInBits;

  /// The size and alignment of a pointer into the generic address
  /// space.
  union {
    unsigned char PointerAlignInBytes;
    unsigned char PointerSizeInBytes;
    unsigned char SizeSizeInBytes; // sizeof(size_t)
  };

  llvm::CallingConv::ID RuntimeCC;
  llvm::CallingConv::ID getRuntimeCC() const { return RuntimeCC; }
};

struct RREntrypoints {
  RREntrypoints() { memset(this, 0, sizeof(*this)); }
  /// void objc_autoreleasePoolPop(void*);
  llvm::Constant *objc_autoreleasePoolPop;

  /// void *objc_autoreleasePoolPush(void);
  llvm::Constant *objc_autoreleasePoolPush;
};

struct ARCEntrypoints {
  ARCEntrypoints() { memset(this, 0, sizeof(*this)); }

  /// id objc_autorelease(id);
  llvm::Constant *objc_autorelease;

  /// id objc_autoreleaseReturnValue(id);
  llvm::Constant *objc_autoreleaseReturnValue;

  /// void objc_copyWeak(id *dest, id *src);
  llvm::Constant *objc_copyWeak;

  /// void objc_destroyWeak(id*);
  llvm::Constant *objc_destroyWeak;

  /// id objc_initWeak(id*, id);
  llvm::Constant *objc_initWeak;

  /// id objc_loadWeak(id*);
  llvm::Constant *objc_loadWeak;

  /// id objc_loadWeakRetained(id*);
  llvm::Constant *objc_loadWeakRetained;

  /// void objc_moveWeak(id *dest, id *src);
  llvm::Constant *objc_moveWeak;

  /// id objc_retain(id);
  llvm::Constant *objc_retain;

  /// id objc_retainAutorelease(id);
  llvm::Constant *objc_retainAutorelease;

  /// id objc_retainAutoreleaseReturnValue(id);
  llvm::Constant *objc_retainAutoreleaseReturnValue;

  /// id objc_retainAutoreleasedReturnValue(id);
  llvm::Constant *objc_retainAutoreleasedReturnValue;

  /// id objc_retainBlock(id);
  llvm::Constant *objc_retainBlock;

  /// void objc_release(id);
  llvm::Constant *objc_release;

  /// id objc_storeStrong(id*, id);
  llvm::Constant *objc_storeStrong;

  /// id objc_storeWeak(id*, id);
  llvm::Constant *objc_storeWeak;

  /// A void(void) inline asm to use to mark that the return value of
  /// a call will be immediately retain.
  llvm::InlineAsm *retainAutoreleasedReturnValueMarker;

  /// void clang.arc.use(...);
  llvm::Constant *clang_arc_use;
};

/// This class records statistics on instrumentation based profiling.
class InstrProfStats {
  uint32_t VisitedInMainFile;
  uint32_t MissingInMainFile;
  uint32_t Visited;
  uint32_t Missing;
  uint32_t Mismatched;

public:
  InstrProfStats()
      : VisitedInMainFile(0), MissingInMainFile(0), Visited(0), Missing(0),
        Mismatched(0) {}
  /// Record that we've visited a function and whether or not that function was
  /// in the main source file.
  void addVisited(bool MainFile) {
    if (MainFile)
      ++VisitedInMainFile;
    ++Visited;
  }
  /// Record that a function we've visited has no profile data.
  void addMissing(bool MainFile) {
    if (MainFile)
      ++MissingInMainFile;
    ++Missing;
  }
  /// Record that a function we've visited has mismatched profile data.
  void addMismatched(bool MainFile) { ++Mismatched; }
  /// Whether or not the stats we've gathered indicate any potential problems.
  bool hasDiagnostics() { return Missing || Mismatched; }
  /// Report potential problems we've found to \c Diags.
  void reportDiagnostics(DiagnosticsEngine &Diags, StringRef MainFile);
};

/// This class organizes the cross-function state that is used while generating
/// LLVM code.
class CodeGenModule : public CodeGenTypeCache {
  CodeGenModule(const CodeGenModule &) LLVM_DELETED_FUNCTION;
  void operator=(const CodeGenModule &) LLVM_DELETED_FUNCTION;

  struct Structor {
    Structor() : Priority(0), Initializer(nullptr), AssociatedData(nullptr) {}
    Structor(int Priority, llvm::Constant *Initializer,
             llvm::Constant *AssociatedData)
        : Priority(Priority), Initializer(Initializer),
          AssociatedData(AssociatedData) {}
    int Priority;
    llvm::Constant *Initializer;
    llvm::Constant *AssociatedData;
  };

  typedef std::vector<Structor> CtorList;

  ASTContext &Context;
  const LangOptions &LangOpts;
  const CodeGenOptions &CodeGenOpts;
  llvm::Module &TheModule;
  DiagnosticsEngine &Diags;
  const llvm::DataLayout &TheDataLayout;
  const TargetInfo &Target;
  std::unique_ptr<CGCXXABI> ABI;
  llvm::LLVMContext &VMContext;

  CodeGenTBAA *TBAA;
  
  mutable const TargetCodeGenInfo *TheTargetCodeGenInfo;
  
  // This should not be moved earlier, since its initialization depends on some
  // of the previous reference members being already initialized and also checks
  // if TheTargetCodeGenInfo is NULL
  CodeGenTypes Types;
 
  /// Holds information about C++ vtables.
  CodeGenVTables VTables;

  CGObjCRuntime* ObjCRuntime;
  CGOpenCLRuntime* OpenCLRuntime;
  CGOpenMPRuntime* OpenMPRuntime;
  CGCUDARuntime* CUDARuntime;
  CGDebugInfo* DebugInfo;
  ARCEntrypoints *ARCData;
  llvm::MDNode *NoObjCARCExceptionsMetadata;
  RREntrypoints *RRData;
  std::unique_ptr<llvm::IndexedInstrProfReader> PGOReader;
  InstrProfStats PGOStats;

  // A set of references that have only been seen via a weakref so far. This is
  // used to remove the weak of the reference if we ever see a direct reference
  // or a definition.
  llvm::SmallPtrSet<llvm::GlobalValue*, 10> WeakRefReferences;

  /// This contains all the decls which have definitions but/ which are deferred
  /// for emission and therefore should only be output if they are actually
  /// used. If a decl is in this, then it is known to have not been referenced
  /// yet.
  std::map<StringRef, GlobalDecl> DeferredDecls;

  /// This is a list of deferred decls which we have seen that *are* actually
  /// referenced. These get code generated when the module is done.
  struct DeferredGlobal {
    DeferredGlobal(llvm::GlobalValue *GV, GlobalDecl GD) : GV(GV), GD(GD) {}
    llvm::AssertingVH<llvm::GlobalValue> GV;
    GlobalDecl GD;
  };
  std::vector<DeferredGlobal> DeferredDeclsToEmit;
  void addDeferredDeclToEmit(llvm::GlobalValue *GV, GlobalDecl GD) {
    DeferredDeclsToEmit.push_back(DeferredGlobal(GV, GD));
  }

  /// List of alias we have emitted. Used to make sure that what they point to
  /// is defined once we get to the end of the of the translation unit.
  std::vector<GlobalDecl> Aliases;

  typedef llvm::StringMap<llvm::TrackingVH<llvm::Constant> > ReplacementsTy;
  ReplacementsTy Replacements;

  /// A queue of (optional) vtables to consider emitting.
  std::vector<const CXXRecordDecl*> DeferredVTables;

  /// List of global values which are required to be present in the object file;
  /// bitcast to i8*. This is used for forcing visibility of symbols which may
  /// otherwise be optimized out.
  std::vector<llvm::WeakVH> LLVMUsed;
  std::vector<llvm::WeakVH> LLVMCompilerUsed;

  /// Store the list of global constructors and their respective priorities to
  /// be emitted when the translation unit is complete.
  CtorList GlobalCtors;

  /// Store the list of global destructors and their respective priorities to be
  /// emitted when the translation unit is complete.
  CtorList GlobalDtors;

  /// An ordered map of canonical GlobalDecls to their mangled names.
  llvm::MapVector<GlobalDecl, StringRef> MangledDeclNames;
  llvm::StringMap<GlobalDecl, llvm::BumpPtrAllocator> Manglings;

  /// Global annotations.
  std::vector<llvm::Constant*> Annotations;

  /// Map used to get unique annotation strings.
  llvm::StringMap<llvm::Constant*> AnnotationStrings;

  llvm::StringMap<llvm::Constant*> CFConstantStringMap;

  llvm::DenseMap<llvm::Constant *, llvm::GlobalVariable *> ConstantStringMap;
  llvm::DenseMap<const Decl*, llvm::Constant *> StaticLocalDeclMap;
  llvm::DenseMap<const Decl*, llvm::GlobalVariable*> StaticLocalDeclGuardMap;
  llvm::DenseMap<const Expr*, llvm::Constant *> MaterializedGlobalTemporaryMap;

  llvm::DenseMap<QualType, llvm::Constant *> AtomicSetterHelperFnMap;
  llvm::DenseMap<QualType, llvm::Constant *> AtomicGetterHelperFnMap;

  /// Map used to get unique type descriptor constants for sanitizers.
  llvm::DenseMap<QualType, llvm::Constant *> TypeDescriptorMap;

  /// Map used to track internal linkage functions declared within
  /// extern "C" regions.
  typedef llvm::MapVector<IdentifierInfo *,
                          llvm::GlobalValue *> StaticExternCMap;
  StaticExternCMap StaticExternCValues;

  /// \brief thread_local variables defined or used in this TU.
  std::vector<std::pair<const VarDecl *, llvm::GlobalVariable *> >
    CXXThreadLocals;

  /// \brief thread_local variables with initializers that need to run
  /// before any thread_local variable in this TU is odr-used.
  std::vector<llvm::Constant*> CXXThreadLocalInits;

  /// Global variables with initializers that need to run before main.
  std::vector<llvm::Constant*> CXXGlobalInits;

  /// When a C++ decl with an initializer is deferred, null is
  /// appended to CXXGlobalInits, and the index of that null is placed
  /// here so that the initializer will be performed in the correct
  /// order.
  llvm::DenseMap<const Decl*, unsigned> DelayedCXXInitPosition;
  
  typedef std::pair<OrderGlobalInits, llvm::Function*> GlobalInitData;

  struct GlobalInitPriorityCmp {
    bool operator()(const GlobalInitData &LHS,
                    const GlobalInitData &RHS) const {
      return LHS.first.priority < RHS.first.priority;
    }
  };

  /// Global variables with initializers whose order of initialization is set by
  /// init_priority attribute.
  SmallVector<GlobalInitData, 8> PrioritizedCXXGlobalInits;

  /// Global destructor functions and arguments that need to run on termination.
  std::vector<std::pair<llvm::WeakVH,llvm::Constant*> > CXXGlobalDtors;

  /// \brief The complete set of modules that has been imported.
  llvm::SetVector<clang::Module *> ImportedModules;

  /// \brief A vector of metadata strings.
  SmallVector<llvm::Value *, 16> LinkerOptionsMetadata;

  /// @name Cache for Objective-C runtime types
  /// @{

  /// Cached reference to the class for constant strings. This value has type
  /// int * but is actually an Obj-C class pointer.
  llvm::WeakVH CFConstantStringClassRef;

  /// Cached reference to the class for constant strings. This value has type
  /// int * but is actually an Obj-C class pointer.
  llvm::WeakVH ConstantStringClassRef;

  /// \brief The LLVM type corresponding to NSConstantString.
  llvm::StructType *NSConstantStringType;
  
  /// \brief The type used to describe the state of a fast enumeration in
  /// Objective-C's for..in loop.
  QualType ObjCFastEnumerationStateType;
  
  /// @}

  /// Lazily create the Objective-C runtime
  void createObjCRuntime();

  void createOpenCLRuntime();
  void createOpenMPRuntime();
  void createCUDARuntime();

  bool isTriviallyRecursive(const FunctionDecl *F);
  bool shouldEmitFunction(GlobalDecl GD);

  /// @name Cache for UPC Globals
  /// @{

  llvm::Constant *UPCThreads;
  llvm::Constant *UPCMyThread;
  llvm::Constant *UPCFenceVar;

  /// @}

  /// @name Cache for Blocks Runtime Globals
  /// @{

  llvm::Constant *NSConcreteGlobalBlock;
  llvm::Constant *NSConcreteStackBlock;

  llvm::Constant *BlockObjectAssign;
  llvm::Constant *BlockObjectDispose;

  llvm::Type *BlockDescriptorType;
  llvm::Type *GenericBlockLiteralType;

  struct {
    int GlobalUniqueCount;
  } Block;

  /// void @llvm.lifetime.start(i64 %size, i8* nocapture <ptr>)
  llvm::Constant *LifetimeStartFn;

  /// void @llvm.lifetime.end(i64 %size, i8* nocapture <ptr>)
  llvm::Constant *LifetimeEndFn;

  GlobalDecl initializedGlobalDecl;

  SanitizerBlacklist SanitizerBL;

  /// @}
public:
  CodeGenModule(ASTContext &C, const CodeGenOptions &CodeGenOpts,
                llvm::Module &M, const llvm::DataLayout &TD,
                DiagnosticsEngine &Diags);

  ~CodeGenModule();

  void clear();

  /// Finalize LLVM code generation.
  void Release();

  /// Return a reference to the configured Objective-C runtime.
  CGObjCRuntime &getObjCRuntime() {
    if (!ObjCRuntime) createObjCRuntime();
    return *ObjCRuntime;
  }

  /// Return true iff an Objective-C runtime has been configured.
  bool hasObjCRuntime() { return !!ObjCRuntime; }

  /// Return a reference to the configured OpenCL runtime.
  CGOpenCLRuntime &getOpenCLRuntime() {
    assert(OpenCLRuntime != nullptr);
    return *OpenCLRuntime;
  }

  /// Return a reference to the configured OpenMP runtime.
  CGOpenMPRuntime &getOpenMPRuntime() {
    assert(OpenMPRuntime != nullptr);
    return *OpenMPRuntime;
  }

  /// Return a reference to the configured CUDA runtime.
  CGCUDARuntime &getCUDARuntime() {
    assert(CUDARuntime != nullptr);
    return *CUDARuntime;
  }

  ARCEntrypoints &getARCEntrypoints() const {
    assert(getLangOpts().ObjCAutoRefCount && ARCData != nullptr);
    return *ARCData;
  }

  RREntrypoints &getRREntrypoints() const {
    assert(RRData != nullptr);
    return *RRData;
  }

  InstrProfStats &getPGOStats() { return PGOStats; }
  llvm::IndexedInstrProfReader *getPGOReader() const { return PGOReader.get(); }

  llvm::Constant *getStaticLocalDeclAddress(const VarDecl *D) {
    return StaticLocalDeclMap[D];
  }
  void setStaticLocalDeclAddress(const VarDecl *D, 
                                 llvm::Constant *C) {
    StaticLocalDeclMap[D] = C;
  }

  llvm::GlobalVariable *getStaticLocalDeclGuardAddress(const VarDecl *D) {
    return StaticLocalDeclGuardMap[D];
  }
  void setStaticLocalDeclGuardAddress(const VarDecl *D, 
                                      llvm::GlobalVariable *C) {
    StaticLocalDeclGuardMap[D] = C;
  }

  bool lookupRepresentativeDecl(StringRef MangledName,
                                GlobalDecl &Result) const;

  llvm::Constant *getAtomicSetterHelperFnMap(QualType Ty) {
    return AtomicSetterHelperFnMap[Ty];
  }
  void setAtomicSetterHelperFnMap(QualType Ty,
                            llvm::Constant *Fn) {
    AtomicSetterHelperFnMap[Ty] = Fn;
  }

  llvm::Constant *getAtomicGetterHelperFnMap(QualType Ty) {
    return AtomicGetterHelperFnMap[Ty];
  }
  void setAtomicGetterHelperFnMap(QualType Ty,
                            llvm::Constant *Fn) {
    AtomicGetterHelperFnMap[Ty] = Fn;
  }

  llvm::Constant *getTypeDescriptorFromMap(QualType Ty) {
    return TypeDescriptorMap[Ty];
  }
  void setTypeDescriptorInMap(QualType Ty, llvm::Constant *C) {
    TypeDescriptorMap[Ty] = C;
  }

  CGDebugInfo *getModuleDebugInfo() { return DebugInfo; }

  llvm::MDNode *getNoObjCARCExceptionsMetadata() {
    if (!NoObjCARCExceptionsMetadata)
      NoObjCARCExceptionsMetadata =
        llvm::MDNode::get(getLLVMContext(),
                          SmallVector<llvm::Value*,1>());
    return NoObjCARCExceptionsMetadata;
  }

  ASTContext &getContext() const { return Context; }
  const LangOptions &getLangOpts() const { return LangOpts; }
  const CodeGenOptions &getCodeGenOpts() const { return CodeGenOpts; }
  llvm::Module &getModule() const { return TheModule; }
  DiagnosticsEngine &getDiags() const { return Diags; }
  const llvm::DataLayout &getDataLayout() const { return TheDataLayout; }
  const TargetInfo &getTarget() const { return Target; }
  CGCXXABI &getCXXABI() const { return *ABI; }
  llvm::LLVMContext &getLLVMContext() { return VMContext; }
<<<<<<< HEAD
  bool isTargetDarwin() const;
  
  bool shouldUseTBAA() const { return TBAA != 0; }
=======

  bool shouldUseTBAA() const { return TBAA != nullptr; }
>>>>>>> 445305f4

  const TargetCodeGenInfo &getTargetCodeGenInfo(); 
  
  CodeGenTypes &getTypes() { return Types; }
 
  CodeGenVTables &getVTables() { return VTables; }

  ItaniumVTableContext &getItaniumVTableContext() {
    return VTables.getItaniumVTableContext();
  }

  MicrosoftVTableContext &getMicrosoftVTableContext() {
    return VTables.getMicrosoftVTableContext();
  }

  llvm::MDNode *getTBAAInfo(QualType QTy);
  llvm::MDNode *getTBAAInfoForVTablePtr();
  llvm::MDNode *getTBAAStructInfo(QualType QTy);
  /// Return the MDNode in the type DAG for the given struct type.
  llvm::MDNode *getTBAAStructTypeInfo(QualType QTy);
  /// Return the path-aware tag for given base type, access node and offset.
  llvm::MDNode *getTBAAStructTagInfo(QualType BaseTy, llvm::MDNode *AccessN,
                                     uint64_t O);

  bool isTypeConstant(QualType QTy, bool ExcludeCtorDtor);

  bool isPaddedAtomicType(QualType type);
  bool isPaddedAtomicType(const AtomicType *type);

  /// Decorate the instruction with a TBAA tag. For scalar TBAA, the tag
  /// is the same as the type. For struct-path aware TBAA, the tag
  /// is different from the type: base type, access type and offset.
  /// When ConvertTypeToTag is true, we create a tag based on the scalar type.
  void DecorateInstruction(llvm::Instruction *Inst,
                           llvm::MDNode *TBAAInfo,
                           bool ConvertTypeToTag = true);

  /// Emit the given number of characters as a value of type size_t.
  llvm::ConstantInt *getSize(CharUnits numChars);

  /// Set the visibility for the given LLVM GlobalValue.
  void setGlobalVisibility(llvm::GlobalValue *GV, const NamedDecl *D) const;

  /// Set the TLS mode for the given LLVM GlobalVariable for the thread-local
  /// variable declaration D.
  void setTLSMode(llvm::GlobalVariable *GV, const VarDecl &D) const;

  static llvm::GlobalValue::VisibilityTypes GetLLVMVisibility(Visibility V) {
    switch (V) {
    case DefaultVisibility:   return llvm::GlobalValue::DefaultVisibility;
    case HiddenVisibility:    return llvm::GlobalValue::HiddenVisibility;
    case ProtectedVisibility: return llvm::GlobalValue::ProtectedVisibility;
    }
    llvm_unreachable("unknown visibility!");
  }

  llvm::Constant *GetAddrOfGlobal(GlobalDecl GD) {
    if (isa<CXXConstructorDecl>(GD.getDecl()))
      return GetAddrOfCXXConstructor(cast<CXXConstructorDecl>(GD.getDecl()),
                                     GD.getCtorType());
    else if (isa<CXXDestructorDecl>(GD.getDecl()))
      return GetAddrOfCXXDestructor(cast<CXXDestructorDecl>(GD.getDecl()),
                                     GD.getDtorType());
    else if (isa<FunctionDecl>(GD.getDecl()))
      return GetAddrOfFunction(GD);
    else
      return GetAddrOfGlobalVar(cast<VarDecl>(GD.getDecl()));
  }

  /// Will return a global variable of the given type. If a variable with a
  /// different type already exists then a new  variable with the right type
  /// will be created and all uses of the old variable will be replaced with a
  /// bitcast to the new variable.
  llvm::GlobalVariable *
  CreateOrReplaceCXXRuntimeVariable(StringRef Name, llvm::Type *Ty,
                                    llvm::GlobalValue::LinkageTypes Linkage);

  /// Return the address space of the underlying global variable for D, as
  /// determined by its declaration. Normally this is the same as the address
  /// space of D's type, but in CUDA, address spaces are associated with
  /// declarations, not types.
  unsigned GetGlobalVarAddressSpace(const VarDecl *D, unsigned AddrSpace);

  /// Return the llvm::Constant for the address of the given global variable.
  /// If Ty is non-null and if the global doesn't exist, then it will be greated
  /// with the specified type instead of whatever the normal requested type
  /// would be.
  llvm::Constant *GetAddrOfGlobalVar(const VarDecl *D,
                                     llvm::Type *Ty = nullptr);

  /// Return the address of the given function. If Ty is non-null, then this
  /// function will use the specified type if it has to create it.
  llvm::Constant *GetAddrOfFunction(GlobalDecl GD, llvm::Type *Ty = 0,
                                    bool ForVTable = false,
                                    bool DontDefer = false);

  /// Get the address of the RTTI descriptor for the given type.
  llvm::Constant *GetAddrOfRTTIDescriptor(QualType Ty, bool ForEH = false);

  /// Get the address of a uuid descriptor .
  llvm::Constant *GetAddrOfUuidDescriptor(const CXXUuidofExpr* E);

  /// Get the address of the thunk for the given global decl.
  llvm::Constant *GetAddrOfThunk(GlobalDecl GD, const ThunkInfo &Thunk);

  /// Get a reference to the target of VD.
  llvm::Constant *GetWeakRefReference(const ValueDecl *VD);

  /// Returns the offset from a derived class to  a class. Returns null if the
  /// offset is 0.
  llvm::Constant *
  GetNonVirtualBaseClassOffset(const CXXRecordDecl *ClassDecl,
                               CastExpr::path_const_iterator PathBegin,
                               CastExpr::path_const_iterator PathEnd);

  /// A pair of helper functions for a __block variable.
  class ByrefHelpers : public llvm::FoldingSetNode {
  public:
    llvm::Constant *CopyHelper;
    llvm::Constant *DisposeHelper;

    /// The alignment of the field.  This is important because
    /// different offsets to the field within the byref struct need to
    /// have different helper functions.
    CharUnits Alignment;

    ByrefHelpers(CharUnits alignment) : Alignment(alignment) {}
    virtual ~ByrefHelpers();

    void Profile(llvm::FoldingSetNodeID &id) const {
      id.AddInteger(Alignment.getQuantity());
      profileImpl(id);
    }
    virtual void profileImpl(llvm::FoldingSetNodeID &id) const = 0;

    virtual bool needsCopy() const { return true; }
    virtual void emitCopy(CodeGenFunction &CGF,
                          llvm::Value *dest, llvm::Value *src) = 0;

    virtual bool needsDispose() const { return true; }
    virtual void emitDispose(CodeGenFunction &CGF, llvm::Value *field) = 0;
  };

  llvm::FoldingSet<ByrefHelpers> ByrefHelpersCache;

  /// Fetches the global unique block count.
  int getUniqueBlockCount() { return ++Block.GlobalUniqueCount; }
  
  /// Fetches the type of a generic block descriptor.
  llvm::Type *getBlockDescriptorType();

  /// The type of a generic block literal.
  llvm::Type *getGenericBlockLiteralType();

  /// Gets the address of a block which requires no captures.
  llvm::Constant *GetAddrOfGlobalBlock(const BlockExpr *BE, const char *);
  
  /// Return a pointer to a constant CFString object for the given string.
  llvm::Constant *GetAddrOfConstantCFString(const StringLiteral *Literal);

  /// Return a pointer to a constant NSString object for the given string. Or a
  /// user defined String object as defined via
  /// -fconstant-string-class=class_name option.
  llvm::Constant *GetAddrOfConstantString(const StringLiteral *Literal);

  /// Return a constant array for the given string.
  llvm::Constant *GetConstantArrayFromStringLiteral(const StringLiteral *E);

  /// Return a pointer to a constant array for the given string literal.
  llvm::GlobalVariable *
  GetAddrOfConstantStringFromLiteral(const StringLiteral *S);

  /// Return a pointer to a constant array for the given ObjCEncodeExpr node.
  llvm::GlobalVariable *
  GetAddrOfConstantStringFromObjCEncode(const ObjCEncodeExpr *);

  /// Returns a pointer to a character array containing the literal and a
  /// terminating '\0' character. The result has pointer to array type.
  ///
  /// \param GlobalName If provided, the name to use for the global (if one is
  /// created).
  llvm::GlobalVariable *
  GetAddrOfConstantCString(const std::string &Str,
                           const char *GlobalName = nullptr,
                           unsigned Alignment = 0);

  /// Returns a pointer to a constant global variable for the given file-scope
  /// compound literal expression.
  llvm::Constant *GetAddrOfConstantCompoundLiteral(const CompoundLiteralExpr*E);

  /// \brief Returns a pointer to a global variable representing a temporary
  /// with static or thread storage duration.
  llvm::Constant *GetAddrOfGlobalTemporary(const MaterializeTemporaryExpr *E,
                                           const Expr *Inner);

  /// \brief Retrieve the record type that describes the state of an
  /// Objective-C fast enumeration loop (for..in).
  QualType getObjCFastEnumerationStateType();
  
  /// Return the address of the constructor of the given type.
  llvm::GlobalValue *
  GetAddrOfCXXConstructor(const CXXConstructorDecl *ctor, CXXCtorType ctorType,
                          const CGFunctionInfo *fnInfo = nullptr,
                          bool DontDefer = false);

  /// Return the address of the constructor of the given type.
  llvm::GlobalValue *
  GetAddrOfCXXDestructor(const CXXDestructorDecl *dtor,
                         CXXDtorType dtorType,
                         const CGFunctionInfo *fnInfo = nullptr,
                         llvm::FunctionType *fnType = nullptr,
                         bool DontDefer = false);

  /// Given a builtin id for a function like "__builtin_fabsf", return a
  /// Function* for "fabsf".
  llvm::Value *getBuiltinLibFunction(const FunctionDecl *FD,
                                     unsigned BuiltinID);

  llvm::Function *getIntrinsic(unsigned IID, ArrayRef<llvm::Type*> Tys = None);

  /// Emit code for a single top level declaration.
  void EmitTopLevelDecl(Decl *D);

  /// Tell the consumer that this variable has been instantiated.
  void HandleCXXStaticMemberVarInstantiation(VarDecl *VD);

  /// \brief If the declaration has internal linkage but is inside an
  /// extern "C" linkage specification, prepare to emit an alias for it
  /// to the expected name.
  template<typename SomeDecl>
  void MaybeHandleStaticInExternC(const SomeDecl *D, llvm::GlobalValue *GV);

  /// Add a global to a list to be added to the llvm.used metadata.
  void addUsedGlobal(llvm::GlobalValue *GV);

  /// Add a global to a list to be added to the llvm.compiler.used metadata.
  void addCompilerUsedGlobal(llvm::GlobalValue *GV);

  /// Add a destructor and object to add to the C++ global destructor function.
  void AddCXXDtorEntry(llvm::Constant *DtorFn, llvm::Constant *Object) {
    CXXGlobalDtors.push_back(std::make_pair(DtorFn, Object));
  }

  /// Create a new runtime function with the specified type and name.
  llvm::Constant *CreateRuntimeFunction(llvm::FunctionType *Ty,
                                        StringRef Name,
                                        llvm::AttributeSet ExtraAttrs =
                                          llvm::AttributeSet());
  /// Create a new runtime global variable with the specified type and name.
  llvm::Constant *CreateRuntimeVariable(llvm::Type *Ty,
                                        StringRef Name);

  llvm::Constant *getUPCThreads();
  llvm::Constant *getUPCMyThread();
  llvm::Constant *getUPCFenceVar();

  ///@name Custom Blocks Runtime Interfaces
  ///@{

  llvm::Constant *getNSConcreteGlobalBlock();
  llvm::Constant *getNSConcreteStackBlock();
  llvm::Constant *getBlockObjectAssign();
  llvm::Constant *getBlockObjectDispose();

  ///@}

  llvm::Constant *getLLVMLifetimeStartFn();
  llvm::Constant *getLLVMLifetimeEndFn();

  // Make sure that this type is translated.
  void UpdateCompletedType(const TagDecl *TD);

  llvm::Constant *getMemberPointerConstant(const UnaryOperator *e);

  /// Try to emit the initializer for the given declaration as a constant;
  /// returns 0 if the expression cannot be emitted as a constant.
  llvm::Constant *EmitConstantInit(const VarDecl &D,
                                   CodeGenFunction *CGF = nullptr);

  /// Try to emit the given expression as a constant; returns 0 if the
  /// expression cannot be emitted as a constant.
  llvm::Constant *EmitConstantExpr(const Expr *E, QualType DestType,
                                   CodeGenFunction *CGF = nullptr);

  /// Emit the given constant value as a constant, in the type's scalar
  /// representation.
  llvm::Constant *EmitConstantValue(const APValue &Value, QualType DestType,
                                    CodeGenFunction *CGF = nullptr);

  /// Emit the given constant value as a constant, in the type's memory
  /// representation.
  llvm::Constant *EmitConstantValueForMemory(const APValue &Value,
                                             QualType DestType,
                                             CodeGenFunction *CGF = nullptr);

  /// Return the result of value-initializing the given type, i.e. a null
  /// expression of the given type.  This is usually, but not always, an LLVM
  /// null constant.
  llvm::Constant *EmitNullConstant(QualType T);

  /// Return a null constant appropriate for zero-initializing a base class with
  /// the given type. This is usually, but not always, an LLVM null constant.
  llvm::Constant *EmitNullConstantForBase(const CXXRecordDecl *Record);

  /// Emit a general error that something can't be done.
  void Error(SourceLocation loc, StringRef error);

  /// Print out an error that codegen doesn't support the specified stmt yet.
  void ErrorUnsupported(const Stmt *S, const char *Type);

  /// Print out an error that codegen doesn't support the specified decl yet.
  void ErrorUnsupported(const Decl *D, const char *Type);

  /// Set the attributes on the LLVM function for the given decl and function
  /// info. This applies attributes necessary for handling the ABI as well as
  /// user specified attributes like section.
  void SetInternalFunctionAttributes(const Decl *D, llvm::Function *F,
                                     const CGFunctionInfo &FI);

  /// Set the LLVM function attributes (sext, zext, etc).
  void SetLLVMFunctionAttributes(const Decl *D,
                                 const CGFunctionInfo &Info,
                                 llvm::Function *F);

  /// Set the LLVM function attributes which only apply to a function
  /// definintion.
  void SetLLVMFunctionAttributesForDefinition(const Decl *D, llvm::Function *F);

  /// Return true iff the given type uses 'sret' when used as a return type.
  bool ReturnTypeUsesSRet(const CGFunctionInfo &FI);

  /// Return true iff the given type uses an argument slot when 'sret' is used
  /// as a return type.
  bool ReturnSlotInterferesWithArgs(const CGFunctionInfo &FI);

  /// Return true iff the given type uses 'fpret' when used as a return type.
  bool ReturnTypeUsesFPRet(QualType ResultType);

  /// Return true iff the given type uses 'fp2ret' when used as a return type.
  bool ReturnTypeUsesFP2Ret(QualType ResultType);

  /// Get the LLVM attributes and calling convention to use for a particular
  /// function type.
  ///
  /// \param Info - The function type information.
  /// \param TargetDecl - The decl these attributes are being constructed
  /// for. If supplied the attributes applied to this decl may contribute to the
  /// function attributes and calling convention.
  /// \param PAL [out] - On return, the attribute list to use.
  /// \param CallingConv [out] - On return, the LLVM calling convention to use.
  void ConstructAttributeList(const CGFunctionInfo &Info,
                              const Decl *TargetDecl,
                              AttributeListType &PAL,
                              unsigned &CallingConv,
                              bool AttrOnCallSite);

  StringRef getMangledName(GlobalDecl GD);
  StringRef getBlockMangledName(GlobalDecl GD, const BlockDecl *BD);

  void EmitTentativeDefinition(const VarDecl *D);

  void EmitVTable(CXXRecordDecl *Class, bool DefinitionRequired);

  /// Emit the RTTI descriptors for the builtin types.
  void EmitFundamentalRTTIDescriptors();

  /// \brief Appends Opts to the "Linker Options" metadata value.
  void AppendLinkerOptions(StringRef Opts);

  /// \brief Appends a detect mismatch command to the linker options.
  void AddDetectMismatch(StringRef Name, StringRef Value);

  /// \brief Appends a dependent lib to the "Linker Options" metadata value.
  void AddDependentLib(StringRef Lib);

  llvm::GlobalVariable::LinkageTypes getFunctionLinkage(GlobalDecl GD);

  void setFunctionLinkage(GlobalDecl GD, llvm::Function *F) {
    F->setLinkage(getFunctionLinkage(GD));
  }

  /// Return the appropriate linkage for the vtable, VTT, and type information
  /// of the given class.
  llvm::GlobalVariable::LinkageTypes getVTableLinkage(const CXXRecordDecl *RD);

  /// Return the store size, in character units, of the given LLVM type.
  CharUnits GetTargetTypeStoreSize(llvm::Type *Ty) const;
  
  /// Returns LLVM linkage for a declarator.
  llvm::GlobalValue::LinkageTypes
  getLLVMLinkageForDeclarator(const DeclaratorDecl *D, GVALinkage Linkage,
                              bool IsConstantVariable);

  /// Returns LLVM linkage for a declarator.
  llvm::GlobalValue::LinkageTypes
  getLLVMLinkageVarDefinition(const VarDecl *VD, bool IsConstant);

  /// Emit all the global annotations.
  void EmitGlobalAnnotations();

  /// Emit an annotation string.
  llvm::Constant *EmitAnnotationString(StringRef Str);

  /// Emit the annotation's translation unit.
  llvm::Constant *EmitAnnotationUnit(SourceLocation Loc);

  /// Emit the annotation line number.
  llvm::Constant *EmitAnnotationLineNo(SourceLocation L);

  /// Generate the llvm::ConstantStruct which contains the annotation
  /// information for a given GlobalValue. The annotation struct is
  /// {i8 *, i8 *, i8 *, i32}. The first field is a constant expression, the
  /// GlobalValue being annotated. The second field is the constant string
  /// created from the AnnotateAttr's annotation. The third field is a constant
  /// string containing the name of the translation unit. The fourth field is
  /// the line number in the file of the annotated value declaration.
  llvm::Constant *EmitAnnotateAttr(llvm::GlobalValue *GV,
                                   const AnnotateAttr *AA,
                                   SourceLocation L);

  /// Add global annotations that are set on D, for the global GV. Those
  /// annotations are emitted during finalization of the LLVM code.
  void AddGlobalAnnotations(const ValueDecl *D, llvm::GlobalValue *GV);

  const SanitizerBlacklist &getSanitizerBlacklist() const {
    return SanitizerBL;
  }

  void reportGlobalToASan(llvm::GlobalVariable *GV, const VarDecl &D,
                          bool IsDynInit = false);
  void reportGlobalToASan(llvm::GlobalVariable *GV, SourceLocation Loc,
                          StringRef Name, bool IsDynInit = false,
                          bool IsBlacklisted = false);

  /// Disable sanitizer instrumentation for this global.
  void disableSanitizerForGlobal(llvm::GlobalVariable *GV);

  void addDeferredVTable(const CXXRecordDecl *RD) {
    DeferredVTables.push_back(RD);
  }

<<<<<<< HEAD
  // Emit the initializer for a shared array, if it needs special treatment
  llvm::Constant *MaybeEmitUPCSharedArrayInits(const VarDecl *VD);

  /// EmitGlobal - Emit code for a singal global function or var decl. Forward
  /// declarations are emitted lazily.
=======
  /// Emit code for a singal global function or var decl. Forward declarations
  /// are emitted lazily.
>>>>>>> 445305f4
  void EmitGlobal(GlobalDecl D);

private:
  llvm::GlobalValue *GetGlobalValue(StringRef Ref);

  llvm::Constant *
  GetOrCreateLLVMFunction(StringRef MangledName, llvm::Type *Ty, GlobalDecl D,
                          bool ForVTable, bool DontDefer = false,
                          llvm::AttributeSet ExtraAttrs = llvm::AttributeSet());

  llvm::Constant *GetOrCreateLLVMGlobal(StringRef MangledName,
                                        llvm::PointerType *PTy,
                                        const VarDecl *D);

  /// Set attributes which are common to any form of a global definition (alias,
  /// Objective-C method, function, global variable).
  ///
  /// NOTE: This should only be called for definitions.
  void SetCommonAttributes(const Decl *D, llvm::GlobalValue *GV);

  void setNonAliasAttributes(const Decl *D, llvm::GlobalObject *GO);

  /// Set attributes for a global definition.
  void setFunctionDefinitionAttributes(const FunctionDecl *D,
                                       llvm::Function *F);

  /// Set function attributes for a function declaration.
  void SetFunctionAttributes(GlobalDecl GD,
                             llvm::Function *F,
                             bool IsIncompleteFunction);

  void EmitGlobalDefinition(GlobalDecl D, llvm::GlobalValue *GV = nullptr);

  void EmitGlobalFunctionDefinition(GlobalDecl GD, llvm::GlobalValue *GV);
  void EmitGlobalVarDefinition(const VarDecl *D);
  void EmitUPCSharedGlobalVarDefinition(const VarDecl *VD);
  void EmitAliasDefinition(GlobalDecl GD);
  void EmitObjCPropertyImplementations(const ObjCImplementationDecl *D);
  void EmitObjCIvarInitializations(ObjCImplementationDecl *D);
  
  // C++ related functions.

  bool TryEmitDefinitionAsAlias(GlobalDecl Alias, GlobalDecl Target,
                                bool InEveryTU);
  bool TryEmitBaseDestructorAsAlias(const CXXDestructorDecl *D);

  void EmitNamespace(const NamespaceDecl *D);
  void EmitLinkageSpec(const LinkageSpecDecl *D);
  void CompleteDIClassType(const CXXMethodDecl* D);

  /// Emit a single constructor with the given type from a C++ constructor Decl.
  void EmitCXXConstructor(const CXXConstructorDecl *D, CXXCtorType Type);

  /// Emit a single destructor with the given type from a C++ destructor Decl.
  void EmitCXXDestructor(const CXXDestructorDecl *D, CXXDtorType Type);

  /// \brief Emit the function that initializes C++ thread_local variables.
  void EmitCXXThreadLocalInitFunc();

  /// Emit the function that initializes C++ globals.
  void EmitCXXGlobalInitFunc();

  /// Emit the function that destroys C++ globals.
  void EmitCXXGlobalDtorFunc();

<<<<<<< HEAD
public:
  /// EmitCXXGlobalVarDeclInitFunc - Emit the function that initializes the
  /// specified global (if PerformInit is true) and registers its destructor.
=======
  /// Emit the function that initializes the specified global (if PerformInit is
  /// true) and registers its destructor.
>>>>>>> 445305f4
  void EmitCXXGlobalVarDeclInitFunc(const VarDecl *D,
                                    llvm::GlobalVariable *Addr,
                                    bool PerformInit);
private:

  void EmitPointerToInitFunc(const VarDecl *VD, llvm::GlobalVariable *Addr,
                             llvm::Function *InitFunc, InitSegAttr *ISA);

  // FIXME: Hardcoding priority here is gross.
  void AddGlobalCtor(llvm::Function *Ctor, int Priority = 65535,
                     llvm::Constant *AssociatedData = 0);
  void AddGlobalDtor(llvm::Function *Dtor, int Priority = 65535);

  /// Generates a global array of functions and priorities using the given list
  /// and name. This array will have appending linkage and is suitable for use
  /// as a LLVM constructor or destructor array.
  void EmitCtorList(const CtorList &Fns, const char *GlobalName);

<<<<<<< HEAD
  /// EmitUPCInits - Generates a global array of upc initialization functions,
  /// with appending linkage
  void EmitUPCInits(const CtorList &Fns, const char *GlobalName);

  /// EmitFundamentalRTTIDescriptor - Emit the RTTI descriptors for the
  /// given type.
=======
  /// Emit the RTTI descriptors for the given type.
>>>>>>> 445305f4
  void EmitFundamentalRTTIDescriptor(QualType Type);

  /// Emit any needed decls for which code generation was deferred.
  void EmitDeferred();

  /// Call replaceAllUsesWith on all pairs in Replacements.
  void applyReplacements();

  void checkAliases();

  /// Emit any vtables which we deferred and still have a use for.
  void EmitDeferredVTables();

  /// Emit the llvm.used and llvm.compiler.used metadata.
  void emitLLVMUsed();

  /// \brief Emit the link options introduced by imported modules.
  void EmitModuleLinkOptions();

  /// \brief Emit aliases for internal-linkage declarations inside "C" language
  /// linkage specifications, giving them the "expected" name where possible.
  void EmitStaticExternCAliases();

  void EmitDeclMetadata();

  /// \brief Emit the Clang version as llvm.ident metadata.
  void EmitVersionIdentMetadata();

  /// Emits target specific Metadata for global declarations.
  void EmitTargetMetadata();

  /// Emit the llvm.gcov metadata used to tell LLVM where to emit the .gcno and
  /// .gcda files in a way that persists in .bc files.
  void EmitCoverageFile();

  /// Emits the initializer for a uuidof string.
  llvm::Constant *EmitUuidofInitializer(StringRef uuidstr, QualType IIDType);

  /// Determine if the given decl can be emitted lazily; this is only relevant
  /// for definitions. The given decl must be either a function or var decl.
  bool MayDeferGeneration(const ValueDecl *D);

  /// Check whether we can use a "simpler", more core exceptions personality
  /// function.
  void SimplifyPersonality();
};
}  // end namespace CodeGen
}  // end namespace clang

#endif<|MERGE_RESOLUTION|>--- conflicted
+++ resolved
@@ -122,62 +122,10 @@
     llvm::IntegerType *PtrDiffTy;
   };
 
-<<<<<<< HEAD
-  struct CodeGenTypeCache {
-    /// void
-    llvm::Type *VoidTy;
-
-    /// i8, i16, i32, and i64
-    llvm::IntegerType *Int8Ty, *Int16Ty, *Int32Ty, *Int64Ty;
-    /// float, double
-    llvm::Type *FloatTy, *DoubleTy;
-
-    /// int
-    llvm::IntegerType *IntTy;
-
-    /// intptr_t, size_t, and ptrdiff_t, which we assume are the same size.
-    union {
-      llvm::IntegerType *IntPtrTy;
-      llvm::IntegerType *SizeTy;
-      llvm::IntegerType *PtrDiffTy;
-    };
-
-    /// void* in address space 0
-    union {
-      llvm::PointerType *VoidPtrTy;
-      llvm::PointerType *Int8PtrTy;
-    };
-
-    /// void** in address space 0
-    union {
-      llvm::PointerType *VoidPtrPtrTy;
-      llvm::PointerType *Int8PtrPtrTy;
-    };
-
-    /// shared void*
-    llvm::Type * GenericPtsTy;
-
-    /// The width of a pointer into the generic address space.
-    unsigned char PointerWidthInBits;
-
-    /// The size and alignment of a pointer into the generic address
-    /// space.
-    union {
-      unsigned char PointerAlignInBytes;
-      unsigned char PointerSizeInBytes;
-      unsigned char SizeSizeInBytes;     // sizeof(size_t)
-    };
-
-    llvm::CallingConv::ID RuntimeCC;
-    llvm::CallingConv::ID getRuntimeCC() const {
-      return RuntimeCC;
-    }
-=======
   /// void* in address space 0
   union {
     llvm::PointerType *VoidPtrTy;
     llvm::PointerType *Int8PtrTy;
->>>>>>> 445305f4
   };
 
   /// void** in address space 0
@@ -185,6 +133,9 @@
     llvm::PointerType *VoidPtrPtrTy;
     llvm::PointerType *Int8PtrPtrTy;
   };
+
+  /// shared void*
+  llvm::Type * GenericPtsTy;
 
   /// The width of a pointer into the generic address space.
   unsigned char PointerWidthInBits;
@@ -648,14 +599,9 @@
   const TargetInfo &getTarget() const { return Target; }
   CGCXXABI &getCXXABI() const { return *ABI; }
   llvm::LLVMContext &getLLVMContext() { return VMContext; }
-<<<<<<< HEAD
   bool isTargetDarwin() const;
-  
-  bool shouldUseTBAA() const { return TBAA != 0; }
-=======
 
   bool shouldUseTBAA() const { return TBAA != nullptr; }
->>>>>>> 445305f4
 
   const TargetCodeGenInfo &getTargetCodeGenInfo(); 
   
@@ -1097,16 +1043,11 @@
     DeferredVTables.push_back(RD);
   }
 
-<<<<<<< HEAD
   // Emit the initializer for a shared array, if it needs special treatment
   llvm::Constant *MaybeEmitUPCSharedArrayInits(const VarDecl *VD);
 
-  /// EmitGlobal - Emit code for a singal global function or var decl. Forward
-  /// declarations are emitted lazily.
-=======
   /// Emit code for a singal global function or var decl. Forward declarations
   /// are emitted lazily.
->>>>>>> 445305f4
   void EmitGlobal(GlobalDecl D);
 
 private:
@@ -1172,14 +1113,9 @@
   /// Emit the function that destroys C++ globals.
   void EmitCXXGlobalDtorFunc();
 
-<<<<<<< HEAD
 public:
-  /// EmitCXXGlobalVarDeclInitFunc - Emit the function that initializes the
-  /// specified global (if PerformInit is true) and registers its destructor.
-=======
   /// Emit the function that initializes the specified global (if PerformInit is
   /// true) and registers its destructor.
->>>>>>> 445305f4
   void EmitCXXGlobalVarDeclInitFunc(const VarDecl *D,
                                     llvm::GlobalVariable *Addr,
                                     bool PerformInit);
@@ -1198,16 +1134,11 @@
   /// as a LLVM constructor or destructor array.
   void EmitCtorList(const CtorList &Fns, const char *GlobalName);
 
-<<<<<<< HEAD
   /// EmitUPCInits - Generates a global array of upc initialization functions,
   /// with appending linkage
   void EmitUPCInits(const CtorList &Fns, const char *GlobalName);
 
-  /// EmitFundamentalRTTIDescriptor - Emit the RTTI descriptors for the
-  /// given type.
-=======
   /// Emit the RTTI descriptors for the given type.
->>>>>>> 445305f4
   void EmitFundamentalRTTIDescriptor(QualType Type);
 
   /// Emit any needed decls for which code generation was deferred.
