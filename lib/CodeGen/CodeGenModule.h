//===--- CodeGenModule.h - Per-Module state for LLVM CodeGen ----*- C++ -*-===//
//
//                     The LLVM Compiler Infrastructure
//
// This file is distributed under the University of Illinois Open Source
// License. See LICENSE.TXT for details.
//
//===----------------------------------------------------------------------===//
//
// This is the internal per-translation-unit state used for llvm translation.
//
//===----------------------------------------------------------------------===//

#ifndef LLVM_CLANG_LIB_CODEGEN_CODEGENMODULE_H
#define LLVM_CLANG_LIB_CODEGEN_CODEGENMODULE_H

#include "CGVTables.h"
#include "CodeGenTypeCache.h"
#include "CodeGenTypes.h"
#include "SanitizerMetadata.h"
#include "clang/AST/Attr.h"
#include "clang/AST/DeclCXX.h"
#include "clang/AST/DeclObjC.h"
#include "clang/AST/DeclOpenMP.h"
#include "clang/AST/GlobalDecl.h"
#include "clang/AST/Mangle.h"
#include "clang/Basic/ABI.h"
#include "clang/Basic/LangOptions.h"
#include "clang/Basic/Module.h"
#include "clang/Basic/SanitizerBlacklist.h"
#include "llvm/ADT/DenseMap.h"
#include "llvm/ADT/SetVector.h"
#include "llvm/ADT/SmallPtrSet.h"
#include "llvm/ADT/StringMap.h"
#include "llvm/IR/Module.h"
#include "llvm/IR/ValueHandle.h"
#include "llvm/Transforms/Utils/SanitizerStats.h"

namespace llvm {
class Module;
class Constant;
class ConstantInt;
class Function;
class GlobalValue;
class DataLayout;
class FunctionType;
class LLVMContext;
class IndexedInstrProfReader;
}

namespace clang {
class ASTContext;
class AtomicType;
class FunctionDecl;
class IdentifierInfo;
class ObjCMethodDecl;
class ObjCImplementationDecl;
class ObjCCategoryImplDecl;
class ObjCProtocolDecl;
class ObjCEncodeExpr;
class BlockExpr;
class CharUnits;
class Decl;
class Expr;
class Stmt;
class InitListExpr;
class StringLiteral;
class NamedDecl;
class ValueDecl;
class VarDecl;
class LangOptions;
class CodeGenOptions;
class HeaderSearchOptions;
class PreprocessorOptions;
class DiagnosticsEngine;
class AnnotateAttr;
class CXXDestructorDecl;
class Module;
class CoverageSourceInfo;

namespace CodeGen {

class CallArgList;
class CodeGenFunction;
class CodeGenTBAA;
class CGCXXABI;
class CGDebugInfo;
class CGObjCRuntime;
class CGOpenCLRuntime;
class CGOpenMPRuntime;
class CGCUDARuntime;
class BlockFieldFlags;
class FunctionArgList;
class CoverageMappingModuleGen;
class TargetCodeGenInfo;

enum ForDefinition_t : bool {
  NotForDefinition = false,
  ForDefinition = true
};

struct OrderGlobalInits {
  unsigned int priority;
  unsigned int lex_order;
  OrderGlobalInits(unsigned int p, unsigned int l)
      : priority(p), lex_order(l) {}

  bool operator==(const OrderGlobalInits &RHS) const {
    return priority == RHS.priority && lex_order == RHS.lex_order;
  }

  bool operator<(const OrderGlobalInits &RHS) const {
    return std::tie(priority, lex_order) <
           std::tie(RHS.priority, RHS.lex_order);
  }
};

struct ObjCEntrypoints {
  ObjCEntrypoints() { memset(this, 0, sizeof(*this)); }
    /// void objc_autoreleasePoolPop(void*);
  llvm::Constant *objc_autoreleasePoolPop;

  /// void *objc_autoreleasePoolPush(void);
  llvm::Constant *objc_autoreleasePoolPush;

  /// id objc_autorelease(id);
  llvm::Constant *objc_autorelease;

  /// id objc_autoreleaseReturnValue(id);
  llvm::Constant *objc_autoreleaseReturnValue;

  /// void objc_copyWeak(id *dest, id *src);
  llvm::Constant *objc_copyWeak;

  /// void objc_destroyWeak(id*);
  llvm::Constant *objc_destroyWeak;

  /// id objc_initWeak(id*, id);
  llvm::Constant *objc_initWeak;

  /// id objc_loadWeak(id*);
  llvm::Constant *objc_loadWeak;

  /// id objc_loadWeakRetained(id*);
  llvm::Constant *objc_loadWeakRetained;

  /// void objc_moveWeak(id *dest, id *src);
  llvm::Constant *objc_moveWeak;

  /// id objc_retain(id);
  llvm::Constant *objc_retain;

  /// id objc_retainAutorelease(id);
  llvm::Constant *objc_retainAutorelease;

  /// id objc_retainAutoreleaseReturnValue(id);
  llvm::Constant *objc_retainAutoreleaseReturnValue;

  /// id objc_retainAutoreleasedReturnValue(id);
  llvm::Constant *objc_retainAutoreleasedReturnValue;

  /// id objc_retainBlock(id);
  llvm::Constant *objc_retainBlock;

  /// void objc_release(id);
  llvm::Constant *objc_release;

  /// void objc_storeStrong(id*, id);
  llvm::Constant *objc_storeStrong;

  /// id objc_storeWeak(id*, id);
  llvm::Constant *objc_storeWeak;

  /// id objc_unsafeClaimAutoreleasedReturnValue(id);
  llvm::Constant *objc_unsafeClaimAutoreleasedReturnValue;

  /// A void(void) inline asm to use to mark that the return value of
  /// a call will be immediately retain.
  llvm::InlineAsm *retainAutoreleasedReturnValueMarker;

  /// void clang.arc.use(...);
  llvm::Constant *clang_arc_use;
};

/// This class records statistics on instrumentation based profiling.
class InstrProfStats {
  uint32_t VisitedInMainFile;
  uint32_t MissingInMainFile;
  uint32_t Visited;
  uint32_t Missing;
  uint32_t Mismatched;

public:
  InstrProfStats()
      : VisitedInMainFile(0), MissingInMainFile(0), Visited(0), Missing(0),
        Mismatched(0) {}
  /// Record that we've visited a function and whether or not that function was
  /// in the main source file.
  void addVisited(bool MainFile) {
    if (MainFile)
      ++VisitedInMainFile;
    ++Visited;
  }
  /// Record that a function we've visited has no profile data.
  void addMissing(bool MainFile) {
    if (MainFile)
      ++MissingInMainFile;
    ++Missing;
  }
  /// Record that a function we've visited has mismatched profile data.
  void addMismatched(bool MainFile) { ++Mismatched; }
  /// Whether or not the stats we've gathered indicate any potential problems.
  bool hasDiagnostics() { return Missing || Mismatched; }
  /// Report potential problems we've found to \c Diags.
  void reportDiagnostics(DiagnosticsEngine &Diags, StringRef MainFile);
};

/// A pair of helper functions for a __block variable.
class BlockByrefHelpers : public llvm::FoldingSetNode {
  // MSVC requires this type to be complete in order to process this
  // header.
public:
  llvm::Constant *CopyHelper;
  llvm::Constant *DisposeHelper;

  /// The alignment of the field.  This is important because
  /// different offsets to the field within the byref struct need to
  /// have different helper functions.
  CharUnits Alignment;

  BlockByrefHelpers(CharUnits alignment) : Alignment(alignment) {}
  BlockByrefHelpers(const BlockByrefHelpers &) = default;
  virtual ~BlockByrefHelpers();

  void Profile(llvm::FoldingSetNodeID &id) const {
    id.AddInteger(Alignment.getQuantity());
    profileImpl(id);
  }
  virtual void profileImpl(llvm::FoldingSetNodeID &id) const = 0;

  virtual bool needsCopy() const { return true; }
  virtual void emitCopy(CodeGenFunction &CGF, Address dest, Address src) = 0;

  virtual bool needsDispose() const { return true; }
  virtual void emitDispose(CodeGenFunction &CGF, Address field) = 0;
};

/// This class organizes the cross-function state that is used while generating
/// LLVM code.
class CodeGenModule : public CodeGenTypeCache {
  CodeGenModule(const CodeGenModule &) = delete;
  void operator=(const CodeGenModule &) = delete;

public:
  struct Structor {
    Structor() : Priority(0), Initializer(nullptr), AssociatedData(nullptr) {}
    Structor(int Priority, llvm::Constant *Initializer,
             llvm::Constant *AssociatedData)
        : Priority(Priority), Initializer(Initializer),
          AssociatedData(AssociatedData) {}
    int Priority;
    llvm::Constant *Initializer;
    llvm::Constant *AssociatedData;
  };

  typedef std::vector<Structor> CtorList;

private:
  ASTContext &Context;
  const LangOptions &LangOpts;
  const HeaderSearchOptions &HeaderSearchOpts; // Only used for debug info.
  const PreprocessorOptions &PreprocessorOpts; // Only used for debug info.
  const CodeGenOptions &CodeGenOpts;
  llvm::Module &TheModule;
  DiagnosticsEngine &Diags;
  const TargetInfo &Target;
  std::unique_ptr<CGCXXABI> ABI;
  llvm::LLVMContext &VMContext;

  std::unique_ptr<CodeGenTBAA> TBAA;
  
  mutable std::unique_ptr<TargetCodeGenInfo> TheTargetCodeGenInfo;
  
  // This should not be moved earlier, since its initialization depends on some
  // of the previous reference members being already initialized and also checks
  // if TheTargetCodeGenInfo is NULL
  CodeGenTypes Types;
 
  /// Holds information about C++ vtables.
  CodeGenVTables VTables;

  std::unique_ptr<CGObjCRuntime> ObjCRuntime;
  std::unique_ptr<CGOpenCLRuntime> OpenCLRuntime;
  std::unique_ptr<CGOpenMPRuntime> OpenMPRuntime;
  std::unique_ptr<CGCUDARuntime> CUDARuntime;
  std::unique_ptr<CGDebugInfo> DebugInfo;
  std::unique_ptr<ObjCEntrypoints> ObjCData;
  llvm::MDNode *NoObjCARCExceptionsMetadata = nullptr;
  std::unique_ptr<llvm::IndexedInstrProfReader> PGOReader;
  InstrProfStats PGOStats;
  std::unique_ptr<llvm::SanitizerStatReport> SanStats;

  // A set of references that have only been seen via a weakref so far. This is
  // used to remove the weak of the reference if we ever see a direct reference
  // or a definition.
  llvm::SmallPtrSet<llvm::GlobalValue*, 10> WeakRefReferences;

  /// This contains all the decls which have definitions but/ which are deferred
  /// for emission and therefore should only be output if they are actually
  /// used. If a decl is in this, then it is known to have not been referenced
  /// yet.
  std::map<StringRef, GlobalDecl> DeferredDecls;

  /// This is a list of deferred decls which we have seen that *are* actually
  /// referenced. These get code generated when the module is done.
  struct DeferredGlobal {
    DeferredGlobal(llvm::GlobalValue *GV, GlobalDecl GD) : GV(GV), GD(GD) {}
    llvm::TrackingVH<llvm::GlobalValue> GV;
    GlobalDecl GD;
  };
  std::vector<DeferredGlobal> DeferredDeclsToEmit;
  void addDeferredDeclToEmit(llvm::GlobalValue *GV, GlobalDecl GD) {
    DeferredDeclsToEmit.emplace_back(GV, GD);
  }

  /// List of alias we have emitted. Used to make sure that what they point to
  /// is defined once we get to the end of the of the translation unit.
  std::vector<GlobalDecl> Aliases;

  typedef llvm::StringMap<llvm::TrackingVH<llvm::Constant> > ReplacementsTy;
  ReplacementsTy Replacements;

  /// List of global values to be replaced with something else. Used when we
  /// want to replace a GlobalValue but can't identify it by its mangled name
  /// anymore (because the name is already taken).
  llvm::SmallVector<std::pair<llvm::GlobalValue *, llvm::Constant *>, 8>
    GlobalValReplacements;

  /// Set of global decls for which we already diagnosed mangled name conflict.
  /// Required to not issue a warning (on a mangling conflict) multiple times
  /// for the same decl.
  llvm::DenseSet<GlobalDecl> DiagnosedConflictingDefinitions;

  /// A queue of (optional) vtables to consider emitting.
  std::vector<const CXXRecordDecl*> DeferredVTables;

  /// List of global values which are required to be present in the object file;
  /// bitcast to i8*. This is used for forcing visibility of symbols which may
  /// otherwise be optimized out.
  std::vector<llvm::WeakVH> LLVMUsed;
  std::vector<llvm::WeakVH> LLVMCompilerUsed;

  /// Store the list of global constructors and their respective priorities to
  /// be emitted when the translation unit is complete.
  CtorList GlobalCtors;

  /// Store the list of global destructors and their respective priorities to be
  /// emitted when the translation unit is complete.
  CtorList GlobalDtors;

  /// An ordered map of canonical GlobalDecls to their mangled names.
  llvm::MapVector<GlobalDecl, StringRef> MangledDeclNames;
  llvm::StringMap<GlobalDecl, llvm::BumpPtrAllocator> Manglings;

  /// Global annotations.
  std::vector<llvm::Constant*> Annotations;

  /// Map used to get unique annotation strings.
  llvm::StringMap<llvm::Constant*> AnnotationStrings;

  llvm::StringMap<llvm::GlobalVariable *> CFConstantStringMap;

  llvm::DenseMap<llvm::Constant *, llvm::GlobalVariable *> ConstantStringMap;
  llvm::DenseMap<const Decl*, llvm::Constant *> StaticLocalDeclMap;
  llvm::DenseMap<const Decl*, llvm::GlobalVariable*> StaticLocalDeclGuardMap;
  llvm::DenseMap<const Expr*, llvm::Constant *> MaterializedGlobalTemporaryMap;

  llvm::DenseMap<QualType, llvm::Constant *> AtomicSetterHelperFnMap;
  llvm::DenseMap<QualType, llvm::Constant *> AtomicGetterHelperFnMap;

  /// Map used to get unique type descriptor constants for sanitizers.
  llvm::DenseMap<QualType, llvm::Constant *> TypeDescriptorMap;

  /// Map used to track internal linkage functions declared within
  /// extern "C" regions.
  typedef llvm::MapVector<IdentifierInfo *,
                          llvm::GlobalValue *> StaticExternCMap;
  StaticExternCMap StaticExternCValues;

  /// \brief thread_local variables defined or used in this TU.
  std::vector<const VarDecl *> CXXThreadLocals;

  /// \brief thread_local variables with initializers that need to run
  /// before any thread_local variable in this TU is odr-used.
  std::vector<llvm::Function *> CXXThreadLocalInits;
  std::vector<const VarDecl *> CXXThreadLocalInitVars;

  /// Global variables with initializers that need to run before main.
  std::vector<llvm::Function *> CXXGlobalInits;

  /// When a C++ decl with an initializer is deferred, null is
  /// appended to CXXGlobalInits, and the index of that null is placed
  /// here so that the initializer will be performed in the correct
  /// order. Once the decl is emitted, the index is replaced with ~0U to ensure
  /// that we don't re-emit the initializer.
  llvm::DenseMap<const Decl*, unsigned> DelayedCXXInitPosition;
  
  typedef std::pair<OrderGlobalInits, llvm::Function*> GlobalInitData;

  struct GlobalInitPriorityCmp {
    bool operator()(const GlobalInitData &LHS,
                    const GlobalInitData &RHS) const {
      return LHS.first.priority < RHS.first.priority;
    }
  };

  /// Global variables with initializers whose order of initialization is set by
  /// init_priority attribute.
  SmallVector<GlobalInitData, 8> PrioritizedCXXGlobalInits;

  /// Global destructor functions and arguments that need to run on termination.
  std::vector<std::pair<llvm::WeakVH,llvm::Constant*> > CXXGlobalDtors;

  /// \brief The complete set of modules that has been imported.
  llvm::SetVector<clang::Module *> ImportedModules;

  /// \brief The set of modules for which the module initializers
  /// have been emitted.
  llvm::SmallPtrSet<clang::Module *, 16> EmittedModuleInitializers;

  /// \brief A vector of metadata strings.
  SmallVector<llvm::Metadata *, 16> LinkerOptionsMetadata;

  /// @name Cache for Objective-C runtime types
  /// @{

  /// Cached reference to the class for constant strings. This value has type
  /// int * but is actually an Obj-C class pointer.
  llvm::WeakVH CFConstantStringClassRef;

  /// \brief The type used to describe the state of a fast enumeration in
  /// Objective-C's for..in loop.
  QualType ObjCFastEnumerationStateType;
  
  /// @}

  /// Lazily create the Objective-C runtime
  void createObjCRuntime();

  void createOpenCLRuntime();
  void createOpenMPRuntime();
  void createCUDARuntime();

  bool isTriviallyRecursive(const FunctionDecl *F);
  bool shouldEmitFunction(GlobalDecl GD);

<<<<<<< HEAD
  /// @name Cache for UPC Globals
  /// @{

  llvm::Constant *UPCThreads = nullptr;
  llvm::Constant *UPCMyThread = nullptr;
  llvm::Constant *UPCFenceVar = nullptr;

  /// @}
=======
  /// Map used to be sure we don't emit the same CompoundLiteral twice.
  llvm::DenseMap<const CompoundLiteralExpr *, llvm::GlobalVariable *>
      EmittedCompoundLiterals;

  /// Map of the global blocks we've emitted, so that we don't have to re-emit
  /// them if the constexpr evaluator gets aggressive.
  llvm::DenseMap<const BlockExpr *, llvm::Constant *> EmittedGlobalBlocks;
>>>>>>> 6158be52

  /// @name Cache for Blocks Runtime Globals
  /// @{

  llvm::Constant *NSConcreteGlobalBlock = nullptr;
  llvm::Constant *NSConcreteStackBlock = nullptr;

  llvm::Constant *BlockObjectAssign = nullptr;
  llvm::Constant *BlockObjectDispose = nullptr;

  llvm::Type *BlockDescriptorType = nullptr;
  llvm::Type *GenericBlockLiteralType = nullptr;

  struct {
    int GlobalUniqueCount;
  } Block;

  /// void @llvm.lifetime.start(i64 %size, i8* nocapture <ptr>)
  llvm::Constant *LifetimeStartFn = nullptr;

  /// void @llvm.lifetime.end(i64 %size, i8* nocapture <ptr>)
  llvm::Constant *LifetimeEndFn = nullptr;

  GlobalDecl initializedGlobalDecl;

  std::unique_ptr<SanitizerMetadata> SanitizerMD;

  /// @}

  llvm::DenseMap<const Decl *, bool> DeferredEmptyCoverageMappingDecls;

  std::unique_ptr<CoverageMappingModuleGen> CoverageMapping;

  /// Mapping from canonical types to their metadata identifiers. We need to
  /// maintain this mapping because identifiers may be formed from distinct
  /// MDNodes.
  llvm::DenseMap<QualType, llvm::Metadata *> MetadataIdMap;

public:
  CodeGenModule(ASTContext &C, const HeaderSearchOptions &headersearchopts,
                const PreprocessorOptions &ppopts,
                const CodeGenOptions &CodeGenOpts, llvm::Module &M,
                DiagnosticsEngine &Diags,
                CoverageSourceInfo *CoverageInfo = nullptr);

  ~CodeGenModule();

  void clear();

  /// Finalize LLVM code generation.
  void Release();

  /// Return a reference to the configured Objective-C runtime.
  CGObjCRuntime &getObjCRuntime() {
    if (!ObjCRuntime) createObjCRuntime();
    return *ObjCRuntime;
  }

  /// Return true iff an Objective-C runtime has been configured.
  bool hasObjCRuntime() { return !!ObjCRuntime; }

  /// Return a reference to the configured OpenCL runtime.
  CGOpenCLRuntime &getOpenCLRuntime() {
    assert(OpenCLRuntime != nullptr);
    return *OpenCLRuntime;
  }

  /// Return a reference to the configured OpenMP runtime.
  CGOpenMPRuntime &getOpenMPRuntime() {
    assert(OpenMPRuntime != nullptr);
    return *OpenMPRuntime;
  }

  /// Return a reference to the configured CUDA runtime.
  CGCUDARuntime &getCUDARuntime() {
    assert(CUDARuntime != nullptr);
    return *CUDARuntime;
  }

  ObjCEntrypoints &getObjCEntrypoints() const {
    assert(ObjCData != nullptr);
    return *ObjCData;
  }

  InstrProfStats &getPGOStats() { return PGOStats; }
  llvm::IndexedInstrProfReader *getPGOReader() const { return PGOReader.get(); }

  CoverageMappingModuleGen *getCoverageMapping() const {
    return CoverageMapping.get();
  }

  llvm::Constant *getStaticLocalDeclAddress(const VarDecl *D) {
    return StaticLocalDeclMap[D];
  }
  void setStaticLocalDeclAddress(const VarDecl *D, 
                                 llvm::Constant *C) {
    StaticLocalDeclMap[D] = C;
  }

  llvm::Constant *
  getOrCreateStaticVarDecl(const VarDecl &D,
                           llvm::GlobalValue::LinkageTypes Linkage);

  llvm::GlobalVariable *getStaticLocalDeclGuardAddress(const VarDecl *D) {
    return StaticLocalDeclGuardMap[D];
  }
  void setStaticLocalDeclGuardAddress(const VarDecl *D, 
                                      llvm::GlobalVariable *C) {
    StaticLocalDeclGuardMap[D] = C;
  }

  bool lookupRepresentativeDecl(StringRef MangledName,
                                GlobalDecl &Result) const;

  llvm::Constant *getAtomicSetterHelperFnMap(QualType Ty) {
    return AtomicSetterHelperFnMap[Ty];
  }
  void setAtomicSetterHelperFnMap(QualType Ty,
                            llvm::Constant *Fn) {
    AtomicSetterHelperFnMap[Ty] = Fn;
  }

  llvm::Constant *getAtomicGetterHelperFnMap(QualType Ty) {
    return AtomicGetterHelperFnMap[Ty];
  }
  void setAtomicGetterHelperFnMap(QualType Ty,
                            llvm::Constant *Fn) {
    AtomicGetterHelperFnMap[Ty] = Fn;
  }

  llvm::Constant *getTypeDescriptorFromMap(QualType Ty) {
    return TypeDescriptorMap[Ty];
  }
  void setTypeDescriptorInMap(QualType Ty, llvm::Constant *C) {
    TypeDescriptorMap[Ty] = C;
  }

  CGDebugInfo *getModuleDebugInfo() { return DebugInfo.get(); }

  llvm::MDNode *getNoObjCARCExceptionsMetadata() {
    if (!NoObjCARCExceptionsMetadata)
      NoObjCARCExceptionsMetadata = llvm::MDNode::get(getLLVMContext(), None);
    return NoObjCARCExceptionsMetadata;
  }

  ASTContext &getContext() const { return Context; }
  const LangOptions &getLangOpts() const { return LangOpts; }
  const HeaderSearchOptions &getHeaderSearchOpts()
    const { return HeaderSearchOpts; }
  const PreprocessorOptions &getPreprocessorOpts()
    const { return PreprocessorOpts; }
  const CodeGenOptions &getCodeGenOpts() const { return CodeGenOpts; }
  llvm::Module &getModule() const { return TheModule; }
  DiagnosticsEngine &getDiags() const { return Diags; }
  const llvm::DataLayout &getDataLayout() const {
    return TheModule.getDataLayout();
  }
  const TargetInfo &getTarget() const { return Target; }
  const llvm::Triple &getTriple() const { return Target.getTriple(); }
  bool supportsCOMDAT() const;
  void maybeSetTrivialComdat(const Decl &D, llvm::GlobalObject &GO);

  CGCXXABI &getCXXABI() const { return *ABI; }
  llvm::LLVMContext &getLLVMContext() { return VMContext; }
  bool isTargetDarwin() const;

  bool shouldUseTBAA() const { return TBAA != nullptr; }

  const TargetCodeGenInfo &getTargetCodeGenInfo(); 
  
  CodeGenTypes &getTypes() { return Types; }
 
  CodeGenVTables &getVTables() { return VTables; }

  ItaniumVTableContext &getItaniumVTableContext() {
    return VTables.getItaniumVTableContext();
  }

  MicrosoftVTableContext &getMicrosoftVTableContext() {
    return VTables.getMicrosoftVTableContext();
  }

  CtorList &getGlobalCtors() { return GlobalCtors; }
  CtorList &getGlobalDtors() { return GlobalDtors; }

  llvm::MDNode *getTBAAInfo(QualType QTy);
  llvm::MDNode *getTBAAInfoForVTablePtr();
  llvm::MDNode *getTBAAStructInfo(QualType QTy);
  /// Return the path-aware tag for given base type, access node and offset.
  llvm::MDNode *getTBAAStructTagInfo(QualType BaseTy, llvm::MDNode *AccessN,
                                     uint64_t O);

  bool isTypeConstant(QualType QTy, bool ExcludeCtorDtor);

  bool isPaddedAtomicType(QualType type);
  bool isPaddedAtomicType(const AtomicType *type);

  /// Decorate the instruction with a TBAA tag. For scalar TBAA, the tag
  /// is the same as the type. For struct-path aware TBAA, the tag
  /// is different from the type: base type, access type and offset.
  /// When ConvertTypeToTag is true, we create a tag based on the scalar type.
  void DecorateInstructionWithTBAA(llvm::Instruction *Inst,
                                   llvm::MDNode *TBAAInfo,
                                   bool ConvertTypeToTag = true);

  /// Adds !invariant.barrier !tag to instruction
  void DecorateInstructionWithInvariantGroup(llvm::Instruction *I,
                                             const CXXRecordDecl *RD);

  /// Emit the given number of characters as a value of type size_t.
  llvm::ConstantInt *getSize(CharUnits numChars);

  /// Set the visibility for the given LLVM GlobalValue.
  void setGlobalVisibility(llvm::GlobalValue *GV, const NamedDecl *D) const;

  /// Set the TLS mode for the given LLVM GlobalValue for the thread-local
  /// variable declaration D.
  void setTLSMode(llvm::GlobalValue *GV, const VarDecl &D) const;

  static llvm::GlobalValue::VisibilityTypes GetLLVMVisibility(Visibility V) {
    switch (V) {
    case DefaultVisibility:   return llvm::GlobalValue::DefaultVisibility;
    case HiddenVisibility:    return llvm::GlobalValue::HiddenVisibility;
    case ProtectedVisibility: return llvm::GlobalValue::ProtectedVisibility;
    }
    llvm_unreachable("unknown visibility!");
  }

  llvm::Constant *GetAddrOfGlobal(GlobalDecl GD,
                                  ForDefinition_t IsForDefinition
                                    = NotForDefinition);

  /// Will return a global variable of the given type. If a variable with a
  /// different type already exists then a new  variable with the right type
  /// will be created and all uses of the old variable will be replaced with a
  /// bitcast to the new variable.
  llvm::GlobalVariable *
  CreateOrReplaceCXXRuntimeVariable(StringRef Name, llvm::Type *Ty,
                                    llvm::GlobalValue::LinkageTypes Linkage);

  llvm::Function *
  CreateGlobalInitOrDestructFunction(llvm::FunctionType *ty, const Twine &name,
                                     const CGFunctionInfo &FI,
                                     SourceLocation Loc = SourceLocation(),
                                     bool TLS = false);

  /// Return the address space of the underlying global variable for D, as
  /// determined by its declaration. Normally this is the same as the address
  /// space of D's type, but in CUDA, address spaces are associated with
  /// declarations, not types.
  unsigned GetGlobalVarAddressSpace(const VarDecl *D, unsigned AddrSpace);

  /// Return the llvm::Constant for the address of the given global variable.
  /// If Ty is non-null and if the global doesn't exist, then it will be created
  /// with the specified type instead of whatever the normal requested type
  /// would be. If IsForDefinition is true, it is guranteed that an actual
  /// global with type Ty will be returned, not conversion of a variable with
  /// the same mangled name but some other type.
  llvm::Constant *GetAddrOfGlobalVar(const VarDecl *D,
                                     llvm::Type *Ty = nullptr,
                                     ForDefinition_t IsForDefinition
                                       = NotForDefinition);

  /// Return the address of the given function. If Ty is non-null, then this
  /// function will use the specified type if it has to create it.
  llvm::Constant *GetAddrOfFunction(GlobalDecl GD, llvm::Type *Ty = nullptr,
                                    bool ForVTable = false,
                                    bool DontDefer = false,
                                    ForDefinition_t IsForDefinition
                                      = NotForDefinition);

  /// Get the address of the RTTI descriptor for the given type.
  llvm::Constant *GetAddrOfRTTIDescriptor(QualType Ty, bool ForEH = false);

  /// Get the address of a uuid descriptor .
  ConstantAddress GetAddrOfUuidDescriptor(const CXXUuidofExpr* E);

  /// Get the address of the thunk for the given global decl.
  llvm::Constant *GetAddrOfThunk(GlobalDecl GD, const ThunkInfo &Thunk);

  /// Get a reference to the target of VD.
  ConstantAddress GetWeakRefReference(const ValueDecl *VD);

  /// Returns the assumed alignment of an opaque pointer to the given class.
  CharUnits getClassPointerAlignment(const CXXRecordDecl *CD);

  /// Returns the assumed alignment of a virtual base of a class.
  CharUnits getVBaseAlignment(CharUnits DerivedAlign,
                              const CXXRecordDecl *Derived,
                              const CXXRecordDecl *VBase);

  /// Given a class pointer with an actual known alignment, and the
  /// expected alignment of an object at a dynamic offset w.r.t that
  /// pointer, return the alignment to assume at the offset.
  CharUnits getDynamicOffsetAlignment(CharUnits ActualAlign,
                                      const CXXRecordDecl *Class,
                                      CharUnits ExpectedTargetAlign);

  CharUnits
  computeNonVirtualBaseClassOffset(const CXXRecordDecl *DerivedClass,
                                   CastExpr::path_const_iterator Start,
                                   CastExpr::path_const_iterator End);

  /// Returns the offset from a derived class to  a class. Returns null if the
  /// offset is 0.
  llvm::Constant *
  GetNonVirtualBaseClassOffset(const CXXRecordDecl *ClassDecl,
                               CastExpr::path_const_iterator PathBegin,
                               CastExpr::path_const_iterator PathEnd);

  llvm::FoldingSet<BlockByrefHelpers> ByrefHelpersCache;

  /// Fetches the global unique block count.
  int getUniqueBlockCount() { return ++Block.GlobalUniqueCount; }
  
  /// Fetches the type of a generic block descriptor.
  llvm::Type *getBlockDescriptorType();

  /// The type of a generic block literal.
  llvm::Type *getGenericBlockLiteralType();

  /// Gets the address of a block which requires no captures.
  llvm::Constant *GetAddrOfGlobalBlock(const BlockExpr *BE, StringRef Name);

  /// Returns the address of a block which requires no caputres, or null if
  /// we've yet to emit the block for BE.
  llvm::Constant *getAddrOfGlobalBlockIfEmitted(const BlockExpr *BE) {
    return EmittedGlobalBlocks.lookup(BE);
  }

  /// Notes that BE's global block is available via Addr. Asserts that BE
  /// isn't already emitted.
  void setAddrOfGlobalBlock(const BlockExpr *BE, llvm::Constant *Addr);
  
  /// Return a pointer to a constant CFString object for the given string.
  ConstantAddress GetAddrOfConstantCFString(const StringLiteral *Literal);

  /// Return a pointer to a constant NSString object for the given string. Or a
  /// user defined String object as defined via
  /// -fconstant-string-class=class_name option.
  ConstantAddress GetAddrOfConstantString(const StringLiteral *Literal);

  /// Return a constant array for the given string.
  llvm::Constant *GetConstantArrayFromStringLiteral(const StringLiteral *E);

  /// Return a pointer to a constant array for the given string literal.
  ConstantAddress
  GetAddrOfConstantStringFromLiteral(const StringLiteral *S,
                                     StringRef Name = ".str");

  /// Return a pointer to a constant array for the given ObjCEncodeExpr node.
  ConstantAddress
  GetAddrOfConstantStringFromObjCEncode(const ObjCEncodeExpr *);

  /// Returns a pointer to a character array containing the literal and a
  /// terminating '\0' character. The result has pointer to array type.
  ///
  /// \param GlobalName If provided, the name to use for the global (if one is
  /// created).
  ConstantAddress
  GetAddrOfConstantCString(const std::string &Str,
                           const char *GlobalName = nullptr);

  /// Returns a pointer to a constant global variable for the given file-scope
  /// compound literal expression.
  ConstantAddress GetAddrOfConstantCompoundLiteral(const CompoundLiteralExpr*E);

  /// If it's been emitted already, returns the GlobalVariable corresponding to
  /// a compound literal. Otherwise, returns null.
  llvm::GlobalVariable *
  getAddrOfConstantCompoundLiteralIfEmitted(const CompoundLiteralExpr *E);

  /// Notes that CLE's GlobalVariable is GV. Asserts that CLE isn't already
  /// emitted.
  void setAddrOfConstantCompoundLiteral(const CompoundLiteralExpr *CLE,
                                        llvm::GlobalVariable *GV);

  /// \brief Returns a pointer to a global variable representing a temporary
  /// with static or thread storage duration.
  ConstantAddress GetAddrOfGlobalTemporary(const MaterializeTemporaryExpr *E,
                                           const Expr *Inner);

  /// \brief Retrieve the record type that describes the state of an
  /// Objective-C fast enumeration loop (for..in).
  QualType getObjCFastEnumerationStateType();

  // Produce code for this constructor/destructor. This method doesn't try
  // to apply any ABI rules about which other constructors/destructors
  // are needed or if they are alias to each other.
  llvm::Function *codegenCXXStructor(const CXXMethodDecl *MD,
                                     StructorType Type);

  /// Return the address of the constructor/destructor of the given type.
  llvm::Constant *
  getAddrOfCXXStructor(const CXXMethodDecl *MD, StructorType Type,
                       const CGFunctionInfo *FnInfo = nullptr,
                       llvm::FunctionType *FnType = nullptr,
                       bool DontDefer = false,
                       ForDefinition_t IsForDefinition = NotForDefinition);

  /// Given a builtin id for a function like "__builtin_fabsf", return a
  /// Function* for "fabsf".
  llvm::Constant *getBuiltinLibFunction(const FunctionDecl *FD,
                                        unsigned BuiltinID);

  llvm::Function *getIntrinsic(unsigned IID, ArrayRef<llvm::Type*> Tys = None);

  /// Emit code for a single top level declaration.
  void EmitTopLevelDecl(Decl *D);

  /// \brief Stored a deferred empty coverage mapping for an unused
  /// and thus uninstrumented top level declaration.
  void AddDeferredUnusedCoverageMapping(Decl *D);

  /// \brief Remove the deferred empty coverage mapping as this
  /// declaration is actually instrumented.
  void ClearUnusedCoverageMapping(const Decl *D);

  /// \brief Emit all the deferred coverage mappings
  /// for the uninstrumented functions.
  void EmitDeferredUnusedCoverageMappings();

  /// Tell the consumer that this variable has been instantiated.
  void HandleCXXStaticMemberVarInstantiation(VarDecl *VD);

  /// \brief If the declaration has internal linkage but is inside an
  /// extern "C" linkage specification, prepare to emit an alias for it
  /// to the expected name.
  template<typename SomeDecl>
  void MaybeHandleStaticInExternC(const SomeDecl *D, llvm::GlobalValue *GV);

  /// Add a global to a list to be added to the llvm.used metadata.
  void addUsedGlobal(llvm::GlobalValue *GV);

  /// Add a global to a list to be added to the llvm.compiler.used metadata.
  void addCompilerUsedGlobal(llvm::GlobalValue *GV);

  /// Add a destructor and object to add to the C++ global destructor function.
  void AddCXXDtorEntry(llvm::Constant *DtorFn, llvm::Constant *Object) {
    CXXGlobalDtors.emplace_back(DtorFn, Object);
  }

  /// Create a new runtime function with the specified type and name.
  llvm::Constant *
  CreateRuntimeFunction(llvm::FunctionType *Ty, StringRef Name,
                        llvm::AttributeSet ExtraAttrs = llvm::AttributeSet(),
                        bool Local = false);

  /// Create a new compiler builtin function with the specified type and name.
  llvm::Constant *CreateBuiltinFunction(llvm::FunctionType *Ty,
                                        StringRef Name,
                                        llvm::AttributeSet ExtraAttrs =
                                          llvm::AttributeSet());
  /// Create a new runtime global variable with the specified type and name.
  llvm::Constant *CreateRuntimeVariable(llvm::Type *Ty,
                                        StringRef Name);

  ConstantAddress getUPCThreads();
  ConstantAddress getUPCMyThread();
  ConstantAddress getUPCFenceVar();

  ///@name Custom Blocks Runtime Interfaces
  ///@{

  llvm::Constant *getNSConcreteGlobalBlock();
  llvm::Constant *getNSConcreteStackBlock();
  llvm::Constant *getBlockObjectAssign();
  llvm::Constant *getBlockObjectDispose();

  ///@}

  llvm::Constant *getLLVMLifetimeStartFn();
  llvm::Constant *getLLVMLifetimeEndFn();

  // Make sure that this type is translated.
  void UpdateCompletedType(const TagDecl *TD);

  llvm::Constant *getMemberPointerConstant(const UnaryOperator *e);

  /// Try to emit the initializer for the given declaration as a constant;
  /// returns 0 if the expression cannot be emitted as a constant.
  llvm::Constant *EmitConstantInit(const VarDecl &D,
                                   CodeGenFunction *CGF = nullptr);

  /// Try to emit the given expression as a constant; returns 0 if the
  /// expression cannot be emitted as a constant.
  llvm::Constant *EmitConstantExpr(const Expr *E, QualType DestType,
                                   CodeGenFunction *CGF = nullptr);

  /// Emit the given constant value as a constant, in the type's scalar
  /// representation.
  llvm::Constant *EmitConstantValue(const APValue &Value, QualType DestType,
                                    CodeGenFunction *CGF = nullptr);

  /// Emit the given constant value as a constant, in the type's memory
  /// representation.
  llvm::Constant *EmitConstantValueForMemory(const APValue &Value,
                                             QualType DestType,
                                             CodeGenFunction *CGF = nullptr);

  /// \brief Emit type info if type of an expression is a variably modified
  /// type. Also emit proper debug info for cast types.
  void EmitExplicitCastExprType(const ExplicitCastExpr *E,
                                CodeGenFunction *CGF = nullptr);
  void EmitExplicitCastExprType(QualType Ty,
                                CodeGenFunction *CGF = nullptr);

  /// Return the result of value-initializing the given type, i.e. a null
  /// expression of the given type.  This is usually, but not always, an LLVM
  /// null constant.
  llvm::Constant *EmitNullConstant(QualType T);

  /// Return a null constant appropriate for zero-initializing a base class with
  /// the given type. This is usually, but not always, an LLVM null constant.
  llvm::Constant *EmitNullConstantForBase(const CXXRecordDecl *Record);

  /// Emit a general error that something can't be done.
  void Error(SourceLocation loc, StringRef error);

  /// Print out an error that codegen doesn't support the specified stmt yet.
  void ErrorUnsupported(const Stmt *S, const char *Type);

  /// Print out an error that codegen doesn't support the specified decl yet.
  void ErrorUnsupported(const Decl *D, const char *Type);

  /// Set the attributes on the LLVM function for the given decl and function
  /// info. This applies attributes necessary for handling the ABI as well as
  /// user specified attributes like section.
  void SetInternalFunctionAttributes(const Decl *D, llvm::Function *F,
                                     const CGFunctionInfo &FI);

  /// Set the LLVM function attributes (sext, zext, etc).
  void SetLLVMFunctionAttributes(const Decl *D,
                                 const CGFunctionInfo &Info,
                                 llvm::Function *F);

  /// Set the LLVM function attributes which only apply to a function
  /// definition.
  void SetLLVMFunctionAttributesForDefinition(const Decl *D, llvm::Function *F);

  /// Return true iff the given type uses 'sret' when used as a return type.
  bool ReturnTypeUsesSRet(const CGFunctionInfo &FI);

  /// Return true iff the given type uses an argument slot when 'sret' is used
  /// as a return type.
  bool ReturnSlotInterferesWithArgs(const CGFunctionInfo &FI);

  /// Return true iff the given type uses 'fpret' when used as a return type.
  bool ReturnTypeUsesFPRet(QualType ResultType);

  /// Return true iff the given type uses 'fp2ret' when used as a return type.
  bool ReturnTypeUsesFP2Ret(QualType ResultType);

  /// Get the LLVM attributes and calling convention to use for a particular
  /// function type.
  ///
  /// \param Name - The function name.
  /// \param Info - The function type information.
  /// \param CalleeInfo - The callee information these attributes are being
  /// constructed for. If valid, the attributes applied to this decl may
  /// contribute to the function attributes and calling convention.
  /// \param PAL [out] - On return, the attribute list to use.
  /// \param CallingConv [out] - On return, the LLVM calling convention to use.
  void ConstructAttributeList(StringRef Name, const CGFunctionInfo &Info,
                              CGCalleeInfo CalleeInfo, AttributeListType &PAL,
                              unsigned &CallingConv, bool AttrOnCallSite);

  // Fills in the supplied string map with the set of target features for the
  // passed in function.
  void getFunctionFeatureMap(llvm::StringMap<bool> &FeatureMap,
                             const FunctionDecl *FD);

  StringRef getMangledName(GlobalDecl GD);
  StringRef getBlockMangledName(GlobalDecl GD, const BlockDecl *BD);

  void EmitTentativeDefinition(const VarDecl *D);

  void EmitVTable(CXXRecordDecl *Class);

  void RefreshTypeCacheForClass(const CXXRecordDecl *Class);

  /// \brief Appends Opts to the "Linker Options" metadata value.
  void AppendLinkerOptions(StringRef Opts);

  /// \brief Appends a detect mismatch command to the linker options.
  void AddDetectMismatch(StringRef Name, StringRef Value);

  /// \brief Appends a dependent lib to the "Linker Options" metadata value.
  void AddDependentLib(StringRef Lib);

  llvm::GlobalVariable::LinkageTypes getFunctionLinkage(GlobalDecl GD);

  void setFunctionLinkage(GlobalDecl GD, llvm::Function *F) {
    F->setLinkage(getFunctionLinkage(GD));
  }

  /// Set the DLL storage class on F.
  void setFunctionDLLStorageClass(GlobalDecl GD, llvm::Function *F);

  /// Return the appropriate linkage for the vtable, VTT, and type information
  /// of the given class.
  llvm::GlobalVariable::LinkageTypes getVTableLinkage(const CXXRecordDecl *RD);

  /// Return the store size, in character units, of the given LLVM type.
  CharUnits GetTargetTypeStoreSize(llvm::Type *Ty) const;
  
  /// Returns LLVM linkage for a declarator.
  llvm::GlobalValue::LinkageTypes
  getLLVMLinkageForDeclarator(const DeclaratorDecl *D, GVALinkage Linkage,
                              bool IsConstantVariable);

  /// Returns LLVM linkage for a declarator.
  llvm::GlobalValue::LinkageTypes
  getLLVMLinkageVarDefinition(const VarDecl *VD, bool IsConstant);

  /// Emit all the global annotations.
  void EmitGlobalAnnotations();

  /// Emit an annotation string.
  llvm::Constant *EmitAnnotationString(StringRef Str);

  /// Emit the annotation's translation unit.
  llvm::Constant *EmitAnnotationUnit(SourceLocation Loc);

  /// Emit the annotation line number.
  llvm::Constant *EmitAnnotationLineNo(SourceLocation L);

  /// Generate the llvm::ConstantStruct which contains the annotation
  /// information for a given GlobalValue. The annotation struct is
  /// {i8 *, i8 *, i8 *, i32}. The first field is a constant expression, the
  /// GlobalValue being annotated. The second field is the constant string
  /// created from the AnnotateAttr's annotation. The third field is a constant
  /// string containing the name of the translation unit. The fourth field is
  /// the line number in the file of the annotated value declaration.
  llvm::Constant *EmitAnnotateAttr(llvm::GlobalValue *GV,
                                   const AnnotateAttr *AA,
                                   SourceLocation L);

  /// Add global annotations that are set on D, for the global GV. Those
  /// annotations are emitted during finalization of the LLVM code.
  void AddGlobalAnnotations(const ValueDecl *D, llvm::GlobalValue *GV);

  bool isInSanitizerBlacklist(llvm::Function *Fn, SourceLocation Loc) const;

  bool isInSanitizerBlacklist(llvm::GlobalVariable *GV, SourceLocation Loc,
                              QualType Ty,
                              StringRef Category = StringRef()) const;

  SanitizerMetadata *getSanitizerMetadata() {
    return SanitizerMD.get();
  }

  void addDeferredVTable(const CXXRecordDecl *RD) {
    DeferredVTables.push_back(RD);
  }

  // Emit the initializer for a shared array, if it needs special treatment
  llvm::Constant *MaybeEmitUPCSharedArrayInits(const VarDecl *VD);

  /// Emit code for a singal global function or var decl. Forward declarations
  /// are emitted lazily.
  void EmitGlobal(GlobalDecl D);

  bool TryEmitDefinitionAsAlias(GlobalDecl Alias, GlobalDecl Target,
                                bool InEveryTU);
  bool TryEmitBaseDestructorAsAlias(const CXXDestructorDecl *D);

  /// Set attributes for a global definition.
  void setFunctionDefinitionAttributes(const FunctionDecl *D,
                                       llvm::Function *F);

  llvm::GlobalValue *GetGlobalValue(StringRef Ref);

  /// Set attributes which are common to any form of a global definition (alias,
  /// Objective-C method, function, global variable).
  ///
  /// NOTE: This should only be called for definitions.
  void SetCommonAttributes(const Decl *D, llvm::GlobalValue *GV);

  /// Set attributes which must be preserved by an alias. This includes common
  /// attributes (i.e. it includes a call to SetCommonAttributes).
  ///
  /// NOTE: This should only be called for definitions.
  void setAliasAttributes(const Decl *D, llvm::GlobalValue *GV);

  void addReplacement(StringRef Name, llvm::Constant *C);

  void addGlobalValReplacement(llvm::GlobalValue *GV, llvm::Constant *C);

  /// \brief Emit a code for threadprivate directive.
  /// \param D Threadprivate declaration.
  void EmitOMPThreadPrivateDecl(const OMPThreadPrivateDecl *D);

  /// \brief Emit a code for declare reduction construct.
  void EmitOMPDeclareReduction(const OMPDeclareReductionDecl *D,
                               CodeGenFunction *CGF = nullptr);

  /// Returns whether the given record has hidden LTO visibility and therefore
  /// may participate in (single-module) CFI and whole-program vtable
  /// optimization.
  bool HasHiddenLTOVisibility(const CXXRecordDecl *RD);

  /// Emit type metadata for the given vtable using the given layout.
  void EmitVTableTypeMetadata(llvm::GlobalVariable *VTable,
                              const VTableLayout &VTLayout);

  /// Generate a cross-DSO type identifier for MD.
  llvm::ConstantInt *CreateCrossDsoCfiTypeId(llvm::Metadata *MD);

  /// Create a metadata identifier for the given type. This may either be an
  /// MDString (for external identifiers) or a distinct unnamed MDNode (for
  /// internal identifiers).
  llvm::Metadata *CreateMetadataIdentifierForType(QualType T);

  /// Create and attach type metadata to the given function.
  void CreateFunctionTypeMetadata(const FunctionDecl *FD, llvm::Function *F);

  /// Returns whether this module needs the "all-vtables" type identifier.
  bool NeedAllVtablesTypeId() const;

  /// Create and attach type metadata for the given vtable.
  void AddVTableTypeMetadata(llvm::GlobalVariable *VTable, CharUnits Offset,
                             const CXXRecordDecl *RD);

  /// \breif Get the declaration of std::terminate for the platform.
  llvm::Constant *getTerminateFn();

  llvm::SanitizerStatReport &getSanStats();

  llvm::Value *
  createOpenCLIntToSamplerConversion(const Expr *E, CodeGenFunction &CGF);

  /// Get target specific null pointer.
  /// \param T is the LLVM type of the null pointer.
  /// \param QT is the clang QualType of the null pointer.
  llvm::Constant *getNullPointer(llvm::PointerType *T, QualType QT);

private:
  llvm::Constant *
  GetOrCreateLLVMFunction(StringRef MangledName, llvm::Type *Ty, GlobalDecl D,
                          bool ForVTable, bool DontDefer = false,
                          bool IsThunk = false,
                          llvm::AttributeSet ExtraAttrs = llvm::AttributeSet(),
                          ForDefinition_t IsForDefinition = NotForDefinition);

  llvm::Constant *GetOrCreateLLVMGlobal(StringRef MangledName,
                                        llvm::PointerType *PTy,
                                        const VarDecl *D,
                                        ForDefinition_t IsForDefinition
                                          = NotForDefinition);

  void setNonAliasAttributes(const Decl *D, llvm::GlobalObject *GO);

  /// Set function attributes for a function declaration.
  void SetFunctionAttributes(GlobalDecl GD, llvm::Function *F,
                             bool IsIncompleteFunction, bool IsThunk);

  void EmitGlobalDefinition(GlobalDecl D, llvm::GlobalValue *GV = nullptr);

  void EmitGlobalFunctionDefinition(GlobalDecl GD, llvm::GlobalValue *GV);
  void EmitGlobalVarDefinition(const VarDecl *D, bool IsTentative = false);
  void EmitUPCSharedGlobalVarDefinition(const VarDecl *VD);
  void EmitAliasDefinition(GlobalDecl GD);
  void emitIFuncDefinition(GlobalDecl GD);
  void EmitObjCPropertyImplementations(const ObjCImplementationDecl *D);
  void EmitObjCIvarInitializations(ObjCImplementationDecl *D);
  
  // C++ related functions.

  void EmitDeclContext(const DeclContext *DC);
  void EmitLinkageSpec(const LinkageSpecDecl *D);
  void CompleteDIClassType(const CXXMethodDecl* D);

  /// \brief Emit the function that initializes C++ thread_local variables.
  void EmitCXXThreadLocalInitFunc();

  /// Emit the function that initializes C++ globals.
  void EmitCXXGlobalInitFunc();

  /// Emit the function that destroys C++ globals.
  void EmitCXXGlobalDtorFunc();

public:
  /// Emit the function that initializes the specified global (if PerformInit is
  /// true) and registers its destructor.
  void EmitCXXGlobalVarDeclInitFunc(const VarDecl *D,
                                    llvm::GlobalVariable *Addr,
                                    bool PerformInit);
private:

  void EmitPointerToInitFunc(const VarDecl *VD, llvm::GlobalVariable *Addr,
                             llvm::Function *InitFunc, InitSegAttr *ISA);

  // FIXME: Hardcoding priority here is gross.
  void AddGlobalCtor(llvm::Function *Ctor, int Priority = 65535,
                     llvm::Constant *AssociatedData = nullptr);
  void AddGlobalDtor(llvm::Function *Dtor, int Priority = 65535);

  /// EmitCtorList - Generates a global array of functions and priorities using
  /// the given list and name. This array will have appending linkage and is
  /// suitable for use as a LLVM constructor or destructor array. Clears Fns.
  void EmitCtorList(CtorList &Fns, const char *GlobalName);

  /// EmitUPCInits - Generates a global array of upc initialization functions,
  /// with appending linkage
  void EmitUPCInits(const CtorList &Fns, const char *GlobalName);

  /// Emit any needed decls for which code generation was deferred.
  void EmitDeferred();

  /// Call replaceAllUsesWith on all pairs in Replacements.
  void applyReplacements();

  /// Call replaceAllUsesWith on all pairs in GlobalValReplacements.
  void applyGlobalValReplacements();

  void checkAliases();

  /// Emit any vtables which we deferred and still have a use for.
  void EmitDeferredVTables();

  /// Emit the llvm.used and llvm.compiler.used metadata.
  void emitLLVMUsed();

  /// \brief Emit the link options introduced by imported modules.
  void EmitModuleLinkOptions();

  /// \brief Emit aliases for internal-linkage declarations inside "C" language
  /// linkage specifications, giving them the "expected" name where possible.
  void EmitStaticExternCAliases();

  void EmitDeclMetadata();

  /// \brief Emit the Clang version as llvm.ident metadata.
  void EmitVersionIdentMetadata();

  /// Emits target specific Metadata for global declarations.
  void EmitTargetMetadata();

  /// Emit the llvm.gcov metadata used to tell LLVM where to emit the .gcno and
  /// .gcda files in a way that persists in .bc files.
  void EmitCoverageFile();

  /// Emits the initializer for a uuidof string.
  llvm::Constant *EmitUuidofInitializer(StringRef uuidstr);

  /// Determine whether the definition must be emitted; if this returns \c
  /// false, the definition can be emitted lazily if it's used.
  bool MustBeEmitted(const ValueDecl *D);

  /// Determine whether the definition can be emitted eagerly, or should be
  /// delayed until the end of the translation unit. This is relevant for
  /// definitions whose linkage can change, e.g. implicit function instantions
  /// which may later be explicitly instantiated.
  bool MayBeEmittedEagerly(const ValueDecl *D);

  /// Check whether we can use a "simpler", more core exceptions personality
  /// function.
  void SimplifyPersonality();
};
}  // end namespace CodeGen
}  // end namespace clang

#endif // LLVM_CLANG_LIB_CODEGEN_CODEGENMODULE_H<|MERGE_RESOLUTION|>--- conflicted
+++ resolved
@@ -454,7 +454,6 @@
   bool isTriviallyRecursive(const FunctionDecl *F);
   bool shouldEmitFunction(GlobalDecl GD);
 
-<<<<<<< HEAD
   /// @name Cache for UPC Globals
   /// @{
 
@@ -463,7 +462,7 @@
   llvm::Constant *UPCFenceVar = nullptr;
 
   /// @}
-=======
+  
   /// Map used to be sure we don't emit the same CompoundLiteral twice.
   llvm::DenseMap<const CompoundLiteralExpr *, llvm::GlobalVariable *>
       EmittedCompoundLiterals;
@@ -471,7 +470,6 @@
   /// Map of the global blocks we've emitted, so that we don't have to re-emit
   /// them if the constexpr evaluator gets aggressive.
   llvm::DenseMap<const BlockExpr *, llvm::Constant *> EmittedGlobalBlocks;
->>>>>>> 6158be52
 
   /// @name Cache for Blocks Runtime Globals
   /// @{
