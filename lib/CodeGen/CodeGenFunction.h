//===-- CodeGenFunction.h - Per-Function state for LLVM CodeGen -*- C++ -*-===//
//
//                     The LLVM Compiler Infrastructure
//
// This file is distributed under the University of Illinois Open Source
// License. See LICENSE.TXT for details.
//
//===----------------------------------------------------------------------===//
//
// This is the internal per-function state used for llvm translation.
//
//===----------------------------------------------------------------------===//

#ifndef CLANG_CODEGEN_CODEGENFUNCTION_H
#define CLANG_CODEGEN_CODEGENFUNCTION_H

#include "CGBuilder.h"
#include "CGDebugInfo.h"
#include "CGLoopInfo.h"
#include "CGValue.h"
#include "CodeGenModule.h"
#include "CodeGenPGO.h"
#include "EHScopeStack.h"
#include "clang/AST/CharUnits.h"
#include "clang/AST/ExprCXX.h"
#include "clang/AST/ExprObjC.h"
#include "clang/AST/OpenMPClause.h"
#include "clang/AST/StmtOpenMP.h"
#include "clang/AST/Type.h"
#include "clang/Basic/ABI.h"
#include "clang/Basic/CapturedStmt.h"
#include "clang/Basic/TargetInfo.h"
#include "clang/Frontend/CodeGenOptions.h"
#include "llvm/ADT/ArrayRef.h"
#include "llvm/ADT/DenseMap.h"
#include "llvm/ADT/SmallVector.h"
#include "llvm/IR/ValueHandle.h"
#include "llvm/Support/Debug.h"

namespace llvm {
class BasicBlock;
class LLVMContext;
class MDNode;
class Module;
class SwitchInst;
class Twine;
class Value;
class CallSite;
}

namespace clang {
class ASTContext;
class BlockDecl;
class CXXDestructorDecl;
class CXXForRangeStmt;
class CXXTryStmt;
class Decl;
class LabelDecl;
class EnumConstantDecl;
class FunctionDecl;
class FunctionProtoType;
class LabelStmt;
class ObjCContainerDecl;
class ObjCInterfaceDecl;
class ObjCIvarDecl;
class ObjCMethodDecl;
class ObjCImplementationDecl;
class ObjCPropertyImplDecl;
class TargetInfo;
class TargetCodeGenInfo;
class VarDecl;
class ObjCForCollectionStmt;
class ObjCAtTryStmt;
class ObjCAtThrowStmt;
class ObjCAtSynchronizedStmt;
class ObjCAutoreleasePoolStmt;

namespace CodeGen {
class CodeGenTypes;
class CGFunctionInfo;
class CGRecordLayout;
class CGBlockInfo;
class CGCXXABI;
class BlockFlags;
class BlockFieldFlags;

/// The kind of evaluation to perform on values of a particular
/// type.  Basically, is the code in CGExprScalar, CGExprComplex, or
/// CGExprAgg?
///
/// TODO: should vectors maybe be split out into their own thing?
enum TypeEvaluationKind {
  TEK_Scalar,
  TEK_Complex,
  TEK_Aggregate
};

class SuppressDebugLocation {
  llvm::DebugLoc CurLoc;
  llvm::IRBuilderBase &Builder;
public:
  SuppressDebugLocation(llvm::IRBuilderBase &Builder)
      : CurLoc(Builder.getCurrentDebugLocation()), Builder(Builder) {
    Builder.SetCurrentDebugLocation(llvm::DebugLoc());
  }
  ~SuppressDebugLocation() {
    Builder.SetCurrentDebugLocation(CurLoc);
  }
};

/// CodeGenFunction - This class organizes the per-function state that is used
/// while generating LLVM code.
class CodeGenFunction : public CodeGenTypeCache {
  CodeGenFunction(const CodeGenFunction &) LLVM_DELETED_FUNCTION;
  void operator=(const CodeGenFunction &) LLVM_DELETED_FUNCTION;

  friend class CGCXXABI;
public:
  /// A jump destination is an abstract label, branching to which may
  /// require a jump out through normal cleanups.
  struct JumpDest {
    JumpDest() : Block(nullptr), ScopeDepth(), Index(0) {}
    JumpDest(llvm::BasicBlock *Block,
             EHScopeStack::stable_iterator Depth,
             unsigned Index)
      : Block(Block), ScopeDepth(Depth), Index(Index) {}

    bool isValid() const { return Block != nullptr; }
    llvm::BasicBlock *getBlock() const { return Block; }
    EHScopeStack::stable_iterator getScopeDepth() const { return ScopeDepth; }
    unsigned getDestIndex() const { return Index; }

    // This should be used cautiously.
    void setScopeDepth(EHScopeStack::stable_iterator depth) {
      ScopeDepth = depth;
    }

  private:
    llvm::BasicBlock *Block;
    EHScopeStack::stable_iterator ScopeDepth;
    unsigned Index;
  };

  CodeGenModule &CGM;  // Per-module state.
  const TargetInfo &Target;

  typedef std::pair<llvm::Value *, llvm::Value *> ComplexPairTy;
  LoopInfoStack LoopStack;
  CGBuilderTy Builder;

<<<<<<< HEAD
  /// CGBuilder insert helper. This function is called after an instruction is
  /// created using Builder.
  void InsertHelper(llvm::Instruction *I,
                    const llvm::Twine &Name,
=======
  /// \brief CGBuilder insert helper. This function is called after an
  /// instruction is created using Builder.
  void InsertHelper(llvm::Instruction *I, const llvm::Twine &Name,
>>>>>>> d4309185
                    llvm::BasicBlock *BB,
                    llvm::BasicBlock::iterator InsertPt) const;

  /// CurFuncDecl - Holds the Decl for the current outermost
  /// non-closure context.
  const Decl *CurFuncDecl;
  /// CurCodeDecl - This is the inner-most code context, which includes blocks.
  const Decl *CurCodeDecl;
  /// Root CodeGenFunction for OpenMP context in which current CodeGenFunction
  /// was created.
  CodeGenFunction *OpenMPRoot;
  const CGFunctionInfo *CurFnInfo;
  QualType FnRetTy;
  llvm::Function *CurFn;

  /// CurGD - The GlobalDecl for the current function being compiled.
  GlobalDecl CurGD;

  /// PrologueCleanupDepth - The cleanup depth enclosing all the
  /// cleanups associated with the parameters.
  EHScopeStack::stable_iterator PrologueCleanupDepth;

  /// ReturnBlock - Unified return block.
  JumpDest ReturnBlock;

  /// ReturnValue - The temporary alloca to hold the return value. This is null
  /// iff the function has no return value.
  llvm::Value *ReturnValue;

  /// AllocaInsertPoint - This is an instruction in the entry block before which
  /// we prefer to insert allocas.
  llvm::AssertingVH<llvm::Instruction> AllocaInsertPt;
  llvm::AssertingVH<llvm::Instruction> FirstprivateInsertPt;

  /// \brief API for captured statement code generation.
  class CGCapturedStmtInfo {
  public:
    explicit CGCapturedStmtInfo(const CapturedStmt &S,
                                CapturedRegionKind K = CR_Default)
      : Kind(K), ThisValue(nullptr), CXXThisFieldDecl(nullptr) {

      RecordDecl::field_iterator Field =
        S.getCapturedRecordDecl()->field_begin();
      for (CapturedStmt::const_capture_iterator I = S.capture_begin(),
                                                E = S.capture_end();
           I != E; ++I, ++Field) {
        if (I->capturesThis())
          CXXThisFieldDecl = *Field;
        else
          CaptureFields[I->getCapturedVar()] = *Field;
      }
    }

    virtual ~CGCapturedStmtInfo();

    CapturedRegionKind getKind() const { return Kind; }

    void setContextValue(llvm::Value *V) { ThisValue = V; }
    // \brief Retrieve the value of the context parameter.
    llvm::Value *getContextValue() const { return ThisValue; }

    /// \brief Lookup the captured field decl for a variable.
    const FieldDecl *lookup(const VarDecl *VD) const {
      return CaptureFields.lookup(VD);
    }

    bool isCXXThisExprCaptured() const { return CXXThisFieldDecl != nullptr; }
    FieldDecl *getThisFieldDecl() const { return CXXThisFieldDecl; }

    /// \brief Emit the captured statement body.
    virtual void EmitBody(CodeGenFunction &CGF, Stmt *S) {
      RegionCounter Cnt = CGF.getPGORegionCounter(S);
      Cnt.beginRegion(CGF.Builder);
      CGF.EmitStmt(S);
    }

    /// \brief Get the name of the capture helper.
    virtual StringRef getHelperName() const { return "__captured_stmt"; }

    static bool classof(const CGCapturedStmtInfo *) { return true; }

    virtual void addCachedVar(const VarDecl *VD, llvm::Value *Addr) { }
    virtual llvm::Value *getCachedVar(const VarDecl *VD) { return 0; }

  private:
    /// \brief The kind of captured statement being generated.
    CapturedRegionKind Kind;

    /// \brief Keep the map between VarDecl and FieldDecl.
    llvm::SmallDenseMap<const VarDecl *, FieldDecl *> CaptureFields;

    /// \brief The base address of the captured record, passed in as the first
    /// argument of the parallel region function.
    llvm::Value *ThisValue;

    /// \brief Captured 'this' type.
    FieldDecl *CXXThisFieldDecl;
  };
  /// \brief API for captured statement code generation for OpenMP regions.
  class CGOpenMPCapturedStmtInfo : public CGCapturedStmtInfo {
    //CodeGenModule &CGM;
  public:
    explicit CGOpenMPCapturedStmtInfo(llvm::Value* Context,
                                      const CapturedStmt &S,
                                      CodeGenModule &CGM,
                                      CapturedRegionKind K = CR_Default)
      : CGCapturedStmtInfo(S, K)/*, CGM(CGM)*/ { setContextValue(Context); }

    virtual ~CGOpenMPCapturedStmtInfo() { };

    virtual void addCachedVar(const VarDecl *VD, llvm::Value *Addr) { CachedVars[VD] = Addr; }
    virtual llvm::Value *getCachedVar(const VarDecl *VD) { return CachedVars[VD]; }
  private:

    /// \brief Keep the map between VarDecl and FieldDecl.
    llvm::SmallDenseMap<const VarDecl *, llvm::Value *> CachedVars;

  };

  CGCapturedStmtInfo *CapturedStmtInfo;

  class CGSIMDForStmtInfo; // Defined below, after simd wrappers.

  /// \brief Wrapper for "#pragma simd" and "#pragma omp simd".
  class CGPragmaSimdWrapper {
    public:
      // \brief Helper for EmitPragmaSimd - process 'safelen' clause.
      virtual bool emitSafelen(CodeGenFunction *CGF) const = 0;

      // \brief Emit updates of local variables from clauses
      // and loop counters in the beginning of __simd_helper.
      virtual bool walkLocalVariablesToEmit(
                      CodeGenFunction *CGF,
                      CGSIMDForStmtInfo *Info) const = 0;

      /// \brief Emit the SIMD loop initalization, loop stride expression
      /// as loop invariants, and cache those values.
      virtual void emitInit(CodeGenFunction &CGF,
          llvm::Value *&LoopIndex, llvm::Value *&LoopCount) = 0;

      /// \brief Emit the loop increment.
      virtual void emitIncrement(CodeGenFunction &CGF,
                                 llvm::Value *IndexVar) const = 0;

      // \brief Emit final values of loop counters and linear vars.
      virtual void emitLinearFinal(CodeGenFunction &CGF) const = 0;

      /// \brief Get the beginning location of for stmt.
      virtual SourceLocation getForLoc() const = 0;

      /// \brief Get the source range.
      virtual SourceRange getSourceRange() const = 0;

      /// \brief Retrieve the initialization expression.
      virtual const Stmt *getInit() const = 0;

      /// \brief Retrieve the loop condition expression.
      virtual const Expr *getCond() const = 0;

      /// \brief Retrieve the loop body.
      virtual const CapturedStmt *getAssociatedStmt() const = 0;

      /// \brief Retrieve the loop count expression.
      virtual const Expr *getLoopCount() const = 0;

      /// \brief Extract the loop body from the collapsed loop nest.
      /// Useful for openmp (it is noop for SIMDForStmt).
      virtual Stmt *extractLoopBody(Stmt *S) const = 0;

      /// \brief Return true if it is openmp pragma.
      virtual bool isOmp() const = 0;

      /// \brief Get the wrapped SIMDForStmt or OMPSimdDirective.
      virtual const Stmt *getStmt() const = 0;

      virtual ~CGPragmaSimdWrapper() { };
  };


  class CGPragmaOmpSimd : public CGPragmaSimdWrapper {
    public:
      CGPragmaOmpSimd(const OMPExecutableDirective *S)
        : SimdOmp(S) {}

      virtual bool emitSafelen(CodeGenFunction *CGF) const LLVM_OVERRIDE;
      virtual bool walkLocalVariablesToEmit(
                      CodeGenFunction *CGF,
                      CGSIMDForStmtInfo *Info) const LLVM_OVERRIDE;

      virtual void emitInit(CodeGenFunction &CGF,
          llvm::Value *&LoopIndex, llvm::Value *&LoopCount) LLVM_OVERRIDE;

      virtual void emitIncrement(CodeGenFunction &CGF,
                                 llvm::Value *IndexVar) const LLVM_OVERRIDE { }

      virtual void emitLinearFinal(CodeGenFunction &CGF) const LLVM_OVERRIDE;

      virtual SourceLocation getForLoc() const LLVM_OVERRIDE;
      virtual SourceRange getSourceRange() const LLVM_OVERRIDE;
      virtual const Stmt *getInit() const LLVM_OVERRIDE;
      virtual const Expr *getCond() const LLVM_OVERRIDE;
      virtual const CapturedStmt *getAssociatedStmt() const LLVM_OVERRIDE;
      virtual const Expr *getLoopCount() const LLVM_OVERRIDE;
      virtual Stmt *extractLoopBody(Stmt *S) const LLVM_OVERRIDE;
      virtual bool isOmp() const LLVM_OVERRIDE { return true; }
      virtual const Stmt *getStmt() const LLVM_OVERRIDE { return SimdOmp; }
      llvm::ConstantInt *emitClauseTail(CodeGenFunction *CGF, Expr *E) const;
      virtual ~CGPragmaOmpSimd() LLVM_OVERRIDE { }

    private:
      const OMPExecutableDirective *SimdOmp;
  };

  /// \brief API for SIMD for statement code generation.
  /// This class is intended to provide an interface to CG to work in the
  /// same manner with "#pragma simd" and "#pragma omp simd", using wrapper
  /// (CGPragmaSimdWrapper) for addressing any differences between them.
  class CGSIMDForStmtInfo : public CGCapturedStmtInfo {
  public:
    CGSIMDForStmtInfo(const CGPragmaSimdWrapper &Wr, llvm::MDNode *LoopID,
                      bool LoopParallel)
      : CGCapturedStmtInfo(*(Wr.getAssociatedStmt()), CR_SIMDFor),
        Wrapper(Wr), LoopID(LoopID), LoopParallel(LoopParallel) { }

    virtual StringRef getHelperName() const { return "__simd_for_helper"; }

    virtual void EmitBody(CodeGenFunction &CGF, Stmt *S) {
      CGF.EmitSIMDForHelperBody(Wrapper.extractLoopBody(S));
    }

    llvm::MDNode *getLoopID() const { return LoopID; }
    bool getLoopParallel() const { return LoopParallel; }


    bool isOmp() const { return Wrapper.isOmp(); }
    const Stmt *getStmt() const { return Wrapper.getStmt(); }

    // \brief Emit updates of local variables from clauses
    // and loop counters in the beginning of __simd_helper.
    bool walkLocalVariablesToEmit(CodeGenFunction *CGF) {
      return Wrapper.walkLocalVariablesToEmit(CGF, this);
    }

    static bool classof(const CGSIMDForStmtInfo *) { return true; }
    static bool classof(const CGCapturedStmtInfo *I) {
      return I->getKind() == CR_SIMDFor;
    }
  private:
    /// \brief Wrapper around SIMDForStmt/OMPSimdDirective.
    const CGPragmaSimdWrapper &Wrapper;
    /// \brief The loop id metadata.
    llvm::MDNode *LoopID;
    /// \brief Is loop parallel.
    bool LoopParallel;

  };

  /// BoundsChecking - Emit run-time bounds checks. Higher values mean
  /// potentially higher performance penalties.
  unsigned char BoundsChecking;

  /// \brief Sanitizer options to use for this function.
  const SanitizerOptions *SanOpts;

  /// \brief True if CodeGen currently emits code implementing sanitizer checks.
  bool IsSanitizerScope;

  /// \brief RAII object to set/unset CodeGenFunction::IsSanitizerScope.
  class SanitizerScope {
    CodeGenFunction *CGF;
  public:
    SanitizerScope(CodeGenFunction *CGF);
    ~SanitizerScope();
  };

  /// In ARC, whether we should autorelease the return value.
  bool AutoreleaseResult;

  const CodeGen::CGBlockInfo *BlockInfo;
  llvm::Value *BlockPointer;

  llvm::DenseMap<const VarDecl *, FieldDecl *> LambdaCaptureFields;
  FieldDecl *LambdaThisCaptureField;

  /// \brief A mapping from NRVO variables to the flags used to indicate
  /// when the NRVO has been applied to this variable.
  llvm::DenseMap<const VarDecl *, llvm::Value *> NRVOFlags;

  EHScopeStack EHStack;
  llvm::SmallVector<char, 256> LifetimeExtendedCleanupStack;

  /// Header for data within LifetimeExtendedCleanupStack.
  struct LifetimeExtendedCleanupHeader {
    /// The size of the following cleanup object.
    size_t Size : 29;
    /// The kind of cleanup to push: a value from the CleanupKind enumeration.
    unsigned Kind : 3;

    size_t getSize() const { return Size; }
    CleanupKind getKind() const { return static_cast<CleanupKind>(Kind); }
  };

  /// i32s containing the indexes of the cleanup destinations.
  llvm::AllocaInst *NormalCleanupDest;

  unsigned NextCleanupDestIndex;

  /// FirstBlockInfo - The head of a singly-linked-list of block layouts.
  CGBlockInfo *FirstBlockInfo;

  /// EHResumeBlock - Unified block containing a call to llvm.eh.resume.
  llvm::BasicBlock *EHResumeBlock;

  /// The exception slot.  All landing pads write the current exception pointer
  /// into this alloca.
  llvm::Value *ExceptionSlot;

  /// The selector slot.  Under the MandatoryCleanup model, all landing pads
  /// write the current selector value into this alloca.
  llvm::AllocaInst *EHSelectorSlot;

  /// Emits a landing pad for the current EH stack.
  llvm::BasicBlock *EmitLandingPad();

  llvm::BasicBlock *getInvokeDestImpl();

  template <class T>
  typename DominatingValue<T>::saved_type saveValueInCond(T value) {
    return DominatingValue<T>::save(*this, value);
  }

public:
  /// ObjCEHValueStack - Stack of Objective-C exception values, used for
  /// rethrows.
  SmallVector<llvm::Value*, 8> ObjCEHValueStack;

  /// A class controlling the emission of a finally block.
  class FinallyInfo {
    /// Where the catchall's edge through the cleanup should go.
    JumpDest RethrowDest;

    /// A function to call to enter the catch.
    llvm::Constant *BeginCatchFn;

    /// An i1 variable indicating whether or not the @finally is
    /// running for an exception.
    llvm::AllocaInst *ForEHVar;

    /// An i8* variable into which the exception pointer to rethrow
    /// has been saved.
    llvm::AllocaInst *SavedExnVar;

  public:
    void enter(CodeGenFunction &CGF, const Stmt *Finally,
               llvm::Constant *beginCatchFn, llvm::Constant *endCatchFn,
               llvm::Constant *rethrowFn);
    void exit(CodeGenFunction &CGF);
  };

  /// pushFullExprCleanup - Push a cleanup to be run at the end of the
  /// current full-expression.  Safe against the possibility that
  /// we're currently inside a conditionally-evaluated expression.
  template <class T, class A0>
  void pushFullExprCleanup(CleanupKind kind, A0 a0) {
    // If we're not in a conditional branch, or if none of the
    // arguments requires saving, then use the unconditional cleanup.
    if (!isInConditionalBranch())
      return EHStack.pushCleanup<T>(kind, a0);

    typename DominatingValue<A0>::saved_type a0_saved = saveValueInCond(a0);

    typedef EHScopeStack::ConditionalCleanup1<T, A0> CleanupType;
    EHStack.pushCleanup<CleanupType>(kind, a0_saved);
    initFullExprCleanup();
  }

  /// pushFullExprCleanup - Push a cleanup to be run at the end of the
  /// current full-expression.  Safe against the possibility that
  /// we're currently inside a conditionally-evaluated expression.
  template <class T, class A0, class A1>
  void pushFullExprCleanup(CleanupKind kind, A0 a0, A1 a1) {
    // If we're not in a conditional branch, or if none of the
    // arguments requires saving, then use the unconditional cleanup.
    if (!isInConditionalBranch())
      return EHStack.pushCleanup<T>(kind, a0, a1);

    typename DominatingValue<A0>::saved_type a0_saved = saveValueInCond(a0);
    typename DominatingValue<A1>::saved_type a1_saved = saveValueInCond(a1);

    typedef EHScopeStack::ConditionalCleanup2<T, A0, A1> CleanupType;
    EHStack.pushCleanup<CleanupType>(kind, a0_saved, a1_saved);
    initFullExprCleanup();
  }

  /// pushFullExprCleanup - Push a cleanup to be run at the end of the
  /// current full-expression.  Safe against the possibility that
  /// we're currently inside a conditionally-evaluated expression.
  template <class T, class A0, class A1, class A2>
  void pushFullExprCleanup(CleanupKind kind, A0 a0, A1 a1, A2 a2) {
    // If we're not in a conditional branch, or if none of the
    // arguments requires saving, then use the unconditional cleanup.
    if (!isInConditionalBranch()) {
      return EHStack.pushCleanup<T>(kind, a0, a1, a2);
    }
    
    typename DominatingValue<A0>::saved_type a0_saved = saveValueInCond(a0);
    typename DominatingValue<A1>::saved_type a1_saved = saveValueInCond(a1);
    typename DominatingValue<A2>::saved_type a2_saved = saveValueInCond(a2);
    
    typedef EHScopeStack::ConditionalCleanup3<T, A0, A1, A2> CleanupType;
    EHStack.pushCleanup<CleanupType>(kind, a0_saved, a1_saved, a2_saved);
    initFullExprCleanup();
  }

  /// pushFullExprCleanup - Push a cleanup to be run at the end of the
  /// current full-expression.  Safe against the possibility that
  /// we're currently inside a conditionally-evaluated expression.
  template <class T, class A0, class A1, class A2, class A3>
  void pushFullExprCleanup(CleanupKind kind, A0 a0, A1 a1, A2 a2, A3 a3) {
    // If we're not in a conditional branch, or if none of the
    // arguments requires saving, then use the unconditional cleanup.
    if (!isInConditionalBranch()) {
      return EHStack.pushCleanup<T>(kind, a0, a1, a2, a3);
    }
    
    typename DominatingValue<A0>::saved_type a0_saved = saveValueInCond(a0);
    typename DominatingValue<A1>::saved_type a1_saved = saveValueInCond(a1);
    typename DominatingValue<A2>::saved_type a2_saved = saveValueInCond(a2);
    typename DominatingValue<A3>::saved_type a3_saved = saveValueInCond(a3);
    
    typedef EHScopeStack::ConditionalCleanup4<T, A0, A1, A2, A3> CleanupType;
    EHStack.pushCleanup<CleanupType>(kind, a0_saved, a1_saved,
                                     a2_saved, a3_saved);
    initFullExprCleanup();
  }

  /// \brief Queue a cleanup to be pushed after finishing the current
  /// full-expression.
  template <class T, class A0, class A1, class A2, class A3>
  void pushCleanupAfterFullExpr(CleanupKind Kind, A0 a0, A1 a1, A2 a2, A3 a3) {
    assert(!isInConditionalBranch() && "can't defer conditional cleanup");

    LifetimeExtendedCleanupHeader Header = { sizeof(T), Kind };

    size_t OldSize = LifetimeExtendedCleanupStack.size();
    LifetimeExtendedCleanupStack.resize(
        LifetimeExtendedCleanupStack.size() + sizeof(Header) + Header.Size);

    char *Buffer = &LifetimeExtendedCleanupStack[OldSize];
    new (Buffer) LifetimeExtendedCleanupHeader(Header);
    new (Buffer + sizeof(Header)) T(a0, a1, a2, a3);
  }

  /// Set up the last cleaup that was pushed as a conditional
  /// full-expression cleanup.
  void initFullExprCleanup();

  /// PushDestructorCleanup - Push a cleanup to call the
  /// complete-object destructor of an object of the given type at the
  /// given address.  Does nothing if T is not a C++ class type with a
  /// non-trivial destructor.
  void PushDestructorCleanup(QualType T, llvm::Value *Addr);

  /// PushDestructorCleanup - Push a cleanup to call the
  /// complete-object variant of the given destructor on the object at
  /// the given address.
  void PushDestructorCleanup(const CXXDestructorDecl *Dtor,
                             llvm::Value *Addr);

  /// PopCleanupBlock - Will pop the cleanup entry on the stack and
  /// process all branch fixups.
  void PopCleanupBlock(bool FallThroughIsBranchThrough = false);

  /// DeactivateCleanupBlock - Deactivates the given cleanup block.
  /// The block cannot be reactivated.  Pops it if it's the top of the
  /// stack.
  ///
  /// \param DominatingIP - An instruction which is known to
  ///   dominate the current IP (if set) and which lies along
  ///   all paths of execution between the current IP and the
  ///   the point at which the cleanup comes into scope.
  void DeactivateCleanupBlock(EHScopeStack::stable_iterator Cleanup,
                              llvm::Instruction *DominatingIP);

  /// ActivateCleanupBlock - Activates an initially-inactive cleanup.
  /// Cannot be used to resurrect a deactivated cleanup.
  ///
  /// \param DominatingIP - An instruction which is known to
  ///   dominate the current IP (if set) and which lies along
  ///   all paths of execution between the current IP and the
  ///   the point at which the cleanup comes into scope.
  void ActivateCleanupBlock(EHScopeStack::stable_iterator Cleanup,
                            llvm::Instruction *DominatingIP);

  /// \brief Enters a new scope for capturing cleanups, all of which
  /// will be executed once the scope is exited.
  class RunCleanupsScope {
    EHScopeStack::stable_iterator CleanupStackDepth;
    size_t LifetimeExtendedCleanupStackSize;
    bool OldDidCallStackSave;
  protected:
    bool PerformCleanup;
  private:

    RunCleanupsScope(const RunCleanupsScope &) LLVM_DELETED_FUNCTION;
    void operator=(const RunCleanupsScope &) LLVM_DELETED_FUNCTION;

  protected:
    CodeGenFunction& CGF;

  public:
    /// \brief Enter a new cleanup scope.
    explicit RunCleanupsScope(CodeGenFunction &CGF)
      : PerformCleanup(true), CGF(CGF)
    {
      CleanupStackDepth = CGF.EHStack.stable_begin();
      LifetimeExtendedCleanupStackSize =
          CGF.LifetimeExtendedCleanupStack.size();
      OldDidCallStackSave = CGF.DidCallStackSave;
      CGF.DidCallStackSave = false;
    }

    /// \brief Exit this cleanup scope, emitting any accumulated
    /// cleanups.
    ~RunCleanupsScope() {
      if (PerformCleanup) {
        CGF.DidCallStackSave = OldDidCallStackSave;
        CGF.PopCleanupBlocks(CleanupStackDepth,
                             LifetimeExtendedCleanupStackSize);
      }
    }

    /// \brief Determine whether this scope requires any cleanups.
    bool requiresCleanups() const {
      return CGF.EHStack.stable_begin() != CleanupStackDepth;
    }

    /// \brief Force the emission of cleanups now, instead of waiting
    /// until this object is destroyed.
    void ForceCleanup() {
      assert(PerformCleanup && "Already forced cleanup");
      CGF.DidCallStackSave = OldDidCallStackSave;
      CGF.PopCleanupBlocks(CleanupStackDepth,
                           LifetimeExtendedCleanupStackSize);
      PerformCleanup = false;
    }
  };

  class LexicalScope: protected RunCleanupsScope {
    SourceRange Range;
    SmallVector<const LabelDecl*, 4> Labels;
    LexicalScope *ParentScope;

    LexicalScope(const LexicalScope &) LLVM_DELETED_FUNCTION;
    void operator=(const LexicalScope &) LLVM_DELETED_FUNCTION;

  public:
    /// \brief Enter a new cleanup scope.
    explicit LexicalScope(CodeGenFunction &CGF, SourceRange Range)
      : RunCleanupsScope(CGF), Range(Range), ParentScope(CGF.CurLexicalScope) {
      CGF.CurLexicalScope = this;
      if (CGDebugInfo *DI = CGF.getDebugInfo())
        DI->EmitLexicalBlockStart(CGF.Builder, Range.getBegin());
    }

    void addLabel(const LabelDecl *label) {
      assert(PerformCleanup && "adding label to dead scope?");
      Labels.push_back(label);
    }

    /// \brief Exit this cleanup scope, emitting any accumulated
    /// cleanups.
    ~LexicalScope() {
      if (CGDebugInfo *DI = CGF.getDebugInfo())
        DI->EmitLexicalBlockEnd(CGF.Builder, Range.getEnd());

      // If we should perform a cleanup, force them now.  Note that
      // this ends the cleanup scope before rescoping any labels.
      if (PerformCleanup) ForceCleanup();
    }

    /// \brief Force the emission of cleanups now, instead of waiting
    /// until this object is destroyed.
    void ForceCleanup() {
      CGF.CurLexicalScope = ParentScope;
      RunCleanupsScope::ForceCleanup();

      if (!Labels.empty())
        rescopeLabels();
    }

    void rescopeLabels();
  };


  /// \brief Takes the old cleanup stack size and emits the cleanup blocks
  /// that have been added.
  void PopCleanupBlocks(EHScopeStack::stable_iterator OldCleanupStackSize);

  /// \brief Takes the old cleanup stack size and emits the cleanup blocks
  /// that have been added, then adds all lifetime-extended cleanups from
  /// the given position to the stack.
  void PopCleanupBlocks(EHScopeStack::stable_iterator OldCleanupStackSize,
                        size_t OldLifetimeExtendedStackSize);

  void ResolveBranchFixups(llvm::BasicBlock *Target);

  /// The given basic block lies in the current EH scope, but may be a
  /// target of a potentially scope-crossing jump; get a stable handle
  /// to which we can perform this jump later.
  JumpDest getJumpDestInCurrentScope(llvm::BasicBlock *Target) {
    return JumpDest(Target,
                    EHStack.getInnermostNormalCleanup(),
                    NextCleanupDestIndex++);
  }

  /// The given basic block lies in the current EH scope, but may be a
  /// target of a potentially scope-crossing jump; get a stable handle
  /// to which we can perform this jump later.
  JumpDest getJumpDestInCurrentScope(StringRef Name = StringRef()) {
    return getJumpDestInCurrentScope(createBasicBlock(Name));
  }

  /// EmitBranchThroughCleanup - Emit a branch from the current insert
  /// block through the normal cleanup handling code (if any) and then
  /// on to \arg Dest.
  void EmitBranchThroughCleanup(JumpDest Dest);
  
  /// isObviouslyBranchWithoutCleanups - Return true if a branch to the
  /// specified destination obviously has no cleanups to run.  'false' is always
  /// a conservatively correct answer for this method.
  bool isObviouslyBranchWithoutCleanups(JumpDest Dest) const;

  /// popCatchScope - Pops the catch scope at the top of the EHScope
  /// stack, emitting any required code (other than the catch handlers
  /// themselves).
  void popCatchScope();

  llvm::BasicBlock *getEHResumeBlock(bool isCleanup);
  llvm::BasicBlock *getEHDispatchBlock(EHScopeStack::stable_iterator scope);

  /// An object to manage conditionally-evaluated expressions.
  class ConditionalEvaluation {
    llvm::BasicBlock *StartBB;

  public:
    ConditionalEvaluation(CodeGenFunction &CGF)
      : StartBB(CGF.Builder.GetInsertBlock()) {}

    void begin(CodeGenFunction &CGF) {
      assert(CGF.OutermostConditional != this);
      if (!CGF.OutermostConditional)
        CGF.OutermostConditional = this;
    }

    void end(CodeGenFunction &CGF) {
      assert(CGF.OutermostConditional != nullptr);
      if (CGF.OutermostConditional == this)
        CGF.OutermostConditional = nullptr;
    }

    /// Returns a block which will be executed prior to each
    /// evaluation of the conditional code.
    llvm::BasicBlock *getStartingBlock() const {
      return StartBB;
    }
  };

  /// isInConditionalBranch - Return true if we're currently emitting
  /// one branch or the other of a conditional expression.
  bool isInConditionalBranch() const { return OutermostConditional != nullptr; }

  void setBeforeOutermostConditional(llvm::Value *value, llvm::Value *addr) {
    assert(isInConditionalBranch());
    llvm::BasicBlock *block = OutermostConditional->getStartingBlock();
    new llvm::StoreInst(value, addr, &block->back());    
  }

  /// An RAII object to record that we're evaluating a statement
  /// expression.
  class StmtExprEvaluation {
    CodeGenFunction &CGF;

    /// We have to save the outermost conditional: cleanups in a
    /// statement expression aren't conditional just because the
    /// StmtExpr is.
    ConditionalEvaluation *SavedOutermostConditional;

  public:
    StmtExprEvaluation(CodeGenFunction &CGF)
      : CGF(CGF), SavedOutermostConditional(CGF.OutermostConditional) {
      CGF.OutermostConditional = nullptr;
    }

    ~StmtExprEvaluation() {
      CGF.OutermostConditional = SavedOutermostConditional;
      CGF.EnsureInsertPoint();
    }
  };

  /// An object which temporarily prevents a value from being
  /// destroyed by aggressive peephole optimizations that assume that
  /// all uses of a value have been realized in the IR.
  class PeepholeProtection {
    llvm::Instruction *Inst;
    friend class CodeGenFunction;

  public:
    PeepholeProtection() : Inst(nullptr) {}
  };

  /// A non-RAII class containing all the information about a bound
  /// opaque value.  OpaqueValueMapping, below, is a RAII wrapper for
  /// this which makes individual mappings very simple; using this
  /// class directly is useful when you have a variable number of
  /// opaque values or don't want the RAII functionality for some
  /// reason.
  class OpaqueValueMappingData {
    const OpaqueValueExpr *OpaqueValue;
    bool BoundLValue;
    CodeGenFunction::PeepholeProtection Protection;

    OpaqueValueMappingData(const OpaqueValueExpr *ov,
                           bool boundLValue)
      : OpaqueValue(ov), BoundLValue(boundLValue) {}
  public:
    OpaqueValueMappingData() : OpaqueValue(nullptr) {}

    static bool shouldBindAsLValue(const Expr *expr) {
      // gl-values should be bound as l-values for obvious reasons.
      // Records should be bound as l-values because IR generation
      // always keeps them in memory.  Expressions of function type
      // act exactly like l-values but are formally required to be
      // r-values in C.
      return expr->isGLValue() ||
             expr->getType()->isFunctionType() ||
             hasAggregateEvaluationKind(expr->getType());
    }

    static OpaqueValueMappingData bind(CodeGenFunction &CGF,
                                       const OpaqueValueExpr *ov,
                                       const Expr *e) {
      if (shouldBindAsLValue(ov))
        return bind(CGF, ov, CGF.EmitLValue(e));
      return bind(CGF, ov, CGF.EmitAnyExpr(e));
    }

    static OpaqueValueMappingData bind(CodeGenFunction &CGF,
                                       const OpaqueValueExpr *ov,
                                       const LValue &lv) {
      assert(shouldBindAsLValue(ov));
      CGF.OpaqueLValues.insert(std::make_pair(ov, lv));
      return OpaqueValueMappingData(ov, true);
    }

    static OpaqueValueMappingData bind(CodeGenFunction &CGF,
                                       const OpaqueValueExpr *ov,
                                       const RValue &rv) {
      assert(!shouldBindAsLValue(ov));
      CGF.OpaqueRValues.insert(std::make_pair(ov, rv));

      OpaqueValueMappingData data(ov, false);

      // Work around an extremely aggressive peephole optimization in
      // EmitScalarConversion which assumes that all other uses of a
      // value are extant.
      data.Protection = CGF.protectFromPeepholes(rv);

      return data;
    }

    bool isValid() const { return OpaqueValue != nullptr; }
    void clear() { OpaqueValue = nullptr; }

    void unbind(CodeGenFunction &CGF) {
      assert(OpaqueValue && "no data to unbind!");

      if (BoundLValue) {
        CGF.OpaqueLValues.erase(OpaqueValue);
      } else {
        CGF.OpaqueRValues.erase(OpaqueValue);
        CGF.unprotectFromPeepholes(Protection);
      }
    }
  };

  /// An RAII object to set (and then clear) a mapping for an OpaqueValueExpr.
  class OpaqueValueMapping {
    CodeGenFunction &CGF;
    OpaqueValueMappingData Data;

  public:
    static bool shouldBindAsLValue(const Expr *expr) {
      return OpaqueValueMappingData::shouldBindAsLValue(expr);
    }

    /// Build the opaque value mapping for the given conditional
    /// operator if it's the GNU ?: extension.  This is a common
    /// enough pattern that the convenience operator is really
    /// helpful.
    ///
    OpaqueValueMapping(CodeGenFunction &CGF,
                       const AbstractConditionalOperator *op) : CGF(CGF) {
      if (isa<ConditionalOperator>(op))
        // Leave Data empty.
        return;

      const BinaryConditionalOperator *e = cast<BinaryConditionalOperator>(op);
      Data = OpaqueValueMappingData::bind(CGF, e->getOpaqueValue(),
                                          e->getCommon());
    }

    OpaqueValueMapping(CodeGenFunction &CGF,
                       const OpaqueValueExpr *opaqueValue,
                       LValue lvalue)
      : CGF(CGF), Data(OpaqueValueMappingData::bind(CGF, opaqueValue, lvalue)) {
    }

    OpaqueValueMapping(CodeGenFunction &CGF,
                       const OpaqueValueExpr *opaqueValue,
                       RValue rvalue)
      : CGF(CGF), Data(OpaqueValueMappingData::bind(CGF, opaqueValue, rvalue)) {
    }

    void pop() {
      Data.unbind(CGF);
      Data.clear();
    }

    ~OpaqueValueMapping() {
      if (Data.isValid()) Data.unbind(CGF);
    }
  };
  
  /// getByrefValueFieldNumber - Given a declaration, returns the LLVM field
  /// number that holds the value.
  unsigned getByRefValueLLVMField(const ValueDecl *VD) const;

  /// BuildBlockByrefAddress - Computes address location of the
  /// variable which is declared as __block.
  llvm::Value *BuildBlockByrefAddress(llvm::Value *BaseAddr,
                                      const VarDecl *V);
private:
  CGDebugInfo *DebugInfo;
  bool DisableDebugInfo;

  /// DidCallStackSave - Whether llvm.stacksave has been called. Used to avoid
  /// calling llvm.stacksave for multiple VLAs in the same scope.
  bool DidCallStackSave;

  /// IndirectBranch - The first time an indirect goto is seen we create a block
  /// with an indirect branch.  Every time we see the address of a label taken,
  /// we add the label to the indirect goto.  Every subsequent indirect goto is
  /// codegen'd as a jump to the IndirectBranch's basic block.
  llvm::IndirectBrInst *IndirectBranch;

  /// LocalDeclMap - This keeps track of the LLVM allocas or globals for local C
  /// decls.
  typedef llvm::DenseMap<const Decl*, llvm::Value*> DeclMapTy;
  DeclMapTy LocalDeclMap;

  /// LabelMap - This keeps track of the LLVM basic block for each C label.
  llvm::DenseMap<const LabelDecl*, JumpDest> LabelMap;

  // BreakContinueStack - This keeps track of where break and continue
  // statements should jump to.
  struct BreakContinue {
    BreakContinue(JumpDest Break, JumpDest Continue)
      : BreakBlock(Break), ContinueBlock(Continue) {}

    JumpDest BreakBlock;
    JumpDest ContinueBlock;
  };
  SmallVector<BreakContinue, 8> BreakContinueStack;
  llvm::DenseMap<unsigned, JumpDest> OMPCancelMap;

  CodeGenPGO PGO;

public:
  /// Get a counter for instrumentation of the region associated with the given
  /// statement.
  RegionCounter getPGORegionCounter(const Stmt *S) {
    return RegionCounter(PGO, S);
  }
private:

  /// SwitchInsn - This is nearest current switch instruction. It is null if
  /// current context is not in a switch.
  llvm::SwitchInst *SwitchInsn;
  /// The branch weights of SwitchInsn when doing instrumentation based PGO.
  SmallVector<uint64_t, 16> *SwitchWeights;

  /// CaseRangeBlock - This block holds if condition check for last case
  /// statement range in current switch instruction.
  llvm::BasicBlock *CaseRangeBlock;

  /// OpaqueLValues - Keeps track of the current set of opaque value
  /// expressions.
  llvm::DenseMap<const OpaqueValueExpr *, LValue> OpaqueLValues;
  llvm::DenseMap<const OpaqueValueExpr *, RValue> OpaqueRValues;

  // VLASizeMap - This keeps track of the associated size for each VLA type.
  // We track this by the size expression rather than the type itself because
  // in certain situations, like a const qualifier applied to an VLA typedef,
  // multiple VLA types can share the same size expression.
  // FIXME: Maybe this could be a stack of maps that is pushed/popped as we
  // enter/leave scopes.
  llvm::DenseMap<const Expr*, llvm::Value*> VLASizeMap;

  /// A block containing a single 'unreachable' instruction.  Created
  /// lazily by getUnreachableBlock().
  llvm::BasicBlock *UnreachableBlock;

  /// Counts of the number return expressions in the function.
  unsigned NumReturnExprs;

  /// Count the number of simple (constant) return expressions in the function.
  unsigned NumSimpleReturnExprs;

  /// The last regular (non-return) debug location (breakpoint) in the function.
  SourceLocation LastStopPoint;

public:
  /// This class is used for instantiation of local variables, but restores
  /// LocalDeclMap state after instantiation. If Empty is true, the LocalDeclMap
  /// is cleared completely and then restored to original state upon
  /// destruction.
  class LocalVarsDeclGuard {
    CodeGenFunction &CGF;
    DeclMapTy LocalDeclMap;
    public:
      LocalVarsDeclGuard(CodeGenFunction &CGF, bool Empty = false)
        : CGF(CGF), LocalDeclMap() {
          if (Empty) {
            LocalDeclMap.swap(CGF.LocalDeclMap);
          } else {
            LocalDeclMap.copyFrom(CGF.LocalDeclMap);
          }
        }
      ~LocalVarsDeclGuard() { CGF.LocalDeclMap.swap(LocalDeclMap); }
  };
  /// A scope within which we are constructing the fields of an object which
  /// might use a CXXDefaultInitExpr. This stashes away a 'this' value to use
  /// if we need to evaluate a CXXDefaultInitExpr within the evaluation.
  class FieldConstructionScope {
  public:
    FieldConstructionScope(CodeGenFunction &CGF, llvm::Value *This)
        : CGF(CGF), OldCXXDefaultInitExprThis(CGF.CXXDefaultInitExprThis) {
      CGF.CXXDefaultInitExprThis = This;
    }
    ~FieldConstructionScope() {
      CGF.CXXDefaultInitExprThis = OldCXXDefaultInitExprThis;
    }

  private:
    CodeGenFunction &CGF;
    llvm::Value *OldCXXDefaultInitExprThis;
  };

  /// The scope of a CXXDefaultInitExpr. Within this scope, the value of 'this'
  /// is overridden to be the object under construction.
  class CXXDefaultInitExprScope {
  public:
    CXXDefaultInitExprScope(CodeGenFunction &CGF)
        : CGF(CGF), OldCXXThisValue(CGF.CXXThisValue) {
      CGF.CXXThisValue = CGF.CXXDefaultInitExprThis;
    }
    ~CXXDefaultInitExprScope() {
      CGF.CXXThisValue = OldCXXThisValue;
    }

  public:
    CodeGenFunction &CGF;
    llvm::Value *OldCXXThisValue;
  };

private:
  /// CXXThisDecl - When generating code for a C++ member function,
  /// this will hold the implicit 'this' declaration.
  ImplicitParamDecl *CXXABIThisDecl;
  llvm::Value *CXXABIThisValue;
  llvm::Value *CXXThisValue;

  /// The value of 'this' to use when evaluating CXXDefaultInitExprs within
  /// this expression.
  llvm::Value *CXXDefaultInitExprThis;

  /// CXXStructorImplicitParamDecl - When generating code for a constructor or
  /// destructor, this will hold the implicit argument (e.g. VTT).
  ImplicitParamDecl *CXXStructorImplicitParamDecl;
  llvm::Value *CXXStructorImplicitParamValue;

  /// OutermostConditional - Points to the outermost active
  /// conditional control.  This is used so that we know if a
  /// temporary should be destroyed conditionally.
  ConditionalEvaluation *OutermostConditional;

  /// The current lexical scope.
  LexicalScope *CurLexicalScope;

  /// ExceptionsDisabled - Whether exceptions are currently disabled.
  bool ExceptionsDisabled;

  /// The current source location that should be used for exception
  /// handling code.
  SourceLocation CurEHLocation;

  /// ByrefValueInfoMap - For each __block variable, contains a pair of the LLVM
  /// type as well as the field number that contains the actual data.
  llvm::DenseMap<const ValueDecl *, std::pair<llvm::Type *,
                                              unsigned> > ByRefValueInfo;

  llvm::BasicBlock *TerminateLandingPad;
  llvm::BasicBlock *TerminateHandler;
  llvm::BasicBlock *TrapBB;

  /// Add a kernel metadata node to the named metadata node 'opencl.kernels'.
  /// In the kernel metadata node, reference the kernel function and metadata 
  /// nodes for its optional attribute qualifiers (OpenCL 1.1 6.7.2):
  /// - A node for the vec_type_hint(<type>) qualifier contains string
  ///   "vec_type_hint", an undefined value of the <type> data type,
  ///   and a Boolean that is true if the <type> is integer and signed.
  /// - A node for the work_group_size_hint(X,Y,Z) qualifier contains string 
  ///   "work_group_size_hint", and three 32-bit integers X, Y and Z.
  /// - A node for the reqd_work_group_size(X,Y,Z) qualifier contains string 
  ///   "reqd_work_group_size", and three 32-bit integers X, Y and Z.
  void EmitOpenCLKernelMetadata(const FunctionDecl *FD,
                                llvm::Function *Fn);

public:
  CodeGenFunction(CodeGenModule &cgm, bool suppressNewContext=false);
  ~CodeGenFunction();

  CodeGenTypes &getTypes() const { return CGM.getTypes(); }
  ASTContext &getContext() const { return CGM.getContext(); }
  CGDebugInfo *getDebugInfo() { 
    if (DisableDebugInfo) 
      return nullptr;
    return DebugInfo; 
  }
  void disableDebugInfo() { DisableDebugInfo = true; }
  void enableDebugInfo() { DisableDebugInfo = false; }

  bool shouldUseFusedARCCalls() {
    return CGM.getCodeGenOpts().OptimizationLevel == 0;
  }

  const LangOptions &getLangOpts() const { return CGM.getLangOpts(); }

  /// Returns a pointer to the function's exception object and selector slot,
  /// which is assigned in every landing pad.
  llvm::Value *getExceptionSlot();
  llvm::Value *getEHSelectorSlot();

  /// Returns the contents of the function's exception object and selector
  /// slots.
  llvm::Value *getExceptionFromSlot();
  llvm::Value *getSelectorFromSlot();

  llvm::Value *getNormalCleanupDestSlot();

  llvm::BasicBlock *getUnreachableBlock() {
    if (!UnreachableBlock) {
      UnreachableBlock = createBasicBlock("unreachable");
      new llvm::UnreachableInst(getLLVMContext(), UnreachableBlock);
    }
    return UnreachableBlock;
  }

  llvm::BasicBlock *getInvokeDest() {
    if (!EHStack.requiresLandingPad()) return nullptr;
    return getInvokeDestImpl();
  }

  void disableExceptions() { ExceptionsDisabled = true; }
  void enableExceptions() { ExceptionsDisabled = false; }

  const TargetInfo &getTarget() const { return Target; }
  llvm::LLVMContext &getLLVMContext() { return CGM.getLLVMContext(); }

  //===--------------------------------------------------------------------===//
  //                                  Cleanups
  //===--------------------------------------------------------------------===//

  typedef void Destroyer(CodeGenFunction &CGF, llvm::Value *addr, QualType ty);

  void pushIrregularPartialArrayCleanup(llvm::Value *arrayBegin,
                                        llvm::Value *arrayEndPointer,
                                        QualType elementType,
                                        Destroyer *destroyer);
  void pushRegularPartialArrayCleanup(llvm::Value *arrayBegin,
                                      llvm::Value *arrayEnd,
                                      QualType elementType,
                                      Destroyer *destroyer);

  void pushDestroy(QualType::DestructionKind dtorKind,
                   llvm::Value *addr, QualType type);
  void pushEHDestroy(QualType::DestructionKind dtorKind,
                     llvm::Value *addr, QualType type);
  void pushDestroy(CleanupKind kind, llvm::Value *addr, QualType type,
                   Destroyer *destroyer, bool useEHCleanupForArray);
  void pushLifetimeExtendedDestroy(CleanupKind kind, llvm::Value *addr,
                                   QualType type, Destroyer *destroyer,
                                   bool useEHCleanupForArray);
  void pushStackRestore(CleanupKind kind, llvm::Value *SPMem);
  void emitDestroy(llvm::Value *addr, QualType type, Destroyer *destroyer,
                   bool useEHCleanupForArray);
  llvm::Function *generateDestroyHelper(llvm::Constant *addr, QualType type,
                                        Destroyer *destroyer,
                                        bool useEHCleanupForArray,
                                        const VarDecl *VD);
  void emitArrayDestroy(llvm::Value *begin, llvm::Value *end,
                        QualType type, Destroyer *destroyer,
                        bool checkZeroLength, bool useEHCleanup);

  Destroyer *getDestroyer(QualType::DestructionKind destructionKind);

  /// Determines whether an EH cleanup is required to destroy a type
  /// with the given destruction kind.
  bool needsEHCleanup(QualType::DestructionKind kind) {
    switch (kind) {
    case QualType::DK_none:
      return false;
    case QualType::DK_cxx_destructor:
    case QualType::DK_objc_weak_lifetime:
      return getLangOpts().Exceptions;
    case QualType::DK_objc_strong_lifetime:
      return getLangOpts().Exceptions &&
             CGM.getCodeGenOpts().ObjCAutoRefCountExceptions;
    }
    llvm_unreachable("bad destruction kind");
  }

  CleanupKind getCleanupKind(QualType::DestructionKind kind) {
    return (needsEHCleanup(kind) ? NormalAndEHCleanup : NormalCleanup);
  }

  //===--------------------------------------------------------------------===//
  //                                  Objective-C
  //===--------------------------------------------------------------------===//

  void GenerateObjCMethod(const ObjCMethodDecl *OMD);

  void StartObjCMethod(const ObjCMethodDecl *MD,
                       const ObjCContainerDecl *CD,
                       SourceLocation StartLoc);

  /// GenerateObjCGetter - Synthesize an Objective-C property getter function.
  void GenerateObjCGetter(ObjCImplementationDecl *IMP,
                          const ObjCPropertyImplDecl *PID);
  void generateObjCGetterBody(const ObjCImplementationDecl *classImpl,
                              const ObjCPropertyImplDecl *propImpl,
                              const ObjCMethodDecl *GetterMothodDecl,
                              llvm::Constant *AtomicHelperFn);

  void GenerateObjCCtorDtorMethod(ObjCImplementationDecl *IMP,
                                  ObjCMethodDecl *MD, bool ctor);

  /// GenerateObjCSetter - Synthesize an Objective-C property setter function
  /// for the given property.
  void GenerateObjCSetter(ObjCImplementationDecl *IMP,
                          const ObjCPropertyImplDecl *PID);
  void generateObjCSetterBody(const ObjCImplementationDecl *classImpl,
                              const ObjCPropertyImplDecl *propImpl,
                              llvm::Constant *AtomicHelperFn);
  bool IndirectObjCSetterArg(const CGFunctionInfo &FI);
  bool IvarTypeWithAggrGCObjects(QualType Ty);

  //===--------------------------------------------------------------------===//
  //                                  Block Bits
  //===--------------------------------------------------------------------===//

  llvm::Value *EmitBlockLiteral(const BlockExpr *);
  llvm::Value *EmitBlockLiteral(const CGBlockInfo &Info);
  static void destroyBlockInfos(CGBlockInfo *info);
  llvm::Constant *BuildDescriptorBlockDecl(const BlockExpr *,
                                           const CGBlockInfo &Info,
                                           llvm::StructType *,
                                           llvm::Constant *BlockVarLayout);

  llvm::Function *GenerateBlockFunction(GlobalDecl GD,
                                        const CGBlockInfo &Info,
                                        const DeclMapTy &ldm,
                                        bool IsLambdaConversionToBlock);

  llvm::Constant *GenerateCopyHelperFunction(const CGBlockInfo &blockInfo);
  llvm::Constant *GenerateDestroyHelperFunction(const CGBlockInfo &blockInfo);
  llvm::Constant *GenerateObjCAtomicSetterCopyHelperFunction(
                                             const ObjCPropertyImplDecl *PID);
  llvm::Constant *GenerateObjCAtomicGetterCopyHelperFunction(
                                             const ObjCPropertyImplDecl *PID);
  llvm::Value *EmitBlockCopyAndAutorelease(llvm::Value *Block, QualType Ty);

  void BuildBlockRelease(llvm::Value *DeclPtr, BlockFieldFlags flags);

  class AutoVarEmission;

  void emitByrefStructureInit(const AutoVarEmission &emission);
  void enterByrefCleanup(const AutoVarEmission &emission);

  llvm::Value *LoadBlockStruct() {
    assert(BlockPointer && "no block pointer set!");
    return BlockPointer;
  }

  void AllocateBlockCXXThisPointer(const CXXThisExpr *E);
  void AllocateBlockDecl(const DeclRefExpr *E);
  llvm::Value *GetAddrOfBlockDecl(const VarDecl *var, bool ByRef);
  llvm::Type *BuildByRefType(const VarDecl *var);

  void GenerateCode(GlobalDecl GD, llvm::Function *Fn,
                    const CGFunctionInfo &FnInfo);
  /// \brief Emit code for the start of a function.
  /// \param Loc       The location to be associated with the function.
  /// \param StartLoc  The location of the function body.
  void StartFunction(GlobalDecl GD,
                     QualType RetTy,
                     llvm::Function *Fn,
                     const CGFunctionInfo &FnInfo,
                     const FunctionArgList &Args,
                     SourceLocation Loc = SourceLocation(),
                     SourceLocation StartLoc = SourceLocation());

  void EmitConstructorBody(FunctionArgList &Args);
  void EmitDestructorBody(FunctionArgList &Args);
  void emitImplicitAssignmentOperatorBody(FunctionArgList &Args);
  void EmitFunctionBody(FunctionArgList &Args, const Stmt *Body);
  void EmitBlockWithFallThrough(llvm::BasicBlock *BB, RegionCounter &Cnt);

  void EmitForwardingCallToLambda(const CXXMethodDecl *LambdaCallOperator,
                                  CallArgList &CallArgs);
  void EmitLambdaToBlockPointerBody(FunctionArgList &Args);
  void EmitLambdaBlockInvokeBody();
  void EmitLambdaDelegatingInvokeBody(const CXXMethodDecl *MD);
  void EmitLambdaStaticInvokeFunction(const CXXMethodDecl *MD);

  /// EmitReturnBlock - Emit the unified return block, trying to avoid its
  /// emission when possible.
  void EmitReturnBlock();

  /// FinishFunction - Complete IR generation of the current function. It is
  /// legal to call this function even if there is no current insertion point.
  void FinishFunction(SourceLocation EndLoc=SourceLocation());

  void StartThunk(llvm::Function *Fn, GlobalDecl GD, const CGFunctionInfo &FnInfo);

  void EmitCallAndReturnForThunk(GlobalDecl GD, llvm::Value *Callee,
                                 const ThunkInfo *Thunk);

  /// GenerateThunk - Generate a thunk for the given method.
  void GenerateThunk(llvm::Function *Fn, const CGFunctionInfo &FnInfo,
                     GlobalDecl GD, const ThunkInfo &Thunk);

  void GenerateVarArgsThunk(llvm::Function *Fn, const CGFunctionInfo &FnInfo,
                            GlobalDecl GD, const ThunkInfo &Thunk);

  void EmitCtorPrologue(const CXXConstructorDecl *CD, CXXCtorType Type,
                        FunctionArgList &Args);

  void EmitInitializerForField(const FieldDecl *Field, LValue LHS, Expr *Init,
                               ArrayRef<VarDecl *> ArrayIndexes);

  /// InitializeVTablePointer - Initialize the vtable pointer of the given
  /// subobject.
  ///
  void InitializeVTablePointer(BaseSubobject Base,
                               const CXXRecordDecl *NearestVBase,
                               CharUnits OffsetFromNearestVBase,
                               const CXXRecordDecl *VTableClass);

  typedef llvm::SmallPtrSet<const CXXRecordDecl *, 4> VisitedVirtualBasesSetTy;
  void InitializeVTablePointers(BaseSubobject Base,
                                const CXXRecordDecl *NearestVBase,
                                CharUnits OffsetFromNearestVBase,
                                bool BaseIsNonVirtualPrimaryBase,
                                const CXXRecordDecl *VTableClass,
                                VisitedVirtualBasesSetTy& VBases);

  void InitializeVTablePointers(const CXXRecordDecl *ClassDecl);

  /// GetVTablePtr - Return the Value of the vtable pointer member pointed
  /// to by This.
  llvm::Value *GetVTablePtr(llvm::Value *This, llvm::Type *Ty);


  /// CanDevirtualizeMemberFunctionCalls - Checks whether virtual calls on given
  /// expr can be devirtualized.
  bool CanDevirtualizeMemberFunctionCall(const Expr *Base,
                                         const CXXMethodDecl *MD);

  /// EnterDtorCleanups - Enter the cleanups necessary to complete the
  /// given phase of destruction for a destructor.  The end result
  /// should call destructors on members and base classes in reverse
  /// order of their construction.
  void EnterDtorCleanups(const CXXDestructorDecl *Dtor, CXXDtorType Type);

  /// ShouldInstrumentFunction - Return true if the current function should be
  /// instrumented with __cyg_profile_func_* calls
  bool ShouldInstrumentFunction();

  /// EmitFunctionInstrumentation - Emit LLVM code to call the specified
  /// instrumentation function with the current function and the call site, if
  /// function instrumentation is enabled.
  void EmitFunctionInstrumentation(const char *Fn);

  /// EmitMCountInstrumentation - Emit call to .mcount.
  void EmitMCountInstrumentation();

  /// EmitFunctionProlog - Emit the target specific LLVM code to load the
  /// arguments for the given function. This is also responsible for naming the
  /// LLVM function arguments.
  void EmitFunctionProlog(const CGFunctionInfo &FI,
                          llvm::Function *Fn,
                          const FunctionArgList &Args);

  /// EmitFunctionEpilog - Emit the target specific LLVM code to return the
  /// given temporary.
  void EmitFunctionEpilog(const CGFunctionInfo &FI, bool EmitRetDbgLoc,
                          SourceLocation EndLoc);

  /// EmitStartEHSpec - Emit the start of the exception spec.
  void EmitStartEHSpec(const Decl *D);

  /// EmitEndEHSpec - Emit the end of the exception spec.
  void EmitEndEHSpec(const Decl *D);

  /// getTerminateLandingPad - Return a landing pad that just calls terminate.
  llvm::BasicBlock *getTerminateLandingPad();

  /// getTerminateHandler - Return a handler (not a landing pad, just
  /// a catch handler) that just calls terminate.  This is used when
  /// a terminate scope encloses a try.
  llvm::BasicBlock *getTerminateHandler();

  llvm::Type *ConvertTypeForMem(QualType T);
  llvm::Type *ConvertType(QualType T);
  llvm::Type *ConvertType(const TypeDecl *T) {
    return ConvertType(getContext().getTypeDeclType(T));
  }

  /// LoadObjCSelf - Load the value of self. This function is only valid while
  /// generating code for an Objective-C method.
  llvm::Value *LoadObjCSelf();

  /// TypeOfSelfObject - Return type of object that this self represents.
  QualType TypeOfSelfObject();

  /// hasAggregateLLVMType - Return true if the specified AST type will map into
  /// an aggregate LLVM type or is void.
  static TypeEvaluationKind getEvaluationKind(QualType T);

  static bool hasScalarEvaluationKind(QualType T) {
    return getEvaluationKind(T) == TEK_Scalar;
  }

  static bool hasAggregateEvaluationKind(QualType T) {
    return getEvaluationKind(T) == TEK_Aggregate;
  }

  /// createBasicBlock - Create an LLVM basic block.
  llvm::BasicBlock *createBasicBlock(const Twine &name = "",
                                     llvm::Function *parent = nullptr,
                                     llvm::BasicBlock *before = nullptr) {
#ifdef NDEBUG
    return llvm::BasicBlock::Create(getLLVMContext(), "", parent, before);
#else
    return llvm::BasicBlock::Create(getLLVMContext(), name, parent, before);
#endif
  }

  /// getBasicBlockForLabel - Return the LLVM basicblock that the specified
  /// label maps to.
  JumpDest getJumpDestForLabel(const LabelDecl *S);

  /// SimplifyForwardingBlocks - If the given basic block is only a branch to
  /// another basic block, simplify it. This assumes that no other code could
  /// potentially reference the basic block.
  void SimplifyForwardingBlocks(llvm::BasicBlock *BB);

  /// EmitBlock - Emit the given block \arg BB and set it as the insert point,
  /// adding a fall-through branch from the current insert block if
  /// necessary. It is legal to call this function even if there is no current
  /// insertion point.
  ///
  /// IsFinished - If true, indicates that the caller has finished emitting
  /// branches to the given block and does not expect to emit code into it. This
  /// means the block can be ignored if it is unreachable.
  void EmitBlock(llvm::BasicBlock *BB, bool IsFinished=false);

  /// EmitBlockAfterUses - Emit the given block somewhere hopefully
  /// near its uses, and leave the insertion point in it.
  void EmitBlockAfterUses(llvm::BasicBlock *BB);

  /// EmitBranch - Emit a branch to the specified basic block from the current
  /// insert block, taking care to avoid creation of branches from dummy
  /// blocks. It is legal to call this function even if there is no current
  /// insertion point.
  ///
  /// This function clears the current insertion point. The caller should follow
  /// calls to this function with calls to Emit*Block prior to generation new
  /// code.
  void EmitBranch(llvm::BasicBlock *Block);

  /// HaveInsertPoint - True if an insertion point is defined. If not, this
  /// indicates that the current code being emitted is unreachable.
  bool HaveInsertPoint() const {
    return Builder.GetInsertBlock() != nullptr;
  }

  /// EnsureInsertPoint - Ensure that an insertion point is defined so that
  /// emitted IR has a place to go. Note that by definition, if this function
  /// creates a block then that block is unreachable; callers may do better to
  /// detect when no insertion point is defined and simply skip IR generation.
  void EnsureInsertPoint() {
    if (!HaveInsertPoint())
      EmitBlock(createBasicBlock());
  }

  /// ErrorUnsupported - Print out an error that codegen doesn't support the
  /// specified stmt yet.
  void ErrorUnsupported(const Stmt *S, const char *Type);

  //===--------------------------------------------------------------------===//
  //                                  Helpers
  //===--------------------------------------------------------------------===//

  LValue MakeAddrLValue(llvm::Value *V, QualType T,
                        CharUnits Alignment = CharUnits()) {
    return LValue::MakeAddr(V, T, Alignment, getContext(),
                            CGM.getTBAAInfo(T));
  }

  LValue MakeNaturalAlignAddrLValue(llvm::Value *V, QualType T) {
    CharUnits Alignment;
    if (!T->isIncompleteType())
      Alignment = getContext().getTypeAlignInChars(T);
    return LValue::MakeAddr(V, T, Alignment, getContext(),
                            CGM.getTBAAInfo(T));
  }

  /// CreateTempAlloca - This creates a alloca and inserts it into the entry
  /// block. The caller is responsible for setting an appropriate alignment on
  /// the alloca.
  llvm::AllocaInst *CreateTempAlloca(llvm::Type *Ty,
                                     const Twine &Name = "tmp");

  /// InitTempAlloca - Provide an initial value for the given alloca.
  void InitTempAlloca(llvm::AllocaInst *Alloca, llvm::Value *Value);

  /// CreateIRTemp - Create a temporary IR object of the given type, with
  /// appropriate alignment. This routine should only be used when an temporary
  /// value needs to be stored into an alloca (for example, to avoid explicit
  /// PHI construction), but the type is the IR type, not the type appropriate
  /// for storing in memory.
  llvm::AllocaInst *CreateIRTemp(QualType T, const Twine &Name = "tmp");

  /// CreateMemTemp - Create a temporary memory object of the given type, with
  /// appropriate alignment.
  llvm::AllocaInst *CreateMemTemp(QualType T, const Twine &Name = "tmp");

  /// CreateAggTemp - Create a temporary memory object for the given
  /// aggregate type.
  AggValueSlot CreateAggTemp(QualType T, const Twine &Name = "tmp") {
    CharUnits Alignment = getContext().getTypeAlignInChars(T);
    return AggValueSlot::forAddr(CreateMemTemp(T, Name), Alignment,
                                 T.getQualifiers(),
                                 AggValueSlot::IsNotDestructed,
                                 AggValueSlot::DoesNotNeedGCBarriers,
                                 AggValueSlot::IsNotAliased);
  }

  /// CreateInAllocaTmp - Create a temporary memory object for the given
  /// aggregate type.
  AggValueSlot CreateInAllocaTmp(QualType T, const Twine &Name = "inalloca");

  /// Emit a cast to void* in the appropriate address space.
  llvm::Value *EmitCastToVoidPtr(llvm::Value *value);

  /// EvaluateExprAsBool - Perform the usual unary conversions on the specified
  /// expression and compare the result against zero, returning an Int1Ty value.
  llvm::Value *EvaluateExprAsBool(const Expr *E);

  /// EmitIgnoredExpr - Emit an expression in a context which ignores the result.
  void EmitIgnoredExpr(const Expr *E);

  /// EmitAnyExpr - Emit code to compute the specified expression which can have
  /// any type.  The result is returned as an RValue struct.  If this is an
  /// aggregate expression, the aggloc/agglocvolatile arguments indicate where
  /// the result should be returned.
  ///
  /// \param ignoreResult True if the resulting value isn't used.
  RValue EmitAnyExpr(const Expr *E,
                     AggValueSlot aggSlot = AggValueSlot::ignored(),
                     bool ignoreResult = false);

  // EmitVAListRef - Emit a "reference" to a va_list; this is either the address
  // or the value of the expression, depending on how va_list is defined.
  llvm::Value *EmitVAListRef(const Expr *E);

  /// EmitAnyExprToTemp - Similary to EmitAnyExpr(), however, the result will
  /// always be accessible even if no aggregate location is provided.
  RValue EmitAnyExprToTemp(const Expr *E);

  /// EmitAnyExprToMem - Emits the code necessary to evaluate an
  /// arbitrary expression into the given memory location.
  void EmitAnyExprToMem(const Expr *E, llvm::Value *Location,
                        Qualifiers Quals, bool IsInitializer);

  /// EmitExprAsInit - Emits the code necessary to initialize a
  /// location in memory with the given initializer.
  void EmitExprAsInit(const Expr *init, const ValueDecl *D,
                      LValue lvalue, bool capturedByInit);

  /// hasVolatileMember - returns true if aggregate type has a volatile
  /// member.
  bool hasVolatileMember(QualType T) {
    if (const RecordType *RT = T->getAs<RecordType>()) {
      const RecordDecl *RD = cast<RecordDecl>(RT->getDecl());
      return RD->hasVolatileMember();
    }
    return false;
  }
  /// EmitAggregateCopy - Emit an aggregate assignment.
  ///
  /// The difference to EmitAggregateCopy is that tail padding is not copied.
  /// This is required for correctness when assigning non-POD structures in C++.
  void EmitAggregateAssign(llvm::Value *DestPtr, llvm::Value *SrcPtr,
                           QualType EltTy) {
    bool IsVolatile = hasVolatileMember(EltTy);
    EmitAggregateCopy(DestPtr, SrcPtr, EltTy, IsVolatile, CharUnits::Zero(),
                      true);
  }

  /// EmitAggregateCopy - Emit an aggregate copy.
  ///
  /// \param isVolatile - True iff either the source or the destination is
  /// volatile.
  /// \param isAssignment - If false, allow padding to be copied.  This often
  /// yields more efficient.
  void EmitAggregateCopy(llvm::Value *DestPtr, llvm::Value *SrcPtr,
                         QualType EltTy, bool isVolatile=false,
                         CharUnits Alignment = CharUnits::Zero(),
                         bool isAssignment = false);

  /// StartBlock - Start new block named N. If insert block is a dummy block
  /// then reuse it.
  void StartBlock(const char *N);

  /// GetAddrOfLocalVar - Return the address of a local variable.
  llvm::Value *GetAddrOfLocalVar(const VarDecl *VD) {
    llvm::Value *Res = LocalDeclMap[VD];
    assert(Res && "Invalid argument to GetAddrOfLocalVar(), no decl!");
    return Res;
  }

  /// getOpaqueLValueMapping - Given an opaque value expression (which
  /// must be mapped to an l-value), return its mapping.
  const LValue &getOpaqueLValueMapping(const OpaqueValueExpr *e) {
    assert(OpaqueValueMapping::shouldBindAsLValue(e));

    llvm::DenseMap<const OpaqueValueExpr*,LValue>::iterator
      it = OpaqueLValues.find(e);
    assert(it != OpaqueLValues.end() && "no mapping for opaque value!");
    return it->second;
  }

  /// getOpaqueRValueMapping - Given an opaque value expression (which
  /// must be mapped to an r-value), return its mapping.
  const RValue &getOpaqueRValueMapping(const OpaqueValueExpr *e) {
    assert(!OpaqueValueMapping::shouldBindAsLValue(e));

    llvm::DenseMap<const OpaqueValueExpr*,RValue>::iterator
      it = OpaqueRValues.find(e);
    assert(it != OpaqueRValues.end() && "no mapping for opaque value!");
    return it->second;
  }

  /// getAccessedFieldNo - Given an encoded value and a result number, return
  /// the input field number being accessed.
  static unsigned getAccessedFieldNo(unsigned Idx, const llvm::Constant *Elts);

  llvm::BlockAddress *GetAddrOfLabel(const LabelDecl *L);
  llvm::BasicBlock *GetIndirectGotoBlock();

  /// EmitNullInitialization - Generate code to set a value of the given type to
  /// null, If the type contains data member pointers, they will be initialized
  /// to -1 in accordance with the Itanium C++ ABI.
  void EmitNullInitialization(llvm::Value *DestPtr, QualType Ty);

  // EmitVAArg - Generate code to get an argument from the passed in pointer
  // and update it accordingly. The return value is a pointer to the argument.
  // FIXME: We should be able to get rid of this method and use the va_arg
  // instruction in LLVM instead once it works well enough.
  llvm::Value *EmitVAArg(llvm::Value *VAListAddr, QualType Ty);

  /// emitArrayLength - Compute the length of an array, even if it's a
  /// VLA, and drill down to the base element type.
  llvm::Value *emitArrayLength(const ArrayType *arrayType,
                               QualType &baseType,
                               llvm::Value *&addr);

  /// EmitVLASize - Capture all the sizes for the VLA expressions in
  /// the given variably-modified type and store them in the VLASizeMap.
  ///
  /// This function can be called with a null (unreachable) insert point.
  void EmitVariablyModifiedType(QualType Ty);

  /// getVLASize - Returns an LLVM value that corresponds to the size,
  /// in non-variably-sized elements, of a variable length array type,
  /// plus that largest non-variably-sized element type.  Assumes that
  /// the type has already been emitted with EmitVariablyModifiedType.
  std::pair<llvm::Value*,QualType> getVLASize(const VariableArrayType *vla);
  std::pair<llvm::Value*,QualType> getVLASize(QualType vla);

  /// LoadCXXThis - Load the value of 'this'. This function is only valid while
  /// generating code for an C++ member function.
  llvm::Value *LoadCXXThis() {
    assert(CXXThisValue && "no 'this' value for this function");
    return CXXThisValue;
  }

  /// LoadCXXVTT - Load the VTT parameter to base constructors/destructors have
  /// virtual bases.
  // FIXME: Every place that calls LoadCXXVTT is something
  // that needs to be abstracted properly.
  llvm::Value *LoadCXXVTT() {
    assert(CXXStructorImplicitParamValue && "no VTT value for this function");
    return CXXStructorImplicitParamValue;
  }

  /// LoadCXXStructorImplicitParam - Load the implicit parameter
  /// for a constructor/destructor.
  llvm::Value *LoadCXXStructorImplicitParam() {
    assert(CXXStructorImplicitParamValue &&
           "no implicit argument value for this function");
    return CXXStructorImplicitParamValue;
  }

  /// GetAddressOfBaseOfCompleteClass - Convert the given pointer to a
  /// complete class to the given direct base.
  llvm::Value *
  GetAddressOfDirectBaseInCompleteClass(llvm::Value *Value,
                                        const CXXRecordDecl *Derived,
                                        const CXXRecordDecl *Base,
                                        bool BaseIsVirtual);

  /// GetAddressOfBaseClass - This function will add the necessary delta to the
  /// load of 'this' and returns address of the base class.
  llvm::Value *GetAddressOfBaseClass(llvm::Value *Value,
                                     const CXXRecordDecl *Derived,
                                     CastExpr::path_const_iterator PathBegin,
                                     CastExpr::path_const_iterator PathEnd,
                                     bool NullCheckValue);

  llvm::Value *GetAddressOfDerivedClass(llvm::Value *Value,
                                        const CXXRecordDecl *Derived,
                                        CastExpr::path_const_iterator PathBegin,
                                        CastExpr::path_const_iterator PathEnd,
                                        bool NullCheckValue);

  /// GetVTTParameter - Return the VTT parameter that should be passed to a
  /// base constructor/destructor with virtual bases.
  /// FIXME: VTTs are Itanium ABI-specific, so the definition should move
  /// to ItaniumCXXABI.cpp together with all the references to VTT.
  llvm::Value *GetVTTParameter(GlobalDecl GD, bool ForVirtualBase,
                               bool Delegating);

  void EmitDelegateCXXConstructorCall(const CXXConstructorDecl *Ctor,
                                      CXXCtorType CtorType,
                                      const FunctionArgList &Args,
                                      SourceLocation Loc);
  // It's important not to confuse this and the previous function. Delegating
  // constructors are the C++0x feature. The constructor delegate optimization
  // is used to reduce duplication in the base and complete consturctors where
  // they are substantially the same.
  void EmitDelegatingCXXConstructorCall(const CXXConstructorDecl *Ctor,
                                        const FunctionArgList &Args);
  void EmitCXXConstructorCall(const CXXConstructorDecl *D, CXXCtorType Type,
                              bool ForVirtualBase, bool Delegating,
                              llvm::Value *This,
                              CallExpr::const_arg_iterator ArgBeg,
                              CallExpr::const_arg_iterator ArgEnd);
  
  void EmitSynthesizedCXXCopyCtorCall(const CXXConstructorDecl *D,
                              llvm::Value *This, llvm::Value *Src,
                              CallExpr::const_arg_iterator ArgBeg,
                              CallExpr::const_arg_iterator ArgEnd);

  void EmitCXXAggrConstructorCall(const CXXConstructorDecl *D,
                                  const ConstantArrayType *ArrayTy,
                                  llvm::Value *ArrayPtr,
                                  CallExpr::const_arg_iterator ArgBeg,
                                  CallExpr::const_arg_iterator ArgEnd,
                                  bool ZeroInitialization = false);

  void EmitCXXAggrConstructorCall(const CXXConstructorDecl *D,
                                  llvm::Value *NumElements,
                                  llvm::Value *ArrayPtr,
                                  CallExpr::const_arg_iterator ArgBeg,
                                  CallExpr::const_arg_iterator ArgEnd,
                                  bool ZeroInitialization = false);

  static Destroyer destroyCXXObject;

  void EmitCXXDestructorCall(const CXXDestructorDecl *D, CXXDtorType Type,
                             bool ForVirtualBase, bool Delegating,
                             llvm::Value *This);

  void EmitNewArrayInitializer(const CXXNewExpr *E, QualType elementType,
                               llvm::Value *NewPtr, llvm::Value *NumElements,
                               llvm::Value *AllocSizeWithoutCookie);

  void EmitCXXTemporary(const CXXTemporary *Temporary, QualType TempType,
                        llvm::Value *Ptr);

  llvm::Value *EmitCXXNewExpr(const CXXNewExpr *E);
  void EmitCXXDeleteExpr(const CXXDeleteExpr *E);

  void EmitDeleteCall(const FunctionDecl *DeleteFD, llvm::Value *Ptr,
                      QualType DeleteTy);

  RValue EmitBuiltinNewDeleteCall(const FunctionProtoType *Type,
                                  const Expr *Arg, bool IsDelete);

  llvm::Value* EmitCXXTypeidExpr(const CXXTypeidExpr *E);
  llvm::Value *EmitDynamicCast(llvm::Value *V, const CXXDynamicCastExpr *DCE);
  llvm::Value* EmitCXXUuidofExpr(const CXXUuidofExpr *E);

  /// \brief Situations in which we might emit a check for the suitability of a
  ///        pointer or glvalue.
  enum TypeCheckKind {
    /// Checking the operand of a load. Must be suitably sized and aligned.
    TCK_Load,
    /// Checking the destination of a store. Must be suitably sized and aligned.
    TCK_Store,
    /// Checking the bound value in a reference binding. Must be suitably sized
    /// and aligned, but is not required to refer to an object (until the
    /// reference is used), per core issue 453.
    TCK_ReferenceBinding,
    /// Checking the object expression in a non-static data member access. Must
    /// be an object within its lifetime.
    TCK_MemberAccess,
    /// Checking the 'this' pointer for a call to a non-static member function.
    /// Must be an object within its lifetime.
    TCK_MemberCall,
    /// Checking the 'this' pointer for a constructor call.
    TCK_ConstructorCall,
    /// Checking the operand of a static_cast to a derived pointer type. Must be
    /// null or an object within its lifetime.
    TCK_DowncastPointer,
    /// Checking the operand of a static_cast to a derived reference type. Must
    /// be an object within its lifetime.
    TCK_DowncastReference
  };

  /// \brief Whether any type-checking sanitizers are enabled. If \c false,
  /// calls to EmitTypeCheck can be skipped.
  bool sanitizePerformTypeCheck() const;

  /// \brief Emit a check that \p V is the address of storage of the
  /// appropriate size and alignment for an object of type \p Type.
  void EmitTypeCheck(TypeCheckKind TCK, SourceLocation Loc, llvm::Value *V,
                     QualType Type, CharUnits Alignment = CharUnits::Zero());

  /// \brief Emit a check that \p Base points into an array object, which
  /// we can access at index \p Index. \p Accessed should be \c false if we
  /// this expression is used as an lvalue, for instance in "&Arr[Idx]".
  void EmitBoundsCheck(const Expr *E, const Expr *Base, llvm::Value *Index,
                       QualType IndexType, bool Accessed);

  llvm::Value *EmitScalarPrePostIncDec(const UnaryOperator *E, LValue LV,
                                       bool isInc, bool isPre);
  ComplexPairTy EmitComplexPrePostIncDec(const UnaryOperator *E, LValue LV,
                                         bool isInc, bool isPre);
  //===--------------------------------------------------------------------===//
  //                            Declaration Emission
  //===--------------------------------------------------------------------===//

  /// EmitDecl - Emit a declaration.
  ///
  /// This function can be called with a null (unreachable) insert point.
  void EmitDecl(const Decl &D);

  /// EmitVarDecl - Emit a local variable declaration.
  ///
  /// This function can be called with a null (unreachable) insert point.
  void EmitVarDecl(const VarDecl &D);

  void EmitScalarInit(const Expr *init, const ValueDecl *D,
                      LValue lvalue, bool capturedByInit);
  void EmitScalarInit(llvm::Value *init, LValue lvalue);

  typedef void SpecialInitFn(CodeGenFunction &Init, const VarDecl &D,
                             llvm::Value *Address);

  /// EmitAutoVarDecl - Emit an auto variable declaration.
  ///
  /// This function can be called with a null (unreachable) insert point.
  void EmitAutoVarDecl(const VarDecl &D);

  class AutoVarEmission {
    friend class CodeGenFunction;

    const VarDecl *Variable;

    /// The alignment of the variable.
    CharUnits Alignment;

    /// The address of the alloca.  Null if the variable was emitted
    /// as a global constant.
    llvm::Value *Address;

    llvm::Value *NRVOFlag;

    /// True if the variable is a __block variable.
    bool IsByRef;

    /// True if the variable is of aggregate type and has a constant
    /// initializer.
    bool IsConstantAggregate;

    /// Non-null if we should use lifetime annotations.
    llvm::Value *SizeForLifetimeMarkers;

    struct Invalid {};
    AutoVarEmission(Invalid) : Variable(nullptr) {}

    AutoVarEmission(const VarDecl &variable)
      : Variable(&variable), Address(nullptr), NRVOFlag(nullptr),
        IsByRef(false), IsConstantAggregate(false),
        SizeForLifetimeMarkers(nullptr) {}

    bool wasEmittedAsGlobal() const { return Address == nullptr; }

  public:
    static AutoVarEmission invalid() { return AutoVarEmission(Invalid()); }

    bool useLifetimeMarkers() const {
      return SizeForLifetimeMarkers != nullptr;
    }
    llvm::Value *getSizeForLifetimeMarkers() const {
      assert(useLifetimeMarkers());
      return SizeForLifetimeMarkers;
    }

    /// Returns the raw, allocated address, which is not necessarily
    /// the address of the object itself.
    llvm::Value *getAllocatedAddress() const {
      return Address;
    }

    /// Returns the address of the object within this declaration.
    /// Note that this does not chase the forwarding pointer for
    /// __block decls.
    llvm::Value *getObjectAddress(CodeGenFunction &CGF) const {
      if (!IsByRef) return Address;

      return CGF.Builder.CreateStructGEP(Address,
                                         CGF.getByRefValueLLVMField(Variable),
                                         Variable->getNameAsString());
    }
  };
  AutoVarEmission EmitAutoVarAlloca(const VarDecl &var);
  void EmitAutoVarInit(const AutoVarEmission &emission);
  void EmitAutoVarCleanups(const AutoVarEmission &emission);  
  void emitAutoVarTypeCleanup(const AutoVarEmission &emission,
                              QualType::DestructionKind dtorKind);

  void EmitStaticVarDecl(const VarDecl &D,
                         llvm::GlobalValue::LinkageTypes Linkage);

  /// EmitParmDecl - Emit a ParmVarDecl or an ImplicitParamDecl.
  void EmitParmDecl(const VarDecl &D, llvm::Value *Arg, bool ArgIsPointer,
                    unsigned ArgNo);

  /// protectFromPeepholes - Protect a value that we're intending to
  /// store to the side, but which will probably be used later, from
  /// aggressive peepholing optimizations that might delete it.
  ///
  /// Pass the result to unprotectFromPeepholes to declare that
  /// protection is no longer required.
  ///
  /// There's no particular reason why this shouldn't apply to
  /// l-values, it's just that no existing peepholes work on pointers.
  PeepholeProtection protectFromPeepholes(RValue rvalue);
  void unprotectFromPeepholes(PeepholeProtection protection);

  //===--------------------------------------------------------------------===//
  //                             Statement Emission
  //===--------------------------------------------------------------------===//

  /// EmitStopPoint - Emit a debug stoppoint if we are emitting debug info.
  void EmitStopPoint(const Stmt *S);

  /// EmitStmt - Emit the code for the statement \arg S. It is legal to call
  /// this function even if there is no current insertion point.
  ///
  /// This function may clear the current insertion point; callers should use
  /// EnsureInsertPoint if they wish to subsequently generate code without first
  /// calling EmitBlock, EmitBranch, or EmitStmt.
  void EmitStmt(const Stmt *S);

  /// EmitSimpleStmt - Try to emit a "simple" statement which does not
  /// necessarily require an insertion point or debug information; typically
  /// because the statement amounts to a jump or a container of other
  /// statements.
  ///
  /// \return True if the statement was handled.
  bool EmitSimpleStmt(const Stmt *S);

  llvm::Value *EmitCompoundStmt(const CompoundStmt &S, bool GetLast = false,
                                AggValueSlot AVS = AggValueSlot::ignored());
  llvm::Value *EmitCompoundStmtWithoutScope(const CompoundStmt &S,
                                            bool GetLast = false,
                                            AggValueSlot AVS =
                                                AggValueSlot::ignored());

  /// EmitLabel - Emit the block for the given label. It is legal to call this
  /// function even if there is no current insertion point.
  void EmitLabel(const LabelDecl *D); // helper for EmitLabelStmt.

  void EmitLabelStmt(const LabelStmt &S);
  void EmitAttributedStmt(const AttributedStmt &S);
  void EmitGotoStmt(const GotoStmt &S);
  void EmitIndirectGotoStmt(const IndirectGotoStmt &S);
  void EmitIfStmt(const IfStmt &S);

  void EmitCondBrHints(llvm::LLVMContext &Context, llvm::BranchInst *CondBr,
                       const ArrayRef<const Attr *> &Attrs);
  void EmitWhileStmt(const WhileStmt &S,
                     const ArrayRef<const Attr *> &Attrs = None);
  void EmitDoStmt(const DoStmt &S, const ArrayRef<const Attr *> &Attrs = None);
  void EmitForStmt(const ForStmt &S,
                   const ArrayRef<const Attr *> &Attrs = None);
  void EmitReturnStmt(const ReturnStmt &S);
  void EmitDeclStmt(const DeclStmt &S);
  void EmitBreakStmt(const BreakStmt &S);
  void EmitContinueStmt(const ContinueStmt &S);
  void EmitSwitchStmt(const SwitchStmt &S);
  void EmitDefaultStmt(const DefaultStmt &S);
  void EmitCaseStmt(const CaseStmt &S);
  void EmitCaseStmtRange(const CaseStmt &S);
  void EmitAsmStmt(const AsmStmt &S);

  void EmitObjCForCollectionStmt(const ObjCForCollectionStmt &S);
  void EmitObjCAtTryStmt(const ObjCAtTryStmt &S);
  void EmitObjCAtThrowStmt(const ObjCAtThrowStmt &S);
  void EmitObjCAtSynchronizedStmt(const ObjCAtSynchronizedStmt &S);
  void EmitObjCAutoreleasePoolStmt(const ObjCAutoreleasePoolStmt &S);

  void EnterCXXTryStmt(const CXXTryStmt &S, bool IsFnTryBlock = false);
  void ExitCXXTryStmt(const CXXTryStmt &S, bool IsFnTryBlock = false);

  void EmitCXXTryStmt(const CXXTryStmt &S);
  void EmitSEHTryStmt(const SEHTryStmt &S);
  void EmitSEHLeaveStmt(const SEHLeaveStmt &S);
  void EmitCXXForRangeStmt(const CXXForRangeStmt &S,
                           const ArrayRef<const Attr *> &Attrs = None);

  LValue InitCapturedStruct(const CapturedStmt &S);
  void InitOpenMPFunction(llvm::Value *Context, const CapturedStmt &S);
  llvm::Function *EmitCapturedStmt(const CapturedStmt &S, CapturedRegionKind K);
  llvm::Function *GenerateCapturedStmtFunction(const CapturedStmt &S);
  llvm::Value *GenerateCapturedStmtArgument(const CapturedStmt &S);

  void EmitOMPParallelDirective(const OMPParallelDirective &S);
  void EmitOMPSimdDirective(const OMPSimdDirective &S);
  void EmitOMPForDirective(const OMPForDirective &S);
  void EmitOMPSectionsDirective(const OMPSectionsDirective &S);
  void EmitOMPSectionDirective(const OMPSectionDirective &S);
  void EmitOMPSingleDirective(const OMPSingleDirective &S);
  void EmitOMPMasterDirective(const OMPMasterDirective &S);
  void EmitOMPCriticalDirective(const OMPCriticalDirective &S);
  void EmitOMPParallelForDirective(const OMPParallelForDirective &S);
  void EmitOMPParallelSectionsDirective(const OMPParallelSectionsDirective &S);
  void EmitOMPTaskDirective(const OMPTaskDirective &S);
  void EmitOMPTaskyieldDirective(const OMPTaskyieldDirective &S);
  void EmitOMPBarrierDirective(const OMPBarrierDirective &S);
  void EmitOMPTaskwaitDirective(const OMPTaskwaitDirective &S);
  void EmitOMPFlushDirective(const OMPFlushDirective &S);

  void EmitPragmaSimd(CGPragmaSimdWrapper &W);
  llvm::Function *EmitSimdFunction(CGPragmaSimdWrapper &W);

  void EmitSIMDForHelperCall(llvm::Function *BodyFunc,
                             LValue CapStruct, llvm::Value *LoopIndex,
                             bool IsLastIter);
  void EmitSIMDForHelperBody(const Stmt *S);


  llvm::Value *GenerateCapturedStmtArgument(const CapturedStmt &S);
  LValue GetCapturedField(const VarDecl *VD);
  void EmitUniversalStore(llvm::Value *Dst, llvm::Value *Src, QualType ExprTy);
  void EmitUniversalStore(LValue Dst, llvm::Value *Src, QualType ExprTy);
public:
  void EmitOMPParallelDirective(const OMPParallelDirective &S);
  void EmitOMPParallelForDirective(const OMPParallelForDirective &S);
  void EmitOMPParallelForSimdDirective(const OMPParallelForSimdDirective &S);
  void EmitOMPForDirective(const OMPForDirective &S);
  void EmitOMPSimdDirective(const OMPSimdDirective &S);
  void EmitOMPForSimdDirective(const OMPForSimdDirective &S);
  void EmitOMPDistributeSimdDirective(const OMPDistributeSimdDirective &S);
  void EmitOMPDistributeParallelForDirective(
      const OMPDistributeParallelForDirective &S);
  void EmitOMPDistributeParallelForSimdDirective(
      const OMPDistributeParallelForSimdDirective &S);
  void EmitOMPTeamsDistributeParallelForDirective(
      const OMPTeamsDistributeParallelForDirective &S);
  void EmitOMPTeamsDistributeParallelForSimdDirective(
      const OMPTeamsDistributeParallelForSimdDirective &S);
  void EmitOMPTargetTeamsDistributeParallelForDirective(
      const OMPTargetTeamsDistributeParallelForDirective &S);
  void EmitOMPTargetTeamsDistributeParallelForSimdDirective(
      const OMPTargetTeamsDistributeParallelForSimdDirective &S);
  void EmitOMPTaskDirective(const OMPTaskDirective &S);
  void EmitOMPSectionsDirective(const OMPSectionsDirective &S);
  void EmitOMPParallelSectionsDirective(const OMPParallelSectionsDirective &S);
  void EmitOMPSectionDirective(const OMPSectionDirective &S);
  void EmitOMPTeamsDirective(const OMPTeamsDirective &S);
  void EmitOMPDistributeDirective(const OMPDistributeDirective &S);
  void EmitOMPTargetDirective(const OMPTargetDirective &S);
  void EmitOMPTargetDataDirective(const OMPTargetDataDirective &S);
  void EmitOMPTargetUpdateDirective(const OMPTargetUpdateDirective &S);
  void EmitOMPTargetTeamsDirective(const OMPTargetTeamsDirective &S);
  void EmitOMPTeamsDistributeDirective(const OMPTeamsDistributeDirective &S);
  void
  EmitOMPTeamsDistributeSimdDirective(const OMPTeamsDistributeSimdDirective &S);
  void EmitOMPTargetTeamsDistributeDirective(
      const OMPTargetTeamsDistributeDirective &S);
  void EmitOMPTargetTeamsDistributeSimdDirective(
      const OMPTargetTeamsDistributeSimdDirective &S);
  void EmitInitOMPClause(const OMPClause &C,
                         const OMPExecutableDirective &S);
  void EmitAfterInitOMPClause(const OMPClause &C,
                              const OMPExecutableDirective &S);
  void EmitPreOMPClause(const OMPClause &C,
                        const OMPExecutableDirective &S);
  void EmitPostOMPClause(const OMPClause &C, const OMPExecutableDirective &S);
  void EmitCloseOMPClause(const OMPClause &C,
                          const OMPExecutableDirective &S);
  void EmitFinalOMPClause(const OMPClause &C, const OMPExecutableDirective &S);
  void EmitInitOMPNumThreadsClause(const OMPNumThreadsClause &C,
                                   const OMPExecutableDirective &S);
  void EmitInitOMPNumTeamsClause(const OMPNumTeamsClause &C,
                                 const OMPExecutableDirective &S);
  void EmitInitOMPThreadLimitClause(const OMPThreadLimitClause &C,
                                    const OMPExecutableDirective &S);
  void EmitInitOMPProcBindClause(const OMPProcBindClause &C,
                                 const OMPExecutableDirective &S);
  void EmitAfterInitOMPIfClause(const OMPIfClause &C,
                                const OMPExecutableDirective &S);
  void EmitFinalOMPIfClause(const OMPIfClause &C,
                            const OMPExecutableDirective &S);
  void EmitInitOMPNowaitClause(const OMPNowaitClause &C,
                               const OMPExecutableDirective &S);
  void EmitInitOMPOrderedClause(const OMPOrderedClause &C,
                                const OMPExecutableDirective &S);
  void EmitInitOMPUntiedClause(const OMPUntiedClause &C,
                               const OMPExecutableDirective &S);
  void EmitInitOMPFinalClause(const OMPFinalClause &C,
                              const OMPExecutableDirective &S);
  void EmitInitOMPMergeableClause(const OMPMergeableClause &C,
                                  const OMPExecutableDirective &S);
  void EmitPreOMPScheduleClause(const OMPScheduleClause &C,
                                const OMPExecutableDirective &S);
  void EmitPreOMPDistScheduleClause(const OMPDistScheduleClause &C,
                                    const OMPExecutableDirective &S);
  void EmitPreOMPCopyinClause(const OMPCopyinClause &C,
                              const OMPExecutableDirective &S);
  void EmitPreOMPPrivateClause(const OMPPrivateClause &C,
                               const OMPExecutableDirective &S);
  void EmitPreOMPFirstPrivateClause(const OMPFirstPrivateClause &C,
                                    const OMPExecutableDirective &S);
  void EmitPreOMPLastPrivateClause(const OMPLastPrivateClause &C,
                                   const OMPExecutableDirective &S);
  void EmitPostOMPLastPrivateClause(const OMPLastPrivateClause &C,
                                    const OMPExecutableDirective &S);
  void EmitCloseOMPLastPrivateClause(const OMPLastPrivateClause &C,
                                     const OMPExecutableDirective &S);
  void EmitInitOMPReductionClause(const OMPReductionClause &C,
                                  const OMPExecutableDirective &S);
  void EmitPreOMPReductionClause(const OMPReductionClause &C,
                                 const OMPExecutableDirective &S);
  void EmitPostOMPReductionClause(const OMPReductionClause &C,
                                  const OMPExecutableDirective &S);
  void EmitCloseOMPReductionClause(const OMPReductionClause &C,
                                   const OMPExecutableDirective &S);
  void EmitFinalOMPReductionClause(const OMPReductionClause &C,
                                   const OMPExecutableDirective &S);
  void EmitOMPBarrierDirective(const OMPBarrierDirective &S);
  void EmitOMPTaskyieldDirective(const OMPTaskyieldDirective &S);
  void EmitOMPTaskwaitDirective(const OMPTaskwaitDirective &S);
  void EmitOMPFlushDirective(const OMPFlushDirective &S);
  void EmitOMPCancelDirective(const OMPCancelDirective &S);
  void EmitOMPCancellationPointDirective(
                             const OMPCancellationPointDirective &S);
  void EmitOMPAtomicDirective(const OMPAtomicDirective &S);
  void EmitOMPTaskgroupDirective(const OMPTaskgroupDirective &S);
  void EmitOMPMasterDirective(const OMPMasterDirective &S);
  void EmitOMPSingleDirective(const OMPSingleDirective &S);
  void EmitOMPCriticalDirective(const OMPCriticalDirective &S);
  void EmitOMPOrderedDirective(const OMPOrderedDirective &S);
  llvm::CallInst *EmitOMPCallWithLocAndTidHelper(llvm::Value *F,
        SourceLocation L, unsigned Flags = 0x02);
  void EmitOMPConditionalIfHelper(const OMPExecutableDirective &S,
        llvm::Value *Func, SourceLocation Loc,
        llvm::Value *EndFunc, SourceLocation EndLoc,
        bool HasClauses, llvm::AllocaInst *DidIt,
        const std::string &NameStr);
  void EmitOMPCapturedBodyHelper(const OMPExecutableDirective &S);
  void EmitCopyAssignment(
    ArrayRef<const Expr *>::iterator I,
    ArrayRef<const Expr *>::iterator AssignIter,
    ArrayRef<const Expr *>::iterator VarIter1,
    ArrayRef<const Expr *>::iterator VarIter2,
    llvm::Value *Dst,
    llvm::Value *Src);
  void EmitOMPDirectiveWithLoop(
    OpenMPDirectiveKind DKind,
    OpenMPDirectiveKind SKind,
    const OMPExecutableDirective &S);
  void EmitOMPSectionsDirective(
    OpenMPDirectiveKind DKind,
    OpenMPDirectiveKind SKind,
    const OMPExecutableDirective &S);
  void EmitOMPDirectiveWithParallel(
    OpenMPDirectiveKind DKind,
    ArrayRef<OpenMPDirectiveKind> SKinds,
    const OMPExecutableDirective &S);
  void EmitOMPDirectiveWithTeams(OpenMPDirectiveKind DKind,
                                 ArrayRef<OpenMPDirectiveKind> SKinds,
                                 const OMPExecutableDirective &S);
  void EmitOMPBarrier(SourceLocation L, unsigned Flags);
  void EmitOMPCancelBarrier(SourceLocation L, unsigned Flags,
                            bool IgnoreResult = false);

  //===--------------------------------------------------------------------===//
  //                         LValue Expression Emission
  //===--------------------------------------------------------------------===//

  /// GetUndefRValue - Get an appropriate 'undef' rvalue for the given type.
  RValue GetUndefRValue(QualType Ty);

  /// EmitUnsupportedRValue - Emit a dummy r-value using the type of E
  /// and issue an ErrorUnsupported style diagnostic (using the
  /// provided Name).
  RValue EmitUnsupportedRValue(const Expr *E,
                               const char *Name);

  /// EmitUnsupportedLValue - Emit a dummy l-value using the type of E and issue
  /// an ErrorUnsupported style diagnostic (using the provided Name).
  LValue EmitUnsupportedLValue(const Expr *E,
                               const char *Name);

  /// EmitLValue - Emit code to compute a designator that specifies the location
  /// of the expression.
  ///
  /// This can return one of two things: a simple address or a bitfield
  /// reference.  In either case, the LLVM Value* in the LValue structure is
  /// guaranteed to be an LLVM pointer type.
  ///
  /// If this returns a bitfield reference, nothing about the pointee type of
  /// the LLVM value is known: For example, it may not be a pointer to an
  /// integer.
  ///
  /// If this returns a normal address, and if the lvalue's C type is fixed
  /// size, this method guarantees that the returned pointer type will point to
  /// an LLVM type of the same size of the lvalue's type.  If the lvalue has a
  /// variable length type, this is not possible.
  ///
  LValue EmitLValue(const Expr *E);

  /// \brief Same as EmitLValue but additionally we generate checking code to
  /// guard against undefined behavior.  This is only suitable when we know
  /// that the address will be used to access the object.
  LValue EmitCheckedLValue(const Expr *E, TypeCheckKind TCK);

  RValue convertTempToRValue(llvm::Value *addr, QualType type,
                             SourceLocation Loc);

  void EmitAtomicInit(Expr *E, LValue lvalue);

  RValue EmitAtomicLoad(LValue lvalue, SourceLocation loc,
                        AggValueSlot slot = AggValueSlot::ignored());

  void EmitAtomicStore(RValue rvalue, LValue lvalue, bool isInit);

  /// EmitToMemory - Change a scalar value from its value
  /// representation to its in-memory representation.
  llvm::Value *EmitToMemory(llvm::Value *Value, QualType Ty);

  /// EmitFromMemory - Change a scalar value from its memory
  /// representation to its value representation.
  llvm::Value *EmitFromMemory(llvm::Value *Value, QualType Ty);

  /// EmitLoadOfScalar - Load a scalar value from an address, taking
  /// care to appropriately convert from the memory representation to
  /// the LLVM value representation.
  llvm::Value *EmitLoadOfScalar(llvm::Value *Addr, bool Volatile,
                                unsigned Alignment, QualType Ty,
                                SourceLocation Loc,
                                llvm::MDNode *TBAAInfo = nullptr,
                                QualType TBAABaseTy = QualType(),
                                uint64_t TBAAOffset = 0);

  /// EmitLoadOfScalar - Load a scalar value from an address, taking
  /// care to appropriately convert from the memory representation to
  /// the LLVM value representation.  The l-value must be a simple
  /// l-value.
  llvm::Value *EmitLoadOfScalar(LValue lvalue, SourceLocation Loc);

  /// EmitStoreOfScalar - Store a scalar value to an address, taking
  /// care to appropriately convert from the memory representation to
  /// the LLVM value representation.
  void EmitStoreOfScalar(llvm::Value *Value, llvm::Value *Addr,
                         bool Volatile, unsigned Alignment, QualType Ty,
                         llvm::MDNode *TBAAInfo = nullptr, bool isInit = false,
                         QualType TBAABaseTy = QualType(),
                         uint64_t TBAAOffset = 0);

  /// EmitStoreOfScalar - Store a scalar value to an address, taking
  /// care to appropriately convert from the memory representation to
  /// the LLVM value representation.  The l-value must be a simple
  /// l-value.  The isInit flag indicates whether this is an initialization.
  /// If so, atomic qualifiers are ignored and the store is always non-atomic.
  void EmitStoreOfScalar(llvm::Value *value, LValue lvalue, bool isInit=false);

  /// EmitLoadOfLValue - Given an expression that represents a value lvalue,
  /// this method emits the address of the lvalue, then loads the result as an
  /// rvalue, returning the rvalue.
  RValue EmitLoadOfLValue(LValue V, SourceLocation Loc);
  RValue EmitLoadOfExtVectorElementLValue(LValue V);
  RValue EmitLoadOfBitfieldLValue(LValue LV);
  RValue EmitLoadOfGlobalRegLValue(LValue LV);

  /// EmitStoreThroughLValue - Store the specified rvalue into the specified
  /// lvalue, where both are guaranteed to the have the same type, and that type
  /// is 'Ty'.
  void EmitStoreThroughLValue(RValue Src, LValue Dst, bool isInit=false);
  void EmitStoreThroughExtVectorComponentLValue(RValue Src, LValue Dst);
  void EmitStoreThroughGlobalRegLValue(RValue Src, LValue Dst);

  /// EmitStoreThroughBitfieldLValue - Store Src into Dst with same constraints
  /// as EmitStoreThroughLValue.
  ///
  /// \param Result [out] - If non-null, this will be set to a Value* for the
  /// bit-field contents after the store, appropriate for use as the result of
  /// an assignment to the bit-field.
  void EmitStoreThroughBitfieldLValue(RValue Src, LValue Dst,
                                      llvm::Value **Result=nullptr);

  /// Emit an l-value for an assignment (simple or compound) of complex type.
  LValue EmitComplexAssignmentLValue(const BinaryOperator *E);
  LValue EmitComplexCompoundAssignmentLValue(const CompoundAssignOperator *E);
  LValue EmitScalarCompooundAssignWithComplex(const CompoundAssignOperator *E,
                                              llvm::Value *&Result);

  // Note: only available for agg return types
  LValue EmitBinaryOperatorLValue(const BinaryOperator *E);
  LValue EmitCompoundAssignmentLValue(const CompoundAssignOperator *E);
  // Note: only available for agg return types
  LValue EmitCallExprLValue(const CallExpr *E);
  // Note: only available for agg return types
  LValue EmitVAArgExprLValue(const VAArgExpr *E);
  LValue EmitDeclRefLValue(const DeclRefExpr *E);
  LValue EmitReadRegister(const VarDecl *VD);
  LValue EmitStringLiteralLValue(const StringLiteral *E);
  LValue EmitObjCEncodeExprLValue(const ObjCEncodeExpr *E);
  LValue EmitPredefinedLValue(const PredefinedExpr *E);
  LValue EmitUnaryOpLValue(const UnaryOperator *E);
  LValue EmitArraySubscriptExpr(const ArraySubscriptExpr *E,
                                bool Accessed = false);
  LValue EmitExtVectorElementExpr(const ExtVectorElementExpr *E);
  LValue EmitMemberExpr(const MemberExpr *E);
  LValue EmitObjCIsaExpr(const ObjCIsaExpr *E);
  LValue EmitCompoundLiteralLValue(const CompoundLiteralExpr *E);
  LValue EmitInitListLValue(const InitListExpr *E);
  LValue EmitConditionalOperatorLValue(const AbstractConditionalOperator *E);
  LValue EmitCastLValue(const CastExpr *E);
  LValue EmitMaterializeTemporaryExpr(const MaterializeTemporaryExpr *E);
  LValue EmitOpaqueValueLValue(const OpaqueValueExpr *e);

  RValue EmitRValueForField(LValue LV, const FieldDecl *FD, SourceLocation Loc);

  class ConstantEmission {
    llvm::PointerIntPair<llvm::Constant*, 1, bool> ValueAndIsReference;
    ConstantEmission(llvm::Constant *C, bool isReference)
      : ValueAndIsReference(C, isReference) {}
  public:
    ConstantEmission() {}
    static ConstantEmission forReference(llvm::Constant *C) {
      return ConstantEmission(C, true);
    }
    static ConstantEmission forValue(llvm::Constant *C) {
      return ConstantEmission(C, false);
    }

    LLVM_EXPLICIT operator bool() const {
      return ValueAndIsReference.getOpaqueValue() != nullptr;
    }

    bool isReference() const { return ValueAndIsReference.getInt(); }
    LValue getReferenceLValue(CodeGenFunction &CGF, Expr *refExpr) const {
      assert(isReference());
      return CGF.MakeNaturalAlignAddrLValue(ValueAndIsReference.getPointer(),
                                            refExpr->getType());
    }

    llvm::Constant *getValue() const {
      assert(!isReference());
      return ValueAndIsReference.getPointer();
    }
  };

  ConstantEmission tryEmitAsConstant(DeclRefExpr *refExpr);

  RValue EmitPseudoObjectRValue(const PseudoObjectExpr *e,
                                AggValueSlot slot = AggValueSlot::ignored());
  LValue EmitPseudoObjectLValue(const PseudoObjectExpr *e);

  llvm::Value *EmitIvarOffset(const ObjCInterfaceDecl *Interface,
                              const ObjCIvarDecl *Ivar);
  LValue EmitLValueForField(LValue Base, const FieldDecl* Field);
  LValue EmitLValueForLambdaField(const FieldDecl *Field);

  /// EmitLValueForFieldInitialization - Like EmitLValueForField, except that
  /// if the Field is a reference, this will return the address of the reference
  /// and not the address of the value stored in the reference.
  LValue EmitLValueForFieldInitialization(LValue Base,
                                          const FieldDecl* Field);

  LValue EmitLValueForIvar(QualType ObjectTy,
                           llvm::Value* Base, const ObjCIvarDecl *Ivar,
                           unsigned CVRQualifiers);

  LValue EmitCXXConstructLValue(const CXXConstructExpr *E);
  LValue EmitCXXBindTemporaryLValue(const CXXBindTemporaryExpr *E);
  LValue EmitLambdaLValue(const LambdaExpr *E);
  LValue EmitCXXTypeidLValue(const CXXTypeidExpr *E);
  LValue EmitCXXUuidofLValue(const CXXUuidofExpr *E);

  LValue EmitObjCMessageExprLValue(const ObjCMessageExpr *E);
  LValue EmitObjCIvarRefLValue(const ObjCIvarRefExpr *E);
  LValue EmitStmtExprLValue(const StmtExpr *E);
  LValue EmitPointerToDataMemberBinaryExpr(const BinaryOperator *E);
  LValue EmitObjCSelectorLValue(const ObjCSelectorExpr *E);
  void   EmitDeclRefExprDbgValue(const DeclRefExpr *E, llvm::Constant *Init);

  //===--------------------------------------------------------------------===//
  //                         Scalar Expression Emission
  //===--------------------------------------------------------------------===//

  /// EmitCall - Generate a call of the given function, expecting the given
  /// result type, and using the given argument list which specifies both the
  /// LLVM arguments and the types they were derived from.
  ///
  /// \param TargetDecl - If given, the decl of the function in a direct call;
  /// used to set attributes on the call (noreturn, etc.).
  RValue EmitCall(const CGFunctionInfo &FnInfo,
                  llvm::Value *Callee,
                  ReturnValueSlot ReturnValue,
                  const CallArgList &Args,
                  const Decl *TargetDecl = nullptr,
                  llvm::Instruction **callOrInvoke = nullptr);

  RValue EmitCall(QualType FnType, llvm::Value *Callee,
                  SourceLocation CallLoc,
                  ReturnValueSlot ReturnValue,
                  CallExpr::const_arg_iterator ArgBeg,
                  CallExpr::const_arg_iterator ArgEnd,
                  const Decl *TargetDecl = nullptr);
  RValue EmitCallExpr(const CallExpr *E,
                      ReturnValueSlot ReturnValue = ReturnValueSlot());

  llvm::CallInst *EmitRuntimeCall(llvm::Value *callee,
                                  const Twine &name = "");
  llvm::CallInst *EmitRuntimeCall(llvm::Value *callee,
                                  ArrayRef<llvm::Value*> args,
                                  const Twine &name = "");
  llvm::CallInst *EmitNounwindRuntimeCall(llvm::Value *callee,
                                          const Twine &name = "");
  llvm::CallInst *EmitNounwindRuntimeCall(llvm::Value *callee,
                                          ArrayRef<llvm::Value*> args,
                                          const Twine &name = "");

  llvm::CallSite EmitCallOrInvoke(llvm::Value *Callee,
                                  ArrayRef<llvm::Value *> Args,
                                  const Twine &Name = "");
  llvm::CallSite EmitCallOrInvoke(llvm::Value *Callee,
                                  const Twine &Name = "");
  llvm::CallSite EmitRuntimeCallOrInvoke(llvm::Value *callee,
                                         ArrayRef<llvm::Value*> args,
                                         const Twine &name = "");
  llvm::CallSite EmitRuntimeCallOrInvoke(llvm::Value *callee,
                                         const Twine &name = "");
  void EmitNoreturnRuntimeCallOrInvoke(llvm::Value *callee,
                                       ArrayRef<llvm::Value*> args);

  llvm::Value *BuildAppleKextVirtualCall(const CXXMethodDecl *MD, 
                                         NestedNameSpecifier *Qual,
                                         llvm::Type *Ty);
  
  llvm::Value *BuildAppleKextVirtualDestructorCall(const CXXDestructorDecl *DD,
                                                   CXXDtorType Type, 
                                                   const CXXRecordDecl *RD);

  RValue EmitCXXMemberCall(const CXXMethodDecl *MD,
                           SourceLocation CallLoc,
                           llvm::Value *Callee,
                           ReturnValueSlot ReturnValue,
                           llvm::Value *This,
                           llvm::Value *ImplicitParam,
                           QualType ImplicitParamTy,
                           CallExpr::const_arg_iterator ArgBeg,
                           CallExpr::const_arg_iterator ArgEnd);
  RValue EmitCXXMemberCallExpr(const CXXMemberCallExpr *E,
                               ReturnValueSlot ReturnValue);
  RValue EmitCXXMemberPointerCallExpr(const CXXMemberCallExpr *E,
                                      ReturnValueSlot ReturnValue);

  llvm::Value *EmitCXXOperatorMemberCallee(const CXXOperatorCallExpr *E,
                                           const CXXMethodDecl *MD,
                                           llvm::Value *This);
  RValue EmitCXXOperatorMemberCallExpr(const CXXOperatorCallExpr *E,
                                       const CXXMethodDecl *MD,
                                       ReturnValueSlot ReturnValue);

  RValue EmitCUDAKernelCallExpr(const CUDAKernelCallExpr *E,
                                ReturnValueSlot ReturnValue);


  RValue EmitBuiltinExpr(const FunctionDecl *FD,
                         unsigned BuiltinID, const CallExpr *E);

  RValue EmitBlockCallExpr(const CallExpr *E, ReturnValueSlot ReturnValue);

  /// EmitTargetBuiltinExpr - Emit the given builtin call. Returns 0 if the call
  /// is unhandled by the current target.
  llvm::Value *EmitTargetBuiltinExpr(unsigned BuiltinID, const CallExpr *E);

  llvm::Value *EmitAArch64CompareBuiltinExpr(llvm::Value *Op, llvm::Type *Ty,
                                             const llvm::CmpInst::Predicate Fp,
                                             const llvm::CmpInst::Predicate Ip,
                                             const llvm::Twine &Name = "");
  llvm::Value *EmitARMBuiltinExpr(unsigned BuiltinID, const CallExpr *E);

  llvm::Value *EmitCommonNeonBuiltinExpr(unsigned BuiltinID,
                                         unsigned LLVMIntrinsic,
                                         unsigned AltLLVMIntrinsic,
                                         const char *NameHint,
                                         unsigned Modifier,
                                         const CallExpr *E,
                                         SmallVectorImpl<llvm::Value *> &Ops,
                                         llvm::Value *Align = nullptr);
  llvm::Function *LookupNeonLLVMIntrinsic(unsigned IntrinsicID,
                                          unsigned Modifier, llvm::Type *ArgTy,
                                          const CallExpr *E);
  llvm::Value *EmitNeonCall(llvm::Function *F,
                            SmallVectorImpl<llvm::Value*> &O,
                            const char *name,
                            unsigned shift = 0, bool rightshift = false);
  llvm::Value *EmitNeonSplat(llvm::Value *V, llvm::Constant *Idx);
  llvm::Value *EmitNeonShiftVector(llvm::Value *V, llvm::Type *Ty,
                                   bool negateForRightShift);
  llvm::Value *EmitNeonRShiftImm(llvm::Value *Vec, llvm::Value *Amt,
                                 llvm::Type *Ty, bool usgn, const char *name);
  // Helper functions for EmitAArch64BuiltinExpr.
  llvm::Value *vectorWrapScalar8(llvm::Value *Op);
  llvm::Value *vectorWrapScalar16(llvm::Value *Op);
  llvm::Value *emitVectorWrappedScalar8Intrinsic(
      unsigned Int, SmallVectorImpl<llvm::Value *> &Ops, const char *Name);
  llvm::Value *emitVectorWrappedScalar16Intrinsic(
      unsigned Int, SmallVectorImpl<llvm::Value *> &Ops, const char *Name);
  llvm::Value *EmitAArch64BuiltinExpr(unsigned BuiltinID, const CallExpr *E);
  llvm::Value *EmitNeon64Call(llvm::Function *F,
                              llvm::SmallVectorImpl<llvm::Value *> &O,
                              const char *name);

  llvm::Value *BuildVector(ArrayRef<llvm::Value*> Ops);
  llvm::Value *EmitX86BuiltinExpr(unsigned BuiltinID, const CallExpr *E);
  llvm::Value *EmitPPCBuiltinExpr(unsigned BuiltinID, const CallExpr *E);
  llvm::Value *EmitR600BuiltinExpr(unsigned BuiltinID, const CallExpr *E);

  llvm::Value *EmitObjCProtocolExpr(const ObjCProtocolExpr *E);
  llvm::Value *EmitObjCStringLiteral(const ObjCStringLiteral *E);
  llvm::Value *EmitObjCBoxedExpr(const ObjCBoxedExpr *E);
  llvm::Value *EmitObjCArrayLiteral(const ObjCArrayLiteral *E);
  llvm::Value *EmitObjCDictionaryLiteral(const ObjCDictionaryLiteral *E);
  llvm::Value *EmitObjCCollectionLiteral(const Expr *E,
                                const ObjCMethodDecl *MethodWithObjects);
  llvm::Value *EmitObjCSelectorExpr(const ObjCSelectorExpr *E);
  RValue EmitObjCMessageExpr(const ObjCMessageExpr *E,
                             ReturnValueSlot Return = ReturnValueSlot());

  /// Retrieves the default cleanup kind for an ARC cleanup.
  /// Except under -fobjc-arc-eh, ARC cleanups are normal-only.
  CleanupKind getARCCleanupKind() {
    return CGM.getCodeGenOpts().ObjCAutoRefCountExceptions
             ? NormalAndEHCleanup : NormalCleanup;
  }

  // ARC primitives.
  void EmitARCInitWeak(llvm::Value *value, llvm::Value *addr);
  void EmitARCDestroyWeak(llvm::Value *addr);
  llvm::Value *EmitARCLoadWeak(llvm::Value *addr);
  llvm::Value *EmitARCLoadWeakRetained(llvm::Value *addr);
  llvm::Value *EmitARCStoreWeak(llvm::Value *value, llvm::Value *addr,
                                bool ignored);
  void EmitARCCopyWeak(llvm::Value *dst, llvm::Value *src);
  void EmitARCMoveWeak(llvm::Value *dst, llvm::Value *src);
  llvm::Value *EmitARCRetainAutorelease(QualType type, llvm::Value *value);
  llvm::Value *EmitARCRetainAutoreleaseNonBlock(llvm::Value *value);
  llvm::Value *EmitARCStoreStrong(LValue lvalue, llvm::Value *value,
                                  bool resultIgnored);
  llvm::Value *EmitARCStoreStrongCall(llvm::Value *addr, llvm::Value *value,
                                      bool resultIgnored);
  llvm::Value *EmitARCRetain(QualType type, llvm::Value *value);
  llvm::Value *EmitARCRetainNonBlock(llvm::Value *value);
  llvm::Value *EmitARCRetainBlock(llvm::Value *value, bool mandatory);
  void EmitARCDestroyStrong(llvm::Value *addr, ARCPreciseLifetime_t precise);
  void EmitARCRelease(llvm::Value *value, ARCPreciseLifetime_t precise);
  llvm::Value *EmitARCAutorelease(llvm::Value *value);
  llvm::Value *EmitARCAutoreleaseReturnValue(llvm::Value *value);
  llvm::Value *EmitARCRetainAutoreleaseReturnValue(llvm::Value *value);
  llvm::Value *EmitARCRetainAutoreleasedReturnValue(llvm::Value *value);

  std::pair<LValue,llvm::Value*>
  EmitARCStoreAutoreleasing(const BinaryOperator *e);
  std::pair<LValue,llvm::Value*>
  EmitARCStoreStrong(const BinaryOperator *e, bool ignored);

  llvm::Value *EmitObjCThrowOperand(const Expr *expr);

  llvm::Value *EmitObjCProduceObject(QualType T, llvm::Value *Ptr);
  llvm::Value *EmitObjCConsumeObject(QualType T, llvm::Value *Ptr);
  llvm::Value *EmitObjCExtendObjectLifetime(QualType T, llvm::Value *Ptr);

  llvm::Value *EmitARCExtendBlockObject(const Expr *expr);
  llvm::Value *EmitARCRetainScalarExpr(const Expr *expr);
  llvm::Value *EmitARCRetainAutoreleaseScalarExpr(const Expr *expr);

  void EmitARCIntrinsicUse(ArrayRef<llvm::Value*> values);

  static Destroyer destroyARCStrongImprecise;
  static Destroyer destroyARCStrongPrecise;
  static Destroyer destroyARCWeak;

  void EmitObjCAutoreleasePoolPop(llvm::Value *Ptr); 
  llvm::Value *EmitObjCAutoreleasePoolPush();
  llvm::Value *EmitObjCMRRAutoreleasePoolPush();
  void EmitObjCAutoreleasePoolCleanup(llvm::Value *Ptr);
  void EmitObjCMRRAutoreleasePoolPop(llvm::Value *Ptr); 

  /// \brief Emits a reference binding to the passed in expression.
  RValue EmitReferenceBindingToExpr(const Expr *E);

  //===--------------------------------------------------------------------===//
  //                           Expression Emission
  //===--------------------------------------------------------------------===//

  // Expressions are broken into three classes: scalar, complex, aggregate.

  /// EmitScalarExpr - Emit the computation of the specified expression of LLVM
  /// scalar type, returning the result.
  llvm::Value *EmitScalarExpr(const Expr *E , bool IgnoreResultAssign = false);

  /// EmitScalarConversion - Emit a conversion from the specified type to the
  /// specified destination type, both of which are LLVM scalar types.
  llvm::Value *EmitScalarConversion(llvm::Value *Src, QualType SrcTy,
                                    QualType DstTy);

  /// EmitComplexToScalarConversion - Emit a conversion from the specified
  /// complex type to the specified destination type, where the destination type
  /// is an LLVM scalar type.
  llvm::Value *EmitComplexToScalarConversion(ComplexPairTy Src, QualType SrcTy,
                                             QualType DstTy);


  /// EmitAggExpr - Emit the computation of the specified expression
  /// of aggregate type.  The result is computed into the given slot,
  /// which may be null to indicate that the value is not needed.
  void EmitAggExpr(const Expr *E, AggValueSlot AS);

  /// EmitAggExprToLValue - Emit the computation of the specified expression of
  /// aggregate type into a temporary LValue.
  LValue EmitAggExprToLValue(const Expr *E);

  /// EmitGCMemmoveCollectable - Emit special API for structs with object
  /// pointers.
  void EmitGCMemmoveCollectable(llvm::Value *DestPtr, llvm::Value *SrcPtr,
                                QualType Ty);

  /// EmitExtendGCLifetime - Given a pointer to an Objective-C object,
  /// make sure it survives garbage collection until this point.
  void EmitExtendGCLifetime(llvm::Value *object);

  /// EmitComplexExpr - Emit the computation of the specified expression of
  /// complex type, returning the result.
  ComplexPairTy EmitComplexExpr(const Expr *E,
                                bool IgnoreReal = false,
                                bool IgnoreImag = false);

  /// EmitComplexExprIntoLValue - Emit the given expression of complex
  /// type and place its result into the specified l-value.
  void EmitComplexExprIntoLValue(const Expr *E, LValue dest, bool isInit);

  /// EmitStoreOfComplex - Store a complex number into the specified l-value.
  void EmitStoreOfComplex(ComplexPairTy V, LValue dest, bool isInit);

  /// EmitLoadOfComplex - Load a complex number from the specified l-value.
  ComplexPairTy EmitLoadOfComplex(LValue src, SourceLocation loc);

  /// CreateStaticVarDecl - Create a zero-initialized LLVM global for
  /// a static local variable.
  llvm::Constant *CreateStaticVarDecl(const VarDecl &D,
                                      const char *Separator,
                                      llvm::GlobalValue::LinkageTypes Linkage);

  /// AddInitializerToStaticVarDecl - Add the initializer for 'D' to the
  /// global variable that has already been created for it.  If the initializer
  /// has a different type than GV does, this may free GV and return a different
  /// one.  Otherwise it just returns GV.
  llvm::GlobalVariable *
  AddInitializerToStaticVarDecl(const VarDecl &D,
                                llvm::GlobalVariable *GV);


  /// EmitCXXGlobalVarDeclInit - Create the initializer for a C++
  /// variable with global storage.
  void EmitCXXGlobalVarDeclInit(const VarDecl &D, llvm::Constant *DeclPtr,
                                bool PerformInit);

  /// Call atexit() with a function that passes the given argument to
  /// the given function.
  void registerGlobalDtorWithAtExit(const VarDecl &D, llvm::Constant *fn,
                                    llvm::Constant *addr);

  /// Emit code in this function to perform a guarded variable
  /// initialization.  Guarded initializations are used when it's not
  /// possible to prove that an initialization will be done exactly
  /// once, e.g. with a static local variable or a static data member
  /// of a class template.
  void EmitCXXGuardedInit(const VarDecl &D, llvm::GlobalVariable *DeclPtr,
                          bool PerformInit);

  /// GenerateCXXGlobalInitFunc - Generates code for initializing global
  /// variables.
  void GenerateCXXGlobalInitFunc(llvm::Function *Fn,
                                 ArrayRef<llvm::Constant *> Decls,
                                 llvm::GlobalVariable *Guard = nullptr);

  /// GenerateCXXGlobalDtorsFunc - Generates code for destroying global
  /// variables.
  void GenerateCXXGlobalDtorsFunc(llvm::Function *Fn,
                                  const std::vector<std::pair<llvm::WeakVH,
                                  llvm::Constant*> > &DtorsAndObjects);

  void GenerateCXXGlobalVarDeclInitFunc(llvm::Function *Fn,
                                        const VarDecl *D,
                                        llvm::GlobalVariable *Addr,
                                        bool PerformInit);

  void EmitCXXConstructExpr(const CXXConstructExpr *E, AggValueSlot Dest);
  
  void EmitSynthesizedCXXCopyCtor(llvm::Value *Dest, llvm::Value *Src,
                                  const Expr *Exp);

  void enterFullExpression(const ExprWithCleanups *E) {
    if (E->getNumObjects() == 0) return;
    enterNonTrivialFullExpression(E);
  }
  void enterNonTrivialFullExpression(const ExprWithCleanups *E);

  void EmitCXXThrowExpr(const CXXThrowExpr *E, bool KeepInsertionPoint = true);

  void EmitLambdaExpr(const LambdaExpr *E, AggValueSlot Dest);

  RValue EmitAtomicExpr(AtomicExpr *E, llvm::Value *Dest = nullptr);

  //===--------------------------------------------------------------------===//
  //                         Annotations Emission
  //===--------------------------------------------------------------------===//

  /// Emit an annotation call (intrinsic or builtin).
  llvm::Value *EmitAnnotationCall(llvm::Value *AnnotationFn,
                                  llvm::Value *AnnotatedVal,
                                  StringRef AnnotationStr,
                                  SourceLocation Location);

  /// Emit local annotations for the local variable V, declared by D.
  void EmitVarAnnotations(const VarDecl *D, llvm::Value *V);

  /// Emit field annotations for the given field & value. Returns the
  /// annotation result.
  llvm::Value *EmitFieldAnnotations(const FieldDecl *D, llvm::Value *V);

  //===--------------------------------------------------------------------===//
  //                             Internal Helpers
  //===--------------------------------------------------------------------===//

  /// ContainsLabel - Return true if the statement contains a label in it.  If
  /// this statement is not executed normally, it not containing a label means
  /// that we can just remove the code.
  static bool ContainsLabel(const Stmt *S, bool IgnoreCaseStmts = false);

  /// containsBreak - Return true if the statement contains a break out of it.
  /// If the statement (recursively) contains a switch or loop with a break
  /// inside of it, this is fine.
  static bool containsBreak(const Stmt *S);
  
  /// ConstantFoldsToSimpleInteger - If the specified expression does not fold
  /// to a constant, or if it does but contains a label, return false.  If it
  /// constant folds return true and set the boolean result in Result.
  bool ConstantFoldsToSimpleInteger(const Expr *Cond, bool &Result);

  /// ConstantFoldsToSimpleInteger - If the specified expression does not fold
  /// to a constant, or if it does but contains a label, return false.  If it
  /// constant folds return true and set the folded value.
  bool ConstantFoldsToSimpleInteger(const Expr *Cond, llvm::APSInt &Result);
  
  /// EmitBranchOnBoolExpr - Emit a branch on a boolean condition (e.g. for an
  /// if statement) to the specified blocks.  Based on the condition, this might
  /// try to simplify the codegen of the conditional based on the branch.
  /// TrueCount should be the number of times we expect the condition to
  /// evaluate to true based on PGO data.
  void EmitBranchOnBoolExpr(const Expr *Cond, llvm::BasicBlock *TrueBlock,
                            llvm::BasicBlock *FalseBlock, uint64_t TrueCount);

  /// \brief Emit a description of a type in a format suitable for passing to
  /// a runtime sanitizer handler.
  llvm::Constant *EmitCheckTypeDescriptor(QualType T);

  /// \brief Convert a value into a format suitable for passing to a runtime
  /// sanitizer handler.
  llvm::Value *EmitCheckValue(llvm::Value *V);

  /// \brief Emit a description of a source location in a format suitable for
  /// passing to a runtime sanitizer handler.
  llvm::Constant *EmitCheckSourceLocation(SourceLocation Loc);

  /// \brief Specify under what conditions this check can be recovered
  enum CheckRecoverableKind {
    /// Always terminate program execution if this check fails
    CRK_Unrecoverable,
    /// Check supports recovering, allows user to specify which
    CRK_Recoverable,
    /// Runtime conditionally aborts, always need to support recovery.
    CRK_AlwaysRecoverable
  };

  /// \brief Create a basic block that will call a handler function in a
  /// sanitizer runtime with the provided arguments, and create a conditional
  /// branch to it.
  void EmitCheck(llvm::Value *Checked, StringRef CheckName,
                 ArrayRef<llvm::Constant *> StaticArgs,
                 ArrayRef<llvm::Value *> DynamicArgs,
                 CheckRecoverableKind Recoverable);

  /// \brief Create a basic block that will call the trap intrinsic, and emit a
  /// conditional branch to it, for the -ftrapv checks.
  void EmitTrapCheck(llvm::Value *Checked);

  /// EmitCallArg - Emit a single call argument.
  void EmitCallArg(CallArgList &args, const Expr *E, QualType ArgType);

  /// EmitDelegateCallArg - We are performing a delegate call; that
  /// is, the current function is delegating to another one.  Produce
  /// a r-value suitable for passing the given parameter.
  void EmitDelegateCallArg(CallArgList &args, const VarDecl *param,
                           SourceLocation loc);

  /// SetFPAccuracy - Set the minimum required accuracy of the given floating
  /// point operation, expressed as the maximum relative error in ulp.
  void SetFPAccuracy(llvm::Value *Val, float Accuracy);

private:
  llvm::MDNode *getRangeForLoadFromType(QualType Ty);
  void EmitReturnOfRValue(RValue RV, QualType Ty);

  void deferPlaceholderReplacement(llvm::Instruction *Old, llvm::Value *New);

  llvm::SmallVector<std::pair<llvm::Instruction *, llvm::Value *>, 4>
  DeferredReplacements;

  /// ExpandTypeFromArgs - Reconstruct a structure of type \arg Ty
  /// from function arguments into \arg Dst. See ABIArgInfo::Expand.
  ///
  /// \param AI - The first function argument of the expansion.
  /// \return The argument following the last expanded function
  /// argument.
  llvm::Function::arg_iterator
  ExpandTypeFromArgs(QualType Ty, LValue Dst,
                     llvm::Function::arg_iterator AI);

  /// ExpandTypeToArgs - Expand an RValue \arg Src, with the LLVM type for \arg
  /// Ty, into individual arguments on the provided vector \arg Args. See
  /// ABIArgInfo::Expand.
  void ExpandTypeToArgs(QualType Ty, RValue Src,
                        SmallVectorImpl<llvm::Value *> &Args,
                        llvm::FunctionType *IRFuncTy);

  llvm::Value* EmitAsmInput(const TargetInfo::ConstraintInfo &Info,
                            const Expr *InputExpr, std::string &ConstraintStr);

  llvm::Value* EmitAsmInputLValue(const TargetInfo::ConstraintInfo &Info,
                                  LValue InputValue, QualType InputType,
                                  std::string &ConstraintStr,
                                  SourceLocation Loc);

public:
  /// EmitCallArgs - Emit call arguments for a function.
  template <typename T>
  void EmitCallArgs(CallArgList &Args, const T *CallArgTypeInfo,
                    CallExpr::const_arg_iterator ArgBeg,
                    CallExpr::const_arg_iterator ArgEnd,
                    bool ForceColumnInfo = false) {
    if (CallArgTypeInfo) {
      EmitCallArgs(Args, CallArgTypeInfo->isVariadic(),
                   CallArgTypeInfo->param_type_begin(),
                   CallArgTypeInfo->param_type_end(), ArgBeg, ArgEnd,
                   ForceColumnInfo);
    } else {
      // T::param_type_iterator might not have a default ctor.
      const QualType *NoIter = nullptr;
      EmitCallArgs(Args, /*AllowExtraArguments=*/true, NoIter, NoIter, ArgBeg,
                   ArgEnd, ForceColumnInfo);
    }
  }

  template<typename ArgTypeIterator>
  void EmitCallArgs(CallArgList& Args,
                    bool AllowExtraArguments,
                    ArgTypeIterator ArgTypeBeg,
                    ArgTypeIterator ArgTypeEnd,
                    CallExpr::const_arg_iterator ArgBeg,
                    CallExpr::const_arg_iterator ArgEnd,
                    bool ForceColumnInfo = false) {
    SmallVector<QualType, 16> ArgTypes;
    CallExpr::const_arg_iterator Arg = ArgBeg;

    // First, use the argument types that the type info knows about
    for (ArgTypeIterator I = ArgTypeBeg, E = ArgTypeEnd; I != E; ++I, ++Arg) {
      assert(Arg != ArgEnd && "Running over edge of argument list!");
#ifndef NDEBUG
      QualType ArgType = *I;
      QualType ActualArgType = Arg->getType();
      if (ArgType->isPointerType() && ActualArgType->isPointerType()) {
        QualType ActualBaseType =
            ActualArgType->getAs<PointerType>()->getPointeeType();
        QualType ArgBaseType =
            ArgType->getAs<PointerType>()->getPointeeType();
        if (ArgBaseType->isVariableArrayType()) {
          if (const VariableArrayType *VAT =
              getContext().getAsVariableArrayType(ActualBaseType)) {
            if (!VAT->getSizeExpr())
              ActualArgType = ArgType;
          }
        }
      }
      assert(getContext().getCanonicalType(ArgType.getNonReferenceType()).
             getTypePtr() ==
             getContext().getCanonicalType(ActualArgType).getTypePtr() &&
             "type mismatch in call argument!");
#endif
      ArgTypes.push_back(*I);
    }

    // Either we've emitted all the call args, or we have a call to variadic
    // function or some other call that allows extra arguments.
    assert((Arg == ArgEnd || AllowExtraArguments) &&
           "Extra arguments in non-variadic function!");

    // If we still have any arguments, emit them using the type of the argument.
    for (; Arg != ArgEnd; ++Arg)
      ArgTypes.push_back(Arg->getType());

    EmitCallArgs(Args, ArgTypes, ArgBeg, ArgEnd, ForceColumnInfo);
  }

  void EmitCallArgs(CallArgList &Args, ArrayRef<QualType> ArgTypes,
                    CallExpr::const_arg_iterator ArgBeg,
                    CallExpr::const_arg_iterator ArgEnd,
                    bool ForceColumnInfo = false);

private:
  const TargetCodeGenInfo &getTargetHooks() const {
    return CGM.getTargetCodeGenInfo();
  }

  void EmitDeclMetadata();

  CodeGenModule::ByrefHelpers *
  buildByrefHelpers(llvm::StructType &byrefType,
                    const AutoVarEmission &emission);

  void AddObjCARCExceptionMetadata(llvm::Instruction *Inst);

  /// GetPointeeAlignment - Given an expression with a pointer type, emit the
  /// value and compute our best estimate of the alignment of the pointee.
  std::pair<llvm::Value*, unsigned> EmitPointerWithAlignment(const Expr *Addr);
};

/// Helper class with most of the code for saving a value for a
/// conditional expression cleanup.
struct DominatingLLVMValue {
  typedef llvm::PointerIntPair<llvm::Value*, 1, bool> saved_type;

  /// Answer whether the given value needs extra work to be saved.
  static bool needsSaving(llvm::Value *value) {
    // If it's not an instruction, we don't need to save.
    if (!isa<llvm::Instruction>(value)) return false;

    // If it's an instruction in the entry block, we don't need to save.
    llvm::BasicBlock *block = cast<llvm::Instruction>(value)->getParent();
    return (block != &block->getParent()->getEntryBlock());
  }

  /// Try to save the given value.
  static saved_type save(CodeGenFunction &CGF, llvm::Value *value) {
    if (!needsSaving(value)) return saved_type(value, false);

    // Otherwise we need an alloca.
    llvm::Value *alloca =
      CGF.CreateTempAlloca(value->getType(), "cond-cleanup.save");
    CGF.Builder.CreateStore(value, alloca);

    return saved_type(alloca, true);
  }

  static llvm::Value *restore(CodeGenFunction &CGF, saved_type value) {
    if (!value.getInt()) return value.getPointer();
    return CGF.Builder.CreateLoad(value.getPointer());
  }
};

/// A partial specialization of DominatingValue for llvm::Values that
/// might be llvm::Instructions.
template <class T> struct DominatingPointer<T,true> : DominatingLLVMValue {
  typedef T *type;
  static type restore(CodeGenFunction &CGF, saved_type value) {
    return static_cast<T*>(DominatingLLVMValue::restore(CGF, value));
  }
};

/// A specialization of DominatingValue for RValue.
template <> struct DominatingValue<RValue> {
  typedef RValue type;
  class saved_type {
    enum Kind { ScalarLiteral, ScalarAddress, AggregateLiteral,
                AggregateAddress, ComplexAddress };

    llvm::Value *Value;
    Kind K;
    saved_type(llvm::Value *v, Kind k) : Value(v), K(k) {}

  public:
    static bool needsSaving(RValue value);
    static saved_type save(CodeGenFunction &CGF, RValue value);
    RValue restore(CodeGenFunction &CGF);

    // implementations in CGExprCXX.cpp
  };

  static bool needsSaving(type value) {
    return saved_type::needsSaving(value);
  }
  static saved_type save(CodeGenFunction &CGF, type value) {
    return saved_type::save(CGF, value);
  }
  static type restore(CodeGenFunction &CGF, saved_type value) {
    return value.restore(CGF);
  }
};

}  // end namespace CodeGen
}  // end namespace clang

#endif<|MERGE_RESOLUTION|>--- conflicted
+++ resolved
@@ -148,16 +148,10 @@
   LoopInfoStack LoopStack;
   CGBuilderTy Builder;
 
-<<<<<<< HEAD
   /// CGBuilder insert helper. This function is called after an instruction is
   /// created using Builder.
   void InsertHelper(llvm::Instruction *I,
                     const llvm::Twine &Name,
-=======
-  /// \brief CGBuilder insert helper. This function is called after an
-  /// instruction is created using Builder.
-  void InsertHelper(llvm::Instruction *I, const llvm::Twine &Name,
->>>>>>> d4309185
                     llvm::BasicBlock *BB,
                     llvm::BasicBlock::iterator InsertPt) const;
 
@@ -342,30 +336,30 @@
       CGPragmaOmpSimd(const OMPExecutableDirective *S)
         : SimdOmp(S) {}
 
-      virtual bool emitSafelen(CodeGenFunction *CGF) const LLVM_OVERRIDE;
+      virtual bool emitSafelen(CodeGenFunction *CGF) const;
       virtual bool walkLocalVariablesToEmit(
                       CodeGenFunction *CGF,
-                      CGSIMDForStmtInfo *Info) const LLVM_OVERRIDE;
+                      CGSIMDForStmtInfo *Info) const;
 
       virtual void emitInit(CodeGenFunction &CGF,
-          llvm::Value *&LoopIndex, llvm::Value *&LoopCount) LLVM_OVERRIDE;
+          llvm::Value *&LoopIndex, llvm::Value *&LoopCount);
 
       virtual void emitIncrement(CodeGenFunction &CGF,
-                                 llvm::Value *IndexVar) const LLVM_OVERRIDE { }
-
-      virtual void emitLinearFinal(CodeGenFunction &CGF) const LLVM_OVERRIDE;
-
-      virtual SourceLocation getForLoc() const LLVM_OVERRIDE;
-      virtual SourceRange getSourceRange() const LLVM_OVERRIDE;
-      virtual const Stmt *getInit() const LLVM_OVERRIDE;
-      virtual const Expr *getCond() const LLVM_OVERRIDE;
-      virtual const CapturedStmt *getAssociatedStmt() const LLVM_OVERRIDE;
-      virtual const Expr *getLoopCount() const LLVM_OVERRIDE;
-      virtual Stmt *extractLoopBody(Stmt *S) const LLVM_OVERRIDE;
-      virtual bool isOmp() const LLVM_OVERRIDE { return true; }
-      virtual const Stmt *getStmt() const LLVM_OVERRIDE { return SimdOmp; }
+                                 llvm::Value *IndexVar) const { }
+
+      virtual void emitLinearFinal(CodeGenFunction &CGF) const;
+
+      virtual SourceLocation getForLoc() const;
+      virtual SourceRange getSourceRange() const;
+      virtual const Stmt *getInit() const;
+      virtual const Expr *getCond() const;
+      virtual const CapturedStmt *getAssociatedStmt() const;
+      virtual const Expr *getLoopCount() const;
+      virtual Stmt *extractLoopBody(Stmt *S) const;
+      virtual bool isOmp() const { return true; }
+      virtual const Stmt *getStmt() const { return SimdOmp; }
       llvm::ConstantInt *emitClauseTail(CodeGenFunction *CGF, Expr *E) const;
-      virtual ~CGPragmaOmpSimd() LLVM_OVERRIDE { }
+      virtual ~CGPragmaOmpSimd() { }
 
     private:
       const OMPExecutableDirective *SimdOmp;
@@ -2123,22 +2117,6 @@
   llvm::Function *GenerateCapturedStmtFunction(const CapturedStmt &S);
   llvm::Value *GenerateCapturedStmtArgument(const CapturedStmt &S);
 
-  void EmitOMPParallelDirective(const OMPParallelDirective &S);
-  void EmitOMPSimdDirective(const OMPSimdDirective &S);
-  void EmitOMPForDirective(const OMPForDirective &S);
-  void EmitOMPSectionsDirective(const OMPSectionsDirective &S);
-  void EmitOMPSectionDirective(const OMPSectionDirective &S);
-  void EmitOMPSingleDirective(const OMPSingleDirective &S);
-  void EmitOMPMasterDirective(const OMPMasterDirective &S);
-  void EmitOMPCriticalDirective(const OMPCriticalDirective &S);
-  void EmitOMPParallelForDirective(const OMPParallelForDirective &S);
-  void EmitOMPParallelSectionsDirective(const OMPParallelSectionsDirective &S);
-  void EmitOMPTaskDirective(const OMPTaskDirective &S);
-  void EmitOMPTaskyieldDirective(const OMPTaskyieldDirective &S);
-  void EmitOMPBarrierDirective(const OMPBarrierDirective &S);
-  void EmitOMPTaskwaitDirective(const OMPTaskwaitDirective &S);
-  void EmitOMPFlushDirective(const OMPFlushDirective &S);
-
   void EmitPragmaSimd(CGPragmaSimdWrapper &W);
   llvm::Function *EmitSimdFunction(CGPragmaSimdWrapper &W);
 
@@ -2148,7 +2126,6 @@
   void EmitSIMDForHelperBody(const Stmt *S);
 
 
-  llvm::Value *GenerateCapturedStmtArgument(const CapturedStmt &S);
   LValue GetCapturedField(const VarDecl *VD);
   void EmitUniversalStore(llvm::Value *Dst, llvm::Value *Src, QualType ExprTy);
   void EmitUniversalStore(LValue Dst, llvm::Value *Src, QualType ExprTy);
