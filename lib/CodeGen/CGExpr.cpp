--- conflicted
+++ resolved
@@ -1827,14 +1827,10 @@
     V = LI;
     LV = CGF.MakeNaturalAlignAddrLValue(V, T);
   } else {
-<<<<<<< HEAD
     if(T.getQualifiers().hasShared())
       LV = CGF.EmitSharedVarDeclLValue(V, Alignment, T);
     else
-      LV = CGF.MakeAddrLValue(V, E->getType(), Alignment);
-=======
-    LV = CGF.MakeAddrLValue(V, T, Alignment);
->>>>>>> 445305f4
+      LV = CGF.MakeAddrLValue(V, T, Alignment);
   }
   setObjCGCLValueClass(CGF.getContext(), E, LV);
   return LV;
@@ -3020,15 +3016,11 @@
   case CK_LValueBitCast: {
     QualType Ty;
     // This must be a reinterpret_cast (or c-style equivalent).
-<<<<<<< HEAD
     if (const ExplicitCastExpr *CE = dyn_cast<ExplicitCastExpr>(E)) {
       Ty = CE->getTypeAsWritten();
     } else {
       Ty = getContext().getPointerType(E->getType());
     }
-=======
-    const auto *CE = cast<ExplicitCastExpr>(E);
->>>>>>> 445305f4
 
     LValue LV = EmitLValue(E->getSubExpr());
     if (LV.isBitField()) {
