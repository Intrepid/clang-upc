//===--- CGExpr.cpp - Emit LLVM Code from Expressions ---------------------===//
//
//                     The LLVM Compiler Infrastructure
//
// This file is distributed under the University of Illinois Open Source
// License. See LICENSE.TXT for details.
//
//===----------------------------------------------------------------------===//
//
// This contains code to emit Expr nodes as LLVM code.
//
//===----------------------------------------------------------------------===//

#include "CodeGenFunction.h"
#include "CGCXXABI.h"
#include "CGCall.h"
#include "CGDebugInfo.h"
#include "CGObjCRuntime.h"
#include "CGRecordLayout.h"
#include "CodeGenModule.h"
#include "TargetInfo.h"
#include "clang/AST/ASTContext.h"
#include "clang/AST/DeclObjC.h"
#include "clang/Frontend/CodeGenOptions.h"
#include "llvm/ADT/Hashing.h"
#include "llvm/IR/DataLayout.h"
#include "llvm/IR/Intrinsics.h"
#include "llvm/IR/LLVMContext.h"
#include "llvm/IR/MDBuilder.h"
#include "llvm/Support/ConvertUTF.h"

using namespace clang;
using namespace CodeGen;

//===--------------------------------------------------------------------===//
//                        Miscellaneous Helper Methods
//===--------------------------------------------------------------------===//

llvm::Value *CodeGenFunction::EmitCastToVoidPtr(llvm::Value *value) {
  unsigned addressSpace =
    cast<llvm::PointerType>(value->getType())->getAddressSpace();

  llvm::PointerType *destType = Int8PtrTy;
  if (addressSpace)
    destType = llvm::Type::getInt8PtrTy(getLLVMContext(), addressSpace);

  if (value->getType() == destType) return value;
  return Builder.CreateBitCast(value, destType);
}

/// CreateTempAlloca - This creates a alloca and inserts it into the entry
/// block.
llvm::AllocaInst *CodeGenFunction::CreateTempAlloca(llvm::Type *Ty,
                                                    const Twine &Name) {
  if (!Builder.isNamePreserving())
    return new llvm::AllocaInst(Ty, 0, "", AllocaInsertPt);
  return new llvm::AllocaInst(Ty, 0, Name, AllocaInsertPt);
}

void CodeGenFunction::InitTempAlloca(llvm::AllocaInst *Var,
                                     llvm::Value *Init) {
  llvm::StoreInst *Store = new llvm::StoreInst(Init, Var);
  llvm::BasicBlock *Block = AllocaInsertPt->getParent();
  Block->getInstList().insertAfter(&*AllocaInsertPt, Store);
}

llvm::AllocaInst *CodeGenFunction::CreateIRTemp(QualType Ty,
                                                const Twine &Name) {
  llvm::AllocaInst *Alloc = CreateTempAlloca(ConvertType(Ty), Name);
  // FIXME: Should we prefer the preferred type alignment here?
  CharUnits Align = getContext().getTypeAlignInChars(Ty);
  Alloc->setAlignment(Align.getQuantity());
  return Alloc;
}

llvm::AllocaInst *CodeGenFunction::CreateMemTemp(QualType Ty,
                                                 const Twine &Name) {
  llvm::AllocaInst *Alloc = CreateTempAlloca(ConvertTypeForMem(Ty), Name);
  // FIXME: Should we prefer the preferred type alignment here?
  CharUnits Align = getContext().getTypeAlignInChars(Ty);
  Alloc->setAlignment(Align.getQuantity());
  return Alloc;
}

/// EvaluateExprAsBool - Perform the usual unary conversions on the specified
/// expression and compare the result against zero, returning an Int1Ty value.
llvm::Value *CodeGenFunction::EvaluateExprAsBool(const Expr *E) {
  if (const MemberPointerType *MPT = E->getType()->getAs<MemberPointerType>()) {
    llvm::Value *MemPtr = EmitScalarExpr(E);
    return CGM.getCXXABI().EmitMemberPointerIsNotNull(*this, MemPtr, MPT);
  }

  QualType BoolTy = getContext().BoolTy;
  if (!E->getType()->isAnyComplexType())
    return EmitScalarConversion(EmitScalarExpr(E), E->getType(), BoolTy);

  return EmitComplexToScalarConversion(EmitComplexExpr(E), E->getType(),BoolTy);
}

/// EmitIgnoredExpr - Emit code to compute the specified expression,
/// ignoring the result.
void CodeGenFunction::EmitIgnoredExpr(const Expr *E) {
  if (E->isRValue())
    return (void) EmitAnyExpr(E, AggValueSlot::ignored(), true);

  // Just emit it as an l-value and drop the result.
  EmitLValue(E);
}

/// EmitAnyExpr - Emit code to compute the specified expression which
/// can have any type.  The result is returned as an RValue struct.
/// If this is an aggregate expression, AggSlot indicates where the
/// result should be returned.
RValue CodeGenFunction::EmitAnyExpr(const Expr *E,
                                    AggValueSlot aggSlot,
                                    bool ignoreResult) {
  switch (getEvaluationKind(E->getType())) {
  case TEK_Scalar:
    return RValue::get(EmitScalarExpr(E, ignoreResult));
  case TEK_Complex:
    return RValue::getComplex(EmitComplexExpr(E, ignoreResult, ignoreResult));
  case TEK_Aggregate:
    if (!ignoreResult && aggSlot.isIgnored())
      aggSlot = CreateAggTemp(E->getType(), "agg-temp");
    EmitAggExpr(E, aggSlot);
    return aggSlot.asRValue();
  }
  llvm_unreachable("bad evaluation kind");
}

/// EmitAnyExprToTemp - Similary to EmitAnyExpr(), however, the result will
/// always be accessible even if no aggregate location is provided.
RValue CodeGenFunction::EmitAnyExprToTemp(const Expr *E) {
  AggValueSlot AggSlot = AggValueSlot::ignored();

  if (hasAggregateEvaluationKind(E->getType()))
    AggSlot = CreateAggTemp(E->getType(), "agg.tmp");
  return EmitAnyExpr(E, AggSlot);
}

/// EmitAnyExprToMem - Evaluate an expression into a given memory
/// location.
void CodeGenFunction::EmitAnyExprToMem(const Expr *E,
                                       llvm::Value *Location,
                                       Qualifiers Quals,
                                       bool IsInit) {
  // FIXME: This function should take an LValue as an argument.
  switch (getEvaluationKind(E->getType())) {
  case TEK_Complex:
    EmitComplexExprIntoLValue(E,
                         MakeNaturalAlignAddrLValue(Location, E->getType()),
                              /*isInit*/ false);
    return;

  case TEK_Aggregate: {
    CharUnits Alignment = getContext().getTypeAlignInChars(E->getType());
    EmitAggExpr(E, AggValueSlot::forAddr(Location, Alignment, Quals,
                                         AggValueSlot::IsDestructed_t(IsInit),
                                         AggValueSlot::DoesNotNeedGCBarriers,
                                         AggValueSlot::IsAliased_t(!IsInit)));
    return;
  }

  case TEK_Scalar: {
    RValue RV = RValue::get(EmitScalarExpr(E, /*Ignore*/ false));
    LValue LV = MakeAddrLValue(Location, E->getType());
    EmitStoreThroughLValue(RV, LV);
    return;
  }
  }
  llvm_unreachable("bad evaluation kind");
}

static void
pushTemporaryCleanup(CodeGenFunction &CGF, const MaterializeTemporaryExpr *M,
                     const Expr *E, llvm::Value *ReferenceTemporary) {
  // Objective-C++ ARC:
  //   If we are binding a reference to a temporary that has ownership, we
  //   need to perform retain/release operations on the temporary.
  //
  // FIXME: This should be looking at E, not M.
  if (CGF.getLangOpts().ObjCAutoRefCount &&
      M->getType()->isObjCLifetimeType()) {
    QualType ObjCARCReferenceLifetimeType = M->getType();
    switch (Qualifiers::ObjCLifetime Lifetime =
                ObjCARCReferenceLifetimeType.getObjCLifetime()) {
    case Qualifiers::OCL_None:
    case Qualifiers::OCL_ExplicitNone:
      // Carry on to normal cleanup handling.
      break;

    case Qualifiers::OCL_Autoreleasing:
      // Nothing to do; cleaned up by an autorelease pool.
      return;

    case Qualifiers::OCL_Strong:
    case Qualifiers::OCL_Weak:
      switch (StorageDuration Duration = M->getStorageDuration()) {
      case SD_Static:
        // Note: we intentionally do not register a cleanup to release
        // the object on program termination.
        return;

      case SD_Thread:
        // FIXME: We should probably register a cleanup in this case.
        return;

      case SD_Automatic:
      case SD_FullExpression:
        assert(!ObjCARCReferenceLifetimeType->isArrayType());
        CodeGenFunction::Destroyer *Destroy;
        CleanupKind CleanupKind;
        if (Lifetime == Qualifiers::OCL_Strong) {
          const ValueDecl *VD = M->getExtendingDecl();
          bool Precise =
              VD && isa<VarDecl>(VD) && VD->hasAttr<ObjCPreciseLifetimeAttr>();
          CleanupKind = CGF.getARCCleanupKind();
          Destroy = Precise ? &CodeGenFunction::destroyARCStrongPrecise
                            : &CodeGenFunction::destroyARCStrongImprecise;
        } else {
          // __weak objects always get EH cleanups; otherwise, exceptions
          // could cause really nasty crashes instead of mere leaks.
          CleanupKind = NormalAndEHCleanup;
          Destroy = &CodeGenFunction::destroyARCWeak;
        }
        if (Duration == SD_FullExpression)
          CGF.pushDestroy(CleanupKind, ReferenceTemporary,
                          ObjCARCReferenceLifetimeType, *Destroy,
                          CleanupKind & EHCleanup);
        else
          CGF.pushLifetimeExtendedDestroy(CleanupKind, ReferenceTemporary,
                                          ObjCARCReferenceLifetimeType,
                                          *Destroy, CleanupKind & EHCleanup);
        return;

      case SD_Dynamic:
        llvm_unreachable("temporary cannot have dynamic storage duration");
      }
      llvm_unreachable("unknown storage duration");
    }
  }

  CXXDestructorDecl *ReferenceTemporaryDtor = 0;
  if (const RecordType *RT =
          E->getType()->getBaseElementTypeUnsafe()->getAs<RecordType>()) {
    // Get the destructor for the reference temporary.
    CXXRecordDecl *ClassDecl = cast<CXXRecordDecl>(RT->getDecl());
    if (!ClassDecl->hasTrivialDestructor())
      ReferenceTemporaryDtor = ClassDecl->getDestructor();
  }

  if (!ReferenceTemporaryDtor)
    return;

  // Call the destructor for the temporary.
  switch (M->getStorageDuration()) {
  case SD_Static:
  case SD_Thread: {
    llvm::Constant *CleanupFn;
    llvm::Constant *CleanupArg;
    if (E->getType()->isArrayType()) {
      CleanupFn = CodeGenFunction(CGF.CGM).generateDestroyHelper(
          cast<llvm::Constant>(ReferenceTemporary), E->getType(),
          CodeGenFunction::destroyCXXObject, CGF.getLangOpts().Exceptions,
          dyn_cast_or_null<VarDecl>(M->getExtendingDecl()));
      CleanupArg = llvm::Constant::getNullValue(CGF.Int8PtrTy);
    } else {
      CleanupFn =
        CGF.CGM.GetAddrOfCXXDestructor(ReferenceTemporaryDtor, Dtor_Complete);
      CleanupArg = cast<llvm::Constant>(ReferenceTemporary);
    }
    CGF.CGM.getCXXABI().registerGlobalDtor(
        CGF, *cast<VarDecl>(M->getExtendingDecl()), CleanupFn, CleanupArg);
    break;
  }

  case SD_FullExpression:
    CGF.pushDestroy(NormalAndEHCleanup, ReferenceTemporary, E->getType(),
                    CodeGenFunction::destroyCXXObject,
                    CGF.getLangOpts().Exceptions);
    break;

  case SD_Automatic:
    CGF.pushLifetimeExtendedDestroy(NormalAndEHCleanup,
                                    ReferenceTemporary, E->getType(),
                                    CodeGenFunction::destroyCXXObject,
                                    CGF.getLangOpts().Exceptions);
    break;

  case SD_Dynamic:
    llvm_unreachable("temporary cannot have dynamic storage duration");
  }
}

static llvm::Value *
createReferenceTemporary(CodeGenFunction &CGF,
                         const MaterializeTemporaryExpr *M, const Expr *Inner) {
  switch (M->getStorageDuration()) {
  case SD_FullExpression:
  case SD_Automatic:
    return CGF.CreateMemTemp(Inner->getType(), "ref.tmp");

  case SD_Thread:
  case SD_Static:
    return CGF.CGM.GetAddrOfGlobalTemporary(M, Inner);

  case SD_Dynamic:
    llvm_unreachable("temporary can't have dynamic storage duration");
  }
  llvm_unreachable("unknown storage duration");
}

LValue CodeGenFunction::EmitMaterializeTemporaryExpr(
                                           const MaterializeTemporaryExpr *M) {
  const Expr *E = M->GetTemporaryExpr();

  if (getLangOpts().ObjCAutoRefCount &&
      M->getType()->isObjCLifetimeType() &&
      M->getType().getObjCLifetime() != Qualifiers::OCL_None &&
      M->getType().getObjCLifetime() != Qualifiers::OCL_ExplicitNone) {
    // FIXME: Fold this into the general case below.
    llvm::Value *Object = createReferenceTemporary(*this, M, E);
    LValue RefTempDst = MakeAddrLValue(Object, M->getType());

    if (llvm::GlobalVariable *Var = dyn_cast<llvm::GlobalVariable>(Object)) {
      // We should not have emitted the initializer for this temporary as a
      // constant.
      assert(!Var->hasInitializer());
      Var->setInitializer(CGM.EmitNullConstant(E->getType()));
    }

    EmitScalarInit(E, M->getExtendingDecl(), RefTempDst, false);

    pushTemporaryCleanup(*this, M, E, Object);
    return RefTempDst;
  }

  SmallVector<const Expr *, 2> CommaLHSs;
  SmallVector<SubobjectAdjustment, 2> Adjustments;
  E = E->skipRValueSubobjectAdjustments(CommaLHSs, Adjustments);

  for (unsigned I = 0, N = CommaLHSs.size(); I != N; ++I)
    EmitIgnoredExpr(CommaLHSs[I]);

  if (const OpaqueValueExpr *opaque = dyn_cast<OpaqueValueExpr>(E)) {
    if (opaque->getType()->isRecordType()) {
      assert(Adjustments.empty());
      return EmitOpaqueValueLValue(opaque);
    }
  }

  // Create and initialize the reference temporary.
  llvm::Value *Object = createReferenceTemporary(*this, M, E);
  if (llvm::GlobalVariable *Var = dyn_cast<llvm::GlobalVariable>(Object)) {
    // If the temporary is a global and has a constant initializer, we may
    // have already initialized it.
    if (!Var->hasInitializer()) {
      Var->setInitializer(CGM.EmitNullConstant(E->getType()));
      EmitAnyExprToMem(E, Object, Qualifiers(), /*IsInit*/true);
    }
  } else {
    EmitAnyExprToMem(E, Object, Qualifiers(), /*IsInit*/true);
  }
  pushTemporaryCleanup(*this, M, E, Object);

  // Perform derived-to-base casts and/or field accesses, to get from the
  // temporary object we created (and, potentially, for which we extended
  // the lifetime) to the subobject we're binding the reference to.
  for (unsigned I = Adjustments.size(); I != 0; --I) {
    SubobjectAdjustment &Adjustment = Adjustments[I-1];
    switch (Adjustment.Kind) {
    case SubobjectAdjustment::DerivedToBaseAdjustment:
      Object =
          GetAddressOfBaseClass(Object, Adjustment.DerivedToBase.DerivedClass,
                                Adjustment.DerivedToBase.BasePath->path_begin(),
                                Adjustment.DerivedToBase.BasePath->path_end(),
                                /*NullCheckValue=*/ false);
      break;

    case SubobjectAdjustment::FieldAdjustment: {
      LValue LV = MakeAddrLValue(Object, E->getType());
      LV = EmitLValueForField(LV, Adjustment.Field);
      assert(LV.isSimple() &&
             "materialized temporary field is not a simple lvalue");
      Object = LV.getAddress();
      break;
    }

    case SubobjectAdjustment::MemberPointerAdjustment: {
      llvm::Value *Ptr = EmitScalarExpr(Adjustment.Ptr.RHS);
      Object = CGM.getCXXABI().EmitMemberDataPointerAddress(
                    *this, Object, Ptr, Adjustment.Ptr.MPT);
      break;
    }
    }
  }

  return MakeAddrLValue(Object, M->getType());
}

RValue
CodeGenFunction::EmitReferenceBindingToExpr(const Expr *E) {
  // Emit the expression as an lvalue.
  LValue LV = EmitLValue(E);
  assert(LV.isSimple());
  llvm::Value *Value = LV.getAddress();

  if (SanitizePerformTypeCheck && !E->getType()->isFunctionType()) {
    // C++11 [dcl.ref]p5 (as amended by core issue 453):
    //   If a glvalue to which a reference is directly bound designates neither
    //   an existing object or function of an appropriate type nor a region of
    //   storage of suitable size and alignment to contain an object of the
    //   reference's type, the behavior is undefined.
    QualType Ty = E->getType();
    EmitTypeCheck(TCK_ReferenceBinding, E->getExprLoc(), Value, Ty);
  }

  return RValue::get(Value);
}


/// getAccessedFieldNo - Given an encoded value and a result number, return the
/// input field number being accessed.
unsigned CodeGenFunction::getAccessedFieldNo(unsigned Idx,
                                             const llvm::Constant *Elts) {
  return cast<llvm::ConstantInt>(Elts->getAggregateElement(Idx))
      ->getZExtValue();
}

/// Emit the hash_16_bytes function from include/llvm/ADT/Hashing.h.
static llvm::Value *emitHash16Bytes(CGBuilderTy &Builder, llvm::Value *Low,
                                    llvm::Value *High) {
  llvm::Value *KMul = Builder.getInt64(0x9ddfea08eb382d69ULL);
  llvm::Value *K47 = Builder.getInt64(47);
  llvm::Value *A0 = Builder.CreateMul(Builder.CreateXor(Low, High), KMul);
  llvm::Value *A1 = Builder.CreateXor(Builder.CreateLShr(A0, K47), A0);
  llvm::Value *B0 = Builder.CreateMul(Builder.CreateXor(High, A1), KMul);
  llvm::Value *B1 = Builder.CreateXor(Builder.CreateLShr(B0, K47), B0);
  return Builder.CreateMul(B1, KMul);
}

void CodeGenFunction::EmitTypeCheck(TypeCheckKind TCK, SourceLocation Loc,
                                    llvm::Value *Address,
                                    QualType Ty, CharUnits Alignment) {
  if (!SanitizePerformTypeCheck)
    return;

  // Don't check pointers outside the default address space. The null check
  // isn't correct, the object-size check isn't supported by LLVM, and we can't
  // communicate the addresses to the runtime handler for the vptr check.
  if (Address->getType()->getPointerAddressSpace())
    return;

  llvm::Value *Cond = 0;
  llvm::BasicBlock *Done = 0;

  if (SanOpts->Null) {
    // The glvalue must not be an empty glvalue.
    Cond = Builder.CreateICmpNE(
        Address, llvm::Constant::getNullValue(Address->getType()));

    if (TCK == TCK_DowncastPointer) {
      // When performing a pointer downcast, it's OK if the value is null.
      // Skip the remaining checks in that case.
      Done = createBasicBlock("null");
      llvm::BasicBlock *Rest = createBasicBlock("not.null");
      Builder.CreateCondBr(Cond, Rest, Done);
      EmitBlock(Rest);
      Cond = 0;
    }
  }

  if (SanOpts->ObjectSize && !Ty->isIncompleteType()) {
    uint64_t Size = getContext().getTypeSizeInChars(Ty).getQuantity();

    // The glvalue must refer to a large enough storage region.
    // FIXME: If Address Sanitizer is enabled, insert dynamic instrumentation
    //        to check this.
    // FIXME: Get object address space
    llvm::Type *Tys[2] = { IntPtrTy, Int8PtrTy };
    llvm::Value *F = CGM.getIntrinsic(llvm::Intrinsic::objectsize, Tys);
    llvm::Value *Min = Builder.getFalse();
    llvm::Value *CastAddr = Builder.CreateBitCast(Address, Int8PtrTy);
    llvm::Value *LargeEnough =
        Builder.CreateICmpUGE(Builder.CreateCall2(F, CastAddr, Min),
                              llvm::ConstantInt::get(IntPtrTy, Size));
    Cond = Cond ? Builder.CreateAnd(Cond, LargeEnough) : LargeEnough;
  }

  uint64_t AlignVal = 0;

  if (SanOpts->Alignment) {
    AlignVal = Alignment.getQuantity();
    if (!Ty->isIncompleteType() && !AlignVal)
      AlignVal = getContext().getTypeAlignInChars(Ty).getQuantity();

    // The glvalue must be suitably aligned.
    if (AlignVal) {
      llvm::Value *Align =
          Builder.CreateAnd(Builder.CreatePtrToInt(Address, IntPtrTy),
                            llvm::ConstantInt::get(IntPtrTy, AlignVal - 1));
      llvm::Value *Aligned =
        Builder.CreateICmpEQ(Align, llvm::ConstantInt::get(IntPtrTy, 0));
      Cond = Cond ? Builder.CreateAnd(Cond, Aligned) : Aligned;
    }
  }

  if (Cond) {
    llvm::Constant *StaticData[] = {
      EmitCheckSourceLocation(Loc),
      EmitCheckTypeDescriptor(Ty),
      llvm::ConstantInt::get(SizeTy, AlignVal),
      llvm::ConstantInt::get(Int8Ty, TCK)
    };
    EmitCheck(Cond, "type_mismatch", StaticData, Address, CRK_Recoverable);
  }

  // If possible, check that the vptr indicates that there is a subobject of
  // type Ty at offset zero within this object.
  //
  // C++11 [basic.life]p5,6:
  //   [For storage which does not refer to an object within its lifetime]
  //   The program has undefined behavior if:
  //    -- the [pointer or glvalue] is used to access a non-static data member
  //       or call a non-static member function
  CXXRecordDecl *RD = Ty->getAsCXXRecordDecl();
  if (SanOpts->Vptr &&
      (TCK == TCK_MemberAccess || TCK == TCK_MemberCall ||
       TCK == TCK_DowncastPointer || TCK == TCK_DowncastReference) &&
      RD && RD->hasDefinition() && RD->isDynamicClass()) {
    // Compute a hash of the mangled name of the type.
    //
    // FIXME: This is not guaranteed to be deterministic! Move to a
    //        fingerprinting mechanism once LLVM provides one. For the time
    //        being the implementation happens to be deterministic.
    SmallString<64> MangledName;
    llvm::raw_svector_ostream Out(MangledName);
    CGM.getCXXABI().getMangleContext().mangleCXXRTTI(Ty.getUnqualifiedType(),
                                                     Out);
    llvm::hash_code TypeHash = hash_value(Out.str());

    // Load the vptr, and compute hash_16_bytes(TypeHash, vptr).
    llvm::Value *Low = llvm::ConstantInt::get(Int64Ty, TypeHash);
    llvm::Type *VPtrTy = llvm::PointerType::get(IntPtrTy, 0);
    llvm::Value *VPtrAddr = Builder.CreateBitCast(Address, VPtrTy);
    llvm::Value *VPtrVal = Builder.CreateLoad(VPtrAddr);
    llvm::Value *High = Builder.CreateZExt(VPtrVal, Int64Ty);

    llvm::Value *Hash = emitHash16Bytes(Builder, Low, High);
    Hash = Builder.CreateTrunc(Hash, IntPtrTy);

    // Look the hash up in our cache.
    const int CacheSize = 128;
    llvm::Type *HashTable = llvm::ArrayType::get(IntPtrTy, CacheSize);
    llvm::Value *Cache = CGM.CreateRuntimeVariable(HashTable,
                                                   "__ubsan_vptr_type_cache");
    llvm::Value *Slot = Builder.CreateAnd(Hash,
                                          llvm::ConstantInt::get(IntPtrTy,
                                                                 CacheSize-1));
    llvm::Value *Indices[] = { Builder.getInt32(0), Slot };
    llvm::Value *CacheVal =
      Builder.CreateLoad(Builder.CreateInBoundsGEP(Cache, Indices));

    // If the hash isn't in the cache, call a runtime handler to perform the
    // hard work of checking whether the vptr is for an object of the right
    // type. This will either fill in the cache and return, or produce a
    // diagnostic.
    llvm::Constant *StaticData[] = {
      EmitCheckSourceLocation(Loc),
      EmitCheckTypeDescriptor(Ty),
      CGM.GetAddrOfRTTIDescriptor(Ty.getUnqualifiedType()),
      llvm::ConstantInt::get(Int8Ty, TCK)
    };
    llvm::Value *DynamicData[] = { Address, Hash };
    EmitCheck(Builder.CreateICmpEQ(CacheVal, Hash),
              "dynamic_type_cache_miss", StaticData, DynamicData,
              CRK_AlwaysRecoverable);
  }

  if (Done) {
    Builder.CreateBr(Done);
    EmitBlock(Done);
  }
}

/// Determine whether this expression refers to a flexible array member in a
/// struct. We disable array bounds checks for such members.
static bool isFlexibleArrayMemberExpr(const Expr *E) {
  // For compatibility with existing code, we treat arrays of length 0 or
  // 1 as flexible array members.
  const ArrayType *AT = E->getType()->castAsArrayTypeUnsafe();
  if (const ConstantArrayType *CAT = dyn_cast<ConstantArrayType>(AT)) {
    if (CAT->getSize().ugt(1))
      return false;
  } else if (!isa<IncompleteArrayType>(AT))
    return false;

  E = E->IgnoreParens();

  // A flexible array member must be the last member in the class.
  if (const MemberExpr *ME = dyn_cast<MemberExpr>(E)) {
    // FIXME: If the base type of the member expr is not FD->getParent(),
    // this should not be treated as a flexible array member access.
    if (const FieldDecl *FD = dyn_cast<FieldDecl>(ME->getMemberDecl())) {
      RecordDecl::field_iterator FI(
          DeclContext::decl_iterator(const_cast<FieldDecl *>(FD)));
      return ++FI == FD->getParent()->field_end();
    }
  }

  return false;
}

/// If Base is known to point to the start of an array, return the length of
/// that array. Return 0 if the length cannot be determined.
static llvm::Value *getArrayIndexingBound(
    CodeGenFunction &CGF, const Expr *Base, QualType &IndexedType) {
  // For the vector indexing extension, the bound is the number of elements.
  if (const VectorType *VT = Base->getType()->getAs<VectorType>()) {
    IndexedType = Base->getType();
    return CGF.Builder.getInt32(VT->getNumElements());
  }

  Base = Base->IgnoreParens();

  if (const CastExpr *CE = dyn_cast<CastExpr>(Base)) {
    if (CE->getCastKind() == CK_ArrayToPointerDecay &&
        !isFlexibleArrayMemberExpr(CE->getSubExpr())) {
      IndexedType = CE->getSubExpr()->getType();
      const ArrayType *AT = IndexedType->castAsArrayTypeUnsafe();
      if (const ConstantArrayType *CAT = dyn_cast<ConstantArrayType>(AT))
        return CGF.Builder.getInt(CAT->getSize());
      else if (const VariableArrayType *VAT = dyn_cast<VariableArrayType>(AT))
        return CGF.getVLASize(VAT).first;
    }
  }

  return 0;
}

void CodeGenFunction::EmitBoundsCheck(const Expr *E, const Expr *Base,
                                      llvm::Value *Index, QualType IndexType,
                                      bool Accessed) {
  assert(SanOpts->ArrayBounds &&
         "should not be called unless adding bounds checks");

  QualType IndexedType;
  llvm::Value *Bound = getArrayIndexingBound(*this, Base, IndexedType);
  if (!Bound)
    return;

  bool IndexSigned = IndexType->isSignedIntegerOrEnumerationType();
  llvm::Value *IndexVal = Builder.CreateIntCast(Index, SizeTy, IndexSigned);
  llvm::Value *BoundVal = Builder.CreateIntCast(Bound, SizeTy, false);

  llvm::Constant *StaticData[] = {
    EmitCheckSourceLocation(E->getExprLoc()),
    EmitCheckTypeDescriptor(IndexedType),
    EmitCheckTypeDescriptor(IndexType)
  };
  llvm::Value *Check = Accessed ? Builder.CreateICmpULT(IndexVal, BoundVal)
                                : Builder.CreateICmpULE(IndexVal, BoundVal);
  EmitCheck(Check, "out_of_bounds", StaticData, Index, CRK_Recoverable);
}


CodeGenFunction::ComplexPairTy CodeGenFunction::
EmitComplexPrePostIncDec(const UnaryOperator *E, LValue LV,
                         bool isInc, bool isPre) {
  ComplexPairTy InVal = EmitLoadOfComplex(LV, E->getExprLoc());

  llvm::Value *NextVal;
  if (isa<llvm::IntegerType>(InVal.first->getType())) {
    uint64_t AmountVal = isInc ? 1 : -1;
    NextVal = llvm::ConstantInt::get(InVal.first->getType(), AmountVal, true);

    // Add the inc/dec to the real part.
    NextVal = Builder.CreateAdd(InVal.first, NextVal, isInc ? "inc" : "dec");
  } else {
    QualType ElemTy = E->getType()->getAs<ComplexType>()->getElementType();
    llvm::APFloat FVal(getContext().getFloatTypeSemantics(ElemTy), 1);
    if (!isInc)
      FVal.changeSign();
    NextVal = llvm::ConstantFP::get(getLLVMContext(), FVal);

    // Add the inc/dec to the real part.
    NextVal = Builder.CreateFAdd(InVal.first, NextVal, isInc ? "inc" : "dec");
  }

  ComplexPairTy IncVal(NextVal, InVal.second);

  // Store the updated result through the lvalue.
  EmitStoreOfComplex(IncVal, LV, /*init*/ false);

  // If this is a postinc, return the value read from memory, otherwise use the
  // updated value.
  return isPre ? IncVal : InVal;
}


//===----------------------------------------------------------------------===//
//                         LValue Expression Emission
//===----------------------------------------------------------------------===//

RValue CodeGenFunction::GetUndefRValue(QualType Ty) {
  if (Ty->isVoidType())
    return RValue::get(0);

  switch (getEvaluationKind(Ty)) {
  case TEK_Complex: {
    llvm::Type *EltTy =
      ConvertType(Ty->castAs<ComplexType>()->getElementType());
    llvm::Value *U = llvm::UndefValue::get(EltTy);
    return RValue::getComplex(std::make_pair(U, U));
  }

  // If this is a use of an undefined aggregate type, the aggregate must have an
  // identifiable address.  Just because the contents of the value are undefined
  // doesn't mean that the address can't be taken and compared.
  case TEK_Aggregate: {
    llvm::Value *DestPtr = CreateMemTemp(Ty, "undef.agg.tmp");
    return RValue::getAggregate(DestPtr);
  }

  case TEK_Scalar:
    return RValue::get(llvm::UndefValue::get(ConvertType(Ty)));
  }
  llvm_unreachable("bad evaluation kind");
}

RValue CodeGenFunction::EmitUnsupportedRValue(const Expr *E,
                                              const char *Name) {
  ErrorUnsupported(E, Name);
  return GetUndefRValue(E->getType());
}

LValue CodeGenFunction::EmitUnsupportedLValue(const Expr *E,
                                              const char *Name) {
  ErrorUnsupported(E, Name);
  llvm::Type *Ty = llvm::PointerType::getUnqual(ConvertType(E->getType()));
  return MakeAddrLValue(llvm::UndefValue::get(Ty), E->getType());
}

LValue CodeGenFunction::EmitCheckedLValue(const Expr *E, TypeCheckKind TCK) {
  LValue LV;
  if (SanOpts->ArrayBounds && isa<ArraySubscriptExpr>(E))
    LV = EmitArraySubscriptExpr(cast<ArraySubscriptExpr>(E), /*Accessed*/true);
  else
    LV = EmitLValue(E);
  if (!isa<DeclRefExpr>(E) && !LV.isBitField() && LV.isSimple())
    EmitTypeCheck(TCK, E->getExprLoc(), LV.getAddress(),
                  E->getType(), LV.getAlignment());
  return LV;
}

/// EmitLValue - Emit code to compute a designator that specifies the location
/// of the expression.
///
/// This can return one of two things: a simple address or a bitfield reference.
/// In either case, the LLVM Value* in the LValue structure is guaranteed to be
/// an LLVM pointer type.
///
/// If this returns a bitfield reference, nothing about the pointee type of the
/// LLVM value is known: For example, it may not be a pointer to an integer.
///
/// If this returns a normal address, and if the lvalue's C type is fixed size,
/// this method guarantees that the returned pointer type will point to an LLVM
/// type of the same size of the lvalue's type.  If the lvalue has a variable
/// length type, this is not possible.
///
LValue CodeGenFunction::EmitLValue(const Expr *E) {
  switch (E->getStmtClass()) {
  default: return EmitUnsupportedLValue(E, "l-value expression");

  case Expr::ObjCPropertyRefExprClass:
    llvm_unreachable("cannot emit a property reference directly");

  case Expr::ObjCSelectorExprClass:
    return EmitObjCSelectorLValue(cast<ObjCSelectorExpr>(E));
  case Expr::ObjCIsaExprClass:
    return EmitObjCIsaExpr(cast<ObjCIsaExpr>(E));
  case Expr::BinaryOperatorClass:
    return EmitBinaryOperatorLValue(cast<BinaryOperator>(E));
  case Expr::CompoundAssignOperatorClass:
    if (!E->getType()->isAnyComplexType())
      return EmitCompoundAssignmentLValue(cast<CompoundAssignOperator>(E));
    return EmitComplexCompoundAssignmentLValue(cast<CompoundAssignOperator>(E));
  case Expr::CallExprClass:
  case Expr::CXXMemberCallExprClass:
  case Expr::CXXOperatorCallExprClass:
  case Expr::UserDefinedLiteralClass:
    return EmitCallExprLValue(cast<CallExpr>(E));
  case Expr::VAArgExprClass:
    return EmitVAArgExprLValue(cast<VAArgExpr>(E));
  case Expr::DeclRefExprClass:
    return EmitDeclRefLValue(cast<DeclRefExpr>(E));
  case Expr::ParenExprClass:
    return EmitLValue(cast<ParenExpr>(E)->getSubExpr());
  case Expr::GenericSelectionExprClass:
    return EmitLValue(cast<GenericSelectionExpr>(E)->getResultExpr());
  case Expr::PredefinedExprClass:
    return EmitPredefinedLValue(cast<PredefinedExpr>(E));
  case Expr::StringLiteralClass:
    return EmitStringLiteralLValue(cast<StringLiteral>(E));
  case Expr::ObjCEncodeExprClass:
    return EmitObjCEncodeExprLValue(cast<ObjCEncodeExpr>(E));
  case Expr::PseudoObjectExprClass:
    return EmitPseudoObjectLValue(cast<PseudoObjectExpr>(E));
  case Expr::InitListExprClass:
    return EmitInitListLValue(cast<InitListExpr>(E));
  case Expr::CXXTemporaryObjectExprClass:
  case Expr::CXXConstructExprClass:
    return EmitCXXConstructLValue(cast<CXXConstructExpr>(E));
  case Expr::CXXBindTemporaryExprClass:
    return EmitCXXBindTemporaryLValue(cast<CXXBindTemporaryExpr>(E));
  case Expr::CXXUuidofExprClass:
    return EmitCXXUuidofLValue(cast<CXXUuidofExpr>(E));
  case Expr::LambdaExprClass:
    return EmitLambdaLValue(cast<LambdaExpr>(E));

  case Expr::ExprWithCleanupsClass: {
    const ExprWithCleanups *cleanups = cast<ExprWithCleanups>(E);
    enterFullExpression(cleanups);
    RunCleanupsScope Scope(*this);
    return EmitLValue(cleanups->getSubExpr());
  }

  case Expr::CXXDefaultArgExprClass:
    return EmitLValue(cast<CXXDefaultArgExpr>(E)->getExpr());
  case Expr::CXXDefaultInitExprClass: {
    CXXDefaultInitExprScope Scope(*this);
    return EmitLValue(cast<CXXDefaultInitExpr>(E)->getExpr());
  }
  case Expr::CXXTypeidExprClass:
    return EmitCXXTypeidLValue(cast<CXXTypeidExpr>(E));

  case Expr::ObjCMessageExprClass:
    return EmitObjCMessageExprLValue(cast<ObjCMessageExpr>(E));
  case Expr::ObjCIvarRefExprClass:
    return EmitObjCIvarRefLValue(cast<ObjCIvarRefExpr>(E));
  case Expr::StmtExprClass:
    return EmitStmtExprLValue(cast<StmtExpr>(E));
  case Expr::UnaryOperatorClass:
    return EmitUnaryOpLValue(cast<UnaryOperator>(E));
  case Expr::ArraySubscriptExprClass:
    return EmitArraySubscriptExpr(cast<ArraySubscriptExpr>(E));
  case Expr::ExtVectorElementExprClass:
    return EmitExtVectorElementExpr(cast<ExtVectorElementExpr>(E));
  case Expr::MemberExprClass:
    return EmitMemberExpr(cast<MemberExpr>(E));
  case Expr::CompoundLiteralExprClass:
    return EmitCompoundLiteralLValue(cast<CompoundLiteralExpr>(E));
  case Expr::ConditionalOperatorClass:
    return EmitConditionalOperatorLValue(cast<ConditionalOperator>(E));
  case Expr::BinaryConditionalOperatorClass:
    return EmitConditionalOperatorLValue(cast<BinaryConditionalOperator>(E));
  case Expr::ChooseExprClass:
    return EmitLValue(cast<ChooseExpr>(E)->getChosenSubExpr());
  case Expr::OpaqueValueExprClass:
    return EmitOpaqueValueLValue(cast<OpaqueValueExpr>(E));
  case Expr::SubstNonTypeTemplateParmExprClass:
    return EmitLValue(cast<SubstNonTypeTemplateParmExpr>(E)->getReplacement());
  case Expr::ImplicitCastExprClass:
  case Expr::CStyleCastExprClass:
  case Expr::CXXFunctionalCastExprClass:
  case Expr::CXXStaticCastExprClass:
  case Expr::CXXDynamicCastExprClass:
  case Expr::CXXReinterpretCastExprClass:
  case Expr::CXXConstCastExprClass:
  case Expr::ObjCBridgedCastExprClass:
    return EmitCastLValue(cast<CastExpr>(E));

  case Expr::MaterializeTemporaryExprClass:
    return EmitMaterializeTemporaryExpr(cast<MaterializeTemporaryExpr>(E));
  }
}

/// Given an object of the given canonical type, can we safely copy a
/// value out of it based on its initializer?
static bool isConstantEmittableObjectType(QualType type) {
  assert(type.isCanonical());
  assert(!type->isReferenceType());

  // Must be const-qualified but non-volatile.
  Qualifiers qs = type.getLocalQualifiers();
  if (!qs.hasConst() || qs.hasVolatile()) return false;

  // Otherwise, all object types satisfy this except C++ classes with
  // mutable subobjects or non-trivial copy/destroy behavior.
  if (const RecordType *RT = dyn_cast<RecordType>(type))
    if (const CXXRecordDecl *RD = dyn_cast<CXXRecordDecl>(RT->getDecl()))
      if (RD->hasMutableFields() || !RD->isTrivial())
        return false;

  return true;
}

/// Can we constant-emit a load of a reference to a variable of the
/// given type?  This is different from predicates like
/// Decl::isUsableInConstantExpressions because we do want it to apply
/// in situations that don't necessarily satisfy the language's rules
/// for this (e.g. C++'s ODR-use rules).  For example, we want to able
/// to do this with const float variables even if those variables
/// aren't marked 'constexpr'.
enum ConstantEmissionKind {
  CEK_None,
  CEK_AsReferenceOnly,
  CEK_AsValueOrReference,
  CEK_AsValueOnly
};
static ConstantEmissionKind checkVarTypeForConstantEmission(QualType type) {
  type = type.getCanonicalType();
  if (const ReferenceType *ref = dyn_cast<ReferenceType>(type)) {
    if (isConstantEmittableObjectType(ref->getPointeeType()))
      return CEK_AsValueOrReference;
    return CEK_AsReferenceOnly;
  }
  if (isConstantEmittableObjectType(type))
    return CEK_AsValueOnly;
  return CEK_None;
}

/// Try to emit a reference to the given value without producing it as
/// an l-value.  This is actually more than an optimization: we can't
/// produce an l-value for variables that we never actually captured
/// in a block or lambda, which means const int variables or constexpr
/// literals or similar.
CodeGenFunction::ConstantEmission
CodeGenFunction::tryEmitAsConstant(DeclRefExpr *refExpr) {
  ValueDecl *value = refExpr->getDecl();

  // The value needs to be an enum constant or a constant variable.
  ConstantEmissionKind CEK;
  if (isa<ParmVarDecl>(value)) {
    CEK = CEK_None;
  } else if (VarDecl *var = dyn_cast<VarDecl>(value)) {
    CEK = checkVarTypeForConstantEmission(var->getType());
  } else if (isa<EnumConstantDecl>(value)) {
    CEK = CEK_AsValueOnly;
  } else {
    CEK = CEK_None;
  }
  if (CEK == CEK_None) return ConstantEmission();

  Expr::EvalResult result;
  bool resultIsReference;
  QualType resultType;

  // It's best to evaluate all the way as an r-value if that's permitted.
  if (CEK != CEK_AsReferenceOnly &&
      refExpr->EvaluateAsRValue(result, getContext())) {
    resultIsReference = false;
    resultType = refExpr->getType();

  // Otherwise, try to evaluate as an l-value.
  } else if (CEK != CEK_AsValueOnly &&
             refExpr->EvaluateAsLValue(result, getContext())) {
    resultIsReference = true;
    resultType = value->getType();

  // Failure.
  } else {
    return ConstantEmission();
  }

  // In any case, if the initializer has side-effects, abandon ship.
  if (result.HasSideEffects)
    return ConstantEmission();

  // Emit as a constant.
  llvm::Constant *C = CGM.EmitConstantValue(result.Val, resultType, this);

  // Make sure we emit a debug reference to the global variable.
  // This should probably fire even for
  if (isa<VarDecl>(value)) {
    if (!getContext().DeclMustBeEmitted(cast<VarDecl>(value)))
      EmitDeclRefExprDbgValue(refExpr, C);
  } else {
    assert(isa<EnumConstantDecl>(value));
    EmitDeclRefExprDbgValue(refExpr, C);
  }

  // If we emitted a reference constant, we need to dereference that.
  if (resultIsReference)
    return ConstantEmission::forReference(C);

  return ConstantEmission::forValue(C);
}

<<<<<<< HEAD
llvm::Value *CodeGenFunction::EmitLoadOfScalar(LValue lvalue) {
  if (lvalue.isShared()) {
    assert(lvalue.isStrict() || lvalue.isRelaxed());
    return EmitUPCLoad(lvalue.getAddress(), lvalue.isStrict(),
                       lvalue.getType(), lvalue.getAlignment(),
                       lvalue.getLoc());
  }
=======
llvm::Value *CodeGenFunction::EmitLoadOfScalar(LValue lvalue,
                                               SourceLocation Loc) {
>>>>>>> c6c4eea3
  return EmitLoadOfScalar(lvalue.getAddress(), lvalue.isVolatile(),
                          lvalue.getAlignment().getQuantity(),
                          lvalue.getType(), Loc, lvalue.getTBAAInfo(),
                          lvalue.getTBAABaseType(), lvalue.getTBAAOffset());
}

static bool hasBooleanRepresentation(QualType Ty) {
  if (Ty->isBooleanType())
    return true;

  if (const EnumType *ET = Ty->getAs<EnumType>())
    return ET->getDecl()->getIntegerType()->isBooleanType();

  if (const AtomicType *AT = Ty->getAs<AtomicType>())
    return hasBooleanRepresentation(AT->getValueType());

  return false;
}

static bool getRangeForType(CodeGenFunction &CGF, QualType Ty,
                            llvm::APInt &Min, llvm::APInt &End,
                            bool StrictEnums) {
  const EnumType *ET = Ty->getAs<EnumType>();
  bool IsRegularCPlusPlusEnum = CGF.getLangOpts().CPlusPlus && StrictEnums &&
                                ET && !ET->getDecl()->isFixed();
  bool IsBool = hasBooleanRepresentation(Ty);
  if (!IsBool && !IsRegularCPlusPlusEnum)
    return false;

  if (IsBool) {
    Min = llvm::APInt(CGF.getContext().getTypeSize(Ty), 0);
    End = llvm::APInt(CGF.getContext().getTypeSize(Ty), 2);
  } else {
    const EnumDecl *ED = ET->getDecl();
    llvm::Type *LTy = CGF.ConvertTypeForMem(ED->getIntegerType());
    unsigned Bitwidth = LTy->getScalarSizeInBits();
    unsigned NumNegativeBits = ED->getNumNegativeBits();
    unsigned NumPositiveBits = ED->getNumPositiveBits();

    if (NumNegativeBits) {
      unsigned NumBits = std::max(NumNegativeBits, NumPositiveBits + 1);
      assert(NumBits <= Bitwidth);
      End = llvm::APInt(Bitwidth, 1) << (NumBits - 1);
      Min = -End;
    } else {
      assert(NumPositiveBits <= Bitwidth);
      End = llvm::APInt(Bitwidth, 1) << NumPositiveBits;
      Min = llvm::APInt(Bitwidth, 0);
    }
  }
  return true;
}

llvm::MDNode *CodeGenFunction::getRangeForLoadFromType(QualType Ty) {
  llvm::APInt Min, End;
  if (!getRangeForType(*this, Ty, Min, End,
                       CGM.getCodeGenOpts().StrictEnums))
    return 0;

  llvm::MDBuilder MDHelper(getLLVMContext());
  return MDHelper.createRange(Min, End);
}

llvm::Value *CodeGenFunction::EmitLoadOfScalar(llvm::Value *Addr, bool Volatile,
                                               unsigned Alignment, QualType Ty,
                                               SourceLocation Loc,
                                               llvm::MDNode *TBAAInfo,
                                               QualType TBAABaseType,
                                               uint64_t TBAAOffset) {
  // For better performance, handle vector loads differently.
  if (Ty->isVectorType()) {
    llvm::Value *V;
    const llvm::Type *EltTy =
    cast<llvm::PointerType>(Addr->getType())->getElementType();

    const llvm::VectorType *VTy = cast<llvm::VectorType>(EltTy);

    // Handle vectors of size 3, like size 4 for better performance.
    if (VTy->getNumElements() == 3) {

      // Bitcast to vec4 type.
      llvm::VectorType *vec4Ty = llvm::VectorType::get(VTy->getElementType(),
                                                         4);
      llvm::PointerType *ptVec4Ty =
      llvm::PointerType::get(vec4Ty,
                             (cast<llvm::PointerType>(
                                      Addr->getType()))->getAddressSpace());
      llvm::Value *Cast = Builder.CreateBitCast(Addr, ptVec4Ty,
                                                "castToVec4");
      // Now load value.
      llvm::Value *LoadVal = Builder.CreateLoad(Cast, Volatile, "loadVec4");

      // Shuffle vector to get vec3.
      llvm::Constant *Mask[] = {
        llvm::ConstantInt::get(llvm::Type::getInt32Ty(getLLVMContext()), 0),
        llvm::ConstantInt::get(llvm::Type::getInt32Ty(getLLVMContext()), 1),
        llvm::ConstantInt::get(llvm::Type::getInt32Ty(getLLVMContext()), 2)
      };

      llvm::Value *MaskV = llvm::ConstantVector::get(Mask);
      V = Builder.CreateShuffleVector(LoadVal,
                                      llvm::UndefValue::get(vec4Ty),
                                      MaskV, "extractVec");
      return EmitFromMemory(V, Ty);
    }
  }

  // Atomic operations have to be done on integral types.
  if (Ty->isAtomicType()) {
    LValue lvalue = LValue::MakeAddr(Addr, Ty,
                                     CharUnits::fromQuantity(Alignment),
                                     getContext(), TBAAInfo);
    return EmitAtomicLoad(lvalue, Loc).getScalarVal();
  }

  llvm::LoadInst *Load = Builder.CreateLoad(Addr);
  if (Volatile)
    Load->setVolatile(true);
  if (Alignment)
    Load->setAlignment(Alignment);
  if (TBAAInfo) {
    llvm::MDNode *TBAAPath = CGM.getTBAAStructTagInfo(TBAABaseType, TBAAInfo,
                                                      TBAAOffset);
    if (TBAAPath)
      CGM.DecorateInstruction(Load, TBAAPath, false/*ConvertTypeToTag*/);
  }

  if ((SanOpts->Bool && hasBooleanRepresentation(Ty)) ||
      (SanOpts->Enum && Ty->getAs<EnumType>())) {
    llvm::APInt Min, End;
    if (getRangeForType(*this, Ty, Min, End, true)) {
      --End;
      llvm::Value *Check;
      if (!Min)
        Check = Builder.CreateICmpULE(
          Load, llvm::ConstantInt::get(getLLVMContext(), End));
      else {
        llvm::Value *Upper = Builder.CreateICmpSLE(
          Load, llvm::ConstantInt::get(getLLVMContext(), End));
        llvm::Value *Lower = Builder.CreateICmpSGE(
          Load, llvm::ConstantInt::get(getLLVMContext(), Min));
        Check = Builder.CreateAnd(Upper, Lower);
      }
      llvm::Constant *StaticArgs[] = {
        EmitCheckSourceLocation(Loc),
        EmitCheckTypeDescriptor(Ty)
      };
      EmitCheck(Check, "load_invalid_value", StaticArgs, EmitCheckValue(Load),
                CRK_Recoverable);
    }
  } else if (CGM.getCodeGenOpts().OptimizationLevel > 0)
    if (llvm::MDNode *RangeInfo = getRangeForLoadFromType(Ty))
      Load->setMetadata(llvm::LLVMContext::MD_range, RangeInfo);

  return EmitFromMemory(Load, Ty);
}

llvm::Value *CodeGenFunction::EmitToMemory(llvm::Value *Value, QualType Ty) {
  // Bool has a different representation in memory than in registers.
  if (hasBooleanRepresentation(Ty)) {
    // This should really always be an i1, but sometimes it's already
    // an i8, and it's awkward to track those cases down.
    if (Value->getType()->isIntegerTy(1))
      return Builder.CreateZExt(Value, ConvertTypeForMem(Ty), "frombool");
    assert(Value->getType()->isIntegerTy(getContext().getTypeSize(Ty)) &&
           "wrong value rep of bool");
  }

  return Value;
}

llvm::Value *CodeGenFunction::EmitFromMemory(llvm::Value *Value, QualType Ty) {
  // Bool has a different representation in memory than in registers.
  if (hasBooleanRepresentation(Ty)) {
    assert(Value->getType()->isIntegerTy(getContext().getTypeSize(Ty)) &&
           "wrong value rep of bool");
    return Builder.CreateTrunc(Value, Builder.getInt1Ty(), "tobool");
  }

  return Value;
}

void CodeGenFunction::EmitStoreOfScalar(llvm::Value *Value, llvm::Value *Addr,
                                        bool Volatile, unsigned Alignment,
                                        QualType Ty, llvm::MDNode *TBAAInfo,
                                        bool isInit, QualType TBAABaseType,
                                        uint64_t TBAAOffset) {

  // Handle vectors differently to get better performance.
  if (Ty->isVectorType()) {
    llvm::Type *SrcTy = Value->getType();
    llvm::VectorType *VecTy = cast<llvm::VectorType>(SrcTy);
    // Handle vec3 special.
    if (VecTy->getNumElements() == 3) {
      llvm::LLVMContext &VMContext = getLLVMContext();

      // Our source is a vec3, do a shuffle vector to make it a vec4.
      SmallVector<llvm::Constant*, 4> Mask;
      Mask.push_back(llvm::ConstantInt::get(llvm::Type::getInt32Ty(VMContext),
                                            0));
      Mask.push_back(llvm::ConstantInt::get(llvm::Type::getInt32Ty(VMContext),
                                            1));
      Mask.push_back(llvm::ConstantInt::get(llvm::Type::getInt32Ty(VMContext),
                                            2));
      Mask.push_back(llvm::UndefValue::get(llvm::Type::getInt32Ty(VMContext)));

      llvm::Value *MaskV = llvm::ConstantVector::get(Mask);
      Value = Builder.CreateShuffleVector(Value,
                                          llvm::UndefValue::get(VecTy),
                                          MaskV, "extractVec");
      SrcTy = llvm::VectorType::get(VecTy->getElementType(), 4);
    }
    llvm::PointerType *DstPtr = cast<llvm::PointerType>(Addr->getType());
    if (DstPtr->getElementType() != SrcTy) {
      llvm::Type *MemTy =
      llvm::PointerType::get(SrcTy, DstPtr->getAddressSpace());
      Addr = Builder.CreateBitCast(Addr, MemTy, "storetmp");
    }
  }

  Value = EmitToMemory(Value, Ty);

  if (Ty->isAtomicType()) {
    EmitAtomicStore(RValue::get(Value),
                    LValue::MakeAddr(Addr, Ty,
                                     CharUnits::fromQuantity(Alignment),
                                     getContext(), TBAAInfo),
                    isInit);
    return;
  }

  llvm::StoreInst *Store = Builder.CreateStore(Value, Addr, Volatile);
  if (Alignment)
    Store->setAlignment(Alignment);
  if (TBAAInfo) {
    llvm::MDNode *TBAAPath = CGM.getTBAAStructTagInfo(TBAABaseType, TBAAInfo,
                                                      TBAAOffset);
    if (TBAAPath)
      CGM.DecorateInstruction(Store, TBAAPath, false/*ConvertTypeToTag*/);
  }
}

void CodeGenFunction::EmitStoreOfScalar(llvm::Value *value, LValue lvalue,
                                        bool isInit) {
  if (lvalue.isShared()) {
    assert(lvalue.isStrict() || lvalue.isRelaxed());
    EmitUPCStore(value, lvalue.getAddress(), lvalue.isStrict(),
                 lvalue.getType(), lvalue.getAlignment(), lvalue.getLoc());
    return;
  }
  EmitStoreOfScalar(value, lvalue.getAddress(), lvalue.isVolatile(),
                    lvalue.getAlignment().getQuantity(), lvalue.getType(),
                    lvalue.getTBAAInfo(), isInit, lvalue.getTBAABaseType(),
                    lvalue.getTBAAOffset());
}

/// EmitLoadOfLValue - Given an expression that represents a value lvalue, this
/// method emits the address of the lvalue, then loads the result as an rvalue,
/// returning the rvalue.
RValue CodeGenFunction::EmitLoadOfLValue(LValue LV, SourceLocation Loc) {
  if (LV.isObjCWeak()) {
    // load of a __weak object.
    llvm::Value *AddrWeakObj = LV.getAddress();
    return RValue::get(CGM.getObjCRuntime().EmitObjCWeakRead(*this,
                                                             AddrWeakObj));
  }
  if (LV.getQuals().getObjCLifetime() == Qualifiers::OCL_Weak) {
    llvm::Value *Object = EmitARCLoadWeakRetained(LV.getAddress());
    Object = EmitObjCConsumeObject(LV.getType(), Object);
    return RValue::get(Object);
  }

  if (LV.isSimple()) {
    assert(!LV.getType()->isFunctionType());

    // Everything needs a load.
    return RValue::get(EmitLoadOfScalar(LV, Loc));
  }

  if (LV.isVectorElt()) {
    llvm::LoadInst *Load = Builder.CreateLoad(LV.getVectorAddr(),
                                              LV.isVolatileQualified());
    Load->setAlignment(LV.getAlignment().getQuantity());
    return RValue::get(Builder.CreateExtractElement(Load, LV.getVectorIdx(),
                                                    "vecext"));
  }

  // If this is a reference to a subset of the elements of a vector, either
  // shuffle the input or extract/insert them as appropriate.
  if (LV.isExtVectorElt())
    return EmitLoadOfExtVectorElementLValue(LV);

  assert(LV.isBitField() && "Unknown LValue type!");
  return EmitLoadOfBitfieldLValue(LV);
}

RValue CodeGenFunction::EmitLoadOfBitfieldLValue(LValue LV) {
  const CGBitFieldInfo &Info = LV.getBitFieldInfo();

  // Get the output type.
  llvm::Type *ResLTy = ConvertType(LV.getType());
  llvm::Value *Ptr = LV.getBitFieldAddr();
  llvm::Value *Val;
  if(LV.isShared()) {
    llvm::Type *AccessTy = llvm::Type::getIntNTy(getLLVMContext(), Info.StorageSize);
    CharUnits Align = CharUnits::fromQuantity(Info.StorageAlignment);
    Val = EmitUPCLoad(Ptr, LV.isStrict(), AccessTy, Align, LV.getLoc());
  } else {
    Val = Builder.CreateLoad(Ptr, LV.isVolatileQualified(),
                                        "bf.load");
    cast<llvm::LoadInst>(Val)->setAlignment(Info.StorageAlignment);
  }

  if (Info.IsSigned) {
    assert(static_cast<unsigned>(Info.Offset + Info.Size) <= Info.StorageSize);
    unsigned HighBits = Info.StorageSize - Info.Offset - Info.Size;
    if (HighBits)
      Val = Builder.CreateShl(Val, HighBits, "bf.shl");
    if (Info.Offset + HighBits)
      Val = Builder.CreateAShr(Val, Info.Offset + HighBits, "bf.ashr");
  } else {
    if (Info.Offset)
      Val = Builder.CreateLShr(Val, Info.Offset, "bf.lshr");
    if (static_cast<unsigned>(Info.Offset) + Info.Size < Info.StorageSize)
      Val = Builder.CreateAnd(Val, llvm::APInt::getLowBitsSet(Info.StorageSize,
                                                              Info.Size),
                              "bf.clear");
  }
  Val = Builder.CreateIntCast(Val, ResLTy, Info.IsSigned, "bf.cast");

  return RValue::get(Val);
}

// If this is a reference to a subset of the elements of a vector, create an
// appropriate shufflevector.
RValue CodeGenFunction::EmitLoadOfExtVectorElementLValue(LValue LV) {
  llvm::LoadInst *Load = Builder.CreateLoad(LV.getExtVectorAddr(),
                                            LV.isVolatileQualified());
  Load->setAlignment(LV.getAlignment().getQuantity());
  llvm::Value *Vec = Load;

  const llvm::Constant *Elts = LV.getExtVectorElts();

  // If the result of the expression is a non-vector type, we must be extracting
  // a single element.  Just codegen as an extractelement.
  const VectorType *ExprVT = LV.getType()->getAs<VectorType>();
  if (!ExprVT) {
    unsigned InIdx = getAccessedFieldNo(0, Elts);
    llvm::Value *Elt = llvm::ConstantInt::get(Int32Ty, InIdx);
    return RValue::get(Builder.CreateExtractElement(Vec, Elt));
  }

  // Always use shuffle vector to try to retain the original program structure
  unsigned NumResultElts = ExprVT->getNumElements();

  SmallVector<llvm::Constant*, 4> Mask;
  for (unsigned i = 0; i != NumResultElts; ++i)
    Mask.push_back(Builder.getInt32(getAccessedFieldNo(i, Elts)));

  llvm::Value *MaskV = llvm::ConstantVector::get(Mask);
  Vec = Builder.CreateShuffleVector(Vec, llvm::UndefValue::get(Vec->getType()),
                                    MaskV);
  return RValue::get(Vec);
}



/// EmitStoreThroughLValue - Store the specified rvalue into the specified
/// lvalue, where both are guaranteed to the have the same type, and that type
/// is 'Ty'.
void CodeGenFunction::EmitStoreThroughLValue(RValue Src, LValue Dst,
                                             bool isInit) {
  if (!Dst.isSimple()) {
    if (Dst.isVectorElt()) {
      // Read/modify/write the vector, inserting the new element.
      llvm::LoadInst *Load = Builder.CreateLoad(Dst.getVectorAddr(),
                                                Dst.isVolatileQualified());
      Load->setAlignment(Dst.getAlignment().getQuantity());
      llvm::Value *Vec = Load;
      Vec = Builder.CreateInsertElement(Vec, Src.getScalarVal(),
                                        Dst.getVectorIdx(), "vecins");
      llvm::StoreInst *Store = Builder.CreateStore(Vec, Dst.getVectorAddr(),
                                                   Dst.isVolatileQualified());
      Store->setAlignment(Dst.getAlignment().getQuantity());
      return;
    }

    // If this is an update of extended vector elements, insert them as
    // appropriate.
    if (Dst.isExtVectorElt())
      return EmitStoreThroughExtVectorComponentLValue(Src, Dst);

    assert(Dst.isBitField() && "Unknown LValue type");
    return EmitStoreThroughBitfieldLValue(Src, Dst);
  }

  // There's special magic for assigning into an ARC-qualified l-value.
  if (Qualifiers::ObjCLifetime Lifetime = Dst.getQuals().getObjCLifetime()) {
    switch (Lifetime) {
    case Qualifiers::OCL_None:
      llvm_unreachable("present but none");

    case Qualifiers::OCL_ExplicitNone:
      // nothing special
      break;

    case Qualifiers::OCL_Strong:
      EmitARCStoreStrong(Dst, Src.getScalarVal(), /*ignore*/ true);
      return;

    case Qualifiers::OCL_Weak:
      EmitARCStoreWeak(Dst.getAddress(), Src.getScalarVal(), /*ignore*/ true);
      return;

    case Qualifiers::OCL_Autoreleasing:
      Src = RValue::get(EmitObjCExtendObjectLifetime(Dst.getType(),
                                                     Src.getScalarVal()));
      // fall into the normal path
      break;
    }
  }

  if (Dst.isObjCWeak() && !Dst.isNonGC()) {
    // load of a __weak object.
    llvm::Value *LvalueDst = Dst.getAddress();
    llvm::Value *src = Src.getScalarVal();
     CGM.getObjCRuntime().EmitObjCWeakAssign(*this, src, LvalueDst);
    return;
  }

  if (Dst.isObjCStrong() && !Dst.isNonGC()) {
    // load of a __strong object.
    llvm::Value *LvalueDst = Dst.getAddress();
    llvm::Value *src = Src.getScalarVal();
    if (Dst.isObjCIvar()) {
      assert(Dst.getBaseIvarExp() && "BaseIvarExp is NULL");
      llvm::Type *ResultType = ConvertType(getContext().LongTy);
      llvm::Value *RHS = EmitScalarExpr(Dst.getBaseIvarExp());
      llvm::Value *dst = RHS;
      RHS = Builder.CreatePtrToInt(RHS, ResultType, "sub.ptr.rhs.cast");
      llvm::Value *LHS =
        Builder.CreatePtrToInt(LvalueDst, ResultType, "sub.ptr.lhs.cast");
      llvm::Value *BytesBetween = Builder.CreateSub(LHS, RHS, "ivar.offset");
      CGM.getObjCRuntime().EmitObjCIvarAssign(*this, src, dst,
                                              BytesBetween);
    } else if (Dst.isGlobalObjCRef()) {
      CGM.getObjCRuntime().EmitObjCGlobalAssign(*this, src, LvalueDst,
                                                Dst.isThreadLocalRef());
    }
    else
      CGM.getObjCRuntime().EmitObjCStrongCastAssign(*this, src, LvalueDst);
    return;
  }

  assert(Src.isScalar() && "Can't emit an agg store with this method");
  EmitStoreOfScalar(Src.getScalarVal(), Dst, isInit);
}

void CodeGenFunction::EmitStoreThroughBitfieldLValue(RValue Src, LValue Dst,
                                                     llvm::Value **Result) {
  const CGBitFieldInfo &Info = Dst.getBitFieldInfo();
  llvm::Type *ResLTy = ConvertTypeForMem(Dst.getType());
  llvm::Value *Ptr = Dst.getBitFieldAddr();

  // Get the source value, truncated to the width of the bit-field.
  llvm::Value *SrcVal = Src.getScalarVal();

  llvm::Type *DstType = Dst.isShared()?llvm::Type::getIntNTy(getLLVMContext(), Info.StorageSize):Ptr->getType()->getPointerElementType();

  // Cast the source to the storage type and shift it into place.
  SrcVal = Builder.CreateIntCast(SrcVal,
                                 DstType,
                                 /*IsSigned=*/false);
  llvm::Value *MaskedVal = SrcVal;

  // See if there are other bits in the bitfield's storage we'll need to load
  // and mask together with source before storing.
  if (Info.StorageSize != Info.Size) {
    assert(Info.StorageSize > Info.Size && "Invalid bitfield size.");
    llvm::Value *Val;
    if(Dst.isShared()) {
      llvm::Type *AccessTy = llvm::Type::getIntNTy(getLLVMContext(), Info.StorageSize);
      CharUnits Align = CharUnits::fromQuantity(Info.StorageAlignment);
      Val = EmitUPCLoad(Ptr, Dst.isStrict(), AccessTy, Align, Dst.getLoc());
    } else {
      Val = Builder.CreateLoad(Ptr, Dst.isVolatileQualified(),
					    "bf.load");
      cast<llvm::LoadInst>(Val)->setAlignment(Info.StorageAlignment);
    }

    // Mask the source value as needed.
    if (!hasBooleanRepresentation(Dst.getType()))
      SrcVal = Builder.CreateAnd(SrcVal,
                                 llvm::APInt::getLowBitsSet(Info.StorageSize,
                                                            Info.Size),
                                 "bf.value");
    MaskedVal = SrcVal;
    if (Info.Offset)
      SrcVal = Builder.CreateShl(SrcVal, Info.Offset, "bf.shl");

    // Mask out the original value.
    Val = Builder.CreateAnd(Val,
                            ~llvm::APInt::getBitsSet(Info.StorageSize,
                                                     Info.Offset,
                                                     Info.Offset + Info.Size),
                            "bf.clear");

    // Or together the unchanged values and the source value.
    SrcVal = Builder.CreateOr(Val, SrcVal, "bf.set");
  } else {
    assert(Info.Offset == 0);
  }
  if(Dst.isShared()) {
    CharUnits Align = CharUnits::fromQuantity(Info.StorageAlignment);
    EmitUPCStore(SrcVal, Ptr, Dst.isStrict(), Align, Dst.getLoc());
  } else {
    // Write the new value back out.
    llvm::StoreInst *Store = Builder.CreateStore(SrcVal, Ptr,
						 Dst.isVolatileQualified());
    Store->setAlignment(Info.StorageAlignment);
  }

  // Return the new value of the bit-field, if requested.
  if (Result) {
    llvm::Value *ResultVal = MaskedVal;

    // Sign extend the value if needed.
    if (Info.IsSigned) {
      assert(Info.Size <= Info.StorageSize);
      unsigned HighBits = Info.StorageSize - Info.Size;
      if (HighBits) {
        ResultVal = Builder.CreateShl(ResultVal, HighBits, "bf.result.shl");
        ResultVal = Builder.CreateAShr(ResultVal, HighBits, "bf.result.ashr");
      }
    }

    ResultVal = Builder.CreateIntCast(ResultVal, ResLTy, Info.IsSigned,
                                      "bf.result.cast");
    *Result = EmitFromMemory(ResultVal, Dst.getType());
  }
}

void CodeGenFunction::EmitStoreThroughExtVectorComponentLValue(RValue Src,
                                                               LValue Dst) {
  // This access turns into a read/modify/write of the vector.  Load the input
  // value now.
  llvm::LoadInst *Load = Builder.CreateLoad(Dst.getExtVectorAddr(),
                                            Dst.isVolatileQualified());
  Load->setAlignment(Dst.getAlignment().getQuantity());
  llvm::Value *Vec = Load;
  const llvm::Constant *Elts = Dst.getExtVectorElts();

  llvm::Value *SrcVal = Src.getScalarVal();

  if (const VectorType *VTy = Dst.getType()->getAs<VectorType>()) {
    unsigned NumSrcElts = VTy->getNumElements();
    unsigned NumDstElts =
       cast<llvm::VectorType>(Vec->getType())->getNumElements();
    if (NumDstElts == NumSrcElts) {
      // Use shuffle vector is the src and destination are the same number of
      // elements and restore the vector mask since it is on the side it will be
      // stored.
      SmallVector<llvm::Constant*, 4> Mask(NumDstElts);
      for (unsigned i = 0; i != NumSrcElts; ++i)
        Mask[getAccessedFieldNo(i, Elts)] = Builder.getInt32(i);

      llvm::Value *MaskV = llvm::ConstantVector::get(Mask);
      Vec = Builder.CreateShuffleVector(SrcVal,
                                        llvm::UndefValue::get(Vec->getType()),
                                        MaskV);
    } else if (NumDstElts > NumSrcElts) {
      // Extended the source vector to the same length and then shuffle it
      // into the destination.
      // FIXME: since we're shuffling with undef, can we just use the indices
      //        into that?  This could be simpler.
      SmallVector<llvm::Constant*, 4> ExtMask;
      for (unsigned i = 0; i != NumSrcElts; ++i)
        ExtMask.push_back(Builder.getInt32(i));
      ExtMask.resize(NumDstElts, llvm::UndefValue::get(Int32Ty));
      llvm::Value *ExtMaskV = llvm::ConstantVector::get(ExtMask);
      llvm::Value *ExtSrcVal =
        Builder.CreateShuffleVector(SrcVal,
                                    llvm::UndefValue::get(SrcVal->getType()),
                                    ExtMaskV);
      // build identity
      SmallVector<llvm::Constant*, 4> Mask;
      for (unsigned i = 0; i != NumDstElts; ++i)
        Mask.push_back(Builder.getInt32(i));

      // When the vector size is odd and .odd or .hi is used, the last element
      // of the Elts constant array will be one past the size of the vector.
      // Ignore the last element here, if it is greater than the mask size.
      if (getAccessedFieldNo(NumSrcElts - 1, Elts) == Mask.size())
        NumSrcElts--;

      // modify when what gets shuffled in
      for (unsigned i = 0; i != NumSrcElts; ++i)
        Mask[getAccessedFieldNo(i, Elts)] = Builder.getInt32(i+NumDstElts);
      llvm::Value *MaskV = llvm::ConstantVector::get(Mask);
      Vec = Builder.CreateShuffleVector(Vec, ExtSrcVal, MaskV);
    } else {
      // We should never shorten the vector
      llvm_unreachable("unexpected shorten vector length");
    }
  } else {
    // If the Src is a scalar (not a vector) it must be updating one element.
    unsigned InIdx = getAccessedFieldNo(0, Elts);
    llvm::Value *Elt = llvm::ConstantInt::get(Int32Ty, InIdx);
    Vec = Builder.CreateInsertElement(Vec, SrcVal, Elt);
  }

  llvm::StoreInst *Store = Builder.CreateStore(Vec, Dst.getExtVectorAddr(),
                                               Dst.isVolatileQualified());
  Store->setAlignment(Dst.getAlignment().getQuantity());
}

// setObjCGCLValueClass - sets class of he lvalue for the purpose of
// generating write-barries API. It is currently a global, ivar,
// or neither.
static void setObjCGCLValueClass(const ASTContext &Ctx, const Expr *E,
                                 LValue &LV,
                                 bool IsMemberAccess=false) {
  if (Ctx.getLangOpts().getGC() == LangOptions::NonGC)
    return;

  if (isa<ObjCIvarRefExpr>(E)) {
    QualType ExpTy = E->getType();
    if (IsMemberAccess && ExpTy->isPointerType()) {
      // If ivar is a structure pointer, assigning to field of
      // this struct follows gcc's behavior and makes it a non-ivar
      // writer-barrier conservatively.
      ExpTy = ExpTy->getAs<PointerType>()->getPointeeType();
      if (ExpTy->isRecordType()) {
        LV.setObjCIvar(false);
        return;
      }
    }
    LV.setObjCIvar(true);
    ObjCIvarRefExpr *Exp = cast<ObjCIvarRefExpr>(const_cast<Expr*>(E));
    LV.setBaseIvarExp(Exp->getBase());
    LV.setObjCArray(E->getType()->isArrayType());
    return;
  }

  if (const DeclRefExpr *Exp = dyn_cast<DeclRefExpr>(E)) {
    if (const VarDecl *VD = dyn_cast<VarDecl>(Exp->getDecl())) {
      if (VD->hasGlobalStorage()) {
        LV.setGlobalObjCRef(true);
        LV.setThreadLocalRef(VD->getTLSKind() != VarDecl::TLS_None);
      }
    }
    LV.setObjCArray(E->getType()->isArrayType());
    return;
  }

  if (const UnaryOperator *Exp = dyn_cast<UnaryOperator>(E)) {
    setObjCGCLValueClass(Ctx, Exp->getSubExpr(), LV, IsMemberAccess);
    return;
  }

  if (const ParenExpr *Exp = dyn_cast<ParenExpr>(E)) {
    setObjCGCLValueClass(Ctx, Exp->getSubExpr(), LV, IsMemberAccess);
    if (LV.isObjCIvar()) {
      // If cast is to a structure pointer, follow gcc's behavior and make it
      // a non-ivar write-barrier.
      QualType ExpTy = E->getType();
      if (ExpTy->isPointerType())
        ExpTy = ExpTy->getAs<PointerType>()->getPointeeType();
      if (ExpTy->isRecordType())
        LV.setObjCIvar(false);
    }
    return;
  }

  if (const GenericSelectionExpr *Exp = dyn_cast<GenericSelectionExpr>(E)) {
    setObjCGCLValueClass(Ctx, Exp->getResultExpr(), LV);
    return;
  }

  if (const ImplicitCastExpr *Exp = dyn_cast<ImplicitCastExpr>(E)) {
    setObjCGCLValueClass(Ctx, Exp->getSubExpr(), LV, IsMemberAccess);
    return;
  }

  if (const CStyleCastExpr *Exp = dyn_cast<CStyleCastExpr>(E)) {
    setObjCGCLValueClass(Ctx, Exp->getSubExpr(), LV, IsMemberAccess);
    return;
  }

  if (const ObjCBridgedCastExpr *Exp = dyn_cast<ObjCBridgedCastExpr>(E)) {
    setObjCGCLValueClass(Ctx, Exp->getSubExpr(), LV, IsMemberAccess);
    return;
  }

  if (const ArraySubscriptExpr *Exp = dyn_cast<ArraySubscriptExpr>(E)) {
    setObjCGCLValueClass(Ctx, Exp->getBase(), LV);
    if (LV.isObjCIvar() && !LV.isObjCArray())
      // Using array syntax to assigning to what an ivar points to is not
      // same as assigning to the ivar itself. {id *Names;} Names[i] = 0;
      LV.setObjCIvar(false);
    else if (LV.isGlobalObjCRef() && !LV.isObjCArray())
      // Using array syntax to assigning to what global points to is not
      // same as assigning to the global itself. {id *G;} G[i] = 0;
      LV.setGlobalObjCRef(false);
    return;
  }

  if (const MemberExpr *Exp = dyn_cast<MemberExpr>(E)) {
    setObjCGCLValueClass(Ctx, Exp->getBase(), LV, true);
    // We don't know if member is an 'ivar', but this flag is looked at
    // only in the context of LV.isObjCIvar().
    LV.setObjCArray(E->getType()->isArrayType());
    return;
  }
}

static llvm::Value *
EmitBitCastOfLValueToProperType(CodeGenFunction &CGF,
                                llvm::Value *V, llvm::Type *IRType,
                                StringRef Name = StringRef()) {
  if (!V->getType()->isPointerTy()) {
    // We have a UPC pointer-to-shared.
    // The LLVM type is fixed.
    return V;
  }
  unsigned AS = cast<llvm::PointerType>(V->getType())->getAddressSpace();
  return CGF.Builder.CreateBitCast(V, IRType->getPointerTo(AS), Name);
}

LValue CodeGenFunction::EmitSharedVarDeclLValue(llvm::Value *V, CharUnits Alignment, QualType T) {
  const LangOptions& LangOpts = getContext().getLangOpts();
  unsigned PhaseBits = LangOpts.UPCPhaseBits;
  unsigned ThreadBits = LangOpts.UPCThreadBits;
  unsigned AddrBits = LangOpts.UPCAddrBits;
  if (PhaseBits + ThreadBits + AddrBits == 64) {
    llvm::Value *SectionStart = CGM.getModule().getOrInsertGlobal("__upc_shared_start", Int8Ty);
    llvm::Value *StartInt = Builder.CreatePtrToInt(SectionStart, PtrDiffTy, "sect.cast");
    llvm::Value *VInt = Builder.CreatePtrToInt(V, PtrDiffTy, "addr.cast");
    llvm::Value *Ofs = Builder.CreateSub(VInt, StartInt, "ofs.sub");
    
    llvm::Value *UPCPtr = EmitUPCPointer(llvm::ConstantInt::get(SizeTy, 0),
                                         llvm::ConstantInt::get(SizeTy, 0),
                                         Ofs);
    return LValue::MakeAddr(UPCPtr, T, Alignment, getContext());
  } else {
    llvm::Value *VInt = Builder.CreatePtrToInt(V, PtrDiffTy, "addr.cast");
    llvm::Value *UPCPtr = EmitUPCPointer(llvm::ConstantInt::get(SizeTy, 0),
                                         llvm::ConstantInt::get(SizeTy, 0),
                                         VInt);
    return LValue::MakeAddr(UPCPtr, T, Alignment, getContext());
  }
}

static LValue EmitGlobalVarDeclLValue(CodeGenFunction &CGF,
                                      const Expr *E, const VarDecl *VD) {
  llvm::Value *V = CGF.CGM.GetAddrOfGlobalVar(VD);
  llvm::Type *RealVarTy = CGF.getTypes().ConvertTypeForMem(VD->getType());
  V = EmitBitCastOfLValueToProperType(CGF, V, RealVarTy);
  CharUnits Alignment = CGF.getContext().getDeclAlign(VD);
  QualType T = E->getType();
  LValue LV;
  if (VD->getType()->isReferenceType()) {
    llvm::LoadInst *LI = CGF.Builder.CreateLoad(V);
    LI->setAlignment(Alignment.getQuantity());
    V = LI;
    LV = CGF.MakeNaturalAlignAddrLValue(V, T);
  } else {
    if(T.getQualifiers().hasShared())
      LV = CGF.EmitSharedVarDeclLValue(V, Alignment, T);
    else
      LV = CGF.MakeAddrLValue(V, E->getType(), Alignment);
  }
  setObjCGCLValueClass(CGF.getContext(), E, LV);
  return LV;
}

static LValue EmitFunctionDeclLValue(CodeGenFunction &CGF,
                                     const Expr *E, const FunctionDecl *FD) {
  llvm::Value *V = CGF.CGM.GetAddrOfFunction(FD);
  if (!FD->hasPrototype()) {
    if (const FunctionProtoType *Proto =
            FD->getType()->getAs<FunctionProtoType>()) {
      // Ugly case: for a K&R-style definition, the type of the definition
      // isn't the same as the type of a use.  Correct for this with a
      // bitcast.
      QualType NoProtoType =
          CGF.getContext().getFunctionNoProtoType(Proto->getResultType());
      NoProtoType = CGF.getContext().getPointerType(NoProtoType);
      V = CGF.Builder.CreateBitCast(V, CGF.ConvertType(NoProtoType));
    }
  }
  CharUnits Alignment = CGF.getContext().getDeclAlign(FD);
  return CGF.MakeAddrLValue(V, E->getType(), Alignment);
}

static LValue EmitCapturedFieldLValue(CodeGenFunction &CGF, const FieldDecl *FD,
                                      llvm::Value *ThisValue) {
  QualType TagType = CGF.getContext().getTagDeclType(FD->getParent());
  LValue LV = CGF.MakeNaturalAlignAddrLValue(ThisValue, TagType);
  return CGF.EmitLValueForField(LV, FD);
}

LValue CodeGenFunction::EmitDeclRefLValue(const DeclRefExpr *E) {
  const NamedDecl *ND = E->getDecl();
  CharUnits Alignment = getContext().getDeclAlign(ND);
  QualType T = E->getType();

  // A DeclRefExpr for a reference initialized by a constant expression can
  // appear without being odr-used. Directly emit the constant initializer.
  if (const VarDecl *VD = dyn_cast<VarDecl>(ND)) {
    const Expr *Init = VD->getAnyInitializer(VD);
    if (Init && !isa<ParmVarDecl>(VD) && VD->getType()->isReferenceType() &&
        VD->isUsableInConstantExpressions(getContext()) &&
        VD->checkInitIsICE()) {
      llvm::Constant *Val =
        CGM.EmitConstantValue(*VD->evaluateValue(), VD->getType(), this);
      assert(Val && "failed to emit reference constant expression");
      // FIXME: Eventually we will want to emit vector element references.
      return MakeAddrLValue(Val, T, Alignment);
    }
  }

  // FIXME: We should be able to assert this for FunctionDecls as well!
  // FIXME: We should be able to assert this for all DeclRefExprs, not just
  // those with a valid source location.
  assert((ND->isUsed(false) || !isa<VarDecl>(ND) ||
          !E->getLocation().isValid()) &&
         "Should not use decl without marking it used!");

  if (ND->hasAttr<WeakRefAttr>()) {
    const ValueDecl *VD = cast<ValueDecl>(ND);
    llvm::Constant *Aliasee = CGM.GetWeakRefReference(VD);
    return MakeAddrLValue(Aliasee, T, Alignment);
  }

  if (const VarDecl *VD = dyn_cast<VarDecl>(ND)) {
    // Check if this is a global variable.
    if (VD->hasLinkage() || VD->isStaticDataMember()) {
      // If it's thread_local, emit a call to its wrapper function instead.
      if (VD->getTLSKind() == VarDecl::TLS_Dynamic)
        return CGM.getCXXABI().EmitThreadLocalDeclRefExpr(*this, E);
      return EmitGlobalVarDeclLValue(*this, E, VD);
    }

    bool isBlockVariable = VD->hasAttr<BlocksAttr>();

    llvm::Value *V = LocalDeclMap.lookup(VD);
    if (!V && VD->isStaticLocal())
      V = CGM.getStaticLocalDeclAddress(VD);

    // Use special handling for lambdas.
    if (!V) {
      if (FieldDecl *FD = LambdaCaptureFields.lookup(VD)) {
        return EmitCapturedFieldLValue(*this, FD, CXXABIThisValue);
      } else if (CapturedStmtInfo) {
        if (const FieldDecl *FD = CapturedStmtInfo->lookup(VD))
          return EmitCapturedFieldLValue(*this, FD,
                                         CapturedStmtInfo->getContextValue());
      }

      assert(isa<BlockDecl>(CurCodeDecl) && E->refersToEnclosingLocal());
      return MakeAddrLValue(GetAddrOfBlockDecl(VD, isBlockVariable),
                            T, Alignment);
    }

    assert(V && "DeclRefExpr not entered in LocalDeclMap?");

    if (isBlockVariable)
      V = BuildBlockByrefAddress(V, VD);

    LValue LV;
    if (VD->getType()->isReferenceType()) {
      llvm::LoadInst *LI = Builder.CreateLoad(V);
      LI->setAlignment(Alignment.getQuantity());
      V = LI;
      LV = MakeNaturalAlignAddrLValue(V, T);
    } else {
      if(T.getQualifiers().hasShared())
        LV = EmitSharedVarDeclLValue(V, getContext().getDeclAlign(VD), T);
      else
        LV = MakeAddrLValue(V, T, Alignment);
    }

    bool isLocalStorage = VD->hasLocalStorage();

    bool NonGCable = isLocalStorage &&
                     !VD->getType()->isReferenceType() &&
                     !isBlockVariable;
    if (NonGCable) {
      LV.getQuals().removeObjCGCAttr();
      LV.setNonGC(true);
    }

    bool isImpreciseLifetime =
      (isLocalStorage && !VD->hasAttr<ObjCPreciseLifetimeAttr>());
    if (isImpreciseLifetime)
      LV.setARCPreciseLifetime(ARCImpreciseLifetime);
    setObjCGCLValueClass(getContext(), E, LV);
    return LV;
  }

  if (const FunctionDecl *FD = dyn_cast<FunctionDecl>(ND))
    return EmitFunctionDeclLValue(*this, E, FD);

  llvm_unreachable("Unhandled DeclRefExpr");
}

LValue CodeGenFunction::EmitUnaryOpLValue(const UnaryOperator *E) {
  // __extension__ doesn't affect lvalue-ness.
  if (E->getOpcode() == UO_Extension)
    return EmitLValue(E->getSubExpr());

  QualType ExprTy = getContext().getCanonicalType(E->getSubExpr()->getType());
  switch (E->getOpcode()) {
  default: llvm_unreachable("Unknown unary operator lvalue!");
  case UO_Deref: {
    QualType T = E->getSubExpr()->getType()->getPointeeType();
    assert(!T.isNull() && "CodeGenFunction::EmitUnaryOpLValue: Illegal type");

    LValue LV = MakeNaturalAlignAddrLValue(EmitScalarExpr(E->getSubExpr()), T,
                                           E->getExprLoc());
    LV.getQuals().setAddressSpace(ExprTy.getAddressSpace());

    // We should not generate __weak write barrier on indirect reference
    // of a pointer to object; as in void foo (__weak id *param); *param = 0;
    // But, we continue to generate __strong write barrier on indirect write
    // into a pointer to object.
    if (getLangOpts().ObjC1 &&
        getLangOpts().getGC() != LangOptions::NonGC &&
        LV.isObjCWeak())
      LV.setNonGC(!E->isOBJCGCCandidate(getContext()));
    return LV;
  }
  case UO_Real:
  case UO_Imag: {
    LValue LV = EmitLValue(E->getSubExpr());
    assert(LV.isSimple() && "real/imag on non-ordinary l-value");
    llvm::Value *Addr = LV.getAddress();

    if (LV.isShared()) {
      if (!ExprTy->isAnyComplexType()) {
        assert(ExprTy->isArithmeticType());
        return LV;
      }

      unsigned Idx = E->getOpcode() == UO_Imag;
      CharUnits Align = LV.getAlignment();
      if (Idx) {
        Align = std::min(Align, getContext().getTypeSizeInChars(E->getType()));
      }
      return MakeAddrLValue(EmitUPCFieldOffset(Addr, ConvertType(LV.getType()), Idx),
                            E->getType(), Align, E->getExprLoc());
    }

    // __real is valid on scalars.  This is a faster way of testing that.
    // __imag can only produce an rvalue on scalars.
    if (E->getOpcode() == UO_Real &&
        !cast<llvm::PointerType>(Addr->getType())
           ->getElementType()->isStructTy()) {
      assert(E->getSubExpr()->getType()->isArithmeticType());
      return LV;
    }

    assert(E->getSubExpr()->getType()->isAnyComplexType());

    unsigned Idx = E->getOpcode() == UO_Imag;
    return MakeAddrLValue(Builder.CreateStructGEP(LV.getAddress(),
                                                  Idx, "idx"),
                          ExprTy);
  }
  case UO_PreInc:
  case UO_PreDec: {
    LValue LV = EmitLValue(E->getSubExpr());
    bool isInc = E->getOpcode() == UO_PreInc;

    if (E->getType()->isAnyComplexType())
      EmitComplexPrePostIncDec(E, LV, isInc, true/*isPre*/);
    else
      EmitScalarPrePostIncDec(E, LV, isInc, true/*isPre*/);
    return LV;
  }
  }
}

LValue CodeGenFunction::EmitStringLiteralLValue(const StringLiteral *E) {
  return MakeAddrLValue(CGM.GetAddrOfConstantStringFromLiteral(E),
                        E->getType());
}

LValue CodeGenFunction::EmitObjCEncodeExprLValue(const ObjCEncodeExpr *E) {
  return MakeAddrLValue(CGM.GetAddrOfConstantStringFromObjCEncode(E),
                        E->getType());
}

static llvm::Constant*
GetAddrOfConstantWideString(StringRef Str,
                            const char *GlobalName,
                            ASTContext &Context,
                            QualType Ty, SourceLocation Loc,
                            CodeGenModule &CGM) {

  StringLiteral *SL = StringLiteral::Create(Context,
                                            Str,
                                            StringLiteral::Wide,
                                            /*Pascal = */false,
                                            Ty, Loc);
  llvm::Constant *C = CGM.GetConstantArrayFromStringLiteral(SL);
  llvm::GlobalVariable *GV =
    new llvm::GlobalVariable(CGM.getModule(), C->getType(),
                             !CGM.getLangOpts().WritableStrings,
                             llvm::GlobalValue::PrivateLinkage,
                             C, GlobalName);
  const unsigned WideAlignment =
    Context.getTypeAlignInChars(Ty).getQuantity();
  GV->setAlignment(WideAlignment);
  return GV;
}

static void ConvertUTF8ToWideString(unsigned CharByteWidth, StringRef Source,
                                    SmallString<32>& Target) {
  Target.resize(CharByteWidth * (Source.size() + 1));
  char *ResultPtr = &Target[0];
  const UTF8 *ErrorPtr;
  bool success = ConvertUTF8toWide(CharByteWidth, Source, ResultPtr, ErrorPtr);
  (void)success;
  assert(success);
  Target.resize(ResultPtr - &Target[0]);
}

LValue CodeGenFunction::EmitPredefinedLValue(const PredefinedExpr *E) {
  switch (E->getIdentType()) {
  default:
    return EmitUnsupportedLValue(E, "predefined expression");

  case PredefinedExpr::Func:
  case PredefinedExpr::Function:
  case PredefinedExpr::LFunction:
  case PredefinedExpr::FuncDName:
  case PredefinedExpr::PrettyFunction: {
    PredefinedExpr::IdentType IdentType = E->getIdentType();
    std::string GlobalVarName;

    switch (IdentType) {
    default: llvm_unreachable("Invalid type");
    case PredefinedExpr::Func:
      GlobalVarName = "__func__.";
      break;
    case PredefinedExpr::Function:
      GlobalVarName = "__FUNCTION__.";
      break;
    case PredefinedExpr::FuncDName:
      GlobalVarName = "__FUNCDNAME__.";
      break;
    case PredefinedExpr::LFunction:
      GlobalVarName = "L__FUNCTION__.";
      break;
    case PredefinedExpr::PrettyFunction:
      GlobalVarName = "__PRETTY_FUNCTION__.";
      break;
    }

    StringRef FnName = CurFn->getName();
    if (FnName.startswith("\01"))
      FnName = FnName.substr(1);
    GlobalVarName += FnName;

    // If this is outside of a function use the top level decl.
    const Decl *CurDecl = CurCodeDecl;
    if (CurDecl == 0 || isa<VarDecl>(CurDecl))
      CurDecl = getContext().getTranslationUnitDecl();

    const Type *ElemType = E->getType()->getArrayElementTypeNoTypeQual();
    std::string FunctionName;
    if (isa<BlockDecl>(CurDecl)) {
      // Blocks use the mangled function name.
      // FIXME: ComputeName should handle blocks.
      FunctionName = FnName.str();
    } else if (isa<CapturedDecl>(CurDecl)) {
      // For a captured statement, the function name is its enclosing
      // function name not the one compiler generated.
      FunctionName = PredefinedExpr::ComputeName(IdentType, CurDecl);
    } else {
      FunctionName = PredefinedExpr::ComputeName(IdentType, CurDecl);
      assert(cast<ConstantArrayType>(E->getType())->getSize() - 1 ==
                 FunctionName.size() &&
             "Computed __func__ length differs from type!");
    }

    llvm::Constant *C;
    if (ElemType->isWideCharType()) {
      SmallString<32> RawChars;
      ConvertUTF8ToWideString(
          getContext().getTypeSizeInChars(ElemType).getQuantity(),
          FunctionName, RawChars);
      C = GetAddrOfConstantWideString(RawChars,
                                      GlobalVarName.c_str(),
                                      getContext(),
                                      E->getType(),
                                      E->getLocation(),
                                      CGM);
    } else {
      C = CGM.GetAddrOfConstantCString(FunctionName,
                                       GlobalVarName.c_str(),
                                       1);
    }
    return MakeAddrLValue(C, E->getType());
  }
  }
}

/// Emit a type description suitable for use by a runtime sanitizer library. The
/// format of a type descriptor is
///
/// \code
///   { i16 TypeKind, i16 TypeInfo }
/// \endcode
///
/// followed by an array of i8 containing the type name. TypeKind is 0 for an
/// integer, 1 for a floating point value, and -1 for anything else.
llvm::Constant *CodeGenFunction::EmitCheckTypeDescriptor(QualType T) {
  // Only emit each type's descriptor once.
  if (llvm::Constant *C = CGM.getTypeDescriptor(T))
    return C;

  uint16_t TypeKind = -1;
  uint16_t TypeInfo = 0;

  if (T->isIntegerType()) {
    TypeKind = 0;
    TypeInfo = (llvm::Log2_32(getContext().getTypeSize(T)) << 1) |
               (T->isSignedIntegerType() ? 1 : 0);
  } else if (T->isFloatingType()) {
    TypeKind = 1;
    TypeInfo = getContext().getTypeSize(T);
  }

  // Format the type name as if for a diagnostic, including quotes and
  // optionally an 'aka'.
  SmallString<32> Buffer;
  CGM.getDiags().ConvertArgToString(DiagnosticsEngine::ak_qualtype,
                                    (intptr_t)T.getAsOpaquePtr(),
                                    0, 0, 0, 0, 0, 0, Buffer,
                                    ArrayRef<intptr_t>());

  llvm::Constant *Components[] = {
    Builder.getInt16(TypeKind), Builder.getInt16(TypeInfo),
    llvm::ConstantDataArray::getString(getLLVMContext(), Buffer)
  };
  llvm::Constant *Descriptor = llvm::ConstantStruct::getAnon(Components);

  llvm::GlobalVariable *GV =
    new llvm::GlobalVariable(CGM.getModule(), Descriptor->getType(),
                             /*isConstant=*/true,
                             llvm::GlobalVariable::PrivateLinkage,
                             Descriptor);
  GV->setUnnamedAddr(true);

  // Remember the descriptor for this type.
  CGM.setTypeDescriptor(T, GV);

  return GV;
}

llvm::Value *CodeGenFunction::EmitCheckValue(llvm::Value *V) {
  llvm::Type *TargetTy = IntPtrTy;

  // Floating-point types which fit into intptr_t are bitcast to integers
  // and then passed directly (after zero-extension, if necessary).
  if (V->getType()->isFloatingPointTy()) {
    unsigned Bits = V->getType()->getPrimitiveSizeInBits();
    if (Bits <= TargetTy->getIntegerBitWidth())
      V = Builder.CreateBitCast(V, llvm::Type::getIntNTy(getLLVMContext(),
                                                         Bits));
  }

  // Integers which fit in intptr_t are zero-extended and passed directly.
  if (V->getType()->isIntegerTy() &&
      V->getType()->getIntegerBitWidth() <= TargetTy->getIntegerBitWidth())
    return Builder.CreateZExt(V, TargetTy);

  // Pointers are passed directly, everything else is passed by address.
  if (!V->getType()->isPointerTy()) {
    llvm::Value *Ptr = CreateTempAlloca(V->getType());
    Builder.CreateStore(V, Ptr);
    V = Ptr;
  }
  return Builder.CreatePtrToInt(V, TargetTy);
}

/// \brief Emit a representation of a SourceLocation for passing to a handler
/// in a sanitizer runtime library. The format for this data is:
/// \code
///   struct SourceLocation {
///     const char *Filename;
///     int32_t Line, Column;
///   };
/// \endcode
/// For an invalid SourceLocation, the Filename pointer is null.
llvm::Constant *CodeGenFunction::EmitCheckSourceLocation(SourceLocation Loc) {
  PresumedLoc PLoc = getContext().getSourceManager().getPresumedLoc(Loc);

  llvm::Constant *Data[] = {
    PLoc.isValid() ? CGM.GetAddrOfConstantCString(PLoc.getFilename(), ".src")
                   : llvm::Constant::getNullValue(Int8PtrTy),
    Builder.getInt32(PLoc.isValid() ? PLoc.getLine() : 0),
    Builder.getInt32(PLoc.isValid() ? PLoc.getColumn() : 0)
  };

  return llvm::ConstantStruct::getAnon(Data);
}

void CodeGenFunction::EmitCheck(llvm::Value *Checked, StringRef CheckName,
                                ArrayRef<llvm::Constant *> StaticArgs,
                                ArrayRef<llvm::Value *> DynamicArgs,
                                CheckRecoverableKind RecoverKind) {
  assert(SanOpts != &SanitizerOptions::Disabled);

  if (CGM.getCodeGenOpts().SanitizeUndefinedTrapOnError) {
    assert (RecoverKind != CRK_AlwaysRecoverable &&
            "Runtime call required for AlwaysRecoverable kind!");
    return EmitTrapCheck(Checked);
  }

  llvm::BasicBlock *Cont = createBasicBlock("cont");

  llvm::BasicBlock *Handler = createBasicBlock("handler." + CheckName);

  llvm::Instruction *Branch = Builder.CreateCondBr(Checked, Cont, Handler);

  // Give hint that we very much don't expect to execute the handler
  // Value chosen to match UR_NONTAKEN_WEIGHT, see BranchProbabilityInfo.cpp
  llvm::MDBuilder MDHelper(getLLVMContext());
  llvm::MDNode *Node = MDHelper.createBranchWeights((1U << 20) - 1, 1);
  Branch->setMetadata(llvm::LLVMContext::MD_prof, Node);

  EmitBlock(Handler);

  llvm::Constant *Info = llvm::ConstantStruct::getAnon(StaticArgs);
  llvm::GlobalValue *InfoPtr =
      new llvm::GlobalVariable(CGM.getModule(), Info->getType(), false,
                               llvm::GlobalVariable::PrivateLinkage, Info);
  InfoPtr->setUnnamedAddr(true);

  SmallVector<llvm::Value *, 4> Args;
  SmallVector<llvm::Type *, 4> ArgTypes;
  Args.reserve(DynamicArgs.size() + 1);
  ArgTypes.reserve(DynamicArgs.size() + 1);

  // Handler functions take an i8* pointing to the (handler-specific) static
  // information block, followed by a sequence of intptr_t arguments
  // representing operand values.
  Args.push_back(Builder.CreateBitCast(InfoPtr, Int8PtrTy));
  ArgTypes.push_back(Int8PtrTy);
  for (size_t i = 0, n = DynamicArgs.size(); i != n; ++i) {
    Args.push_back(EmitCheckValue(DynamicArgs[i]));
    ArgTypes.push_back(IntPtrTy);
  }

  bool Recover = (RecoverKind == CRK_AlwaysRecoverable) ||
                 ((RecoverKind == CRK_Recoverable) &&
                   CGM.getCodeGenOpts().SanitizeRecover);

  llvm::FunctionType *FnType =
    llvm::FunctionType::get(CGM.VoidTy, ArgTypes, false);
  llvm::AttrBuilder B;
  if (!Recover) {
    B.addAttribute(llvm::Attribute::NoReturn)
     .addAttribute(llvm::Attribute::NoUnwind);
  }
  B.addAttribute(llvm::Attribute::UWTable);

  // Checks that have two variants use a suffix to differentiate them
  bool NeedsAbortSuffix = (RecoverKind != CRK_Unrecoverable) &&
                           !CGM.getCodeGenOpts().SanitizeRecover;
  std::string FunctionName = ("__ubsan_handle_" + CheckName +
                              (NeedsAbortSuffix? "_abort" : "")).str();
  llvm::Value *Fn =
    CGM.CreateRuntimeFunction(FnType, FunctionName,
                              llvm::AttributeSet::get(getLLVMContext(),
                                              llvm::AttributeSet::FunctionIndex,
                                                      B));
  llvm::CallInst *HandlerCall = EmitNounwindRuntimeCall(Fn, Args);
  if (Recover) {
    Builder.CreateBr(Cont);
  } else {
    HandlerCall->setDoesNotReturn();
    Builder.CreateUnreachable();
  }

  EmitBlock(Cont);
}

void CodeGenFunction::EmitTrapCheck(llvm::Value *Checked) {
  llvm::BasicBlock *Cont = createBasicBlock("cont");

  // If we're optimizing, collapse all calls to trap down to just one per
  // function to save on code size.
  if (!CGM.getCodeGenOpts().OptimizationLevel || !TrapBB) {
    TrapBB = createBasicBlock("trap");
    Builder.CreateCondBr(Checked, Cont, TrapBB);
    EmitBlock(TrapBB);
    llvm::Value *F = CGM.getIntrinsic(llvm::Intrinsic::trap);
    llvm::CallInst *TrapCall = Builder.CreateCall(F);
    TrapCall->setDoesNotReturn();
    TrapCall->setDoesNotThrow();
    Builder.CreateUnreachable();
  } else {
    Builder.CreateCondBr(Checked, Cont, TrapBB);
  }

  EmitBlock(Cont);
}

/// isSimpleArrayDecayOperand - If the specified expr is a simple decay from an
/// array to pointer, return the array subexpression.
static const Expr *isSimpleArrayDecayOperand(const Expr *E) {
  // If this isn't just an array->pointer decay, bail out.
  const CastExpr *CE = dyn_cast<CastExpr>(E);
  if (CE == 0 || CE->getCastKind() != CK_ArrayToPointerDecay)
    return 0;

  // If this is a decay from variable width array, bail out.
  const Expr *SubExpr = CE->getSubExpr();
  if (SubExpr->getType()->isVariableArrayType())
    return 0;

<<<<<<< HEAD
  // If this is a UPC shared array, bail out.
  if (SubExpr->getType().getQualifiers().hasShared())
    return 0;
  
=======
>>>>>>> c6c4eea3
  return SubExpr;
}

LValue CodeGenFunction::EmitArraySubscriptExpr(const ArraySubscriptExpr *E,
                                               bool Accessed) {
  // The index must always be an integer, which is not an aggregate.  Emit it.
  llvm::Value *Idx = EmitScalarExpr(E->getIdx());
  QualType IdxTy  = E->getIdx()->getType();
  bool IdxSigned = IdxTy->isSignedIntegerOrEnumerationType();

  if (SanOpts->ArrayBounds)
    EmitBoundsCheck(E, E->getBase(), Idx, IdxTy, Accessed);

  // If the base is a vector type, then we are forming a vector element lvalue
  // with this subscript.
  if (E->getBase()->getType()->isVectorType()) {
    // Emit the vector as an lvalue to get its address.
    LValue LHS = EmitLValue(E->getBase());
    assert(LHS.isSimple() && "Can only subscript lvalue vectors here!");
    Idx = Builder.CreateIntCast(Idx, Int32Ty, IdxSigned, "vidx");
    return LValue::MakeVectorElt(LHS.getAddress(), Idx,
                                 E->getBase()->getType(), LHS.getAlignment());
  }

  // Extend or truncate the index type to 32 or 64-bits.
  if (Idx->getType() != IntPtrTy)
    Idx = Builder.CreateIntCast(Idx, IntPtrTy, IdxSigned, "idxprom");

  // We know that the pointer points to a type of the correct size, unless the
  // size is a VLA or Objective-C interface.
  llvm::Value *Address = 0;
  CharUnits ArrayAlignment;
  if ((E->getType()->isVariableArrayType() ||
       E->getType()->isUPCThreadArrayType()) &&
      !E->getType().getQualifiers().hasShared()) {
    // The base must be a pointer, which is not an aggregate.  Emit
    // it.  It needs to be emitted first in case it's what captures
    // the VLA bounds.
    Address = EmitScalarExpr(E->getBase());

    // The element count here is the total number of non-VLA elements.
    llvm::Value *numElements = getVLASize(E->getType()).first;

    // Effectively, the multiply by the VLA size is part of the GEP.
    // GEP indexes are signed, and scaling an index isn't permitted to
    // signed-overflow, so we use the same semantics for our explicit
    // multiply.  We suppress this if overflow is not undefined behavior.
    if (getLangOpts().isSignedOverflowDefined()) {
      Idx = Builder.CreateMul(Idx, numElements);
      Address = Builder.CreateGEP(Address, Idx, "arrayidx");
    } else {
      Idx = Builder.CreateNSWMul(Idx, numElements);
      Address = Builder.CreateInBoundsGEP(Address, Idx, "arrayidx");
    }
  } else if (const ObjCObjectType *OIT = E->getType()->getAs<ObjCObjectType>()){
    // Indexing over an interface, as in "NSString *P; P[4];"
    llvm::Value *InterfaceSize =
      llvm::ConstantInt::get(Idx->getType(),
          getContext().getTypeSizeInChars(OIT).getQuantity());

    Idx = Builder.CreateMul(Idx, InterfaceSize);

    // The base must be a pointer, which is not an aggregate.  Emit it.
    llvm::Value *Base = EmitScalarExpr(E->getBase());
    Address = EmitCastToVoidPtr(Base);
    Address = Builder.CreateGEP(Address, Idx, "arrayidx");
    Address = Builder.CreateBitCast(Address, Base->getType());
  } else if (const Expr *Array = isSimpleArrayDecayOperand(E->getBase())) {
    // If this is A[i] where A is an array, the frontend will have decayed the
    // base to be a ArrayToPointerDecay implicit cast.  While correct, it is
    // inefficient at -O0 to emit a "gep A, 0, 0" when codegen'ing it, then a
    // "gep x, i" here.  Emit one "gep A, 0, i".
    assert(Array->getType()->isArrayType() &&
           "Array to pointer decay must have array source type!");
    LValue ArrayLV;
    // For simple multidimensional array indexing, set the 'accessed' flag for
    // better bounds-checking of the base expression.
    if (const ArraySubscriptExpr *ASE = dyn_cast<ArraySubscriptExpr>(Array))
      ArrayLV = EmitArraySubscriptExpr(ASE, /*Accessed*/ true);
    else
      ArrayLV = EmitLValue(Array);
    llvm::Value *ArrayPtr = ArrayLV.getAddress();
    llvm::Value *Zero = llvm::ConstantInt::get(Int32Ty, 0);
    llvm::Value *Args[] = { Zero, Idx };

    // Propagate the alignment from the array itself to the result.
    ArrayAlignment = ArrayLV.getAlignment();

    if (getLangOpts().isSignedOverflowDefined())
      Address = Builder.CreateGEP(ArrayPtr, Args, "arrayidx");
    else
      Address = Builder.CreateInBoundsGEP(ArrayPtr, Args, "arrayidx");
  } else {
    // The base must be a pointer, which is not an aggregate.  Emit it.
    llvm::Value *Base = EmitScalarExpr(E->getBase());
    if (E->getType().getQualifiers().hasShared()) {
      Address = EmitUPCPointerArithmetic(Base, Idx, E->getBase()->getType(), IdxTy, false);
    }
    else if (getLangOpts().isSignedOverflowDefined())
      Address = Builder.CreateGEP(Base, Idx, "arrayidx");
    else
      Address = Builder.CreateInBoundsGEP(Base, Idx, "arrayidx");
  }

  QualType T = E->getBase()->getType()->getPointeeType();
  assert(!T.isNull() &&
         "CodeGenFunction::EmitArraySubscriptExpr(): Illegal base type");


  // Limit the alignment to that of the result type.
  LValue LV;
  if (!ArrayAlignment.isZero()) {
    CharUnits Align = getContext().getTypeAlignInChars(T);
    ArrayAlignment = std::min(Align, ArrayAlignment);
    LV = MakeAddrLValue(Address, T, ArrayAlignment);
  } else {
    LV = MakeNaturalAlignAddrLValue(Address, T);
  }

  LV.getQuals().setAddressSpace(E->getBase()->getType().getAddressSpace());

  if (getLangOpts().ObjC1 &&
      getLangOpts().getGC() != LangOptions::NonGC) {
    LV.setNonGC(!E->isOBJCGCCandidate(getContext()));
    setObjCGCLValueClass(getContext(), E, LV);
  }
  return LV;
}

static
llvm::Constant *GenerateConstantVector(CGBuilderTy &Builder,
                                       SmallVectorImpl<unsigned> &Elts) {
  SmallVector<llvm::Constant*, 4> CElts;
  for (unsigned i = 0, e = Elts.size(); i != e; ++i)
    CElts.push_back(Builder.getInt32(Elts[i]));

  return llvm::ConstantVector::get(CElts);
}

LValue CodeGenFunction::
EmitExtVectorElementExpr(const ExtVectorElementExpr *E) {
  // Emit the base vector as an l-value.
  LValue Base;

  // ExtVectorElementExpr's base can either be a vector or pointer to vector.
  if (E->isArrow()) {
    // If it is a pointer to a vector, emit the address and form an lvalue with
    // it.
    llvm::Value *Ptr = EmitScalarExpr(E->getBase());
    const PointerType *PT = E->getBase()->getType()->getAs<PointerType>();
    Base = MakeAddrLValue(Ptr, PT->getPointeeType());
    Base.getQuals().removeObjCGCAttr();
  } else if (E->getBase()->isGLValue()) {
    // Otherwise, if the base is an lvalue ( as in the case of foo.x.x),
    // emit the base as an lvalue.
    assert(E->getBase()->getType()->isVectorType());
    Base = EmitLValue(E->getBase());
  } else {
    // Otherwise, the base is a normal rvalue (as in (V+V).x), emit it as such.
    assert(E->getBase()->getType()->isVectorType() &&
           "Result must be a vector");
    llvm::Value *Vec = EmitScalarExpr(E->getBase());

    // Store the vector to memory (because LValue wants an address).
    llvm::Value *VecMem = CreateMemTemp(E->getBase()->getType());
    Builder.CreateStore(Vec, VecMem);
    Base = MakeAddrLValue(VecMem, E->getBase()->getType());
  }

  QualType type =
    E->getType().withCVRQualifiers(Base.getQuals().getCVRQualifiers());

  // Encode the element access list into a vector of unsigned indices.
  SmallVector<unsigned, 4> Indices;
  E->getEncodedElementAccess(Indices);

  if (Base.isSimple()) {
    llvm::Constant *CV = GenerateConstantVector(Builder, Indices);
    return LValue::MakeExtVectorElt(Base.getAddress(), CV, type,
                                    Base.getAlignment());
  }
  assert(Base.isExtVectorElt() && "Can only subscript lvalue vec elts here!");

  llvm::Constant *BaseElts = Base.getExtVectorElts();
  SmallVector<llvm::Constant *, 4> CElts;

  for (unsigned i = 0, e = Indices.size(); i != e; ++i)
    CElts.push_back(BaseElts->getAggregateElement(Indices[i]));
  llvm::Constant *CV = llvm::ConstantVector::get(CElts);
  return LValue::MakeExtVectorElt(Base.getExtVectorAddr(), CV, type,
                                  Base.getAlignment());
}

LValue CodeGenFunction::EmitMemberExpr(const MemberExpr *E) {
  Expr *BaseExpr = E->getBase();

  // If this is s.x, emit s as an lvalue.  If it is s->x, emit s as a scalar.
  LValue BaseLV;
  if (E->isArrow()) {
    llvm::Value *Ptr = EmitScalarExpr(BaseExpr);
    QualType PtrTy = BaseExpr->getType()->getPointeeType();
    EmitTypeCheck(TCK_MemberAccess, E->getExprLoc(), Ptr, PtrTy);
    BaseLV = MakeNaturalAlignAddrLValue(Ptr, PtrTy, E->getExprLoc());
  } else
    BaseLV = EmitCheckedLValue(BaseExpr, TCK_MemberAccess);

  NamedDecl *ND = E->getMemberDecl();
  if (FieldDecl *Field = dyn_cast<FieldDecl>(ND)) {
    LValue LV = EmitLValueForField(BaseLV, Field);
    setObjCGCLValueClass(getContext(), E, LV);
    return LV;
  }

  if (VarDecl *VD = dyn_cast<VarDecl>(ND))
    return EmitGlobalVarDeclLValue(*this, E, VD);

  if (const FunctionDecl *FD = dyn_cast<FunctionDecl>(ND))
    return EmitFunctionDeclLValue(*this, E, FD);

  llvm_unreachable("Unhandled member declaration!");
}

/// Given that we are currently emitting a lambda, emit an l-value for
/// one of its members.
LValue CodeGenFunction::EmitLValueForLambdaField(const FieldDecl *Field) {
  assert(cast<CXXMethodDecl>(CurCodeDecl)->getParent()->isLambda());
  assert(cast<CXXMethodDecl>(CurCodeDecl)->getParent() == Field->getParent());
  QualType LambdaTagType =
    getContext().getTagDeclType(Field->getParent());
  LValue LambdaLV = MakeNaturalAlignAddrLValue(CXXABIThisValue, LambdaTagType);
  return EmitLValueForField(LambdaLV, Field);
}

LValue CodeGenFunction::EmitLValueForField(LValue base,
                                           const FieldDecl *field) {
  if (field->isBitField()) {
    const CGRecordLayout &RL =
      CGM.getTypes().getCGRecordLayout(field->getParent());
    const CGBitFieldInfo &Info = RL.getBitFieldInfo(field);
    llvm::Value *Addr = base.getAddress();
    unsigned Idx = RL.getLLVMFieldNo(field);

    if(base.isShared()) {
      if(Idx != 0)
	Addr = EmitUPCFieldOffset(Addr, ConvertType(field->getParent()), Idx);
    } else {

    if (Idx != 0)
      // For structs, we GEP to the field that the record layout suggests.
      Addr = Builder.CreateStructGEP(Addr, Idx, field->getName());
    // Get the access type.
    llvm::Type *PtrTy = llvm::Type::getIntNPtrTy(
      getLLVMContext(), Info.StorageSize,
      CGM.getContext().getTargetAddressSpace(base.getType()));
    if (Addr->getType() != PtrTy)
      Addr = Builder.CreateBitCast(Addr, PtrTy);

    }

    QualType fieldType =
      field->getType().withCVRQualifiers(base.getVRQualifiers());
    return LValue::MakeBitfield(Addr, Info, fieldType, base.getAlignment(),
                                base.getLoc());
  }

  const RecordDecl *rec = field->getParent();
  QualType type = field->getType();
  CharUnits alignment = getContext().getDeclAlign(field);

  // FIXME: It should be impossible to have an LValue without alignment for a
  // complete type.
  if (!base.getAlignment().isZero())
    alignment = std::min(alignment, base.getAlignment());

  bool mayAlias = rec->hasAttr<MayAliasAttr>();

  llvm::Value *addr = base.getAddress();
  unsigned cvr = base.getVRQualifiers();
  bool TBAAPath = CGM.getCodeGenOpts().StructPathTBAA;
  if (rec->isUnion()) {
    // For unions, there is no pointer adjustment.
    assert(!type->isReferenceType() && "union has reference member");
    // TODO: handle path-aware TBAA for union.
    TBAAPath = false;
  } else {
    // For structs, we GEP to the field that the record layout suggests.
    unsigned idx = CGM.getTypes().getCGRecordLayout(rec).getLLVMFieldNo(field);
    if (base.isShared())
      addr = EmitUPCFieldOffset(addr, ConvertType(rec), idx);
    else
      addr = Builder.CreateStructGEP(addr, idx, field->getName());

    // If this is a reference field, load the reference right now.
    if (const ReferenceType *refType = type->getAs<ReferenceType>()) {
      llvm::LoadInst *load = Builder.CreateLoad(addr, "ref");
      if (cvr & Qualifiers::Volatile) load->setVolatile(true);
      load->setAlignment(alignment.getQuantity());

      // Loading the reference will disable path-aware TBAA.
      TBAAPath = false;
      if (CGM.shouldUseTBAA()) {
        llvm::MDNode *tbaa;
        if (mayAlias)
          tbaa = CGM.getTBAAInfo(getContext().CharTy);
        else
          tbaa = CGM.getTBAAInfo(type);
        if (tbaa)
          CGM.DecorateInstruction(load, tbaa);
      }

      addr = load;
      mayAlias = false;
      type = refType->getPointeeType();
      if (type->isIncompleteType())
        alignment = CharUnits();
      else
        alignment = getContext().getTypeAlignInChars(type);
      cvr = 0; // qualifiers don't recursively apply to referencee
    }
  }

  // Make sure that the address is pointing to the right type.  This is critical
  // for both unions and structs.  A union needs a bitcast, a struct element
  // will need a bitcast if the LLVM type laid out doesn't match the desired
  // type.
  addr = EmitBitCastOfLValueToProperType(*this, addr,
                                         CGM.getTypes().ConvertTypeForMem(type),
                                         field->getName());

  if (field->hasAttr<AnnotateAttr>())
    addr = EmitFieldAnnotations(field, addr);

  LValue LV = MakeAddrLValue(addr, type, alignment);
  LV.getQuals().addCVRQualifiers(cvr);
  if (base.isShared())
    LV.getQuals().addShared();
  if (base.getQuals().hasRelaxed())
    LV.getQuals().addRelaxed();
  if (base.getQuals().hasStrict())
    LV.getQuals().addStrict();
  if (TBAAPath) {
    const ASTRecordLayout &Layout =
        getContext().getASTRecordLayout(field->getParent());
    // Set the base type to be the base type of the base LValue and
    // update offset to be relative to the base type.
    LV.setTBAABaseType(mayAlias ? getContext().CharTy : base.getTBAABaseType());
    LV.setTBAAOffset(mayAlias ? 0 : base.getTBAAOffset() +
                     Layout.getFieldOffset(field->getFieldIndex()) /
                                           getContext().getCharWidth());
  }

  // __weak attribute on a field is ignored.
  if (LV.getQuals().getObjCGCAttr() == Qualifiers::Weak)
    LV.getQuals().removeObjCGCAttr();

  // Fields of may_alias structs act like 'char' for TBAA purposes.
  // FIXME: this should get propagated down through anonymous structs
  // and unions.
  if (mayAlias && LV.getTBAAInfo())
    LV.setTBAAInfo(CGM.getTBAAInfo(getContext().CharTy));

  return LV;
}

LValue
CodeGenFunction::EmitLValueForFieldInitialization(LValue Base,
                                                  const FieldDecl *Field) {
  QualType FieldType = Field->getType();

  if (!FieldType->isReferenceType())
    return EmitLValueForField(Base, Field);

  const CGRecordLayout &RL =
    CGM.getTypes().getCGRecordLayout(Field->getParent());
  unsigned idx = RL.getLLVMFieldNo(Field);
  llvm::Value *V = Builder.CreateStructGEP(Base.getAddress(), idx);
  assert(!FieldType.getObjCGCAttr() && "fields cannot have GC attrs");

  // Make sure that the address is pointing to the right type.  This is critical
  // for both unions and structs.  A union needs a bitcast, a struct element
  // will need a bitcast if the LLVM type laid out doesn't match the desired
  // type.
  llvm::Type *llvmType = ConvertTypeForMem(FieldType);
  V = EmitBitCastOfLValueToProperType(*this, V, llvmType, Field->getName());

  CharUnits Alignment = getContext().getDeclAlign(Field);

  // FIXME: It should be impossible to have an LValue without alignment for a
  // complete type.
  if (!Base.getAlignment().isZero())
    Alignment = std::min(Alignment, Base.getAlignment());

  return MakeAddrLValue(V, FieldType, Alignment);
}

LValue CodeGenFunction::EmitCompoundLiteralLValue(const CompoundLiteralExpr *E){
  if (E->isFileScope()) {
    llvm::Value *GlobalPtr = CGM.GetAddrOfConstantCompoundLiteral(E);
    return MakeAddrLValue(GlobalPtr, E->getType());
  }
  if (E->getType()->isVariablyModifiedType())
    // make sure to emit the VLA size.
    EmitVariablyModifiedType(E->getType());

  llvm::Value *DeclPtr = CreateMemTemp(E->getType(), ".compoundliteral");
  const Expr *InitExpr = E->getInitializer();
  LValue Result = MakeAddrLValue(DeclPtr, E->getType());

  EmitAnyExprToMem(InitExpr, DeclPtr, E->getType().getQualifiers(),
                   /*Init*/ true);

  return Result;
}

LValue CodeGenFunction::EmitInitListLValue(const InitListExpr *E) {
  if (!E->isGLValue())
    // Initializing an aggregate temporary in C++11: T{...}.
    return EmitAggExprToLValue(E);

  // An lvalue initializer list must be initializing a reference.
  assert(E->getNumInits() == 1 && "reference init with multiple values");
  return EmitLValue(E->getInit(0));
}

LValue CodeGenFunction::
EmitConditionalOperatorLValue(const AbstractConditionalOperator *expr) {
  if (!expr->isGLValue()) {
    // ?: here should be an aggregate.
    assert(hasAggregateEvaluationKind(expr->getType()) &&
           "Unexpected conditional operator!");
    return EmitAggExprToLValue(expr);
  }

  OpaqueValueMapping binding(*this, expr);

  const Expr *condExpr = expr->getCond();
  bool CondExprBool;
  if (ConstantFoldsToSimpleInteger(condExpr, CondExprBool)) {
    const Expr *live = expr->getTrueExpr(), *dead = expr->getFalseExpr();
    if (!CondExprBool) std::swap(live, dead);

    if (!ContainsLabel(dead))
      return EmitLValue(live);
  }

  llvm::BasicBlock *lhsBlock = createBasicBlock("cond.true");
  llvm::BasicBlock *rhsBlock = createBasicBlock("cond.false");
  llvm::BasicBlock *contBlock = createBasicBlock("cond.end");

  ConditionalEvaluation eval(*this);
  EmitBranchOnBoolExpr(condExpr, lhsBlock, rhsBlock);

  // Any temporaries created here are conditional.
  EmitBlock(lhsBlock);
  eval.begin(*this);
  LValue lhs = EmitLValue(expr->getTrueExpr());
  eval.end(*this);

  if (!lhs.isSimple())
    return EmitUnsupportedLValue(expr, "conditional operator");

  lhsBlock = Builder.GetInsertBlock();
  Builder.CreateBr(contBlock);

  // Any temporaries created here are conditional.
  EmitBlock(rhsBlock);
  eval.begin(*this);
  LValue rhs = EmitLValue(expr->getFalseExpr());
  eval.end(*this);
  if (!rhs.isSimple())
    return EmitUnsupportedLValue(expr, "conditional operator");
  rhsBlock = Builder.GetInsertBlock();

  EmitBlock(contBlock);

  llvm::PHINode *phi = Builder.CreatePHI(lhs.getAddress()->getType(), 2,
                                         "cond-lvalue");
  phi->addIncoming(lhs.getAddress(), lhsBlock);
  phi->addIncoming(rhs.getAddress(), rhsBlock);
  return MakeAddrLValue(phi, expr->getType());
}

/// EmitCastLValue - Casts are never lvalues unless that cast is to a reference
/// type. If the cast is to a reference, we can have the usual lvalue result,
/// otherwise if a cast is needed by the code generator in an lvalue context,
/// then it must mean that we need the address of an aggregate in order to
/// access one of its members.  This can happen for all the reasons that casts
/// are permitted with aggregate result, including noop aggregate casts, and
/// cast from scalar to union.
LValue CodeGenFunction::EmitCastLValue(const CastExpr *E) {
  switch (E->getCastKind()) {
  case CK_ToVoid:
  case CK_BitCast:
  case CK_ArrayToPointerDecay:
  case CK_FunctionToPointerDecay:
  case CK_NullToMemberPointer:
  case CK_NullToPointer:
  case CK_IntegralToPointer:
  case CK_PointerToIntegral:
  case CK_PointerToBoolean:
  case CK_VectorSplat:
  case CK_IntegralCast:
  case CK_IntegralToBoolean:
  case CK_IntegralToFloating:
  case CK_FloatingToIntegral:
  case CK_FloatingToBoolean:
  case CK_FloatingCast:
  case CK_FloatingRealToComplex:
  case CK_FloatingComplexToReal:
  case CK_FloatingComplexToBoolean:
  case CK_FloatingComplexCast:
  case CK_FloatingComplexToIntegralComplex:
  case CK_IntegralRealToComplex:
  case CK_IntegralComplexToReal:
  case CK_IntegralComplexToBoolean:
  case CK_IntegralComplexCast:
  case CK_IntegralComplexToFloatingComplex:
  case CK_DerivedToBaseMemberPointer:
  case CK_BaseToDerivedMemberPointer:
  case CK_MemberPointerToBoolean:
  case CK_ReinterpretMemberPointer:
  case CK_AnyPointerToBlockPointerCast:
  case CK_ARCProduceObject:
  case CK_ARCConsumeObject:
  case CK_ARCReclaimReturnedObject:
  case CK_ARCExtendBlockObject:
  case CK_CopyAndAutoreleaseBlockObject:
    return EmitUnsupportedLValue(E, "unexpected cast lvalue");

  case CK_Dependent:
    llvm_unreachable("dependent cast kind in IR gen!");

  case CK_BuiltinFnToFnPtr:
    llvm_unreachable("builtin functions are handled elsewhere");

  // These are never l-values; just use the aggregate emission code.
  case CK_NonAtomicToAtomic:
  case CK_AtomicToNonAtomic:
    return EmitAggExprToLValue(E);

  case CK_Dynamic: {
    LValue LV = EmitLValue(E->getSubExpr());
    llvm::Value *V = LV.getAddress();
    const CXXDynamicCastExpr *DCE = cast<CXXDynamicCastExpr>(E);
    return MakeAddrLValue(EmitDynamicCast(V, DCE), E->getType());
  }

  case CK_ConstructorConversion:
  case CK_UserDefinedConversion:
  case CK_CPointerToObjCPointerCast:
  case CK_BlockPointerToObjCPointerCast:
  case CK_NoOp:
  case CK_LValueToRValue:
    return EmitLValue(E->getSubExpr());

  case CK_UncheckedDerivedToBase:
  case CK_DerivedToBase: {
    const RecordType *DerivedClassTy =
      E->getSubExpr()->getType()->getAs<RecordType>();
    CXXRecordDecl *DerivedClassDecl =
      cast<CXXRecordDecl>(DerivedClassTy->getDecl());

    LValue LV = EmitLValue(E->getSubExpr());
    llvm::Value *This = LV.getAddress();

    // Perform the derived-to-base conversion
    llvm::Value *Base =
      GetAddressOfBaseClass(This, DerivedClassDecl,
                            E->path_begin(), E->path_end(),
                            /*NullCheckValue=*/false);

    return MakeAddrLValue(Base, E->getType());
  }
  case CK_ToUnion:
    return EmitAggExprToLValue(E);
  case CK_BaseToDerived: {
    const RecordType *DerivedClassTy = E->getType()->getAs<RecordType>();
    CXXRecordDecl *DerivedClassDecl =
      cast<CXXRecordDecl>(DerivedClassTy->getDecl());

    LValue LV = EmitLValue(E->getSubExpr());

    // Perform the base-to-derived conversion
    llvm::Value *Derived =
      GetAddressOfDerivedClass(LV.getAddress(), DerivedClassDecl,
                               E->path_begin(), E->path_end(),
                               /*NullCheckValue=*/false);

    // C++11 [expr.static.cast]p2: Behavior is undefined if a downcast is
    // performed and the object is not of the derived type.
    if (SanitizePerformTypeCheck)
      EmitTypeCheck(TCK_DowncastReference, E->getExprLoc(),
                    Derived, E->getType());

    return MakeAddrLValue(Derived, E->getType());
  }
  case CK_LValueBitCast: {
    QualType Ty;
    // This must be a reinterpret_cast (or c-style equivalent).
<<<<<<< HEAD
    if (const ExplicitCastExpr *CE = dyn_cast<ExplicitCastExpr>(E)) {
      Ty = CE->getTypeAsWritten();
    } else {
      Ty = getContext().getPointerType(E->getType());
    }
=======
    const ExplicitCastExpr *CE = cast<ExplicitCastExpr>(E);

>>>>>>> c6c4eea3
    LValue LV = EmitLValue(E->getSubExpr());
    if (LV.isBitField()) {
      // This can only be the qualifier conversion
      // used to add strict/relaxed
      return LValue::MakeBitfield(
        LV.getBitFieldAddr(), LV.getBitFieldInfo(),
        E->getType(), LV.getAlignment(), LV.getLoc());
    }
    llvm::Value *V = Builder.CreateBitCast(LV.getAddress(),
                                           ConvertType(Ty));
    return MakeAddrLValue(V, E->getType(), LV.getAlignment(), LV.getLoc());
  }
  case CK_ObjCObjectLValueCast: {
    LValue LV = EmitLValue(E->getSubExpr());
    QualType ToType = getContext().getLValueReferenceType(E->getType());
    llvm::Value *V = Builder.CreateBitCast(LV.getAddress(),
                                           ConvertType(ToType));
    return MakeAddrLValue(V, E->getType());
  }
  case CK_ZeroToOCLEvent:
    llvm_unreachable("NULL to OpenCL event lvalue cast is not valid");
  case CK_UPCSharedToLocal: {
    LValue LV = EmitLValue(E->getSubExpr());
    llvm::Value *V = EmitUPCCastSharedToLocal(LV.getAddress(), E->getType(), E->getExprLoc());
    return MakeAddrLValue(V, E->getType());
  }
  case CK_UPCBitCastZeroPhase: {
    LValue LV = EmitLValue(E->getSubExpr());
    llvm::Value *V = EmitUPCBitCastZeroPhase(LV.getAddress(), E->getType());
    return MakeAddrLValue(V, E->getType());
  }
  }

  llvm_unreachable("Unhandled lvalue cast kind?");
}

LValue CodeGenFunction::EmitOpaqueValueLValue(const OpaqueValueExpr *e) {
  assert(OpaqueValueMappingData::shouldBindAsLValue(e));
  return getOpaqueLValueMapping(e);
}

RValue CodeGenFunction::EmitRValueForField(LValue LV,
                                           const FieldDecl *FD,
                                           SourceLocation Loc) {
  QualType FT = FD->getType();
  LValue FieldLV = EmitLValueForField(LV, FD);
  switch (getEvaluationKind(FT)) {
  case TEK_Complex:
    return RValue::getComplex(EmitLoadOfComplex(FieldLV, Loc));
  case TEK_Aggregate:
    return FieldLV.asAggregateRValue();
  case TEK_Scalar:
    return EmitLoadOfLValue(FieldLV, Loc);
  }
  llvm_unreachable("bad evaluation kind");
}

//===--------------------------------------------------------------------===//
//                             Expression Emission
//===--------------------------------------------------------------------===//

RValue CodeGenFunction::EmitCallExpr(const CallExpr *E,
                                     ReturnValueSlot ReturnValue) {
  if (CGDebugInfo *DI = getDebugInfo()) {
    SourceLocation Loc = E->getLocStart();
    // Force column info to be generated so we can differentiate
    // multiple call sites on the same line in the debug info.
    const FunctionDecl* Callee = E->getDirectCallee();
    bool ForceColumnInfo = Callee && Callee->isInlineSpecified();
    DI->EmitLocation(Builder, Loc, ForceColumnInfo);
  }

  // Builtins never have block type.
  if (E->getCallee()->getType()->isBlockPointerType())
    return EmitBlockCallExpr(E, ReturnValue);

  if (const CXXMemberCallExpr *CE = dyn_cast<CXXMemberCallExpr>(E))
    return EmitCXXMemberCallExpr(CE, ReturnValue);

  if (const CUDAKernelCallExpr *CE = dyn_cast<CUDAKernelCallExpr>(E))
    return EmitCUDAKernelCallExpr(CE, ReturnValue);

  const Decl *TargetDecl = E->getCalleeDecl();
  if (const FunctionDecl *FD = dyn_cast_or_null<FunctionDecl>(TargetDecl)) {
    if (unsigned builtinID = FD->getBuiltinID())
      return EmitBuiltinExpr(FD, builtinID, E);
  }

  if (const CXXOperatorCallExpr *CE = dyn_cast<CXXOperatorCallExpr>(E))
    if (const CXXMethodDecl *MD = dyn_cast_or_null<CXXMethodDecl>(TargetDecl))
      return EmitCXXOperatorMemberCallExpr(CE, MD, ReturnValue);

  if (const CXXPseudoDestructorExpr *PseudoDtor
          = dyn_cast<CXXPseudoDestructorExpr>(E->getCallee()->IgnoreParens())) {
    QualType DestroyedType = PseudoDtor->getDestroyedType();
    if (getLangOpts().ObjCAutoRefCount &&
        DestroyedType->isObjCLifetimeType() &&
        (DestroyedType.getObjCLifetime() == Qualifiers::OCL_Strong ||
         DestroyedType.getObjCLifetime() == Qualifiers::OCL_Weak)) {
      // Automatic Reference Counting:
      //   If the pseudo-expression names a retainable object with weak or
      //   strong lifetime, the object shall be released.
      Expr *BaseExpr = PseudoDtor->getBase();
      llvm::Value *BaseValue = NULL;
      Qualifiers BaseQuals;

      // If this is s.x, emit s as an lvalue. If it is s->x, emit s as a scalar.
      if (PseudoDtor->isArrow()) {
        BaseValue = EmitScalarExpr(BaseExpr);
        const PointerType *PTy = BaseExpr->getType()->getAs<PointerType>();
        BaseQuals = PTy->getPointeeType().getQualifiers();
      } else {
        LValue BaseLV = EmitLValue(BaseExpr);
        BaseValue = BaseLV.getAddress();
        QualType BaseTy = BaseExpr->getType();
        BaseQuals = BaseTy.getQualifiers();
      }

      switch (PseudoDtor->getDestroyedType().getObjCLifetime()) {
      case Qualifiers::OCL_None:
      case Qualifiers::OCL_ExplicitNone:
      case Qualifiers::OCL_Autoreleasing:
        break;

      case Qualifiers::OCL_Strong:
        EmitARCRelease(Builder.CreateLoad(BaseValue,
                          PseudoDtor->getDestroyedType().isVolatileQualified()),
                       ARCPreciseLifetime);
        break;

      case Qualifiers::OCL_Weak:
        EmitARCDestroyWeak(BaseValue);
        break;
      }
    } else {
      // C++ [expr.pseudo]p1:
      //   The result shall only be used as the operand for the function call
      //   operator (), and the result of such a call has type void. The only
      //   effect is the evaluation of the postfix-expression before the dot or
      //   arrow.
      EmitScalarExpr(E->getCallee());
    }

    return RValue::get(0);
  }

  llvm::Value *Callee = EmitScalarExpr(E->getCallee());
  return EmitCall(E->getCallee()->getType(), Callee, E->getLocStart(),
                  ReturnValue, E->arg_begin(), E->arg_end(), TargetDecl);
}

LValue CodeGenFunction::EmitBinaryOperatorLValue(const BinaryOperator *E) {
  // Comma expressions just emit their LHS then their RHS as an l-value.
  if (E->getOpcode() == BO_Comma) {
    EmitIgnoredExpr(E->getLHS());
    EnsureInsertPoint();
    return EmitLValue(E->getRHS());
  }

  if (E->getOpcode() == BO_PtrMemD ||
      E->getOpcode() == BO_PtrMemI)
    return EmitPointerToDataMemberBinaryExpr(E);

  assert(E->getOpcode() == BO_Assign && "unexpected binary l-value");

  // Note that in all of these cases, __block variables need the RHS
  // evaluated first just in case the variable gets moved by the RHS.

  switch (getEvaluationKind(E->getType())) {
  case TEK_Scalar: {
    switch (E->getLHS()->getType().getObjCLifetime()) {
    case Qualifiers::OCL_Strong:
      return EmitARCStoreStrong(E, /*ignored*/ false).first;

    case Qualifiers::OCL_Autoreleasing:
      return EmitARCStoreAutoreleasing(E).first;

    // No reason to do any of these differently.
    case Qualifiers::OCL_None:
    case Qualifiers::OCL_ExplicitNone:
    case Qualifiers::OCL_Weak:
      break;
    }

    RValue RV = EmitAnyExpr(E->getRHS());
    LValue LV = EmitCheckedLValue(E->getLHS(), TCK_Store);
    EmitStoreThroughLValue(RV, LV);
    return LV;
  }

  case TEK_Complex:
    return EmitComplexAssignmentLValue(E);

  case TEK_Aggregate:
    return EmitAggExprToLValue(E);
  }
  llvm_unreachable("bad evaluation kind");
}

LValue CodeGenFunction::EmitCallExprLValue(const CallExpr *E) {
  RValue RV = EmitCallExpr(E);

  if (!RV.isScalar())
    return MakeAddrLValue(RV.getAggregateAddr(), E->getType());

  assert(E->getCallReturnType()->isReferenceType() &&
         "Can't have a scalar return unless the return type is a "
         "reference type!");

  return MakeAddrLValue(RV.getScalarVal(), E->getType());
}

LValue CodeGenFunction::EmitVAArgExprLValue(const VAArgExpr *E) {
  // FIXME: This shouldn't require another copy.
  return EmitAggExprToLValue(E);
}

LValue CodeGenFunction::EmitCXXConstructLValue(const CXXConstructExpr *E) {
  assert(E->getType()->getAsCXXRecordDecl()->hasTrivialDestructor()
         && "binding l-value to type which needs a temporary");
  AggValueSlot Slot = CreateAggTemp(E->getType());
  EmitCXXConstructExpr(E, Slot);
  return MakeAddrLValue(Slot.getAddr(), E->getType());
}

LValue
CodeGenFunction::EmitCXXTypeidLValue(const CXXTypeidExpr *E) {
  return MakeAddrLValue(EmitCXXTypeidExpr(E), E->getType());
}

llvm::Value *CodeGenFunction::EmitCXXUuidofExpr(const CXXUuidofExpr *E) {
  return Builder.CreateBitCast(CGM.GetAddrOfUuidDescriptor(E),
                               ConvertType(E->getType())->getPointerTo());
}

LValue CodeGenFunction::EmitCXXUuidofLValue(const CXXUuidofExpr *E) {
  return MakeAddrLValue(EmitCXXUuidofExpr(E), E->getType());
}

LValue
CodeGenFunction::EmitCXXBindTemporaryLValue(const CXXBindTemporaryExpr *E) {
  AggValueSlot Slot = CreateAggTemp(E->getType(), "temp.lvalue");
  Slot.setExternallyDestructed();
  EmitAggExpr(E->getSubExpr(), Slot);
  EmitCXXTemporary(E->getTemporary(), E->getType(), Slot.getAddr());
  return MakeAddrLValue(Slot.getAddr(), E->getType());
}

LValue
CodeGenFunction::EmitLambdaLValue(const LambdaExpr *E) {
  AggValueSlot Slot = CreateAggTemp(E->getType(), "temp.lvalue");
  EmitLambdaExpr(E, Slot);
  return MakeAddrLValue(Slot.getAddr(), E->getType());
}

LValue CodeGenFunction::EmitObjCMessageExprLValue(const ObjCMessageExpr *E) {
  RValue RV = EmitObjCMessageExpr(E);

  if (!RV.isScalar())
    return MakeAddrLValue(RV.getAggregateAddr(), E->getType());

  assert(E->getMethodDecl()->getResultType()->isReferenceType() &&
         "Can't have a scalar return unless the return type is a "
         "reference type!");

  return MakeAddrLValue(RV.getScalarVal(), E->getType());
}

LValue CodeGenFunction::EmitObjCSelectorLValue(const ObjCSelectorExpr *E) {
  llvm::Value *V =
    CGM.getObjCRuntime().GetSelector(*this, E->getSelector(), true);
  return MakeAddrLValue(V, E->getType());
}

llvm::Value *CodeGenFunction::EmitIvarOffset(const ObjCInterfaceDecl *Interface,
                                             const ObjCIvarDecl *Ivar) {
  return CGM.getObjCRuntime().EmitIvarOffset(*this, Interface, Ivar);
}

LValue CodeGenFunction::EmitLValueForIvar(QualType ObjectTy,
                                          llvm::Value *BaseValue,
                                          const ObjCIvarDecl *Ivar,
                                          unsigned CVRQualifiers) {
  return CGM.getObjCRuntime().EmitObjCValueForIvar(*this, ObjectTy, BaseValue,
                                                   Ivar, CVRQualifiers);
}

LValue CodeGenFunction::EmitObjCIvarRefLValue(const ObjCIvarRefExpr *E) {
  // FIXME: A lot of the code below could be shared with EmitMemberExpr.
  llvm::Value *BaseValue = 0;
  const Expr *BaseExpr = E->getBase();
  Qualifiers BaseQuals;
  QualType ObjectTy;
  if (E->isArrow()) {
    BaseValue = EmitScalarExpr(BaseExpr);
    ObjectTy = BaseExpr->getType()->getPointeeType();
    BaseQuals = ObjectTy.getQualifiers();
  } else {
    LValue BaseLV = EmitLValue(BaseExpr);
    // FIXME: this isn't right for bitfields.
    BaseValue = BaseLV.getAddress();
    ObjectTy = BaseExpr->getType();
    BaseQuals = ObjectTy.getQualifiers();
  }

  LValue LV =
    EmitLValueForIvar(ObjectTy, BaseValue, E->getDecl(),
                      BaseQuals.getCVRQualifiers());
  setObjCGCLValueClass(getContext(), E, LV);
  return LV;
}

LValue CodeGenFunction::EmitStmtExprLValue(const StmtExpr *E) {
  // Can only get l-value for message expression returning aggregate type
  RValue RV = EmitAnyExprToTemp(E);
  return MakeAddrLValue(RV.getAggregateAddr(), E->getType());
}

RValue CodeGenFunction::EmitCall(QualType CalleeType, llvm::Value *Callee,
                                 SourceLocation CallLoc,
                                 ReturnValueSlot ReturnValue,
                                 CallExpr::const_arg_iterator ArgBeg,
                                 CallExpr::const_arg_iterator ArgEnd,
                                 const Decl *TargetDecl) {
  // Get the actual function type. The callee type will always be a pointer to
  // function type or a block pointer type.
  assert(CalleeType->isFunctionPointerType() &&
         "Call must have function pointer type!");

  CalleeType = getContext().getCanonicalType(CalleeType);

  const FunctionType *FnType
    = cast<FunctionType>(cast<PointerType>(CalleeType)->getPointeeType());

  // Force column info to differentiate multiple inlined call sites on
  // the same line, analoguous to EmitCallExpr.
  bool ForceColumnInfo = false;
  if (const FunctionDecl* FD = dyn_cast_or_null<const FunctionDecl>(TargetDecl))
    ForceColumnInfo = FD->isInlineSpecified();

  if (getLangOpts().CPlusPlus && SanOpts->Function &&
      (!TargetDecl || !isa<FunctionDecl>(TargetDecl))) {
    if (llvm::Constant *PrefixSig =
            CGM.getTargetCodeGenInfo().getUBSanFunctionSignature(CGM)) {
      llvm::Constant *FTRTTIConst =
          CGM.GetAddrOfRTTIDescriptor(QualType(FnType, 0), /*ForEH=*/true);
      llvm::Type *PrefixStructTyElems[] = {
        PrefixSig->getType(),
        FTRTTIConst->getType()
      };
      llvm::StructType *PrefixStructTy = llvm::StructType::get(
          CGM.getLLVMContext(), PrefixStructTyElems, /*isPacked=*/true);

      llvm::Value *CalleePrefixStruct = Builder.CreateBitCast(
          Callee, llvm::PointerType::getUnqual(PrefixStructTy));
      llvm::Value *CalleeSigPtr =
          Builder.CreateConstGEP2_32(CalleePrefixStruct, 0, 0);
      llvm::Value *CalleeSig = Builder.CreateLoad(CalleeSigPtr);
      llvm::Value *CalleeSigMatch = Builder.CreateICmpEQ(CalleeSig, PrefixSig);

      llvm::BasicBlock *Cont = createBasicBlock("cont");
      llvm::BasicBlock *TypeCheck = createBasicBlock("typecheck");
      Builder.CreateCondBr(CalleeSigMatch, TypeCheck, Cont);

      EmitBlock(TypeCheck);
      llvm::Value *CalleeRTTIPtr =
          Builder.CreateConstGEP2_32(CalleePrefixStruct, 0, 1);
      llvm::Value *CalleeRTTI = Builder.CreateLoad(CalleeRTTIPtr);
      llvm::Value *CalleeRTTIMatch =
          Builder.CreateICmpEQ(CalleeRTTI, FTRTTIConst);
      llvm::Constant *StaticData[] = {
        EmitCheckSourceLocation(CallLoc),
        EmitCheckTypeDescriptor(CalleeType)
      };
      EmitCheck(CalleeRTTIMatch,
                "function_type_mismatch",
                StaticData,
                Callee,
                CRK_Recoverable);

      Builder.CreateBr(Cont);
      EmitBlock(Cont);
    }
  }

  CallArgList Args;
  EmitCallArgs(Args, dyn_cast<FunctionProtoType>(FnType), ArgBeg, ArgEnd,
               ForceColumnInfo);

  const CGFunctionInfo &FnInfo =
    CGM.getTypes().arrangeFreeFunctionCall(Args, FnType);

  // C99 6.5.2.2p6:
  //   If the expression that denotes the called function has a type
  //   that does not include a prototype, [the default argument
  //   promotions are performed]. If the number of arguments does not
  //   equal the number of parameters, the behavior is undefined. If
  //   the function is defined with a type that includes a prototype,
  //   and either the prototype ends with an ellipsis (, ...) or the
  //   types of the arguments after promotion are not compatible with
  //   the types of the parameters, the behavior is undefined. If the
  //   function is defined with a type that does not include a
  //   prototype, and the types of the arguments after promotion are
  //   not compatible with those of the parameters after promotion,
  //   the behavior is undefined [except in some trivial cases].
  // That is, in the general case, we should assume that a call
  // through an unprototyped function type works like a *non-variadic*
  // call.  The way we make this work is to cast to the exact type
  // of the promoted arguments.
  if (isa<FunctionNoProtoType>(FnType)) {
    llvm::Type *CalleeTy = getTypes().GetFunctionType(FnInfo);
    CalleeTy = CalleeTy->getPointerTo();
    Callee = Builder.CreateBitCast(Callee, CalleeTy, "callee.knr.cast");
  }

  return EmitCall(FnInfo, Callee, ReturnValue, Args, TargetDecl);
}

LValue CodeGenFunction::
EmitPointerToDataMemberBinaryExpr(const BinaryOperator *E) {
  llvm::Value *BaseV;
  if (E->getOpcode() == BO_PtrMemI)
    BaseV = EmitScalarExpr(E->getLHS());
  else
    BaseV = EmitLValue(E->getLHS()).getAddress();

  llvm::Value *OffsetV = EmitScalarExpr(E->getRHS());

  const MemberPointerType *MPT
    = E->getRHS()->getType()->getAs<MemberPointerType>();

  llvm::Value *AddV =
    CGM.getCXXABI().EmitMemberDataPointerAddress(*this, BaseV, OffsetV, MPT);

  return MakeAddrLValue(AddV, MPT->getPointeeType());
}

/// Given the address of a temporary variable, produce an r-value of
/// its type.
RValue CodeGenFunction::convertTempToRValue(llvm::Value *addr,
                                            QualType type,
                                            SourceLocation loc) {
  LValue lvalue = MakeNaturalAlignAddrLValue(addr, type);
  switch (getEvaluationKind(type)) {
  case TEK_Complex:
    return RValue::getComplex(EmitLoadOfComplex(lvalue, loc));
  case TEK_Aggregate:
    return lvalue.asAggregateRValue();
  case TEK_Scalar:
    return RValue::get(EmitLoadOfScalar(lvalue, loc));
  }
  llvm_unreachable("bad evaluation kind");
}

void CodeGenFunction::SetFPAccuracy(llvm::Value *Val, float Accuracy) {
  assert(Val->getType()->isFPOrFPVectorTy());
  if (Accuracy == 0.0 || !isa<llvm::Instruction>(Val))
    return;

  llvm::MDBuilder MDHelper(getLLVMContext());
  llvm::MDNode *Node = MDHelper.createFPMath(Accuracy);

  cast<llvm::Instruction>(Val)->setMetadata(llvm::LLVMContext::MD_fpmath, Node);
}

namespace {
  struct LValueOrRValue {
    LValue LV;
    RValue RV;
  };
}

static LValueOrRValue emitPseudoObjectExpr(CodeGenFunction &CGF,
                                           const PseudoObjectExpr *E,
                                           bool forLValue,
                                           AggValueSlot slot) {
  SmallVector<CodeGenFunction::OpaqueValueMappingData, 4> opaques;

  // Find the result expression, if any.
  const Expr *resultExpr = E->getResultExpr();
  LValueOrRValue result;

  for (PseudoObjectExpr::const_semantics_iterator
         i = E->semantics_begin(), e = E->semantics_end(); i != e; ++i) {
    const Expr *semantic = *i;

    // If this semantic expression is an opaque value, bind it
    // to the result of its source expression.
    if (const OpaqueValueExpr *ov = dyn_cast<OpaqueValueExpr>(semantic)) {

      // If this is the result expression, we may need to evaluate
      // directly into the slot.
      typedef CodeGenFunction::OpaqueValueMappingData OVMA;
      OVMA opaqueData;
      if (ov == resultExpr && ov->isRValue() && !forLValue &&
          CodeGenFunction::hasAggregateEvaluationKind(ov->getType())) {
        CGF.EmitAggExpr(ov->getSourceExpr(), slot);

        LValue LV = CGF.MakeAddrLValue(slot.getAddr(), ov->getType());
        opaqueData = OVMA::bind(CGF, ov, LV);
        result.RV = slot.asRValue();

      // Otherwise, emit as normal.
      } else {
        opaqueData = OVMA::bind(CGF, ov, ov->getSourceExpr());

        // If this is the result, also evaluate the result now.
        if (ov == resultExpr) {
          if (forLValue)
            result.LV = CGF.EmitLValue(ov);
          else
            result.RV = CGF.EmitAnyExpr(ov, slot);
        }
      }

      opaques.push_back(opaqueData);

    // Otherwise, if the expression is the result, evaluate it
    // and remember the result.
    } else if (semantic == resultExpr) {
      if (forLValue)
        result.LV = CGF.EmitLValue(semantic);
      else
        result.RV = CGF.EmitAnyExpr(semantic, slot);

    // Otherwise, evaluate the expression in an ignored context.
    } else {
      CGF.EmitIgnoredExpr(semantic);
    }
  }

  // Unbind all the opaques now.
  for (unsigned i = 0, e = opaques.size(); i != e; ++i)
    opaques[i].unbind(CGF);

  return result;
}

RValue CodeGenFunction::EmitPseudoObjectRValue(const PseudoObjectExpr *E,
                                               AggValueSlot slot) {
  return emitPseudoObjectExpr(*this, E, false, slot).RV;
}

LValue CodeGenFunction::EmitPseudoObjectLValue(const PseudoObjectExpr *E) {
  return emitPseudoObjectExpr(*this, E, true, AggValueSlot::ignored()).LV;
}<|MERGE_RESOLUTION|>--- conflicted
+++ resolved
@@ -987,18 +987,14 @@
   return ConstantEmission::forValue(C);
 }
 
-<<<<<<< HEAD
-llvm::Value *CodeGenFunction::EmitLoadOfScalar(LValue lvalue) {
+llvm::Value *CodeGenFunction::EmitLoadOfScalar(LValue lvalue,
+                                               SourceLocation Loc) {
   if (lvalue.isShared()) {
     assert(lvalue.isStrict() || lvalue.isRelaxed());
     return EmitUPCLoad(lvalue.getAddress(), lvalue.isStrict(),
                        lvalue.getType(), lvalue.getAlignment(),
-                       lvalue.getLoc());
-  }
-=======
-llvm::Value *CodeGenFunction::EmitLoadOfScalar(LValue lvalue,
-                                               SourceLocation Loc) {
->>>>>>> c6c4eea3
+                       Loc);
+  }
   return EmitLoadOfScalar(lvalue.getAddress(), lvalue.isVolatile(),
                           lvalue.getAlignment().getQuantity(),
                           lvalue.getType(), Loc, lvalue.getTBAAInfo(),
@@ -2325,13 +2321,10 @@
   if (SubExpr->getType()->isVariableArrayType())
     return 0;
 
-<<<<<<< HEAD
   // If this is a UPC shared array, bail out.
   if (SubExpr->getType().getQualifiers().hasShared())
     return 0;
   
-=======
->>>>>>> c6c4eea3
   return SubExpr;
 }
 
@@ -2931,16 +2924,12 @@
   case CK_LValueBitCast: {
     QualType Ty;
     // This must be a reinterpret_cast (or c-style equivalent).
-<<<<<<< HEAD
     if (const ExplicitCastExpr *CE = dyn_cast<ExplicitCastExpr>(E)) {
       Ty = CE->getTypeAsWritten();
     } else {
       Ty = getContext().getPointerType(E->getType());
     }
-=======
-    const ExplicitCastExpr *CE = cast<ExplicitCastExpr>(E);
-
->>>>>>> c6c4eea3
+
     LValue LV = EmitLValue(E->getSubExpr());
     if (LV.isBitField()) {
       // This can only be the qualifier conversion
