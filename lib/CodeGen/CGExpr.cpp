--- conflicted
+++ resolved
@@ -1840,7 +1840,6 @@
   return CGF.Builder.CreateBitCast(V, IRType->getPointerTo(AS), Name);
 }
 
-<<<<<<< HEAD
 LValue CodeGenFunction::EmitSharedVarDeclLValue(llvm::Value *V, CharUnits Alignment, QualType T) {
   const LangOptions& LangOpts = getContext().getLangOpts();
   if (LangOpts.UPCPtsRep) {
@@ -1860,14 +1859,14 @@
                                          VInt);
     return LValue::MakeAddr(UPCPtr, T, Alignment, getContext());
   }
-=======
+}
+
 static LValue EmitThreadPrivateVarDeclLValue(
     CodeGenFunction &CGF, const VarDecl *VD, QualType T, llvm::Value *V,
     llvm::Type *RealVarTy, CharUnits Alignment, SourceLocation Loc) {
   V = CGF.CGM.getOpenMPRuntime().getOMPAddrOfThreadPrivate(CGF, VD, V, Loc);
   V = EmitBitCastOfLValueToProperType(CGF, V, RealVarTy);
   return CGF.MakeAddrLValue(V, T, Alignment);
->>>>>>> 3b7ec883
 }
 
 static LValue EmitGlobalVarDeclLValue(CodeGenFunction &CGF,
@@ -2516,11 +2515,6 @@
   // size is a VLA or Objective-C interface.
   llvm::Value *Address = nullptr;
   CharUnits ArrayAlignment;
-<<<<<<< HEAD
-  if ((E->getType()->isVariableArrayType() ||
-       E->getType()->isUPCThreadArrayType()) &&
-      !E->getType().getQualifiers().hasShared()) {
-=======
   if (isa<ExtVectorElementExpr>(E->getBase())) {
     LValue LV = EmitLValue(E->getBase());
     Address = EmitExtVectorElementLValue(LV);
@@ -2530,9 +2524,9 @@
     return MakeAddrLValue(Address, EQT,
                           getContext().getTypeAlignInChars(EQT));
   }
-  else if (const VariableArrayType *vla =
-           getContext().getAsVariableArrayType(E->getType())) {
->>>>>>> 3b7ec883
+  else if ((getContext().getAsVariableArrayType(E->getType()) ||
+           getContext().getAsUPCThreadArrayType(E->getType())) &&
+           !E->getType().getQualifiers().hasShared()) {
     // The base must be a pointer, which is not an aggregate.  Emit
     // it.  It needs to be emitted first in case it's what captures
     // the VLA bounds.
