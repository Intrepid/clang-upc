--- conflicted
+++ resolved
@@ -188,17 +188,18 @@
   else
     Name = GetStaticDeclName(*this, D, Separator);
 
-<<<<<<< HEAD
   llvm::Type *LTy = 
     SharedInit ? SharedInit->getType() : CGM.getTypes().ConvertTypeForMem(Ty);
   llvm::Constant *Init = 
     SharedInit ? SharedInit : CGM.EmitNullConstant(D.getType());
-  llvm::GlobalVariable *GV = 
+  unsigned AddrSpace =
+   CGM.GetGlobalVarAddressSpace(&D, CGM.getContext().getTargetAddressSpace(Ty));
+  llvm::GlobalVariable *GV =
     new llvm::GlobalVariable(CGM.getModule(), LTy,
                              Ty.isConstant(getContext()), Linkage,
                              Init, Name, 0,
-                             D.isThreadSpecified(),
-                             CGM.getContext().getTargetAddressSpace(Ty));
+                             llvm::GlobalVariable::NotThreadLocal,
+                             AddrSpace);
   GV->setAlignment(getContext().getDeclAlign(&D).getQuantity());
   if (Linkage != llvm::GlobalValue::InternalLinkage)
     GV->setVisibility(CurFn->getVisibility());
@@ -208,24 +209,10 @@
     else
       GV->setSection("upc_shared");
   }
-=======
-  llvm::Type *LTy = CGM.getTypes().ConvertTypeForMem(Ty);
-  unsigned AddrSpace =
-   CGM.GetGlobalVarAddressSpace(&D, CGM.getContext().getTargetAddressSpace(Ty));
-  llvm::GlobalVariable *GV =
-    new llvm::GlobalVariable(CGM.getModule(), LTy,
-                             Ty.isConstant(getContext()), Linkage,
-                             CGM.EmitNullConstant(D.getType()), Name, 0,
-                             llvm::GlobalVariable::NotThreadLocal,
-                             AddrSpace);
-  GV->setAlignment(getContext().getDeclAlign(&D).getQuantity());
-  if (Linkage != llvm::GlobalValue::InternalLinkage)
-    GV->setVisibility(CurFn->getVisibility());
 
   if (D.isThreadSpecified())
     CGM.setTLSMode(GV, D);
 
->>>>>>> b03b278e
   return GV;
 }
 
@@ -253,12 +240,8 @@
   // If constant emission failed, then this should be a C++ or UPC static
   // initializer.
   if (!Init) {
-<<<<<<< HEAD
     if (!(getContext().getLangOpts().CPlusPlus ||
           getContext().getLangOpts().UPC))
-=======
-    if (!getLangOpts().CPlusPlus)
->>>>>>> b03b278e
       CGM.ErrorUnsupported(D.getInit(), "constant l-value expression");
     else if (Builder.GetInsertBlock()) {
       // Since we have a static initializer, this global variable can't
