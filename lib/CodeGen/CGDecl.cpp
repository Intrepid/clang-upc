//===--- CGDecl.cpp - Emit LLVM Code for declarations ---------------------===//
//
//                     The LLVM Compiler Infrastructure
//
// This file is distributed under the University of Illinois Open Source
// License. See LICENSE.TXT for details.
//
//===----------------------------------------------------------------------===//
//
// This contains code to emit Decl nodes as LLVM code.
//
//===----------------------------------------------------------------------===//

#include "CodeGenFunction.h"
#include "CGDebugInfo.h"
#include "CGOpenCLRuntime.h"
#include "CodeGenModule.h"
#include "clang/AST/ASTContext.h"
#include "clang/AST/CharUnits.h"
#include "clang/AST/Decl.h"
#include "clang/AST/DeclObjC.h"
#include "clang/Basic/SourceManager.h"
#include "clang/Basic/TargetInfo.h"
#include "clang/CodeGen/CGFunctionInfo.h"
#include "clang/Frontend/CodeGenOptions.h"
#include "llvm/IR/DataLayout.h"
#include "llvm/IR/GlobalVariable.h"
#include "llvm/IR/Intrinsics.h"
#include "llvm/IR/Type.h"
using namespace clang;
using namespace CodeGen;


void CodeGenFunction::EmitDecl(const Decl &D) {
  switch (D.getKind()) {
  case Decl::TranslationUnit:
  case Decl::Namespace:
  case Decl::UnresolvedUsingTypename:
  case Decl::ClassTemplateSpecialization:
  case Decl::ClassTemplatePartialSpecialization:
  case Decl::VarTemplateSpecialization:
  case Decl::VarTemplatePartialSpecialization:
  case Decl::TemplateTypeParm:
  case Decl::UnresolvedUsingValue:
  case Decl::NonTypeTemplateParm:
  case Decl::CXXMethod:
  case Decl::CXXConstructor:
  case Decl::CXXDestructor:
  case Decl::CXXConversion:
  case Decl::Field:
  case Decl::MSProperty:
  case Decl::IndirectField:
  case Decl::ObjCIvar:
  case Decl::ObjCAtDefsField:
  case Decl::ParmVar:
  case Decl::ImplicitParam:
  case Decl::ClassTemplate:
  case Decl::VarTemplate:
  case Decl::FunctionTemplate:
  case Decl::TypeAliasTemplate:
  case Decl::TemplateTemplateParm:
  case Decl::ObjCMethod:
  case Decl::ObjCCategory:
  case Decl::ObjCProtocol:
  case Decl::ObjCInterface:
  case Decl::ObjCCategoryImpl:
  case Decl::ObjCImplementation:
  case Decl::ObjCProperty:
  case Decl::ObjCCompatibleAlias:
  case Decl::AccessSpec:
  case Decl::LinkageSpec:
  case Decl::ObjCPropertyImpl:
  case Decl::FileScopeAsm:
  case Decl::Friend:
  case Decl::FriendTemplate:
  case Decl::Block:
  case Decl::Captured:
  case Decl::ClassScopeFunctionSpecialization:
  case Decl::UsingShadow:
    llvm_unreachable("Declaration should not be in declstmts!");
  case Decl::Function:  // void X();
  case Decl::Record:    // struct/union/class X;
  case Decl::Enum:      // enum X;
  case Decl::EnumConstant: // enum ? { X = ? }
  case Decl::CXXRecord: // struct/union/class X; [C++]
  case Decl::StaticAssert: // static_assert(X, ""); [C++0x]
  case Decl::Label:        // __label__ x;
  case Decl::Import:
  case Decl::OMPThreadPrivate:
  case Decl::Empty:
  case Decl::PragmaPupc:
    // None of these decls require codegen support.
    return;

  case Decl::NamespaceAlias:
    if (CGDebugInfo *DI = getDebugInfo())
        DI->EmitNamespaceAlias(cast<NamespaceAliasDecl>(D));
    return;
  case Decl::Using:          // using X; [C++]
    if (CGDebugInfo *DI = getDebugInfo())
        DI->EmitUsingDecl(cast<UsingDecl>(D));
    return;
  case Decl::UsingDirective: // using namespace X; [C++]
    if (CGDebugInfo *DI = getDebugInfo())
      DI->EmitUsingDirective(cast<UsingDirectiveDecl>(D));
    return;
  case Decl::Var: {
    const VarDecl &VD = cast<VarDecl>(D);
    assert(VD.isLocalVarDecl() &&
           "Should not see file-scope variables inside a function!");
    return EmitVarDecl(VD);
  }

  case Decl::Typedef:      // typedef int X;
  case Decl::TypeAlias: {  // using X = int; [C++0x]
    const TypedefNameDecl &TD = cast<TypedefNameDecl>(D);
    QualType Ty = TD.getUnderlyingType();

    if (Ty->isVariablyModifiedType())
      EmitVariablyModifiedType(Ty);
  }
  }
}

/// EmitVarDecl - This method handles emission of any variable declaration
/// inside a function, including static vars etc.
void CodeGenFunction::EmitVarDecl(const VarDecl &D) {
  if (D.isStaticLocal()) {
    llvm::GlobalValue::LinkageTypes Linkage =
        CGM.getLLVMLinkageVarDefinition(&D, /*isConstant=*/false);

    // FIXME: We need to force the emission/use of a guard variable for
    // some variables even if we can constant-evaluate them because
    // we can't guarantee every translation unit will constant-evaluate them.

    return EmitStaticVarDecl(D, Linkage);
  }

  if (D.hasExternalStorage())
    // Don't emit it now, allow it to be emitted lazily on its first use.
    return;

  if (D.getStorageClass() == SC_OpenCLWorkGroupLocal)
    return CGM.getOpenCLRuntime().EmitWorkGroupLocalVarDecl(*this, D);

  assert(D.hasLocalStorage());
  return EmitAutoVarDecl(D);
}

static std::string GetStaticDeclName(CodeGenFunction &CGF, const VarDecl &D,
                                     const char *Separator) {
  CodeGenModule &CGM = CGF.CGM;

  if (CGF.getLangOpts().CPlusPlus)
    return CGM.getMangledName(&D).str();

  StringRef ContextName;
  if (!CGF.CurFuncDecl) {
    // Better be in a block declared in global scope.
    const NamedDecl *ND = cast<NamedDecl>(&D);
    const DeclContext *DC = ND->getDeclContext();
    if (const BlockDecl *BD = dyn_cast<BlockDecl>(DC))
      ContextName = CGM.getBlockMangledName(GlobalDecl(), BD);
    else
      llvm_unreachable("Unknown context for block static var decl");
  } else if (const FunctionDecl *FD = dyn_cast<FunctionDecl>(CGF.CurFuncDecl))
    ContextName = CGM.getMangledName(FD);
  else if (isa<ObjCMethodDecl>(CGF.CurFuncDecl))
    ContextName = CGF.CurFn->getName();
  else
    llvm_unreachable("Unknown context for static var decl");

  return ContextName.str() + Separator + D.getNameAsString();
}

llvm::Constant *
CodeGenFunction::CreateStaticVarDecl(const VarDecl &D,
                                     const char *Separator,
                                     llvm::GlobalValue::LinkageTypes Linkage) {
  QualType Ty = D.getType();
  llvm::Constant *SharedInit = 0;
  // allow non-constant size iff shared array
  if (Ty->isArrayType() && Ty.getQualifiers().hasShared())
    SharedInit = CGM.MaybeEmitUPCSharedArrayInits(&D);
  else 
    assert(Ty->isConstantSizeType() && "VLAs can't be static");

  // Use the label if the variable is renamed with the asm-label extension.
  std::string Name;
  if (D.hasAttr<AsmLabelAttr>())
    Name = CGM.getMangledName(&D);
  else
    Name = GetStaticDeclName(*this, D, Separator);

  llvm::Type *LTy = 
    SharedInit ? SharedInit->getType() : CGM.getTypes().ConvertTypeForMem(Ty);
  llvm::Constant *Init = 
    SharedInit ? SharedInit : CGM.EmitNullConstant(D.getType());
  unsigned AddrSpace =
   CGM.GetGlobalVarAddressSpace(&D, CGM.getContext().getTargetAddressSpace(Ty));
  llvm::GlobalVariable *GV =
    new llvm::GlobalVariable(CGM.getModule(), LTy,
                             Ty.isConstant(getContext()), Linkage,
<<<<<<< HEAD
                             Init, Name, 0,
=======
                             CGM.EmitNullConstant(D.getType()), Name, nullptr,
>>>>>>> 445305f4
                             llvm::GlobalVariable::NotThreadLocal,
                             AddrSpace);
  GV->setAlignment(getContext().getDeclAlign(&D).getQuantity());
  CGM.setGlobalVisibility(GV, &D);
  if(Ty.getQualifiers().hasShared()) {
    if(CGM.isTargetDarwin())
      GV->setSection("__DATA,upc_shared");
    else
      GV->setSection("upc_shared");
  }

  if (D.getTLSKind())
    CGM.setTLSMode(GV, D);

  if (D.isExternallyVisible()) {
    if (D.hasAttr<DLLImportAttr>())
      GV->setDLLStorageClass(llvm::GlobalVariable::DLLImportStorageClass);
    else if (D.hasAttr<DLLExportAttr>())
      GV->setDLLStorageClass(llvm::GlobalVariable::DLLExportStorageClass);
  }

  // Make sure the result is of the correct type.
  unsigned ExpectedAddrSpace = CGM.getContext().getTargetAddressSpace(Ty);
  if (AddrSpace != ExpectedAddrSpace) {
    llvm::PointerType *PTy = llvm::PointerType::get(LTy, ExpectedAddrSpace);
    return llvm::ConstantExpr::getAddrSpaceCast(GV, PTy);
  }

  return GV;
}

/// hasNontrivialDestruction - Determine whether a type's destruction is
/// non-trivial. If so, and the variable uses static initialization, we must
/// register its destructor to run on exit.
static bool hasNontrivialDestruction(QualType T) {
  CXXRecordDecl *RD = T->getBaseElementTypeUnsafe()->getAsCXXRecordDecl();
  return RD && !RD->hasTrivialDestructor();
}

/// AddInitializerToStaticVarDecl - Add the initializer for 'D' to the
/// global variable that has already been created for it.  If the initializer
/// has a different type than GV does, this may free GV and return a different
/// one.  Otherwise it just returns GV.
llvm::GlobalVariable *
CodeGenFunction::AddInitializerToStaticVarDecl(const VarDecl &D,
                                               llvm::GlobalVariable *GV) {
  llvm::Constant *Init = 0;

  // upc shared variables can never be static initialized
  if(!D.getType().getQualifiers().hasShared())
    Init = CGM.EmitConstantInit(D, this);

  // If constant emission failed, then this should be a C++ or UPC static
  // initializer.
  if (!Init) {
    if (!(getContext().getLangOpts().CPlusPlus ||
          getContext().getLangOpts().UPC))
      CGM.ErrorUnsupported(D.getInit(), "constant l-value expression");
    else if (Builder.GetInsertBlock()) {
      // Since we have a static initializer, this global variable can't
      // be constant.
      GV->setConstant(false);

      // emit UPC static initializers as global functions
      if (getContext().getLangOpts().UPC)
        CGM.EmitCXXGlobalVarDeclInitFunc(&D, GV, true);
      else // emit C++ initializers as guarded block
        EmitCXXGuardedInit(D, GV, /*PerformInit*/true);
    }
    return GV;
  }

  // The initializer may differ in type from the global. Rewrite
  // the global to match the initializer.  (We have to do this
  // because some types, like unions, can't be completely represented
  // in the LLVM type system.)
  if (GV->getType()->getElementType() != Init->getType()) {
    llvm::GlobalVariable *OldGV = GV;

    GV = new llvm::GlobalVariable(CGM.getModule(), Init->getType(),
                                  OldGV->isConstant(),
                                  OldGV->getLinkage(), Init, "",
                                  /*InsertBefore*/ OldGV,
                                  OldGV->getThreadLocalMode(),
                           CGM.getContext().getTargetAddressSpace(D.getType()));
    GV->setVisibility(OldGV->getVisibility());

    // Steal the name of the old global
    GV->takeName(OldGV);

    // Replace all uses of the old global with the new global
    llvm::Constant *NewPtrForOldDecl =
    llvm::ConstantExpr::getBitCast(GV, OldGV->getType());
    OldGV->replaceAllUsesWith(NewPtrForOldDecl);

    // Erase the old global, since it is no longer used.
    OldGV->eraseFromParent();
  }

  GV->setConstant(CGM.isTypeConstant(D.getType(), true));
  GV->setInitializer(Init);

  if (hasNontrivialDestruction(D.getType())) {
    // We have a constant initializer, but a nontrivial destructor. We still
    // need to perform a guarded "initialization" in order to register the
    // destructor.
    EmitCXXGuardedInit(D, GV, /*PerformInit*/false);
  }

  return GV;
}

void CodeGenFunction::EmitStaticVarDecl(const VarDecl &D,
                                      llvm::GlobalValue::LinkageTypes Linkage) {
  llvm::Value *&DMEntry = LocalDeclMap[&D];
  assert(!DMEntry && "Decl already exists in localdeclmap!");

  // Check to see if we already have a global variable for this
  // declaration.  This can happen when double-emitting function
  // bodies, e.g. with complete and base constructors.
  llvm::Constant *addr =
    CGM.getStaticLocalDeclAddress(&D);

  if (!addr)
    addr = CreateStaticVarDecl(D, ".", Linkage);

  // Store into LocalDeclMap before generating initializer to handle
  // circular references.
  DMEntry = addr;
  CGM.setStaticLocalDeclAddress(&D, addr);

  // We can't have a VLA here, but we can have a pointer to a VLA,
  // even though that doesn't really make any sense.
  // Make sure to evaluate VLA bounds now so that we have them for later.
  if (D.getType()->isVariablyModifiedType())
    EmitVariablyModifiedType(D.getType());

  // Save the type in case adding the initializer forces a type change.
  llvm::Type *expectedType = addr->getType();

  llvm::GlobalVariable *var =
    cast<llvm::GlobalVariable>(addr->stripPointerCasts());
  // If this value has an initializer, emit it.
  if (D.getInit())
    var = AddInitializerToStaticVarDecl(D, var);

  var->setAlignment(getContext().getDeclAlign(&D).getQuantity());

  if (D.hasAttr<AnnotateAttr>())
    CGM.AddGlobalAnnotations(&D, var);

  if (const SectionAttr *SA = D.getAttr<SectionAttr>())
    var->setSection(SA->getName());

  if (D.hasAttr<UsedAttr>())
    CGM.addUsedGlobal(var);

  // We may have to cast the constant because of the initializer
  // mismatch above.
  //
  // FIXME: It is really dangerous to store this in the map; if anyone
  // RAUW's the GV uses of this constant will be invalid.
  llvm::Constant *castedAddr =
    llvm::ConstantExpr::getPointerBitCastOrAddrSpaceCast(var, expectedType);
  DMEntry = castedAddr;
  CGM.setStaticLocalDeclAddress(&D, castedAddr);

  CGM.reportGlobalToASan(var, D);

  // Emit global variable debug descriptor for static vars.
  CGDebugInfo *DI = getDebugInfo();
  if (DI &&
      CGM.getCodeGenOpts().getDebugInfo() >= CodeGenOptions::LimitedDebugInfo) {
    DI->setLocation(D.getLocation());
    DI->EmitGlobalVariable(var, &D);
  }
}

namespace {
  struct DestroyObject : EHScopeStack::Cleanup {
    DestroyObject(llvm::Value *addr, QualType type,
                  CodeGenFunction::Destroyer *destroyer,
                  bool useEHCleanupForArray)
      : addr(addr), type(type), destroyer(destroyer),
        useEHCleanupForArray(useEHCleanupForArray) {}

    llvm::Value *addr;
    QualType type;
    CodeGenFunction::Destroyer *destroyer;
    bool useEHCleanupForArray;

    void Emit(CodeGenFunction &CGF, Flags flags) override {
      // Don't use an EH cleanup recursively from an EH cleanup.
      bool useEHCleanupForArray =
        flags.isForNormalCleanup() && this->useEHCleanupForArray;

      CGF.emitDestroy(addr, type, destroyer, useEHCleanupForArray);
    }
  };

  struct DestroyNRVOVariable : EHScopeStack::Cleanup {
    DestroyNRVOVariable(llvm::Value *addr,
                        const CXXDestructorDecl *Dtor,
                        llvm::Value *NRVOFlag)
      : Dtor(Dtor), NRVOFlag(NRVOFlag), Loc(addr) {}

    const CXXDestructorDecl *Dtor;
    llvm::Value *NRVOFlag;
    llvm::Value *Loc;

    void Emit(CodeGenFunction &CGF, Flags flags) override {
      // Along the exceptions path we always execute the dtor.
      bool NRVO = flags.isForNormalCleanup() && NRVOFlag;

      llvm::BasicBlock *SkipDtorBB = nullptr;
      if (NRVO) {
        // If we exited via NRVO, we skip the destructor call.
        llvm::BasicBlock *RunDtorBB = CGF.createBasicBlock("nrvo.unused");
        SkipDtorBB = CGF.createBasicBlock("nrvo.skipdtor");
        llvm::Value *DidNRVO = CGF.Builder.CreateLoad(NRVOFlag, "nrvo.val");
        CGF.Builder.CreateCondBr(DidNRVO, SkipDtorBB, RunDtorBB);
        CGF.EmitBlock(RunDtorBB);
      }

      CGF.EmitCXXDestructorCall(Dtor, Dtor_Complete,
                                /*ForVirtualBase=*/false,
                                /*Delegating=*/false,
                                Loc);

      if (NRVO) CGF.EmitBlock(SkipDtorBB);
    }
  };

  struct CallStackRestore : EHScopeStack::Cleanup {
    llvm::Value *Stack;
    CallStackRestore(llvm::Value *Stack) : Stack(Stack) {}
    void Emit(CodeGenFunction &CGF, Flags flags) override {
      llvm::Value *V = CGF.Builder.CreateLoad(Stack);
      llvm::Value *F = CGF.CGM.getIntrinsic(llvm::Intrinsic::stackrestore);
      CGF.Builder.CreateCall(F, V);
    }
  };

  struct ExtendGCLifetime : EHScopeStack::Cleanup {
    const VarDecl &Var;
    ExtendGCLifetime(const VarDecl *var) : Var(*var) {}

    void Emit(CodeGenFunction &CGF, Flags flags) override {
      // Compute the address of the local variable, in case it's a
      // byref or something.
      DeclRefExpr DRE(const_cast<VarDecl*>(&Var), false,
                      Var.getType(), VK_LValue, SourceLocation());
      llvm::Value *value = CGF.EmitLoadOfScalar(CGF.EmitDeclRefLValue(&DRE),
                                                SourceLocation());
      CGF.EmitExtendGCLifetime(value);
    }
  };

  struct CallCleanupFunction : EHScopeStack::Cleanup {
    llvm::Constant *CleanupFn;
    const CGFunctionInfo &FnInfo;
    const VarDecl &Var;

    CallCleanupFunction(llvm::Constant *CleanupFn, const CGFunctionInfo *Info,
                        const VarDecl *Var)
      : CleanupFn(CleanupFn), FnInfo(*Info), Var(*Var) {}

    void Emit(CodeGenFunction &CGF, Flags flags) override {
      DeclRefExpr DRE(const_cast<VarDecl*>(&Var), false,
                      Var.getType(), VK_LValue, SourceLocation());
      // Compute the address of the local variable, in case it's a byref
      // or something.
      llvm::Value *Addr = CGF.EmitDeclRefLValue(&DRE).getAddress();

      // In some cases, the type of the function argument will be different from
      // the type of the pointer. An example of this is
      // void f(void* arg);
      // __attribute__((cleanup(f))) void *g;
      //
      // To fix this we insert a bitcast here.
      QualType ArgTy = FnInfo.arg_begin()->type;
      llvm::Value *Arg =
        CGF.Builder.CreateBitCast(Addr, CGF.ConvertType(ArgTy));

      CallArgList Args;
      Args.add(RValue::get(Arg),
               CGF.getContext().getPointerType(Var.getType()));
      CGF.EmitCall(FnInfo, CleanupFn, ReturnValueSlot(), Args);
    }
  };

  /// A cleanup to call @llvm.lifetime.end.
  class CallLifetimeEnd : public EHScopeStack::Cleanup {
    llvm::Value *Addr;
    llvm::Value *Size;
  public:
    CallLifetimeEnd(llvm::Value *addr, llvm::Value *size)
      : Addr(addr), Size(size) {}

    void Emit(CodeGenFunction &CGF, Flags flags) override {
      llvm::Value *castAddr = CGF.Builder.CreateBitCast(Addr, CGF.Int8PtrTy);
      CGF.Builder.CreateCall2(CGF.CGM.getLLVMLifetimeEndFn(),
                              Size, castAddr)
        ->setDoesNotThrow();
    }
  };
}

/// EmitAutoVarWithLifetime - Does the setup required for an automatic
/// variable with lifetime.
static void EmitAutoVarWithLifetime(CodeGenFunction &CGF, const VarDecl &var,
                                    llvm::Value *addr,
                                    Qualifiers::ObjCLifetime lifetime) {
  switch (lifetime) {
  case Qualifiers::OCL_None:
    llvm_unreachable("present but none");

  case Qualifiers::OCL_ExplicitNone:
    // nothing to do
    break;

  case Qualifiers::OCL_Strong: {
    CodeGenFunction::Destroyer *destroyer =
      (var.hasAttr<ObjCPreciseLifetimeAttr>()
       ? CodeGenFunction::destroyARCStrongPrecise
       : CodeGenFunction::destroyARCStrongImprecise);

    CleanupKind cleanupKind = CGF.getARCCleanupKind();
    CGF.pushDestroy(cleanupKind, addr, var.getType(), destroyer,
                    cleanupKind & EHCleanup);
    break;
  }
  case Qualifiers::OCL_Autoreleasing:
    // nothing to do
    break;

  case Qualifiers::OCL_Weak:
    // __weak objects always get EH cleanups; otherwise, exceptions
    // could cause really nasty crashes instead of mere leaks.
    CGF.pushDestroy(NormalAndEHCleanup, addr, var.getType(),
                    CodeGenFunction::destroyARCWeak,
                    /*useEHCleanup*/ true);
    break;
  }
}

static bool isAccessedBy(const VarDecl &var, const Stmt *s) {
  if (const Expr *e = dyn_cast<Expr>(s)) {
    // Skip the most common kinds of expressions that make
    // hierarchy-walking expensive.
    s = e = e->IgnoreParenCasts();

    if (const DeclRefExpr *ref = dyn_cast<DeclRefExpr>(e))
      return (ref->getDecl() == &var);
    if (const BlockExpr *be = dyn_cast<BlockExpr>(e)) {
      const BlockDecl *block = be->getBlockDecl();
      for (const auto &I : block->captures()) {
        if (I.getVariable() == &var)
          return true;
      }
    }
  }

  for (Stmt::const_child_range children = s->children(); children; ++children)
    // children might be null; as in missing decl or conditional of an if-stmt.
    if ((*children) && isAccessedBy(var, *children))
      return true;

  return false;
}

static bool isAccessedBy(const ValueDecl *decl, const Expr *e) {
  if (!decl) return false;
  if (!isa<VarDecl>(decl)) return false;
  const VarDecl *var = cast<VarDecl>(decl);
  return isAccessedBy(*var, e);
}

static void drillIntoBlockVariable(CodeGenFunction &CGF,
                                   LValue &lvalue,
                                   const VarDecl *var) {
  lvalue.setAddress(CGF.BuildBlockByrefAddress(lvalue.getAddress(), var));
}

void CodeGenFunction::EmitScalarInit(const Expr *init,
                                     const ValueDecl *D,
                                     LValue lvalue,
                                     bool capturedByInit) {
  Qualifiers::ObjCLifetime lifetime = lvalue.getObjCLifetime();
  if (!lifetime) {
    llvm::Value *value = EmitScalarExpr(init);
    if (capturedByInit)
      drillIntoBlockVariable(*this, lvalue, cast<VarDecl>(D));
    EmitStoreThroughLValue(RValue::get(value), lvalue, true);
    return;
  }
  
  if (const CXXDefaultInitExpr *DIE = dyn_cast<CXXDefaultInitExpr>(init))
    init = DIE->getExpr();
    
  // If we're emitting a value with lifetime, we have to do the
  // initialization *before* we leave the cleanup scopes.
  if (const ExprWithCleanups *ewc = dyn_cast<ExprWithCleanups>(init)) {
    enterFullExpression(ewc);
    init = ewc->getSubExpr();
  }
  CodeGenFunction::RunCleanupsScope Scope(*this);

  // We have to maintain the illusion that the variable is
  // zero-initialized.  If the variable might be accessed in its
  // initializer, zero-initialize before running the initializer, then
  // actually perform the initialization with an assign.
  bool accessedByInit = false;
  if (lifetime != Qualifiers::OCL_ExplicitNone)
    accessedByInit = (capturedByInit || isAccessedBy(D, init));
  if (accessedByInit) {
    LValue tempLV = lvalue;
    // Drill down to the __block object if necessary.
    if (capturedByInit) {
      // We can use a simple GEP for this because it can't have been
      // moved yet.
      tempLV.setAddress(Builder.CreateStructGEP(tempLV.getAddress(),
                                   getByRefValueLLVMField(cast<VarDecl>(D))));
    }

    llvm::PointerType *ty
      = cast<llvm::PointerType>(tempLV.getAddress()->getType());
    ty = cast<llvm::PointerType>(ty->getElementType());

    llvm::Value *zero = llvm::ConstantPointerNull::get(ty);

    // If __weak, we want to use a barrier under certain conditions.
    if (lifetime == Qualifiers::OCL_Weak)
      EmitARCInitWeak(tempLV.getAddress(), zero);

    // Otherwise just do a simple store.
    else
      EmitStoreOfScalar(zero, tempLV, /* isInitialization */ true);
  }

  // Emit the initializer.
  llvm::Value *value = nullptr;

  switch (lifetime) {
  case Qualifiers::OCL_None:
    llvm_unreachable("present but none");

  case Qualifiers::OCL_ExplicitNone:
    // nothing to do
    value = EmitScalarExpr(init);
    break;

  case Qualifiers::OCL_Strong: {
    value = EmitARCRetainScalarExpr(init);
    break;
  }

  case Qualifiers::OCL_Weak: {
    // No way to optimize a producing initializer into this.  It's not
    // worth optimizing for, because the value will immediately
    // disappear in the common case.
    value = EmitScalarExpr(init);

    if (capturedByInit) drillIntoBlockVariable(*this, lvalue, cast<VarDecl>(D));
    if (accessedByInit)
      EmitARCStoreWeak(lvalue.getAddress(), value, /*ignored*/ true);
    else
      EmitARCInitWeak(lvalue.getAddress(), value);
    return;
  }

  case Qualifiers::OCL_Autoreleasing:
    value = EmitARCRetainAutoreleaseScalarExpr(init);
    break;
  }

  if (capturedByInit) drillIntoBlockVariable(*this, lvalue, cast<VarDecl>(D));

  // If the variable might have been accessed by its initializer, we
  // might have to initialize with a barrier.  We have to do this for
  // both __weak and __strong, but __weak got filtered out above.
  if (accessedByInit && lifetime == Qualifiers::OCL_Strong) {
    llvm::Value *oldValue = EmitLoadOfScalar(lvalue, init->getExprLoc());
    EmitStoreOfScalar(value, lvalue, /* isInitialization */ true);
    EmitARCRelease(oldValue, ARCImpreciseLifetime);
    return;
  }

  EmitStoreOfScalar(value, lvalue, /* isInitialization */ true);
}

/// EmitScalarInit - Initialize the given lvalue with the given object.
void CodeGenFunction::EmitScalarInit(llvm::Value *init, LValue lvalue) {
  Qualifiers::ObjCLifetime lifetime = lvalue.getObjCLifetime();
  if (!lifetime)
    return EmitStoreThroughLValue(RValue::get(init), lvalue, true);

  switch (lifetime) {
  case Qualifiers::OCL_None:
    llvm_unreachable("present but none");

  case Qualifiers::OCL_ExplicitNone:
    // nothing to do
    break;

  case Qualifiers::OCL_Strong:
    init = EmitARCRetain(lvalue.getType(), init);
    break;

  case Qualifiers::OCL_Weak:
    // Initialize and then skip the primitive store.
    EmitARCInitWeak(lvalue.getAddress(), init);
    return;

  case Qualifiers::OCL_Autoreleasing:
    init = EmitARCRetainAutorelease(lvalue.getType(), init);
    break;
  }

  EmitStoreOfScalar(init, lvalue, /* isInitialization */ true);
}

/// canEmitInitWithFewStoresAfterMemset - Decide whether we can emit the
/// non-zero parts of the specified initializer with equal or fewer than
/// NumStores scalar stores.
static bool canEmitInitWithFewStoresAfterMemset(llvm::Constant *Init,
                                                unsigned &NumStores) {
  // Zero and Undef never requires any extra stores.
  if (isa<llvm::ConstantAggregateZero>(Init) ||
      isa<llvm::ConstantPointerNull>(Init) ||
      isa<llvm::UndefValue>(Init))
    return true;
  if (isa<llvm::ConstantInt>(Init) || isa<llvm::ConstantFP>(Init) ||
      isa<llvm::ConstantVector>(Init) || isa<llvm::BlockAddress>(Init) ||
      isa<llvm::ConstantExpr>(Init))
    return Init->isNullValue() || NumStores--;

  // See if we can emit each element.
  if (isa<llvm::ConstantArray>(Init) || isa<llvm::ConstantStruct>(Init)) {
    for (unsigned i = 0, e = Init->getNumOperands(); i != e; ++i) {
      llvm::Constant *Elt = cast<llvm::Constant>(Init->getOperand(i));
      if (!canEmitInitWithFewStoresAfterMemset(Elt, NumStores))
        return false;
    }
    return true;
  }
  
  if (llvm::ConstantDataSequential *CDS =
        dyn_cast<llvm::ConstantDataSequential>(Init)) {
    for (unsigned i = 0, e = CDS->getNumElements(); i != e; ++i) {
      llvm::Constant *Elt = CDS->getElementAsConstant(i);
      if (!canEmitInitWithFewStoresAfterMemset(Elt, NumStores))
        return false;
    }
    return true;
  }

  // Anything else is hard and scary.
  return false;
}

/// emitStoresForInitAfterMemset - For inits that
/// canEmitInitWithFewStoresAfterMemset returned true for, emit the scalar
/// stores that would be required.
static void emitStoresForInitAfterMemset(llvm::Constant *Init, llvm::Value *Loc,
                                         bool isVolatile, CGBuilderTy &Builder) {
  assert(!Init->isNullValue() && !isa<llvm::UndefValue>(Init) &&
         "called emitStoresForInitAfterMemset for zero or undef value.");

  if (isa<llvm::ConstantInt>(Init) || isa<llvm::ConstantFP>(Init) ||
      isa<llvm::ConstantVector>(Init) || isa<llvm::BlockAddress>(Init) ||
      isa<llvm::ConstantExpr>(Init)) {
    Builder.CreateStore(Init, Loc, isVolatile);
    return;
  }
  
  if (llvm::ConstantDataSequential *CDS = 
        dyn_cast<llvm::ConstantDataSequential>(Init)) {
    for (unsigned i = 0, e = CDS->getNumElements(); i != e; ++i) {
      llvm::Constant *Elt = CDS->getElementAsConstant(i);

      // If necessary, get a pointer to the element and emit it.
      if (!Elt->isNullValue() && !isa<llvm::UndefValue>(Elt))
        emitStoresForInitAfterMemset(Elt, Builder.CreateConstGEP2_32(Loc, 0, i),
                                     isVolatile, Builder);
    }
    return;
  }

  assert((isa<llvm::ConstantStruct>(Init) || isa<llvm::ConstantArray>(Init)) &&
         "Unknown value type!");

  for (unsigned i = 0, e = Init->getNumOperands(); i != e; ++i) {
    llvm::Constant *Elt = cast<llvm::Constant>(Init->getOperand(i));

    // If necessary, get a pointer to the element and emit it.
    if (!Elt->isNullValue() && !isa<llvm::UndefValue>(Elt))
      emitStoresForInitAfterMemset(Elt, Builder.CreateConstGEP2_32(Loc, 0, i),
                                   isVolatile, Builder);
  }
}


/// shouldUseMemSetPlusStoresToInitialize - Decide whether we should use memset
/// plus some stores to initialize a local variable instead of using a memcpy
/// from a constant global.  It is beneficial to use memset if the global is all
/// zeros, or mostly zeros and large.
static bool shouldUseMemSetPlusStoresToInitialize(llvm::Constant *Init,
                                                  uint64_t GlobalSize) {
  // If a global is all zeros, always use a memset.
  if (isa<llvm::ConstantAggregateZero>(Init)) return true;

  // If a non-zero global is <= 32 bytes, always use a memcpy.  If it is large,
  // do it if it will require 6 or fewer scalar stores.
  // TODO: Should budget depends on the size?  Avoiding a large global warrants
  // plopping in more stores.
  unsigned StoreBudget = 6;
  uint64_t SizeLimit = 32;

  return GlobalSize > SizeLimit &&
         canEmitInitWithFewStoresAfterMemset(Init, StoreBudget);
}

/// Should we use the LLVM lifetime intrinsics for the given local variable?
static bool shouldUseLifetimeMarkers(CodeGenFunction &CGF, const VarDecl &D,
                                     unsigned Size) {
  // For now, only in optimized builds.
  if (CGF.CGM.getCodeGenOpts().OptimizationLevel == 0)
    return false;

  // Limit the size of marked objects to 32 bytes. We don't want to increase
  // compile time by marking tiny objects.
  unsigned SizeThreshold = 32;

  return Size > SizeThreshold;
}


/// EmitAutoVarDecl - Emit code and set up an entry in LocalDeclMap for a
/// variable declaration with auto, register, or no storage class specifier.
/// These turn into simple stack objects, or GlobalValues depending on target.
void CodeGenFunction::EmitAutoVarDecl(const VarDecl &D) {
  AutoVarEmission emission = EmitAutoVarAlloca(D);
  EmitAutoVarInit(emission);
  EmitAutoVarCleanups(emission);
}

/// EmitAutoVarAlloca - Emit the alloca and debug information for a
/// local variable.  Does not emit initialization or destruction.
CodeGenFunction::AutoVarEmission
CodeGenFunction::EmitAutoVarAlloca(const VarDecl &D) {
  QualType Ty = D.getType();

  AutoVarEmission emission(D);

  bool isByRef = D.hasAttr<BlocksAttr>();
  emission.IsByRef = isByRef;

  CharUnits alignment = getContext().getDeclAlign(&D);
  emission.Alignment = alignment;

  // If the type is variably-modified, emit all the VLA sizes for it.
  if (Ty->isVariablyModifiedType())
    EmitVariablyModifiedType(Ty);

  llvm::Value *DeclPtr;
  if (Ty->isConstantSizeType()) {
    bool NRVO = getLangOpts().ElideConstructors &&
      D.isNRVOVariable();

    // If this value is an array or struct with a statically determinable
    // constant initializer, there are optimizations we can do.
    //
    // TODO: We should constant-evaluate the initializer of any variable,
    // as long as it is initialized by a constant expression. Currently,
    // isConstantInitializer produces wrong answers for structs with
    // reference or bitfield members, and a few other cases, and checking
    // for POD-ness protects us from some of these.
    if (D.getInit() && (Ty->isArrayType() || Ty->isRecordType()) &&
        (D.isConstexpr() ||
         ((Ty.isPODType(getContext()) ||
           getContext().getBaseElementType(Ty)->isObjCObjectPointerType()) &&
          D.getInit()->isConstantInitializer(getContext(), false)))) {

      // If the variable's a const type, and it's neither an NRVO
      // candidate nor a __block variable and has no mutable members,
      // emit it as a global instead.
      if (CGM.getCodeGenOpts().MergeAllConstants && !NRVO && !isByRef &&
          CGM.isTypeConstant(Ty, true)) {
        EmitStaticVarDecl(D, llvm::GlobalValue::InternalLinkage);

        emission.Address = nullptr; // signal this condition to later callbacks
        assert(emission.wasEmittedAsGlobal());
        return emission;
      }

      // Otherwise, tell the initialization code that we're in this case.
      emission.IsConstantAggregate = true;
    }

    // A normal fixed sized variable becomes an alloca in the entry block,
    // unless it's an NRVO variable.
    llvm::Type *LTy = ConvertTypeForMem(Ty);

    if (NRVO) {
      // The named return value optimization: allocate this variable in the
      // return slot, so that we can elide the copy when returning this
      // variable (C++0x [class.copy]p34).
      DeclPtr = ReturnValue;

      if (const RecordType *RecordTy = Ty->getAs<RecordType>()) {
        if (!cast<CXXRecordDecl>(RecordTy->getDecl())->hasTrivialDestructor()) {
          // Create a flag that is used to indicate when the NRVO was applied
          // to this variable. Set it to zero to indicate that NRVO was not
          // applied.
          llvm::Value *Zero = Builder.getFalse();
          llvm::Value *NRVOFlag = CreateTempAlloca(Zero->getType(), "nrvo");
          EnsureInsertPoint();
          Builder.CreateStore(Zero, NRVOFlag);

          // Record the NRVO flag for this variable.
          NRVOFlags[&D] = NRVOFlag;
          emission.NRVOFlag = NRVOFlag;
        }
      }
    } else {
      if (isByRef)
        LTy = BuildByRefType(&D);

      llvm::AllocaInst *Alloc = CreateTempAlloca(LTy);
      Alloc->setName(D.getName());

      CharUnits allocaAlignment = alignment;
      if (isByRef)
        allocaAlignment = std::max(allocaAlignment,
            getContext().toCharUnitsFromBits(getTarget().getPointerAlign(0)));
      Alloc->setAlignment(allocaAlignment.getQuantity());
      DeclPtr = Alloc;

      // Emit a lifetime intrinsic if meaningful.  There's no point
      // in doing this if we don't have a valid insertion point (?).
      uint64_t size = CGM.getDataLayout().getTypeAllocSize(LTy);
      if (HaveInsertPoint() && shouldUseLifetimeMarkers(*this, D, size)) {
        llvm::Value *sizeV = llvm::ConstantInt::get(Int64Ty, size);

        emission.SizeForLifetimeMarkers = sizeV;
        llvm::Value *castAddr = Builder.CreateBitCast(Alloc, Int8PtrTy);
        Builder.CreateCall2(CGM.getLLVMLifetimeStartFn(), sizeV, castAddr)
          ->setDoesNotThrow();
      } else {
        assert(!emission.useLifetimeMarkers());
      }
    }
  } else {
    EnsureInsertPoint();

    if (!DidCallStackSave) {
      // Save the stack.
      llvm::Value *Stack = CreateTempAlloca(Int8PtrTy, "saved_stack");

      llvm::Value *F = CGM.getIntrinsic(llvm::Intrinsic::stacksave);
      llvm::Value *V = Builder.CreateCall(F);

      Builder.CreateStore(V, Stack);

      DidCallStackSave = true;

      // Push a cleanup block and restore the stack there.
      // FIXME: in general circumstances, this should be an EH cleanup.
      pushStackRestore(NormalCleanup, Stack);
    }

    llvm::Value *elementCount;
    QualType elementType;
    std::tie(elementCount, elementType) = getVLASize(Ty);

    llvm::Type *llvmTy = ConvertTypeForMem(elementType);

    // Allocate memory for the array.
    llvm::AllocaInst *vla = Builder.CreateAlloca(llvmTy, elementCount, "vla");
    vla->setAlignment(alignment.getQuantity());

    DeclPtr = vla;
  }

  llvm::Value *&DMEntry = LocalDeclMap[&D];
  assert(!DMEntry && "Decl already exists in localdeclmap!");
  DMEntry = DeclPtr;
  emission.Address = DeclPtr;

  // Emit debug info for local var declaration.
  if (HaveInsertPoint())
    if (CGDebugInfo *DI = getDebugInfo()) {
      if (CGM.getCodeGenOpts().getDebugInfo()
            >= CodeGenOptions::LimitedDebugInfo) {
        DI->setLocation(D.getLocation());
        DI->EmitDeclareOfAutoVariable(&D, DeclPtr, Builder);
      }
    }

  if (D.hasAttr<AnnotateAttr>())
      EmitVarAnnotations(&D, emission.Address);

  return emission;
}

/// Determines whether the given __block variable is potentially
/// captured by the given expression.
static bool isCapturedBy(const VarDecl &var, const Expr *e) {
  // Skip the most common kinds of expressions that make
  // hierarchy-walking expensive.
  e = e->IgnoreParenCasts();

  if (const BlockExpr *be = dyn_cast<BlockExpr>(e)) {
    const BlockDecl *block = be->getBlockDecl();
    for (const auto &I : block->captures()) {
      if (I.getVariable() == &var)
        return true;
    }

    // No need to walk into the subexpressions.
    return false;
  }

  if (const StmtExpr *SE = dyn_cast<StmtExpr>(e)) {
    const CompoundStmt *CS = SE->getSubStmt();
    for (const auto *BI : CS->body())
      if (const auto *E = dyn_cast<Expr>(BI)) {
        if (isCapturedBy(var, E))
            return true;
      }
      else if (const auto *DS = dyn_cast<DeclStmt>(BI)) {
          // special case declarations
          for (const auto *I : DS->decls()) {
              if (const auto *VD = dyn_cast<VarDecl>((I))) {
                const Expr *Init = VD->getInit();
                if (Init && isCapturedBy(var, Init))
                  return true;
              }
          }
      }
      else
        // FIXME. Make safe assumption assuming arbitrary statements cause capturing.
        // Later, provide code to poke into statements for capture analysis.
        return true;
    return false;
  }

  for (Stmt::const_child_range children = e->children(); children; ++children)
    if (isCapturedBy(var, cast<Expr>(*children)))
      return true;

  return false;
}

/// \brief Determine whether the given initializer is trivial in the sense
/// that it requires no code to be generated.
static bool isTrivialInitializer(const Expr *Init) {
  if (!Init)
    return true;

  if (const CXXConstructExpr *Construct = dyn_cast<CXXConstructExpr>(Init))
    if (CXXConstructorDecl *Constructor = Construct->getConstructor())
      if (Constructor->isTrivial() &&
          Constructor->isDefaultConstructor() &&
          !Construct->requiresZeroInitialization())
        return true;

  return false;
}
void CodeGenFunction::EmitAutoVarInit(const AutoVarEmission &emission) {
  assert(emission.Variable && "emission was not valid!");

  // If this was emitted as a global constant, we're done.
  if (emission.wasEmittedAsGlobal()) return;

  const VarDecl &D = *emission.Variable;
  QualType type = D.getType();

  // If this local has an initializer, emit it now.
  const Expr *Init = D.getInit();

  // If we are at an unreachable point, we don't need to emit the initializer
  // unless it contains a label.
  if (!HaveInsertPoint()) {
    if (!Init || !ContainsLabel(Init)) return;
    EnsureInsertPoint();
  }

  // Initialize the structure of a __block variable.
  if (emission.IsByRef)
    emitByrefStructureInit(emission);

  if (isTrivialInitializer(Init))
    return;

  CharUnits alignment = emission.Alignment;

  // Check whether this is a byref variable that's potentially
  // captured and moved by its own initializer.  If so, we'll need to
  // emit the initializer first, then copy into the variable.
  bool capturedByInit = emission.IsByRef && isCapturedBy(D, Init);

  llvm::Value *Loc =
    capturedByInit ? emission.Address : emission.getObjectAddress(*this);

  llvm::Constant *constant = nullptr;
  if (emission.IsConstantAggregate || D.isConstexpr()) {
    assert(!capturedByInit && "constant init contains a capturing block?");
    constant = CGM.EmitConstantInit(D, this);
  }

  if (!constant) {
    LValue lv = MakeAddrLValue(Loc, type, alignment);
    lv.setNonGC(true);
    return EmitExprAsInit(Init, &D, lv, capturedByInit);
  }

  if (!emission.IsConstantAggregate) {
    // For simple scalar/complex initialization, store the value directly.
    LValue lv = MakeAddrLValue(Loc, type, alignment);
    lv.setNonGC(true);
    return EmitStoreThroughLValue(RValue::get(constant), lv, true);
  }

  // If this is a simple aggregate initialization, we can optimize it
  // in various ways.
  bool isVolatile = type.isVolatileQualified();

  llvm::Value *SizeVal =
    llvm::ConstantInt::get(IntPtrTy,
                           getContext().getTypeSizeInChars(type).getQuantity());

  llvm::Type *BP = Int8PtrTy;
  if (Loc->getType() != BP)
    Loc = Builder.CreateBitCast(Loc, BP);

  // If the initializer is all or mostly zeros, codegen with memset then do
  // a few stores afterward.
  if (shouldUseMemSetPlusStoresToInitialize(constant,
                CGM.getDataLayout().getTypeAllocSize(constant->getType()))) {
    Builder.CreateMemSet(Loc, llvm::ConstantInt::get(Int8Ty, 0), SizeVal,
                         alignment.getQuantity(), isVolatile);
    // Zero and undef don't require a stores.
    if (!constant->isNullValue() && !isa<llvm::UndefValue>(constant)) {
      Loc = Builder.CreateBitCast(Loc, constant->getType()->getPointerTo());
      emitStoresForInitAfterMemset(constant, Loc, isVolatile, Builder);
    }
  } else {
    // Otherwise, create a temporary global with the initializer then
    // memcpy from the global to the alloca.
    std::string Name = GetStaticDeclName(*this, D, ".");
    llvm::GlobalVariable *GV =
      new llvm::GlobalVariable(CGM.getModule(), constant->getType(), true,
                               llvm::GlobalValue::PrivateLinkage,
                               constant, Name);
    GV->setAlignment(alignment.getQuantity());
    GV->setUnnamedAddr(true);

    llvm::Value *SrcPtr = GV;
    if (SrcPtr->getType() != BP)
      SrcPtr = Builder.CreateBitCast(SrcPtr, BP);

    Builder.CreateMemCpy(Loc, SrcPtr, SizeVal, alignment.getQuantity(),
                         isVolatile);
  }
}

/// Emit an expression as an initializer for a variable at the given
/// location.  The expression is not necessarily the normal
/// initializer for the variable, and the address is not necessarily
/// its normal location.
///
/// \param init the initializing expression
/// \param var the variable to act as if we're initializing
/// \param loc the address to initialize; its type is a pointer
///   to the LLVM mapping of the variable's type
/// \param alignment the alignment of the address
/// \param capturedByInit true if the variable is a __block variable
///   whose address is potentially changed by the initializer
void CodeGenFunction::EmitExprAsInit(const Expr *init,
                                     const ValueDecl *D,
                                     LValue lvalue,
                                     bool capturedByInit) {
  QualType type = D->getType();

  if (type->isReferenceType()) {
    RValue rvalue = EmitReferenceBindingToExpr(init);
    if (capturedByInit)
      drillIntoBlockVariable(*this, lvalue, cast<VarDecl>(D));
    EmitStoreThroughLValue(rvalue, lvalue, true);
    return;
  }
  switch (getEvaluationKind(type)) {
  case TEK_Scalar:
    EmitScalarInit(init, D, lvalue, capturedByInit);
    return;
  case TEK_Complex: {
    ComplexPairTy complex = EmitComplexExpr(init);
    if (capturedByInit)
      drillIntoBlockVariable(*this, lvalue, cast<VarDecl>(D));
    EmitStoreOfComplex(complex, lvalue, /*init*/ true);
    return;
  }
  case TEK_Aggregate:
    if (type->isAtomicType()) {
      EmitAtomicInit(const_cast<Expr*>(init), lvalue);
    } else {
      // TODO: how can we delay here if D is captured by its initializer?
      EmitAggExpr(init, AggValueSlot::forLValue(lvalue,
                                              AggValueSlot::IsDestructed,
                                         AggValueSlot::DoesNotNeedGCBarriers,
                                              AggValueSlot::IsNotAliased));
    }
    return;
  }
  llvm_unreachable("bad evaluation kind");
}

/// Enter a destroy cleanup for the given local variable.
void CodeGenFunction::emitAutoVarTypeCleanup(
                            const CodeGenFunction::AutoVarEmission &emission,
                            QualType::DestructionKind dtorKind) {
  assert(dtorKind != QualType::DK_none);

  // Note that for __block variables, we want to destroy the
  // original stack object, not the possibly forwarded object.
  llvm::Value *addr = emission.getObjectAddress(*this);

  const VarDecl *var = emission.Variable;
  QualType type = var->getType();

  CleanupKind cleanupKind = NormalAndEHCleanup;
  CodeGenFunction::Destroyer *destroyer = nullptr;

  switch (dtorKind) {
  case QualType::DK_none:
    llvm_unreachable("no cleanup for trivially-destructible variable");

  case QualType::DK_cxx_destructor:
    // If there's an NRVO flag on the emission, we need a different
    // cleanup.
    if (emission.NRVOFlag) {
      assert(!type->isArrayType());
      CXXDestructorDecl *dtor = type->getAsCXXRecordDecl()->getDestructor();
      EHStack.pushCleanup<DestroyNRVOVariable>(cleanupKind, addr, dtor,
                                               emission.NRVOFlag);
      return;
    }
    break;

  case QualType::DK_objc_strong_lifetime:
    // Suppress cleanups for pseudo-strong variables.
    if (var->isARCPseudoStrong()) return;

    // Otherwise, consider whether to use an EH cleanup or not.
    cleanupKind = getARCCleanupKind();

    // Use the imprecise destroyer by default.
    if (!var->hasAttr<ObjCPreciseLifetimeAttr>())
      destroyer = CodeGenFunction::destroyARCStrongImprecise;
    break;

  case QualType::DK_objc_weak_lifetime:
    break;
  }

  // If we haven't chosen a more specific destroyer, use the default.
  if (!destroyer) destroyer = getDestroyer(dtorKind);

  // Use an EH cleanup in array destructors iff the destructor itself
  // is being pushed as an EH cleanup.
  bool useEHCleanup = (cleanupKind & EHCleanup);
  EHStack.pushCleanup<DestroyObject>(cleanupKind, addr, type, destroyer,
                                     useEHCleanup);
}

void CodeGenFunction::EmitAutoVarCleanups(const AutoVarEmission &emission) {
  assert(emission.Variable && "emission was not valid!");

  // If this was emitted as a global constant, we're done.
  if (emission.wasEmittedAsGlobal()) return;

  // If we don't have an insertion point, we're done.  Sema prevents
  // us from jumping into any of these scopes anyway.
  if (!HaveInsertPoint()) return;

  const VarDecl &D = *emission.Variable;

  // Make sure we call @llvm.lifetime.end.  This needs to happen
  // *last*, so the cleanup needs to be pushed *first*.
  if (emission.useLifetimeMarkers()) {
    EHStack.pushCleanup<CallLifetimeEnd>(NormalCleanup,
                                         emission.getAllocatedAddress(),
                                         emission.getSizeForLifetimeMarkers());
  }

  // Check the type for a cleanup.
  if (QualType::DestructionKind dtorKind = D.getType().isDestructedType())
    emitAutoVarTypeCleanup(emission, dtorKind);

  // In GC mode, honor objc_precise_lifetime.
  if (getLangOpts().getGC() != LangOptions::NonGC &&
      D.hasAttr<ObjCPreciseLifetimeAttr>()) {
    EHStack.pushCleanup<ExtendGCLifetime>(NormalCleanup, &D);
  }

  // Handle the cleanup attribute.
  if (const CleanupAttr *CA = D.getAttr<CleanupAttr>()) {
    const FunctionDecl *FD = CA->getFunctionDecl();

    llvm::Constant *F = CGM.GetAddrOfFunction(FD);
    assert(F && "Could not find function!");

    const CGFunctionInfo &Info = CGM.getTypes().arrangeFunctionDeclaration(FD);
    EHStack.pushCleanup<CallCleanupFunction>(NormalAndEHCleanup, F, &Info, &D);
  }

  // If this is a block variable, call _Block_object_destroy
  // (on the unforwarded address).
  if (emission.IsByRef)
    enterByrefCleanup(emission);
}

CodeGenFunction::Destroyer *
CodeGenFunction::getDestroyer(QualType::DestructionKind kind) {
  switch (kind) {
  case QualType::DK_none: llvm_unreachable("no destroyer for trivial dtor");
  case QualType::DK_cxx_destructor:
    return destroyCXXObject;
  case QualType::DK_objc_strong_lifetime:
    return destroyARCStrongPrecise;
  case QualType::DK_objc_weak_lifetime:
    return destroyARCWeak;
  }
  llvm_unreachable("Unknown DestructionKind");
}

/// pushEHDestroy - Push the standard destructor for the given type as
/// an EH-only cleanup.
void CodeGenFunction::pushEHDestroy(QualType::DestructionKind dtorKind,
                                  llvm::Value *addr, QualType type) {
  assert(dtorKind && "cannot push destructor for trivial type");
  assert(needsEHCleanup(dtorKind));

  pushDestroy(EHCleanup, addr, type, getDestroyer(dtorKind), true);
}

/// pushDestroy - Push the standard destructor for the given type as
/// at least a normal cleanup.
void CodeGenFunction::pushDestroy(QualType::DestructionKind dtorKind,
                                  llvm::Value *addr, QualType type) {
  assert(dtorKind && "cannot push destructor for trivial type");

  CleanupKind cleanupKind = getCleanupKind(dtorKind);
  pushDestroy(cleanupKind, addr, type, getDestroyer(dtorKind),
              cleanupKind & EHCleanup);
}

void CodeGenFunction::pushDestroy(CleanupKind cleanupKind, llvm::Value *addr,
                                  QualType type, Destroyer *destroyer,
                                  bool useEHCleanupForArray) {
  pushFullExprCleanup<DestroyObject>(cleanupKind, addr, type,
                                     destroyer, useEHCleanupForArray);
}

void CodeGenFunction::pushStackRestore(CleanupKind Kind, llvm::Value *SPMem) {
  EHStack.pushCleanup<CallStackRestore>(Kind, SPMem);
}

void CodeGenFunction::pushLifetimeExtendedDestroy(
    CleanupKind cleanupKind, llvm::Value *addr, QualType type,
    Destroyer *destroyer, bool useEHCleanupForArray) {
  assert(!isInConditionalBranch() &&
         "performing lifetime extension from within conditional");

  // Push an EH-only cleanup for the object now.
  // FIXME: When popping normal cleanups, we need to keep this EH cleanup
  // around in case a temporary's destructor throws an exception.
  if (cleanupKind & EHCleanup)
    EHStack.pushCleanup<DestroyObject>(
        static_cast<CleanupKind>(cleanupKind & ~NormalCleanup), addr, type,
        destroyer, useEHCleanupForArray);

  // Remember that we need to push a full cleanup for the object at the
  // end of the full-expression.
  pushCleanupAfterFullExpr<DestroyObject>(
      cleanupKind, addr, type, destroyer, useEHCleanupForArray);
}

/// emitDestroy - Immediately perform the destruction of the given
/// object.
///
/// \param addr - the address of the object; a type*
/// \param type - the type of the object; if an array type, all
///   objects are destroyed in reverse order
/// \param destroyer - the function to call to destroy individual
///   elements
/// \param useEHCleanupForArray - whether an EH cleanup should be
///   used when destroying array elements, in case one of the
///   destructions throws an exception
void CodeGenFunction::emitDestroy(llvm::Value *addr, QualType type,
                                  Destroyer *destroyer,
                                  bool useEHCleanupForArray) {
  const ArrayType *arrayType = getContext().getAsArrayType(type);
  if (!arrayType)
    return destroyer(*this, addr, type);

  llvm::Value *begin = addr;
  llvm::Value *length = emitArrayLength(arrayType, type, begin);

  // Normally we have to check whether the array is zero-length.
  bool checkZeroLength = true;

  // But if the array length is constant, we can suppress that.
  if (llvm::ConstantInt *constLength = dyn_cast<llvm::ConstantInt>(length)) {
    // ...and if it's constant zero, we can just skip the entire thing.
    if (constLength->isZero()) return;
    checkZeroLength = false;
  }

  llvm::Value *end = Builder.CreateInBoundsGEP(begin, length);
  emitArrayDestroy(begin, end, type, destroyer,
                   checkZeroLength, useEHCleanupForArray);
}

/// emitArrayDestroy - Destroys all the elements of the given array,
/// beginning from last to first.  The array cannot be zero-length.
///
/// \param begin - a type* denoting the first element of the array
/// \param end - a type* denoting one past the end of the array
/// \param type - the element type of the array
/// \param destroyer - the function to call to destroy elements
/// \param useEHCleanup - whether to push an EH cleanup to destroy
///   the remaining elements in case the destruction of a single
///   element throws
void CodeGenFunction::emitArrayDestroy(llvm::Value *begin,
                                       llvm::Value *end,
                                       QualType type,
                                       Destroyer *destroyer,
                                       bool checkZeroLength,
                                       bool useEHCleanup) {
  assert(!type->isArrayType());

  // The basic structure here is a do-while loop, because we don't
  // need to check for the zero-element case.
  llvm::BasicBlock *bodyBB = createBasicBlock("arraydestroy.body");
  llvm::BasicBlock *doneBB = createBasicBlock("arraydestroy.done");

  if (checkZeroLength) {
    llvm::Value *isEmpty = Builder.CreateICmpEQ(begin, end,
                                                "arraydestroy.isempty");
    Builder.CreateCondBr(isEmpty, doneBB, bodyBB);
  }

  // Enter the loop body, making that address the current address.
  llvm::BasicBlock *entryBB = Builder.GetInsertBlock();
  EmitBlock(bodyBB);
  llvm::PHINode *elementPast =
    Builder.CreatePHI(begin->getType(), 2, "arraydestroy.elementPast");
  elementPast->addIncoming(end, entryBB);

  // Shift the address back by one element.
  llvm::Value *negativeOne = llvm::ConstantInt::get(SizeTy, -1, true);
  llvm::Value *element = Builder.CreateInBoundsGEP(elementPast, negativeOne,
                                                   "arraydestroy.element");

  if (useEHCleanup)
    pushRegularPartialArrayCleanup(begin, element, type, destroyer);

  // Perform the actual destruction there.
  destroyer(*this, element, type);

  if (useEHCleanup)
    PopCleanupBlock();

  // Check whether we've reached the end.
  llvm::Value *done = Builder.CreateICmpEQ(element, begin, "arraydestroy.done");
  Builder.CreateCondBr(done, doneBB, bodyBB);
  elementPast->addIncoming(element, Builder.GetInsertBlock());

  // Done.
  EmitBlock(doneBB);
}

/// Perform partial array destruction as if in an EH cleanup.  Unlike
/// emitArrayDestroy, the element type here may still be an array type.
static void emitPartialArrayDestroy(CodeGenFunction &CGF,
                                    llvm::Value *begin, llvm::Value *end,
                                    QualType type,
                                    CodeGenFunction::Destroyer *destroyer) {
  // If the element type is itself an array, drill down.
  unsigned arrayDepth = 0;
  while (const ArrayType *arrayType = CGF.getContext().getAsArrayType(type)) {
    // VLAs don't require a GEP index to walk into.
    if (!isa<VariableArrayType>(arrayType))
      arrayDepth++;
    type = arrayType->getElementType();
  }

  if (arrayDepth) {
    llvm::Value *zero = llvm::ConstantInt::get(CGF.SizeTy, arrayDepth+1);

    SmallVector<llvm::Value*,4> gepIndices(arrayDepth, zero);
    begin = CGF.Builder.CreateInBoundsGEP(begin, gepIndices, "pad.arraybegin");
    end = CGF.Builder.CreateInBoundsGEP(end, gepIndices, "pad.arrayend");
  }

  // Destroy the array.  We don't ever need an EH cleanup because we
  // assume that we're in an EH cleanup ourselves, so a throwing
  // destructor causes an immediate terminate.
  CGF.emitArrayDestroy(begin, end, type, destroyer,
                       /*checkZeroLength*/ true, /*useEHCleanup*/ false);
}

namespace {
  /// RegularPartialArrayDestroy - a cleanup which performs a partial
  /// array destroy where the end pointer is regularly determined and
  /// does not need to be loaded from a local.
  class RegularPartialArrayDestroy : public EHScopeStack::Cleanup {
    llvm::Value *ArrayBegin;
    llvm::Value *ArrayEnd;
    QualType ElementType;
    CodeGenFunction::Destroyer *Destroyer;
  public:
    RegularPartialArrayDestroy(llvm::Value *arrayBegin, llvm::Value *arrayEnd,
                               QualType elementType,
                               CodeGenFunction::Destroyer *destroyer)
      : ArrayBegin(arrayBegin), ArrayEnd(arrayEnd),
        ElementType(elementType), Destroyer(destroyer) {}

    void Emit(CodeGenFunction &CGF, Flags flags) override {
      emitPartialArrayDestroy(CGF, ArrayBegin, ArrayEnd,
                              ElementType, Destroyer);
    }
  };

  /// IrregularPartialArrayDestroy - a cleanup which performs a
  /// partial array destroy where the end pointer is irregularly
  /// determined and must be loaded from a local.
  class IrregularPartialArrayDestroy : public EHScopeStack::Cleanup {
    llvm::Value *ArrayBegin;
    llvm::Value *ArrayEndPointer;
    QualType ElementType;
    CodeGenFunction::Destroyer *Destroyer;
  public:
    IrregularPartialArrayDestroy(llvm::Value *arrayBegin,
                                 llvm::Value *arrayEndPointer,
                                 QualType elementType,
                                 CodeGenFunction::Destroyer *destroyer)
      : ArrayBegin(arrayBegin), ArrayEndPointer(arrayEndPointer),
        ElementType(elementType), Destroyer(destroyer) {}

    void Emit(CodeGenFunction &CGF, Flags flags) override {
      llvm::Value *arrayEnd = CGF.Builder.CreateLoad(ArrayEndPointer);
      emitPartialArrayDestroy(CGF, ArrayBegin, arrayEnd,
                              ElementType, Destroyer);
    }
  };
}

/// pushIrregularPartialArrayCleanup - Push an EH cleanup to destroy
/// already-constructed elements of the given array.  The cleanup
/// may be popped with DeactivateCleanupBlock or PopCleanupBlock.
///
/// \param elementType - the immediate element type of the array;
///   possibly still an array type
void CodeGenFunction::pushIrregularPartialArrayCleanup(llvm::Value *arrayBegin,
                                                 llvm::Value *arrayEndPointer,
                                                       QualType elementType,
                                                       Destroyer *destroyer) {
  pushFullExprCleanup<IrregularPartialArrayDestroy>(EHCleanup,
                                                    arrayBegin, arrayEndPointer,
                                                    elementType, destroyer);
}

/// pushRegularPartialArrayCleanup - Push an EH cleanup to destroy
/// already-constructed elements of the given array.  The cleanup
/// may be popped with DeactivateCleanupBlock or PopCleanupBlock.
///
/// \param elementType - the immediate element type of the array;
///   possibly still an array type
void CodeGenFunction::pushRegularPartialArrayCleanup(llvm::Value *arrayBegin,
                                                     llvm::Value *arrayEnd,
                                                     QualType elementType,
                                                     Destroyer *destroyer) {
  pushFullExprCleanup<RegularPartialArrayDestroy>(EHCleanup,
                                                  arrayBegin, arrayEnd,
                                                  elementType, destroyer);
}

/// Lazily declare the @llvm.lifetime.start intrinsic.
llvm::Constant *CodeGenModule::getLLVMLifetimeStartFn() {
  if (LifetimeStartFn) return LifetimeStartFn;
  LifetimeStartFn = llvm::Intrinsic::getDeclaration(&getModule(),
                                            llvm::Intrinsic::lifetime_start);
  return LifetimeStartFn;
}

/// Lazily declare the @llvm.lifetime.end intrinsic.
llvm::Constant *CodeGenModule::getLLVMLifetimeEndFn() {
  if (LifetimeEndFn) return LifetimeEndFn;
  LifetimeEndFn = llvm::Intrinsic::getDeclaration(&getModule(),
                                              llvm::Intrinsic::lifetime_end);
  return LifetimeEndFn;
}

namespace {
  /// A cleanup to perform a release of an object at the end of a
  /// function.  This is used to balance out the incoming +1 of a
  /// ns_consumed argument when we can't reasonably do that just by
  /// not doing the initial retain for a __block argument.
  struct ConsumeARCParameter : EHScopeStack::Cleanup {
    ConsumeARCParameter(llvm::Value *param,
                        ARCPreciseLifetime_t precise)
      : Param(param), Precise(precise) {}

    llvm::Value *Param;
    ARCPreciseLifetime_t Precise;

    void Emit(CodeGenFunction &CGF, Flags flags) override {
      CGF.EmitARCRelease(Param, Precise);
    }
  };
}

/// Emit an alloca (or GlobalValue depending on target)
/// for the specified parameter and set up LocalDeclMap.
void CodeGenFunction::EmitParmDecl(const VarDecl &D, llvm::Value *Arg,
                                   bool ArgIsPointer, unsigned ArgNo) {
  // FIXME: Why isn't ImplicitParamDecl a ParmVarDecl?
  assert((isa<ParmVarDecl>(D) || isa<ImplicitParamDecl>(D)) &&
         "Invalid argument to EmitParmDecl");

  Arg->setName(D.getName());

  QualType Ty = D.getType();

  // Use better IR generation for certain implicit parameters.
  if (isa<ImplicitParamDecl>(D)) {
    // The only implicit argument a block has is its literal.
    if (BlockInfo) {
      LocalDeclMap[&D] = Arg;
      llvm::Value *LocalAddr = nullptr;
      if (CGM.getCodeGenOpts().OptimizationLevel == 0) {
        // Allocate a stack slot to let the debug info survive the RA.
        llvm::AllocaInst *Alloc = CreateTempAlloca(ConvertTypeForMem(Ty),
                                                   D.getName() + ".addr");
        Alloc->setAlignment(getContext().getDeclAlign(&D).getQuantity());
        LValue lv = MakeAddrLValue(Alloc, Ty, getContext().getDeclAlign(&D));
        EmitStoreOfScalar(Arg, lv, /* isInitialization */ true);
        LocalAddr = Builder.CreateLoad(Alloc);
      }

      if (CGDebugInfo *DI = getDebugInfo()) {
        if (CGM.getCodeGenOpts().getDebugInfo()
              >= CodeGenOptions::LimitedDebugInfo) {
          DI->setLocation(D.getLocation());
          DI->EmitDeclareOfBlockLiteralArgVariable(*BlockInfo, Arg, LocalAddr, Builder);
        }
      }

      return;
    }
  }

  llvm::Value *DeclPtr;
  bool DoStore = false;
  bool IsScalar = hasScalarEvaluationKind(Ty);
  CharUnits Align = getContext().getDeclAlign(&D);
  // If we already have a pointer to the argument, reuse the input pointer.
  if (ArgIsPointer) {
    // If we have a prettier pointer type at this point, bitcast to that.
    unsigned AS = cast<llvm::PointerType>(Arg->getType())->getAddressSpace();
    llvm::Type *IRTy = ConvertTypeForMem(Ty)->getPointerTo(AS);
    DeclPtr = Arg->getType() == IRTy ? Arg : Builder.CreateBitCast(Arg, IRTy,
                                                                   D.getName());
    // Push a destructor cleanup for this parameter if the ABI requires it.
    if (!IsScalar &&
        getTarget().getCXXABI().areArgsDestroyedLeftToRightInCallee()) {
      const CXXRecordDecl *RD = Ty->getAsCXXRecordDecl();
      if (RD && RD->hasNonTrivialDestructor())
        pushDestroy(QualType::DK_cxx_destructor, DeclPtr, Ty);
    }
  } else {
    // Otherwise, create a temporary to hold the value.
    llvm::AllocaInst *Alloc = CreateTempAlloca(ConvertTypeForMem(Ty),
                                               D.getName() + ".addr");
    Alloc->setAlignment(Align.getQuantity());
    DeclPtr = Alloc;
    DoStore = true;
  }

  LValue lv = MakeAddrLValue(DeclPtr, Ty, Align);
  if (IsScalar) {
    Qualifiers qs = Ty.getQualifiers();
    if (Qualifiers::ObjCLifetime lt = qs.getObjCLifetime()) {
      // We honor __attribute__((ns_consumed)) for types with lifetime.
      // For __strong, it's handled by just skipping the initial retain;
      // otherwise we have to balance out the initial +1 with an extra
      // cleanup to do the release at the end of the function.
      bool isConsumed = D.hasAttr<NSConsumedAttr>();

      // 'self' is always formally __strong, but if this is not an
      // init method then we don't want to retain it.
      if (D.isARCPseudoStrong()) {
        const ObjCMethodDecl *method = cast<ObjCMethodDecl>(CurCodeDecl);
        assert(&D == method->getSelfDecl());
        assert(lt == Qualifiers::OCL_Strong);
        assert(qs.hasConst());
        assert(method->getMethodFamily() != OMF_init);
        (void) method;
        lt = Qualifiers::OCL_ExplicitNone;
      }

      if (lt == Qualifiers::OCL_Strong) {
        if (!isConsumed) {
          if (CGM.getCodeGenOpts().OptimizationLevel == 0) {
            // use objc_storeStrong(&dest, value) for retaining the
            // object. But first, store a null into 'dest' because
            // objc_storeStrong attempts to release its old value.
            llvm::Value *Null = CGM.EmitNullConstant(D.getType());
            EmitStoreOfScalar(Null, lv, /* isInitialization */ true);
            EmitARCStoreStrongCall(lv.getAddress(), Arg, true);
            DoStore = false;
          }
          else
          // Don't use objc_retainBlock for block pointers, because we
          // don't want to Block_copy something just because we got it
          // as a parameter.
            Arg = EmitARCRetainNonBlock(Arg);
        }
      } else {
        // Push the cleanup for a consumed parameter.
        if (isConsumed) {
          ARCPreciseLifetime_t precise = (D.hasAttr<ObjCPreciseLifetimeAttr>()
                                ? ARCPreciseLifetime : ARCImpreciseLifetime);
          EHStack.pushCleanup<ConsumeARCParameter>(getARCCleanupKind(), Arg,
                                                   precise);
        }

        if (lt == Qualifiers::OCL_Weak) {
          EmitARCInitWeak(DeclPtr, Arg);
          DoStore = false; // The weak init is a store, no need to do two.
        }
      }

      // Enter the cleanup scope.
      EmitAutoVarWithLifetime(*this, D, DeclPtr, lt);
    }
  }

  // Store the initial value into the alloca.
  if (DoStore)
    EmitStoreOfScalar(Arg, lv, /* isInitialization */ true);

  llvm::Value *&DMEntry = LocalDeclMap[&D];
  assert(!DMEntry && "Decl already exists in localdeclmap!");
  DMEntry = DeclPtr;

  // Emit debug info for param declaration.
  if (CGDebugInfo *DI = getDebugInfo()) {
    if (CGM.getCodeGenOpts().getDebugInfo()
          >= CodeGenOptions::LimitedDebugInfo) {
      DI->EmitDeclareOfArgVariable(&D, DeclPtr, ArgNo, Builder);
    }
  }

  if (D.hasAttr<AnnotateAttr>())
      EmitVarAnnotations(&D, DeclPtr);
}<|MERGE_RESOLUTION|>--- conflicted
+++ resolved
@@ -201,11 +201,7 @@
   llvm::GlobalVariable *GV =
     new llvm::GlobalVariable(CGM.getModule(), LTy,
                              Ty.isConstant(getContext()), Linkage,
-<<<<<<< HEAD
-                             Init, Name, 0,
-=======
-                             CGM.EmitNullConstant(D.getType()), Name, nullptr,
->>>>>>> 445305f4
+                             Init, Name, nullptr,
                              llvm::GlobalVariable::NotThreadLocal,
                              AddrSpace);
   GV->setAlignment(getContext().getDeclAlign(&D).getQuantity());
