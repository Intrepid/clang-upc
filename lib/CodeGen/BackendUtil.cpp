--- conflicted
+++ resolved
@@ -38,11 +38,8 @@
 #include "llvm/Transforms/Instrumentation.h"
 #include "llvm/Transforms/ObjCARC.h"
 #include "llvm/Transforms/Scalar.h"
-<<<<<<< HEAD
 #include "llvm/Transforms/UPC.h"
-=======
 #include <memory>
->>>>>>> 445305f4
 using namespace clang;
 using namespace llvm;
 
@@ -221,16 +218,12 @@
   PM.add(createDataFlowSanitizerPass(CGOpts.SanitizerBlacklistFile));
 }
 
-<<<<<<< HEAD
 static void addLowerUPCPointersPass(const PassManagerBuilder &Builder,
                                     PassManagerBase &PM) {
   PM.add(llvm::createLowerUPCPointersPass());
 }
 
-void EmitAssemblyHelper::CreatePasses(TargetMachine *TM) {
-=======
 void EmitAssemblyHelper::CreatePasses() {
->>>>>>> 445305f4
   unsigned OptLevel = CodeGenOpts.OptimizationLevel;
   CodeGenOptions::InliningMethod Inlining = CodeGenOpts.getInlining();
 
