//===--- CodeGenModule.cpp - Emit LLVM Code from ASTs for a Module --------===//
//
//                     The LLVM Compiler Infrastructure
//
// This file is distributed under the University of Illinois Open Source
// License. See LICENSE.TXT for details.
//
//===----------------------------------------------------------------------===//
//
// This coordinates the per-module state used while generating code.
//
//===----------------------------------------------------------------------===//

#include "CodeGenModule.h"
#include "CGCUDARuntime.h"
#include "CGCXXABI.h"
#include "CGCall.h"
#include "CGDebugInfo.h"
#include "CGObjCRuntime.h"
#include "CGOpenCLRuntime.h"
#include "CGOpenMPRuntime.h"
#include "CodeGenFunction.h"
#include "CodeGenPGO.h"
#include "CodeGenTBAA.h"
#include "TargetInfo.h"
#include "clang/AST/ASTContext.h"
#include "clang/AST/CharUnits.h"
#include "clang/AST/DeclCXX.h"
#include "clang/AST/DeclObjC.h"
#include "clang/AST/DeclTemplate.h"
#include "clang/AST/Mangle.h"
#include "clang/AST/RecordLayout.h"
#include "clang/AST/RecursiveASTVisitor.h"
#include "clang/Basic/Builtins.h"
#include "clang/Basic/CharInfo.h"
#include "clang/Basic/Diagnostic.h"
#include "clang/Basic/Module.h"
#include "clang/Basic/SourceManager.h"
#include "clang/Basic/TargetInfo.h"
#include "clang/Basic/Version.h"
#include "clang/Frontend/CodeGenOptions.h"
#include "clang/Sema/SemaDiagnostic.h"
#include "llvm/ADT/APSInt.h"
#include "llvm/ADT/Triple.h"
#include "llvm/IR/CallSite.h"
#include "llvm/IR/CallingConv.h"
#include "llvm/IR/DataLayout.h"
#include "llvm/IR/Intrinsics.h"
#include "llvm/IR/LLVMContext.h"
#include "llvm/IR/Module.h"
#include "llvm/ProfileData/InstrProfReader.h"
#include "llvm/Support/ConvertUTF.h"
#include "llvm/Support/ErrorHandling.h"

using namespace clang;
using namespace CodeGen;

static const char AnnotationSection[] = "llvm.metadata";

static CGCXXABI *createCXXABI(CodeGenModule &CGM) {
  switch (CGM.getTarget().getCXXABI().getKind()) {
  case TargetCXXABI::GenericAArch64:
  case TargetCXXABI::GenericARM:
  case TargetCXXABI::iOS:
  case TargetCXXABI::iOS64:
  case TargetCXXABI::GenericItanium:
    return CreateItaniumCXXABI(CGM);
  case TargetCXXABI::Microsoft:
    return CreateMicrosoftCXXABI(CGM);
  }

  llvm_unreachable("invalid C++ ABI kind");
}

CodeGenModule::CodeGenModule(ASTContext &C, const CodeGenOptions &CGO,
                             llvm::Module &M, const llvm::DataLayout &TD,
                             DiagnosticsEngine &diags)
    : Context(C), LangOpts(C.getLangOpts()), CodeGenOpts(CGO), TheModule(M),
      Diags(diags), TheDataLayout(TD), Target(C.getTargetInfo()),
<<<<<<< HEAD
      ABI(createCXXABI(*this)), VMContext(M.getContext()), TBAA(0),
      TheTargetCodeGenInfo(0), Types(*this), VTables(*this), ObjCRuntime(0),
      OpenCLRuntime(0), CUDARuntime(0), DebugInfo(0), ARCData(0),
      NoObjCARCExceptionsMetadata(0), RRData(0), CFConstantStringClassRef(0),
      ConstantStringClassRef(0), NSConstantStringType(0),
      UPCThreads(0), UPCMyThread(0), UPCFenceVar(0),
      NSConcreteGlobalBlock(0), NSConcreteStackBlock(0), BlockObjectAssign(0),
      BlockObjectDispose(0), BlockDescriptorType(0), GenericBlockLiteralType(0),
      LifetimeStartFn(0), LifetimeEndFn(0),
      SanitizerBlacklist(
          llvm::SpecialCaseList::createOrDie(CGO.SanitizerBlacklistFile)),
      SanOpts(SanitizerBlacklist->isIn(M) ? SanitizerOptions::Disabled
                                          : LangOpts.Sanitize) {
=======
      ABI(createCXXABI(*this)), VMContext(M.getContext()), TBAA(nullptr),
      TheTargetCodeGenInfo(nullptr), Types(*this), VTables(*this),
      ObjCRuntime(nullptr), OpenCLRuntime(nullptr), OpenMPRuntime(nullptr),
      CUDARuntime(nullptr), DebugInfo(nullptr), ARCData(nullptr),
      NoObjCARCExceptionsMetadata(nullptr), RRData(nullptr), PGOReader(nullptr),
      CFConstantStringClassRef(nullptr), ConstantStringClassRef(nullptr),
      NSConstantStringType(nullptr), NSConcreteGlobalBlock(nullptr),
      NSConcreteStackBlock(nullptr), BlockObjectAssign(nullptr),
      BlockObjectDispose(nullptr), BlockDescriptorType(nullptr),
      GenericBlockLiteralType(nullptr), LifetimeStartFn(nullptr),
      LifetimeEndFn(nullptr), SanitizerBL(llvm::SpecialCaseList::createOrDie(
                                  CGO.SanitizerBlacklistFile)) {
>>>>>>> 445305f4

  // Initialize the type cache.
  llvm::LLVMContext &LLVMContext = M.getContext();
  VoidTy = llvm::Type::getVoidTy(LLVMContext);
  Int8Ty = llvm::Type::getInt8Ty(LLVMContext);
  Int16Ty = llvm::Type::getInt16Ty(LLVMContext);
  Int32Ty = llvm::Type::getInt32Ty(LLVMContext);
  Int64Ty = llvm::Type::getInt64Ty(LLVMContext);
  FloatTy = llvm::Type::getFloatTy(LLVMContext);
  DoubleTy = llvm::Type::getDoubleTy(LLVMContext);
  PointerWidthInBits = C.getTargetInfo().getPointerWidth(0);
  PointerAlignInBytes =
  C.toCharUnitsFromBits(C.getTargetInfo().getPointerAlign(0)).getQuantity();
  IntTy = llvm::IntegerType::get(LLVMContext, C.getTargetInfo().getIntWidth());
  IntPtrTy = llvm::IntegerType::get(LLVMContext, PointerWidthInBits);
  Int8PtrTy = Int8Ty->getPointerTo(0);
  Int8PtrPtrTy = Int8PtrTy->getPointerTo(0);
  GenericPtsTy = Types.ConvertType(Context.getPointerType(Context.getSharedType(Context.VoidTy)));

  RuntimeCC = getTargetCodeGenInfo().getABIInfo().getRuntimeCC();

  if (LangOpts.ObjC1)
    createObjCRuntime();
  if (LangOpts.OpenCL)
    createOpenCLRuntime();
  if (LangOpts.OpenMP)
    createOpenMPRuntime();
  if (LangOpts.CUDA)
    createCUDARuntime();

  // Enable TBAA unless it's suppressed. ThreadSanitizer needs TBAA even at O0.
  if (LangOpts.Sanitize.Thread ||
      (!CodeGenOpts.RelaxedAliasing && CodeGenOpts.OptimizationLevel > 0))
    TBAA = new CodeGenTBAA(Context, VMContext, CodeGenOpts, getLangOpts(),
                           getCXXABI().getMangleContext());

  // If debug info or coverage generation is enabled, create the CGDebugInfo
  // object.
  if (CodeGenOpts.getDebugInfo() != CodeGenOptions::NoDebugInfo ||
      CodeGenOpts.EmitGcovArcs ||
      CodeGenOpts.EmitGcovNotes)
    DebugInfo = new CGDebugInfo(*this);

  Block.GlobalUniqueCount = 0;

  if (C.getLangOpts().ObjCAutoRefCount)
    ARCData = new ARCEntrypoints();
  RRData = new RREntrypoints();

  if (!CodeGenOpts.InstrProfileInput.empty()) {
    if (std::error_code EC = llvm::IndexedInstrProfReader::create(
            CodeGenOpts.InstrProfileInput, PGOReader)) {
      unsigned DiagID = Diags.getCustomDiagID(DiagnosticsEngine::Error,
                                              "Could not read profile: %0");
      getDiags().Report(DiagID) << EC.message();
    }
  }
}

CodeGenModule::~CodeGenModule() {
  delete ObjCRuntime;
  delete OpenCLRuntime;
  delete OpenMPRuntime;
  delete CUDARuntime;
  delete TheTargetCodeGenInfo;
  delete TBAA;
  delete DebugInfo;
  delete ARCData;
  delete RRData;
}

void CodeGenModule::createObjCRuntime() {
  // This is just isGNUFamily(), but we want to force implementors of
  // new ABIs to decide how best to do this.
  switch (LangOpts.ObjCRuntime.getKind()) {
  case ObjCRuntime::GNUstep:
  case ObjCRuntime::GCC:
  case ObjCRuntime::ObjFW:
    ObjCRuntime = CreateGNUObjCRuntime(*this);
    return;

  case ObjCRuntime::FragileMacOSX:
  case ObjCRuntime::MacOSX:
  case ObjCRuntime::iOS:
    ObjCRuntime = CreateMacObjCRuntime(*this);
    return;
  }
  llvm_unreachable("bad runtime kind");
}

void CodeGenModule::createOpenCLRuntime() {
  OpenCLRuntime = new CGOpenCLRuntime(*this);
}

void CodeGenModule::createOpenMPRuntime() {
  OpenMPRuntime = new CGOpenMPRuntime(*this);
}

void CodeGenModule::createCUDARuntime() {
  CUDARuntime = CreateNVCUDARuntime(*this);
}

void CodeGenModule::applyReplacements() {
  for (ReplacementsTy::iterator I = Replacements.begin(),
                                E = Replacements.end();
       I != E; ++I) {
    StringRef MangledName = I->first();
    llvm::Constant *Replacement = I->second;
    llvm::GlobalValue *Entry = GetGlobalValue(MangledName);
    if (!Entry)
      continue;
    auto *OldF = cast<llvm::Function>(Entry);
    auto *NewF = dyn_cast<llvm::Function>(Replacement);
    if (!NewF) {
      if (auto *Alias = dyn_cast<llvm::GlobalAlias>(Replacement)) {
        NewF = dyn_cast<llvm::Function>(Alias->getAliasee());
      } else {
        auto *CE = cast<llvm::ConstantExpr>(Replacement);
        assert(CE->getOpcode() == llvm::Instruction::BitCast ||
               CE->getOpcode() == llvm::Instruction::GetElementPtr);
        NewF = dyn_cast<llvm::Function>(CE->getOperand(0));
      }
    }

    // Replace old with new, but keep the old order.
    OldF->replaceAllUsesWith(Replacement);
    if (NewF) {
      NewF->removeFromParent();
      OldF->getParent()->getFunctionList().insertAfter(OldF, NewF);
    }
    OldF->eraseFromParent();
  }
}

// This is only used in aliases that we created and we know they have a
// linear structure.
static const llvm::GlobalObject *getAliasedGlobal(const llvm::GlobalAlias &GA) {
  llvm::SmallPtrSet<const llvm::GlobalAlias*, 4> Visited;
  const llvm::Constant *C = &GA;
  for (;;) {
    C = C->stripPointerCasts();
    if (auto *GO = dyn_cast<llvm::GlobalObject>(C))
      return GO;
    // stripPointerCasts will not walk over weak aliases.
    auto *GA2 = dyn_cast<llvm::GlobalAlias>(C);
    if (!GA2)
      return nullptr;
    if (!Visited.insert(GA2))
      return nullptr;
    C = GA2->getAliasee();
  }
}

void CodeGenModule::checkAliases() {
  // Check if the constructed aliases are well formed. It is really unfortunate
  // that we have to do this in CodeGen, but we only construct mangled names
  // and aliases during codegen.
  bool Error = false;
  DiagnosticsEngine &Diags = getDiags();
  for (std::vector<GlobalDecl>::iterator I = Aliases.begin(),
         E = Aliases.end(); I != E; ++I) {
    const GlobalDecl &GD = *I;
    const auto *D = cast<ValueDecl>(GD.getDecl());
    const AliasAttr *AA = D->getAttr<AliasAttr>();
    StringRef MangledName = getMangledName(GD);
    llvm::GlobalValue *Entry = GetGlobalValue(MangledName);
    auto *Alias = cast<llvm::GlobalAlias>(Entry);
    const llvm::GlobalValue *GV = getAliasedGlobal(*Alias);
    if (!GV) {
      Error = true;
      Diags.Report(AA->getLocation(), diag::err_cyclic_alias);
    } else if (GV->isDeclaration()) {
      Error = true;
      Diags.Report(AA->getLocation(), diag::err_alias_to_undefined);
    }

    llvm::Constant *Aliasee = Alias->getAliasee();
    llvm::GlobalValue *AliaseeGV;
    if (auto CE = dyn_cast<llvm::ConstantExpr>(Aliasee))
      AliaseeGV = cast<llvm::GlobalValue>(CE->getOperand(0));
    else
      AliaseeGV = cast<llvm::GlobalValue>(Aliasee);

    if (const SectionAttr *SA = D->getAttr<SectionAttr>()) {
      StringRef AliasSection = SA->getName();
      if (AliasSection != AliaseeGV->getSection())
        Diags.Report(SA->getLocation(), diag::warn_alias_with_section)
            << AliasSection;
    }

    // We have to handle alias to weak aliases in here. LLVM itself disallows
    // this since the object semantics would not match the IL one. For
    // compatibility with gcc we implement it by just pointing the alias
    // to its aliasee's aliasee. We also warn, since the user is probably
    // expecting the link to be weak.
    if (auto GA = dyn_cast<llvm::GlobalAlias>(AliaseeGV)) {
      if (GA->mayBeOverridden()) {
        Diags.Report(AA->getLocation(), diag::warn_alias_to_weak_alias)
            << GV->getName() << GA->getName();
        Aliasee = llvm::ConstantExpr::getPointerBitCastOrAddrSpaceCast(
            GA->getAliasee(), Alias->getType());
        Alias->setAliasee(Aliasee);
      }
    }
  }
  if (!Error)
    return;

  for (std::vector<GlobalDecl>::iterator I = Aliases.begin(),
         E = Aliases.end(); I != E; ++I) {
    const GlobalDecl &GD = *I;
    StringRef MangledName = getMangledName(GD);
    llvm::GlobalValue *Entry = GetGlobalValue(MangledName);
    auto *Alias = cast<llvm::GlobalAlias>(Entry);
    Alias->replaceAllUsesWith(llvm::UndefValue::get(Alias->getType()));
    Alias->eraseFromParent();
  }
}

void CodeGenModule::clear() {
  DeferredDeclsToEmit.clear();
}

void InstrProfStats::reportDiagnostics(DiagnosticsEngine &Diags,
                                       StringRef MainFile) {
  if (!hasDiagnostics())
    return;
  if (VisitedInMainFile > 0 && VisitedInMainFile == MissingInMainFile) {
    if (MainFile.empty())
      MainFile = "<stdin>";
    Diags.Report(diag::warn_profile_data_unprofiled) << MainFile;
  } else
    Diags.Report(diag::warn_profile_data_out_of_date) << Visited << Missing
                                                      << Mismatched;
}

void CodeGenModule::Release() {
  if (getContext().getLangOpts().UPC) {
    llvm::SmallString<64> str;
    str += "$GCCUPCConfig: (";
    str += getModule().getModuleIdentifier();
    str += ") ";
    unsigned Threads = getContext().getLangOpts().UPCThreads;
    if (Threads == 0) {
      str += "dynamicthreads";
    } else {
      str += "staticthreads=";
      llvm::APInt(32, Threads).toStringUnsigned(str);
    }
    str += " process$";
    llvm::GlobalVariable * conf =
      new llvm::GlobalVariable(getModule(), llvm::ArrayType::get(Int8Ty, str.size() + 1),
                               true, llvm::GlobalValue::InternalLinkage,
                               llvm::ConstantDataArray::getString(getLLVMContext(), str),
                               "GCCUPCConfig");
    if(isTargetDarwin())
      conf->setSection("__DATA,upc_pgm_info");
    else
      conf->setSection("upc_pgm_info");
    AddUsedGlobal(conf);
  }
  EmitDeferred();
  applyReplacements();
  checkAliases();
  EmitCXXGlobalInitFunc();
  EmitCXXGlobalDtorFunc();
  EmitCXXThreadLocalInitFunc();
  if (ObjCRuntime)
    if (llvm::Function *ObjCInitFunction = ObjCRuntime->ModuleInitFunction())
      AddGlobalCtor(ObjCInitFunction);
<<<<<<< HEAD
  if (getContext().getLangOpts().UPC)
    EmitUPCInits(GlobalCtors, "__upc_init_array");
  else
    EmitCtorList(GlobalCtors, "llvm.global_ctors");
=======
  if (getCodeGenOpts().ProfileInstrGenerate)
    if (llvm::Function *PGOInit = CodeGenPGO::emitInitialization(*this))
      AddGlobalCtor(PGOInit, 0);
  if (PGOReader && PGOStats.hasDiagnostics())
    PGOStats.reportDiagnostics(getDiags(), getCodeGenOpts().MainFileName);
  EmitCtorList(GlobalCtors, "llvm.global_ctors");
>>>>>>> 445305f4
  EmitCtorList(GlobalDtors, "llvm.global_dtors");
  EmitGlobalAnnotations();
  EmitStaticExternCAliases();
  emitLLVMUsed();

  if (CodeGenOpts.Autolink &&
      (Context.getLangOpts().Modules || !LinkerOptionsMetadata.empty())) {
    EmitModuleLinkOptions();
  }
  if (CodeGenOpts.DwarfVersion)
    // We actually want the latest version when there are conflicts.
    // We can change from Warning to Latest if such mode is supported.
    getModule().addModuleFlag(llvm::Module::Warning, "Dwarf Version",
                              CodeGenOpts.DwarfVersion);
  if (DebugInfo)
    // We support a single version in the linked module. The LLVM
    // parser will drop debug info with a different version number
    // (and warn about it, too).
    getModule().addModuleFlag(llvm::Module::Warning, "Debug Info Version",
                              llvm::DEBUG_METADATA_VERSION);

  // We need to record the widths of enums and wchar_t, so that we can generate
  // the correct build attributes in the ARM backend.
  llvm::Triple::ArchType Arch = Context.getTargetInfo().getTriple().getArch();
  if (   Arch == llvm::Triple::arm
      || Arch == llvm::Triple::armeb
      || Arch == llvm::Triple::thumb
      || Arch == llvm::Triple::thumbeb) {
    // Width of wchar_t in bytes
    uint64_t WCharWidth =
        Context.getTypeSizeInChars(Context.getWideCharType()).getQuantity();
    getModule().addModuleFlag(llvm::Module::Error, "wchar_size", WCharWidth);

    // The minimum width of an enum in bytes
    uint64_t EnumWidth = Context.getLangOpts().ShortEnums ? 1 : 4;
    getModule().addModuleFlag(llvm::Module::Error, "min_enum_size", EnumWidth);
  }

  SimplifyPersonality();

  if (getCodeGenOpts().EmitDeclMetadata)
    EmitDeclMetadata();

  if (getCodeGenOpts().EmitGcovArcs || getCodeGenOpts().EmitGcovNotes)
    EmitCoverageFile();

  if (DebugInfo)
    DebugInfo->finalize();

  EmitVersionIdentMetadata();

  EmitTargetMetadata();
}

void CodeGenModule::UpdateCompletedType(const TagDecl *TD) {
  // Make sure that this type is translated.
  Types.UpdateCompletedType(TD);
}

llvm::MDNode *CodeGenModule::getTBAAInfo(QualType QTy) {
  if (!TBAA)
    return nullptr;
  return TBAA->getTBAAInfo(QTy);
}

llvm::MDNode *CodeGenModule::getTBAAInfoForVTablePtr() {
  if (!TBAA)
    return nullptr;
  return TBAA->getTBAAInfoForVTablePtr();
}

llvm::MDNode *CodeGenModule::getTBAAStructInfo(QualType QTy) {
  if (!TBAA)
    return nullptr;
  return TBAA->getTBAAStructInfo(QTy);
}

llvm::MDNode *CodeGenModule::getTBAAStructTypeInfo(QualType QTy) {
  if (!TBAA)
    return nullptr;
  return TBAA->getTBAAStructTypeInfo(QTy);
}

llvm::MDNode *CodeGenModule::getTBAAStructTagInfo(QualType BaseTy,
                                                  llvm::MDNode *AccessN,
                                                  uint64_t O) {
  if (!TBAA)
    return nullptr;
  return TBAA->getTBAAStructTagInfo(BaseTy, AccessN, O);
}

/// Decorate the instruction with a TBAA tag. For both scalar TBAA
/// and struct-path aware TBAA, the tag has the same format:
/// base type, access type and offset.
/// When ConvertTypeToTag is true, we create a tag based on the scalar type.
void CodeGenModule::DecorateInstruction(llvm::Instruction *Inst,
                                        llvm::MDNode *TBAAInfo,
                                        bool ConvertTypeToTag) {
  if (ConvertTypeToTag && TBAA)
    Inst->setMetadata(llvm::LLVMContext::MD_tbaa,
                      TBAA->getTBAAScalarTagInfo(TBAAInfo));
  else
    Inst->setMetadata(llvm::LLVMContext::MD_tbaa, TBAAInfo);
}

<<<<<<< HEAD
bool CodeGenModule::isTargetDarwin() const {
  return getContext().getTargetInfo().getTriple().isOSDarwin();
}

void CodeGenModule::Error(SourceLocation loc, StringRef error) {
  unsigned diagID = getDiags().getCustomDiagID(DiagnosticsEngine::Error, error);
  getDiags().Report(Context.getFullLoc(loc), diagID);
=======
void CodeGenModule::Error(SourceLocation loc, StringRef message) {
  unsigned diagID = getDiags().getCustomDiagID(DiagnosticsEngine::Error, "%0");
  getDiags().Report(Context.getFullLoc(loc), diagID) << message;
>>>>>>> 445305f4
}

/// ErrorUnsupported - Print out an error that codegen doesn't support the
/// specified stmt yet.
void CodeGenModule::ErrorUnsupported(const Stmt *S, const char *Type) {
  unsigned DiagID = getDiags().getCustomDiagID(DiagnosticsEngine::Error,
                                               "cannot compile this %0 yet");
  std::string Msg = Type;
  getDiags().Report(Context.getFullLoc(S->getLocStart()), DiagID)
    << Msg << S->getSourceRange();
}

/// ErrorUnsupported - Print out an error that codegen doesn't support the
/// specified decl yet.
void CodeGenModule::ErrorUnsupported(const Decl *D, const char *Type) {
  unsigned DiagID = getDiags().getCustomDiagID(DiagnosticsEngine::Error,
                                               "cannot compile this %0 yet");
  std::string Msg = Type;
  getDiags().Report(Context.getFullLoc(D->getLocation()), DiagID) << Msg;
}

llvm::ConstantInt *CodeGenModule::getSize(CharUnits size) {
  return llvm::ConstantInt::get(SizeTy, size.getQuantity());
}

void CodeGenModule::setGlobalVisibility(llvm::GlobalValue *GV,
                                        const NamedDecl *D) const {
  // Internal definitions always have default visibility.
  if (GV->hasLocalLinkage()) {
    GV->setVisibility(llvm::GlobalValue::DefaultVisibility);
    return;
  }

  // Set visibility for definitions.
  LinkageInfo LV = D->getLinkageAndVisibility();
  if (LV.isVisibilityExplicit() || !GV->hasAvailableExternallyLinkage())
    GV->setVisibility(GetLLVMVisibility(LV.getVisibility()));
}

static llvm::GlobalVariable::ThreadLocalMode GetLLVMTLSModel(StringRef S) {
  return llvm::StringSwitch<llvm::GlobalVariable::ThreadLocalMode>(S)
      .Case("global-dynamic", llvm::GlobalVariable::GeneralDynamicTLSModel)
      .Case("local-dynamic", llvm::GlobalVariable::LocalDynamicTLSModel)
      .Case("initial-exec", llvm::GlobalVariable::InitialExecTLSModel)
      .Case("local-exec", llvm::GlobalVariable::LocalExecTLSModel);
}

static llvm::GlobalVariable::ThreadLocalMode GetLLVMTLSModel(
    CodeGenOptions::TLSModel M) {
  switch (M) {
  case CodeGenOptions::GeneralDynamicTLSModel:
    return llvm::GlobalVariable::GeneralDynamicTLSModel;
  case CodeGenOptions::LocalDynamicTLSModel:
    return llvm::GlobalVariable::LocalDynamicTLSModel;
  case CodeGenOptions::InitialExecTLSModel:
    return llvm::GlobalVariable::InitialExecTLSModel;
  case CodeGenOptions::LocalExecTLSModel:
    return llvm::GlobalVariable::LocalExecTLSModel;
  }
  llvm_unreachable("Invalid TLS model!");
}

void CodeGenModule::setTLSMode(llvm::GlobalVariable *GV,
                               const VarDecl &D) const {
  assert(D.getTLSKind() && "setting TLS mode on non-TLS var!");

  llvm::GlobalVariable::ThreadLocalMode TLM;
  TLM = GetLLVMTLSModel(CodeGenOpts.getDefaultTLSModel());

  // Override the TLS model if it is explicitly specified.
  if (const TLSModelAttr *Attr = D.getAttr<TLSModelAttr>()) {
    TLM = GetLLVMTLSModel(Attr->getModel());
  }

  GV->setThreadLocalMode(TLM);
}

StringRef CodeGenModule::getMangledName(GlobalDecl GD) {
  StringRef &FoundStr = MangledDeclNames[GD.getCanonicalDecl()];
  if (!FoundStr.empty())
    return FoundStr;

  const auto *ND = cast<NamedDecl>(GD.getDecl());
  SmallString<256> Buffer;
  StringRef Str;
  if (getCXXABI().getMangleContext().shouldMangleDeclName(ND)) {
    llvm::raw_svector_ostream Out(Buffer);
    if (const auto *D = dyn_cast<CXXConstructorDecl>(ND))
      getCXXABI().getMangleContext().mangleCXXCtor(D, GD.getCtorType(), Out);
    else if (const auto *D = dyn_cast<CXXDestructorDecl>(ND))
      getCXXABI().getMangleContext().mangleCXXDtor(D, GD.getDtorType(), Out);
    else
      getCXXABI().getMangleContext().mangleName(ND, Out);
    Str = Out.str();
  } else {
    IdentifierInfo *II = ND->getIdentifier();
    assert(II && "Attempt to mangle unnamed decl.");
    Str = II->getName();
  }

  auto &Mangled = Manglings.GetOrCreateValue(Str);
  Mangled.second = GD;
  return FoundStr = Mangled.first();
}

StringRef CodeGenModule::getBlockMangledName(GlobalDecl GD,
                                             const BlockDecl *BD) {
  MangleContext &MangleCtx = getCXXABI().getMangleContext();
  const Decl *D = GD.getDecl();

  SmallString<256> Buffer;
  llvm::raw_svector_ostream Out(Buffer);
  if (!D)
    MangleCtx.mangleGlobalBlock(BD, 
      dyn_cast_or_null<VarDecl>(initializedGlobalDecl.getDecl()), Out);
  else if (const auto *CD = dyn_cast<CXXConstructorDecl>(D))
    MangleCtx.mangleCtorBlock(CD, GD.getCtorType(), BD, Out);
  else if (const auto *DD = dyn_cast<CXXDestructorDecl>(D))
    MangleCtx.mangleDtorBlock(DD, GD.getDtorType(), BD, Out);
  else
    MangleCtx.mangleBlock(cast<DeclContext>(D), BD, Out);

  auto &Mangled = Manglings.GetOrCreateValue(Out.str());
  Mangled.second = BD;
  return Mangled.first();
}

llvm::GlobalValue *CodeGenModule::GetGlobalValue(StringRef Name) {
  return getModule().getNamedValue(Name);
}

/// AddGlobalCtor - Add a function to the list that will be called before
/// main() runs.
void CodeGenModule::AddGlobalCtor(llvm::Function *Ctor, int Priority,
                                  llvm::Constant *AssociatedData) {
  // FIXME: Type coercion of void()* types.
  GlobalCtors.push_back(Structor(Priority, Ctor, AssociatedData));
}

/// AddGlobalDtor - Add a function to the list that will be called
/// when the module is unloaded.
void CodeGenModule::AddGlobalDtor(llvm::Function *Dtor, int Priority) {
  // FIXME: Type coercion of void()* types.
  GlobalDtors.push_back(Structor(Priority, Dtor, nullptr));
}

void CodeGenModule::EmitCtorList(const CtorList &Fns, const char *GlobalName) {
  // Ctor function type is void()*.
  llvm::FunctionType* CtorFTy = llvm::FunctionType::get(VoidTy, false);
  llvm::Type *CtorPFTy = llvm::PointerType::getUnqual(CtorFTy);

  // Get the type of a ctor entry, { i32, void ()*, i8* }.
  llvm::StructType *CtorStructTy = llvm::StructType::get(
      Int32Ty, llvm::PointerType::getUnqual(CtorFTy), VoidPtrTy, NULL);

  // Construct the constructor and destructor arrays.
  SmallVector<llvm::Constant*, 8> Ctors;
  for (CtorList::const_iterator I = Fns.begin(), E = Fns.end(); I != E; ++I) {
    llvm::Constant *S[] = {
      llvm::ConstantInt::get(Int32Ty, I->Priority, false),
      llvm::ConstantExpr::getBitCast(I->Initializer, CtorPFTy),
      (I->AssociatedData
           ? llvm::ConstantExpr::getBitCast(I->AssociatedData, VoidPtrTy)
           : llvm::Constant::getNullValue(VoidPtrTy))
    };
    Ctors.push_back(llvm::ConstantStruct::get(CtorStructTy, S));
  }

  if (!Ctors.empty()) {
    llvm::ArrayType *AT = llvm::ArrayType::get(CtorStructTy, Ctors.size());
    new llvm::GlobalVariable(TheModule, AT, false,
                             llvm::GlobalValue::AppendingLinkage,
                             llvm::ConstantArray::get(AT, Ctors),
                             GlobalName);
  }
}

// Just like EmitCtorList except without priorities
void CodeGenModule::EmitUPCInits(const CtorList &Fns, const char *GlobalName) {
  // init function type is void()*.
  llvm::FunctionType* CtorFTy = llvm::FunctionType::get(VoidTy, false);
  llvm::Type *CtorPFTy = llvm::PointerType::getUnqual(CtorFTy);

  // Construct the constructor and destructor arrays.
  SmallVector<llvm::Constant*, 8> Ctors;
  for (CtorList::const_iterator I = Fns.begin(), E = Fns.end(); I != E; ++I) {
    Ctors.push_back(llvm::ConstantExpr::getBitCast(I->first, CtorPFTy));
  }

  if (!Ctors.empty()) {
    llvm::ArrayType *AT = llvm::ArrayType::get(CtorPFTy, Ctors.size());
    llvm::GlobalVariable *GV =
      new llvm::GlobalVariable(TheModule, AT, false,
                             llvm::GlobalValue::AppendingLinkage,
                             llvm::ConstantArray::get(AT, Ctors),
                             GlobalName);
    if(isTargetDarwin())
      GV->setSection("__DATA,upc_init_array");
    else
      GV->setSection("upc_init_array");
  }
}



llvm::GlobalValue::LinkageTypes
CodeGenModule::getFunctionLinkage(GlobalDecl GD) {
  const auto *D = cast<FunctionDecl>(GD.getDecl());

  GVALinkage Linkage = getContext().GetGVALinkageForFunction(D);

  if (isa<CXXDestructorDecl>(D) &&
      getCXXABI().useThunkForDtorVariant(cast<CXXDestructorDecl>(D),
                                         GD.getDtorType())) {
    // Destructor variants in the Microsoft C++ ABI are always internal or
    // linkonce_odr thunks emitted on an as-needed basis.
    return Linkage == GVA_Internal ? llvm::GlobalValue::InternalLinkage
                                   : llvm::GlobalValue::LinkOnceODRLinkage;
  }

  return getLLVMLinkageForDeclarator(D, Linkage, /*isConstantVariable=*/false);
}

void CodeGenModule::setFunctionDefinitionAttributes(const FunctionDecl *D,
                                                    llvm::Function *F) {
  setNonAliasAttributes(D, F);
}

void CodeGenModule::SetLLVMFunctionAttributes(const Decl *D,
                                              const CGFunctionInfo &Info,
                                              llvm::Function *F) {
  unsigned CallingConv;
  AttributeListType AttributeList;
  ConstructAttributeList(Info, D, AttributeList, CallingConv, false);
  F->setAttributes(llvm::AttributeSet::get(getLLVMContext(), AttributeList));
  F->setCallingConv(static_cast<llvm::CallingConv::ID>(CallingConv));
}

/// Determines whether the language options require us to model
/// unwind exceptions.  We treat -fexceptions as mandating this
/// except under the fragile ObjC ABI with only ObjC exceptions
/// enabled.  This means, for example, that C with -fexceptions
/// enables this.
static bool hasUnwindExceptions(const LangOptions &LangOpts) {
  // If exceptions are completely disabled, obviously this is false.
  if (!LangOpts.Exceptions) return false;

  // If C++ exceptions are enabled, this is true.
  if (LangOpts.CXXExceptions) return true;

  // If ObjC exceptions are enabled, this depends on the ABI.
  if (LangOpts.ObjCExceptions) {
    return LangOpts.ObjCRuntime.hasUnwindExceptions();
  }

  return true;
}

void CodeGenModule::SetLLVMFunctionAttributesForDefinition(const Decl *D,
                                                           llvm::Function *F) {
  llvm::AttrBuilder B;

  if (CodeGenOpts.UnwindTables)
    B.addAttribute(llvm::Attribute::UWTable);

  if (!hasUnwindExceptions(LangOpts))
    B.addAttribute(llvm::Attribute::NoUnwind);

  if (D->hasAttr<NakedAttr>()) {
    // Naked implies noinline: we should not be inlining such functions.
    B.addAttribute(llvm::Attribute::Naked);
    B.addAttribute(llvm::Attribute::NoInline);
  } else if (D->hasAttr<OptimizeNoneAttr>()) {
    // OptimizeNone implies noinline; we should not be inlining such functions.
    B.addAttribute(llvm::Attribute::OptimizeNone);
    B.addAttribute(llvm::Attribute::NoInline);
  } else if (D->hasAttr<NoDuplicateAttr>()) {
    B.addAttribute(llvm::Attribute::NoDuplicate);
  } else if (D->hasAttr<NoInlineAttr>()) {
    B.addAttribute(llvm::Attribute::NoInline);
  } else if (D->hasAttr<AlwaysInlineAttr>() &&
             !F->getAttributes().hasAttribute(llvm::AttributeSet::FunctionIndex,
                                              llvm::Attribute::NoInline)) {
    // (noinline wins over always_inline, and we can't specify both in IR)
    B.addAttribute(llvm::Attribute::AlwaysInline);
  }

  if (D->hasAttr<ColdAttr>()) {
    B.addAttribute(llvm::Attribute::OptimizeForSize);
    B.addAttribute(llvm::Attribute::Cold);
  }

  if (D->hasAttr<MinSizeAttr>())
    B.addAttribute(llvm::Attribute::MinSize);

  if (D->hasAttr<OptimizeNoneAttr>()) {
    // OptimizeNone wins over OptimizeForSize and MinSize.
    B.removeAttribute(llvm::Attribute::OptimizeForSize);
    B.removeAttribute(llvm::Attribute::MinSize);
  }

  if (LangOpts.getStackProtector() == LangOptions::SSPOn)
    B.addAttribute(llvm::Attribute::StackProtect);
  else if (LangOpts.getStackProtector() == LangOptions::SSPStrong)
    B.addAttribute(llvm::Attribute::StackProtectStrong);
  else if (LangOpts.getStackProtector() == LangOptions::SSPReq)
    B.addAttribute(llvm::Attribute::StackProtectReq);

  // Add sanitizer attributes if function is not blacklisted.
  if (!SanitizerBL.isIn(*F)) {
    // When AddressSanitizer is enabled, set SanitizeAddress attribute
    // unless __attribute__((no_sanitize_address)) is used.
    if (LangOpts.Sanitize.Address && !D->hasAttr<NoSanitizeAddressAttr>())
      B.addAttribute(llvm::Attribute::SanitizeAddress);
    // Same for ThreadSanitizer and __attribute__((no_sanitize_thread))
    if (LangOpts.Sanitize.Thread && !D->hasAttr<NoSanitizeThreadAttr>())
      B.addAttribute(llvm::Attribute::SanitizeThread);
    // Same for MemorySanitizer and __attribute__((no_sanitize_memory))
    if (LangOpts.Sanitize.Memory && !D->hasAttr<NoSanitizeMemoryAttr>())
      B.addAttribute(llvm::Attribute::SanitizeMemory);
  }

  F->addAttributes(llvm::AttributeSet::FunctionIndex,
                   llvm::AttributeSet::get(
                       F->getContext(), llvm::AttributeSet::FunctionIndex, B));

  if (isa<CXXConstructorDecl>(D) || isa<CXXDestructorDecl>(D))
    F->setUnnamedAddr(true);
  else if (const auto *MD = dyn_cast<CXXMethodDecl>(D))
    if (MD->isVirtual())
      F->setUnnamedAddr(true);

  unsigned alignment = D->getMaxAlignment() / Context.getCharWidth();
  if (alignment)
    F->setAlignment(alignment);

  // C++ ABI requires 2-byte alignment for member functions.
  if (F->getAlignment() < 2 && isa<CXXMethodDecl>(D))
    F->setAlignment(2);
}

void CodeGenModule::SetCommonAttributes(const Decl *D,
                                        llvm::GlobalValue *GV) {
  if (const auto *ND = dyn_cast<NamedDecl>(D))
    setGlobalVisibility(GV, ND);
  else
    GV->setVisibility(llvm::GlobalValue::DefaultVisibility);

  if (D->hasAttr<UsedAttr>())
    addUsedGlobal(GV);
}

void CodeGenModule::setNonAliasAttributes(const Decl *D,
                                          llvm::GlobalObject *GO) {
  SetCommonAttributes(D, GO);

  if (const SectionAttr *SA = D->getAttr<SectionAttr>())
    GO->setSection(SA->getName());

  getTargetCodeGenInfo().SetTargetAttributes(D, GO, *this);
}

void CodeGenModule::SetInternalFunctionAttributes(const Decl *D,
                                                  llvm::Function *F,
                                                  const CGFunctionInfo &FI) {
  SetLLVMFunctionAttributes(D, FI, F);
  SetLLVMFunctionAttributesForDefinition(D, F);

  F->setLinkage(llvm::Function::InternalLinkage);

  setNonAliasAttributes(D, F);
}

static void setLinkageAndVisibilityForGV(llvm::GlobalValue *GV,
                                         const NamedDecl *ND) {
  // Set linkage and visibility in case we never see a definition.
  LinkageInfo LV = ND->getLinkageAndVisibility();
  if (LV.getLinkage() != ExternalLinkage) {
    // Don't set internal linkage on declarations.
  } else {
    if (ND->hasAttr<DLLImportAttr>()) {
      GV->setLinkage(llvm::GlobalValue::ExternalLinkage);
      GV->setDLLStorageClass(llvm::GlobalValue::DLLImportStorageClass);
    } else if (ND->hasAttr<DLLExportAttr>()) {
      GV->setLinkage(llvm::GlobalValue::ExternalLinkage);
      GV->setDLLStorageClass(llvm::GlobalValue::DLLExportStorageClass);
    } else if (ND->hasAttr<WeakAttr>() || ND->isWeakImported()) {
      // "extern_weak" is overloaded in LLVM; we probably should have
      // separate linkage types for this.
      GV->setLinkage(llvm::GlobalValue::ExternalWeakLinkage);
    }

    // Set visibility on a declaration only if it's explicit.
    if (LV.isVisibilityExplicit())
      GV->setVisibility(CodeGenModule::GetLLVMVisibility(LV.getVisibility()));
  }
}

void CodeGenModule::SetFunctionAttributes(GlobalDecl GD,
                                          llvm::Function *F,
                                          bool IsIncompleteFunction) {
  if (unsigned IID = F->getIntrinsicID()) {
    // If this is an intrinsic function, set the function's attributes
    // to the intrinsic's attributes.
    F->setAttributes(llvm::Intrinsic::getAttributes(getLLVMContext(),
                                                    (llvm::Intrinsic::ID)IID));
    return;
  }

  const auto *FD = cast<FunctionDecl>(GD.getDecl());

  if (!IsIncompleteFunction)
    SetLLVMFunctionAttributes(FD, getTypes().arrangeGlobalDeclaration(GD), F);

  // Add the Returned attribute for "this", except for iOS 5 and earlier
  // where substantial code, including the libstdc++ dylib, was compiled with
  // GCC and does not actually return "this".
  if (getCXXABI().HasThisReturn(GD) &&
      !(getTarget().getTriple().isiOS() &&
        getTarget().getTriple().isOSVersionLT(6))) {
    assert(!F->arg_empty() &&
           F->arg_begin()->getType()
             ->canLosslesslyBitCastTo(F->getReturnType()) &&
           "unexpected this return");
    F->addAttribute(1, llvm::Attribute::Returned);
  }

  // Only a few attributes are set on declarations; these may later be
  // overridden by a definition.

  setLinkageAndVisibilityForGV(F, FD);

  if (const auto *Dtor = dyn_cast_or_null<CXXDestructorDecl>(FD)) {
    if (getCXXABI().useThunkForDtorVariant(Dtor, GD.getDtorType())) {
      // Don't dllexport/import destructor thunks.
      F->setDLLStorageClass(llvm::GlobalValue::DefaultStorageClass);
    }
  }

  if (const SectionAttr *SA = FD->getAttr<SectionAttr>())
    F->setSection(SA->getName());

  // A replaceable global allocation function does not act like a builtin by
  // default, only if it is invoked by a new-expression or delete-expression.
  if (FD->isReplaceableGlobalAllocationFunction())
    F->addAttribute(llvm::AttributeSet::FunctionIndex,
                    llvm::Attribute::NoBuiltin);
}

void CodeGenModule::addUsedGlobal(llvm::GlobalValue *GV) {
  assert(!GV->isDeclaration() &&
         "Only globals with definition can force usage.");
  LLVMUsed.push_back(GV);
}

void CodeGenModule::addCompilerUsedGlobal(llvm::GlobalValue *GV) {
  assert(!GV->isDeclaration() &&
         "Only globals with definition can force usage.");
  LLVMCompilerUsed.push_back(GV);
}

static void emitUsed(CodeGenModule &CGM, StringRef Name,
                     std::vector<llvm::WeakVH> &List) {
  // Don't create llvm.used if there is no need.
  if (List.empty())
    return;

  // Convert List to what ConstantArray needs.
  SmallVector<llvm::Constant*, 8> UsedArray;
  UsedArray.resize(List.size());
  for (unsigned i = 0, e = List.size(); i != e; ++i) {
    UsedArray[i] =
     llvm::ConstantExpr::getBitCast(cast<llvm::Constant>(&*List[i]),
                                    CGM.Int8PtrTy);
  }

  if (UsedArray.empty())
    return;
  llvm::ArrayType *ATy = llvm::ArrayType::get(CGM.Int8PtrTy, UsedArray.size());

  auto *GV = new llvm::GlobalVariable(
      CGM.getModule(), ATy, false, llvm::GlobalValue::AppendingLinkage,
      llvm::ConstantArray::get(ATy, UsedArray), Name);

  GV->setSection("llvm.metadata");
}

void CodeGenModule::emitLLVMUsed() {
  emitUsed(*this, "llvm.used", LLVMUsed);
  emitUsed(*this, "llvm.compiler.used", LLVMCompilerUsed);
}

void CodeGenModule::AppendLinkerOptions(StringRef Opts) {
  llvm::Value *MDOpts = llvm::MDString::get(getLLVMContext(), Opts);
  LinkerOptionsMetadata.push_back(llvm::MDNode::get(getLLVMContext(), MDOpts));
}

void CodeGenModule::AddDetectMismatch(StringRef Name, StringRef Value) {
  llvm::SmallString<32> Opt;
  getTargetCodeGenInfo().getDetectMismatchOption(Name, Value, Opt);
  llvm::Value *MDOpts = llvm::MDString::get(getLLVMContext(), Opt);
  LinkerOptionsMetadata.push_back(llvm::MDNode::get(getLLVMContext(), MDOpts));
}

void CodeGenModule::AddDependentLib(StringRef Lib) {
  llvm::SmallString<24> Opt;
  getTargetCodeGenInfo().getDependentLibraryOption(Lib, Opt);
  llvm::Value *MDOpts = llvm::MDString::get(getLLVMContext(), Opt);
  LinkerOptionsMetadata.push_back(llvm::MDNode::get(getLLVMContext(), MDOpts));
}

/// \brief Add link options implied by the given module, including modules
/// it depends on, using a postorder walk.
static void addLinkOptionsPostorder(CodeGenModule &CGM,
                                    Module *Mod,
                                    SmallVectorImpl<llvm::Value *> &Metadata,
                                    llvm::SmallPtrSet<Module *, 16> &Visited) {
  // Import this module's parent.
  if (Mod->Parent && Visited.insert(Mod->Parent)) {
    addLinkOptionsPostorder(CGM, Mod->Parent, Metadata, Visited);
  }

  // Import this module's dependencies.
  for (unsigned I = Mod->Imports.size(); I > 0; --I) {
    if (Visited.insert(Mod->Imports[I-1]))
      addLinkOptionsPostorder(CGM, Mod->Imports[I-1], Metadata, Visited);
  }

  // Add linker options to link against the libraries/frameworks
  // described by this module.
  llvm::LLVMContext &Context = CGM.getLLVMContext();
  for (unsigned I = Mod->LinkLibraries.size(); I > 0; --I) {
    // Link against a framework.  Frameworks are currently Darwin only, so we
    // don't to ask TargetCodeGenInfo for the spelling of the linker option.
    if (Mod->LinkLibraries[I-1].IsFramework) {
      llvm::Value *Args[2] = {
        llvm::MDString::get(Context, "-framework"),
        llvm::MDString::get(Context, Mod->LinkLibraries[I-1].Library)
      };

      Metadata.push_back(llvm::MDNode::get(Context, Args));
      continue;
    }

    // Link against a library.
    llvm::SmallString<24> Opt;
    CGM.getTargetCodeGenInfo().getDependentLibraryOption(
      Mod->LinkLibraries[I-1].Library, Opt);
    llvm::Value *OptString = llvm::MDString::get(Context, Opt);
    Metadata.push_back(llvm::MDNode::get(Context, OptString));
  }
}

void CodeGenModule::EmitModuleLinkOptions() {
  // Collect the set of all of the modules we want to visit to emit link
  // options, which is essentially the imported modules and all of their
  // non-explicit child modules.
  llvm::SetVector<clang::Module *> LinkModules;
  llvm::SmallPtrSet<clang::Module *, 16> Visited;
  SmallVector<clang::Module *, 16> Stack;

  // Seed the stack with imported modules.
  for (llvm::SetVector<clang::Module *>::iterator M = ImportedModules.begin(),
                                               MEnd = ImportedModules.end();
       M != MEnd; ++M) {
    if (Visited.insert(*M))
      Stack.push_back(*M);
  }

  // Find all of the modules to import, making a little effort to prune
  // non-leaf modules.
  while (!Stack.empty()) {
    clang::Module *Mod = Stack.pop_back_val();

    bool AnyChildren = false;

    // Visit the submodules of this module.
    for (clang::Module::submodule_iterator Sub = Mod->submodule_begin(),
                                        SubEnd = Mod->submodule_end();
         Sub != SubEnd; ++Sub) {
      // Skip explicit children; they need to be explicitly imported to be
      // linked against.
      if ((*Sub)->IsExplicit)
        continue;

      if (Visited.insert(*Sub)) {
        Stack.push_back(*Sub);
        AnyChildren = true;
      }
    }

    // We didn't find any children, so add this module to the list of
    // modules to link against.
    if (!AnyChildren) {
      LinkModules.insert(Mod);
    }
  }

  // Add link options for all of the imported modules in reverse topological
  // order.  We don't do anything to try to order import link flags with respect
  // to linker options inserted by things like #pragma comment().
  SmallVector<llvm::Value *, 16> MetadataArgs;
  Visited.clear();
  for (llvm::SetVector<clang::Module *>::iterator M = LinkModules.begin(),
                                               MEnd = LinkModules.end();
       M != MEnd; ++M) {
    if (Visited.insert(*M))
      addLinkOptionsPostorder(*this, *M, MetadataArgs, Visited);
  }
  std::reverse(MetadataArgs.begin(), MetadataArgs.end());
  LinkerOptionsMetadata.append(MetadataArgs.begin(), MetadataArgs.end());

  // Add the linker options metadata flag.
  getModule().addModuleFlag(llvm::Module::AppendUnique, "Linker Options",
                            llvm::MDNode::get(getLLVMContext(),
                                              LinkerOptionsMetadata));
}

void CodeGenModule::EmitDeferred() {
  // Emit code for any potentially referenced deferred decls.  Since a
  // previously unused static decl may become used during the generation of code
  // for a static function, iterate until no changes are made.

  while (true) {
    if (!DeferredVTables.empty()) {
      EmitDeferredVTables();

      // Emitting a v-table doesn't directly cause more v-tables to
      // become deferred, although it can cause functions to be
      // emitted that then need those v-tables.
      assert(DeferredVTables.empty());
    }

    // Stop if we're out of both deferred v-tables and deferred declarations.
    if (DeferredDeclsToEmit.empty()) break;

    DeferredGlobal &G = DeferredDeclsToEmit.back();
    GlobalDecl D = G.GD;
    llvm::GlobalValue *GV = G.GV;
    DeferredDeclsToEmit.pop_back();

    assert(GV == GetGlobalValue(getMangledName(D)));
    // Check to see if we've already emitted this.  This is necessary
    // for a couple of reasons: first, decls can end up in the
    // deferred-decls queue multiple times, and second, decls can end
    // up with definitions in unusual ways (e.g. by an extern inline
    // function acquiring a strong function redefinition).  Just
    // ignore these cases.
    if(!GV->isDeclaration())
      continue;

    // Otherwise, emit the definition and move on to the next one.
    EmitGlobalDefinition(D, GV);
  }
}

void CodeGenModule::EmitGlobalAnnotations() {
  if (Annotations.empty())
    return;

  // Create a new global variable for the ConstantStruct in the Module.
  llvm::Constant *Array = llvm::ConstantArray::get(llvm::ArrayType::get(
    Annotations[0]->getType(), Annotations.size()), Annotations);
  auto *gv = new llvm::GlobalVariable(getModule(), Array->getType(), false,
                                      llvm::GlobalValue::AppendingLinkage,
                                      Array, "llvm.global.annotations");
  gv->setSection(AnnotationSection);
}

llvm::Constant *CodeGenModule::EmitAnnotationString(StringRef Str) {
  llvm::Constant *&AStr = AnnotationStrings[Str];
  if (AStr)
    return AStr;

  // Not found yet, create a new global.
  llvm::Constant *s = llvm::ConstantDataArray::getString(getLLVMContext(), Str);
  auto *gv =
      new llvm::GlobalVariable(getModule(), s->getType(), true,
                               llvm::GlobalValue::PrivateLinkage, s, ".str");
  gv->setSection(AnnotationSection);
  gv->setUnnamedAddr(true);
  AStr = gv;
  return gv;
}

llvm::Constant *CodeGenModule::EmitAnnotationUnit(SourceLocation Loc) {
  SourceManager &SM = getContext().getSourceManager();
  PresumedLoc PLoc = SM.getPresumedLoc(Loc);
  if (PLoc.isValid())
    return EmitAnnotationString(PLoc.getFilename());
  return EmitAnnotationString(SM.getBufferName(Loc));
}

llvm::Constant *CodeGenModule::EmitAnnotationLineNo(SourceLocation L) {
  SourceManager &SM = getContext().getSourceManager();
  PresumedLoc PLoc = SM.getPresumedLoc(L);
  unsigned LineNo = PLoc.isValid() ? PLoc.getLine() :
    SM.getExpansionLineNumber(L);
  return llvm::ConstantInt::get(Int32Ty, LineNo);
}

llvm::Constant *CodeGenModule::EmitAnnotateAttr(llvm::GlobalValue *GV,
                                                const AnnotateAttr *AA,
                                                SourceLocation L) {
  // Get the globals for file name, annotation, and the line number.
  llvm::Constant *AnnoGV = EmitAnnotationString(AA->getAnnotation()),
                 *UnitGV = EmitAnnotationUnit(L),
                 *LineNoCst = EmitAnnotationLineNo(L);

  // Create the ConstantStruct for the global annotation.
  llvm::Constant *Fields[4] = {
    llvm::ConstantExpr::getBitCast(GV, Int8PtrTy),
    llvm::ConstantExpr::getBitCast(AnnoGV, Int8PtrTy),
    llvm::ConstantExpr::getBitCast(UnitGV, Int8PtrTy),
    LineNoCst
  };
  return llvm::ConstantStruct::getAnon(Fields);
}

void CodeGenModule::AddGlobalAnnotations(const ValueDecl *D,
                                         llvm::GlobalValue *GV) {
  assert(D->hasAttr<AnnotateAttr>() && "no annotate attribute");
  // Get the struct elements for these annotations.
  for (const auto *I : D->specific_attrs<AnnotateAttr>())
    Annotations.push_back(EmitAnnotateAttr(GV, I, D->getLocation()));
}

bool CodeGenModule::MayDeferGeneration(const ValueDecl *Global) {
  // Never defer when EmitAllDecls is specified.
  if (LangOpts.EmitAllDecls)
    return false;

  return !getContext().DeclMustBeEmitted(Global);
}

llvm::Constant *CodeGenModule::GetAddrOfUuidDescriptor(
    const CXXUuidofExpr* E) {
  // Sema has verified that IIDSource has a __declspec(uuid()), and that its
  // well-formed.
  StringRef Uuid = E->getUuidAsStringRef(Context);
  std::string Name = "_GUID_" + Uuid.lower();
  std::replace(Name.begin(), Name.end(), '-', '_');

  // Look for an existing global.
  if (llvm::GlobalVariable *GV = getModule().getNamedGlobal(Name))
    return GV;

  llvm::Constant *Init = EmitUuidofInitializer(Uuid, E->getType());
  assert(Init && "failed to initialize as constant");

  auto *GV = new llvm::GlobalVariable(
      getModule(), Init->getType(),
      /*isConstant=*/true, llvm::GlobalValue::LinkOnceODRLinkage, Init, Name);
  return GV;
}

llvm::Constant *CodeGenModule::GetWeakRefReference(const ValueDecl *VD) {
  const AliasAttr *AA = VD->getAttr<AliasAttr>();
  assert(AA && "No alias?");

  llvm::Type *DeclTy = getTypes().ConvertTypeForMem(VD->getType());

  // See if there is already something with the target's name in the module.
  llvm::GlobalValue *Entry = GetGlobalValue(AA->getAliasee());
  if (Entry) {
    unsigned AS = getContext().getTargetAddressSpace(VD->getType());
    return llvm::ConstantExpr::getBitCast(Entry, DeclTy->getPointerTo(AS));
  }

  llvm::Constant *Aliasee;
  if (isa<llvm::FunctionType>(DeclTy))
    Aliasee = GetOrCreateLLVMFunction(AA->getAliasee(), DeclTy,
                                      GlobalDecl(cast<FunctionDecl>(VD)),
                                      /*ForVTable=*/false);
  else
    Aliasee = GetOrCreateLLVMGlobal(AA->getAliasee(),
                                    llvm::PointerType::getUnqual(DeclTy),
                                    nullptr);

  auto *F = cast<llvm::GlobalValue>(Aliasee);
  F->setLinkage(llvm::Function::ExternalWeakLinkage);
  WeakRefReferences.insert(F);

  return Aliasee;
}

void CodeGenModule::EmitGlobal(GlobalDecl GD) {
  const auto *Global = cast<ValueDecl>(GD.getDecl());

  // Weak references don't produce any output by themselves.
  if (Global->hasAttr<WeakRefAttr>())
    return;

  // If this is an alias definition (which otherwise looks like a declaration)
  // emit it now.
  if (Global->hasAttr<AliasAttr>())
    return EmitAliasDefinition(GD);

  // If this is CUDA, be selective about which declarations we emit.
  if (LangOpts.CUDA) {
    if (CodeGenOpts.CUDAIsDevice) {
      if (!Global->hasAttr<CUDADeviceAttr>() &&
          !Global->hasAttr<CUDAGlobalAttr>() &&
          !Global->hasAttr<CUDAConstantAttr>() &&
          !Global->hasAttr<CUDASharedAttr>())
        return;
    } else {
      if (!Global->hasAttr<CUDAHostAttr>() && (
            Global->hasAttr<CUDADeviceAttr>() ||
            Global->hasAttr<CUDAConstantAttr>() ||
            Global->hasAttr<CUDASharedAttr>()))
        return;
    }
  }

  // Ignore declarations, they will be emitted on their first use.
  if (const auto *FD = dyn_cast<FunctionDecl>(Global)) {
    // Forward declarations are emitted lazily on first use.
    if (!FD->doesThisDeclarationHaveABody()) {
      if (!FD->doesDeclarationForceExternallyVisibleDefinition())
        return;

      StringRef MangledName = getMangledName(GD);

      // Compute the function info and LLVM type.
      const CGFunctionInfo &FI = getTypes().arrangeGlobalDeclaration(GD);
      llvm::Type *Ty = getTypes().GetFunctionType(FI);

      GetOrCreateLLVMFunction(MangledName, Ty, GD, /*ForVTable=*/false,
                              /*DontDefer=*/false);
      return;
    }
  } else {
    const auto *VD = cast<VarDecl>(Global);
    assert(VD->isFileVarDecl() && "Cannot emit local var decl as global.");

    if (VD->isThisDeclarationADefinition() != VarDecl::Definition &&
        !Context.isMSStaticDataMemberInlineDefinition(VD))
      return;
  }

  // Defer code generation when possible if this is a static definition, inline
  // function etc.  These we only want to emit if they are used.
  if (!MayDeferGeneration(Global)) {
    // Emit the definition if it can't be deferred.
    EmitGlobalDefinition(GD);
    return;
  }

  // If we're deferring emission of a C++ variable with an
  // initializer, remember the order in which it appeared in the file.
  if (getLangOpts().CPlusPlus && isa<VarDecl>(Global) &&
      cast<VarDecl>(Global)->hasInit()) {
    DelayedCXXInitPosition[Global] = CXXGlobalInits.size();
    CXXGlobalInits.push_back(nullptr);
  }
  
  // If the value has already been used, add it directly to the
  // DeferredDeclsToEmit list.
  StringRef MangledName = getMangledName(GD);
  if (llvm::GlobalValue *GV = GetGlobalValue(MangledName))
    addDeferredDeclToEmit(GV, GD);
  else {
    // Otherwise, remember that we saw a deferred decl with this name.  The
    // first use of the mangled name will cause it to move into
    // DeferredDeclsToEmit.
    DeferredDecls[MangledName] = GD;
  }
}

namespace {
  struct FunctionIsDirectlyRecursive :
    public RecursiveASTVisitor<FunctionIsDirectlyRecursive> {
    const StringRef Name;
    const Builtin::Context &BI;
    bool Result;
    FunctionIsDirectlyRecursive(StringRef N, const Builtin::Context &C) :
      Name(N), BI(C), Result(false) {
    }
    typedef RecursiveASTVisitor<FunctionIsDirectlyRecursive> Base;

    bool TraverseCallExpr(CallExpr *E) {
      const FunctionDecl *FD = E->getDirectCallee();
      if (!FD)
        return true;
      AsmLabelAttr *Attr = FD->getAttr<AsmLabelAttr>();
      if (Attr && Name == Attr->getLabel()) {
        Result = true;
        return false;
      }
      unsigned BuiltinID = FD->getBuiltinID();
      if (!BuiltinID)
        return true;
      StringRef BuiltinName = BI.GetName(BuiltinID);
      if (BuiltinName.startswith("__builtin_") &&
          Name == BuiltinName.slice(strlen("__builtin_"), StringRef::npos)) {
        Result = true;
        return false;
      }
      return true;
    }
  };
}

// isTriviallyRecursive - Check if this function calls another
// decl that, because of the asm attribute or the other decl being a builtin,
// ends up pointing to itself.
bool
CodeGenModule::isTriviallyRecursive(const FunctionDecl *FD) {
  StringRef Name;
  if (getCXXABI().getMangleContext().shouldMangleDeclName(FD)) {
    // asm labels are a special kind of mangling we have to support.
    AsmLabelAttr *Attr = FD->getAttr<AsmLabelAttr>();
    if (!Attr)
      return false;
    Name = Attr->getLabel();
  } else {
    Name = FD->getName();
  }

  FunctionIsDirectlyRecursive Walker(Name, Context.BuiltinInfo);
  Walker.TraverseFunctionDecl(const_cast<FunctionDecl*>(FD));
  return Walker.Result;
}

bool
CodeGenModule::shouldEmitFunction(GlobalDecl GD) {
  if (getFunctionLinkage(GD) != llvm::Function::AvailableExternallyLinkage)
    return true;
  const auto *F = cast<FunctionDecl>(GD.getDecl());
  if (CodeGenOpts.OptimizationLevel == 0 && !F->hasAttr<AlwaysInlineAttr>())
    return false;
  // PR9614. Avoid cases where the source code is lying to us. An available
  // externally function should have an equivalent function somewhere else,
  // but a function that calls itself is clearly not equivalent to the real
  // implementation.
  // This happens in glibc's btowc and in some configure checks.
  return !isTriviallyRecursive(F);
}

/// If the type for the method's class was generated by
/// CGDebugInfo::createContextChain(), the cache contains only a
/// limited DIType without any declarations. Since EmitFunctionStart()
/// needs to find the canonical declaration for each method, we need
/// to construct the complete type prior to emitting the method.
void CodeGenModule::CompleteDIClassType(const CXXMethodDecl* D) {
  if (!D->isInstance())
    return;

  if (CGDebugInfo *DI = getModuleDebugInfo())
    if (getCodeGenOpts().getDebugInfo() >= CodeGenOptions::LimitedDebugInfo) {
      const auto *ThisPtr = cast<PointerType>(D->getThisType(getContext()));
      DI->getOrCreateRecordType(ThisPtr->getPointeeType(), D->getLocation());
    }
}

void CodeGenModule::EmitGlobalDefinition(GlobalDecl GD, llvm::GlobalValue *GV) {
  const auto *D = cast<ValueDecl>(GD.getDecl());

  PrettyStackTraceDecl CrashInfo(const_cast<ValueDecl *>(D), D->getLocation(), 
                                 Context.getSourceManager(),
                                 "Generating code for declaration");
  
  if (isa<FunctionDecl>(D)) {
    // At -O0, don't generate IR for functions with available_externally 
    // linkage.
    if (!shouldEmitFunction(GD))
      return;

    if (const auto *Method = dyn_cast<CXXMethodDecl>(D)) {
      CompleteDIClassType(Method);
      // Make sure to emit the definition(s) before we emit the thunks.
      // This is necessary for the generation of certain thunks.
      if (const auto *CD = dyn_cast<CXXConstructorDecl>(Method))
        EmitCXXConstructor(CD, GD.getCtorType());
      else if (const auto *DD = dyn_cast<CXXDestructorDecl>(Method))
        EmitCXXDestructor(DD, GD.getDtorType());
      else
        EmitGlobalFunctionDefinition(GD, GV);

      if (Method->isVirtual())
        getVTables().EmitThunks(GD);

      return;
    }

    return EmitGlobalFunctionDefinition(GD, GV);
  }

  if (const auto *VD = dyn_cast<VarDecl>(D))
    return EmitGlobalVarDefinition(VD);
  
  llvm_unreachable("Invalid argument to EmitGlobalDefinition()");
}

/// GetOrCreateLLVMFunction - If the specified mangled name is not in the
/// module, create and return an llvm Function with the specified type. If there
/// is something in the module with the specified name, return it potentially
/// bitcasted to the right type.
///
/// If D is non-null, it specifies a decl that correspond to this.  This is used
/// to set the attributes on the function when it is first created.
llvm::Constant *
CodeGenModule::GetOrCreateLLVMFunction(StringRef MangledName,
                                       llvm::Type *Ty,
                                       GlobalDecl GD, bool ForVTable,
                                       bool DontDefer,
                                       llvm::AttributeSet ExtraAttrs) {
  const Decl *D = GD.getDecl();

  // Lookup the entry, lazily creating it if necessary.
  llvm::GlobalValue *Entry = GetGlobalValue(MangledName);
  if (Entry) {
    if (WeakRefReferences.erase(Entry)) {
      const FunctionDecl *FD = cast_or_null<FunctionDecl>(D);
      if (FD && !FD->hasAttr<WeakAttr>())
        Entry->setLinkage(llvm::Function::ExternalLinkage);
    }

    if (Entry->getType()->getElementType() == Ty)
      return Entry;

    // Make sure the result is of the correct type.
    return llvm::ConstantExpr::getBitCast(Entry, Ty->getPointerTo());
  }

  // This function doesn't have a complete type (for example, the return
  // type is an incomplete struct). Use a fake type instead, and make
  // sure not to try to set attributes.
  bool IsIncompleteFunction = false;

  llvm::FunctionType *FTy;
  if (isa<llvm::FunctionType>(Ty)) {
    FTy = cast<llvm::FunctionType>(Ty);
  } else {
    FTy = llvm::FunctionType::get(VoidTy, false);
    IsIncompleteFunction = true;
  }
  
  llvm::Function *F = llvm::Function::Create(FTy,
                                             llvm::Function::ExternalLinkage,
                                             MangledName, &getModule());
  assert(F->getName() == MangledName && "name was uniqued!");
  if (D)
    SetFunctionAttributes(GD, F, IsIncompleteFunction);
  if (ExtraAttrs.hasAttributes(llvm::AttributeSet::FunctionIndex)) {
    llvm::AttrBuilder B(ExtraAttrs, llvm::AttributeSet::FunctionIndex);
    F->addAttributes(llvm::AttributeSet::FunctionIndex,
                     llvm::AttributeSet::get(VMContext,
                                             llvm::AttributeSet::FunctionIndex,
                                             B));
  }

  if (!DontDefer) {
    // All MSVC dtors other than the base dtor are linkonce_odr and delegate to
    // each other bottoming out with the base dtor.  Therefore we emit non-base
    // dtors on usage, even if there is no dtor definition in the TU.
    if (D && isa<CXXDestructorDecl>(D) &&
        getCXXABI().useThunkForDtorVariant(cast<CXXDestructorDecl>(D),
                                           GD.getDtorType()))
      addDeferredDeclToEmit(F, GD);

    // This is the first use or definition of a mangled name.  If there is a
    // deferred decl with this name, remember that we need to emit it at the end
    // of the file.
    auto DDI = DeferredDecls.find(MangledName);
    if (DDI != DeferredDecls.end()) {
      // Move the potentially referenced deferred decl to the
      // DeferredDeclsToEmit list, and remove it from DeferredDecls (since we
      // don't need it anymore).
      addDeferredDeclToEmit(F, DDI->second);
      DeferredDecls.erase(DDI);

      // Otherwise, if this is a sized deallocation function, emit a weak
      // definition
      // for it at the end of the translation unit.
    } else if (D && cast<FunctionDecl>(D)
                        ->getCorrespondingUnsizedGlobalDeallocationFunction()) {
      addDeferredDeclToEmit(F, GD);

      // Otherwise, there are cases we have to worry about where we're
      // using a declaration for which we must emit a definition but where
      // we might not find a top-level definition:
      //   - member functions defined inline in their classes
      //   - friend functions defined inline in some class
      //   - special member functions with implicit definitions
      // If we ever change our AST traversal to walk into class methods,
      // this will be unnecessary.
      //
      // We also don't emit a definition for a function if it's going to be an
      // entry
      // in a vtable, unless it's already marked as used.
    } else if (getLangOpts().CPlusPlus && D) {
      // Look for a declaration that's lexically in a record.
      const auto *FD = cast<FunctionDecl>(D);
      FD = FD->getMostRecentDecl();
      do {
        if (isa<CXXRecordDecl>(FD->getLexicalDeclContext())) {
          if (FD->isImplicit() && !ForVTable) {
            assert(FD->isUsed() &&
                   "Sema didn't mark implicit function as used!");
            addDeferredDeclToEmit(F, GD.getWithDecl(FD));
            break;
          } else if (FD->doesThisDeclarationHaveABody()) {
            addDeferredDeclToEmit(F, GD.getWithDecl(FD));
            break;
          }
        }
        FD = FD->getPreviousDecl();
      } while (FD);
    }
  }

  // Make sure the result is of the requested type.
  if (!IsIncompleteFunction) {
    assert(F->getType()->getElementType() == Ty);
    return F;
  }

  llvm::Type *PTy = llvm::PointerType::getUnqual(Ty);
  return llvm::ConstantExpr::getBitCast(F, PTy);
}

/// GetAddrOfFunction - Return the address of the given function.  If Ty is
/// non-null, then this function will use the specified type if it has to
/// create it (this occurs when we see a definition of the function).
llvm::Constant *CodeGenModule::GetAddrOfFunction(GlobalDecl GD,
                                                 llvm::Type *Ty,
                                                 bool ForVTable,
                                                 bool DontDefer) {
  // If there was no specific requested type, just convert it now.
  if (!Ty)
    Ty = getTypes().ConvertType(cast<ValueDecl>(GD.getDecl())->getType());
  
  StringRef MangledName = getMangledName(GD);
  return GetOrCreateLLVMFunction(MangledName, Ty, GD, ForVTable, DontDefer);
}

/// CreateRuntimeFunction - Create a new runtime function with the specified
/// type and name.
llvm::Constant *
CodeGenModule::CreateRuntimeFunction(llvm::FunctionType *FTy,
                                     StringRef Name,
                                     llvm::AttributeSet ExtraAttrs) {
  llvm::Constant *C =
      GetOrCreateLLVMFunction(Name, FTy, GlobalDecl(), /*ForVTable=*/false,
                              /*DontDefer=*/false, ExtraAttrs);
  if (auto *F = dyn_cast<llvm::Function>(C))
    if (F->empty())
      F->setCallingConv(getRuntimeCC());
  return C;
}

/// isTypeConstant - Determine whether an object of this type can be emitted
/// as a constant.
///
/// If ExcludeCtor is true, the duration when the object's constructor runs
/// will not be considered. The caller will need to verify that the object is
/// not written to during its construction.
bool CodeGenModule::isTypeConstant(QualType Ty, bool ExcludeCtor) {
  if (!Ty.isConstant(Context) && !Ty->isReferenceType())
    return false;

  if (Context.getLangOpts().CPlusPlus) {
    if (const CXXRecordDecl *Record
          = Context.getBaseElementType(Ty)->getAsCXXRecordDecl())
      return ExcludeCtor && !Record->hasMutableFields() &&
             Record->hasTrivialDestructor();
  }

  return true;
}

/// GetOrCreateLLVMGlobal - If the specified mangled name is not in the module,
/// create and return an llvm GlobalVariable with the specified type.  If there
/// is something in the module with the specified name, return it potentially
/// bitcasted to the right type.
///
/// If D is non-null, it specifies a decl that correspond to this.  This is used
/// to set the attributes on the global when it is first created.
llvm::Constant *
CodeGenModule::GetOrCreateLLVMGlobal(StringRef MangledName,
                                     llvm::PointerType *Ty,
                                     const VarDecl *D) {
  // Lookup the entry, lazily creating it if necessary.
  llvm::GlobalValue *Entry = GetGlobalValue(MangledName);
  if (Entry) {
    if (WeakRefReferences.erase(Entry)) {
      if (D && !D->hasAttr<WeakAttr>())
        Entry->setLinkage(llvm::Function::ExternalLinkage);
    }

    if (Entry->getType() == Ty)
      return Entry;

    // Make sure the result is of the correct type.
    if (Entry->getType()->getAddressSpace() != Ty->getAddressSpace())
      return llvm::ConstantExpr::getAddrSpaceCast(Entry, Ty);

    return llvm::ConstantExpr::getBitCast(Entry, Ty);
  }

  unsigned AddrSpace = GetGlobalVarAddressSpace(D, Ty->getAddressSpace());
  auto *GV = new llvm::GlobalVariable(
      getModule(), Ty->getElementType(), false,
      llvm::GlobalValue::ExternalLinkage, nullptr, MangledName, nullptr,
      llvm::GlobalVariable::NotThreadLocal, AddrSpace);

  // This is the first use or definition of a mangled name.  If there is a
  // deferred decl with this name, remember that we need to emit it at the end
  // of the file.
  auto DDI = DeferredDecls.find(MangledName);
  if (DDI != DeferredDecls.end()) {
    // Move the potentially referenced deferred decl to the DeferredDeclsToEmit
    // list, and remove it from DeferredDecls (since we don't need it anymore).
    addDeferredDeclToEmit(GV, DDI->second);
    DeferredDecls.erase(DDI);
  }

  // Handle things which are present even on external declarations.
  if (D) {
    // FIXME: This code is overly simple and should be merged with other global
    // handling.
    GV->setConstant(isTypeConstant(D->getType(), false));

    setLinkageAndVisibilityForGV(GV, D);

    if (D->getTLSKind()) {
      if (D->getTLSKind() == VarDecl::TLS_Dynamic)
        CXXThreadLocals.push_back(std::make_pair(D, GV));
      setTLSMode(GV, *D);
    }

    // If required by the ABI, treat declarations of static data members with
    // inline initializers as definitions.
    if (getContext().isMSStaticDataMemberInlineDefinition(D)) {
      EmitGlobalVarDefinition(D);
    }

    // Handle XCore specific ABI requirements.
    if (getTarget().getTriple().getArch() == llvm::Triple::xcore &&
        D->getLanguageLinkage() == CLanguageLinkage &&
        D->getType().isConstant(Context) &&
        isExternallyVisible(D->getLinkageAndVisibility().getLinkage()))
      GV->setSection(".cp.rodata");
  }

  if (AddrSpace != Ty->getAddressSpace())
    return llvm::ConstantExpr::getAddrSpaceCast(GV, Ty);

  return GV;
}


llvm::GlobalVariable *
CodeGenModule::CreateOrReplaceCXXRuntimeVariable(StringRef Name, 
                                      llvm::Type *Ty,
                                      llvm::GlobalValue::LinkageTypes Linkage) {
  llvm::GlobalVariable *GV = getModule().getNamedGlobal(Name);
  llvm::GlobalVariable *OldGV = nullptr;

  if (GV) {
    // Check if the variable has the right type.
    if (GV->getType()->getElementType() == Ty)
      return GV;

    // Because C++ name mangling, the only way we can end up with an already
    // existing global with the same name is if it has been declared extern "C".
    assert(GV->isDeclaration() && "Declaration has wrong type!");
    OldGV = GV;
  }
  
  // Create a new variable.
  GV = new llvm::GlobalVariable(getModule(), Ty, /*isConstant=*/true,
                                Linkage, nullptr, Name);

  if (OldGV) {
    // Replace occurrences of the old variable if needed.
    GV->takeName(OldGV);
    
    if (!OldGV->use_empty()) {
      llvm::Constant *NewPtrForOldDecl =
      llvm::ConstantExpr::getBitCast(GV, OldGV->getType());
      OldGV->replaceAllUsesWith(NewPtrForOldDecl);
    }
    
    OldGV->eraseFromParent();
  }
  
  return GV;
}

/// GetAddrOfGlobalVar - Return the llvm::Constant for the address of the
/// given global variable.  If Ty is non-null and if the global doesn't exist,
/// then it will be created with the specified type instead of whatever the
/// normal requested type would be.
llvm::Constant *CodeGenModule::GetAddrOfGlobalVar(const VarDecl *D,
                                                  llvm::Type *Ty) {
  assert(D->hasGlobalStorage() && "Not a global variable");
  QualType ASTTy = D->getType();
  if (!Ty)
    Ty = getTypes().ConvertTypeForMem(ASTTy);

  llvm::PointerType *PTy =
    llvm::PointerType::get(Ty, getContext().getTargetAddressSpace(ASTTy));

  StringRef MangledName = getMangledName(D);
  return GetOrCreateLLVMGlobal(MangledName, PTy, D);
}

/// CreateRuntimeVariable - Create a new runtime global variable with the
/// specified type and name.
llvm::Constant *
CodeGenModule::CreateRuntimeVariable(llvm::Type *Ty,
                                     StringRef Name) {
  return GetOrCreateLLVMGlobal(Name, llvm::PointerType::getUnqual(Ty), nullptr);
}

void CodeGenModule::EmitTentativeDefinition(const VarDecl *D) {
  assert(!D->getInit() && "Cannot emit definite definitions here!");

  if (MayDeferGeneration(D)) {
    // If we have not seen a reference to this variable yet, place it
    // into the deferred declarations table to be emitted if needed
    // later.
    StringRef MangledName = getMangledName(D);
    if (!GetGlobalValue(MangledName)) {
      DeferredDecls[MangledName] = D;
      return;
    }
  }

  // The tentative definition is the only definition.
  EmitGlobalVarDefinition(D);
}

CharUnits CodeGenModule::GetTargetTypeStoreSize(llvm::Type *Ty) const {
    return Context.toCharUnitsFromBits(
      TheDataLayout.getTypeStoreSizeInBits(Ty));
}

unsigned CodeGenModule::GetGlobalVarAddressSpace(const VarDecl *D,
                                                 unsigned AddrSpace) {
  if (LangOpts.CUDA && CodeGenOpts.CUDAIsDevice) {
    if (D->hasAttr<CUDAConstantAttr>())
      AddrSpace = getContext().getTargetAddressSpace(LangAS::cuda_constant);
    else if (D->hasAttr<CUDASharedAttr>())
      AddrSpace = getContext().getTargetAddressSpace(LangAS::cuda_shared);
    else
      AddrSpace = getContext().getTargetAddressSpace(LangAS::cuda_device);
  }

  return AddrSpace;
}

template<typename SomeDecl>
void CodeGenModule::MaybeHandleStaticInExternC(const SomeDecl *D,
                                               llvm::GlobalValue *GV) {
  if (!getLangOpts().CPlusPlus)
    return;

  // Must have 'used' attribute, or else inline assembly can't rely on
  // the name existing.
  if (!D->template hasAttr<UsedAttr>())
    return;

  // Must have internal linkage and an ordinary name.
  if (!D->getIdentifier() || D->getFormalLinkage() != InternalLinkage)
    return;

  // Must be in an extern "C" context. Entities declared directly within
  // a record are not extern "C" even if the record is in such a context.
  const SomeDecl *First = D->getFirstDecl();
  if (First->getDeclContext()->isRecord() || !First->isInExternCContext())
    return;

  // OK, this is an internal linkage entity inside an extern "C" linkage
  // specification. Make a note of that so we can give it the "expected"
  // mangled name if nothing else is using that name.
  std::pair<StaticExternCMap::iterator, bool> R =
      StaticExternCValues.insert(std::make_pair(D->getIdentifier(), GV));

  // If we have multiple internal linkage entities with the same name
  // in extern "C" regions, none of them gets that name.
  if (!R.second)
    R.first->second = nullptr;
}

void CodeGenModule::EmitGlobalVarDefinition(const VarDecl *D) {
  llvm::Constant *Init = nullptr;
  QualType ASTTy = D->getType();
  CXXRecordDecl *RD = ASTTy->getBaseElementTypeUnsafe()->getAsCXXRecordDecl();
  bool NeedsGlobalCtor = false;
  bool NeedsGlobalDtor = RD && !RD->hasTrivialDestructor();

  if (ASTTy->isArrayType() && ASTTy.getQualifiers().hasShared())
    Init = MaybeEmitUPCSharedArrayInits(D);

  const VarDecl *InitDecl;
  const Expr *InitExpr = D->getAnyInitializer(InitDecl);

  if (!Init && !InitExpr) {
    // This is a tentative definition; tentative definitions are
    // implicitly initialized with { 0 }.
    //
    // Note that tentative definitions are only emitted at the end of
    // a translation unit, so they should never have incomplete
    // type. In addition, EmitTentativeDefinition makes sure that we
    // never attempt to emit a tentative definition if a real one
    // exists. A use may still exists, however, so we still may need
    // to do a RAUW.
    assert(!ASTTy->isIncompleteType() && "Unexpected incomplete type");
    Init = EmitNullConstant(D->getType());
  } else if (!Init) {
    // upc shared variables can never be static initialized
    if (!ASTTy.getQualifiers().hasShared()) {
      initializedGlobalDecl = GlobalDecl(D);
      Init = EmitConstantInit(*InitDecl);
    }

    if (!Init) {
      QualType T = InitExpr->getType();
      if (D->getType()->isReferenceType())
        T = D->getType();

      if (getLangOpts().CPlusPlus || getLangOpts().UPC) {
        Init = EmitNullConstant(T);
        NeedsGlobalCtor = true;
      } else {
        ErrorUnsupported(D, "static initializer");
        Init = llvm::UndefValue::get(getTypes().ConvertType(T));
      }
    } else {
      // We don't need an initializer, so remove the entry for the delayed
      // initializer position (just in case this entry was delayed) if we
      // also don't need to register a destructor.
      if (getLangOpts().CPlusPlus && !NeedsGlobalDtor)
        DelayedCXXInitPosition.erase(D);
    }
  }

  llvm::Type* InitType = Init->getType();
  llvm::Constant *Entry = GetAddrOfGlobalVar(D, InitType);

  // Strip off a bitcast if we got one back.
  if (auto *CE = dyn_cast<llvm::ConstantExpr>(Entry)) {
    assert(CE->getOpcode() == llvm::Instruction::BitCast ||
           CE->getOpcode() == llvm::Instruction::AddrSpaceCast ||
           // All zero index gep.
           CE->getOpcode() == llvm::Instruction::GetElementPtr);
    Entry = CE->getOperand(0);
  }

  // Entry is now either a Function or GlobalVariable.
  auto *GV = dyn_cast<llvm::GlobalVariable>(Entry);

  // We have a definition after a declaration with the wrong type.
  // We must make a new GlobalVariable* and update everything that used OldGV
  // (a declaration or tentative definition) with the new GlobalVariable*
  // (which will be a definition).
  //
  // This happens if there is a prototype for a global (e.g.
  // "extern int x[];") and then a definition of a different type (e.g.
  // "int x[10];"). This also happens when an initializer has a different type
  // from the type of the global (this happens with unions).
  if (!GV ||
      GV->getType()->getElementType() != InitType ||
      GV->getType()->getAddressSpace() !=
       GetGlobalVarAddressSpace(D, getContext().getTargetAddressSpace(ASTTy))) {

    // Move the old entry aside so that we'll create a new one.
    Entry->setName(StringRef());

    // Make a new global with the correct type, this is now guaranteed to work.
    GV = cast<llvm::GlobalVariable>(GetAddrOfGlobalVar(D, InitType));

    // Replace all uses of the old global with the new global
    llvm::Constant *NewPtrForOldDecl =
        llvm::ConstantExpr::getBitCast(GV, Entry->getType());
    Entry->replaceAllUsesWith(NewPtrForOldDecl);

    // Erase the old global, since it is no longer used.
    cast<llvm::GlobalValue>(Entry)->eraseFromParent();
  }

  MaybeHandleStaticInExternC(D, GV);

  if (D->hasAttr<AnnotateAttr>())
    AddGlobalAnnotations(D, GV);

  GV->setInitializer(Init);

  // If it is safe to mark the global 'constant', do so now.
  GV->setConstant(!NeedsGlobalCtor && !NeedsGlobalDtor &&
                  isTypeConstant(D->getType(), true));

  GV->setAlignment(getContext().getDeclAlign(D).getQuantity());

  // Set the llvm linkage type as appropriate.
  llvm::GlobalValue::LinkageTypes Linkage =
      getLLVMLinkageVarDefinition(D, GV->isConstant());

  // On Darwin, the backing variable for a C++11 thread_local variable always
  // has internal linkage; all accesses should just be calls to the
  // Itanium-specified entry point, which has the normal linkage of the
  // variable.
  if (const auto *VD = dyn_cast<VarDecl>(D))
    if (!VD->isStaticLocal() && VD->getTLSKind() == VarDecl::TLS_Dynamic &&
        Context.getTargetInfo().getTriple().isMacOSX())
      Linkage = llvm::GlobalValue::InternalLinkage;

  GV->setLinkage(Linkage);
  if (D->hasAttr<DLLImportAttr>())
    GV->setDLLStorageClass(llvm::GlobalVariable::DLLImportStorageClass);
  else if (D->hasAttr<DLLExportAttr>())
    GV->setDLLStorageClass(llvm::GlobalVariable::DLLExportStorageClass);

  if (Linkage == llvm::GlobalVariable::CommonLinkage)
    // common vars aren't constant even if declared const.
    GV->setConstant(false);

<<<<<<< HEAD
  SetCommonAttributes(D, GV);
  if(ASTTy.getQualifiers().hasShared()) {
    if(isTargetDarwin())
      GV->setSection("__DATA,upc_shared");
    else
      GV->setSection("upc_shared");
  }
=======
  setNonAliasAttributes(D, GV);
>>>>>>> 445305f4

  // Emit the initializer function if necessary.
  if (NeedsGlobalCtor || NeedsGlobalDtor)
    EmitCXXGlobalVarDeclInitFunc(D, GV, NeedsGlobalCtor);

  reportGlobalToASan(GV, *D, NeedsGlobalCtor);

  // Emit global variable debug information.
  if (CGDebugInfo *DI = getModuleDebugInfo())
    if (getCodeGenOpts().getDebugInfo() >= CodeGenOptions::LimitedDebugInfo)
      DI->EmitGlobalVariable(GV, D);
}

void CodeGenModule::reportGlobalToASan(llvm::GlobalVariable *GV,
                                       SourceLocation Loc, StringRef Name,
                                       bool IsDynInit, bool IsBlacklisted) {
  if (!LangOpts.Sanitize.Address)
    return;
  IsDynInit &= !SanitizerBL.isIn(*GV, "init");
  IsBlacklisted |= SanitizerBL.isIn(*GV);

  llvm::GlobalVariable *LocDescr = nullptr;
  llvm::GlobalVariable *GlobalName = nullptr;
  if (!IsBlacklisted) {
    // Don't generate source location and global name if it is blacklisted -
    // it won't be instrumented anyway.
    PresumedLoc PLoc = Context.getSourceManager().getPresumedLoc(Loc);
    if (PLoc.isValid()) {
      llvm::Constant *LocData[] = {
          GetAddrOfConstantCString(PLoc.getFilename()),
          llvm::ConstantInt::get(llvm::Type::getInt32Ty(VMContext),
                                 PLoc.getLine()),
          llvm::ConstantInt::get(llvm::Type::getInt32Ty(VMContext),
                                 PLoc.getColumn()),
      };
      auto LocStruct = llvm::ConstantStruct::getAnon(LocData);
      LocDescr = new llvm::GlobalVariable(TheModule, LocStruct->getType(), true,
                                          llvm::GlobalValue::PrivateLinkage,
                                          LocStruct, ".asan_loc_descr");
      LocDescr->setUnnamedAddr(true);
      // Add LocDescr to llvm.compiler.used, so that it won't be removed by
      // the optimizer before the ASan instrumentation pass.
      addCompilerUsedGlobal(LocDescr);
    }
    if (!Name.empty()) {
      GlobalName = GetAddrOfConstantCString(Name);
      // GlobalName shouldn't be removed by the optimizer.
      addCompilerUsedGlobal(GlobalName);
    }
  }

  llvm::Value *GlobalMetadata[] = {
      GV, LocDescr, GlobalName,
      llvm::ConstantInt::get(llvm::Type::getInt1Ty(VMContext), IsDynInit),
      llvm::ConstantInt::get(llvm::Type::getInt1Ty(VMContext), IsBlacklisted)};

  llvm::MDNode *ThisGlobal = llvm::MDNode::get(VMContext, GlobalMetadata);
  llvm::NamedMDNode *AsanGlobals =
      TheModule.getOrInsertNamedMetadata("llvm.asan.globals");
  AsanGlobals->addOperand(ThisGlobal);
}

void CodeGenModule::reportGlobalToASan(llvm::GlobalVariable *GV,
                                       const VarDecl &D, bool IsDynInit) {
  if (!LangOpts.Sanitize.Address)
    return;
  std::string QualName;
  llvm::raw_string_ostream OS(QualName);
  D.printQualifiedName(OS);
  reportGlobalToASan(GV, D.getLocation(), OS.str(), IsDynInit);
}

void CodeGenModule::disableSanitizerForGlobal(llvm::GlobalVariable *GV) {
  // For now, just make sure the global is not modified by the ASan
  // instrumentation.
  if (LangOpts.Sanitize.Address)
    reportGlobalToASan(GV, SourceLocation(), "", false, true);
}

static bool isVarDeclStrongDefinition(const VarDecl *D, bool NoCommon) {
  // Don't give variables common linkage if -fno-common was specified unless it
  // was overridden by a NoCommon attribute.
  if ((NoCommon || D->hasAttr<NoCommonAttr>()) && !D->hasAttr<CommonAttr>())
    return true;

  // C11 6.9.2/2:
  //   A declaration of an identifier for an object that has file scope without
  //   an initializer, and without a storage-class specifier or with the
  //   storage-class specifier static, constitutes a tentative definition.
  if (D->getInit() || D->hasExternalStorage())
    return true;

  // A variable cannot be both common and exist in a section.
  if (D->hasAttr<SectionAttr>())
    return true;

  // Thread local vars aren't considered common linkage.
  if (D->getTLSKind())
    return true;

  // Tentative definitions marked with WeakImportAttr are true definitions.
  if (D->hasAttr<WeakImportAttr>())
    return true;

  return false;
}

llvm::GlobalValue::LinkageTypes CodeGenModule::getLLVMLinkageForDeclarator(
    const DeclaratorDecl *D, GVALinkage Linkage, bool IsConstantVariable) {
  if (Linkage == GVA_Internal)
    return llvm::Function::InternalLinkage;

  if (D->hasAttr<WeakAttr>()) {
    if (IsConstantVariable)
      return llvm::GlobalVariable::WeakODRLinkage;
    else
      return llvm::GlobalVariable::WeakAnyLinkage;
<<<<<<< HEAD
  } else if (Linkage == GVA_TemplateInstantiation ||
             Linkage == GVA_ExplicitTemplateInstantiation)
    return llvm::GlobalVariable::WeakODRLinkage;
  else if (!getLangOpts().CPlusPlus && 
           ((!CodeGenOpts.NoCommon && !D->getAttr<NoCommonAttr>()) ||
             D->getAttr<CommonAttr>()) &&
           !D->hasExternalStorage() && !D->getInit() &&
           !D->getAttr<SectionAttr>() && !D->getTLSKind() &&
           !D->getAttr<WeakImportAttr>() &&
           !D->getType().getQualifiers().hasShared()) {
    // Thread local vars aren't considered common linkage.
=======
  }

  // We are guaranteed to have a strong definition somewhere else,
  // so we can use available_externally linkage.
  if (Linkage == GVA_AvailableExternally)
    return llvm::Function::AvailableExternallyLinkage;

  // Note that Apple's kernel linker doesn't support symbol
  // coalescing, so we need to avoid linkonce and weak linkages there.
  // Normally, this means we just map to internal, but for explicit
  // instantiations we'll map to external.

  // In C++, the compiler has to emit a definition in every translation unit
  // that references the function.  We should use linkonce_odr because
  // a) if all references in this translation unit are optimized away, we
  // don't need to codegen it.  b) if the function persists, it needs to be
  // merged with other definitions. c) C++ has the ODR, so we know the
  // definition is dependable.
  if (Linkage == GVA_DiscardableODR)
    return !Context.getLangOpts().AppleKext ? llvm::Function::LinkOnceODRLinkage
                                            : llvm::Function::InternalLinkage;

  // An explicit instantiation of a template has weak linkage, since
  // explicit instantiations can occur in multiple translation units
  // and must all be equivalent. However, we are not allowed to
  // throw away these explicit instantiations.
  if (Linkage == GVA_StrongODR)
    return !Context.getLangOpts().AppleKext ? llvm::Function::WeakODRLinkage
                                            : llvm::Function::ExternalLinkage;

  // C++ doesn't have tentative definitions and thus cannot have common
  // linkage.
  if (!getLangOpts().CPlusPlus && isa<VarDecl>(D) &&
      !isVarDeclStrongDefinition(cast<VarDecl>(D), CodeGenOpts.NoCommon))
>>>>>>> 445305f4
    return llvm::GlobalVariable::CommonLinkage;

  // selectany symbols are externally visible, so use weak instead of
  // linkonce.  MSVC optimizes away references to const selectany globals, so
  // all definitions should be the same and ODR linkage should be used.
  // http://msdn.microsoft.com/en-us/library/5tkz6s71.aspx
  if (D->hasAttr<SelectAnyAttr>())
    return llvm::GlobalVariable::WeakODRLinkage;

  // Otherwise, we have strong external linkage.
  assert(Linkage == GVA_StrongExternal);
  return llvm::GlobalVariable::ExternalLinkage;
}

llvm::GlobalValue::LinkageTypes CodeGenModule::getLLVMLinkageVarDefinition(
    const VarDecl *VD, bool IsConstant) {
  GVALinkage Linkage = getContext().GetGVALinkageForVariable(VD);
  return getLLVMLinkageForDeclarator(VD, Linkage, IsConstant);
}

/// Replace the uses of a function that was declared with a non-proto type.
/// We want to silently drop extra arguments from call sites
static void replaceUsesOfNonProtoConstant(llvm::Constant *old,
                                          llvm::Function *newFn) {
  // Fast path.
  if (old->use_empty()) return;

  llvm::Type *newRetTy = newFn->getReturnType();
  SmallVector<llvm::Value*, 4> newArgs;

  for (llvm::Value::use_iterator ui = old->use_begin(), ue = old->use_end();
         ui != ue; ) {
    llvm::Value::use_iterator use = ui++; // Increment before the use is erased.
    llvm::User *user = use->getUser();

    // Recognize and replace uses of bitcasts.  Most calls to
    // unprototyped functions will use bitcasts.
    if (auto *bitcast = dyn_cast<llvm::ConstantExpr>(user)) {
      if (bitcast->getOpcode() == llvm::Instruction::BitCast)
        replaceUsesOfNonProtoConstant(bitcast, newFn);
      continue;
    }

    // Recognize calls to the function.
    llvm::CallSite callSite(user);
    if (!callSite) continue;
    if (!callSite.isCallee(&*use)) continue;

    // If the return types don't match exactly, then we can't
    // transform this call unless it's dead.
    if (callSite->getType() != newRetTy && !callSite->use_empty())
      continue;

    // Get the call site's attribute list.
    SmallVector<llvm::AttributeSet, 8> newAttrs;
    llvm::AttributeSet oldAttrs = callSite.getAttributes();

    // Collect any return attributes from the call.
    if (oldAttrs.hasAttributes(llvm::AttributeSet::ReturnIndex))
      newAttrs.push_back(
        llvm::AttributeSet::get(newFn->getContext(),
                                oldAttrs.getRetAttributes()));

    // If the function was passed too few arguments, don't transform.
    unsigned newNumArgs = newFn->arg_size();
    if (callSite.arg_size() < newNumArgs) continue;

    // If extra arguments were passed, we silently drop them.
    // If any of the types mismatch, we don't transform.
    unsigned argNo = 0;
    bool dontTransform = false;
    for (llvm::Function::arg_iterator ai = newFn->arg_begin(),
           ae = newFn->arg_end(); ai != ae; ++ai, ++argNo) {
      if (callSite.getArgument(argNo)->getType() != ai->getType()) {
        dontTransform = true;
        break;
      }

      // Add any parameter attributes.
      if (oldAttrs.hasAttributes(argNo + 1))
        newAttrs.
          push_back(llvm::
                    AttributeSet::get(newFn->getContext(),
                                      oldAttrs.getParamAttributes(argNo + 1)));
    }
    if (dontTransform)
      continue;

    if (oldAttrs.hasAttributes(llvm::AttributeSet::FunctionIndex))
      newAttrs.push_back(llvm::AttributeSet::get(newFn->getContext(),
                                                 oldAttrs.getFnAttributes()));

    // Okay, we can transform this.  Create the new call instruction and copy
    // over the required information.
    newArgs.append(callSite.arg_begin(), callSite.arg_begin() + argNo);

    llvm::CallSite newCall;
    if (callSite.isCall()) {
      newCall = llvm::CallInst::Create(newFn, newArgs, "",
                                       callSite.getInstruction());
    } else {
      auto *oldInvoke = cast<llvm::InvokeInst>(callSite.getInstruction());
      newCall = llvm::InvokeInst::Create(newFn,
                                         oldInvoke->getNormalDest(),
                                         oldInvoke->getUnwindDest(),
                                         newArgs, "",
                                         callSite.getInstruction());
    }
    newArgs.clear(); // for the next iteration

    if (!newCall->getType()->isVoidTy())
      newCall->takeName(callSite.getInstruction());
    newCall.setAttributes(
                     llvm::AttributeSet::get(newFn->getContext(), newAttrs));
    newCall.setCallingConv(callSite.getCallingConv());

    // Finally, remove the old call, replacing any uses with the new one.
    if (!callSite->use_empty())
      callSite->replaceAllUsesWith(newCall.getInstruction());

    // Copy debug location attached to CI.
    if (!callSite->getDebugLoc().isUnknown())
      newCall->setDebugLoc(callSite->getDebugLoc());
    callSite->eraseFromParent();
  }
}

/// ReplaceUsesOfNonProtoTypeWithRealFunction - This function is called when we
/// implement a function with no prototype, e.g. "int foo() {}".  If there are
/// existing call uses of the old function in the module, this adjusts them to
/// call the new function directly.
///
/// This is not just a cleanup: the always_inline pass requires direct calls to
/// functions to be able to inline them.  If there is a bitcast in the way, it
/// won't inline them.  Instcombine normally deletes these calls, but it isn't
/// run at -O0.
static void ReplaceUsesOfNonProtoTypeWithRealFunction(llvm::GlobalValue *Old,
                                                      llvm::Function *NewFn) {
  // If we're redefining a global as a function, don't transform it.
  if (!isa<llvm::Function>(Old)) return;

  replaceUsesOfNonProtoConstant(Old, NewFn);
}

void CodeGenModule::HandleCXXStaticMemberVarInstantiation(VarDecl *VD) {
  TemplateSpecializationKind TSK = VD->getTemplateSpecializationKind();
  // If we have a definition, this might be a deferred decl. If the
  // instantiation is explicit, make sure we emit it at the end.
  if (VD->getDefinition() && TSK == TSK_ExplicitInstantiationDefinition)
    GetAddrOfGlobalVar(VD);

  EmitTopLevelDecl(VD);
}

void CodeGenModule::EmitGlobalFunctionDefinition(GlobalDecl GD,
                                                 llvm::GlobalValue *GV) {
  const auto *D = cast<FunctionDecl>(GD.getDecl());

  // Compute the function info and LLVM type.
  const CGFunctionInfo &FI = getTypes().arrangeGlobalDeclaration(GD);
  llvm::FunctionType *Ty = getTypes().GetFunctionType(FI);

  // Get or create the prototype for the function.
  if (!GV) {
    llvm::Constant *C =
        GetAddrOfFunction(GD, Ty, /*ForVTable=*/false, /*DontDefer*/ true);

    // Strip off a bitcast if we got one back.
    if (auto *CE = dyn_cast<llvm::ConstantExpr>(C)) {
      assert(CE->getOpcode() == llvm::Instruction::BitCast);
      GV = cast<llvm::GlobalValue>(CE->getOperand(0));
    } else {
      GV = cast<llvm::GlobalValue>(C);
    }
  }

  if (!GV->isDeclaration()) {
    getDiags().Report(D->getLocation(), diag::err_duplicate_mangled_name);
    return;
  }

  if (GV->getType()->getElementType() != Ty) {
    // If the types mismatch then we have to rewrite the definition.
    assert(GV->isDeclaration() && "Shouldn't replace non-declaration");

    // F is the Function* for the one with the wrong type, we must make a new
    // Function* and update everything that used F (a declaration) with the new
    // Function* (which will be a definition).
    //
    // This happens if there is a prototype for a function
    // (e.g. "int f()") and then a definition of a different type
    // (e.g. "int f(int x)").  Move the old function aside so that it
    // doesn't interfere with GetAddrOfFunction.
    GV->setName(StringRef());
    auto *NewFn = cast<llvm::Function>(GetAddrOfFunction(GD, Ty));

    // This might be an implementation of a function without a
    // prototype, in which case, try to do special replacement of
    // calls which match the new prototype.  The really key thing here
    // is that we also potentially drop arguments from the call site
    // so as to make a direct call, which makes the inliner happier
    // and suppresses a number of optimizer warnings (!) about
    // dropping arguments.
    if (!GV->use_empty()) {
      ReplaceUsesOfNonProtoTypeWithRealFunction(GV, NewFn);
      GV->removeDeadConstantUsers();
    }

    // Replace uses of F with the Function we will endow with a body.
    if (!GV->use_empty()) {
      llvm::Constant *NewPtrForOldDecl =
          llvm::ConstantExpr::getBitCast(NewFn, GV->getType());
      GV->replaceAllUsesWith(NewPtrForOldDecl);
    }

    // Ok, delete the old function now, which is dead.
    GV->eraseFromParent();

    GV = NewFn;
  }

  // We need to set linkage and visibility on the function before
  // generating code for it because various parts of IR generation
  // want to propagate this information down (e.g. to local static
  // declarations).
  auto *Fn = cast<llvm::Function>(GV);
  setFunctionLinkage(GD, Fn);

  // FIXME: this is redundant with part of setFunctionDefinitionAttributes
  setGlobalVisibility(Fn, D);

  MaybeHandleStaticInExternC(D, Fn);

  CodeGenFunction(*this).GenerateCode(D, Fn, FI);

  setFunctionDefinitionAttributes(D, Fn);
  SetLLVMFunctionAttributesForDefinition(D, Fn);

  if (const ConstructorAttr *CA = D->getAttr<ConstructorAttr>())
    AddGlobalCtor(Fn, CA->getPriority());
  if (const DestructorAttr *DA = D->getAttr<DestructorAttr>())
    AddGlobalDtor(Fn, DA->getPriority());
  if (D->hasAttr<AnnotateAttr>())
    AddGlobalAnnotations(D, Fn);
}

void CodeGenModule::EmitAliasDefinition(GlobalDecl GD) {
  const auto *D = cast<ValueDecl>(GD.getDecl());
  const AliasAttr *AA = D->getAttr<AliasAttr>();
  assert(AA && "Not an alias?");

  StringRef MangledName = getMangledName(GD);

  // If there is a definition in the module, then it wins over the alias.
  // This is dubious, but allow it to be safe.  Just ignore the alias.
  llvm::GlobalValue *Entry = GetGlobalValue(MangledName);
  if (Entry && !Entry->isDeclaration())
    return;

  Aliases.push_back(GD);

  llvm::Type *DeclTy = getTypes().ConvertTypeForMem(D->getType());

  // Create a reference to the named value.  This ensures that it is emitted
  // if a deferred decl.
  llvm::Constant *Aliasee;
  if (isa<llvm::FunctionType>(DeclTy))
    Aliasee = GetOrCreateLLVMFunction(AA->getAliasee(), DeclTy, GD,
                                      /*ForVTable=*/false);
  else
    Aliasee = GetOrCreateLLVMGlobal(AA->getAliasee(),
                                    llvm::PointerType::getUnqual(DeclTy),
                                    nullptr);

  // Create the new alias itself, but don't set a name yet.
  auto *GA = llvm::GlobalAlias::create(
      cast<llvm::PointerType>(Aliasee->getType())->getElementType(), 0,
      llvm::Function::ExternalLinkage, "", Aliasee, &getModule());

  if (Entry) {
    if (GA->getAliasee() == Entry) {
      Diags.Report(AA->getLocation(), diag::err_cyclic_alias);
      return;
    }

    assert(Entry->isDeclaration());

    // If there is a declaration in the module, then we had an extern followed
    // by the alias, as in:
    //   extern int test6();
    //   ...
    //   int test6() __attribute__((alias("test7")));
    //
    // Remove it and replace uses of it with the alias.
    GA->takeName(Entry);

    Entry->replaceAllUsesWith(llvm::ConstantExpr::getBitCast(GA,
                                                          Entry->getType()));
    Entry->eraseFromParent();
  } else {
    GA->setName(MangledName);
  }

  // Set attributes which are particular to an alias; this is a
  // specialization of the attributes which may be set on a global
  // variable/function.
  if (D->hasAttr<DLLExportAttr>()) {
    if (const auto *FD = dyn_cast<FunctionDecl>(D)) {
      // The dllexport attribute is ignored for undefined symbols.
      if (FD->hasBody())
        GA->setDLLStorageClass(llvm::GlobalValue::DLLExportStorageClass);
    } else {
      GA->setDLLStorageClass(llvm::GlobalValue::DLLExportStorageClass);
    }
  } else if (D->hasAttr<WeakAttr>() ||
             D->hasAttr<WeakRefAttr>() ||
             D->isWeakImported()) {
    GA->setLinkage(llvm::Function::WeakAnyLinkage);
  }

  SetCommonAttributes(D, GA);
}

llvm::Function *CodeGenModule::getIntrinsic(unsigned IID,
                                            ArrayRef<llvm::Type*> Tys) {
  return llvm::Intrinsic::getDeclaration(&getModule(), (llvm::Intrinsic::ID)IID,
                                         Tys);
}

static llvm::StringMapEntry<llvm::Constant*> &
GetConstantCFStringEntry(llvm::StringMap<llvm::Constant*> &Map,
                         const StringLiteral *Literal,
                         bool TargetIsLSB,
                         bool &IsUTF16,
                         unsigned &StringLength) {
  StringRef String = Literal->getString();
  unsigned NumBytes = String.size();

  // Check for simple case.
  if (!Literal->containsNonAsciiOrNull()) {
    StringLength = NumBytes;
    return Map.GetOrCreateValue(String);
  }

  // Otherwise, convert the UTF8 literals into a string of shorts.
  IsUTF16 = true;

  SmallVector<UTF16, 128> ToBuf(NumBytes + 1); // +1 for ending nulls.
  const UTF8 *FromPtr = (const UTF8 *)String.data();
  UTF16 *ToPtr = &ToBuf[0];

  (void)ConvertUTF8toUTF16(&FromPtr, FromPtr + NumBytes,
                           &ToPtr, ToPtr + NumBytes,
                           strictConversion);

  // ConvertUTF8toUTF16 returns the length in ToPtr.
  StringLength = ToPtr - &ToBuf[0];

  // Add an explicit null.
  *ToPtr = 0;
  return Map.
    GetOrCreateValue(StringRef(reinterpret_cast<const char *>(ToBuf.data()),
                               (StringLength + 1) * 2));
}

static llvm::StringMapEntry<llvm::Constant*> &
GetConstantStringEntry(llvm::StringMap<llvm::Constant*> &Map,
                       const StringLiteral *Literal,
                       unsigned &StringLength) {
  StringRef String = Literal->getString();
  StringLength = String.size();
  return Map.GetOrCreateValue(String);
}

llvm::Constant *
CodeGenModule::GetAddrOfConstantCFString(const StringLiteral *Literal) {
  unsigned StringLength = 0;
  bool isUTF16 = false;
  llvm::StringMapEntry<llvm::Constant*> &Entry =
    GetConstantCFStringEntry(CFConstantStringMap, Literal,
                             getDataLayout().isLittleEndian(),
                             isUTF16, StringLength);

  if (llvm::Constant *C = Entry.getValue())
    return C;

  llvm::Constant *Zero = llvm::Constant::getNullValue(Int32Ty);
  llvm::Constant *Zeros[] = { Zero, Zero };
  llvm::Value *V;
  
  // If we don't already have it, get __CFConstantStringClassReference.
  if (!CFConstantStringClassRef) {
    llvm::Type *Ty = getTypes().ConvertType(getContext().IntTy);
    Ty = llvm::ArrayType::get(Ty, 0);
    llvm::Constant *GV = CreateRuntimeVariable(Ty,
                                           "__CFConstantStringClassReference");
    // Decay array -> ptr
    V = llvm::ConstantExpr::getGetElementPtr(GV, Zeros);
    CFConstantStringClassRef = V;
  }
  else
    V = CFConstantStringClassRef;

  QualType CFTy = getContext().getCFConstantStringType();

  auto *STy = cast<llvm::StructType>(getTypes().ConvertType(CFTy));

  llvm::Constant *Fields[4];

  // Class pointer.
  Fields[0] = cast<llvm::ConstantExpr>(V);

  // Flags.
  llvm::Type *Ty = getTypes().ConvertType(getContext().UnsignedIntTy);
  Fields[1] = isUTF16 ? llvm::ConstantInt::get(Ty, 0x07d0) :
    llvm::ConstantInt::get(Ty, 0x07C8);

  // String pointer.
  llvm::Constant *C = nullptr;
  if (isUTF16) {
    ArrayRef<uint16_t> Arr =
      llvm::makeArrayRef<uint16_t>(reinterpret_cast<uint16_t*>(
                                     const_cast<char *>(Entry.getKey().data())),
                                   Entry.getKey().size() / 2);
    C = llvm::ConstantDataArray::get(VMContext, Arr);
  } else {
    C = llvm::ConstantDataArray::getString(VMContext, Entry.getKey());
  }

  // Note: -fwritable-strings doesn't make the backing store strings of
  // CFStrings writable. (See <rdar://problem/10657500>)
  auto *GV =
      new llvm::GlobalVariable(getModule(), C->getType(), /*isConstant=*/true,
                               llvm::GlobalValue::PrivateLinkage, C, ".str");
  GV->setUnnamedAddr(true);
  // Don't enforce the target's minimum global alignment, since the only use
  // of the string is via this class initializer.
  // FIXME: We set the section explicitly to avoid a bug in ld64 224.1. Without
  // it LLVM can merge the string with a non unnamed_addr one during LTO. Doing
  // that changes the section it ends in, which surprises ld64.
  if (isUTF16) {
    CharUnits Align = getContext().getTypeAlignInChars(getContext().ShortTy);
    GV->setAlignment(Align.getQuantity());
    GV->setSection("__TEXT,__ustring");
  } else {
    CharUnits Align = getContext().getTypeAlignInChars(getContext().CharTy);
    GV->setAlignment(Align.getQuantity());
    GV->setSection("__TEXT,__cstring,cstring_literals");
  }

  // String.
  Fields[2] = llvm::ConstantExpr::getGetElementPtr(GV, Zeros);

  if (isUTF16)
    // Cast the UTF16 string to the correct type.
    Fields[2] = llvm::ConstantExpr::getBitCast(Fields[2], Int8PtrTy);

  // String length.
  Ty = getTypes().ConvertType(getContext().LongTy);
  Fields[3] = llvm::ConstantInt::get(Ty, StringLength);

  // The struct.
  C = llvm::ConstantStruct::get(STy, Fields);
  GV = new llvm::GlobalVariable(getModule(), C->getType(), true,
                                llvm::GlobalVariable::PrivateLinkage, C,
                                "_unnamed_cfstring_");
  GV->setSection("__DATA,__cfstring");
  Entry.setValue(GV);

  return GV;
}

llvm::Constant *
CodeGenModule::GetAddrOfConstantString(const StringLiteral *Literal) {
  unsigned StringLength = 0;
  llvm::StringMapEntry<llvm::Constant*> &Entry =
    GetConstantStringEntry(CFConstantStringMap, Literal, StringLength);
  
  if (llvm::Constant *C = Entry.getValue())
    return C;
  
  llvm::Constant *Zero = llvm::Constant::getNullValue(Int32Ty);
  llvm::Constant *Zeros[] = { Zero, Zero };
  llvm::Value *V;
  // If we don't already have it, get _NSConstantStringClassReference.
  if (!ConstantStringClassRef) {
    std::string StringClass(getLangOpts().ObjCConstantStringClass);
    llvm::Type *Ty = getTypes().ConvertType(getContext().IntTy);
    llvm::Constant *GV;
    if (LangOpts.ObjCRuntime.isNonFragile()) {
      std::string str = 
        StringClass.empty() ? "OBJC_CLASS_$_NSConstantString" 
                            : "OBJC_CLASS_$_" + StringClass;
      GV = getObjCRuntime().GetClassGlobal(str);
      // Make sure the result is of the correct type.
      llvm::Type *PTy = llvm::PointerType::getUnqual(Ty);
      V = llvm::ConstantExpr::getBitCast(GV, PTy);
      ConstantStringClassRef = V;
    } else {
      std::string str =
        StringClass.empty() ? "_NSConstantStringClassReference"
                            : "_" + StringClass + "ClassReference";
      llvm::Type *PTy = llvm::ArrayType::get(Ty, 0);
      GV = CreateRuntimeVariable(PTy, str);
      // Decay array -> ptr
      V = llvm::ConstantExpr::getGetElementPtr(GV, Zeros);
      ConstantStringClassRef = V;
    }
  }
  else
    V = ConstantStringClassRef;

  if (!NSConstantStringType) {
    // Construct the type for a constant NSString.
    RecordDecl *D = Context.buildImplicitRecord("__builtin_NSString");
    D->startDefinition();
      
    QualType FieldTypes[3];
    
    // const int *isa;
    FieldTypes[0] = Context.getPointerType(Context.IntTy.withConst());
    // const char *str;
    FieldTypes[1] = Context.getPointerType(Context.CharTy.withConst());
    // unsigned int length;
    FieldTypes[2] = Context.UnsignedIntTy;
    
    // Create fields
    for (unsigned i = 0; i < 3; ++i) {
      FieldDecl *Field = FieldDecl::Create(Context, D,
                                           SourceLocation(),
                                           SourceLocation(), nullptr,
                                           FieldTypes[i], /*TInfo=*/nullptr,
                                           /*BitWidth=*/nullptr,
                                           /*Mutable=*/false,
                                           ICIS_NoInit);
      Field->setAccess(AS_public);
      D->addDecl(Field);
    }
    
    D->completeDefinition();
    QualType NSTy = Context.getTagDeclType(D);
    NSConstantStringType = cast<llvm::StructType>(getTypes().ConvertType(NSTy));
  }
  
  llvm::Constant *Fields[3];
  
  // Class pointer.
  Fields[0] = cast<llvm::ConstantExpr>(V);
  
  // String pointer.
  llvm::Constant *C =
    llvm::ConstantDataArray::getString(VMContext, Entry.getKey());
  
  llvm::GlobalValue::LinkageTypes Linkage;
  bool isConstant;
  Linkage = llvm::GlobalValue::PrivateLinkage;
  isConstant = !LangOpts.WritableStrings;

  auto *GV = new llvm::GlobalVariable(getModule(), C->getType(), isConstant,
                                      Linkage, C, ".str");
  GV->setUnnamedAddr(true);
  // Don't enforce the target's minimum global alignment, since the only use
  // of the string is via this class initializer.
  CharUnits Align = getContext().getTypeAlignInChars(getContext().CharTy);
  GV->setAlignment(Align.getQuantity());
  Fields[1] = llvm::ConstantExpr::getGetElementPtr(GV, Zeros);
  
  // String length.
  llvm::Type *Ty = getTypes().ConvertType(getContext().UnsignedIntTy);
  Fields[2] = llvm::ConstantInt::get(Ty, StringLength);
  
  // The struct.
  C = llvm::ConstantStruct::get(NSConstantStringType, Fields);
  GV = new llvm::GlobalVariable(getModule(), C->getType(), true,
                                llvm::GlobalVariable::PrivateLinkage, C,
                                "_unnamed_nsstring_");
  const char *NSStringSection = "__OBJC,__cstring_object,regular,no_dead_strip";
  const char *NSStringNonFragileABISection =
      "__DATA,__objc_stringobj,regular,no_dead_strip";
  // FIXME. Fix section.
  GV->setSection(LangOpts.ObjCRuntime.isNonFragile()
                     ? NSStringNonFragileABISection
                     : NSStringSection);
  Entry.setValue(GV);
  
  return GV;
}

QualType CodeGenModule::getObjCFastEnumerationStateType() {
  if (ObjCFastEnumerationStateType.isNull()) {
    RecordDecl *D = Context.buildImplicitRecord("__objcFastEnumerationState");
    D->startDefinition();
    
    QualType FieldTypes[] = {
      Context.UnsignedLongTy,
      Context.getPointerType(Context.getObjCIdType()),
      Context.getPointerType(Context.UnsignedLongTy),
      Context.getConstantArrayType(Context.UnsignedLongTy,
                           llvm::APInt(32, 5), ArrayType::Normal, 0)
    };
    
    for (size_t i = 0; i < 4; ++i) {
      FieldDecl *Field = FieldDecl::Create(Context,
                                           D,
                                           SourceLocation(),
                                           SourceLocation(), nullptr,
                                           FieldTypes[i], /*TInfo=*/nullptr,
                                           /*BitWidth=*/nullptr,
                                           /*Mutable=*/false,
                                           ICIS_NoInit);
      Field->setAccess(AS_public);
      D->addDecl(Field);
    }
    
    D->completeDefinition();
    ObjCFastEnumerationStateType = Context.getTagDeclType(D);
  }
  
  return ObjCFastEnumerationStateType;
}

llvm::Constant *
CodeGenModule::GetConstantArrayFromStringLiteral(const StringLiteral *E) {
  assert(!E->getType()->isPointerType() && "Strings are always arrays");
  
  // Don't emit it as the address of the string, emit the string data itself
  // as an inline array.
  if (E->getCharByteWidth() == 1) {
    SmallString<64> Str(E->getString());

    // Resize the string to the right size, which is indicated by its type.
    const ConstantArrayType *CAT = Context.getAsConstantArrayType(E->getType());
    Str.resize(CAT->getSize().getZExtValue());
    return llvm::ConstantDataArray::getString(VMContext, Str, false);
  }

  auto *AType = cast<llvm::ArrayType>(getTypes().ConvertType(E->getType()));
  llvm::Type *ElemTy = AType->getElementType();
  unsigned NumElements = AType->getNumElements();

  // Wide strings have either 2-byte or 4-byte elements.
  if (ElemTy->getPrimitiveSizeInBits() == 16) {
    SmallVector<uint16_t, 32> Elements;
    Elements.reserve(NumElements);

    for(unsigned i = 0, e = E->getLength(); i != e; ++i)
      Elements.push_back(E->getCodeUnit(i));
    Elements.resize(NumElements);
    return llvm::ConstantDataArray::get(VMContext, Elements);
  }
  
  assert(ElemTy->getPrimitiveSizeInBits() == 32);
  SmallVector<uint32_t, 32> Elements;
  Elements.reserve(NumElements);
  
  for(unsigned i = 0, e = E->getLength(); i != e; ++i)
    Elements.push_back(E->getCodeUnit(i));
  Elements.resize(NumElements);
  return llvm::ConstantDataArray::get(VMContext, Elements);
}

static llvm::GlobalVariable *
GenerateStringLiteral(llvm::Constant *C, llvm::GlobalValue::LinkageTypes LT,
                      CodeGenModule &CGM, StringRef GlobalName,
                      unsigned Alignment) {
  // OpenCL v1.2 s6.5.3: a string literal is in the constant address space.
  unsigned AddrSpace = 0;
  if (CGM.getLangOpts().OpenCL)
    AddrSpace = CGM.getContext().getTargetAddressSpace(LangAS::opencl_constant);

  // Create a global variable for this string
  auto *GV = new llvm::GlobalVariable(
      CGM.getModule(), C->getType(), !CGM.getLangOpts().WritableStrings, LT, C,
      GlobalName, nullptr, llvm::GlobalVariable::NotThreadLocal, AddrSpace);
  GV->setAlignment(Alignment);
  GV->setUnnamedAddr(true);
  return GV;
}

/// GetAddrOfConstantStringFromLiteral - Return a pointer to a
/// constant array for the given string literal.
llvm::GlobalVariable *
CodeGenModule::GetAddrOfConstantStringFromLiteral(const StringLiteral *S) {
  auto Alignment =
      getContext().getAlignOfGlobalVarInChars(S->getType()).getQuantity();

  llvm::Constant *C = GetConstantArrayFromStringLiteral(S);
  llvm::GlobalVariable **Entry = nullptr;
  if (!LangOpts.WritableStrings) {
    Entry = &ConstantStringMap[C];
    if (auto GV = *Entry) {
      if (Alignment > GV->getAlignment())
        GV->setAlignment(Alignment);
      return GV;
    }
  }

  SmallString<256> MangledNameBuffer;
  StringRef GlobalVariableName;
  llvm::GlobalValue::LinkageTypes LT;

  // Mangle the string literal if the ABI allows for it.  However, we cannot
  // do this if  we are compiling with ASan or -fwritable-strings because they
  // rely on strings having normal linkage.
  if (!LangOpts.WritableStrings && !LangOpts.Sanitize.Address &&
      getCXXABI().getMangleContext().shouldMangleStringLiteral(S)) {
    llvm::raw_svector_ostream Out(MangledNameBuffer);
    getCXXABI().getMangleContext().mangleStringLiteral(S, Out);
    Out.flush();

    LT = llvm::GlobalValue::LinkOnceODRLinkage;
    GlobalVariableName = MangledNameBuffer;
  } else {
    LT = llvm::GlobalValue::PrivateLinkage;
    GlobalVariableName = ".str";
  }

  auto GV = GenerateStringLiteral(C, LT, *this, GlobalVariableName, Alignment);
  if (Entry)
    *Entry = GV;

  reportGlobalToASan(GV, S->getStrTokenLoc(0), "<string literal>");
  return GV;
}

/// GetAddrOfConstantStringFromObjCEncode - Return a pointer to a constant
/// array for the given ObjCEncodeExpr node.
llvm::GlobalVariable *
CodeGenModule::GetAddrOfConstantStringFromObjCEncode(const ObjCEncodeExpr *E) {
  std::string Str;
  getContext().getObjCEncodingForType(E->getEncodedType(), Str);

  return GetAddrOfConstantCString(Str);
}

/// GetAddrOfConstantCString - Returns a pointer to a character array containing
/// the literal and a terminating '\0' character.
/// The result has pointer to array type.
llvm::GlobalVariable *CodeGenModule::GetAddrOfConstantCString(
    const std::string &Str, const char *GlobalName, unsigned Alignment) {
  StringRef StrWithNull(Str.c_str(), Str.size() + 1);
  if (Alignment == 0) {
    Alignment = getContext()
                    .getAlignOfGlobalVarInChars(getContext().CharTy)
                    .getQuantity();
  }

  llvm::Constant *C =
      llvm::ConstantDataArray::getString(getLLVMContext(), StrWithNull, false);

  // Don't share any string literals if strings aren't constant.
  llvm::GlobalVariable **Entry = nullptr;
  if (!LangOpts.WritableStrings) {
    Entry = &ConstantStringMap[C];
    if (auto GV = *Entry) {
      if (Alignment > GV->getAlignment())
        GV->setAlignment(Alignment);
      return GV;
    }
  }

  // Get the default prefix if a name wasn't specified.
  if (!GlobalName)
    GlobalName = ".str";
  // Create a global variable for this.
  auto GV = GenerateStringLiteral(C, llvm::GlobalValue::PrivateLinkage, *this,
                                  GlobalName, Alignment);
  if (Entry)
    *Entry = GV;
  return GV;
}

llvm::Constant *CodeGenModule::GetAddrOfGlobalTemporary(
    const MaterializeTemporaryExpr *E, const Expr *Init) {
  assert((E->getStorageDuration() == SD_Static ||
          E->getStorageDuration() == SD_Thread) && "not a global temporary");
  const auto *VD = cast<VarDecl>(E->getExtendingDecl());

  // If we're not materializing a subobject of the temporary, keep the
  // cv-qualifiers from the type of the MaterializeTemporaryExpr.
  QualType MaterializedType = Init->getType();
  if (Init == E->GetTemporaryExpr())
    MaterializedType = E->getType();

  llvm::Constant *&Slot = MaterializedGlobalTemporaryMap[E];
  if (Slot)
    return Slot;

  // FIXME: If an externally-visible declaration extends multiple temporaries,
  // we need to give each temporary the same name in every translation unit (and
  // we also need to make the temporaries externally-visible).
  SmallString<256> Name;
  llvm::raw_svector_ostream Out(Name);
  getCXXABI().getMangleContext().mangleReferenceTemporary(
      VD, E->getManglingNumber(), Out);
  Out.flush();

  APValue *Value = nullptr;
  if (E->getStorageDuration() == SD_Static) {
    // We might have a cached constant initializer for this temporary. Note
    // that this might have a different value from the value computed by
    // evaluating the initializer if the surrounding constant expression
    // modifies the temporary.
    Value = getContext().getMaterializedTemporaryValue(E, false);
    if (Value && Value->isUninit())
      Value = nullptr;
  }

  // Try evaluating it now, it might have a constant initializer.
  Expr::EvalResult EvalResult;
  if (!Value && Init->EvaluateAsRValue(EvalResult, getContext()) &&
      !EvalResult.hasSideEffects())
    Value = &EvalResult.Val;

  llvm::Constant *InitialValue = nullptr;
  bool Constant = false;
  llvm::Type *Type;
  if (Value) {
    // The temporary has a constant initializer, use it.
    InitialValue = EmitConstantValue(*Value, MaterializedType, nullptr);
    Constant = isTypeConstant(MaterializedType, /*ExcludeCtor*/Value);
    Type = InitialValue->getType();
  } else {
    // No initializer, the initialization will be provided when we
    // initialize the declaration which performed lifetime extension.
    Type = getTypes().ConvertTypeForMem(MaterializedType);
  }

  // Create a global variable for this lifetime-extended temporary.
  llvm::GlobalValue::LinkageTypes Linkage =
      getLLVMLinkageVarDefinition(VD, Constant);
  // There is no need for this temporary to have global linkage if the global
  // variable has external linkage.
  if (Linkage == llvm::GlobalVariable::ExternalLinkage)
    Linkage = llvm::GlobalVariable::PrivateLinkage;
  unsigned AddrSpace = GetGlobalVarAddressSpace(
      VD, getContext().getTargetAddressSpace(MaterializedType));
  auto *GV = new llvm::GlobalVariable(
      getModule(), Type, Constant, Linkage, InitialValue, Name.c_str(),
      /*InsertBefore=*/nullptr, llvm::GlobalVariable::NotThreadLocal,
      AddrSpace);
  setGlobalVisibility(GV, VD);
  GV->setAlignment(
      getContext().getTypeAlignInChars(MaterializedType).getQuantity());
  if (VD->getTLSKind())
    setTLSMode(GV, *VD);
  Slot = GV;
  return GV;
}

/// EmitObjCPropertyImplementations - Emit information for synthesized
/// properties for an implementation.
void CodeGenModule::EmitObjCPropertyImplementations(const
                                                    ObjCImplementationDecl *D) {
  for (const auto *PID : D->property_impls()) {
    // Dynamic is just for type-checking.
    if (PID->getPropertyImplementation() == ObjCPropertyImplDecl::Synthesize) {
      ObjCPropertyDecl *PD = PID->getPropertyDecl();

      // Determine which methods need to be implemented, some may have
      // been overridden. Note that ::isPropertyAccessor is not the method
      // we want, that just indicates if the decl came from a
      // property. What we want to know is if the method is defined in
      // this implementation.
      if (!D->getInstanceMethod(PD->getGetterName()))
        CodeGenFunction(*this).GenerateObjCGetter(
                                 const_cast<ObjCImplementationDecl *>(D), PID);
      if (!PD->isReadOnly() &&
          !D->getInstanceMethod(PD->getSetterName()))
        CodeGenFunction(*this).GenerateObjCSetter(
                                 const_cast<ObjCImplementationDecl *>(D), PID);
    }
  }
}

static bool needsDestructMethod(ObjCImplementationDecl *impl) {
  const ObjCInterfaceDecl *iface = impl->getClassInterface();
  for (const ObjCIvarDecl *ivar = iface->all_declared_ivar_begin();
       ivar; ivar = ivar->getNextIvar())
    if (ivar->getType().isDestructedType())
      return true;

  return false;
}

/// EmitObjCIvarInitializations - Emit information for ivar initialization
/// for an implementation.
void CodeGenModule::EmitObjCIvarInitializations(ObjCImplementationDecl *D) {
  // We might need a .cxx_destruct even if we don't have any ivar initializers.
  if (needsDestructMethod(D)) {
    IdentifierInfo *II = &getContext().Idents.get(".cxx_destruct");
    Selector cxxSelector = getContext().Selectors.getSelector(0, &II);
    ObjCMethodDecl *DTORMethod =
      ObjCMethodDecl::Create(getContext(), D->getLocation(), D->getLocation(),
                             cxxSelector, getContext().VoidTy, nullptr, D,
                             /*isInstance=*/true, /*isVariadic=*/false,
                          /*isPropertyAccessor=*/true, /*isImplicitlyDeclared=*/true,
                             /*isDefined=*/false, ObjCMethodDecl::Required);
    D->addInstanceMethod(DTORMethod);
    CodeGenFunction(*this).GenerateObjCCtorDtorMethod(D, DTORMethod, false);
    D->setHasDestructors(true);
  }

  // If the implementation doesn't have any ivar initializers, we don't need
  // a .cxx_construct.
  if (D->getNumIvarInitializers() == 0)
    return;
  
  IdentifierInfo *II = &getContext().Idents.get(".cxx_construct");
  Selector cxxSelector = getContext().Selectors.getSelector(0, &II);
  // The constructor returns 'self'.
  ObjCMethodDecl *CTORMethod = ObjCMethodDecl::Create(getContext(), 
                                                D->getLocation(),
                                                D->getLocation(),
                                                cxxSelector,
                                                getContext().getObjCIdType(),
                                                nullptr, D, /*isInstance=*/true,
                                                /*isVariadic=*/false,
                                                /*isPropertyAccessor=*/true,
                                                /*isImplicitlyDeclared=*/true,
                                                /*isDefined=*/false,
                                                ObjCMethodDecl::Required);
  D->addInstanceMethod(CTORMethod);
  CodeGenFunction(*this).GenerateObjCCtorDtorMethod(D, CTORMethod, true);
  D->setHasNonZeroConstructors(true);
}

/// EmitNamespace - Emit all declarations in a namespace.
void CodeGenModule::EmitNamespace(const NamespaceDecl *ND) {
  for (auto *I : ND->decls()) {
    if (const auto *VD = dyn_cast<VarDecl>(I))
      if (VD->getTemplateSpecializationKind() != TSK_ExplicitSpecialization &&
          VD->getTemplateSpecializationKind() != TSK_Undeclared)
        continue;
    EmitTopLevelDecl(I);
  }
}

// EmitLinkageSpec - Emit all declarations in a linkage spec.
void CodeGenModule::EmitLinkageSpec(const LinkageSpecDecl *LSD) {
  if (LSD->getLanguage() != LinkageSpecDecl::lang_c &&
      LSD->getLanguage() != LinkageSpecDecl::lang_cxx) {
    ErrorUnsupported(LSD, "linkage spec");
    return;
  }

  for (auto *I : LSD->decls()) {
    // Meta-data for ObjC class includes references to implemented methods.
    // Generate class's method definitions first.
    if (auto *OID = dyn_cast<ObjCImplDecl>(I)) {
      for (auto *M : OID->methods())
        EmitTopLevelDecl(M);
    }
    EmitTopLevelDecl(I);
  }
}

/// EmitTopLevelDecl - Emit code for a single top level declaration.
void CodeGenModule::EmitTopLevelDecl(Decl *D) {
  // Ignore dependent declarations.
  if (D->getDeclContext() && D->getDeclContext()->isDependentContext())
    return;

  switch (D->getKind()) {
  case Decl::CXXConversion:
  case Decl::CXXMethod:
  case Decl::Function:
    // Skip function templates
    if (cast<FunctionDecl>(D)->getDescribedFunctionTemplate() ||
        cast<FunctionDecl>(D)->isLateTemplateParsed())
      return;

    EmitGlobal(cast<FunctionDecl>(D));
    break;

  case Decl::Var:
    // Skip variable templates
    if (cast<VarDecl>(D)->getDescribedVarTemplate())
      return;
  case Decl::VarTemplateSpecialization:
    EmitGlobal(cast<VarDecl>(D));
    break;

  // Indirect fields from global anonymous structs and unions can be
  // ignored; only the actual variable requires IR gen support.
  case Decl::IndirectField:
    break;

  // C++ Decls
  case Decl::Namespace:
    EmitNamespace(cast<NamespaceDecl>(D));
    break;
    // No code generation needed.
  case Decl::UsingShadow:
  case Decl::ClassTemplate:
  case Decl::VarTemplate:
  case Decl::VarTemplatePartialSpecialization:
  case Decl::FunctionTemplate:
  case Decl::TypeAliasTemplate:
  case Decl::Block:
  case Decl::Empty:
    break;
  case Decl::Using:          // using X; [C++]
    if (CGDebugInfo *DI = getModuleDebugInfo())
        DI->EmitUsingDecl(cast<UsingDecl>(*D));
    return;
  case Decl::NamespaceAlias:
    if (CGDebugInfo *DI = getModuleDebugInfo())
        DI->EmitNamespaceAlias(cast<NamespaceAliasDecl>(*D));
    return;
  case Decl::UsingDirective: // using namespace X; [C++]
    if (CGDebugInfo *DI = getModuleDebugInfo())
      DI->EmitUsingDirective(cast<UsingDirectiveDecl>(*D));
    return;
  case Decl::CXXConstructor:
    // Skip function templates
    if (cast<FunctionDecl>(D)->getDescribedFunctionTemplate() ||
        cast<FunctionDecl>(D)->isLateTemplateParsed())
      return;
      
    getCXXABI().EmitCXXConstructors(cast<CXXConstructorDecl>(D));
    break;
  case Decl::CXXDestructor:
    if (cast<FunctionDecl>(D)->isLateTemplateParsed())
      return;
    getCXXABI().EmitCXXDestructors(cast<CXXDestructorDecl>(D));
    break;

  case Decl::StaticAssert:
    // Nothing to do.
    break;

  // Objective-C Decls

  // Forward declarations, no (immediate) code generation.
  case Decl::ObjCInterface:
  case Decl::ObjCCategory:
    break;

  case Decl::ObjCProtocol: {
    auto *Proto = cast<ObjCProtocolDecl>(D);
    if (Proto->isThisDeclarationADefinition())
      ObjCRuntime->GenerateProtocol(Proto);
    break;
  }
      
  case Decl::ObjCCategoryImpl:
    // Categories have properties but don't support synthesize so we
    // can ignore them here.
    ObjCRuntime->GenerateCategory(cast<ObjCCategoryImplDecl>(D));
    break;

  case Decl::ObjCImplementation: {
    auto *OMD = cast<ObjCImplementationDecl>(D);
    EmitObjCPropertyImplementations(OMD);
    EmitObjCIvarInitializations(OMD);
    ObjCRuntime->GenerateClass(OMD);
    // Emit global variable debug information.
    if (CGDebugInfo *DI = getModuleDebugInfo())
      if (getCodeGenOpts().getDebugInfo() >= CodeGenOptions::LimitedDebugInfo)
        DI->getOrCreateInterfaceType(getContext().getObjCInterfaceType(
            OMD->getClassInterface()), OMD->getLocation());
    break;
  }
  case Decl::ObjCMethod: {
    auto *OMD = cast<ObjCMethodDecl>(D);
    // If this is not a prototype, emit the body.
    if (OMD->getBody())
      CodeGenFunction(*this).GenerateObjCMethod(OMD);
    break;
  }
  case Decl::ObjCCompatibleAlias:
    ObjCRuntime->RegisterAlias(cast<ObjCCompatibleAliasDecl>(D));
    break;

  case Decl::LinkageSpec:
    EmitLinkageSpec(cast<LinkageSpecDecl>(D));
    break;

  case Decl::FileScopeAsm: {
    auto *AD = cast<FileScopeAsmDecl>(D);
    StringRef AsmString = AD->getAsmString()->getString();

    const std::string &S = getModule().getModuleInlineAsm();
    if (S.empty())
      getModule().setModuleInlineAsm(AsmString);
    else if (S.end()[-1] == '\n')
      getModule().setModuleInlineAsm(S + AsmString.str());
    else
      getModule().setModuleInlineAsm(S + '\n' + AsmString.str());
    break;
  }

  case Decl::Import: {
    auto *Import = cast<ImportDecl>(D);

    // Ignore import declarations that come from imported modules.
    if (clang::Module *Owner = Import->getOwningModule()) {
      if (getLangOpts().CurrentModule.empty() ||
          Owner->getTopLevelModule()->Name == getLangOpts().CurrentModule)
        break;
    }

    ImportedModules.insert(Import->getImportedModule());
    break;
  }

  case Decl::ClassTemplateSpecialization: {
    const auto *Spec = cast<ClassTemplateSpecializationDecl>(D);
    if (DebugInfo &&
        Spec->getSpecializationKind() == TSK_ExplicitInstantiationDefinition)
      DebugInfo->completeTemplateDefinition(*Spec);
  }

  // Decl is place-holder for a PUPC pragma - no codegen
  case Decl::PragmaPupc:
    break;

  default:
    // Make sure we handled everything we should, every other kind is a
    // non-top-level decl.  FIXME: Would be nice to have an isTopLevelDeclKind
    // function. Need to recode Decl::Kind to do that easily.
    assert(isa<TypeDecl>(D) && "Unsupported decl kind");
  }
}

/// Turns the given pointer into a constant.
static llvm::Constant *GetPointerConstant(llvm::LLVMContext &Context,
                                          const void *Ptr) {
  uintptr_t PtrInt = reinterpret_cast<uintptr_t>(Ptr);
  llvm::Type *i64 = llvm::Type::getInt64Ty(Context);
  return llvm::ConstantInt::get(i64, PtrInt);
}

static void EmitGlobalDeclMetadata(CodeGenModule &CGM,
                                   llvm::NamedMDNode *&GlobalMetadata,
                                   GlobalDecl D,
                                   llvm::GlobalValue *Addr) {
  if (!GlobalMetadata)
    GlobalMetadata =
      CGM.getModule().getOrInsertNamedMetadata("clang.global.decl.ptrs");

  // TODO: should we report variant information for ctors/dtors?
  llvm::Value *Ops[] = {
    Addr,
    GetPointerConstant(CGM.getLLVMContext(), D.getDecl())
  };
  GlobalMetadata->addOperand(llvm::MDNode::get(CGM.getLLVMContext(), Ops));
}

/// For each function which is declared within an extern "C" region and marked
/// as 'used', but has internal linkage, create an alias from the unmangled
/// name to the mangled name if possible. People expect to be able to refer
/// to such functions with an unmangled name from inline assembly within the
/// same translation unit.
void CodeGenModule::EmitStaticExternCAliases() {
  for (StaticExternCMap::iterator I = StaticExternCValues.begin(),
                                  E = StaticExternCValues.end();
       I != E; ++I) {
    IdentifierInfo *Name = I->first;
    llvm::GlobalValue *Val = I->second;
    if (Val && !getModule().getNamedValue(Name->getName()))
      addUsedGlobal(llvm::GlobalAlias::create(Name->getName(), Val));
  }
}

bool CodeGenModule::lookupRepresentativeDecl(StringRef MangledName,
                                             GlobalDecl &Result) const {
  auto Res = Manglings.find(MangledName);
  if (Res == Manglings.end())
    return false;
  Result = Res->getValue();
  return true;
}

/// Emits metadata nodes associating all the global values in the
/// current module with the Decls they came from.  This is useful for
/// projects using IR gen as a subroutine.
///
/// Since there's currently no way to associate an MDNode directly
/// with an llvm::GlobalValue, we create a global named metadata
/// with the name 'clang.global.decl.ptrs'.
void CodeGenModule::EmitDeclMetadata() {
  llvm::NamedMDNode *GlobalMetadata = nullptr;

  // StaticLocalDeclMap
  for (auto &I : MangledDeclNames) {
    llvm::GlobalValue *Addr = getModule().getNamedValue(I.second);
    EmitGlobalDeclMetadata(*this, GlobalMetadata, I.first, Addr);
  }
}

/// Emits metadata nodes for all the local variables in the current
/// function.
void CodeGenFunction::EmitDeclMetadata() {
  if (LocalDeclMap.empty()) return;

  llvm::LLVMContext &Context = getLLVMContext();

  // Find the unique metadata ID for this name.
  unsigned DeclPtrKind = Context.getMDKindID("clang.decl.ptr");

  llvm::NamedMDNode *GlobalMetadata = nullptr;

  for (auto &I : LocalDeclMap) {
    const Decl *D = I.first;
    llvm::Value *Addr = I.second;
    if (auto *Alloca = dyn_cast<llvm::AllocaInst>(Addr)) {
      llvm::Value *DAddr = GetPointerConstant(getLLVMContext(), D);
      Alloca->setMetadata(DeclPtrKind, llvm::MDNode::get(Context, DAddr));
    } else if (auto *GV = dyn_cast<llvm::GlobalValue>(Addr)) {
      GlobalDecl GD = GlobalDecl(cast<VarDecl>(D));
      EmitGlobalDeclMetadata(CGM, GlobalMetadata, GD, GV);
    }
  }
}

void CodeGenModule::EmitVersionIdentMetadata() {
  llvm::NamedMDNode *IdentMetadata =
    TheModule.getOrInsertNamedMetadata("llvm.ident");
  std::string Version = getClangFullVersion();
  llvm::LLVMContext &Ctx = TheModule.getContext();

  llvm::Value *IdentNode[] = {
    llvm::MDString::get(Ctx, Version)
  };
  IdentMetadata->addOperand(llvm::MDNode::get(Ctx, IdentNode));
}

void CodeGenModule::EmitTargetMetadata() {
  for (auto &I : MangledDeclNames) {
    const Decl *D = I.first.getDecl()->getMostRecentDecl();
    llvm::GlobalValue *GV = GetGlobalValue(I.second);
    getTargetCodeGenInfo().emitTargetMD(D, GV, *this);
  }
}

void CodeGenModule::EmitCoverageFile() {
  if (!getCodeGenOpts().CoverageFile.empty()) {
    if (llvm::NamedMDNode *CUNode = TheModule.getNamedMetadata("llvm.dbg.cu")) {
      llvm::NamedMDNode *GCov = TheModule.getOrInsertNamedMetadata("llvm.gcov");
      llvm::LLVMContext &Ctx = TheModule.getContext();
      llvm::MDString *CoverageFile =
          llvm::MDString::get(Ctx, getCodeGenOpts().CoverageFile);
      for (int i = 0, e = CUNode->getNumOperands(); i != e; ++i) {
        llvm::MDNode *CU = CUNode->getOperand(i);
        llvm::Value *node[] = { CoverageFile, CU };
        llvm::MDNode *N = llvm::MDNode::get(Ctx, node);
        GCov->addOperand(N);
      }
    }
  }
}

llvm::Constant *CodeGenModule::EmitUuidofInitializer(StringRef Uuid,
                                                     QualType GuidType) {
  // Sema has checked that all uuid strings are of the form
  // "12345678-1234-1234-1234-1234567890ab".
  assert(Uuid.size() == 36);
  for (unsigned i = 0; i < 36; ++i) {
    if (i == 8 || i == 13 || i == 18 || i == 23) assert(Uuid[i] == '-');
    else                                         assert(isHexDigit(Uuid[i]));
  }

  const unsigned Field3ValueOffsets[8] = { 19, 21, 24, 26, 28, 30, 32, 34 };

  llvm::Constant *Field3[8];
  for (unsigned Idx = 0; Idx < 8; ++Idx)
    Field3[Idx] = llvm::ConstantInt::get(
        Int8Ty, Uuid.substr(Field3ValueOffsets[Idx], 2), 16);

  llvm::Constant *Fields[4] = {
    llvm::ConstantInt::get(Int32Ty, Uuid.substr(0,  8), 16),
    llvm::ConstantInt::get(Int16Ty, Uuid.substr(9,  4), 16),
    llvm::ConstantInt::get(Int16Ty, Uuid.substr(14, 4), 16),
    llvm::ConstantArray::get(llvm::ArrayType::get(Int8Ty, 8), Field3)
  };

  return llvm::ConstantStruct::getAnon(Fields);
}

llvm::Constant *CodeGenModule::GetAddrOfRTTIDescriptor(QualType Ty,
                                                       bool ForEH) {
  // Return a bogus pointer if RTTI is disabled, unless it's for EH.
  // FIXME: should we even be calling this method if RTTI is disabled
  // and it's not for EH?
  if (!ForEH && !getLangOpts().RTTI)
    return llvm::Constant::getNullValue(Int8PtrTy);
  
  if (ForEH && Ty->isObjCObjectPointerType() &&
      LangOpts.ObjCRuntime.isGNUFamily())
    return ObjCRuntime->GetEHType(Ty);

  return getCXXABI().getAddrOfRTTIDescriptor(Ty);
}
<|MERGE_RESOLUTION|>--- conflicted
+++ resolved
@@ -77,34 +77,20 @@
                              DiagnosticsEngine &diags)
     : Context(C), LangOpts(C.getLangOpts()), CodeGenOpts(CGO), TheModule(M),
       Diags(diags), TheDataLayout(TD), Target(C.getTargetInfo()),
-<<<<<<< HEAD
-      ABI(createCXXABI(*this)), VMContext(M.getContext()), TBAA(0),
-      TheTargetCodeGenInfo(0), Types(*this), VTables(*this), ObjCRuntime(0),
-      OpenCLRuntime(0), CUDARuntime(0), DebugInfo(0), ARCData(0),
-      NoObjCARCExceptionsMetadata(0), RRData(0), CFConstantStringClassRef(0),
-      ConstantStringClassRef(0), NSConstantStringType(0),
-      UPCThreads(0), UPCMyThread(0), UPCFenceVar(0),
-      NSConcreteGlobalBlock(0), NSConcreteStackBlock(0), BlockObjectAssign(0),
-      BlockObjectDispose(0), BlockDescriptorType(0), GenericBlockLiteralType(0),
-      LifetimeStartFn(0), LifetimeEndFn(0),
-      SanitizerBlacklist(
-          llvm::SpecialCaseList::createOrDie(CGO.SanitizerBlacklistFile)),
-      SanOpts(SanitizerBlacklist->isIn(M) ? SanitizerOptions::Disabled
-                                          : LangOpts.Sanitize) {
-=======
       ABI(createCXXABI(*this)), VMContext(M.getContext()), TBAA(nullptr),
       TheTargetCodeGenInfo(nullptr), Types(*this), VTables(*this),
       ObjCRuntime(nullptr), OpenCLRuntime(nullptr), OpenMPRuntime(nullptr),
       CUDARuntime(nullptr), DebugInfo(nullptr), ARCData(nullptr),
       NoObjCARCExceptionsMetadata(nullptr), RRData(nullptr), PGOReader(nullptr),
       CFConstantStringClassRef(nullptr), ConstantStringClassRef(nullptr),
-      NSConstantStringType(nullptr), NSConcreteGlobalBlock(nullptr),
+      NSConstantStringType(nullptr),
+      UPCThreads(0), UPCMyThread(0), UPCFenceVar(0),
+      NSConcreteGlobalBlock(nullptr),
       NSConcreteStackBlock(nullptr), BlockObjectAssign(nullptr),
       BlockObjectDispose(nullptr), BlockDescriptorType(nullptr),
       GenericBlockLiteralType(nullptr), LifetimeStartFn(nullptr),
       LifetimeEndFn(nullptr), SanitizerBL(llvm::SpecialCaseList::createOrDie(
                                   CGO.SanitizerBlacklistFile)) {
->>>>>>> 445305f4
 
   // Initialize the type cache.
   llvm::LLVMContext &LLVMContext = M.getContext();
@@ -375,19 +361,15 @@
   if (ObjCRuntime)
     if (llvm::Function *ObjCInitFunction = ObjCRuntime->ModuleInitFunction())
       AddGlobalCtor(ObjCInitFunction);
-<<<<<<< HEAD
-  if (getContext().getLangOpts().UPC)
-    EmitUPCInits(GlobalCtors, "__upc_init_array");
-  else
-    EmitCtorList(GlobalCtors, "llvm.global_ctors");
-=======
   if (getCodeGenOpts().ProfileInstrGenerate)
     if (llvm::Function *PGOInit = CodeGenPGO::emitInitialization(*this))
       AddGlobalCtor(PGOInit, 0);
   if (PGOReader && PGOStats.hasDiagnostics())
     PGOStats.reportDiagnostics(getDiags(), getCodeGenOpts().MainFileName);
-  EmitCtorList(GlobalCtors, "llvm.global_ctors");
->>>>>>> 445305f4
+  if (getContext().getLangOpts().UPC)
+    EmitUPCInits(GlobalCtors, "__upc_init_array");
+  else
+    EmitCtorList(GlobalCtors, "llvm.global_ctors");
   EmitCtorList(GlobalDtors, "llvm.global_dtors");
   EmitGlobalAnnotations();
   EmitStaticExternCAliases();
@@ -493,19 +475,13 @@
     Inst->setMetadata(llvm::LLVMContext::MD_tbaa, TBAAInfo);
 }
 
-<<<<<<< HEAD
 bool CodeGenModule::isTargetDarwin() const {
   return getContext().getTargetInfo().getTriple().isOSDarwin();
 }
 
-void CodeGenModule::Error(SourceLocation loc, StringRef error) {
-  unsigned diagID = getDiags().getCustomDiagID(DiagnosticsEngine::Error, error);
-  getDiags().Report(Context.getFullLoc(loc), diagID);
-=======
 void CodeGenModule::Error(SourceLocation loc, StringRef message) {
   unsigned diagID = getDiags().getCustomDiagID(DiagnosticsEngine::Error, "%0");
   getDiags().Report(Context.getFullLoc(loc), diagID) << message;
->>>>>>> 445305f4
 }
 
 /// ErrorUnsupported - Print out an error that codegen doesn't support the
@@ -2027,17 +2003,14 @@
     // common vars aren't constant even if declared const.
     GV->setConstant(false);
 
-<<<<<<< HEAD
-  SetCommonAttributes(D, GV);
+  setNonAliasAttributes(D, GV);
+
   if(ASTTy.getQualifiers().hasShared()) {
     if(isTargetDarwin())
       GV->setSection("__DATA,upc_shared");
     else
       GV->setSection("upc_shared");
   }
-=======
-  setNonAliasAttributes(D, GV);
->>>>>>> 445305f4
 
   // Emit the initializer function if necessary.
   if (NeedsGlobalCtor || NeedsGlobalDtor)
@@ -2155,19 +2128,6 @@
       return llvm::GlobalVariable::WeakODRLinkage;
     else
       return llvm::GlobalVariable::WeakAnyLinkage;
-<<<<<<< HEAD
-  } else if (Linkage == GVA_TemplateInstantiation ||
-             Linkage == GVA_ExplicitTemplateInstantiation)
-    return llvm::GlobalVariable::WeakODRLinkage;
-  else if (!getLangOpts().CPlusPlus && 
-           ((!CodeGenOpts.NoCommon && !D->getAttr<NoCommonAttr>()) ||
-             D->getAttr<CommonAttr>()) &&
-           !D->hasExternalStorage() && !D->getInit() &&
-           !D->getAttr<SectionAttr>() && !D->getTLSKind() &&
-           !D->getAttr<WeakImportAttr>() &&
-           !D->getType().getQualifiers().hasShared()) {
-    // Thread local vars aren't considered common linkage.
-=======
   }
 
   // We are guaranteed to have a strong definition somewhere else,
@@ -2201,8 +2161,8 @@
   // C++ doesn't have tentative definitions and thus cannot have common
   // linkage.
   if (!getLangOpts().CPlusPlus && isa<VarDecl>(D) &&
-      !isVarDeclStrongDefinition(cast<VarDecl>(D), CodeGenOpts.NoCommon))
->>>>>>> 445305f4
+      !isVarDeclStrongDefinition(cast<VarDecl>(D), CodeGenOpts.NoCommon) &&
+      !D->getType().getQualifiers().hasShared())
     return llvm::GlobalVariable::CommonLinkage;
 
   // selectany symbols are externally visible, so use weak instead of
