//===--- CodeGenModule.cpp - Emit LLVM Code from ASTs for a Module --------===//
//
//                     The LLVM Compiler Infrastructure
//
// This file is distributed under the University of Illinois Open Source
// License. See LICENSE.TXT for details.
//
//===----------------------------------------------------------------------===//
//
// This coordinates the per-module state used while generating code.
//
//===----------------------------------------------------------------------===//

#include "CodeGenModule.h"
#include "CGBlocks.h"
#include "CGCUDARuntime.h"
#include "CGCXXABI.h"
#include "CGCall.h"
#include "CGDebugInfo.h"
#include "CGObjCRuntime.h"
#include "CGOpenCLRuntime.h"
#include "CGOpenMPRuntime.h"
#include "CGOpenMPRuntimeNVPTX.h"
#include "CodeGenFunction.h"
#include "CodeGenPGO.h"
#include "CodeGenTBAA.h"
#include "CoverageMappingGen.h"
#include "TargetInfo.h"
#include "clang/AST/ASTContext.h"
#include "clang/AST/CharUnits.h"
#include "clang/AST/DeclCXX.h"
#include "clang/AST/DeclObjC.h"
#include "clang/AST/DeclTemplate.h"
#include "clang/AST/Mangle.h"
#include "clang/AST/RecordLayout.h"
#include "clang/AST/RecursiveASTVisitor.h"
#include "clang/Basic/Builtins.h"
#include "clang/Basic/CharInfo.h"
#include "clang/Basic/Diagnostic.h"
#include "clang/Basic/Module.h"
#include "clang/Basic/SourceManager.h"
#include "clang/Basic/TargetInfo.h"
#include "clang/Basic/Version.h"
#include "clang/Frontend/CodeGenOptions.h"
#include "clang/Sema/SemaDiagnostic.h"
#include "llvm/ADT/APSInt.h"
#include "llvm/ADT/Triple.h"
#include "llvm/IR/CallSite.h"
#include "llvm/IR/CallingConv.h"
#include "llvm/IR/DataLayout.h"
#include "llvm/IR/Intrinsics.h"
#include "llvm/IR/LLVMContext.h"
#include "llvm/IR/Module.h"
#include "llvm/ProfileData/InstrProfReader.h"
#include "llvm/Support/ConvertUTF.h"
#include "llvm/Support/ErrorHandling.h"
#include "llvm/Support/MD5.h"

using namespace clang;
using namespace CodeGen;

static const char AnnotationSection[] = "llvm.metadata";

static CGCXXABI *createCXXABI(CodeGenModule &CGM) {
  switch (CGM.getTarget().getCXXABI().getKind()) {
  case TargetCXXABI::GenericAArch64:
  case TargetCXXABI::GenericARM:
  case TargetCXXABI::iOS:
  case TargetCXXABI::iOS64:
  case TargetCXXABI::WatchOS:
  case TargetCXXABI::GenericMIPS:
  case TargetCXXABI::GenericItanium:
  case TargetCXXABI::WebAssembly:
    return CreateItaniumCXXABI(CGM);
  case TargetCXXABI::Microsoft:
    return CreateMicrosoftCXXABI(CGM);
  }

  llvm_unreachable("invalid C++ ABI kind");
}

CodeGenModule::CodeGenModule(ASTContext &C, const HeaderSearchOptions &HSO,
                             const PreprocessorOptions &PPO,
                             const CodeGenOptions &CGO, llvm::Module &M,
                             DiagnosticsEngine &diags,
                             CoverageSourceInfo *CoverageInfo)
    : Context(C), LangOpts(C.getLangOpts()), HeaderSearchOpts(HSO),
      PreprocessorOpts(PPO), CodeGenOpts(CGO), TheModule(M), Diags(diags),
      Target(C.getTargetInfo()), ABI(createCXXABI(*this)),
<<<<<<< HEAD
      VMContext(M.getContext()), TBAA(nullptr), TheTargetCodeGenInfo(nullptr),
      Types(*this), VTables(*this), ObjCRuntime(nullptr),
      OpenCLRuntime(nullptr), OpenMPRuntime(nullptr), CUDARuntime(nullptr),
      DebugInfo(nullptr), ObjCData(nullptr),
      NoObjCARCExceptionsMetadata(nullptr), PGOReader(nullptr),
      CFConstantStringClassRef(nullptr), ConstantStringClassRef(nullptr),
      NSConstantStringType(nullptr),
      UPCThreads(0), UPCMyThread(0), UPCFenceVar(0),
      NSConcreteGlobalBlock(nullptr),
      NSConcreteStackBlock(nullptr), BlockObjectAssign(nullptr),
      BlockObjectDispose(nullptr), BlockDescriptorType(nullptr),
      GenericBlockLiteralType(nullptr), LifetimeStartFn(nullptr),
      LifetimeEndFn(nullptr), SanitizerMD(new SanitizerMetadata(*this)) {
=======
      VMContext(M.getContext()), Types(*this), VTables(*this),
      SanitizerMD(new SanitizerMetadata(*this)) {
>>>>>>> 88fccc58

  // Initialize the type cache.
  llvm::LLVMContext &LLVMContext = M.getContext();
  VoidTy = llvm::Type::getVoidTy(LLVMContext);
  Int8Ty = llvm::Type::getInt8Ty(LLVMContext);
  Int16Ty = llvm::Type::getInt16Ty(LLVMContext);
  Int32Ty = llvm::Type::getInt32Ty(LLVMContext);
  Int64Ty = llvm::Type::getInt64Ty(LLVMContext);
  FloatTy = llvm::Type::getFloatTy(LLVMContext);
  DoubleTy = llvm::Type::getDoubleTy(LLVMContext);
  PointerWidthInBits = C.getTargetInfo().getPointerWidth(0);
  PointerAlignInBytes =
    C.toCharUnitsFromBits(C.getTargetInfo().getPointerAlign(0)).getQuantity();
  IntAlignInBytes =
    C.toCharUnitsFromBits(C.getTargetInfo().getIntAlign()).getQuantity();
  IntTy = llvm::IntegerType::get(LLVMContext, C.getTargetInfo().getIntWidth());
  IntPtrTy = llvm::IntegerType::get(LLVMContext, PointerWidthInBits);
  Int8PtrTy = Int8Ty->getPointerTo(0);
  Int8PtrPtrTy = Int8PtrTy->getPointerTo(0);
  GenericPtsTy = Types.ConvertType(Context.getPointerType(Context.getSharedType(Context.VoidTy)));

  RuntimeCC = getTargetCodeGenInfo().getABIInfo().getRuntimeCC();
  BuiltinCC = getTargetCodeGenInfo().getABIInfo().getBuiltinCC();

  if (LangOpts.ObjC1)
    createObjCRuntime();
  if (LangOpts.OpenCL)
    createOpenCLRuntime();
  if (LangOpts.OpenMP)
    createOpenMPRuntime();
  if (LangOpts.CUDA)
    createCUDARuntime();

  // Enable TBAA unless it's suppressed. ThreadSanitizer needs TBAA even at O0.
  if (LangOpts.Sanitize.has(SanitizerKind::Thread) ||
      (!CodeGenOpts.RelaxedAliasing && CodeGenOpts.OptimizationLevel > 0))
    TBAA.reset(new CodeGenTBAA(Context, VMContext, CodeGenOpts, getLangOpts(),
                               getCXXABI().getMangleContext()));

  // If debug info or coverage generation is enabled, create the CGDebugInfo
  // object.
  if (CodeGenOpts.getDebugInfo() != codegenoptions::NoDebugInfo ||
      CodeGenOpts.EmitGcovArcs || CodeGenOpts.EmitGcovNotes)
    DebugInfo.reset(new CGDebugInfo(*this));

  Block.GlobalUniqueCount = 0;

  if (C.getLangOpts().ObjC1)
    ObjCData.reset(new ObjCEntrypoints());

  if (CodeGenOpts.hasProfileClangUse()) {
    auto ReaderOrErr = llvm::IndexedInstrProfReader::create(
        CodeGenOpts.ProfileInstrumentUsePath);
    if (auto E = ReaderOrErr.takeError()) {
      unsigned DiagID = Diags.getCustomDiagID(DiagnosticsEngine::Error,
                                              "Could not read profile %0: %1");
      llvm::handleAllErrors(std::move(E), [&](const llvm::ErrorInfoBase &EI) {
        getDiags().Report(DiagID) << CodeGenOpts.ProfileInstrumentUsePath
                                  << EI.message();
      });
    } else
      PGOReader = std::move(ReaderOrErr.get());
  }

  // If coverage mapping generation is enabled, create the
  // CoverageMappingModuleGen object.
  if (CodeGenOpts.CoverageMapping)
    CoverageMapping.reset(new CoverageMappingModuleGen(*this, *CoverageInfo));
}

CodeGenModule::~CodeGenModule() {}

void CodeGenModule::createObjCRuntime() {
  // This is just isGNUFamily(), but we want to force implementors of
  // new ABIs to decide how best to do this.
  switch (LangOpts.ObjCRuntime.getKind()) {
  case ObjCRuntime::GNUstep:
  case ObjCRuntime::GCC:
  case ObjCRuntime::ObjFW:
    ObjCRuntime.reset(CreateGNUObjCRuntime(*this));
    return;

  case ObjCRuntime::FragileMacOSX:
  case ObjCRuntime::MacOSX:
  case ObjCRuntime::iOS:
  case ObjCRuntime::WatchOS:
    ObjCRuntime.reset(CreateMacObjCRuntime(*this));
    return;
  }
  llvm_unreachable("bad runtime kind");
}

void CodeGenModule::createOpenCLRuntime() {
  OpenCLRuntime.reset(new CGOpenCLRuntime(*this));
}

void CodeGenModule::createOpenMPRuntime() {
  // Select a specialized code generation class based on the target, if any.
  // If it does not exist use the default implementation.
  switch (getTarget().getTriple().getArch()) {

  case llvm::Triple::nvptx:
  case llvm::Triple::nvptx64:
    assert(getLangOpts().OpenMPIsDevice &&
           "OpenMP NVPTX is only prepared to deal with device code.");
    OpenMPRuntime.reset(new CGOpenMPRuntimeNVPTX(*this));
    break;
  default:
    OpenMPRuntime.reset(new CGOpenMPRuntime(*this));
    break;
  }
}

void CodeGenModule::createCUDARuntime() {
  CUDARuntime.reset(CreateNVCUDARuntime(*this));
}

void CodeGenModule::addReplacement(StringRef Name, llvm::Constant *C) {
  Replacements[Name] = C;
}

void CodeGenModule::applyReplacements() {
  for (auto &I : Replacements) {
    StringRef MangledName = I.first();
    llvm::Constant *Replacement = I.second;
    llvm::GlobalValue *Entry = GetGlobalValue(MangledName);
    if (!Entry)
      continue;
    auto *OldF = cast<llvm::Function>(Entry);
    auto *NewF = dyn_cast<llvm::Function>(Replacement);
    if (!NewF) {
      if (auto *Alias = dyn_cast<llvm::GlobalAlias>(Replacement)) {
        NewF = dyn_cast<llvm::Function>(Alias->getAliasee());
      } else {
        auto *CE = cast<llvm::ConstantExpr>(Replacement);
        assert(CE->getOpcode() == llvm::Instruction::BitCast ||
               CE->getOpcode() == llvm::Instruction::GetElementPtr);
        NewF = dyn_cast<llvm::Function>(CE->getOperand(0));
      }
    }

    // Replace old with new, but keep the old order.
    OldF->replaceAllUsesWith(Replacement);
    if (NewF) {
      NewF->removeFromParent();
      OldF->getParent()->getFunctionList().insertAfter(OldF->getIterator(),
                                                       NewF);
    }
    OldF->eraseFromParent();
  }
}

void CodeGenModule::addGlobalValReplacement(llvm::GlobalValue *GV, llvm::Constant *C) {
  GlobalValReplacements.push_back(std::make_pair(GV, C));
}

void CodeGenModule::applyGlobalValReplacements() {
  for (auto &I : GlobalValReplacements) {
    llvm::GlobalValue *GV = I.first;
    llvm::Constant *C = I.second;

    GV->replaceAllUsesWith(C);
    GV->eraseFromParent();
  }
}

// This is only used in aliases that we created and we know they have a
// linear structure.
static const llvm::GlobalObject *getAliasedGlobal(
    const llvm::GlobalIndirectSymbol &GIS) {
  llvm::SmallPtrSet<const llvm::GlobalIndirectSymbol*, 4> Visited;
  const llvm::Constant *C = &GIS;
  for (;;) {
    C = C->stripPointerCasts();
    if (auto *GO = dyn_cast<llvm::GlobalObject>(C))
      return GO;
    // stripPointerCasts will not walk over weak aliases.
    auto *GIS2 = dyn_cast<llvm::GlobalIndirectSymbol>(C);
    if (!GIS2)
      return nullptr;
    if (!Visited.insert(GIS2).second)
      return nullptr;
    C = GIS2->getIndirectSymbol();
  }
}

void CodeGenModule::checkAliases() {
  // Check if the constructed aliases are well formed. It is really unfortunate
  // that we have to do this in CodeGen, but we only construct mangled names
  // and aliases during codegen.
  bool Error = false;
  DiagnosticsEngine &Diags = getDiags();
  for (const GlobalDecl &GD : Aliases) {
    const auto *D = cast<ValueDecl>(GD.getDecl());
    SourceLocation Location;
    bool IsIFunc = D->hasAttr<IFuncAttr>();
    if (const Attr *A = D->getDefiningAttr())
      Location = A->getLocation();
    else
      llvm_unreachable("Not an alias or ifunc?");
    StringRef MangledName = getMangledName(GD);
    llvm::GlobalValue *Entry = GetGlobalValue(MangledName);
    auto *Alias  = cast<llvm::GlobalIndirectSymbol>(Entry);
    const llvm::GlobalValue *GV = getAliasedGlobal(*Alias);
    if (!GV) {
      Error = true;
      Diags.Report(Location, diag::err_cyclic_alias) << IsIFunc;
    } else if (GV->isDeclaration()) {
      Error = true;
      Diags.Report(Location, diag::err_alias_to_undefined)
          << IsIFunc << IsIFunc;
    } else if (IsIFunc) {
      // Check resolver function type.
      llvm::FunctionType *FTy = dyn_cast<llvm::FunctionType>(
          GV->getType()->getPointerElementType());
      assert(FTy);
      if (!FTy->getReturnType()->isPointerTy())
        Diags.Report(Location, diag::err_ifunc_resolver_return);
      if (FTy->getNumParams())
        Diags.Report(Location, diag::err_ifunc_resolver_params);
    }

    llvm::Constant *Aliasee = Alias->getIndirectSymbol();
    llvm::GlobalValue *AliaseeGV;
    if (auto CE = dyn_cast<llvm::ConstantExpr>(Aliasee))
      AliaseeGV = cast<llvm::GlobalValue>(CE->getOperand(0));
    else
      AliaseeGV = cast<llvm::GlobalValue>(Aliasee);

    if (const SectionAttr *SA = D->getAttr<SectionAttr>()) {
      StringRef AliasSection = SA->getName();
      if (AliasSection != AliaseeGV->getSection())
        Diags.Report(SA->getLocation(), diag::warn_alias_with_section)
            << AliasSection << IsIFunc << IsIFunc;
    }

    // We have to handle alias to weak aliases in here. LLVM itself disallows
    // this since the object semantics would not match the IL one. For
    // compatibility with gcc we implement it by just pointing the alias
    // to its aliasee's aliasee. We also warn, since the user is probably
    // expecting the link to be weak.
    if (auto GA = dyn_cast<llvm::GlobalIndirectSymbol>(AliaseeGV)) {
      if (GA->isInterposable()) {
        Diags.Report(Location, diag::warn_alias_to_weak_alias)
            << GV->getName() << GA->getName() << IsIFunc;
        Aliasee = llvm::ConstantExpr::getPointerBitCastOrAddrSpaceCast(
            GA->getIndirectSymbol(), Alias->getType());
        Alias->setIndirectSymbol(Aliasee);
      }
    }
  }
  if (!Error)
    return;

  for (const GlobalDecl &GD : Aliases) {
    StringRef MangledName = getMangledName(GD);
    llvm::GlobalValue *Entry = GetGlobalValue(MangledName);
    auto *Alias = dyn_cast<llvm::GlobalIndirectSymbol>(Entry);
    Alias->replaceAllUsesWith(llvm::UndefValue::get(Alias->getType()));
    Alias->eraseFromParent();
  }
}

void CodeGenModule::clear() {
  DeferredDeclsToEmit.clear();
  if (OpenMPRuntime)
    OpenMPRuntime->clear();
}

void InstrProfStats::reportDiagnostics(DiagnosticsEngine &Diags,
                                       StringRef MainFile) {
  if (!hasDiagnostics())
    return;
  if (VisitedInMainFile > 0 && VisitedInMainFile == MissingInMainFile) {
    if (MainFile.empty())
      MainFile = "<stdin>";
    Diags.Report(diag::warn_profile_data_unprofiled) << MainFile;
  } else
    Diags.Report(diag::warn_profile_data_out_of_date) << Visited << Missing
                                                      << Mismatched;
}

void CodeGenModule::Release() {
  if (getContext().getLangOpts().UPC) {
    llvm::SmallString<64> str;
    str += "$GCCUPCConfig: (";
    str += getModule().getModuleIdentifier();
    str += ") ";
    unsigned Threads = getContext().getLangOpts().UPCThreads;
    if (Threads == 0) {
      str += "dynamicthreads";
    } else {
      str += "staticthreads=";
      llvm::APInt(32, Threads).toStringUnsigned(str);
    }
    str += " process$";
    llvm::GlobalVariable * conf =
      new llvm::GlobalVariable(getModule(), llvm::ArrayType::get(Int8Ty, str.size() + 1),
                               true, llvm::GlobalValue::InternalLinkage,
                               llvm::ConstantDataArray::getString(getLLVMContext(), str),
                               "GCCUPCConfig");
    if(isTargetDarwin())
      conf->setSection("__DATA,upc_pgm_info");
    else
      conf->setSection("upc_pgm_info");
    addUsedGlobal(conf);
  }
  EmitDeferred();
  applyGlobalValReplacements();
  applyReplacements();
  checkAliases();
  EmitCXXGlobalInitFunc();
  EmitCXXGlobalDtorFunc();
  EmitCXXThreadLocalInitFunc();
  if (ObjCRuntime)
    if (llvm::Function *ObjCInitFunction = ObjCRuntime->ModuleInitFunction())
      AddGlobalCtor(ObjCInitFunction);
  if (Context.getLangOpts().CUDA && !Context.getLangOpts().CUDAIsDevice &&
      CUDARuntime) {
    if (llvm::Function *CudaCtorFunction = CUDARuntime->makeModuleCtorFunction())
      AddGlobalCtor(CudaCtorFunction);
    if (llvm::Function *CudaDtorFunction = CUDARuntime->makeModuleDtorFunction())
      AddGlobalDtor(CudaDtorFunction);
  }
  if (OpenMPRuntime)
    if (llvm::Function *OpenMPRegistrationFunction =
            OpenMPRuntime->emitRegistrationFunction())
      AddGlobalCtor(OpenMPRegistrationFunction, 0);
  if (PGOReader) {
    getModule().setProfileSummary(PGOReader->getSummary().getMD(VMContext));
    if (PGOStats.hasDiagnostics())
      PGOStats.reportDiagnostics(getDiags(), getCodeGenOpts().MainFileName);
  }
  if (getContext().getLangOpts().UPC)
    EmitUPCInits(GlobalCtors, "__upc_init_array");
  else
    EmitCtorList(GlobalCtors, "llvm.global_ctors");
  EmitCtorList(GlobalDtors, "llvm.global_dtors");
  EmitGlobalAnnotations();
  EmitStaticExternCAliases();
  EmitDeferredUnusedCoverageMappings();
  if (CoverageMapping)
    CoverageMapping->emit();
  if (CodeGenOpts.SanitizeCfiCrossDso)
    CodeGenFunction(*this).EmitCfiCheckFail();
  emitLLVMUsed();
  if (SanStats)
    SanStats->finish();

  if (CodeGenOpts.Autolink &&
      (Context.getLangOpts().Modules || !LinkerOptionsMetadata.empty())) {
    EmitModuleLinkOptions();
  }
  if (CodeGenOpts.DwarfVersion) {
    // We actually want the latest version when there are conflicts.
    // We can change from Warning to Latest if such mode is supported.
    getModule().addModuleFlag(llvm::Module::Warning, "Dwarf Version",
                              CodeGenOpts.DwarfVersion);
  }
  if (CodeGenOpts.EmitCodeView) {
    // Indicate that we want CodeView in the metadata.
    getModule().addModuleFlag(llvm::Module::Warning, "CodeView", 1);
  }
  if (CodeGenOpts.OptimizationLevel > 0 && CodeGenOpts.StrictVTablePointers) {
    // We don't support LTO with 2 with different StrictVTablePointers
    // FIXME: we could support it by stripping all the information introduced
    // by StrictVTablePointers.

    getModule().addModuleFlag(llvm::Module::Error, "StrictVTablePointers",1);

    llvm::Metadata *Ops[2] = {
              llvm::MDString::get(VMContext, "StrictVTablePointers"),
              llvm::ConstantAsMetadata::get(llvm::ConstantInt::get(
                  llvm::Type::getInt32Ty(VMContext), 1))};

    getModule().addModuleFlag(llvm::Module::Require,
                              "StrictVTablePointersRequirement",
                              llvm::MDNode::get(VMContext, Ops));
  }
  if (DebugInfo)
    // We support a single version in the linked module. The LLVM
    // parser will drop debug info with a different version number
    // (and warn about it, too).
    getModule().addModuleFlag(llvm::Module::Warning, "Debug Info Version",
                              llvm::DEBUG_METADATA_VERSION);

  // We need to record the widths of enums and wchar_t, so that we can generate
  // the correct build attributes in the ARM backend.
  llvm::Triple::ArchType Arch = Context.getTargetInfo().getTriple().getArch();
  if (   Arch == llvm::Triple::arm
      || Arch == llvm::Triple::armeb
      || Arch == llvm::Triple::thumb
      || Arch == llvm::Triple::thumbeb) {
    // Width of wchar_t in bytes
    uint64_t WCharWidth =
        Context.getTypeSizeInChars(Context.getWideCharType()).getQuantity();
    getModule().addModuleFlag(llvm::Module::Error, "wchar_size", WCharWidth);

    // The minimum width of an enum in bytes
    uint64_t EnumWidth = Context.getLangOpts().ShortEnums ? 1 : 4;
    getModule().addModuleFlag(llvm::Module::Error, "min_enum_size", EnumWidth);
  }

  if (CodeGenOpts.SanitizeCfiCrossDso) {
    // Indicate that we want cross-DSO control flow integrity checks.
    getModule().addModuleFlag(llvm::Module::Override, "Cross-DSO CFI", 1);
  }

  if (LangOpts.CUDAIsDevice && getTarget().getTriple().isNVPTX()) {
    // Indicate whether __nvvm_reflect should be configured to flush denormal
    // floating point values to 0.  (This corresponds to its "__CUDA_FTZ"
    // property.)
    getModule().addModuleFlag(llvm::Module::Override, "nvvm-reflect-ftz",
                              LangOpts.CUDADeviceFlushDenormalsToZero ? 1 : 0);
  }

  if (uint32_t PLevel = Context.getLangOpts().PICLevel) {
    assert(PLevel < 3 && "Invalid PIC Level");
    getModule().setPICLevel(static_cast<llvm::PICLevel::Level>(PLevel));
    if (Context.getLangOpts().PIE)
      getModule().setPIELevel(static_cast<llvm::PIELevel::Level>(PLevel));
  }

  SimplifyPersonality();

  if (getCodeGenOpts().EmitDeclMetadata)
    EmitDeclMetadata();

  if (getCodeGenOpts().EmitGcovArcs || getCodeGenOpts().EmitGcovNotes)
    EmitCoverageFile();

  if (DebugInfo)
    DebugInfo->finalize();

  EmitVersionIdentMetadata();

  EmitTargetMetadata();
}

void CodeGenModule::UpdateCompletedType(const TagDecl *TD) {
  // Make sure that this type is translated.
  Types.UpdateCompletedType(TD);
}

void CodeGenModule::RefreshTypeCacheForClass(const CXXRecordDecl *RD) {
  // Make sure that this type is translated.
  Types.RefreshTypeCacheForClass(RD);
}

llvm::MDNode *CodeGenModule::getTBAAInfo(QualType QTy) {
  if (!TBAA)
    return nullptr;
  return TBAA->getTBAAInfo(QTy);
}

llvm::MDNode *CodeGenModule::getTBAAInfoForVTablePtr() {
  if (!TBAA)
    return nullptr;
  return TBAA->getTBAAInfoForVTablePtr();
}

llvm::MDNode *CodeGenModule::getTBAAStructInfo(QualType QTy) {
  if (!TBAA)
    return nullptr;
  return TBAA->getTBAAStructInfo(QTy);
}

llvm::MDNode *CodeGenModule::getTBAAStructTagInfo(QualType BaseTy,
                                                  llvm::MDNode *AccessN,
                                                  uint64_t O) {
  if (!TBAA)
    return nullptr;
  return TBAA->getTBAAStructTagInfo(BaseTy, AccessN, O);
}

/// Decorate the instruction with a TBAA tag. For both scalar TBAA
/// and struct-path aware TBAA, the tag has the same format:
/// base type, access type and offset.
/// When ConvertTypeToTag is true, we create a tag based on the scalar type.
void CodeGenModule::DecorateInstructionWithTBAA(llvm::Instruction *Inst,
                                                llvm::MDNode *TBAAInfo,
                                                bool ConvertTypeToTag) {
  if (ConvertTypeToTag && TBAA)
    Inst->setMetadata(llvm::LLVMContext::MD_tbaa,
                      TBAA->getTBAAScalarTagInfo(TBAAInfo));
  else
    Inst->setMetadata(llvm::LLVMContext::MD_tbaa, TBAAInfo);
}

bool CodeGenModule::isTargetDarwin() const {
  return getContext().getTargetInfo().getTriple().isOSDarwin();
}

void CodeGenModule::DecorateInstructionWithInvariantGroup(
    llvm::Instruction *I, const CXXRecordDecl *RD) {
  llvm::Metadata *MD = CreateMetadataIdentifierForType(QualType(RD->getTypeForDecl(), 0));
  auto *MetaDataNode = dyn_cast<llvm::MDNode>(MD);
  // Check if we have to wrap MDString in MDNode.
  if (!MetaDataNode)
    MetaDataNode = llvm::MDNode::get(getLLVMContext(), MD);
  I->setMetadata(llvm::LLVMContext::MD_invariant_group, MetaDataNode);
}

void CodeGenModule::Error(SourceLocation loc, StringRef message) {
  unsigned diagID = getDiags().getCustomDiagID(DiagnosticsEngine::Error, "%0");
  getDiags().Report(Context.getFullLoc(loc), diagID) << message;
}

/// ErrorUnsupported - Print out an error that codegen doesn't support the
/// specified stmt yet.
void CodeGenModule::ErrorUnsupported(const Stmt *S, const char *Type) {
  unsigned DiagID = getDiags().getCustomDiagID(DiagnosticsEngine::Error,
                                               "cannot compile this %0 yet");
  std::string Msg = Type;
  getDiags().Report(Context.getFullLoc(S->getLocStart()), DiagID)
    << Msg << S->getSourceRange();
}

/// ErrorUnsupported - Print out an error that codegen doesn't support the
/// specified decl yet.
void CodeGenModule::ErrorUnsupported(const Decl *D, const char *Type) {
  unsigned DiagID = getDiags().getCustomDiagID(DiagnosticsEngine::Error,
                                               "cannot compile this %0 yet");
  std::string Msg = Type;
  getDiags().Report(Context.getFullLoc(D->getLocation()), DiagID) << Msg;
}

llvm::ConstantInt *CodeGenModule::getSize(CharUnits size) {
  return llvm::ConstantInt::get(SizeTy, size.getQuantity());
}

void CodeGenModule::setGlobalVisibility(llvm::GlobalValue *GV,
                                        const NamedDecl *D) const {
  // Internal definitions always have default visibility.
  if (GV->hasLocalLinkage()) {
    GV->setVisibility(llvm::GlobalValue::DefaultVisibility);
    return;
  }

  // Set visibility for definitions.
  LinkageInfo LV = D->getLinkageAndVisibility();
  if (LV.isVisibilityExplicit() || !GV->hasAvailableExternallyLinkage())
    GV->setVisibility(GetLLVMVisibility(LV.getVisibility()));
}

static llvm::GlobalVariable::ThreadLocalMode GetLLVMTLSModel(StringRef S) {
  return llvm::StringSwitch<llvm::GlobalVariable::ThreadLocalMode>(S)
      .Case("global-dynamic", llvm::GlobalVariable::GeneralDynamicTLSModel)
      .Case("local-dynamic", llvm::GlobalVariable::LocalDynamicTLSModel)
      .Case("initial-exec", llvm::GlobalVariable::InitialExecTLSModel)
      .Case("local-exec", llvm::GlobalVariable::LocalExecTLSModel);
}

static llvm::GlobalVariable::ThreadLocalMode GetLLVMTLSModel(
    CodeGenOptions::TLSModel M) {
  switch (M) {
  case CodeGenOptions::GeneralDynamicTLSModel:
    return llvm::GlobalVariable::GeneralDynamicTLSModel;
  case CodeGenOptions::LocalDynamicTLSModel:
    return llvm::GlobalVariable::LocalDynamicTLSModel;
  case CodeGenOptions::InitialExecTLSModel:
    return llvm::GlobalVariable::InitialExecTLSModel;
  case CodeGenOptions::LocalExecTLSModel:
    return llvm::GlobalVariable::LocalExecTLSModel;
  }
  llvm_unreachable("Invalid TLS model!");
}

void CodeGenModule::setTLSMode(llvm::GlobalValue *GV, const VarDecl &D) const {
  assert(D.getTLSKind() && "setting TLS mode on non-TLS var!");

  llvm::GlobalValue::ThreadLocalMode TLM;
  TLM = GetLLVMTLSModel(CodeGenOpts.getDefaultTLSModel());

  // Override the TLS model if it is explicitly specified.
  if (const TLSModelAttr *Attr = D.getAttr<TLSModelAttr>()) {
    TLM = GetLLVMTLSModel(Attr->getModel());
  }

  GV->setThreadLocalMode(TLM);
}

StringRef CodeGenModule::getMangledName(GlobalDecl GD) {
  GlobalDecl CanonicalGD = GD.getCanonicalDecl();

  // Some ABIs don't have constructor variants.  Make sure that base and
  // complete constructors get mangled the same.
  if (const auto *CD = dyn_cast<CXXConstructorDecl>(CanonicalGD.getDecl())) {
    if (!getTarget().getCXXABI().hasConstructorVariants()) {
      CXXCtorType OrigCtorType = GD.getCtorType();
      assert(OrigCtorType == Ctor_Base || OrigCtorType == Ctor_Complete);
      if (OrigCtorType == Ctor_Base)
        CanonicalGD = GlobalDecl(CD, Ctor_Complete);
    }
  }

  StringRef &FoundStr = MangledDeclNames[CanonicalGD];
  if (!FoundStr.empty())
    return FoundStr;

  const auto *ND = cast<NamedDecl>(GD.getDecl());
  SmallString<256> Buffer;
  StringRef Str;
  if (getCXXABI().getMangleContext().shouldMangleDeclName(ND)) {
    llvm::raw_svector_ostream Out(Buffer);
    if (const auto *D = dyn_cast<CXXConstructorDecl>(ND))
      getCXXABI().getMangleContext().mangleCXXCtor(D, GD.getCtorType(), Out);
    else if (const auto *D = dyn_cast<CXXDestructorDecl>(ND))
      getCXXABI().getMangleContext().mangleCXXDtor(D, GD.getDtorType(), Out);
    else
      getCXXABI().getMangleContext().mangleName(ND, Out);
    Str = Out.str();
  } else {
    IdentifierInfo *II = ND->getIdentifier();
    assert(II && "Attempt to mangle unnamed decl.");
    Str = II->getName();
  }

  // Keep the first result in the case of a mangling collision.
  auto Result = Manglings.insert(std::make_pair(Str, GD));
  return FoundStr = Result.first->first();
}

StringRef CodeGenModule::getBlockMangledName(GlobalDecl GD,
                                             const BlockDecl *BD) {
  MangleContext &MangleCtx = getCXXABI().getMangleContext();
  const Decl *D = GD.getDecl();

  SmallString<256> Buffer;
  llvm::raw_svector_ostream Out(Buffer);
  if (!D)
    MangleCtx.mangleGlobalBlock(BD, 
      dyn_cast_or_null<VarDecl>(initializedGlobalDecl.getDecl()), Out);
  else if (const auto *CD = dyn_cast<CXXConstructorDecl>(D))
    MangleCtx.mangleCtorBlock(CD, GD.getCtorType(), BD, Out);
  else if (const auto *DD = dyn_cast<CXXDestructorDecl>(D))
    MangleCtx.mangleDtorBlock(DD, GD.getDtorType(), BD, Out);
  else
    MangleCtx.mangleBlock(cast<DeclContext>(D), BD, Out);

  auto Result = Manglings.insert(std::make_pair(Out.str(), BD));
  return Result.first->first();
}

llvm::GlobalValue *CodeGenModule::GetGlobalValue(StringRef Name) {
  return getModule().getNamedValue(Name);
}

/// AddGlobalCtor - Add a function to the list that will be called before
/// main() runs.
void CodeGenModule::AddGlobalCtor(llvm::Function *Ctor, int Priority,
                                  llvm::Constant *AssociatedData) {
  // FIXME: Type coercion of void()* types.
  GlobalCtors.push_back(Structor(Priority, Ctor, AssociatedData));
}

/// AddGlobalDtor - Add a function to the list that will be called
/// when the module is unloaded.
void CodeGenModule::AddGlobalDtor(llvm::Function *Dtor, int Priority) {
  // FIXME: Type coercion of void()* types.
  GlobalDtors.push_back(Structor(Priority, Dtor, nullptr));
}

void CodeGenModule::EmitCtorList(const CtorList &Fns, const char *GlobalName) {
  // Ctor function type is void()*.
  llvm::FunctionType* CtorFTy = llvm::FunctionType::get(VoidTy, false);
  llvm::Type *CtorPFTy = llvm::PointerType::getUnqual(CtorFTy);

  // Get the type of a ctor entry, { i32, void ()*, i8* }.
  llvm::StructType *CtorStructTy = llvm::StructType::get(
      Int32Ty, llvm::PointerType::getUnqual(CtorFTy), VoidPtrTy, nullptr);

  // Construct the constructor and destructor arrays.
  SmallVector<llvm::Constant *, 8> Ctors;
  for (const auto &I : Fns) {
    llvm::Constant *S[] = {
        llvm::ConstantInt::get(Int32Ty, I.Priority, false),
        llvm::ConstantExpr::getBitCast(I.Initializer, CtorPFTy),
        (I.AssociatedData
             ? llvm::ConstantExpr::getBitCast(I.AssociatedData, VoidPtrTy)
             : llvm::Constant::getNullValue(VoidPtrTy))};
    Ctors.push_back(llvm::ConstantStruct::get(CtorStructTy, S));
  }

  if (!Ctors.empty()) {
    llvm::ArrayType *AT = llvm::ArrayType::get(CtorStructTy, Ctors.size());
    new llvm::GlobalVariable(TheModule, AT, false,
                             llvm::GlobalValue::AppendingLinkage,
                             llvm::ConstantArray::get(AT, Ctors),
                             GlobalName);
  }
}

// Just like EmitCtorList except without priorities
void CodeGenModule::EmitUPCInits(const CtorList &Fns, const char *GlobalName) {
  // init function type is void()*.
  llvm::FunctionType* CtorFTy = llvm::FunctionType::get(VoidTy, false);
  llvm::Type *CtorPFTy = llvm::PointerType::getUnqual(CtorFTy);

  // Construct the constructor and destructor arrays.
  SmallVector<llvm::Constant*, 8> Ctors;
  for (CtorList::const_iterator I = Fns.begin(), E = Fns.end(); I != E; ++I) {
    Ctors.push_back(llvm::ConstantExpr::getBitCast(I->Initializer, CtorPFTy));
  }

  if (!Ctors.empty()) {
    llvm::ArrayType *AT = llvm::ArrayType::get(CtorPFTy, Ctors.size());
    llvm::GlobalVariable *GV =
      new llvm::GlobalVariable(TheModule, AT, false,
                             llvm::GlobalValue::AppendingLinkage,
                             llvm::ConstantArray::get(AT, Ctors),
                             GlobalName);
    if(isTargetDarwin())
      GV->setSection("__DATA,upc_init_array");
    else
      GV->setSection("upc_init_array");
  }
}



llvm::GlobalValue::LinkageTypes
CodeGenModule::getFunctionLinkage(GlobalDecl GD) {
  const auto *D = cast<FunctionDecl>(GD.getDecl());

  GVALinkage Linkage = getContext().GetGVALinkageForFunction(D);

  if (isa<CXXDestructorDecl>(D) &&
      getCXXABI().useThunkForDtorVariant(cast<CXXDestructorDecl>(D),
                                         GD.getDtorType())) {
    // Destructor variants in the Microsoft C++ ABI are always internal or
    // linkonce_odr thunks emitted on an as-needed basis.
    return Linkage == GVA_Internal ? llvm::GlobalValue::InternalLinkage
                                   : llvm::GlobalValue::LinkOnceODRLinkage;
  }

  if (isa<CXXConstructorDecl>(D) &&
      cast<CXXConstructorDecl>(D)->isInheritingConstructor() &&
      Context.getTargetInfo().getCXXABI().isMicrosoft()) {
    // Our approach to inheriting constructors is fundamentally different from
    // that used by the MS ABI, so keep our inheriting constructor thunks
    // internal rather than trying to pick an unambiguous mangling for them.
    return llvm::GlobalValue::InternalLinkage;
  }

  return getLLVMLinkageForDeclarator(D, Linkage, /*isConstantVariable=*/false);
}

void CodeGenModule::setFunctionDLLStorageClass(GlobalDecl GD, llvm::Function *F) {
  const auto *FD = cast<FunctionDecl>(GD.getDecl());

  if (const auto *Dtor = dyn_cast_or_null<CXXDestructorDecl>(FD)) {
    if (getCXXABI().useThunkForDtorVariant(Dtor, GD.getDtorType())) {
      // Don't dllexport/import destructor thunks.
      F->setDLLStorageClass(llvm::GlobalValue::DefaultStorageClass);
      return;
    }
  }

  if (FD->hasAttr<DLLImportAttr>())
    F->setDLLStorageClass(llvm::GlobalVariable::DLLImportStorageClass);
  else if (FD->hasAttr<DLLExportAttr>())
    F->setDLLStorageClass(llvm::GlobalVariable::DLLExportStorageClass);
  else
    F->setDLLStorageClass(llvm::GlobalVariable::DefaultStorageClass);
}

llvm::ConstantInt *CodeGenModule::CreateCrossDsoCfiTypeId(llvm::Metadata *MD) {
  llvm::MDString *MDS = dyn_cast<llvm::MDString>(MD);
  if (!MDS) return nullptr;

  llvm::MD5 md5;
  llvm::MD5::MD5Result result;
  md5.update(MDS->getString());
  md5.final(result);
  uint64_t id = 0;
  for (int i = 0; i < 8; ++i)
    id |= static_cast<uint64_t>(result[i]) << (i * 8);
  return llvm::ConstantInt::get(Int64Ty, id);
}

void CodeGenModule::setFunctionDefinitionAttributes(const FunctionDecl *D,
                                                    llvm::Function *F) {
  setNonAliasAttributes(D, F);
}

void CodeGenModule::SetLLVMFunctionAttributes(const Decl *D,
                                              const CGFunctionInfo &Info,
                                              llvm::Function *F) {
  unsigned CallingConv;
  AttributeListType AttributeList;
  ConstructAttributeList(F->getName(), Info, D, AttributeList, CallingConv,
                         false);
  F->setAttributes(llvm::AttributeSet::get(getLLVMContext(), AttributeList));
  F->setCallingConv(static_cast<llvm::CallingConv::ID>(CallingConv));
}

/// Determines whether the language options require us to model
/// unwind exceptions.  We treat -fexceptions as mandating this
/// except under the fragile ObjC ABI with only ObjC exceptions
/// enabled.  This means, for example, that C with -fexceptions
/// enables this.
static bool hasUnwindExceptions(const LangOptions &LangOpts) {
  // If exceptions are completely disabled, obviously this is false.
  if (!LangOpts.Exceptions) return false;

  // If C++ exceptions are enabled, this is true.
  if (LangOpts.CXXExceptions) return true;

  // If ObjC exceptions are enabled, this depends on the ABI.
  if (LangOpts.ObjCExceptions) {
    return LangOpts.ObjCRuntime.hasUnwindExceptions();
  }

  return true;
}

void CodeGenModule::SetLLVMFunctionAttributesForDefinition(const Decl *D,
                                                           llvm::Function *F) {
  llvm::AttrBuilder B;

  if (CodeGenOpts.UnwindTables)
    B.addAttribute(llvm::Attribute::UWTable);

  if (!hasUnwindExceptions(LangOpts))
    B.addAttribute(llvm::Attribute::NoUnwind);

  if (LangOpts.getStackProtector() == LangOptions::SSPOn)
    B.addAttribute(llvm::Attribute::StackProtect);
  else if (LangOpts.getStackProtector() == LangOptions::SSPStrong)
    B.addAttribute(llvm::Attribute::StackProtectStrong);
  else if (LangOpts.getStackProtector() == LangOptions::SSPReq)
    B.addAttribute(llvm::Attribute::StackProtectReq);

  if (!D) {
    F->addAttributes(llvm::AttributeSet::FunctionIndex,
                     llvm::AttributeSet::get(
                         F->getContext(),
                         llvm::AttributeSet::FunctionIndex, B));
    return;
  }

  if (D->hasAttr<NakedAttr>()) {
    // Naked implies noinline: we should not be inlining such functions.
    B.addAttribute(llvm::Attribute::Naked);
    B.addAttribute(llvm::Attribute::NoInline);
  } else if (D->hasAttr<NoDuplicateAttr>()) {
    B.addAttribute(llvm::Attribute::NoDuplicate);
  } else if (D->hasAttr<NoInlineAttr>()) {
    B.addAttribute(llvm::Attribute::NoInline);
  } else if (D->hasAttr<AlwaysInlineAttr>() &&
             !F->getAttributes().hasAttribute(llvm::AttributeSet::FunctionIndex,
                                              llvm::Attribute::NoInline)) {
    // (noinline wins over always_inline, and we can't specify both in IR)
    B.addAttribute(llvm::Attribute::AlwaysInline);
  }

  if (D->hasAttr<ColdAttr>()) {
    if (!D->hasAttr<OptimizeNoneAttr>())
      B.addAttribute(llvm::Attribute::OptimizeForSize);
    B.addAttribute(llvm::Attribute::Cold);
  }

  if (D->hasAttr<MinSizeAttr>())
    B.addAttribute(llvm::Attribute::MinSize);

  F->addAttributes(llvm::AttributeSet::FunctionIndex,
                   llvm::AttributeSet::get(
                       F->getContext(), llvm::AttributeSet::FunctionIndex, B));

  if (D->hasAttr<OptimizeNoneAttr>()) {
    // OptimizeNone implies noinline; we should not be inlining such functions.
    F->addFnAttr(llvm::Attribute::OptimizeNone);
    F->addFnAttr(llvm::Attribute::NoInline);

    // OptimizeNone wins over OptimizeForSize, MinSize, AlwaysInline.
    F->removeFnAttr(llvm::Attribute::OptimizeForSize);
    F->removeFnAttr(llvm::Attribute::MinSize);
    assert(!F->hasFnAttribute(llvm::Attribute::AlwaysInline) &&
           "OptimizeNone and AlwaysInline on same function!");

    // Attribute 'inlinehint' has no effect on 'optnone' functions.
    // Explicitly remove it from the set of function attributes.
    F->removeFnAttr(llvm::Attribute::InlineHint);
  }

  unsigned alignment = D->getMaxAlignment() / Context.getCharWidth();
  if (alignment)
    F->setAlignment(alignment);

  // Some C++ ABIs require 2-byte alignment for member functions, in order to
  // reserve a bit for differentiating between virtual and non-virtual member
  // functions. If the current target's C++ ABI requires this and this is a
  // member function, set its alignment accordingly.
  if (getTarget().getCXXABI().areMemberFunctionsAligned()) {
    if (F->getAlignment() < 2 && isa<CXXMethodDecl>(D))
      F->setAlignment(2);
  }
}

void CodeGenModule::SetCommonAttributes(const Decl *D,
                                        llvm::GlobalValue *GV) {
  if (const auto *ND = dyn_cast_or_null<NamedDecl>(D))
    setGlobalVisibility(GV, ND);
  else
    GV->setVisibility(llvm::GlobalValue::DefaultVisibility);

  if (D && D->hasAttr<UsedAttr>())
    addUsedGlobal(GV);
}

void CodeGenModule::setAliasAttributes(const Decl *D,
                                       llvm::GlobalValue *GV) {
  SetCommonAttributes(D, GV);

  // Process the dllexport attribute based on whether the original definition
  // (not necessarily the aliasee) was exported.
  if (D->hasAttr<DLLExportAttr>())
    GV->setDLLStorageClass(llvm::GlobalValue::DLLExportStorageClass);
}

void CodeGenModule::setNonAliasAttributes(const Decl *D,
                                          llvm::GlobalObject *GO) {
  SetCommonAttributes(D, GO);

  if (D)
    if (const SectionAttr *SA = D->getAttr<SectionAttr>())
      GO->setSection(SA->getName());

  getTargetCodeGenInfo().setTargetAttributes(D, GO, *this);
}

void CodeGenModule::SetInternalFunctionAttributes(const Decl *D,
                                                  llvm::Function *F,
                                                  const CGFunctionInfo &FI) {
  SetLLVMFunctionAttributes(D, FI, F);
  SetLLVMFunctionAttributesForDefinition(D, F);

  F->setLinkage(llvm::Function::InternalLinkage);

  setNonAliasAttributes(D, F);
}

static void setLinkageAndVisibilityForGV(llvm::GlobalValue *GV,
                                         const NamedDecl *ND) {
  // Set linkage and visibility in case we never see a definition.
  LinkageInfo LV = ND->getLinkageAndVisibility();
  if (LV.getLinkage() != ExternalLinkage) {
    // Don't set internal linkage on declarations.
  } else {
    if (ND->hasAttr<DLLImportAttr>()) {
      GV->setLinkage(llvm::GlobalValue::ExternalLinkage);
      GV->setDLLStorageClass(llvm::GlobalValue::DLLImportStorageClass);
    } else if (ND->hasAttr<DLLExportAttr>()) {
      GV->setLinkage(llvm::GlobalValue::ExternalLinkage);
      GV->setDLLStorageClass(llvm::GlobalValue::DLLExportStorageClass);
    } else if (ND->hasAttr<WeakAttr>() || ND->isWeakImported()) {
      // "extern_weak" is overloaded in LLVM; we probably should have
      // separate linkage types for this.
      GV->setLinkage(llvm::GlobalValue::ExternalWeakLinkage);
    }

    // Set visibility on a declaration only if it's explicit.
    if (LV.isVisibilityExplicit())
      GV->setVisibility(CodeGenModule::GetLLVMVisibility(LV.getVisibility()));
  }
}

void CodeGenModule::CreateFunctionTypeMetadata(const FunctionDecl *FD,
                                               llvm::Function *F) {
  // Only if we are checking indirect calls.
  if (!LangOpts.Sanitize.has(SanitizerKind::CFIICall))
    return;

  // Non-static class methods are handled via vtable pointer checks elsewhere.
  if (isa<CXXMethodDecl>(FD) && !cast<CXXMethodDecl>(FD)->isStatic())
    return;

  // Additionally, if building with cross-DSO support...
  if (CodeGenOpts.SanitizeCfiCrossDso) {
    // Don't emit entries for function declarations. In cross-DSO mode these are
    // handled with better precision at run time.
    if (!FD->hasBody())
      return;
    // Skip available_externally functions. They won't be codegen'ed in the
    // current module anyway.
    if (getContext().GetGVALinkageForFunction(FD) == GVA_AvailableExternally)
      return;
  }

  llvm::Metadata *MD = CreateMetadataIdentifierForType(FD->getType());
  F->addTypeMetadata(0, MD);

  // Emit a hash-based bit set entry for cross-DSO calls.
  if (CodeGenOpts.SanitizeCfiCrossDso)
    if (auto CrossDsoTypeId = CreateCrossDsoCfiTypeId(MD))
      F->addTypeMetadata(0, llvm::ConstantAsMetadata::get(CrossDsoTypeId));
}

void CodeGenModule::SetFunctionAttributes(GlobalDecl GD, llvm::Function *F,
                                          bool IsIncompleteFunction,
                                          bool IsThunk) {
  if (llvm::Intrinsic::ID IID = F->getIntrinsicID()) {
    // If this is an intrinsic function, set the function's attributes
    // to the intrinsic's attributes.
    F->setAttributes(llvm::Intrinsic::getAttributes(getLLVMContext(), IID));
    return;
  }

  const auto *FD = cast<FunctionDecl>(GD.getDecl());

  if (!IsIncompleteFunction)
    SetLLVMFunctionAttributes(FD, getTypes().arrangeGlobalDeclaration(GD), F);

  // Add the Returned attribute for "this", except for iOS 5 and earlier
  // where substantial code, including the libstdc++ dylib, was compiled with
  // GCC and does not actually return "this".
  if (!IsThunk && getCXXABI().HasThisReturn(GD) &&
      !(getTarget().getTriple().isiOS() &&
        getTarget().getTriple().isOSVersionLT(6))) {
    assert(!F->arg_empty() &&
           F->arg_begin()->getType()
             ->canLosslesslyBitCastTo(F->getReturnType()) &&
           "unexpected this return");
    F->addAttribute(1, llvm::Attribute::Returned);
  }

  // Only a few attributes are set on declarations; these may later be
  // overridden by a definition.

  setLinkageAndVisibilityForGV(F, FD);

  if (const SectionAttr *SA = FD->getAttr<SectionAttr>())
    F->setSection(SA->getName());

  if (FD->isReplaceableGlobalAllocationFunction()) {
    // A replaceable global allocation function does not act like a builtin by
    // default, only if it is invoked by a new-expression or delete-expression.
    F->addAttribute(llvm::AttributeSet::FunctionIndex,
                    llvm::Attribute::NoBuiltin);

    // A sane operator new returns a non-aliasing pointer.
    // FIXME: Also add NonNull attribute to the return value
    // for the non-nothrow forms?
    auto Kind = FD->getDeclName().getCXXOverloadedOperator();
    if (getCodeGenOpts().AssumeSaneOperatorNew &&
        (Kind == OO_New || Kind == OO_Array_New))
      F->addAttribute(llvm::AttributeSet::ReturnIndex,
                      llvm::Attribute::NoAlias);
  }

  if (isa<CXXConstructorDecl>(FD) || isa<CXXDestructorDecl>(FD))
    F->setUnnamedAddr(llvm::GlobalValue::UnnamedAddr::Global);
  else if (const auto *MD = dyn_cast<CXXMethodDecl>(FD))
    if (MD->isVirtual())
      F->setUnnamedAddr(llvm::GlobalValue::UnnamedAddr::Global);

  CreateFunctionTypeMetadata(FD, F);
}

void CodeGenModule::addUsedGlobal(llvm::GlobalValue *GV) {
  assert(!GV->isDeclaration() &&
         "Only globals with definition can force usage.");
  LLVMUsed.emplace_back(GV);
}

void CodeGenModule::addCompilerUsedGlobal(llvm::GlobalValue *GV) {
  assert(!GV->isDeclaration() &&
         "Only globals with definition can force usage.");
  LLVMCompilerUsed.emplace_back(GV);
}

static void emitUsed(CodeGenModule &CGM, StringRef Name,
                     std::vector<llvm::WeakVH> &List) {
  // Don't create llvm.used if there is no need.
  if (List.empty())
    return;

  // Convert List to what ConstantArray needs.
  SmallVector<llvm::Constant*, 8> UsedArray;
  UsedArray.resize(List.size());
  for (unsigned i = 0, e = List.size(); i != e; ++i) {
    UsedArray[i] =
        llvm::ConstantExpr::getPointerBitCastOrAddrSpaceCast(
            cast<llvm::Constant>(&*List[i]), CGM.Int8PtrTy);
  }

  if (UsedArray.empty())
    return;
  llvm::ArrayType *ATy = llvm::ArrayType::get(CGM.Int8PtrTy, UsedArray.size());

  auto *GV = new llvm::GlobalVariable(
      CGM.getModule(), ATy, false, llvm::GlobalValue::AppendingLinkage,
      llvm::ConstantArray::get(ATy, UsedArray), Name);

  GV->setSection("llvm.metadata");
}

void CodeGenModule::emitLLVMUsed() {
  emitUsed(*this, "llvm.used", LLVMUsed);
  emitUsed(*this, "llvm.compiler.used", LLVMCompilerUsed);
}

void CodeGenModule::AppendLinkerOptions(StringRef Opts) {
  auto *MDOpts = llvm::MDString::get(getLLVMContext(), Opts);
  LinkerOptionsMetadata.push_back(llvm::MDNode::get(getLLVMContext(), MDOpts));
}

void CodeGenModule::AddDetectMismatch(StringRef Name, StringRef Value) {
  llvm::SmallString<32> Opt;
  getTargetCodeGenInfo().getDetectMismatchOption(Name, Value, Opt);
  auto *MDOpts = llvm::MDString::get(getLLVMContext(), Opt);
  LinkerOptionsMetadata.push_back(llvm::MDNode::get(getLLVMContext(), MDOpts));
}

void CodeGenModule::AddDependentLib(StringRef Lib) {
  llvm::SmallString<24> Opt;
  getTargetCodeGenInfo().getDependentLibraryOption(Lib, Opt);
  auto *MDOpts = llvm::MDString::get(getLLVMContext(), Opt);
  LinkerOptionsMetadata.push_back(llvm::MDNode::get(getLLVMContext(), MDOpts));
}

/// \brief Add link options implied by the given module, including modules
/// it depends on, using a postorder walk.
static void addLinkOptionsPostorder(CodeGenModule &CGM, Module *Mod,
                                    SmallVectorImpl<llvm::Metadata *> &Metadata,
                                    llvm::SmallPtrSet<Module *, 16> &Visited) {
  // Import this module's parent.
  if (Mod->Parent && Visited.insert(Mod->Parent).second) {
    addLinkOptionsPostorder(CGM, Mod->Parent, Metadata, Visited);
  }

  // Import this module's dependencies.
  for (unsigned I = Mod->Imports.size(); I > 0; --I) {
    if (Visited.insert(Mod->Imports[I - 1]).second)
      addLinkOptionsPostorder(CGM, Mod->Imports[I-1], Metadata, Visited);
  }

  // Add linker options to link against the libraries/frameworks
  // described by this module.
  llvm::LLVMContext &Context = CGM.getLLVMContext();
  for (unsigned I = Mod->LinkLibraries.size(); I > 0; --I) {
    // Link against a framework.  Frameworks are currently Darwin only, so we
    // don't to ask TargetCodeGenInfo for the spelling of the linker option.
    if (Mod->LinkLibraries[I-1].IsFramework) {
      llvm::Metadata *Args[2] = {
          llvm::MDString::get(Context, "-framework"),
          llvm::MDString::get(Context, Mod->LinkLibraries[I - 1].Library)};

      Metadata.push_back(llvm::MDNode::get(Context, Args));
      continue;
    }

    // Link against a library.
    llvm::SmallString<24> Opt;
    CGM.getTargetCodeGenInfo().getDependentLibraryOption(
      Mod->LinkLibraries[I-1].Library, Opt);
    auto *OptString = llvm::MDString::get(Context, Opt);
    Metadata.push_back(llvm::MDNode::get(Context, OptString));
  }
}

void CodeGenModule::EmitModuleLinkOptions() {
  // Collect the set of all of the modules we want to visit to emit link
  // options, which is essentially the imported modules and all of their
  // non-explicit child modules.
  llvm::SetVector<clang::Module *> LinkModules;
  llvm::SmallPtrSet<clang::Module *, 16> Visited;
  SmallVector<clang::Module *, 16> Stack;

  // Seed the stack with imported modules.
  for (Module *M : ImportedModules)
    if (Visited.insert(M).second)
      Stack.push_back(M);

  // Find all of the modules to import, making a little effort to prune
  // non-leaf modules.
  while (!Stack.empty()) {
    clang::Module *Mod = Stack.pop_back_val();

    bool AnyChildren = false;

    // Visit the submodules of this module.
    for (clang::Module::submodule_iterator Sub = Mod->submodule_begin(),
                                        SubEnd = Mod->submodule_end();
         Sub != SubEnd; ++Sub) {
      // Skip explicit children; they need to be explicitly imported to be
      // linked against.
      if ((*Sub)->IsExplicit)
        continue;

      if (Visited.insert(*Sub).second) {
        Stack.push_back(*Sub);
        AnyChildren = true;
      }
    }

    // We didn't find any children, so add this module to the list of
    // modules to link against.
    if (!AnyChildren) {
      LinkModules.insert(Mod);
    }
  }

  // Add link options for all of the imported modules in reverse topological
  // order.  We don't do anything to try to order import link flags with respect
  // to linker options inserted by things like #pragma comment().
  SmallVector<llvm::Metadata *, 16> MetadataArgs;
  Visited.clear();
  for (Module *M : LinkModules)
    if (Visited.insert(M).second)
      addLinkOptionsPostorder(*this, M, MetadataArgs, Visited);
  std::reverse(MetadataArgs.begin(), MetadataArgs.end());
  LinkerOptionsMetadata.append(MetadataArgs.begin(), MetadataArgs.end());

  // Add the linker options metadata flag.
  getModule().addModuleFlag(llvm::Module::AppendUnique, "Linker Options",
                            llvm::MDNode::get(getLLVMContext(),
                                              LinkerOptionsMetadata));
}

void CodeGenModule::EmitDeferred() {
  // Emit code for any potentially referenced deferred decls.  Since a
  // previously unused static decl may become used during the generation of code
  // for a static function, iterate until no changes are made.

  if (!DeferredVTables.empty()) {
    EmitDeferredVTables();

    // Emitting a vtable doesn't directly cause more vtables to
    // become deferred, although it can cause functions to be
    // emitted that then need those vtables.
    assert(DeferredVTables.empty());
  }

  // Stop if we're out of both deferred vtables and deferred declarations.
  if (DeferredDeclsToEmit.empty())
    return;

  // Grab the list of decls to emit. If EmitGlobalDefinition schedules more
  // work, it will not interfere with this.
  std::vector<DeferredGlobal> CurDeclsToEmit;
  CurDeclsToEmit.swap(DeferredDeclsToEmit);

  for (DeferredGlobal &G : CurDeclsToEmit) {
    GlobalDecl D = G.GD;
    G.GV = nullptr;

    // We should call GetAddrOfGlobal with IsForDefinition set to true in order
    // to get GlobalValue with exactly the type we need, not something that
    // might had been created for another decl with the same mangled name but
    // different type.
    llvm::GlobalValue *GV = dyn_cast<llvm::GlobalValue>(
        GetAddrOfGlobal(D, /*IsForDefinition=*/true));

    // In case of different address spaces, we may still get a cast, even with
    // IsForDefinition equal to true. Query mangled names table to get
    // GlobalValue.
    if (!GV)
      GV = GetGlobalValue(getMangledName(D));

    // Make sure GetGlobalValue returned non-null.
    assert(GV);

    // Check to see if we've already emitted this.  This is necessary
    // for a couple of reasons: first, decls can end up in the
    // deferred-decls queue multiple times, and second, decls can end
    // up with definitions in unusual ways (e.g. by an extern inline
    // function acquiring a strong function redefinition).  Just
    // ignore these cases.
    if (!GV->isDeclaration())
      continue;

    // Otherwise, emit the definition and move on to the next one.
    EmitGlobalDefinition(D, GV);

    // If we found out that we need to emit more decls, do that recursively.
    // This has the advantage that the decls are emitted in a DFS and related
    // ones are close together, which is convenient for testing.
    if (!DeferredVTables.empty() || !DeferredDeclsToEmit.empty()) {
      EmitDeferred();
      assert(DeferredVTables.empty() && DeferredDeclsToEmit.empty());
    }
  }
}

void CodeGenModule::EmitGlobalAnnotations() {
  if (Annotations.empty())
    return;

  // Create a new global variable for the ConstantStruct in the Module.
  llvm::Constant *Array = llvm::ConstantArray::get(llvm::ArrayType::get(
    Annotations[0]->getType(), Annotations.size()), Annotations);
  auto *gv = new llvm::GlobalVariable(getModule(), Array->getType(), false,
                                      llvm::GlobalValue::AppendingLinkage,
                                      Array, "llvm.global.annotations");
  gv->setSection(AnnotationSection);
}

llvm::Constant *CodeGenModule::EmitAnnotationString(StringRef Str) {
  llvm::Constant *&AStr = AnnotationStrings[Str];
  if (AStr)
    return AStr;

  // Not found yet, create a new global.
  llvm::Constant *s = llvm::ConstantDataArray::getString(getLLVMContext(), Str);
  auto *gv =
      new llvm::GlobalVariable(getModule(), s->getType(), true,
                               llvm::GlobalValue::PrivateLinkage, s, ".str");
  gv->setSection(AnnotationSection);
  gv->setUnnamedAddr(llvm::GlobalValue::UnnamedAddr::Global);
  AStr = gv;
  return gv;
}

llvm::Constant *CodeGenModule::EmitAnnotationUnit(SourceLocation Loc) {
  SourceManager &SM = getContext().getSourceManager();
  PresumedLoc PLoc = SM.getPresumedLoc(Loc);
  if (PLoc.isValid())
    return EmitAnnotationString(PLoc.getFilename());
  return EmitAnnotationString(SM.getBufferName(Loc));
}

llvm::Constant *CodeGenModule::EmitAnnotationLineNo(SourceLocation L) {
  SourceManager &SM = getContext().getSourceManager();
  PresumedLoc PLoc = SM.getPresumedLoc(L);
  unsigned LineNo = PLoc.isValid() ? PLoc.getLine() :
    SM.getExpansionLineNumber(L);
  return llvm::ConstantInt::get(Int32Ty, LineNo);
}

llvm::Constant *CodeGenModule::EmitAnnotateAttr(llvm::GlobalValue *GV,
                                                const AnnotateAttr *AA,
                                                SourceLocation L) {
  // Get the globals for file name, annotation, and the line number.
  llvm::Constant *AnnoGV = EmitAnnotationString(AA->getAnnotation()),
                 *UnitGV = EmitAnnotationUnit(L),
                 *LineNoCst = EmitAnnotationLineNo(L);

  // Create the ConstantStruct for the global annotation.
  llvm::Constant *Fields[4] = {
    llvm::ConstantExpr::getBitCast(GV, Int8PtrTy),
    llvm::ConstantExpr::getBitCast(AnnoGV, Int8PtrTy),
    llvm::ConstantExpr::getBitCast(UnitGV, Int8PtrTy),
    LineNoCst
  };
  return llvm::ConstantStruct::getAnon(Fields);
}

void CodeGenModule::AddGlobalAnnotations(const ValueDecl *D,
                                         llvm::GlobalValue *GV) {
  assert(D->hasAttr<AnnotateAttr>() && "no annotate attribute");
  // Get the struct elements for these annotations.
  for (const auto *I : D->specific_attrs<AnnotateAttr>())
    Annotations.push_back(EmitAnnotateAttr(GV, I, D->getLocation()));
}

bool CodeGenModule::isInSanitizerBlacklist(llvm::Function *Fn,
                                           SourceLocation Loc) const {
  const auto &SanitizerBL = getContext().getSanitizerBlacklist();
  // Blacklist by function name.
  if (SanitizerBL.isBlacklistedFunction(Fn->getName()))
    return true;
  // Blacklist by location.
  if (Loc.isValid())
    return SanitizerBL.isBlacklistedLocation(Loc);
  // If location is unknown, this may be a compiler-generated function. Assume
  // it's located in the main file.
  auto &SM = Context.getSourceManager();
  if (const auto *MainFile = SM.getFileEntryForID(SM.getMainFileID())) {
    return SanitizerBL.isBlacklistedFile(MainFile->getName());
  }
  return false;
}

bool CodeGenModule::isInSanitizerBlacklist(llvm::GlobalVariable *GV,
                                           SourceLocation Loc, QualType Ty,
                                           StringRef Category) const {
  // For now globals can be blacklisted only in ASan and KASan.
  if (!LangOpts.Sanitize.hasOneOf(
          SanitizerKind::Address | SanitizerKind::KernelAddress))
    return false;
  const auto &SanitizerBL = getContext().getSanitizerBlacklist();
  if (SanitizerBL.isBlacklistedGlobal(GV->getName(), Category))
    return true;
  if (SanitizerBL.isBlacklistedLocation(Loc, Category))
    return true;
  // Check global type.
  if (!Ty.isNull()) {
    // Drill down the array types: if global variable of a fixed type is
    // blacklisted, we also don't instrument arrays of them.
    while (auto AT = dyn_cast<ArrayType>(Ty.getTypePtr()))
      Ty = AT->getElementType();
    Ty = Ty.getCanonicalType().getUnqualifiedType();
    // We allow to blacklist only record types (classes, structs etc.)
    if (Ty->isRecordType()) {
      std::string TypeStr = Ty.getAsString(getContext().getPrintingPolicy());
      if (SanitizerBL.isBlacklistedType(TypeStr, Category))
        return true;
    }
  }
  return false;
}

bool CodeGenModule::MustBeEmitted(const ValueDecl *Global) {
  // Never defer when EmitAllDecls is specified.
  if (LangOpts.EmitAllDecls)
    return true;

  return getContext().DeclMustBeEmitted(Global);
}

bool CodeGenModule::MayBeEmittedEagerly(const ValueDecl *Global) {
  if (const auto *FD = dyn_cast<FunctionDecl>(Global))
    if (FD->getTemplateSpecializationKind() == TSK_ImplicitInstantiation)
      // Implicit template instantiations may change linkage if they are later
      // explicitly instantiated, so they should not be emitted eagerly.
      return false;
  if (const auto *VD = dyn_cast<VarDecl>(Global))
    if (Context.getInlineVariableDefinitionKind(VD) ==
        ASTContext::InlineVariableDefinitionKind::WeakUnknown)
      // A definition of an inline constexpr static data member may change
      // linkage later if it's redeclared outside the class.
      return false;
  // If OpenMP is enabled and threadprivates must be generated like TLS, delay
  // codegen for global variables, because they may be marked as threadprivate.
  if (LangOpts.OpenMP && LangOpts.OpenMPUseTLS &&
      getContext().getTargetInfo().isTLSSupported() && isa<VarDecl>(Global))
    return false;

  return true;
}

ConstantAddress CodeGenModule::GetAddrOfUuidDescriptor(
    const CXXUuidofExpr* E) {
  // Sema has verified that IIDSource has a __declspec(uuid()), and that its
  // well-formed.
  StringRef Uuid = E->getUuidStr();
  std::string Name = "_GUID_" + Uuid.lower();
  std::replace(Name.begin(), Name.end(), '-', '_');

  // The UUID descriptor should be pointer aligned.
  CharUnits Alignment = CharUnits::fromQuantity(PointerAlignInBytes);

  // Look for an existing global.
  if (llvm::GlobalVariable *GV = getModule().getNamedGlobal(Name))
    return ConstantAddress(GV, Alignment);

  llvm::Constant *Init = EmitUuidofInitializer(Uuid);
  assert(Init && "failed to initialize as constant");

  auto *GV = new llvm::GlobalVariable(
      getModule(), Init->getType(),
      /*isConstant=*/true, llvm::GlobalValue::LinkOnceODRLinkage, Init, Name);
  if (supportsCOMDAT())
    GV->setComdat(TheModule.getOrInsertComdat(GV->getName()));
  return ConstantAddress(GV, Alignment);
}

ConstantAddress CodeGenModule::GetWeakRefReference(const ValueDecl *VD) {
  const AliasAttr *AA = VD->getAttr<AliasAttr>();
  assert(AA && "No alias?");

  CharUnits Alignment = getContext().getDeclAlign(VD);
  llvm::Type *DeclTy = getTypes().ConvertTypeForMem(VD->getType());

  // See if there is already something with the target's name in the module.
  llvm::GlobalValue *Entry = GetGlobalValue(AA->getAliasee());
  if (Entry) {
    unsigned AS = getContext().getTargetAddressSpace(VD->getType());
    auto Ptr = llvm::ConstantExpr::getBitCast(Entry, DeclTy->getPointerTo(AS));
    return ConstantAddress(Ptr, Alignment);
  }

  llvm::Constant *Aliasee;
  if (isa<llvm::FunctionType>(DeclTy))
    Aliasee = GetOrCreateLLVMFunction(AA->getAliasee(), DeclTy,
                                      GlobalDecl(cast<FunctionDecl>(VD)),
                                      /*ForVTable=*/false);
  else
    Aliasee = GetOrCreateLLVMGlobal(AA->getAliasee(),
                                    llvm::PointerType::getUnqual(DeclTy),
                                    nullptr);

  auto *F = cast<llvm::GlobalValue>(Aliasee);
  F->setLinkage(llvm::Function::ExternalWeakLinkage);
  WeakRefReferences.insert(F);

  return ConstantAddress(Aliasee, Alignment);
}

void CodeGenModule::EmitGlobal(GlobalDecl GD) {
  const auto *Global = cast<ValueDecl>(GD.getDecl());

  // Weak references don't produce any output by themselves.
  if (Global->hasAttr<WeakRefAttr>())
    return;

  // If this is an alias definition (which otherwise looks like a declaration)
  // emit it now.
  if (Global->hasAttr<AliasAttr>())
    return EmitAliasDefinition(GD);

  // IFunc like an alias whose value is resolved at runtime by calling resolver.
  if (Global->hasAttr<IFuncAttr>())
    return emitIFuncDefinition(GD);

  // If this is CUDA, be selective about which declarations we emit.
  if (LangOpts.CUDA) {
    if (LangOpts.CUDAIsDevice) {
      if (!Global->hasAttr<CUDADeviceAttr>() &&
          !Global->hasAttr<CUDAGlobalAttr>() &&
          !Global->hasAttr<CUDAConstantAttr>() &&
          !Global->hasAttr<CUDASharedAttr>())
        return;
    } else {
      // We need to emit host-side 'shadows' for all global
      // device-side variables because the CUDA runtime needs their
      // size and host-side address in order to provide access to
      // their device-side incarnations.

      // So device-only functions are the only things we skip.
      if (isa<FunctionDecl>(Global) && !Global->hasAttr<CUDAHostAttr>() &&
          Global->hasAttr<CUDADeviceAttr>())
        return;

      assert((isa<FunctionDecl>(Global) || isa<VarDecl>(Global)) &&
             "Expected Variable or Function");
    }
  }

  if (LangOpts.OpenMP) {
    // If this is OpenMP device, check if it is legal to emit this global
    // normally.
    if (OpenMPRuntime && OpenMPRuntime->emitTargetGlobal(GD))
      return;
    if (auto *DRD = dyn_cast<OMPDeclareReductionDecl>(Global)) {
      if (MustBeEmitted(Global))
        EmitOMPDeclareReduction(DRD);
      return;
    }
  }

  // Ignore declarations, they will be emitted on their first use.
  if (const auto *FD = dyn_cast<FunctionDecl>(Global)) {
    // Forward declarations are emitted lazily on first use.
    if (!FD->doesThisDeclarationHaveABody()) {
      if (!FD->doesDeclarationForceExternallyVisibleDefinition())
        return;

      StringRef MangledName = getMangledName(GD);

      // Compute the function info and LLVM type.
      const CGFunctionInfo &FI = getTypes().arrangeGlobalDeclaration(GD);
      llvm::Type *Ty = getTypes().GetFunctionType(FI);

      GetOrCreateLLVMFunction(MangledName, Ty, GD, /*ForVTable=*/false,
                              /*DontDefer=*/false);
      return;
    }
  } else {
    const auto *VD = cast<VarDecl>(Global);
    assert(VD->isFileVarDecl() && "Cannot emit local var decl as global.");
    // We need to emit device-side global CUDA variables even if a
    // variable does not have a definition -- we still need to define
    // host-side shadow for it.
    bool MustEmitForCuda = LangOpts.CUDA && !LangOpts.CUDAIsDevice &&
                           !VD->hasDefinition() &&
                           (VD->hasAttr<CUDAConstantAttr>() ||
                            VD->hasAttr<CUDADeviceAttr>());
    if (!MustEmitForCuda &&
        VD->isThisDeclarationADefinition() != VarDecl::Definition &&
        !Context.isMSStaticDataMemberInlineDefinition(VD)) {
      // If this declaration may have caused an inline variable definition to
      // change linkage, make sure that it's emitted.
      if (Context.getInlineVariableDefinitionKind(VD) ==
          ASTContext::InlineVariableDefinitionKind::Strong)
        GetAddrOfGlobalVar(VD);
      return;
    }
  }

  // Defer code generation to first use when possible, e.g. if this is an inline
  // function. If the global must always be emitted, do it eagerly if possible
  // to benefit from cache locality.
  if (MustBeEmitted(Global) && MayBeEmittedEagerly(Global)) {
    // Emit the definition if it can't be deferred.
    EmitGlobalDefinition(GD);
    return;
  }

  // If we're deferring emission of a C++ variable with an
  // initializer, remember the order in which it appeared in the file.
  if (getLangOpts().CPlusPlus && isa<VarDecl>(Global) &&
      cast<VarDecl>(Global)->hasInit()) {
    DelayedCXXInitPosition[Global] = CXXGlobalInits.size();
    CXXGlobalInits.push_back(nullptr);
  }

  StringRef MangledName = getMangledName(GD);
  if (llvm::GlobalValue *GV = GetGlobalValue(MangledName)) {
    // The value has already been used and should therefore be emitted.
    addDeferredDeclToEmit(GV, GD);
  } else if (MustBeEmitted(Global)) {
    // The value must be emitted, but cannot be emitted eagerly.
    assert(!MayBeEmittedEagerly(Global));
    addDeferredDeclToEmit(/*GV=*/nullptr, GD);
  } else {
    // Otherwise, remember that we saw a deferred decl with this name.  The
    // first use of the mangled name will cause it to move into
    // DeferredDeclsToEmit.
    DeferredDecls[MangledName] = GD;
  }
}

namespace {
  struct FunctionIsDirectlyRecursive :
    public RecursiveASTVisitor<FunctionIsDirectlyRecursive> {
    const StringRef Name;
    const Builtin::Context &BI;
    bool Result;
    FunctionIsDirectlyRecursive(StringRef N, const Builtin::Context &C) :
      Name(N), BI(C), Result(false) {
    }
    typedef RecursiveASTVisitor<FunctionIsDirectlyRecursive> Base;

    bool TraverseCallExpr(CallExpr *E) {
      const FunctionDecl *FD = E->getDirectCallee();
      if (!FD)
        return true;
      AsmLabelAttr *Attr = FD->getAttr<AsmLabelAttr>();
      if (Attr && Name == Attr->getLabel()) {
        Result = true;
        return false;
      }
      unsigned BuiltinID = FD->getBuiltinID();
      if (!BuiltinID || !BI.isLibFunction(BuiltinID))
        return true;
      StringRef BuiltinName = BI.getName(BuiltinID);
      if (BuiltinName.startswith("__builtin_") &&
          Name == BuiltinName.slice(strlen("__builtin_"), StringRef::npos)) {
        Result = true;
        return false;
      }
      return true;
    }
  };

  struct DLLImportFunctionVisitor
      : public RecursiveASTVisitor<DLLImportFunctionVisitor> {
    bool SafeToInline = true;

    bool VisitVarDecl(VarDecl *VD) {
      // A thread-local variable cannot be imported.
      SafeToInline = !VD->getTLSKind();
      return SafeToInline;
    }

    // Make sure we're not referencing non-imported vars or functions.
    bool VisitDeclRefExpr(DeclRefExpr *E) {
      ValueDecl *VD = E->getDecl();
      if (isa<FunctionDecl>(VD))
        SafeToInline = VD->hasAttr<DLLImportAttr>();
      else if (VarDecl *V = dyn_cast<VarDecl>(VD))
        SafeToInline = !V->hasGlobalStorage() || V->hasAttr<DLLImportAttr>();
      return SafeToInline;
    }
    bool VisitCXXDeleteExpr(CXXDeleteExpr *E) {
      SafeToInline = E->getOperatorDelete()->hasAttr<DLLImportAttr>();
      return SafeToInline;
    }
    bool VisitCXXNewExpr(CXXNewExpr *E) {
      SafeToInline = E->getOperatorNew()->hasAttr<DLLImportAttr>();
      return SafeToInline;
    }
  };
}

// isTriviallyRecursive - Check if this function calls another
// decl that, because of the asm attribute or the other decl being a builtin,
// ends up pointing to itself.
bool
CodeGenModule::isTriviallyRecursive(const FunctionDecl *FD) {
  StringRef Name;
  if (getCXXABI().getMangleContext().shouldMangleDeclName(FD)) {
    // asm labels are a special kind of mangling we have to support.
    AsmLabelAttr *Attr = FD->getAttr<AsmLabelAttr>();
    if (!Attr)
      return false;
    Name = Attr->getLabel();
  } else {
    Name = FD->getName();
  }

  FunctionIsDirectlyRecursive Walker(Name, Context.BuiltinInfo);
  Walker.TraverseFunctionDecl(const_cast<FunctionDecl*>(FD));
  return Walker.Result;
}

bool
CodeGenModule::shouldEmitFunction(GlobalDecl GD) {
  if (getFunctionLinkage(GD) != llvm::Function::AvailableExternallyLinkage)
    return true;
  const auto *F = cast<FunctionDecl>(GD.getDecl());
  if (CodeGenOpts.OptimizationLevel == 0 && !F->hasAttr<AlwaysInlineAttr>())
    return false;

  if (F->hasAttr<DLLImportAttr>()) {
    // Check whether it would be safe to inline this dllimport function.
    DLLImportFunctionVisitor Visitor;
    Visitor.TraverseFunctionDecl(const_cast<FunctionDecl*>(F));
    if (!Visitor.SafeToInline)
      return false;
  }

  // PR9614. Avoid cases where the source code is lying to us. An available
  // externally function should have an equivalent function somewhere else,
  // but a function that calls itself is clearly not equivalent to the real
  // implementation.
  // This happens in glibc's btowc and in some configure checks.
  return !isTriviallyRecursive(F);
}

/// If the type for the method's class was generated by
/// CGDebugInfo::createContextChain(), the cache contains only a
/// limited DIType without any declarations. Since EmitFunctionStart()
/// needs to find the canonical declaration for each method, we need
/// to construct the complete type prior to emitting the method.
void CodeGenModule::CompleteDIClassType(const CXXMethodDecl* D) {
  if (!D->isInstance())
    return;

  if (CGDebugInfo *DI = getModuleDebugInfo())
    if (getCodeGenOpts().getDebugInfo() >= codegenoptions::LimitedDebugInfo) {
      const auto *ThisPtr = cast<PointerType>(D->getThisType(getContext()));
      DI->getOrCreateRecordType(ThisPtr->getPointeeType(), D->getLocation());
    }
}

void CodeGenModule::EmitGlobalDefinition(GlobalDecl GD, llvm::GlobalValue *GV) {
  const auto *D = cast<ValueDecl>(GD.getDecl());

  PrettyStackTraceDecl CrashInfo(const_cast<ValueDecl *>(D), D->getLocation(), 
                                 Context.getSourceManager(),
                                 "Generating code for declaration");
  
  if (isa<FunctionDecl>(D)) {
    // At -O0, don't generate IR for functions with available_externally 
    // linkage.
    if (!shouldEmitFunction(GD))
      return;

    if (const auto *Method = dyn_cast<CXXMethodDecl>(D)) {
      CompleteDIClassType(Method);
      // Make sure to emit the definition(s) before we emit the thunks.
      // This is necessary for the generation of certain thunks.
      if (const auto *CD = dyn_cast<CXXConstructorDecl>(Method))
        ABI->emitCXXStructor(CD, getFromCtorType(GD.getCtorType()));
      else if (const auto *DD = dyn_cast<CXXDestructorDecl>(Method))
        ABI->emitCXXStructor(DD, getFromDtorType(GD.getDtorType()));
      else
        EmitGlobalFunctionDefinition(GD, GV);

      if (Method->isVirtual())
        getVTables().EmitThunks(GD);

      return;
    }

    return EmitGlobalFunctionDefinition(GD, GV);
  }

  if (const auto *VD = dyn_cast<VarDecl>(D))
    return EmitGlobalVarDefinition(VD, !VD->hasDefinition());
  
  llvm_unreachable("Invalid argument to EmitGlobalDefinition()");
}

static void ReplaceUsesOfNonProtoTypeWithRealFunction(llvm::GlobalValue *Old,
                                                      llvm::Function *NewFn);

/// GetOrCreateLLVMFunction - If the specified mangled name is not in the
/// module, create and return an llvm Function with the specified type. If there
/// is something in the module with the specified name, return it potentially
/// bitcasted to the right type.
///
/// If D is non-null, it specifies a decl that correspond to this.  This is used
/// to set the attributes on the function when it is first created.
llvm::Constant *
CodeGenModule::GetOrCreateLLVMFunction(StringRef MangledName,
                                       llvm::Type *Ty,
                                       GlobalDecl GD, bool ForVTable,
                                       bool DontDefer, bool IsThunk,
                                       llvm::AttributeSet ExtraAttrs,
                                       bool IsForDefinition) {
  const Decl *D = GD.getDecl();

  // Lookup the entry, lazily creating it if necessary.
  llvm::GlobalValue *Entry = GetGlobalValue(MangledName);
  if (Entry) {
    if (WeakRefReferences.erase(Entry)) {
      const FunctionDecl *FD = cast_or_null<FunctionDecl>(D);
      if (FD && !FD->hasAttr<WeakAttr>())
        Entry->setLinkage(llvm::Function::ExternalLinkage);
    }

    // Handle dropped DLL attributes.
    if (D && !D->hasAttr<DLLImportAttr>() && !D->hasAttr<DLLExportAttr>())
      Entry->setDLLStorageClass(llvm::GlobalValue::DefaultStorageClass);

    // If there are two attempts to define the same mangled name, issue an
    // error.
    if (IsForDefinition && !Entry->isDeclaration()) {
      GlobalDecl OtherGD;
      // Check that GD is not yet in DiagnosedConflictingDefinitions is required
      // to make sure that we issue an error only once.
      if (lookupRepresentativeDecl(MangledName, OtherGD) &&
          (GD.getCanonicalDecl().getDecl() !=
           OtherGD.getCanonicalDecl().getDecl()) &&
          DiagnosedConflictingDefinitions.insert(GD).second) {
        getDiags().Report(D->getLocation(),
                          diag::err_duplicate_mangled_name);
        getDiags().Report(OtherGD.getDecl()->getLocation(),
                          diag::note_previous_definition);
      }
    }

    if ((isa<llvm::Function>(Entry) || isa<llvm::GlobalAlias>(Entry)) &&
        (Entry->getType()->getElementType() == Ty)) {
      return Entry;
    }

    // Make sure the result is of the correct type.
    // (If function is requested for a definition, we always need to create a new
    // function, not just return a bitcast.)
    if (!IsForDefinition)
      return llvm::ConstantExpr::getBitCast(Entry, Ty->getPointerTo());
  }

  // This function doesn't have a complete type (for example, the return
  // type is an incomplete struct). Use a fake type instead, and make
  // sure not to try to set attributes.
  bool IsIncompleteFunction = false;

  llvm::FunctionType *FTy;
  if (isa<llvm::FunctionType>(Ty)) {
    FTy = cast<llvm::FunctionType>(Ty);
  } else {
    FTy = llvm::FunctionType::get(VoidTy, false);
    IsIncompleteFunction = true;
  }

  llvm::Function *F =
      llvm::Function::Create(FTy, llvm::Function::ExternalLinkage,
                             Entry ? StringRef() : MangledName, &getModule());

  // If we already created a function with the same mangled name (but different
  // type) before, take its name and add it to the list of functions to be
  // replaced with F at the end of CodeGen.
  //
  // This happens if there is a prototype for a function (e.g. "int f()") and
  // then a definition of a different type (e.g. "int f(int x)").
  if (Entry) {
    F->takeName(Entry);

    // This might be an implementation of a function without a prototype, in
    // which case, try to do special replacement of calls which match the new
    // prototype.  The really key thing here is that we also potentially drop
    // arguments from the call site so as to make a direct call, which makes the
    // inliner happier and suppresses a number of optimizer warnings (!) about
    // dropping arguments.
    if (!Entry->use_empty()) {
      ReplaceUsesOfNonProtoTypeWithRealFunction(Entry, F);
      Entry->removeDeadConstantUsers();
    }

    llvm::Constant *BC = llvm::ConstantExpr::getBitCast(
        F, Entry->getType()->getElementType()->getPointerTo());
    addGlobalValReplacement(Entry, BC);
  }

  assert(F->getName() == MangledName && "name was uniqued!");
  if (D)
    SetFunctionAttributes(GD, F, IsIncompleteFunction, IsThunk);
  if (ExtraAttrs.hasAttributes(llvm::AttributeSet::FunctionIndex)) {
    llvm::AttrBuilder B(ExtraAttrs, llvm::AttributeSet::FunctionIndex);
    F->addAttributes(llvm::AttributeSet::FunctionIndex,
                     llvm::AttributeSet::get(VMContext,
                                             llvm::AttributeSet::FunctionIndex,
                                             B));
  }

  if (!DontDefer) {
    // All MSVC dtors other than the base dtor are linkonce_odr and delegate to
    // each other bottoming out with the base dtor.  Therefore we emit non-base
    // dtors on usage, even if there is no dtor definition in the TU.
    if (D && isa<CXXDestructorDecl>(D) &&
        getCXXABI().useThunkForDtorVariant(cast<CXXDestructorDecl>(D),
                                           GD.getDtorType()))
      addDeferredDeclToEmit(F, GD);

    // This is the first use or definition of a mangled name.  If there is a
    // deferred decl with this name, remember that we need to emit it at the end
    // of the file.
    auto DDI = DeferredDecls.find(MangledName);
    if (DDI != DeferredDecls.end()) {
      // Move the potentially referenced deferred decl to the
      // DeferredDeclsToEmit list, and remove it from DeferredDecls (since we
      // don't need it anymore).
      addDeferredDeclToEmit(F, DDI->second);
      DeferredDecls.erase(DDI);

      // Otherwise, there are cases we have to worry about where we're
      // using a declaration for which we must emit a definition but where
      // we might not find a top-level definition:
      //   - member functions defined inline in their classes
      //   - friend functions defined inline in some class
      //   - special member functions with implicit definitions
      // If we ever change our AST traversal to walk into class methods,
      // this will be unnecessary.
      //
      // We also don't emit a definition for a function if it's going to be an
      // entry in a vtable, unless it's already marked as used.
    } else if (getLangOpts().CPlusPlus && D) {
      // Look for a declaration that's lexically in a record.
      for (const auto *FD = cast<FunctionDecl>(D)->getMostRecentDecl(); FD;
           FD = FD->getPreviousDecl()) {
        if (isa<CXXRecordDecl>(FD->getLexicalDeclContext())) {
          if (FD->doesThisDeclarationHaveABody()) {
            addDeferredDeclToEmit(F, GD.getWithDecl(FD));
            break;
          }
        }
      }
    }
  }

  // Make sure the result is of the requested type.
  if (!IsIncompleteFunction) {
    assert(F->getType()->getElementType() == Ty);
    return F;
  }

  llvm::Type *PTy = llvm::PointerType::getUnqual(Ty);
  return llvm::ConstantExpr::getBitCast(F, PTy);
}

/// GetAddrOfFunction - Return the address of the given function.  If Ty is
/// non-null, then this function will use the specified type if it has to
/// create it (this occurs when we see a definition of the function).
llvm::Constant *CodeGenModule::GetAddrOfFunction(GlobalDecl GD,
                                                 llvm::Type *Ty,
                                                 bool ForVTable,
                                                 bool DontDefer,
                                                 bool IsForDefinition) {
  // If there was no specific requested type, just convert it now.
  if (!Ty) {
    const auto *FD = cast<FunctionDecl>(GD.getDecl());
    auto CanonTy = Context.getCanonicalType(FD->getType());
    Ty = getTypes().ConvertFunctionType(CanonTy, FD);
  }

  StringRef MangledName = getMangledName(GD);
  return GetOrCreateLLVMFunction(MangledName, Ty, GD, ForVTable, DontDefer,
                                 /*IsThunk=*/false, llvm::AttributeSet(),
                                 IsForDefinition);
}

/// CreateRuntimeFunction - Create a new runtime function with the specified
/// type and name.
llvm::Constant *
CodeGenModule::CreateRuntimeFunction(llvm::FunctionType *FTy,
                                     StringRef Name,
                                     llvm::AttributeSet ExtraAttrs) {
  llvm::Constant *C =
      GetOrCreateLLVMFunction(Name, FTy, GlobalDecl(), /*ForVTable=*/false,
                              /*DontDefer=*/false, /*IsThunk=*/false, ExtraAttrs);
  if (auto *F = dyn_cast<llvm::Function>(C))
    if (F->empty())
      F->setCallingConv(getRuntimeCC());
  return C;
}

/// CreateBuiltinFunction - Create a new builtin function with the specified
/// type and name.
llvm::Constant *
CodeGenModule::CreateBuiltinFunction(llvm::FunctionType *FTy,
                                     StringRef Name,
                                     llvm::AttributeSet ExtraAttrs) {
  llvm::Constant *C =
      GetOrCreateLLVMFunction(Name, FTy, GlobalDecl(), /*ForVTable=*/false,
                              /*DontDefer=*/false, /*IsThunk=*/false, ExtraAttrs);
  if (auto *F = dyn_cast<llvm::Function>(C))
    if (F->empty())
      F->setCallingConv(getBuiltinCC());
  return C;
}

/// isTypeConstant - Determine whether an object of this type can be emitted
/// as a constant.
///
/// If ExcludeCtor is true, the duration when the object's constructor runs
/// will not be considered. The caller will need to verify that the object is
/// not written to during its construction.
bool CodeGenModule::isTypeConstant(QualType Ty, bool ExcludeCtor) {
  if (!Ty.isConstant(Context) && !Ty->isReferenceType())
    return false;

  if (Context.getLangOpts().CPlusPlus) {
    if (const CXXRecordDecl *Record
          = Context.getBaseElementType(Ty)->getAsCXXRecordDecl())
      return ExcludeCtor && !Record->hasMutableFields() &&
             Record->hasTrivialDestructor();
  }

  return true;
}

/// GetOrCreateLLVMGlobal - If the specified mangled name is not in the module,
/// create and return an llvm GlobalVariable with the specified type.  If there
/// is something in the module with the specified name, return it potentially
/// bitcasted to the right type.
///
/// If D is non-null, it specifies a decl that correspond to this.  This is used
/// to set the attributes on the global when it is first created.
///
/// If IsForDefinition is true, it is guranteed that an actual global with
/// type Ty will be returned, not conversion of a variable with the same
/// mangled name but some other type.
llvm::Constant *
CodeGenModule::GetOrCreateLLVMGlobal(StringRef MangledName,
                                     llvm::PointerType *Ty,
                                     const VarDecl *D,
                                     bool IsForDefinition) {
  // Lookup the entry, lazily creating it if necessary.
  llvm::GlobalValue *Entry = GetGlobalValue(MangledName);
  if (Entry) {
    if (WeakRefReferences.erase(Entry)) {
      if (D && !D->hasAttr<WeakAttr>())
        Entry->setLinkage(llvm::Function::ExternalLinkage);
    }

    // Handle dropped DLL attributes.
    if (D && !D->hasAttr<DLLImportAttr>() && !D->hasAttr<DLLExportAttr>())
      Entry->setDLLStorageClass(llvm::GlobalValue::DefaultStorageClass);

    if (Entry->getType() == Ty)
      return Entry;

    // If there are two attempts to define the same mangled name, issue an
    // error.
    if (IsForDefinition && !Entry->isDeclaration()) {
      GlobalDecl OtherGD;
      const VarDecl *OtherD;

      // Check that D is not yet in DiagnosedConflictingDefinitions is required
      // to make sure that we issue an error only once.
      if (D && lookupRepresentativeDecl(MangledName, OtherGD) &&
          (D->getCanonicalDecl() != OtherGD.getCanonicalDecl().getDecl()) &&
          (OtherD = dyn_cast<VarDecl>(OtherGD.getDecl())) &&
          OtherD->hasInit() &&
          DiagnosedConflictingDefinitions.insert(D).second) {
        getDiags().Report(D->getLocation(),
                          diag::err_duplicate_mangled_name);
        getDiags().Report(OtherGD.getDecl()->getLocation(),
                          diag::note_previous_definition);
      }
    }

    // Make sure the result is of the correct type.
    if (Entry->getType()->getAddressSpace() != Ty->getAddressSpace())
      return llvm::ConstantExpr::getAddrSpaceCast(Entry, Ty);

    // (If global is requested for a definition, we always need to create a new
    // global, not just return a bitcast.)
    if (!IsForDefinition)
      return llvm::ConstantExpr::getBitCast(Entry, Ty);
  }

  unsigned AddrSpace = GetGlobalVarAddressSpace(D, Ty->getAddressSpace());
  auto *GV = new llvm::GlobalVariable(
      getModule(), Ty->getElementType(), false,
      llvm::GlobalValue::ExternalLinkage, nullptr, MangledName, nullptr,
      llvm::GlobalVariable::NotThreadLocal, AddrSpace);

  // If we already created a global with the same mangled name (but different
  // type) before, take its name and remove it from its parent.
  if (Entry) {
    GV->takeName(Entry);

    if (!Entry->use_empty()) {
      llvm::Constant *NewPtrForOldDecl =
          llvm::ConstantExpr::getBitCast(GV, Entry->getType());
      Entry->replaceAllUsesWith(NewPtrForOldDecl);
    }

    Entry->eraseFromParent();
  }

  // This is the first use or definition of a mangled name.  If there is a
  // deferred decl with this name, remember that we need to emit it at the end
  // of the file.
  auto DDI = DeferredDecls.find(MangledName);
  if (DDI != DeferredDecls.end()) {
    // Move the potentially referenced deferred decl to the DeferredDeclsToEmit
    // list, and remove it from DeferredDecls (since we don't need it anymore).
    addDeferredDeclToEmit(GV, DDI->second);
    DeferredDecls.erase(DDI);
  }

  // Handle things which are present even on external declarations.
  if (D) {
    // FIXME: This code is overly simple and should be merged with other global
    // handling.
    GV->setConstant(isTypeConstant(D->getType(), false));

    GV->setAlignment(getContext().getDeclAlign(D).getQuantity());

    setLinkageAndVisibilityForGV(GV, D);

    if (D->getTLSKind()) {
      if (D->getTLSKind() == VarDecl::TLS_Dynamic)
        CXXThreadLocals.push_back(D);
      setTLSMode(GV, *D);
    }

    // If required by the ABI, treat declarations of static data members with
    // inline initializers as definitions.
    if (getContext().isMSStaticDataMemberInlineDefinition(D)) {
      EmitGlobalVarDefinition(D);
    }

    // Handle XCore specific ABI requirements.
    if (getTarget().getTriple().getArch() == llvm::Triple::xcore &&
        D->getLanguageLinkage() == CLanguageLinkage &&
        D->getType().isConstant(Context) &&
        isExternallyVisible(D->getLinkageAndVisibility().getLinkage()))
      GV->setSection(".cp.rodata");
  }

  if (AddrSpace != Ty->getAddressSpace())
    return llvm::ConstantExpr::getAddrSpaceCast(GV, Ty);

  return GV;
}

llvm::Constant *
CodeGenModule::GetAddrOfGlobal(GlobalDecl GD,
                               bool IsForDefinition) {
  if (isa<CXXConstructorDecl>(GD.getDecl()))
    return getAddrOfCXXStructor(cast<CXXConstructorDecl>(GD.getDecl()),
                                getFromCtorType(GD.getCtorType()),
                                /*FnInfo=*/nullptr, /*FnType=*/nullptr,
                                /*DontDefer=*/false, IsForDefinition);
  else if (isa<CXXDestructorDecl>(GD.getDecl()))
    return getAddrOfCXXStructor(cast<CXXDestructorDecl>(GD.getDecl()),
                                getFromDtorType(GD.getDtorType()),
                                /*FnInfo=*/nullptr, /*FnType=*/nullptr,
                                /*DontDefer=*/false, IsForDefinition);
  else if (isa<CXXMethodDecl>(GD.getDecl())) {
    auto FInfo = &getTypes().arrangeCXXMethodDeclaration(
        cast<CXXMethodDecl>(GD.getDecl()));
    auto Ty = getTypes().GetFunctionType(*FInfo);
    return GetAddrOfFunction(GD, Ty, /*ForVTable=*/false, /*DontDefer=*/false,
                             IsForDefinition);
  } else if (isa<FunctionDecl>(GD.getDecl())) {
    const CGFunctionInfo &FI = getTypes().arrangeGlobalDeclaration(GD);
    llvm::FunctionType *Ty = getTypes().GetFunctionType(FI);
    return GetAddrOfFunction(GD, Ty, /*ForVTable=*/false, /*DontDefer=*/false,
                             IsForDefinition);
  } else
    return GetAddrOfGlobalVar(cast<VarDecl>(GD.getDecl()), /*Ty=*/nullptr,
                              IsForDefinition);
}

llvm::GlobalVariable *
CodeGenModule::CreateOrReplaceCXXRuntimeVariable(StringRef Name, 
                                      llvm::Type *Ty,
                                      llvm::GlobalValue::LinkageTypes Linkage) {
  llvm::GlobalVariable *GV = getModule().getNamedGlobal(Name);
  llvm::GlobalVariable *OldGV = nullptr;

  if (GV) {
    // Check if the variable has the right type.
    if (GV->getType()->getElementType() == Ty)
      return GV;

    // Because C++ name mangling, the only way we can end up with an already
    // existing global with the same name is if it has been declared extern "C".
    assert(GV->isDeclaration() && "Declaration has wrong type!");
    OldGV = GV;
  }
  
  // Create a new variable.
  GV = new llvm::GlobalVariable(getModule(), Ty, /*isConstant=*/true,
                                Linkage, nullptr, Name);

  if (OldGV) {
    // Replace occurrences of the old variable if needed.
    GV->takeName(OldGV);
    
    if (!OldGV->use_empty()) {
      llvm::Constant *NewPtrForOldDecl =
      llvm::ConstantExpr::getBitCast(GV, OldGV->getType());
      OldGV->replaceAllUsesWith(NewPtrForOldDecl);
    }
    
    OldGV->eraseFromParent();
  }

  if (supportsCOMDAT() && GV->isWeakForLinker() &&
      !GV->hasAvailableExternallyLinkage())
    GV->setComdat(TheModule.getOrInsertComdat(GV->getName()));

  return GV;
}

/// GetAddrOfGlobalVar - Return the llvm::Constant for the address of the
/// given global variable.  If Ty is non-null and if the global doesn't exist,
/// then it will be created with the specified type instead of whatever the
/// normal requested type would be. If IsForDefinition is true, it is guranteed
/// that an actual global with type Ty will be returned, not conversion of a
/// variable with the same mangled name but some other type.
llvm::Constant *CodeGenModule::GetAddrOfGlobalVar(const VarDecl *D,
                                                  llvm::Type *Ty,
                                                  bool IsForDefinition) {
  assert(D->hasGlobalStorage() && "Not a global variable");
  QualType ASTTy = D->getType();
  if (!Ty)
    Ty = getTypes().ConvertTypeForMem(ASTTy);

  llvm::PointerType *PTy =
    llvm::PointerType::get(Ty, getContext().getTargetAddressSpace(ASTTy));

  StringRef MangledName = getMangledName(D);
  return GetOrCreateLLVMGlobal(MangledName, PTy, D, IsForDefinition);
}

/// CreateRuntimeVariable - Create a new runtime global variable with the
/// specified type and name.
llvm::Constant *
CodeGenModule::CreateRuntimeVariable(llvm::Type *Ty,
                                     StringRef Name) {
  return GetOrCreateLLVMGlobal(Name, llvm::PointerType::getUnqual(Ty), nullptr);
}

void CodeGenModule::EmitTentativeDefinition(const VarDecl *D) {
  assert(!D->getInit() && "Cannot emit definite definitions here!");

  StringRef MangledName = getMangledName(D);
  llvm::GlobalValue *GV = GetGlobalValue(MangledName);

  // We already have a definition, not declaration, with the same mangled name.
  // Emitting of declaration is not required (and actually overwrites emitted
  // definition).
  if (GV && !GV->isDeclaration())
    return;

  // If we have not seen a reference to this variable yet, place it into the
  // deferred declarations table to be emitted if needed later.
  if (!MustBeEmitted(D) && !GV) {
      DeferredDecls[MangledName] = D;
      return;
  }

  // The tentative definition is the only definition.
  EmitGlobalVarDefinition(D);
}

CharUnits CodeGenModule::GetTargetTypeStoreSize(llvm::Type *Ty) const {
  return Context.toCharUnitsFromBits(
      getDataLayout().getTypeStoreSizeInBits(Ty));
}

unsigned CodeGenModule::GetGlobalVarAddressSpace(const VarDecl *D,
                                                 unsigned AddrSpace) {
  if (D && LangOpts.CUDA && LangOpts.CUDAIsDevice) {
    if (D->hasAttr<CUDAConstantAttr>())
      AddrSpace = getContext().getTargetAddressSpace(LangAS::cuda_constant);
    else if (D->hasAttr<CUDASharedAttr>())
      AddrSpace = getContext().getTargetAddressSpace(LangAS::cuda_shared);
    else
      AddrSpace = getContext().getTargetAddressSpace(LangAS::cuda_device);
  }

  return AddrSpace;
}

template<typename SomeDecl>
void CodeGenModule::MaybeHandleStaticInExternC(const SomeDecl *D,
                                               llvm::GlobalValue *GV) {
  if (!getLangOpts().CPlusPlus)
    return;

  // Must have 'used' attribute, or else inline assembly can't rely on
  // the name existing.
  if (!D->template hasAttr<UsedAttr>())
    return;

  // Must have internal linkage and an ordinary name.
  if (!D->getIdentifier() || D->getFormalLinkage() != InternalLinkage)
    return;

  // Must be in an extern "C" context. Entities declared directly within
  // a record are not extern "C" even if the record is in such a context.
  const SomeDecl *First = D->getFirstDecl();
  if (First->getDeclContext()->isRecord() || !First->isInExternCContext())
    return;

  // OK, this is an internal linkage entity inside an extern "C" linkage
  // specification. Make a note of that so we can give it the "expected"
  // mangled name if nothing else is using that name.
  std::pair<StaticExternCMap::iterator, bool> R =
      StaticExternCValues.insert(std::make_pair(D->getIdentifier(), GV));

  // If we have multiple internal linkage entities with the same name
  // in extern "C" regions, none of them gets that name.
  if (!R.second)
    R.first->second = nullptr;
}

static bool shouldBeInCOMDAT(CodeGenModule &CGM, const Decl &D) {
  if (!CGM.supportsCOMDAT())
    return false;

  if (D.hasAttr<SelectAnyAttr>())
    return true;

  GVALinkage Linkage;
  if (auto *VD = dyn_cast<VarDecl>(&D))
    Linkage = CGM.getContext().GetGVALinkageForVariable(VD);
  else
    Linkage = CGM.getContext().GetGVALinkageForFunction(cast<FunctionDecl>(&D));

  switch (Linkage) {
  case GVA_Internal:
  case GVA_AvailableExternally:
  case GVA_StrongExternal:
    return false;
  case GVA_DiscardableODR:
  case GVA_StrongODR:
    return true;
  }
  llvm_unreachable("No such linkage");
}

void CodeGenModule::maybeSetTrivialComdat(const Decl &D,
                                          llvm::GlobalObject &GO) {
  if (!shouldBeInCOMDAT(*this, D))
    return;
  GO.setComdat(TheModule.getOrInsertComdat(GO.getName()));
}

/// Pass IsTentative as true if you want to create a tentative definition.
void CodeGenModule::EmitGlobalVarDefinition(const VarDecl *D,
                                            bool IsTentative) {
  llvm::Constant *Init = nullptr;
  QualType ASTTy = D->getType();
  CXXRecordDecl *RD = ASTTy->getBaseElementTypeUnsafe()->getAsCXXRecordDecl();
  bool NeedsGlobalCtor = false;
  bool NeedsGlobalDtor = RD && !RD->hasTrivialDestructor();

  if (ASTTy->isArrayType() && ASTTy.getQualifiers().hasShared())
    Init = MaybeEmitUPCSharedArrayInits(D);

  const VarDecl *InitDecl;
  const Expr *InitExpr = D->getAnyInitializer(InitDecl);

  // CUDA E.2.4.1 "__shared__ variables cannot have an initialization
  // as part of their declaration."  Sema has already checked for
  // error cases, so we just need to set Init to UndefValue.
  if (getLangOpts().CUDA && getLangOpts().CUDAIsDevice &&
      D->hasAttr<CUDASharedAttr>())
    Init = llvm::UndefValue::get(getTypes().ConvertType(ASTTy));
<<<<<<< HEAD
  } else if (!Init && !InitExpr) {
=======
  else if (!InitExpr) {
>>>>>>> 88fccc58
    // This is a tentative definition; tentative definitions are
    // implicitly initialized with { 0 }.
    //
    // Note that tentative definitions are only emitted at the end of
    // a translation unit, so they should never have incomplete
    // type. In addition, EmitTentativeDefinition makes sure that we
    // never attempt to emit a tentative definition if a real one
    // exists. A use may still exists, however, so we still may need
    // to do a RAUW.
    assert(!ASTTy->isIncompleteType() && "Unexpected incomplete type");
    Init = EmitNullConstant(D->getType());
  } else if (!Init) {
    // upc shared variables can never be static initialized
    if (!ASTTy.getQualifiers().hasShared()) {
      initializedGlobalDecl = GlobalDecl(D);
      Init = EmitConstantInit(*InitDecl);
    }

    if (!Init) {
      QualType T = InitExpr->getType();
      if (D->getType()->isReferenceType())
        T = D->getType();

      if (getLangOpts().CPlusPlus || getLangOpts().UPC) {
        Init = EmitNullConstant(T);
        NeedsGlobalCtor = true;
      } else {
        ErrorUnsupported(D, "static initializer");
        Init = llvm::UndefValue::get(getTypes().ConvertType(T));
      }
    } else {
      // We don't need an initializer, so remove the entry for the delayed
      // initializer position (just in case this entry was delayed) if we
      // also don't need to register a destructor.
      if (getLangOpts().CPlusPlus && !NeedsGlobalDtor)
        DelayedCXXInitPosition.erase(D);
    }
  }

  llvm::Type* InitType = Init->getType();
  llvm::Constant *Entry =
      GetAddrOfGlobalVar(D, InitType, /*IsForDefinition=*/!IsTentative);

  // Strip off a bitcast if we got one back.
  if (auto *CE = dyn_cast<llvm::ConstantExpr>(Entry)) {
    assert(CE->getOpcode() == llvm::Instruction::BitCast ||
           CE->getOpcode() == llvm::Instruction::AddrSpaceCast ||
           // All zero index gep.
           CE->getOpcode() == llvm::Instruction::GetElementPtr);
    Entry = CE->getOperand(0);
  }

  // Entry is now either a Function or GlobalVariable.
  auto *GV = dyn_cast<llvm::GlobalVariable>(Entry);

  // We have a definition after a declaration with the wrong type.
  // We must make a new GlobalVariable* and update everything that used OldGV
  // (a declaration or tentative definition) with the new GlobalVariable*
  // (which will be a definition).
  //
  // This happens if there is a prototype for a global (e.g.
  // "extern int x[];") and then a definition of a different type (e.g.
  // "int x[10];"). This also happens when an initializer has a different type
  // from the type of the global (this happens with unions).
  if (!GV ||
      GV->getType()->getElementType() != InitType ||
      GV->getType()->getAddressSpace() !=
       GetGlobalVarAddressSpace(D, getContext().getTargetAddressSpace(ASTTy))) {

    // Move the old entry aside so that we'll create a new one.
    Entry->setName(StringRef());

    // Make a new global with the correct type, this is now guaranteed to work.
    GV = cast<llvm::GlobalVariable>(
        GetAddrOfGlobalVar(D, InitType, /*IsForDefinition=*/!IsTentative));

    // Replace all uses of the old global with the new global
    llvm::Constant *NewPtrForOldDecl =
        llvm::ConstantExpr::getBitCast(GV, Entry->getType());
    Entry->replaceAllUsesWith(NewPtrForOldDecl);

    // Erase the old global, since it is no longer used.
    cast<llvm::GlobalValue>(Entry)->eraseFromParent();
  }

  MaybeHandleStaticInExternC(D, GV);

  if (D->hasAttr<AnnotateAttr>())
    AddGlobalAnnotations(D, GV);

  // Set the llvm linkage type as appropriate.
  llvm::GlobalValue::LinkageTypes Linkage =
      getLLVMLinkageVarDefinition(D, GV->isConstant());

  // CUDA B.2.1 "The __device__ qualifier declares a variable that resides on
  // the device. [...]"
  // CUDA B.2.2 "The __constant__ qualifier, optionally used together with
  // __device__, declares a variable that: [...]
  // Is accessible from all the threads within the grid and from the host
  // through the runtime library (cudaGetSymbolAddress() / cudaGetSymbolSize()
  // / cudaMemcpyToSymbol() / cudaMemcpyFromSymbol())."
  if (GV && LangOpts.CUDA) {
    if (LangOpts.CUDAIsDevice) {
      if (D->hasAttr<CUDADeviceAttr>() || D->hasAttr<CUDAConstantAttr>())
        GV->setExternallyInitialized(true);
    } else {
      // Host-side shadows of external declarations of device-side
      // global variables become internal definitions. These have to
      // be internal in order to prevent name conflicts with global
      // host variables with the same name in a different TUs.
      if (D->hasAttr<CUDADeviceAttr>() || D->hasAttr<CUDAConstantAttr>()) {
        Linkage = llvm::GlobalValue::InternalLinkage;

        // Shadow variables and their properties must be registered
        // with CUDA runtime.
        unsigned Flags = 0;
        if (!D->hasDefinition())
          Flags |= CGCUDARuntime::ExternDeviceVar;
        if (D->hasAttr<CUDAConstantAttr>())
          Flags |= CGCUDARuntime::ConstantDeviceVar;
        getCUDARuntime().registerDeviceVar(*GV, Flags);
      } else if (D->hasAttr<CUDASharedAttr>())
        // __shared__ variables are odd. Shadows do get created, but
        // they are not registered with the CUDA runtime, so they
        // can't really be used to access their device-side
        // counterparts. It's not clear yet whether it's nvcc's bug or
        // a feature, but we've got to do the same for compatibility.
        Linkage = llvm::GlobalValue::InternalLinkage;
    }
  }
  GV->setInitializer(Init);

  // If it is safe to mark the global 'constant', do so now.
  GV->setConstant(!NeedsGlobalCtor && !NeedsGlobalDtor &&
                  isTypeConstant(D->getType(), true));

  // If it is in a read-only section, mark it 'constant'.
  if (const SectionAttr *SA = D->getAttr<SectionAttr>()) {
    const ASTContext::SectionInfo &SI = Context.SectionInfos[SA->getName()];
    if ((SI.SectionFlags & ASTContext::PSF_Write) == 0)
      GV->setConstant(true);
  }

  GV->setAlignment(getContext().getDeclAlign(D).getQuantity());


  // On Darwin, if the normal linkage of a C++ thread_local variable is
  // LinkOnce or Weak, we keep the normal linkage to prevent multiple
  // copies within a linkage unit; otherwise, the backing variable has
  // internal linkage and all accesses should just be calls to the
  // Itanium-specified entry point, which has the normal linkage of the
  // variable. This is to preserve the ability to change the implementation
  // behind the scenes.
  if (!D->isStaticLocal() && D->getTLSKind() == VarDecl::TLS_Dynamic &&
      Context.getTargetInfo().getTriple().isOSDarwin() &&
      !llvm::GlobalVariable::isLinkOnceLinkage(Linkage) &&
      !llvm::GlobalVariable::isWeakLinkage(Linkage))
    Linkage = llvm::GlobalValue::InternalLinkage;

  GV->setLinkage(Linkage);
  if (D->hasAttr<DLLImportAttr>())
    GV->setDLLStorageClass(llvm::GlobalVariable::DLLImportStorageClass);
  else if (D->hasAttr<DLLExportAttr>())
    GV->setDLLStorageClass(llvm::GlobalVariable::DLLExportStorageClass);
  else
    GV->setDLLStorageClass(llvm::GlobalVariable::DefaultStorageClass);

  if (Linkage == llvm::GlobalVariable::CommonLinkage)
    // common vars aren't constant even if declared const.
    GV->setConstant(false);

  setNonAliasAttributes(D, GV);

  if(ASTTy.getQualifiers().hasShared()) {
    if(isTargetDarwin())
      GV->setSection("__DATA,upc_shared");
    else
      GV->setSection("upc_shared");
  }

  if (D->getTLSKind() && !GV->isThreadLocal()) {
    if (D->getTLSKind() == VarDecl::TLS_Dynamic)
      CXXThreadLocals.push_back(D);
    setTLSMode(GV, *D);
  }

  maybeSetTrivialComdat(*D, *GV);

  // Emit the initializer function if necessary.
  if (NeedsGlobalCtor || NeedsGlobalDtor)
    EmitCXXGlobalVarDeclInitFunc(D, GV, NeedsGlobalCtor);

  SanitizerMD->reportGlobalToASan(GV, *D, NeedsGlobalCtor);

  // Emit global variable debug information.
  if (CGDebugInfo *DI = getModuleDebugInfo())
    if (getCodeGenOpts().getDebugInfo() >= codegenoptions::LimitedDebugInfo)
      DI->EmitGlobalVariable(GV, D);
}

static bool isVarDeclStrongDefinition(const ASTContext &Context,
                                      CodeGenModule &CGM, const VarDecl *D,
                                      bool NoCommon) {
  // Don't give variables common linkage if -fno-common was specified unless it
  // was overridden by a NoCommon attribute.
  if ((NoCommon || D->hasAttr<NoCommonAttr>()) && !D->hasAttr<CommonAttr>())
    return true;

  // C11 6.9.2/2:
  //   A declaration of an identifier for an object that has file scope without
  //   an initializer, and without a storage-class specifier or with the
  //   storage-class specifier static, constitutes a tentative definition.
  if (D->getInit() || D->hasExternalStorage())
    return true;

  // A variable cannot be both common and exist in a section.
  if (D->hasAttr<SectionAttr>())
    return true;

  // Thread local vars aren't considered common linkage.
  if (D->getTLSKind())
    return true;

  // Tentative definitions marked with WeakImportAttr are true definitions.
  if (D->hasAttr<WeakImportAttr>())
    return true;

  // A variable cannot be both common and exist in a comdat.
  if (shouldBeInCOMDAT(CGM, *D))
    return true;

  // Declarations with a required alignment do not have common linkage in MSVC
  // mode.
  if (Context.getTargetInfo().getCXXABI().isMicrosoft()) {
    if (D->hasAttr<AlignedAttr>())
      return true;
    QualType VarType = D->getType();
    if (Context.isAlignmentRequired(VarType))
      return true;

    if (const auto *RT = VarType->getAs<RecordType>()) {
      const RecordDecl *RD = RT->getDecl();
      for (const FieldDecl *FD : RD->fields()) {
        if (FD->isBitField())
          continue;
        if (FD->hasAttr<AlignedAttr>())
          return true;
        if (Context.isAlignmentRequired(FD->getType()))
          return true;
      }
    }
  }

  return false;
}

llvm::GlobalValue::LinkageTypes CodeGenModule::getLLVMLinkageForDeclarator(
    const DeclaratorDecl *D, GVALinkage Linkage, bool IsConstantVariable) {
  if (Linkage == GVA_Internal)
    return llvm::Function::InternalLinkage;

  if (D->hasAttr<WeakAttr>()) {
    if (IsConstantVariable)
      return llvm::GlobalVariable::WeakODRLinkage;
    else
      return llvm::GlobalVariable::WeakAnyLinkage;
  }

  // We are guaranteed to have a strong definition somewhere else,
  // so we can use available_externally linkage.
  if (Linkage == GVA_AvailableExternally)
    return llvm::Function::AvailableExternallyLinkage;

  // Note that Apple's kernel linker doesn't support symbol
  // coalescing, so we need to avoid linkonce and weak linkages there.
  // Normally, this means we just map to internal, but for explicit
  // instantiations we'll map to external.

  // In C++, the compiler has to emit a definition in every translation unit
  // that references the function.  We should use linkonce_odr because
  // a) if all references in this translation unit are optimized away, we
  // don't need to codegen it.  b) if the function persists, it needs to be
  // merged with other definitions. c) C++ has the ODR, so we know the
  // definition is dependable.
  if (Linkage == GVA_DiscardableODR)
    return !Context.getLangOpts().AppleKext ? llvm::Function::LinkOnceODRLinkage
                                            : llvm::Function::InternalLinkage;

  // An explicit instantiation of a template has weak linkage, since
  // explicit instantiations can occur in multiple translation units
  // and must all be equivalent. However, we are not allowed to
  // throw away these explicit instantiations.
  //
  // We don't currently support CUDA device code spread out across multiple TUs,
  // so say that CUDA templates are either external (for kernels) or internal.
  // This lets llvm perform aggressive inter-procedural optimizations.
  if (Linkage == GVA_StrongODR) {
    if (Context.getLangOpts().AppleKext)
      return llvm::Function::ExternalLinkage;
    if (Context.getLangOpts().CUDA && Context.getLangOpts().CUDAIsDevice)
      return D->hasAttr<CUDAGlobalAttr>() ? llvm::Function::ExternalLinkage
                                          : llvm::Function::InternalLinkage;
    return llvm::Function::WeakODRLinkage;
  }

  // C++ doesn't have tentative definitions and thus cannot have common
  // linkage.
  if (!getLangOpts().CPlusPlus && isa<VarDecl>(D) &&
      !isVarDeclStrongDefinition(Context, *this, cast<VarDecl>(D),
                                 CodeGenOpts.NoCommon) &&
      !D->getType().getQualifiers().hasShared())
    return llvm::GlobalVariable::CommonLinkage;

  // selectany symbols are externally visible, so use weak instead of
  // linkonce.  MSVC optimizes away references to const selectany globals, so
  // all definitions should be the same and ODR linkage should be used.
  // http://msdn.microsoft.com/en-us/library/5tkz6s71.aspx
  if (D->hasAttr<SelectAnyAttr>())
    return llvm::GlobalVariable::WeakODRLinkage;

  // Otherwise, we have strong external linkage.
  assert(Linkage == GVA_StrongExternal);
  return llvm::GlobalVariable::ExternalLinkage;
}

llvm::GlobalValue::LinkageTypes CodeGenModule::getLLVMLinkageVarDefinition(
    const VarDecl *VD, bool IsConstant) {
  GVALinkage Linkage = getContext().GetGVALinkageForVariable(VD);
  return getLLVMLinkageForDeclarator(VD, Linkage, IsConstant);
}

/// Replace the uses of a function that was declared with a non-proto type.
/// We want to silently drop extra arguments from call sites
static void replaceUsesOfNonProtoConstant(llvm::Constant *old,
                                          llvm::Function *newFn) {
  // Fast path.
  if (old->use_empty()) return;

  llvm::Type *newRetTy = newFn->getReturnType();
  SmallVector<llvm::Value*, 4> newArgs;
  SmallVector<llvm::OperandBundleDef, 1> newBundles;

  for (llvm::Value::use_iterator ui = old->use_begin(), ue = old->use_end();
         ui != ue; ) {
    llvm::Value::use_iterator use = ui++; // Increment before the use is erased.
    llvm::User *user = use->getUser();

    // Recognize and replace uses of bitcasts.  Most calls to
    // unprototyped functions will use bitcasts.
    if (auto *bitcast = dyn_cast<llvm::ConstantExpr>(user)) {
      if (bitcast->getOpcode() == llvm::Instruction::BitCast)
        replaceUsesOfNonProtoConstant(bitcast, newFn);
      continue;
    }

    // Recognize calls to the function.
    llvm::CallSite callSite(user);
    if (!callSite) continue;
    if (!callSite.isCallee(&*use)) continue;

    // If the return types don't match exactly, then we can't
    // transform this call unless it's dead.
    if (callSite->getType() != newRetTy && !callSite->use_empty())
      continue;

    // Get the call site's attribute list.
    SmallVector<llvm::AttributeSet, 8> newAttrs;
    llvm::AttributeSet oldAttrs = callSite.getAttributes();

    // Collect any return attributes from the call.
    if (oldAttrs.hasAttributes(llvm::AttributeSet::ReturnIndex))
      newAttrs.push_back(
        llvm::AttributeSet::get(newFn->getContext(),
                                oldAttrs.getRetAttributes()));

    // If the function was passed too few arguments, don't transform.
    unsigned newNumArgs = newFn->arg_size();
    if (callSite.arg_size() < newNumArgs) continue;

    // If extra arguments were passed, we silently drop them.
    // If any of the types mismatch, we don't transform.
    unsigned argNo = 0;
    bool dontTransform = false;
    for (llvm::Function::arg_iterator ai = newFn->arg_begin(),
           ae = newFn->arg_end(); ai != ae; ++ai, ++argNo) {
      if (callSite.getArgument(argNo)->getType() != ai->getType()) {
        dontTransform = true;
        break;
      }

      // Add any parameter attributes.
      if (oldAttrs.hasAttributes(argNo + 1))
        newAttrs.
          push_back(llvm::
                    AttributeSet::get(newFn->getContext(),
                                      oldAttrs.getParamAttributes(argNo + 1)));
    }
    if (dontTransform)
      continue;

    if (oldAttrs.hasAttributes(llvm::AttributeSet::FunctionIndex))
      newAttrs.push_back(llvm::AttributeSet::get(newFn->getContext(),
                                                 oldAttrs.getFnAttributes()));

    // Okay, we can transform this.  Create the new call instruction and copy
    // over the required information.
    newArgs.append(callSite.arg_begin(), callSite.arg_begin() + argNo);

    // Copy over any operand bundles.
    callSite.getOperandBundlesAsDefs(newBundles);

    llvm::CallSite newCall;
    if (callSite.isCall()) {
      newCall = llvm::CallInst::Create(newFn, newArgs, newBundles, "",
                                       callSite.getInstruction());
    } else {
      auto *oldInvoke = cast<llvm::InvokeInst>(callSite.getInstruction());
      newCall = llvm::InvokeInst::Create(newFn,
                                         oldInvoke->getNormalDest(),
                                         oldInvoke->getUnwindDest(),
                                         newArgs, newBundles, "",
                                         callSite.getInstruction());
    }
    newArgs.clear(); // for the next iteration

    if (!newCall->getType()->isVoidTy())
      newCall->takeName(callSite.getInstruction());
    newCall.setAttributes(
                     llvm::AttributeSet::get(newFn->getContext(), newAttrs));
    newCall.setCallingConv(callSite.getCallingConv());

    // Finally, remove the old call, replacing any uses with the new one.
    if (!callSite->use_empty())
      callSite->replaceAllUsesWith(newCall.getInstruction());

    // Copy debug location attached to CI.
    if (callSite->getDebugLoc())
      newCall->setDebugLoc(callSite->getDebugLoc());

    callSite->eraseFromParent();
  }
}

/// ReplaceUsesOfNonProtoTypeWithRealFunction - This function is called when we
/// implement a function with no prototype, e.g. "int foo() {}".  If there are
/// existing call uses of the old function in the module, this adjusts them to
/// call the new function directly.
///
/// This is not just a cleanup: the always_inline pass requires direct calls to
/// functions to be able to inline them.  If there is a bitcast in the way, it
/// won't inline them.  Instcombine normally deletes these calls, but it isn't
/// run at -O0.
static void ReplaceUsesOfNonProtoTypeWithRealFunction(llvm::GlobalValue *Old,
                                                      llvm::Function *NewFn) {
  // If we're redefining a global as a function, don't transform it.
  if (!isa<llvm::Function>(Old)) return;

  replaceUsesOfNonProtoConstant(Old, NewFn);
}

void CodeGenModule::HandleCXXStaticMemberVarInstantiation(VarDecl *VD) {
  auto DK = VD->isThisDeclarationADefinition();
  if (DK == VarDecl::Definition && VD->hasAttr<DLLImportAttr>())
    return;

  TemplateSpecializationKind TSK = VD->getTemplateSpecializationKind();
  // If we have a definition, this might be a deferred decl. If the
  // instantiation is explicit, make sure we emit it at the end.
  if (VD->getDefinition() && TSK == TSK_ExplicitInstantiationDefinition)
    GetAddrOfGlobalVar(VD);

  EmitTopLevelDecl(VD);
}

void CodeGenModule::EmitGlobalFunctionDefinition(GlobalDecl GD,
                                                 llvm::GlobalValue *GV) {
  const auto *D = cast<FunctionDecl>(GD.getDecl());

  // Compute the function info and LLVM type.
  const CGFunctionInfo &FI = getTypes().arrangeGlobalDeclaration(GD);
  llvm::FunctionType *Ty = getTypes().GetFunctionType(FI);

  // Get or create the prototype for the function.
  if (!GV || (GV->getType()->getElementType() != Ty))
    GV = cast<llvm::GlobalValue>(GetAddrOfFunction(GD, Ty, /*ForVTable=*/false,
                                                   /*DontDefer=*/true,
                                                   /*IsForDefinition=*/true));

  // Already emitted.
  if (!GV->isDeclaration())
    return;

  // We need to set linkage and visibility on the function before
  // generating code for it because various parts of IR generation
  // want to propagate this information down (e.g. to local static
  // declarations).
  auto *Fn = cast<llvm::Function>(GV);
  setFunctionLinkage(GD, Fn);
  setFunctionDLLStorageClass(GD, Fn);

  // FIXME: this is redundant with part of setFunctionDefinitionAttributes
  setGlobalVisibility(Fn, D);

  MaybeHandleStaticInExternC(D, Fn);

  maybeSetTrivialComdat(*D, *Fn);

  CodeGenFunction(*this).GenerateCode(D, Fn, FI);

  setFunctionDefinitionAttributes(D, Fn);
  SetLLVMFunctionAttributesForDefinition(D, Fn);

  if (const ConstructorAttr *CA = D->getAttr<ConstructorAttr>())
    AddGlobalCtor(Fn, CA->getPriority());
  if (const DestructorAttr *DA = D->getAttr<DestructorAttr>())
    AddGlobalDtor(Fn, DA->getPriority());
  if (D->hasAttr<AnnotateAttr>())
    AddGlobalAnnotations(D, Fn);
}

void CodeGenModule::EmitAliasDefinition(GlobalDecl GD) {
  const auto *D = cast<ValueDecl>(GD.getDecl());
  const AliasAttr *AA = D->getAttr<AliasAttr>();
  assert(AA && "Not an alias?");

  StringRef MangledName = getMangledName(GD);

  if (AA->getAliasee() == MangledName) {
    Diags.Report(AA->getLocation(), diag::err_cyclic_alias) << 0;
    return;
  }

  // If there is a definition in the module, then it wins over the alias.
  // This is dubious, but allow it to be safe.  Just ignore the alias.
  llvm::GlobalValue *Entry = GetGlobalValue(MangledName);
  if (Entry && !Entry->isDeclaration())
    return;

  Aliases.push_back(GD);

  llvm::Type *DeclTy = getTypes().ConvertTypeForMem(D->getType());

  // Create a reference to the named value.  This ensures that it is emitted
  // if a deferred decl.
  llvm::Constant *Aliasee;
  if (isa<llvm::FunctionType>(DeclTy))
    Aliasee = GetOrCreateLLVMFunction(AA->getAliasee(), DeclTy, GD,
                                      /*ForVTable=*/false);
  else
    Aliasee = GetOrCreateLLVMGlobal(AA->getAliasee(),
                                    llvm::PointerType::getUnqual(DeclTy),
                                    /*D=*/nullptr);

  // Create the new alias itself, but don't set a name yet.
  auto *GA = llvm::GlobalAlias::create(
      DeclTy, 0, llvm::Function::ExternalLinkage, "", Aliasee, &getModule());

  if (Entry) {
    if (GA->getAliasee() == Entry) {
      Diags.Report(AA->getLocation(), diag::err_cyclic_alias) << 0;
      return;
    }

    assert(Entry->isDeclaration());

    // If there is a declaration in the module, then we had an extern followed
    // by the alias, as in:
    //   extern int test6();
    //   ...
    //   int test6() __attribute__((alias("test7")));
    //
    // Remove it and replace uses of it with the alias.
    GA->takeName(Entry);

    Entry->replaceAllUsesWith(llvm::ConstantExpr::getBitCast(GA,
                                                          Entry->getType()));
    Entry->eraseFromParent();
  } else {
    GA->setName(MangledName);
  }

  // Set attributes which are particular to an alias; this is a
  // specialization of the attributes which may be set on a global
  // variable/function.
  if (D->hasAttr<WeakAttr>() || D->hasAttr<WeakRefAttr>() ||
      D->isWeakImported()) {
    GA->setLinkage(llvm::Function::WeakAnyLinkage);
  }

  if (const auto *VD = dyn_cast<VarDecl>(D))
    if (VD->getTLSKind())
      setTLSMode(GA, *VD);

  setAliasAttributes(D, GA);
}

void CodeGenModule::emitIFuncDefinition(GlobalDecl GD) {
  const auto *D = cast<ValueDecl>(GD.getDecl());
  const IFuncAttr *IFA = D->getAttr<IFuncAttr>();
  assert(IFA && "Not an ifunc?");

  StringRef MangledName = getMangledName(GD);

  if (IFA->getResolver() == MangledName) {
    Diags.Report(IFA->getLocation(), diag::err_cyclic_alias) << 1;
    return;
  }

  // Report an error if some definition overrides ifunc.
  llvm::GlobalValue *Entry = GetGlobalValue(MangledName);
  if (Entry && !Entry->isDeclaration()) {
    GlobalDecl OtherGD;
    if (lookupRepresentativeDecl(MangledName, OtherGD) &&
        DiagnosedConflictingDefinitions.insert(GD).second) {
      Diags.Report(D->getLocation(), diag::err_duplicate_mangled_name);
      Diags.Report(OtherGD.getDecl()->getLocation(),
                   diag::note_previous_definition);
    }
    return;
  }

  Aliases.push_back(GD);

  llvm::Type *DeclTy = getTypes().ConvertTypeForMem(D->getType());
  llvm::Constant *Resolver =
      GetOrCreateLLVMFunction(IFA->getResolver(), DeclTy, GD,
                              /*ForVTable=*/false);
  llvm::GlobalIFunc *GIF =
      llvm::GlobalIFunc::create(DeclTy, 0, llvm::Function::ExternalLinkage,
                                "", Resolver, &getModule());
  if (Entry) {
    if (GIF->getResolver() == Entry) {
      Diags.Report(IFA->getLocation(), diag::err_cyclic_alias) << 1;
      return;
    }
    assert(Entry->isDeclaration());

    // If there is a declaration in the module, then we had an extern followed
    // by the ifunc, as in:
    //   extern int test();
    //   ...
    //   int test() __attribute__((ifunc("resolver")));
    //
    // Remove it and replace uses of it with the ifunc.
    GIF->takeName(Entry);

    Entry->replaceAllUsesWith(llvm::ConstantExpr::getBitCast(GIF,
                                                          Entry->getType()));
    Entry->eraseFromParent();
  } else
    GIF->setName(MangledName);

  SetCommonAttributes(D, GIF);
}

llvm::Function *CodeGenModule::getIntrinsic(unsigned IID,
                                            ArrayRef<llvm::Type*> Tys) {
  return llvm::Intrinsic::getDeclaration(&getModule(), (llvm::Intrinsic::ID)IID,
                                         Tys);
}

static llvm::StringMapEntry<llvm::GlobalVariable *> &
GetConstantCFStringEntry(llvm::StringMap<llvm::GlobalVariable *> &Map,
                         const StringLiteral *Literal, bool TargetIsLSB,
                         bool &IsUTF16, unsigned &StringLength) {
  StringRef String = Literal->getString();
  unsigned NumBytes = String.size();

  // Check for simple case.
  if (!Literal->containsNonAsciiOrNull()) {
    StringLength = NumBytes;
    return *Map.insert(std::make_pair(String, nullptr)).first;
  }

  // Otherwise, convert the UTF8 literals into a string of shorts.
  IsUTF16 = true;

  SmallVector<UTF16, 128> ToBuf(NumBytes + 1); // +1 for ending nulls.
  const UTF8 *FromPtr = (const UTF8 *)String.data();
  UTF16 *ToPtr = &ToBuf[0];

  (void)ConvertUTF8toUTF16(&FromPtr, FromPtr + NumBytes,
                           &ToPtr, ToPtr + NumBytes,
                           strictConversion);

  // ConvertUTF8toUTF16 returns the length in ToPtr.
  StringLength = ToPtr - &ToBuf[0];

  // Add an explicit null.
  *ToPtr = 0;
  return *Map.insert(std::make_pair(
                         StringRef(reinterpret_cast<const char *>(ToBuf.data()),
                                   (StringLength + 1) * 2),
                         nullptr)).first;
}

static llvm::StringMapEntry<llvm::GlobalVariable *> &
GetConstantStringEntry(llvm::StringMap<llvm::GlobalVariable *> &Map,
                       const StringLiteral *Literal, unsigned &StringLength) {
  StringRef String = Literal->getString();
  StringLength = String.size();
  return *Map.insert(std::make_pair(String, nullptr)).first;
}

ConstantAddress
CodeGenModule::GetAddrOfConstantCFString(const StringLiteral *Literal) {
  unsigned StringLength = 0;
  bool isUTF16 = false;
  llvm::StringMapEntry<llvm::GlobalVariable *> &Entry =
      GetConstantCFStringEntry(CFConstantStringMap, Literal,
                               getDataLayout().isLittleEndian(), isUTF16,
                               StringLength);

  if (auto *C = Entry.second)
    return ConstantAddress(C, CharUnits::fromQuantity(C->getAlignment()));

  llvm::Constant *Zero = llvm::Constant::getNullValue(Int32Ty);
  llvm::Constant *Zeros[] = { Zero, Zero };
  llvm::Value *V;

  // If we don't already have it, get __CFConstantStringClassReference.
  if (!CFConstantStringClassRef) {
    llvm::Type *Ty = getTypes().ConvertType(getContext().IntTy);
    Ty = llvm::ArrayType::get(Ty, 0);
    llvm::Constant *GV =
        CreateRuntimeVariable(Ty, "__CFConstantStringClassReference");

    if (getTarget().getTriple().isOSBinFormatCOFF()) {
      IdentifierInfo &II = getContext().Idents.get(GV->getName());
      TranslationUnitDecl *TUDecl = getContext().getTranslationUnitDecl();
      DeclContext *DC = TranslationUnitDecl::castToDeclContext(TUDecl);
      llvm::GlobalValue *CGV = cast<llvm::GlobalValue>(GV);

      const VarDecl *VD = nullptr;
      for (const auto &Result : DC->lookup(&II))
        if ((VD = dyn_cast<VarDecl>(Result)))
          break;

      if (!VD || !VD->hasAttr<DLLExportAttr>()) {
        CGV->setDLLStorageClass(llvm::GlobalValue::DLLImportStorageClass);
        CGV->setLinkage(llvm::GlobalValue::ExternalLinkage);
      } else {
        CGV->setDLLStorageClass(llvm::GlobalValue::DLLExportStorageClass);
        CGV->setLinkage(llvm::GlobalValue::ExternalLinkage);
      }
    }

    // Decay array -> ptr
    V = llvm::ConstantExpr::getGetElementPtr(Ty, GV, Zeros);
    CFConstantStringClassRef = V;
  } else {
    V = CFConstantStringClassRef;
  }

  QualType CFTy = getContext().getCFConstantStringType();

  auto *STy = cast<llvm::StructType>(getTypes().ConvertType(CFTy));

  llvm::Constant *Fields[4];

  // Class pointer.
  Fields[0] = cast<llvm::ConstantExpr>(V);

  // Flags.
  llvm::Type *Ty = getTypes().ConvertType(getContext().UnsignedIntTy);
  Fields[1] = isUTF16 ? llvm::ConstantInt::get(Ty, 0x07d0)
                      : llvm::ConstantInt::get(Ty, 0x07C8);

  // String pointer.
  llvm::Constant *C = nullptr;
  if (isUTF16) {
    auto Arr = llvm::makeArrayRef(
        reinterpret_cast<uint16_t *>(const_cast<char *>(Entry.first().data())),
        Entry.first().size() / 2);
    C = llvm::ConstantDataArray::get(VMContext, Arr);
  } else {
    C = llvm::ConstantDataArray::getString(VMContext, Entry.first());
  }

  // Note: -fwritable-strings doesn't make the backing store strings of
  // CFStrings writable. (See <rdar://problem/10657500>)
  auto *GV =
      new llvm::GlobalVariable(getModule(), C->getType(), /*isConstant=*/true,
                               llvm::GlobalValue::PrivateLinkage, C, ".str");
  GV->setUnnamedAddr(llvm::GlobalValue::UnnamedAddr::Global);
  // Don't enforce the target's minimum global alignment, since the only use
  // of the string is via this class initializer.
  CharUnits Align = isUTF16
                        ? getContext().getTypeAlignInChars(getContext().ShortTy)
                        : getContext().getTypeAlignInChars(getContext().CharTy);
  GV->setAlignment(Align.getQuantity());

  // FIXME: We set the section explicitly to avoid a bug in ld64 224.1.
  // Without it LLVM can merge the string with a non unnamed_addr one during
  // LTO.  Doing that changes the section it ends in, which surprises ld64.
  if (getTarget().getTriple().isOSBinFormatMachO())
    GV->setSection(isUTF16 ? "__TEXT,__ustring"
                           : "__TEXT,__cstring,cstring_literals");

  // String.
  Fields[2] =
      llvm::ConstantExpr::getGetElementPtr(GV->getValueType(), GV, Zeros);

  if (isUTF16)
    // Cast the UTF16 string to the correct type.
    Fields[2] = llvm::ConstantExpr::getBitCast(Fields[2], Int8PtrTy);

  // String length.
  Ty = getTypes().ConvertType(getContext().LongTy);
  Fields[3] = llvm::ConstantInt::get(Ty, StringLength);

  CharUnits Alignment = getPointerAlign();

  // The struct.
  C = llvm::ConstantStruct::get(STy, Fields);
  GV = new llvm::GlobalVariable(getModule(), C->getType(), true,
                                llvm::GlobalVariable::PrivateLinkage, C,
                                "_unnamed_cfstring_");
  GV->setAlignment(Alignment.getQuantity());
  switch (getTarget().getTriple().getObjectFormat()) {
  case llvm::Triple::UnknownObjectFormat:
    llvm_unreachable("unknown file format");
  case llvm::Triple::COFF:
  case llvm::Triple::ELF:
    GV->setSection("cfstring");
    break;
  case llvm::Triple::MachO:
    GV->setSection("__DATA,__cfstring");
    break;
  }
  Entry.second = GV;

  return ConstantAddress(GV, Alignment);
}

ConstantAddress
CodeGenModule::GetAddrOfConstantString(const StringLiteral *Literal) {
  unsigned StringLength = 0;
  llvm::StringMapEntry<llvm::GlobalVariable *> &Entry =
      GetConstantStringEntry(CFConstantStringMap, Literal, StringLength);

  if (auto *C = Entry.second)
    return ConstantAddress(C, CharUnits::fromQuantity(C->getAlignment()));
  
  llvm::Constant *Zero = llvm::Constant::getNullValue(Int32Ty);
  llvm::Constant *Zeros[] = { Zero, Zero };
  llvm::Value *V;
  // If we don't already have it, get _NSConstantStringClassReference.
  if (!ConstantStringClassRef) {
    std::string StringClass(getLangOpts().ObjCConstantStringClass);
    llvm::Type *Ty = getTypes().ConvertType(getContext().IntTy);
    llvm::Constant *GV;
    if (LangOpts.ObjCRuntime.isNonFragile()) {
      std::string str = 
        StringClass.empty() ? "OBJC_CLASS_$_NSConstantString" 
                            : "OBJC_CLASS_$_" + StringClass;
      GV = getObjCRuntime().GetClassGlobal(str);
      // Make sure the result is of the correct type.
      llvm::Type *PTy = llvm::PointerType::getUnqual(Ty);
      V = llvm::ConstantExpr::getBitCast(GV, PTy);
      ConstantStringClassRef = V;
    } else {
      std::string str =
        StringClass.empty() ? "_NSConstantStringClassReference"
                            : "_" + StringClass + "ClassReference";
      llvm::Type *PTy = llvm::ArrayType::get(Ty, 0);
      GV = CreateRuntimeVariable(PTy, str);
      // Decay array -> ptr
      V = llvm::ConstantExpr::getGetElementPtr(PTy, GV, Zeros);
      ConstantStringClassRef = V;
    }
  } else
    V = ConstantStringClassRef;

  if (!NSConstantStringType) {
    // Construct the type for a constant NSString.
    RecordDecl *D = Context.buildImplicitRecord("__builtin_NSString");
    D->startDefinition();
      
    QualType FieldTypes[3];
    
    // const int *isa;
    FieldTypes[0] = Context.getPointerType(Context.IntTy.withConst());
    // const char *str;
    FieldTypes[1] = Context.getPointerType(Context.CharTy.withConst());
    // unsigned int length;
    FieldTypes[2] = Context.UnsignedIntTy;
    
    // Create fields
    for (unsigned i = 0; i < 3; ++i) {
      FieldDecl *Field = FieldDecl::Create(Context, D,
                                           SourceLocation(),
                                           SourceLocation(), nullptr,
                                           FieldTypes[i], /*TInfo=*/nullptr,
                                           /*BitWidth=*/nullptr,
                                           /*Mutable=*/false,
                                           ICIS_NoInit);
      Field->setAccess(AS_public);
      D->addDecl(Field);
    }
    
    D->completeDefinition();
    QualType NSTy = Context.getTagDeclType(D);
    NSConstantStringType = cast<llvm::StructType>(getTypes().ConvertType(NSTy));
  }
  
  llvm::Constant *Fields[3];
  
  // Class pointer.
  Fields[0] = cast<llvm::ConstantExpr>(V);
  
  // String pointer.
  llvm::Constant *C =
      llvm::ConstantDataArray::getString(VMContext, Entry.first());

  llvm::GlobalValue::LinkageTypes Linkage;
  bool isConstant;
  Linkage = llvm::GlobalValue::PrivateLinkage;
  isConstant = !LangOpts.WritableStrings;

  auto *GV = new llvm::GlobalVariable(getModule(), C->getType(), isConstant,
                                      Linkage, C, ".str");
  GV->setUnnamedAddr(llvm::GlobalValue::UnnamedAddr::Global);
  // Don't enforce the target's minimum global alignment, since the only use
  // of the string is via this class initializer.
  CharUnits Align = getContext().getTypeAlignInChars(getContext().CharTy);
  GV->setAlignment(Align.getQuantity());
  Fields[1] =
      llvm::ConstantExpr::getGetElementPtr(GV->getValueType(), GV, Zeros);

  // String length.
  llvm::Type *Ty = getTypes().ConvertType(getContext().UnsignedIntTy);
  Fields[2] = llvm::ConstantInt::get(Ty, StringLength);
  
  // The struct.
  CharUnits Alignment = getPointerAlign();
  C = llvm::ConstantStruct::get(NSConstantStringType, Fields);
  GV = new llvm::GlobalVariable(getModule(), C->getType(), true,
                                llvm::GlobalVariable::PrivateLinkage, C,
                                "_unnamed_nsstring_");
  GV->setAlignment(Alignment.getQuantity());
  const char *NSStringSection = "__OBJC,__cstring_object,regular,no_dead_strip";
  const char *NSStringNonFragileABISection =
      "__DATA,__objc_stringobj,regular,no_dead_strip";
  // FIXME. Fix section.
  GV->setSection(LangOpts.ObjCRuntime.isNonFragile()
                     ? NSStringNonFragileABISection
                     : NSStringSection);
  Entry.second = GV;

  return ConstantAddress(GV, Alignment);
}

QualType CodeGenModule::getObjCFastEnumerationStateType() {
  if (ObjCFastEnumerationStateType.isNull()) {
    RecordDecl *D = Context.buildImplicitRecord("__objcFastEnumerationState");
    D->startDefinition();
    
    QualType FieldTypes[] = {
      Context.UnsignedLongTy,
      Context.getPointerType(Context.getObjCIdType()),
      Context.getPointerType(Context.UnsignedLongTy),
      Context.getConstantArrayType(Context.UnsignedLongTy,
                           llvm::APInt(32, 5), ArrayType::Normal, 0)
    };
    
    for (size_t i = 0; i < 4; ++i) {
      FieldDecl *Field = FieldDecl::Create(Context,
                                           D,
                                           SourceLocation(),
                                           SourceLocation(), nullptr,
                                           FieldTypes[i], /*TInfo=*/nullptr,
                                           /*BitWidth=*/nullptr,
                                           /*Mutable=*/false,
                                           ICIS_NoInit);
      Field->setAccess(AS_public);
      D->addDecl(Field);
    }
    
    D->completeDefinition();
    ObjCFastEnumerationStateType = Context.getTagDeclType(D);
  }
  
  return ObjCFastEnumerationStateType;
}

llvm::Constant *
CodeGenModule::GetConstantArrayFromStringLiteral(const StringLiteral *E) {
  assert(!E->getType()->isPointerType() && "Strings are always arrays");
  
  // Don't emit it as the address of the string, emit the string data itself
  // as an inline array.
  if (E->getCharByteWidth() == 1) {
    SmallString<64> Str(E->getString());

    // Resize the string to the right size, which is indicated by its type.
    const ConstantArrayType *CAT = Context.getAsConstantArrayType(E->getType());
    Str.resize(CAT->getSize().getZExtValue());
    return llvm::ConstantDataArray::getString(VMContext, Str, false);
  }

  auto *AType = cast<llvm::ArrayType>(getTypes().ConvertType(E->getType()));
  llvm::Type *ElemTy = AType->getElementType();
  unsigned NumElements = AType->getNumElements();

  // Wide strings have either 2-byte or 4-byte elements.
  if (ElemTy->getPrimitiveSizeInBits() == 16) {
    SmallVector<uint16_t, 32> Elements;
    Elements.reserve(NumElements);

    for(unsigned i = 0, e = E->getLength(); i != e; ++i)
      Elements.push_back(E->getCodeUnit(i));
    Elements.resize(NumElements);
    return llvm::ConstantDataArray::get(VMContext, Elements);
  }
  
  assert(ElemTy->getPrimitiveSizeInBits() == 32);
  SmallVector<uint32_t, 32> Elements;
  Elements.reserve(NumElements);
  
  for(unsigned i = 0, e = E->getLength(); i != e; ++i)
    Elements.push_back(E->getCodeUnit(i));
  Elements.resize(NumElements);
  return llvm::ConstantDataArray::get(VMContext, Elements);
}

static llvm::GlobalVariable *
GenerateStringLiteral(llvm::Constant *C, llvm::GlobalValue::LinkageTypes LT,
                      CodeGenModule &CGM, StringRef GlobalName,
                      CharUnits Alignment) {
  // OpenCL v1.2 s6.5.3: a string literal is in the constant address space.
  unsigned AddrSpace = 0;
  if (CGM.getLangOpts().OpenCL)
    AddrSpace = CGM.getContext().getTargetAddressSpace(LangAS::opencl_constant);

  llvm::Module &M = CGM.getModule();
  // Create a global variable for this string
  auto *GV = new llvm::GlobalVariable(
      M, C->getType(), !CGM.getLangOpts().WritableStrings, LT, C, GlobalName,
      nullptr, llvm::GlobalVariable::NotThreadLocal, AddrSpace);
  GV->setAlignment(Alignment.getQuantity());
  GV->setUnnamedAddr(llvm::GlobalValue::UnnamedAddr::Global);
  if (GV->isWeakForLinker()) {
    assert(CGM.supportsCOMDAT() && "Only COFF uses weak string literals");
    GV->setComdat(M.getOrInsertComdat(GV->getName()));
  }

  return GV;
}

/// GetAddrOfConstantStringFromLiteral - Return a pointer to a
/// constant array for the given string literal.
ConstantAddress
CodeGenModule::GetAddrOfConstantStringFromLiteral(const StringLiteral *S,
                                                  StringRef Name) {
  CharUnits Alignment = getContext().getAlignOfGlobalVarInChars(S->getType());

  llvm::Constant *C = GetConstantArrayFromStringLiteral(S);
  llvm::GlobalVariable **Entry = nullptr;
  if (!LangOpts.WritableStrings) {
    Entry = &ConstantStringMap[C];
    if (auto GV = *Entry) {
      if (Alignment.getQuantity() > GV->getAlignment())
        GV->setAlignment(Alignment.getQuantity());
      return ConstantAddress(GV, Alignment);
    }
  }

  SmallString<256> MangledNameBuffer;
  StringRef GlobalVariableName;
  llvm::GlobalValue::LinkageTypes LT;

  // Mangle the string literal if the ABI allows for it.  However, we cannot
  // do this if  we are compiling with ASan or -fwritable-strings because they
  // rely on strings having normal linkage.
  if (!LangOpts.WritableStrings &&
      !LangOpts.Sanitize.has(SanitizerKind::Address) &&
      getCXXABI().getMangleContext().shouldMangleStringLiteral(S)) {
    llvm::raw_svector_ostream Out(MangledNameBuffer);
    getCXXABI().getMangleContext().mangleStringLiteral(S, Out);

    LT = llvm::GlobalValue::LinkOnceODRLinkage;
    GlobalVariableName = MangledNameBuffer;
  } else {
    LT = llvm::GlobalValue::PrivateLinkage;
    GlobalVariableName = Name;
  }

  auto GV = GenerateStringLiteral(C, LT, *this, GlobalVariableName, Alignment);
  if (Entry)
    *Entry = GV;

  SanitizerMD->reportGlobalToASan(GV, S->getStrTokenLoc(0), "<string literal>",
                                  QualType());
  return ConstantAddress(GV, Alignment);
}

/// GetAddrOfConstantStringFromObjCEncode - Return a pointer to a constant
/// array for the given ObjCEncodeExpr node.
ConstantAddress
CodeGenModule::GetAddrOfConstantStringFromObjCEncode(const ObjCEncodeExpr *E) {
  std::string Str;
  getContext().getObjCEncodingForType(E->getEncodedType(), Str);

  return GetAddrOfConstantCString(Str);
}

/// GetAddrOfConstantCString - Returns a pointer to a character array containing
/// the literal and a terminating '\0' character.
/// The result has pointer to array type.
ConstantAddress CodeGenModule::GetAddrOfConstantCString(
    const std::string &Str, const char *GlobalName) {
  StringRef StrWithNull(Str.c_str(), Str.size() + 1);
  CharUnits Alignment =
    getContext().getAlignOfGlobalVarInChars(getContext().CharTy);

  llvm::Constant *C =
      llvm::ConstantDataArray::getString(getLLVMContext(), StrWithNull, false);

  // Don't share any string literals if strings aren't constant.
  llvm::GlobalVariable **Entry = nullptr;
  if (!LangOpts.WritableStrings) {
    Entry = &ConstantStringMap[C];
    if (auto GV = *Entry) {
      if (Alignment.getQuantity() > GV->getAlignment())
        GV->setAlignment(Alignment.getQuantity());
      return ConstantAddress(GV, Alignment);
    }
  }

  // Get the default prefix if a name wasn't specified.
  if (!GlobalName)
    GlobalName = ".str";
  // Create a global variable for this.
  auto GV = GenerateStringLiteral(C, llvm::GlobalValue::PrivateLinkage, *this,
                                  GlobalName, Alignment);
  if (Entry)
    *Entry = GV;
  return ConstantAddress(GV, Alignment);
}

ConstantAddress CodeGenModule::GetAddrOfGlobalTemporary(
    const MaterializeTemporaryExpr *E, const Expr *Init) {
  assert((E->getStorageDuration() == SD_Static ||
          E->getStorageDuration() == SD_Thread) && "not a global temporary");
  const auto *VD = cast<VarDecl>(E->getExtendingDecl());

  // If we're not materializing a subobject of the temporary, keep the
  // cv-qualifiers from the type of the MaterializeTemporaryExpr.
  QualType MaterializedType = Init->getType();
  if (Init == E->GetTemporaryExpr())
    MaterializedType = E->getType();

  CharUnits Align = getContext().getTypeAlignInChars(MaterializedType);

  if (llvm::Constant *Slot = MaterializedGlobalTemporaryMap[E])
    return ConstantAddress(Slot, Align);

  // FIXME: If an externally-visible declaration extends multiple temporaries,
  // we need to give each temporary the same name in every translation unit (and
  // we also need to make the temporaries externally-visible).
  SmallString<256> Name;
  llvm::raw_svector_ostream Out(Name);
  getCXXABI().getMangleContext().mangleReferenceTemporary(
      VD, E->getManglingNumber(), Out);

  APValue *Value = nullptr;
  if (E->getStorageDuration() == SD_Static) {
    // We might have a cached constant initializer for this temporary. Note
    // that this might have a different value from the value computed by
    // evaluating the initializer if the surrounding constant expression
    // modifies the temporary.
    Value = getContext().getMaterializedTemporaryValue(E, false);
    if (Value && Value->isUninit())
      Value = nullptr;
  }

  // Try evaluating it now, it might have a constant initializer.
  Expr::EvalResult EvalResult;
  if (!Value && Init->EvaluateAsRValue(EvalResult, getContext()) &&
      !EvalResult.hasSideEffects())
    Value = &EvalResult.Val;

  llvm::Constant *InitialValue = nullptr;
  bool Constant = false;
  llvm::Type *Type;
  if (Value) {
    // The temporary has a constant initializer, use it.
    InitialValue = EmitConstantValue(*Value, MaterializedType, nullptr);
    Constant = isTypeConstant(MaterializedType, /*ExcludeCtor*/Value);
    Type = InitialValue->getType();
  } else {
    // No initializer, the initialization will be provided when we
    // initialize the declaration which performed lifetime extension.
    Type = getTypes().ConvertTypeForMem(MaterializedType);
  }

  // Create a global variable for this lifetime-extended temporary.
  llvm::GlobalValue::LinkageTypes Linkage =
      getLLVMLinkageVarDefinition(VD, Constant);
  if (Linkage == llvm::GlobalVariable::ExternalLinkage) {
    const VarDecl *InitVD;
    if (VD->isStaticDataMember() && VD->getAnyInitializer(InitVD) &&
        isa<CXXRecordDecl>(InitVD->getLexicalDeclContext())) {
      // Temporaries defined inside a class get linkonce_odr linkage because the
      // class can be defined in multipe translation units.
      Linkage = llvm::GlobalVariable::LinkOnceODRLinkage;
    } else {
      // There is no need for this temporary to have external linkage if the
      // VarDecl has external linkage.
      Linkage = llvm::GlobalVariable::InternalLinkage;
    }
  }
  unsigned AddrSpace = GetGlobalVarAddressSpace(
      VD, getContext().getTargetAddressSpace(MaterializedType));
  auto *GV = new llvm::GlobalVariable(
      getModule(), Type, Constant, Linkage, InitialValue, Name.c_str(),
      /*InsertBefore=*/nullptr, llvm::GlobalVariable::NotThreadLocal,
      AddrSpace);
  setGlobalVisibility(GV, VD);
  GV->setAlignment(Align.getQuantity());
  if (supportsCOMDAT() && GV->isWeakForLinker())
    GV->setComdat(TheModule.getOrInsertComdat(GV->getName()));
  if (VD->getTLSKind())
    setTLSMode(GV, *VD);
  MaterializedGlobalTemporaryMap[E] = GV;
  return ConstantAddress(GV, Align);
}

/// EmitObjCPropertyImplementations - Emit information for synthesized
/// properties for an implementation.
void CodeGenModule::EmitObjCPropertyImplementations(const
                                                    ObjCImplementationDecl *D) {
  for (const auto *PID : D->property_impls()) {
    // Dynamic is just for type-checking.
    if (PID->getPropertyImplementation() == ObjCPropertyImplDecl::Synthesize) {
      ObjCPropertyDecl *PD = PID->getPropertyDecl();

      // Determine which methods need to be implemented, some may have
      // been overridden. Note that ::isPropertyAccessor is not the method
      // we want, that just indicates if the decl came from a
      // property. What we want to know is if the method is defined in
      // this implementation.
      if (!D->getInstanceMethod(PD->getGetterName()))
        CodeGenFunction(*this).GenerateObjCGetter(
                                 const_cast<ObjCImplementationDecl *>(D), PID);
      if (!PD->isReadOnly() &&
          !D->getInstanceMethod(PD->getSetterName()))
        CodeGenFunction(*this).GenerateObjCSetter(
                                 const_cast<ObjCImplementationDecl *>(D), PID);
    }
  }
}

static bool needsDestructMethod(ObjCImplementationDecl *impl) {
  const ObjCInterfaceDecl *iface = impl->getClassInterface();
  for (const ObjCIvarDecl *ivar = iface->all_declared_ivar_begin();
       ivar; ivar = ivar->getNextIvar())
    if (ivar->getType().isDestructedType())
      return true;

  return false;
}

static bool AllTrivialInitializers(CodeGenModule &CGM,
                                   ObjCImplementationDecl *D) {
  CodeGenFunction CGF(CGM);
  for (ObjCImplementationDecl::init_iterator B = D->init_begin(),
       E = D->init_end(); B != E; ++B) {
    CXXCtorInitializer *CtorInitExp = *B;
    Expr *Init = CtorInitExp->getInit();
    if (!CGF.isTrivialInitializer(Init))
      return false;
  }
  return true;
}

/// EmitObjCIvarInitializations - Emit information for ivar initialization
/// for an implementation.
void CodeGenModule::EmitObjCIvarInitializations(ObjCImplementationDecl *D) {
  // We might need a .cxx_destruct even if we don't have any ivar initializers.
  if (needsDestructMethod(D)) {
    IdentifierInfo *II = &getContext().Idents.get(".cxx_destruct");
    Selector cxxSelector = getContext().Selectors.getSelector(0, &II);
    ObjCMethodDecl *DTORMethod =
      ObjCMethodDecl::Create(getContext(), D->getLocation(), D->getLocation(),
                             cxxSelector, getContext().VoidTy, nullptr, D,
                             /*isInstance=*/true, /*isVariadic=*/false,
                          /*isPropertyAccessor=*/true, /*isImplicitlyDeclared=*/true,
                             /*isDefined=*/false, ObjCMethodDecl::Required);
    D->addInstanceMethod(DTORMethod);
    CodeGenFunction(*this).GenerateObjCCtorDtorMethod(D, DTORMethod, false);
    D->setHasDestructors(true);
  }

  // If the implementation doesn't have any ivar initializers, we don't need
  // a .cxx_construct.
  if (D->getNumIvarInitializers() == 0 ||
      AllTrivialInitializers(*this, D))
    return;
  
  IdentifierInfo *II = &getContext().Idents.get(".cxx_construct");
  Selector cxxSelector = getContext().Selectors.getSelector(0, &II);
  // The constructor returns 'self'.
  ObjCMethodDecl *CTORMethod = ObjCMethodDecl::Create(getContext(), 
                                                D->getLocation(),
                                                D->getLocation(),
                                                cxxSelector,
                                                getContext().getObjCIdType(),
                                                nullptr, D, /*isInstance=*/true,
                                                /*isVariadic=*/false,
                                                /*isPropertyAccessor=*/true,
                                                /*isImplicitlyDeclared=*/true,
                                                /*isDefined=*/false,
                                                ObjCMethodDecl::Required);
  D->addInstanceMethod(CTORMethod);
  CodeGenFunction(*this).GenerateObjCCtorDtorMethod(D, CTORMethod, true);
  D->setHasNonZeroConstructors(true);
}

/// EmitNamespace - Emit all declarations in a namespace.
void CodeGenModule::EmitNamespace(const NamespaceDecl *ND) {
  for (auto *I : ND->decls()) {
    if (const auto *VD = dyn_cast<VarDecl>(I))
      if (VD->getTemplateSpecializationKind() != TSK_ExplicitSpecialization &&
          VD->getTemplateSpecializationKind() != TSK_Undeclared)
        continue;
    EmitTopLevelDecl(I);
  }
}

// EmitLinkageSpec - Emit all declarations in a linkage spec.
void CodeGenModule::EmitLinkageSpec(const LinkageSpecDecl *LSD) {
  if (LSD->getLanguage() != LinkageSpecDecl::lang_c &&
      LSD->getLanguage() != LinkageSpecDecl::lang_cxx) {
    ErrorUnsupported(LSD, "linkage spec");
    return;
  }

  for (auto *I : LSD->decls()) {
    // Meta-data for ObjC class includes references to implemented methods.
    // Generate class's method definitions first.
    if (auto *OID = dyn_cast<ObjCImplDecl>(I)) {
      for (auto *M : OID->methods())
        EmitTopLevelDecl(M);
    }
    EmitTopLevelDecl(I);
  }
}

/// EmitTopLevelDecl - Emit code for a single top level declaration.
void CodeGenModule::EmitTopLevelDecl(Decl *D) {
  // Ignore dependent declarations.
  if (D->getDeclContext() && D->getDeclContext()->isDependentContext())
    return;

  switch (D->getKind()) {
  case Decl::CXXConversion:
  case Decl::CXXMethod:
  case Decl::Function:
    // Skip function templates
    if (cast<FunctionDecl>(D)->getDescribedFunctionTemplate() ||
        cast<FunctionDecl>(D)->isLateTemplateParsed())
      return;

    EmitGlobal(cast<FunctionDecl>(D));
    // Always provide some coverage mapping
    // even for the functions that aren't emitted.
    AddDeferredUnusedCoverageMapping(D);
    break;

  case Decl::Var:
    // Skip variable templates
    if (cast<VarDecl>(D)->getDescribedVarTemplate())
      return;
  case Decl::VarTemplateSpecialization:
    EmitGlobal(cast<VarDecl>(D));
    break;

  // Indirect fields from global anonymous structs and unions can be
  // ignored; only the actual variable requires IR gen support.
  case Decl::IndirectField:
    break;

  // C++ Decls
  case Decl::Namespace:
    EmitNamespace(cast<NamespaceDecl>(D));
    break;
  case Decl::CXXRecord:
    // Emit any static data members, they may be definitions.
    for (auto *I : cast<CXXRecordDecl>(D)->decls())
      if (isa<VarDecl>(I) || isa<CXXRecordDecl>(I))
        EmitTopLevelDecl(I);
    break;
    // No code generation needed.
  case Decl::UsingShadow:
  case Decl::ClassTemplate:
  case Decl::VarTemplate:
  case Decl::VarTemplatePartialSpecialization:
  case Decl::FunctionTemplate:
  case Decl::TypeAliasTemplate:
  case Decl::Block:
  case Decl::Empty:
    break;
  case Decl::Using:          // using X; [C++]
    if (CGDebugInfo *DI = getModuleDebugInfo())
        DI->EmitUsingDecl(cast<UsingDecl>(*D));
    return;
  case Decl::NamespaceAlias:
    if (CGDebugInfo *DI = getModuleDebugInfo())
        DI->EmitNamespaceAlias(cast<NamespaceAliasDecl>(*D));
    return;
  case Decl::UsingDirective: // using namespace X; [C++]
    if (CGDebugInfo *DI = getModuleDebugInfo())
      DI->EmitUsingDirective(cast<UsingDirectiveDecl>(*D));
    return;
  case Decl::CXXConstructor:
    // Skip function templates
    if (cast<FunctionDecl>(D)->getDescribedFunctionTemplate() ||
        cast<FunctionDecl>(D)->isLateTemplateParsed())
      return;
      
    getCXXABI().EmitCXXConstructors(cast<CXXConstructorDecl>(D));
    break;
  case Decl::CXXDestructor:
    if (cast<FunctionDecl>(D)->isLateTemplateParsed())
      return;
    getCXXABI().EmitCXXDestructors(cast<CXXDestructorDecl>(D));
    break;

  case Decl::StaticAssert:
    // Nothing to do.
    break;

  // Objective-C Decls

  // Forward declarations, no (immediate) code generation.
  case Decl::ObjCInterface:
  case Decl::ObjCCategory:
    break;

  case Decl::ObjCProtocol: {
    auto *Proto = cast<ObjCProtocolDecl>(D);
    if (Proto->isThisDeclarationADefinition())
      ObjCRuntime->GenerateProtocol(Proto);
    break;
  }
      
  case Decl::ObjCCategoryImpl:
    // Categories have properties but don't support synthesize so we
    // can ignore them here.
    ObjCRuntime->GenerateCategory(cast<ObjCCategoryImplDecl>(D));
    break;

  case Decl::ObjCImplementation: {
    auto *OMD = cast<ObjCImplementationDecl>(D);
    EmitObjCPropertyImplementations(OMD);
    EmitObjCIvarInitializations(OMD);
    ObjCRuntime->GenerateClass(OMD);
    // Emit global variable debug information.
    if (CGDebugInfo *DI = getModuleDebugInfo())
      if (getCodeGenOpts().getDebugInfo() >= codegenoptions::LimitedDebugInfo)
        DI->getOrCreateInterfaceType(getContext().getObjCInterfaceType(
            OMD->getClassInterface()), OMD->getLocation());
    break;
  }
  case Decl::ObjCMethod: {
    auto *OMD = cast<ObjCMethodDecl>(D);
    // If this is not a prototype, emit the body.
    if (OMD->getBody())
      CodeGenFunction(*this).GenerateObjCMethod(OMD);
    break;
  }
  case Decl::ObjCCompatibleAlias:
    ObjCRuntime->RegisterAlias(cast<ObjCCompatibleAliasDecl>(D));
    break;

  case Decl::PragmaComment: {
    const auto *PCD = cast<PragmaCommentDecl>(D);
    switch (PCD->getCommentKind()) {
    case PCK_Unknown:
      llvm_unreachable("unexpected pragma comment kind");
    case PCK_Linker:
      AppendLinkerOptions(PCD->getArg());
      break;
    case PCK_Lib:
      AddDependentLib(PCD->getArg());
      break;
    case PCK_Compiler:
    case PCK_ExeStr:
    case PCK_User:
      break; // We ignore all of these.
    }
    break;
  }

  case Decl::PragmaDetectMismatch: {
    const auto *PDMD = cast<PragmaDetectMismatchDecl>(D);
    AddDetectMismatch(PDMD->getName(), PDMD->getValue());
    break;
  }

  case Decl::LinkageSpec:
    EmitLinkageSpec(cast<LinkageSpecDecl>(D));
    break;

  case Decl::FileScopeAsm: {
    // File-scope asm is ignored during device-side CUDA compilation.
    if (LangOpts.CUDA && LangOpts.CUDAIsDevice)
      break;
    // File-scope asm is ignored during device-side OpenMP compilation.
    if (LangOpts.OpenMPIsDevice)
      break;
    auto *AD = cast<FileScopeAsmDecl>(D);
    getModule().appendModuleInlineAsm(AD->getAsmString()->getString());
    break;
  }

  case Decl::Import: {
    auto *Import = cast<ImportDecl>(D);

    // Ignore import declarations that come from imported modules.
    if (Import->getImportedOwningModule())
      break;
    if (CGDebugInfo *DI = getModuleDebugInfo())
      DI->EmitImportDecl(*Import);

    ImportedModules.insert(Import->getImportedModule());
    break;
  }

  case Decl::OMPThreadPrivate:
    EmitOMPThreadPrivateDecl(cast<OMPThreadPrivateDecl>(D));
    break;

  case Decl::ClassTemplateSpecialization: {
    const auto *Spec = cast<ClassTemplateSpecializationDecl>(D);
    if (DebugInfo &&
        Spec->getSpecializationKind() == TSK_ExplicitInstantiationDefinition &&
        Spec->hasDefinition())
      DebugInfo->completeTemplateDefinition(*Spec);
    break;
  }

<<<<<<< HEAD
  // Decl is place-holder for a PUPC pragma - no codegen
  case Decl::PragmaPupc:
=======
  case Decl::OMPDeclareReduction:
    EmitOMPDeclareReduction(cast<OMPDeclareReductionDecl>(D));
>>>>>>> 88fccc58
    break;

  default:
    // Make sure we handled everything we should, every other kind is a
    // non-top-level decl.  FIXME: Would be nice to have an isTopLevelDeclKind
    // function. Need to recode Decl::Kind to do that easily.
    assert(isa<TypeDecl>(D) && "Unsupported decl kind");
    break;
  }
}

void CodeGenModule::AddDeferredUnusedCoverageMapping(Decl *D) {
  // Do we need to generate coverage mapping?
  if (!CodeGenOpts.CoverageMapping)
    return;
  switch (D->getKind()) {
  case Decl::CXXConversion:
  case Decl::CXXMethod:
  case Decl::Function:
  case Decl::ObjCMethod:
  case Decl::CXXConstructor:
  case Decl::CXXDestructor: {
    if (!cast<FunctionDecl>(D)->doesThisDeclarationHaveABody())
      return;
    auto I = DeferredEmptyCoverageMappingDecls.find(D);
    if (I == DeferredEmptyCoverageMappingDecls.end())
      DeferredEmptyCoverageMappingDecls[D] = true;
    break;
  }
  default:
    break;
  };
}

void CodeGenModule::ClearUnusedCoverageMapping(const Decl *D) {
  // Do we need to generate coverage mapping?
  if (!CodeGenOpts.CoverageMapping)
    return;
  if (const auto *Fn = dyn_cast<FunctionDecl>(D)) {
    if (Fn->isTemplateInstantiation())
      ClearUnusedCoverageMapping(Fn->getTemplateInstantiationPattern());
  }
  auto I = DeferredEmptyCoverageMappingDecls.find(D);
  if (I == DeferredEmptyCoverageMappingDecls.end())
    DeferredEmptyCoverageMappingDecls[D] = false;
  else
    I->second = false;
}

void CodeGenModule::EmitDeferredUnusedCoverageMappings() {
  std::vector<const Decl *> DeferredDecls;
  for (const auto &I : DeferredEmptyCoverageMappingDecls) {
    if (!I.second)
      continue;
    DeferredDecls.push_back(I.first);
  }
  // Sort the declarations by their location to make sure that the tests get a
  // predictable order for the coverage mapping for the unused declarations.
  if (CodeGenOpts.DumpCoverageMapping)
    std::sort(DeferredDecls.begin(), DeferredDecls.end(),
              [] (const Decl *LHS, const Decl *RHS) {
      return LHS->getLocStart() < RHS->getLocStart();
    });
  for (const auto *D : DeferredDecls) {
    switch (D->getKind()) {
    case Decl::CXXConversion:
    case Decl::CXXMethod:
    case Decl::Function:
    case Decl::ObjCMethod: {
      CodeGenPGO PGO(*this);
      GlobalDecl GD(cast<FunctionDecl>(D));
      PGO.emitEmptyCounterMapping(D, getMangledName(GD),
                                  getFunctionLinkage(GD));
      break;
    }
    case Decl::CXXConstructor: {
      CodeGenPGO PGO(*this);
      GlobalDecl GD(cast<CXXConstructorDecl>(D), Ctor_Base);
      PGO.emitEmptyCounterMapping(D, getMangledName(GD),
                                  getFunctionLinkage(GD));
      break;
    }
    case Decl::CXXDestructor: {
      CodeGenPGO PGO(*this);
      GlobalDecl GD(cast<CXXDestructorDecl>(D), Dtor_Base);
      PGO.emitEmptyCounterMapping(D, getMangledName(GD),
                                  getFunctionLinkage(GD));
      break;
    }
    default:
      break;
    };
  }
}

/// Turns the given pointer into a constant.
static llvm::Constant *GetPointerConstant(llvm::LLVMContext &Context,
                                          const void *Ptr) {
  uintptr_t PtrInt = reinterpret_cast<uintptr_t>(Ptr);
  llvm::Type *i64 = llvm::Type::getInt64Ty(Context);
  return llvm::ConstantInt::get(i64, PtrInt);
}

static void EmitGlobalDeclMetadata(CodeGenModule &CGM,
                                   llvm::NamedMDNode *&GlobalMetadata,
                                   GlobalDecl D,
                                   llvm::GlobalValue *Addr) {
  if (!GlobalMetadata)
    GlobalMetadata =
      CGM.getModule().getOrInsertNamedMetadata("clang.global.decl.ptrs");

  // TODO: should we report variant information for ctors/dtors?
  llvm::Metadata *Ops[] = {llvm::ConstantAsMetadata::get(Addr),
                           llvm::ConstantAsMetadata::get(GetPointerConstant(
                               CGM.getLLVMContext(), D.getDecl()))};
  GlobalMetadata->addOperand(llvm::MDNode::get(CGM.getLLVMContext(), Ops));
}

/// For each function which is declared within an extern "C" region and marked
/// as 'used', but has internal linkage, create an alias from the unmangled
/// name to the mangled name if possible. People expect to be able to refer
/// to such functions with an unmangled name from inline assembly within the
/// same translation unit.
void CodeGenModule::EmitStaticExternCAliases() {
  // Don't do anything if we're generating CUDA device code -- the NVPTX
  // assembly target doesn't support aliases.
  if (Context.getTargetInfo().getTriple().isNVPTX())
    return;
  for (auto &I : StaticExternCValues) {
    IdentifierInfo *Name = I.first;
    llvm::GlobalValue *Val = I.second;
    if (Val && !getModule().getNamedValue(Name->getName()))
      addUsedGlobal(llvm::GlobalAlias::create(Name->getName(), Val));
  }
}

bool CodeGenModule::lookupRepresentativeDecl(StringRef MangledName,
                                             GlobalDecl &Result) const {
  auto Res = Manglings.find(MangledName);
  if (Res == Manglings.end())
    return false;
  Result = Res->getValue();
  return true;
}

/// Emits metadata nodes associating all the global values in the
/// current module with the Decls they came from.  This is useful for
/// projects using IR gen as a subroutine.
///
/// Since there's currently no way to associate an MDNode directly
/// with an llvm::GlobalValue, we create a global named metadata
/// with the name 'clang.global.decl.ptrs'.
void CodeGenModule::EmitDeclMetadata() {
  llvm::NamedMDNode *GlobalMetadata = nullptr;

  for (auto &I : MangledDeclNames) {
    llvm::GlobalValue *Addr = getModule().getNamedValue(I.second);
    // Some mangled names don't necessarily have an associated GlobalValue
    // in this module, e.g. if we mangled it for DebugInfo.
    if (Addr)
      EmitGlobalDeclMetadata(*this, GlobalMetadata, I.first, Addr);
  }
}

/// Emits metadata nodes for all the local variables in the current
/// function.
void CodeGenFunction::EmitDeclMetadata() {
  if (LocalDeclMap.empty()) return;

  llvm::LLVMContext &Context = getLLVMContext();

  // Find the unique metadata ID for this name.
  unsigned DeclPtrKind = Context.getMDKindID("clang.decl.ptr");

  llvm::NamedMDNode *GlobalMetadata = nullptr;

  for (auto &I : LocalDeclMap) {
    const Decl *D = I.first;
    llvm::Value *Addr = I.second.getPointer();
    if (auto *Alloca = dyn_cast<llvm::AllocaInst>(Addr)) {
      llvm::Value *DAddr = GetPointerConstant(getLLVMContext(), D);
      Alloca->setMetadata(
          DeclPtrKind, llvm::MDNode::get(
                           Context, llvm::ValueAsMetadata::getConstant(DAddr)));
    } else if (auto *GV = dyn_cast<llvm::GlobalValue>(Addr)) {
      GlobalDecl GD = GlobalDecl(cast<VarDecl>(D));
      EmitGlobalDeclMetadata(CGM, GlobalMetadata, GD, GV);
    }
  }
}

void CodeGenModule::EmitVersionIdentMetadata() {
  llvm::NamedMDNode *IdentMetadata =
    TheModule.getOrInsertNamedMetadata("llvm.ident");
  std::string Version = getClangFullVersion();
  llvm::LLVMContext &Ctx = TheModule.getContext();

  llvm::Metadata *IdentNode[] = {llvm::MDString::get(Ctx, Version)};
  IdentMetadata->addOperand(llvm::MDNode::get(Ctx, IdentNode));
}

void CodeGenModule::EmitTargetMetadata() {
  // Warning, new MangledDeclNames may be appended within this loop.
  // We rely on MapVector insertions adding new elements to the end
  // of the container.
  // FIXME: Move this loop into the one target that needs it, and only
  // loop over those declarations for which we couldn't emit the target
  // metadata when we emitted the declaration.
  for (unsigned I = 0; I != MangledDeclNames.size(); ++I) {
    auto Val = *(MangledDeclNames.begin() + I);
    const Decl *D = Val.first.getDecl()->getMostRecentDecl();
    llvm::GlobalValue *GV = GetGlobalValue(Val.second);
    getTargetCodeGenInfo().emitTargetMD(D, GV, *this);
  }
}

void CodeGenModule::EmitCoverageFile() {
  if (!getCodeGenOpts().CoverageFile.empty()) {
    if (llvm::NamedMDNode *CUNode = TheModule.getNamedMetadata("llvm.dbg.cu")) {
      llvm::NamedMDNode *GCov = TheModule.getOrInsertNamedMetadata("llvm.gcov");
      llvm::LLVMContext &Ctx = TheModule.getContext();
      llvm::MDString *CoverageFile =
          llvm::MDString::get(Ctx, getCodeGenOpts().CoverageFile);
      for (int i = 0, e = CUNode->getNumOperands(); i != e; ++i) {
        llvm::MDNode *CU = CUNode->getOperand(i);
        llvm::Metadata *Elts[] = {CoverageFile, CU};
        GCov->addOperand(llvm::MDNode::get(Ctx, Elts));
      }
    }
  }
}

llvm::Constant *CodeGenModule::EmitUuidofInitializer(StringRef Uuid) {
  // Sema has checked that all uuid strings are of the form
  // "12345678-1234-1234-1234-1234567890ab".
  assert(Uuid.size() == 36);
  for (unsigned i = 0; i < 36; ++i) {
    if (i == 8 || i == 13 || i == 18 || i == 23) assert(Uuid[i] == '-');
    else                                         assert(isHexDigit(Uuid[i]));
  }

  // The starts of all bytes of Field3 in Uuid. Field 3 is "1234-1234567890ab".
  const unsigned Field3ValueOffsets[8] = { 19, 21, 24, 26, 28, 30, 32, 34 };

  llvm::Constant *Field3[8];
  for (unsigned Idx = 0; Idx < 8; ++Idx)
    Field3[Idx] = llvm::ConstantInt::get(
        Int8Ty, Uuid.substr(Field3ValueOffsets[Idx], 2), 16);

  llvm::Constant *Fields[4] = {
    llvm::ConstantInt::get(Int32Ty, Uuid.substr(0,  8), 16),
    llvm::ConstantInt::get(Int16Ty, Uuid.substr(9,  4), 16),
    llvm::ConstantInt::get(Int16Ty, Uuid.substr(14, 4), 16),
    llvm::ConstantArray::get(llvm::ArrayType::get(Int8Ty, 8), Field3)
  };

  return llvm::ConstantStruct::getAnon(Fields);
}

llvm::Constant *CodeGenModule::GetAddrOfRTTIDescriptor(QualType Ty,
                                                       bool ForEH) {
  // Return a bogus pointer if RTTI is disabled, unless it's for EH.
  // FIXME: should we even be calling this method if RTTI is disabled
  // and it's not for EH?
  if (!ForEH && !getLangOpts().RTTI)
    return llvm::Constant::getNullValue(Int8PtrTy);
  
  if (ForEH && Ty->isObjCObjectPointerType() &&
      LangOpts.ObjCRuntime.isGNUFamily())
    return ObjCRuntime->GetEHType(Ty);

  return getCXXABI().getAddrOfRTTIDescriptor(Ty);
}

void CodeGenModule::EmitOMPThreadPrivateDecl(const OMPThreadPrivateDecl *D) {
  for (auto RefExpr : D->varlists()) {
    auto *VD = cast<VarDecl>(cast<DeclRefExpr>(RefExpr)->getDecl());
    bool PerformInit =
        VD->getAnyInitializer() &&
        !VD->getAnyInitializer()->isConstantInitializer(getContext(),
                                                        /*ForRef=*/false);

    Address Addr(GetAddrOfGlobalVar(VD), getContext().getDeclAlign(VD));
    if (auto InitFunction = getOpenMPRuntime().emitThreadPrivateVarDefinition(
            VD, Addr, RefExpr->getLocStart(), PerformInit))
      CXXGlobalInits.push_back(InitFunction);
  }
}

llvm::Metadata *CodeGenModule::CreateMetadataIdentifierForType(QualType T) {
  llvm::Metadata *&InternalId = MetadataIdMap[T.getCanonicalType()];
  if (InternalId)
    return InternalId;

  if (isExternallyVisible(T->getLinkage())) {
    std::string OutName;
    llvm::raw_string_ostream Out(OutName);
    getCXXABI().getMangleContext().mangleTypeName(T, Out);

    InternalId = llvm::MDString::get(getLLVMContext(), Out.str());
  } else {
    InternalId = llvm::MDNode::getDistinct(getLLVMContext(),
                                           llvm::ArrayRef<llvm::Metadata *>());
  }

  return InternalId;
}

/// Returns whether this module needs the "all-vtables" type identifier.
bool CodeGenModule::NeedAllVtablesTypeId() const {
  // Returns true if at least one of vtable-based CFI checkers is enabled and
  // is not in the trapping mode.
  return ((LangOpts.Sanitize.has(SanitizerKind::CFIVCall) &&
           !CodeGenOpts.SanitizeTrap.has(SanitizerKind::CFIVCall)) ||
          (LangOpts.Sanitize.has(SanitizerKind::CFINVCall) &&
           !CodeGenOpts.SanitizeTrap.has(SanitizerKind::CFINVCall)) ||
          (LangOpts.Sanitize.has(SanitizerKind::CFIDerivedCast) &&
           !CodeGenOpts.SanitizeTrap.has(SanitizerKind::CFIDerivedCast)) ||
          (LangOpts.Sanitize.has(SanitizerKind::CFIUnrelatedCast) &&
           !CodeGenOpts.SanitizeTrap.has(SanitizerKind::CFIUnrelatedCast)));
}

void CodeGenModule::AddVTableTypeMetadata(llvm::GlobalVariable *VTable,
                                          CharUnits Offset,
                                          const CXXRecordDecl *RD) {
  llvm::Metadata *MD =
      CreateMetadataIdentifierForType(QualType(RD->getTypeForDecl(), 0));
  VTable->addTypeMetadata(Offset.getQuantity(), MD);

  if (CodeGenOpts.SanitizeCfiCrossDso)
    if (auto CrossDsoTypeId = CreateCrossDsoCfiTypeId(MD))
      VTable->addTypeMetadata(Offset.getQuantity(),
                              llvm::ConstantAsMetadata::get(CrossDsoTypeId));

  if (NeedAllVtablesTypeId()) {
    llvm::Metadata *MD = llvm::MDString::get(getLLVMContext(), "all-vtables");
    VTable->addTypeMetadata(Offset.getQuantity(), MD);
  }
}

// Fills in the supplied string map with the set of target features for the
// passed in function.
void CodeGenModule::getFunctionFeatureMap(llvm::StringMap<bool> &FeatureMap,
                                          const FunctionDecl *FD) {
  StringRef TargetCPU = Target.getTargetOpts().CPU;
  if (const auto *TD = FD->getAttr<TargetAttr>()) {
    // If we have a TargetAttr build up the feature map based on that.
    TargetAttr::ParsedTargetAttr ParsedAttr = TD->parse();

    // Make a copy of the features as passed on the command line into the
    // beginning of the additional features from the function to override.
    ParsedAttr.first.insert(ParsedAttr.first.begin(),
                            Target.getTargetOpts().FeaturesAsWritten.begin(),
                            Target.getTargetOpts().FeaturesAsWritten.end());

    if (ParsedAttr.second != "")
      TargetCPU = ParsedAttr.second;

    // Now populate the feature map, first with the TargetCPU which is either
    // the default or a new one from the target attribute string. Then we'll use
    // the passed in features (FeaturesAsWritten) along with the new ones from
    // the attribute.
    Target.initFeatureMap(FeatureMap, getDiags(), TargetCPU, ParsedAttr.first);
  } else {
    Target.initFeatureMap(FeatureMap, getDiags(), TargetCPU,
                          Target.getTargetOpts().Features);
  }
}

llvm::SanitizerStatReport &CodeGenModule::getSanStats() {
  if (!SanStats)
    SanStats = llvm::make_unique<llvm::SanitizerStatReport>(&getModule());

  return *SanStats;
}<|MERGE_RESOLUTION|>--- conflicted
+++ resolved
@@ -87,24 +87,8 @@
     : Context(C), LangOpts(C.getLangOpts()), HeaderSearchOpts(HSO),
       PreprocessorOpts(PPO), CodeGenOpts(CGO), TheModule(M), Diags(diags),
       Target(C.getTargetInfo()), ABI(createCXXABI(*this)),
-<<<<<<< HEAD
-      VMContext(M.getContext()), TBAA(nullptr), TheTargetCodeGenInfo(nullptr),
-      Types(*this), VTables(*this), ObjCRuntime(nullptr),
-      OpenCLRuntime(nullptr), OpenMPRuntime(nullptr), CUDARuntime(nullptr),
-      DebugInfo(nullptr), ObjCData(nullptr),
-      NoObjCARCExceptionsMetadata(nullptr), PGOReader(nullptr),
-      CFConstantStringClassRef(nullptr), ConstantStringClassRef(nullptr),
-      NSConstantStringType(nullptr),
-      UPCThreads(0), UPCMyThread(0), UPCFenceVar(0),
-      NSConcreteGlobalBlock(nullptr),
-      NSConcreteStackBlock(nullptr), BlockObjectAssign(nullptr),
-      BlockObjectDispose(nullptr), BlockDescriptorType(nullptr),
-      GenericBlockLiteralType(nullptr), LifetimeStartFn(nullptr),
-      LifetimeEndFn(nullptr), SanitizerMD(new SanitizerMetadata(*this)) {
-=======
       VMContext(M.getContext()), Types(*this), VTables(*this),
       SanitizerMD(new SanitizerMetadata(*this)) {
->>>>>>> 88fccc58
 
   // Initialize the type cache.
   llvm::LLVMContext &LLVMContext = M.getContext();
@@ -2479,11 +2463,7 @@
   if (getLangOpts().CUDA && getLangOpts().CUDAIsDevice &&
       D->hasAttr<CUDASharedAttr>())
     Init = llvm::UndefValue::get(getTypes().ConvertType(ASTTy));
-<<<<<<< HEAD
-  } else if (!Init && !InitExpr) {
-=======
-  else if (!InitExpr) {
->>>>>>> 88fccc58
+  else if (!Init && !InitExpr) {
     // This is a tentative definition; tentative definitions are
     // implicitly initialized with { 0 }.
     //
@@ -4028,13 +4008,12 @@
     break;
   }
 
-<<<<<<< HEAD
+  case Decl::OMPDeclareReduction:
+    EmitOMPDeclareReduction(cast<OMPDeclareReductionDecl>(D));
+    break
+
   // Decl is place-holder for a PUPC pragma - no codegen
   case Decl::PragmaPupc:
-=======
-  case Decl::OMPDeclareReduction:
-    EmitOMPDeclareReduction(cast<OMPDeclareReductionDecl>(D));
->>>>>>> 88fccc58
     break;
 
   default:
