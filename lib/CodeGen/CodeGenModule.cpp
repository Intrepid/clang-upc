--- conflicted
+++ resolved
@@ -72,24 +72,6 @@
 CodeGenModule::CodeGenModule(ASTContext &C, const CodeGenOptions &CGO,
                              llvm::Module &M, const llvm::DataLayout &TD,
                              DiagnosticsEngine &diags)
-<<<<<<< HEAD
-  : Context(C), LangOpts(C.getLangOpts()), CodeGenOpts(CGO), TheModule(M),
-    Diags(diags), TheDataLayout(TD), Target(C.getTargetInfo()),
-    ABI(createCXXABI(*this)), VMContext(M.getContext()), TBAA(0),
-    TheTargetCodeGenInfo(0), Types(*this), VTables(*this),
-    ObjCRuntime(0), OpenCLRuntime(0), CUDARuntime(0),
-    DebugInfo(0), ARCData(0), NoObjCARCExceptionsMetadata(0),
-    RRData(0), CFConstantStringClassRef(0),
-    ConstantStringClassRef(0), NSConstantStringType(0),
-    UPCThreads(0), UPCMyThread(0), UPCFenceVar(0),
-    NSConcreteGlobalBlock(0), NSConcreteStackBlock(0),
-    BlockObjectAssign(0), BlockObjectDispose(0),
-    BlockDescriptorType(0), GenericBlockLiteralType(0),
-    LifetimeStartFn(0), LifetimeEndFn(0),
-    SanitizerBlacklist(CGO.SanitizerBlacklistFile),
-    SanOpts(SanitizerBlacklist.isIn(M) ?
-            SanitizerOptions::Disabled : LangOpts.Sanitize) {
-=======
     : Context(C), LangOpts(C.getLangOpts()), CodeGenOpts(CGO), TheModule(M),
       Diags(diags), TheDataLayout(TD), Target(C.getTargetInfo()),
       ABI(createCXXABI(*this)), VMContext(M.getContext()), TBAA(0),
@@ -97,6 +79,7 @@
       OpenCLRuntime(0), CUDARuntime(0), DebugInfo(0), ARCData(0),
       NoObjCARCExceptionsMetadata(0), RRData(0), CFConstantStringClassRef(0),
       ConstantStringClassRef(0), NSConstantStringType(0),
+      UPCThreads(0), UPCMyThread(0), UPCFenceVar(0),
       NSConcreteGlobalBlock(0), NSConcreteStackBlock(0), BlockObjectAssign(0),
       BlockObjectDispose(0), BlockDescriptorType(0), GenericBlockLiteralType(0),
       LifetimeStartFn(0), LifetimeEndFn(0),
@@ -104,7 +87,6 @@
           llvm::SpecialCaseList::createOrDie(CGO.SanitizerBlacklistFile)),
       SanOpts(SanitizerBlacklist->isIn(M) ? SanitizerOptions::Disabled
                                           : LangOpts.Sanitize) {
->>>>>>> c6c4eea3
 
   // Initialize the type cache.
   llvm::LLVMContext &LLVMContext = M.getContext();
@@ -1871,26 +1853,13 @@
     // to do a RAUW.
     assert(!ASTTy->isIncompleteType() && "Unexpected incomplete type");
     Init = EmitNullConstant(D->getType());
-<<<<<<< HEAD
   } else if (!Init) {
-    // If this is a std::initializer_list, emit the special initializer.
-    Init = MaybeEmitGlobalStdInitializerListInitializer(D, InitExpr);
-    // An empty init list will perform zero-initialization, which happens
-    // to be exactly what we want.
-    // FIXME: It does so in a global constructor, which is *not* what we
-    // want.
-
     // upc shared variables can never be static initialized
-    if (!Init && !ASTTy.getQualifiers().hasShared()) {
+    if (!ASTTy.getQualifiers().hasShared()) {
       initializedGlobalDecl = GlobalDecl(D);
       Init = EmitConstantInit(*InitDecl);
     }
-=======
-  } else {
-    initializedGlobalDecl = GlobalDecl(D);
-    Init = EmitConstantInit(*InitDecl);
-
->>>>>>> c6c4eea3
+
     if (!Init) {
       QualType T = InitExpr->getType();
       if (D->getType()->isReferenceType())
