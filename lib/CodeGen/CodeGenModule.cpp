//===--- CodeGenModule.cpp - Emit LLVM Code from ASTs for a Module --------===//
//
//                     The LLVM Compiler Infrastructure
//
// This file is distributed under the University of Illinois Open Source
// License. See LICENSE.TXT for details.
//
//===----------------------------------------------------------------------===//
//
// This coordinates the per-module state used while generating code.
//
//===----------------------------------------------------------------------===//

#include "CodeGenModule.h"
#include "CGCUDARuntime.h"
#include "CGCXXABI.h"
#include "CGCall.h"
#include "CGDebugInfo.h"
#include "CGObjCRuntime.h"
#include "CGOpenCLRuntime.h"
#include "CGOpenMPRuntime.h"
#include "CodeGenFunction.h"
#include "CodeGenPGO.h"
#include "CodeGenTBAA.h"
#include "TargetInfo.h"
#include "clang/AST/ASTContext.h"
#include "clang/AST/CharUnits.h"
#include "clang/AST/DeclCXX.h"
#include "clang/AST/DeclObjC.h"
#include "clang/AST/DeclTemplate.h"
#include "clang/AST/Mangle.h"
#include "clang/AST/RecordLayout.h"
#include "clang/AST/RecursiveASTVisitor.h"
#include "clang/Basic/Builtins.h"
#include "clang/Basic/CharInfo.h"
#include "clang/Basic/Diagnostic.h"
#include "clang/Basic/Module.h"
#include "clang/Basic/SourceManager.h"
#include "clang/Basic/TargetInfo.h"
#include "clang/Basic/Version.h"
#include "clang/Frontend/CodeGenOptions.h"
#include "clang/Sema/SemaDiagnostic.h"
#include "llvm/ADT/APSInt.h"
#include "llvm/ADT/Triple.h"
#include "llvm/IR/CallSite.h"
#include "llvm/IR/CallingConv.h"
#include "llvm/IR/DataLayout.h"
#include "llvm/IR/Intrinsics.h"
#include "llvm/IR/LLVMContext.h"
#include "llvm/IR/Module.h"
#include "llvm/ProfileData/InstrProfReader.h"
#include "llvm/Support/ConvertUTF.h"
#include "llvm/Support/ErrorHandling.h"

using namespace clang;
using namespace CodeGen;

static const char AnnotationSection[] = "llvm.metadata";

static CGCXXABI *createCXXABI(CodeGenModule &CGM) {
  switch (CGM.getTarget().getCXXABI().getKind()) {
  case TargetCXXABI::GenericAArch64:
  case TargetCXXABI::GenericARM:
  case TargetCXXABI::iOS:
  case TargetCXXABI::iOS64:
  case TargetCXXABI::GenericItanium:
    return CreateItaniumCXXABI(CGM);
  case TargetCXXABI::Microsoft:
    return CreateMicrosoftCXXABI(CGM);
  }

  llvm_unreachable("invalid C++ ABI kind");
}

CodeGenModule::CodeGenModule(ASTContext &C, const CodeGenOptions &CGO,
                             llvm::Module &M, const llvm::DataLayout &TD,
                             DiagnosticsEngine &diags)
    : Context(C), LangOpts(C.getLangOpts()), CodeGenOpts(CGO), TheModule(M),
      Diags(diags), TheDataLayout(TD), Target(C.getTargetInfo()),
<<<<<<< HEAD
      ABI(createCXXABI(*this)), VMContext(M.getContext()), TBAA(0),
      TheTargetCodeGenInfo(0), Types(*this), VTables(*this), ObjCRuntime(0),
      OpenCLRuntime(0), CUDARuntime(0), DebugInfo(0), ARCData(0),
      NoObjCARCExceptionsMetadata(0), RRData(0), CFConstantStringClassRef(0),
      ConstantStringClassRef(0), NSConstantStringType(0),
      NSConcreteGlobalBlock(0), NSConcreteStackBlock(0), BlockObjectAssign(0),
      BlockObjectDispose(0), BlockDescriptorType(0), GenericBlockLiteralType(0),
      LifetimeStartFn(0), LifetimeEndFn(0),
      SanitizerBlacklist(
          llvm::SpecialCaseList::createOrDie(CGO.SanitizerBlacklistFile)),
      SanOpts(SanitizerBlacklist->isIn(M) ? SanitizerOptions::Disabled
                                          : LangOpts.Sanitize),
      OpenMPSupport(*this) {
=======
      ABI(createCXXABI(*this)), VMContext(M.getContext()), TBAA(nullptr),
      TheTargetCodeGenInfo(nullptr), Types(*this), VTables(*this),
      ObjCRuntime(nullptr), OpenCLRuntime(nullptr), OpenMPRuntime(nullptr),
      CUDARuntime(nullptr), DebugInfo(nullptr), ARCData(nullptr),
      NoObjCARCExceptionsMetadata(nullptr), RRData(nullptr), PGOReader(nullptr),
      CFConstantStringClassRef(nullptr), ConstantStringClassRef(nullptr),
      NSConstantStringType(nullptr), NSConcreteGlobalBlock(nullptr),
      NSConcreteStackBlock(nullptr), BlockObjectAssign(nullptr),
      BlockObjectDispose(nullptr), BlockDescriptorType(nullptr),
      GenericBlockLiteralType(nullptr), LifetimeStartFn(nullptr),
      LifetimeEndFn(nullptr), SanitizerBL(llvm::SpecialCaseList::createOrDie(
                                  CGO.SanitizerBlacklistFile)) {
>>>>>>> d4309185

  // Initialize the type cache.
  llvm::LLVMContext &LLVMContext = M.getContext();
  VoidTy = llvm::Type::getVoidTy(LLVMContext);
  Int8Ty = llvm::Type::getInt8Ty(LLVMContext);
  Int16Ty = llvm::Type::getInt16Ty(LLVMContext);
  Int32Ty = llvm::Type::getInt32Ty(LLVMContext);
  Int64Ty = llvm::Type::getInt64Ty(LLVMContext);
  FloatTy = llvm::Type::getFloatTy(LLVMContext);
  DoubleTy = llvm::Type::getDoubleTy(LLVMContext);
  PointerWidthInBits = C.getTargetInfo().getPointerWidth(0);
  PointerAlignInBytes =
  C.toCharUnitsFromBits(C.getTargetInfo().getPointerAlign(0)).getQuantity();
  IntTy = llvm::IntegerType::get(LLVMContext, C.getTargetInfo().getIntWidth());
  IntPtrTy = llvm::IntegerType::get(LLVMContext, PointerWidthInBits);
  Int8PtrTy = Int8Ty->getPointerTo(0);
  Int8PtrPtrTy = Int8PtrTy->getPointerTo(0);

  RuntimeCC = getTargetCodeGenInfo().getABIInfo().getRuntimeCC();

  if (LangOpts.ObjC1)
    createObjCRuntime();
  if (LangOpts.OpenCL)
    createOpenCLRuntime();
  if (LangOpts.OpenMP)
    createOpenMPRuntime();
  if (LangOpts.CUDA)
    createCUDARuntime();

  // Enable TBAA unless it's suppressed. ThreadSanitizer needs TBAA even at O0.
  if (LangOpts.Sanitize.Thread ||
      (!CodeGenOpts.RelaxedAliasing && CodeGenOpts.OptimizationLevel > 0))
    TBAA = new CodeGenTBAA(Context, VMContext, CodeGenOpts, getLangOpts(),
                           getCXXABI().getMangleContext());

  // If debug info or coverage generation is enabled, create the CGDebugInfo
  // object.
  if (CodeGenOpts.getDebugInfo() != CodeGenOptions::NoDebugInfo ||
      CodeGenOpts.EmitGcovArcs ||
      CodeGenOpts.EmitGcovNotes)
    DebugInfo = new CGDebugInfo(*this);

  Block.GlobalUniqueCount = 0;

  if (C.getLangOpts().ObjCAutoRefCount)
    ARCData = new ARCEntrypoints();
  RRData = new RREntrypoints();

  if (!CodeGenOpts.InstrProfileInput.empty()) {
    if (std::error_code EC = llvm::IndexedInstrProfReader::create(
            CodeGenOpts.InstrProfileInput, PGOReader)) {
      unsigned DiagID = Diags.getCustomDiagID(DiagnosticsEngine::Error,
                                              "Could not read profile: %0");
      getDiags().Report(DiagID) << EC.message();
    }
  }
}

CodeGenModule::~CodeGenModule() {
  delete ObjCRuntime;
  delete OpenCLRuntime;
  delete OpenMPRuntime;
  delete CUDARuntime;
  delete TheTargetCodeGenInfo;
  delete TBAA;
  delete DebugInfo;
  delete ARCData;
  delete RRData;
}

void CodeGenModule::createObjCRuntime() {
  // This is just isGNUFamily(), but we want to force implementors of
  // new ABIs to decide how best to do this.
  switch (LangOpts.ObjCRuntime.getKind()) {
  case ObjCRuntime::GNUstep:
  case ObjCRuntime::GCC:
  case ObjCRuntime::ObjFW:
    ObjCRuntime = CreateGNUObjCRuntime(*this);
    return;

  case ObjCRuntime::FragileMacOSX:
  case ObjCRuntime::MacOSX:
  case ObjCRuntime::iOS:
    ObjCRuntime = CreateMacObjCRuntime(*this);
    return;
  }
  llvm_unreachable("bad runtime kind");
}

void CodeGenModule::createOpenCLRuntime() {
  OpenCLRuntime = new CGOpenCLRuntime(*this);
}

void CodeGenModule::createOpenMPRuntime() {
  OpenMPRuntime = new CGOpenMPRuntime(*this);
}

void CodeGenModule::createCUDARuntime() {
  CUDARuntime = CreateNVCUDARuntime(*this);
}

void CodeGenModule::applyReplacements() {
  for (ReplacementsTy::iterator I = Replacements.begin(),
                                E = Replacements.end();
       I != E; ++I) {
    StringRef MangledName = I->first();
    llvm::Constant *Replacement = I->second;
    llvm::GlobalValue *Entry = GetGlobalValue(MangledName);
    if (!Entry)
      continue;
    auto *OldF = cast<llvm::Function>(Entry);
    auto *NewF = dyn_cast<llvm::Function>(Replacement);
    if (!NewF) {
      if (auto *Alias = dyn_cast<llvm::GlobalAlias>(Replacement)) {
        NewF = dyn_cast<llvm::Function>(Alias->getAliasee());
      } else {
        auto *CE = cast<llvm::ConstantExpr>(Replacement);
        assert(CE->getOpcode() == llvm::Instruction::BitCast ||
               CE->getOpcode() == llvm::Instruction::GetElementPtr);
        NewF = dyn_cast<llvm::Function>(CE->getOperand(0));
      }
    }

    // Replace old with new, but keep the old order.
    OldF->replaceAllUsesWith(Replacement);
    if (NewF) {
      NewF->removeFromParent();
      OldF->getParent()->getFunctionList().insertAfter(OldF, NewF);
    }
    OldF->eraseFromParent();
  }
}

// This is only used in aliases that we created and we know they have a
// linear structure.
static const llvm::GlobalObject *getAliasedGlobal(const llvm::GlobalAlias &GA) {
  llvm::SmallPtrSet<const llvm::GlobalAlias*, 4> Visited;
  const llvm::Constant *C = &GA;
  for (;;) {
    C = C->stripPointerCasts();
    if (auto *GO = dyn_cast<llvm::GlobalObject>(C))
      return GO;
    // stripPointerCasts will not walk over weak aliases.
    auto *GA2 = dyn_cast<llvm::GlobalAlias>(C);
    if (!GA2)
      return nullptr;
    if (!Visited.insert(GA2))
      return nullptr;
    C = GA2->getAliasee();
  }
}

void CodeGenModule::checkAliases() {
  // Check if the constructed aliases are well formed. It is really unfortunate
  // that we have to do this in CodeGen, but we only construct mangled names
  // and aliases during codegen.
  bool Error = false;
  DiagnosticsEngine &Diags = getDiags();
  for (std::vector<GlobalDecl>::iterator I = Aliases.begin(),
         E = Aliases.end(); I != E; ++I) {
    const GlobalDecl &GD = *I;
    const auto *D = cast<ValueDecl>(GD.getDecl());
    const AliasAttr *AA = D->getAttr<AliasAttr>();
    StringRef MangledName = getMangledName(GD);
    llvm::GlobalValue *Entry = GetGlobalValue(MangledName);
    auto *Alias = cast<llvm::GlobalAlias>(Entry);
    const llvm::GlobalValue *GV = getAliasedGlobal(*Alias);
    if (!GV) {
      Error = true;
      Diags.Report(AA->getLocation(), diag::err_cyclic_alias);
    } else if (GV->isDeclaration()) {
      Error = true;
      Diags.Report(AA->getLocation(), diag::err_alias_to_undefined);
    }

    llvm::Constant *Aliasee = Alias->getAliasee();
    llvm::GlobalValue *AliaseeGV;
    if (auto CE = dyn_cast<llvm::ConstantExpr>(Aliasee))
      AliaseeGV = cast<llvm::GlobalValue>(CE->getOperand(0));
    else
      AliaseeGV = cast<llvm::GlobalValue>(Aliasee);

    if (const SectionAttr *SA = D->getAttr<SectionAttr>()) {
      StringRef AliasSection = SA->getName();
      if (AliasSection != AliaseeGV->getSection())
        Diags.Report(SA->getLocation(), diag::warn_alias_with_section)
            << AliasSection;
    }

    // We have to handle alias to weak aliases in here. LLVM itself disallows
    // this since the object semantics would not match the IL one. For
    // compatibility with gcc we implement it by just pointing the alias
    // to its aliasee's aliasee. We also warn, since the user is probably
    // expecting the link to be weak.
    if (auto GA = dyn_cast<llvm::GlobalAlias>(AliaseeGV)) {
      if (GA->mayBeOverridden()) {
        Diags.Report(AA->getLocation(), diag::warn_alias_to_weak_alias)
            << GV->getName() << GA->getName();
        Aliasee = llvm::ConstantExpr::getPointerBitCastOrAddrSpaceCast(
            GA->getAliasee(), Alias->getType());
        Alias->setAliasee(Aliasee);
      }
    }
  }
  if (!Error)
    return;

  for (std::vector<GlobalDecl>::iterator I = Aliases.begin(),
         E = Aliases.end(); I != E; ++I) {
    const GlobalDecl &GD = *I;
    StringRef MangledName = getMangledName(GD);
    llvm::GlobalValue *Entry = GetGlobalValue(MangledName);
    auto *Alias = cast<llvm::GlobalAlias>(Entry);
    Alias->replaceAllUsesWith(llvm::UndefValue::get(Alias->getType()));
    Alias->eraseFromParent();
  }
}

void CodeGenModule::clear() {
  DeferredDeclsToEmit.clear();
}

void InstrProfStats::reportDiagnostics(DiagnosticsEngine &Diags,
                                       StringRef MainFile) {
  if (!hasDiagnostics())
    return;
  if (VisitedInMainFile > 0 && VisitedInMainFile == MissingInMainFile) {
    if (MainFile.empty())
      MainFile = "<stdin>";
    Diags.Report(diag::warn_profile_data_unprofiled) << MainFile;
  } else
    Diags.Report(diag::warn_profile_data_out_of_date) << Visited << Missing
                                                      << Mismatched;
}

void CodeGenModule::Release() {
  EmitDeferred();
  applyReplacements();
  checkAliases();
  EmitCXXGlobalInitFunc();
  EmitCXXGlobalDtorFunc();
  EmitCXXThreadLocalInitFunc();
  if (ObjCRuntime)
    if (llvm::Function *ObjCInitFunction = ObjCRuntime->ModuleInitFunction())
      AddGlobalCtor(ObjCInitFunction);
  if (getCodeGenOpts().ProfileInstrGenerate)
    if (llvm::Function *PGOInit = CodeGenPGO::emitInitialization(*this))
      AddGlobalCtor(PGOInit, 0);
  if (PGOReader && PGOStats.hasDiagnostics())
    PGOStats.reportDiagnostics(getDiags(), getCodeGenOpts().MainFileName);
  EmitCtorList(GlobalCtors, "llvm.global_ctors");
  EmitCtorList(GlobalDtors, "llvm.global_dtors");
  EmitGlobalAnnotations();
  EmitStaticExternCAliases();
  emitLLVMUsed();

  if (CodeGenOpts.Autolink &&
      (Context.getLangOpts().Modules || !LinkerOptionsMetadata.empty())) {
    EmitModuleLinkOptions();
  }
  if (CodeGenOpts.DwarfVersion)
    // We actually want the latest version when there are conflicts.
    // We can change from Warning to Latest if such mode is supported.
    getModule().addModuleFlag(llvm::Module::Warning, "Dwarf Version",
                              CodeGenOpts.DwarfVersion);
  if (DebugInfo)
    // We support a single version in the linked module. The LLVM
    // parser will drop debug info with a different version number
    // (and warn about it, too).
    getModule().addModuleFlag(llvm::Module::Warning, "Debug Info Version",
                              llvm::DEBUG_METADATA_VERSION);

  // We need to record the widths of enums and wchar_t, so that we can generate
  // the correct build attributes in the ARM backend.
  llvm::Triple::ArchType Arch = Context.getTargetInfo().getTriple().getArch();
  if (   Arch == llvm::Triple::arm
      || Arch == llvm::Triple::armeb
      || Arch == llvm::Triple::thumb
      || Arch == llvm::Triple::thumbeb) {
    // Width of wchar_t in bytes
    uint64_t WCharWidth =
        Context.getTypeSizeInChars(Context.getWideCharType()).getQuantity();
    getModule().addModuleFlag(llvm::Module::Error, "wchar_size", WCharWidth);

    // The minimum width of an enum in bytes
    uint64_t EnumWidth = Context.getLangOpts().ShortEnums ? 1 : 4;
    getModule().addModuleFlag(llvm::Module::Error, "min_enum_size", EnumWidth);
  }

  SimplifyPersonality();

  if (getCodeGenOpts().EmitDeclMetadata)
    EmitDeclMetadata();

  if (getCodeGenOpts().EmitGcovArcs || getCodeGenOpts().EmitGcovNotes)
    EmitCoverageFile();

  if (DebugInfo)
    DebugInfo->finalize();

  EmitVersionIdentMetadata();

  EmitTargetMetadata();
}

void CodeGenModule::UpdateCompletedType(const TagDecl *TD) {
  // Make sure that this type is translated.
  Types.UpdateCompletedType(TD);
}

llvm::MDNode *CodeGenModule::getTBAAInfo(QualType QTy) {
  if (!TBAA)
    return nullptr;
  return TBAA->getTBAAInfo(QTy);
}

llvm::MDNode *CodeGenModule::getTBAAInfoForVTablePtr() {
  if (!TBAA)
    return nullptr;
  return TBAA->getTBAAInfoForVTablePtr();
}

llvm::MDNode *CodeGenModule::getTBAAStructInfo(QualType QTy) {
  if (!TBAA)
    return nullptr;
  return TBAA->getTBAAStructInfo(QTy);
}

llvm::MDNode *CodeGenModule::getTBAAStructTypeInfo(QualType QTy) {
  if (!TBAA)
    return nullptr;
  return TBAA->getTBAAStructTypeInfo(QTy);
}

llvm::MDNode *CodeGenModule::getTBAAStructTagInfo(QualType BaseTy,
                                                  llvm::MDNode *AccessN,
                                                  uint64_t O) {
  if (!TBAA)
    return nullptr;
  return TBAA->getTBAAStructTagInfo(BaseTy, AccessN, O);
}

/// Decorate the instruction with a TBAA tag. For both scalar TBAA
/// and struct-path aware TBAA, the tag has the same format:
/// base type, access type and offset.
/// When ConvertTypeToTag is true, we create a tag based on the scalar type.
void CodeGenModule::DecorateInstruction(llvm::Instruction *Inst,
                                        llvm::MDNode *TBAAInfo,
                                        bool ConvertTypeToTag) {
  if (ConvertTypeToTag && TBAA)
    Inst->setMetadata(llvm::LLVMContext::MD_tbaa,
                      TBAA->getTBAAScalarTagInfo(TBAAInfo));
  else
    Inst->setMetadata(llvm::LLVMContext::MD_tbaa, TBAAInfo);
}

void CodeGenModule::Error(SourceLocation loc, StringRef message) {
  unsigned diagID = getDiags().getCustomDiagID(DiagnosticsEngine::Error, "%0");
  getDiags().Report(Context.getFullLoc(loc), diagID) << message;
}

/// ErrorUnsupported - Print out an error that codegen doesn't support the
/// specified stmt yet.
void CodeGenModule::ErrorUnsupported(const Stmt *S, const char *Type) {
  unsigned DiagID = getDiags().getCustomDiagID(DiagnosticsEngine::Error,
                                               "cannot compile this %0 yet");
  std::string Msg = Type;
  getDiags().Report(Context.getFullLoc(S->getLocStart()), DiagID)
    << Msg << S->getSourceRange();
}

/// ErrorUnsupported - Print out an error that codegen doesn't support the
/// specified decl yet.
void CodeGenModule::ErrorUnsupported(const Decl *D, const char *Type) {
  unsigned DiagID = getDiags().getCustomDiagID(DiagnosticsEngine::Error,
                                               "cannot compile this %0 yet");
  std::string Msg = Type;
  getDiags().Report(Context.getFullLoc(D->getLocation()), DiagID) << Msg;
}

llvm::ConstantInt *CodeGenModule::getSize(CharUnits size) {
  return llvm::ConstantInt::get(SizeTy, size.getQuantity());
}

void CodeGenModule::setGlobalVisibility(llvm::GlobalValue *GV,
                                        const NamedDecl *D) const {
  // Internal definitions always have default visibility.
  if (GV->hasLocalLinkage()) {
    GV->setVisibility(llvm::GlobalValue::DefaultVisibility);
    return;
  }

  // Set visibility for definitions.
  LinkageInfo LV = D->getLinkageAndVisibility();
  if (LV.isVisibilityExplicit() || !GV->hasAvailableExternallyLinkage())
    GV->setVisibility(GetLLVMVisibility(LV.getVisibility()));
}

static llvm::GlobalVariable::ThreadLocalMode GetLLVMTLSModel(StringRef S) {
  return llvm::StringSwitch<llvm::GlobalVariable::ThreadLocalMode>(S)
      .Case("global-dynamic", llvm::GlobalVariable::GeneralDynamicTLSModel)
      .Case("local-dynamic", llvm::GlobalVariable::LocalDynamicTLSModel)
      .Case("initial-exec", llvm::GlobalVariable::InitialExecTLSModel)
      .Case("local-exec", llvm::GlobalVariable::LocalExecTLSModel);
}

static llvm::GlobalVariable::ThreadLocalMode GetLLVMTLSModel(
    CodeGenOptions::TLSModel M) {
  switch (M) {
  case CodeGenOptions::GeneralDynamicTLSModel:
    return llvm::GlobalVariable::GeneralDynamicTLSModel;
  case CodeGenOptions::LocalDynamicTLSModel:
    return llvm::GlobalVariable::LocalDynamicTLSModel;
  case CodeGenOptions::InitialExecTLSModel:
    return llvm::GlobalVariable::InitialExecTLSModel;
  case CodeGenOptions::LocalExecTLSModel:
    return llvm::GlobalVariable::LocalExecTLSModel;
  }
  llvm_unreachable("Invalid TLS model!");
}

void CodeGenModule::setTLSMode(llvm::GlobalVariable *GV,
                               const VarDecl &D) const {
  assert(D.getTLSKind() && "setting TLS mode on non-TLS var!");

  llvm::GlobalVariable::ThreadLocalMode TLM;
  TLM = GetLLVMTLSModel(CodeGenOpts.getDefaultTLSModel());

  // Override the TLS model if it is explicitly specified.
  if (const TLSModelAttr *Attr = D.getAttr<TLSModelAttr>()) {
    TLM = GetLLVMTLSModel(Attr->getModel());
  }

  GV->setThreadLocalMode(TLM);
}

StringRef CodeGenModule::getMangledName(GlobalDecl GD) {
  StringRef &FoundStr = MangledDeclNames[GD.getCanonicalDecl()];
  if (!FoundStr.empty())
    return FoundStr;

  const auto *ND = cast<NamedDecl>(GD.getDecl());
  SmallString<256> Buffer;
  StringRef Str;
  if (getCXXABI().getMangleContext().shouldMangleDeclName(ND)) {
    llvm::raw_svector_ostream Out(Buffer);
    if (const auto *D = dyn_cast<CXXConstructorDecl>(ND))
      getCXXABI().getMangleContext().mangleCXXCtor(D, GD.getCtorType(), Out);
    else if (const auto *D = dyn_cast<CXXDestructorDecl>(ND))
      getCXXABI().getMangleContext().mangleCXXDtor(D, GD.getDtorType(), Out);
    else
      getCXXABI().getMangleContext().mangleName(ND, Out);
    Str = Out.str();
  } else {
    IdentifierInfo *II = ND->getIdentifier();
    assert(II && "Attempt to mangle unnamed decl.");
    Str = II->getName();
  }

  auto &Mangled = Manglings.GetOrCreateValue(Str);
  Mangled.second = GD;
  return FoundStr = Mangled.first();
}

StringRef CodeGenModule::getBlockMangledName(GlobalDecl GD,
                                             const BlockDecl *BD) {
  MangleContext &MangleCtx = getCXXABI().getMangleContext();
  const Decl *D = GD.getDecl();

  SmallString<256> Buffer;
  llvm::raw_svector_ostream Out(Buffer);
  if (!D)
    MangleCtx.mangleGlobalBlock(BD, 
      dyn_cast_or_null<VarDecl>(initializedGlobalDecl.getDecl()), Out);
  else if (const auto *CD = dyn_cast<CXXConstructorDecl>(D))
    MangleCtx.mangleCtorBlock(CD, GD.getCtorType(), BD, Out);
  else if (const auto *DD = dyn_cast<CXXDestructorDecl>(D))
    MangleCtx.mangleDtorBlock(DD, GD.getDtorType(), BD, Out);
  else
    MangleCtx.mangleBlock(cast<DeclContext>(D), BD, Out);

  auto &Mangled = Manglings.GetOrCreateValue(Out.str());
  Mangled.second = BD;
  return Mangled.first();
}

llvm::GlobalValue *CodeGenModule::GetGlobalValue(StringRef Name) {
  return getModule().getNamedValue(Name);
}

/// AddGlobalCtor - Add a function to the list that will be called before
/// main() runs.
void CodeGenModule::AddGlobalCtor(llvm::Function *Ctor, int Priority,
                                  llvm::Constant *AssociatedData) {
  // FIXME: Type coercion of void()* types.
  GlobalCtors.push_back(Structor(Priority, Ctor, AssociatedData));
}

/// AddGlobalDtor - Add a function to the list that will be called
/// when the module is unloaded.
void CodeGenModule::AddGlobalDtor(llvm::Function *Dtor, int Priority) {
  // FIXME: Type coercion of void()* types.
  GlobalDtors.push_back(Structor(Priority, Dtor, nullptr));
}

void CodeGenModule::EmitCtorList(const CtorList &Fns, const char *GlobalName) {
  // Ctor function type is void()*.
  llvm::FunctionType* CtorFTy = llvm::FunctionType::get(VoidTy, false);
  llvm::Type *CtorPFTy = llvm::PointerType::getUnqual(CtorFTy);

  // Get the type of a ctor entry, { i32, void ()*, i8* }.
  llvm::StructType *CtorStructTy = llvm::StructType::get(
      Int32Ty, llvm::PointerType::getUnqual(CtorFTy), VoidPtrTy, NULL);

  // Construct the constructor and destructor arrays.
  SmallVector<llvm::Constant*, 8> Ctors;
  for (CtorList::const_iterator I = Fns.begin(), E = Fns.end(); I != E; ++I) {
    llvm::Constant *S[] = {
      llvm::ConstantInt::get(Int32Ty, I->Priority, false),
      llvm::ConstantExpr::getBitCast(I->Initializer, CtorPFTy),
      (I->AssociatedData
           ? llvm::ConstantExpr::getBitCast(I->AssociatedData, VoidPtrTy)
           : llvm::Constant::getNullValue(VoidPtrTy))
    };
    Ctors.push_back(llvm::ConstantStruct::get(CtorStructTy, S));
  }

  if (!Ctors.empty()) {
    llvm::ArrayType *AT = llvm::ArrayType::get(CtorStructTy, Ctors.size());
    new llvm::GlobalVariable(TheModule, AT, false,
                             llvm::GlobalValue::AppendingLinkage,
                             llvm::ConstantArray::get(AT, Ctors),
                             GlobalName);
  }
}

llvm::GlobalValue::LinkageTypes
CodeGenModule::getFunctionLinkage(GlobalDecl GD) {
  const auto *D = cast<FunctionDecl>(GD.getDecl());

  GVALinkage Linkage = getContext().GetGVALinkageForFunction(D);

  if (isa<CXXDestructorDecl>(D) &&
      getCXXABI().useThunkForDtorVariant(cast<CXXDestructorDecl>(D),
                                         GD.getDtorType())) {
    // Destructor variants in the Microsoft C++ ABI are always internal or
    // linkonce_odr thunks emitted on an as-needed basis.
    return Linkage == GVA_Internal ? llvm::GlobalValue::InternalLinkage
                                   : llvm::GlobalValue::LinkOnceODRLinkage;
  }

  return getLLVMLinkageForDeclarator(D, Linkage, /*isConstantVariable=*/false);
}

void CodeGenModule::setFunctionDefinitionAttributes(const FunctionDecl *D,
                                                    llvm::Function *F) {
  setNonAliasAttributes(D, F);
}

void CodeGenModule::SetLLVMFunctionAttributes(const Decl *D,
                                              const CGFunctionInfo &Info,
                                              llvm::Function *F) {
  unsigned CallingConv;
  AttributeListType AttributeList;
  ConstructAttributeList(Info, D, AttributeList, CallingConv, false);
  F->setAttributes(llvm::AttributeSet::get(getLLVMContext(), AttributeList));
  F->setCallingConv(static_cast<llvm::CallingConv::ID>(CallingConv));
}

/// Determines whether the language options require us to model
/// unwind exceptions.  We treat -fexceptions as mandating this
/// except under the fragile ObjC ABI with only ObjC exceptions
/// enabled.  This means, for example, that C with -fexceptions
/// enables this.
static bool hasUnwindExceptions(const LangOptions &LangOpts) {
  // If exceptions are completely disabled, obviously this is false.
  if (!LangOpts.Exceptions) return false;

  // If C++ exceptions are enabled, this is true.
  if (LangOpts.CXXExceptions) return true;

  // If ObjC exceptions are enabled, this depends on the ABI.
  if (LangOpts.ObjCExceptions) {
    return LangOpts.ObjCRuntime.hasUnwindExceptions();
  }

  return true;
}

void CodeGenModule::SetLLVMFunctionAttributesForDefinition(const Decl *D,
                                                           llvm::Function *F) {
  llvm::AttrBuilder B;

  if (CodeGenOpts.UnwindTables)
    B.addAttribute(llvm::Attribute::UWTable);

  if (!hasUnwindExceptions(LangOpts))
    B.addAttribute(llvm::Attribute::NoUnwind);

  if (D->hasAttr<NakedAttr>()) {
    // Naked implies noinline: we should not be inlining such functions.
    B.addAttribute(llvm::Attribute::Naked);
    B.addAttribute(llvm::Attribute::NoInline);
  } else if (D->hasAttr<OptimizeNoneAttr>()) {
    // OptimizeNone implies noinline; we should not be inlining such functions.
    B.addAttribute(llvm::Attribute::OptimizeNone);
    B.addAttribute(llvm::Attribute::NoInline);
  } else if (D->hasAttr<NoDuplicateAttr>()) {
    B.addAttribute(llvm::Attribute::NoDuplicate);
  } else if (D->hasAttr<NoInlineAttr>()) {
    B.addAttribute(llvm::Attribute::NoInline);
  } else if (D->hasAttr<AlwaysInlineAttr>() &&
             !F->getAttributes().hasAttribute(llvm::AttributeSet::FunctionIndex,
                                              llvm::Attribute::NoInline)) {
    // (noinline wins over always_inline, and we can't specify both in IR)
    B.addAttribute(llvm::Attribute::AlwaysInline);
  }

  if (D->hasAttr<ColdAttr>()) {
    B.addAttribute(llvm::Attribute::OptimizeForSize);
    B.addAttribute(llvm::Attribute::Cold);
  }

  if (D->hasAttr<MinSizeAttr>())
    B.addAttribute(llvm::Attribute::MinSize);

  if (D->hasAttr<OptimizeNoneAttr>()) {
    // OptimizeNone wins over OptimizeForSize and MinSize.
    B.removeAttribute(llvm::Attribute::OptimizeForSize);
    B.removeAttribute(llvm::Attribute::MinSize);
  }

  if (LangOpts.getStackProtector() == LangOptions::SSPOn)
    B.addAttribute(llvm::Attribute::StackProtect);
  else if (LangOpts.getStackProtector() == LangOptions::SSPStrong)
    B.addAttribute(llvm::Attribute::StackProtectStrong);
  else if (LangOpts.getStackProtector() == LangOptions::SSPReq)
    B.addAttribute(llvm::Attribute::StackProtectReq);

  // Add sanitizer attributes if function is not blacklisted.
  if (!SanitizerBL.isIn(*F)) {
    // When AddressSanitizer is enabled, set SanitizeAddress attribute
    // unless __attribute__((no_sanitize_address)) is used.
    if (LangOpts.Sanitize.Address && !D->hasAttr<NoSanitizeAddressAttr>())
      B.addAttribute(llvm::Attribute::SanitizeAddress);
    // Same for ThreadSanitizer and __attribute__((no_sanitize_thread))
    if (LangOpts.Sanitize.Thread && !D->hasAttr<NoSanitizeThreadAttr>())
      B.addAttribute(llvm::Attribute::SanitizeThread);
    // Same for MemorySanitizer and __attribute__((no_sanitize_memory))
    if (LangOpts.Sanitize.Memory && !D->hasAttr<NoSanitizeMemoryAttr>())
      B.addAttribute(llvm::Attribute::SanitizeMemory);
  }

  F->addAttributes(llvm::AttributeSet::FunctionIndex,
                   llvm::AttributeSet::get(
                       F->getContext(), llvm::AttributeSet::FunctionIndex, B));

  if (isa<CXXConstructorDecl>(D) || isa<CXXDestructorDecl>(D))
    F->setUnnamedAddr(true);
  else if (const auto *MD = dyn_cast<CXXMethodDecl>(D))
    if (MD->isVirtual())
      F->setUnnamedAddr(true);

  unsigned alignment = D->getMaxAlignment() / Context.getCharWidth();
  if (alignment)
    F->setAlignment(alignment);

  // C++ ABI requires 2-byte alignment for member functions.
  if (F->getAlignment() < 2 && isa<CXXMethodDecl>(D))
    F->setAlignment(2);
}

void CodeGenModule::SetCommonAttributes(const Decl *D,
                                        llvm::GlobalValue *GV) {
  if (const auto *ND = dyn_cast<NamedDecl>(D))
    setGlobalVisibility(GV, ND);
  else
    GV->setVisibility(llvm::GlobalValue::DefaultVisibility);

  if (D->hasAttr<UsedAttr>())
    addUsedGlobal(GV);
}

void CodeGenModule::setNonAliasAttributes(const Decl *D,
                                          llvm::GlobalObject *GO) {
  SetCommonAttributes(D, GO);

  if (const SectionAttr *SA = D->getAttr<SectionAttr>())
    GO->setSection(SA->getName());

  getTargetCodeGenInfo().SetTargetAttributes(D, GO, *this);
}

void CodeGenModule::SetInternalFunctionAttributes(const Decl *D,
                                                  llvm::Function *F,
                                                  const CGFunctionInfo &FI) {
  SetLLVMFunctionAttributes(D, FI, F);
  SetLLVMFunctionAttributesForDefinition(D, F);

  F->setLinkage(llvm::Function::InternalLinkage);

  setNonAliasAttributes(D, F);
}

static void setLinkageAndVisibilityForGV(llvm::GlobalValue *GV,
                                         const NamedDecl *ND) {
  // Set linkage and visibility in case we never see a definition.
  LinkageInfo LV = ND->getLinkageAndVisibility();
  if (LV.getLinkage() != ExternalLinkage) {
    // Don't set internal linkage on declarations.
  } else {
    if (ND->hasAttr<DLLImportAttr>()) {
      GV->setLinkage(llvm::GlobalValue::ExternalLinkage);
      GV->setDLLStorageClass(llvm::GlobalValue::DLLImportStorageClass);
    } else if (ND->hasAttr<DLLExportAttr>()) {
      GV->setLinkage(llvm::GlobalValue::ExternalLinkage);
      GV->setDLLStorageClass(llvm::GlobalValue::DLLExportStorageClass);
    } else if (ND->hasAttr<WeakAttr>() || ND->isWeakImported()) {
      // "extern_weak" is overloaded in LLVM; we probably should have
      // separate linkage types for this.
      GV->setLinkage(llvm::GlobalValue::ExternalWeakLinkage);
    }

    // Set visibility on a declaration only if it's explicit.
    if (LV.isVisibilityExplicit())
      GV->setVisibility(CodeGenModule::GetLLVMVisibility(LV.getVisibility()));
  }
}

void CodeGenModule::SetFunctionAttributes(GlobalDecl GD,
                                          llvm::Function *F,
                                          bool IsIncompleteFunction) {
  if (unsigned IID = F->getIntrinsicID()) {
    // If this is an intrinsic function, set the function's attributes
    // to the intrinsic's attributes.
    F->setAttributes(llvm::Intrinsic::getAttributes(getLLVMContext(),
                                                    (llvm::Intrinsic::ID)IID));
    return;
  }

  const auto *FD = cast<FunctionDecl>(GD.getDecl());

  if (!IsIncompleteFunction)
    SetLLVMFunctionAttributes(FD, getTypes().arrangeGlobalDeclaration(GD), F);

  // Add the Returned attribute for "this", except for iOS 5 and earlier
  // where substantial code, including the libstdc++ dylib, was compiled with
  // GCC and does not actually return "this".
  if (getCXXABI().HasThisReturn(GD) &&
      !(getTarget().getTriple().isiOS() &&
        getTarget().getTriple().isOSVersionLT(6))) {
    assert(!F->arg_empty() &&
           F->arg_begin()->getType()
             ->canLosslesslyBitCastTo(F->getReturnType()) &&
           "unexpected this return");
    F->addAttribute(1, llvm::Attribute::Returned);
  }

  // Only a few attributes are set on declarations; these may later be
  // overridden by a definition.

  setLinkageAndVisibilityForGV(F, FD);

  if (const auto *Dtor = dyn_cast_or_null<CXXDestructorDecl>(FD)) {
    if (getCXXABI().useThunkForDtorVariant(Dtor, GD.getDtorType())) {
      // Don't dllexport/import destructor thunks.
      F->setDLLStorageClass(llvm::GlobalValue::DefaultStorageClass);
    }
  }

  if (const SectionAttr *SA = FD->getAttr<SectionAttr>())
    F->setSection(SA->getName());

  // A replaceable global allocation function does not act like a builtin by
  // default, only if it is invoked by a new-expression or delete-expression.
  if (FD->isReplaceableGlobalAllocationFunction())
    F->addAttribute(llvm::AttributeSet::FunctionIndex,
                    llvm::Attribute::NoBuiltin);
}

void CodeGenModule::addUsedGlobal(llvm::GlobalValue *GV) {
  assert(!GV->isDeclaration() &&
         "Only globals with definition can force usage.");
  LLVMUsed.push_back(GV);
}

void CodeGenModule::addCompilerUsedGlobal(llvm::GlobalValue *GV) {
  assert(!GV->isDeclaration() &&
         "Only globals with definition can force usage.");
  LLVMCompilerUsed.push_back(GV);
}

static void emitUsed(CodeGenModule &CGM, StringRef Name,
                     std::vector<llvm::WeakVH> &List) {
  // Don't create llvm.used if there is no need.
  if (List.empty())
    return;

  // Convert List to what ConstantArray needs.
  SmallVector<llvm::Constant*, 8> UsedArray;
  UsedArray.resize(List.size());
  for (unsigned i = 0, e = List.size(); i != e; ++i) {
    UsedArray[i] =
     llvm::ConstantExpr::getBitCast(cast<llvm::Constant>(&*List[i]),
                                    CGM.Int8PtrTy);
  }

  if (UsedArray.empty())
    return;
  llvm::ArrayType *ATy = llvm::ArrayType::get(CGM.Int8PtrTy, UsedArray.size());

  auto *GV = new llvm::GlobalVariable(
      CGM.getModule(), ATy, false, llvm::GlobalValue::AppendingLinkage,
      llvm::ConstantArray::get(ATy, UsedArray), Name);

  GV->setSection("llvm.metadata");
}

void CodeGenModule::emitLLVMUsed() {
  emitUsed(*this, "llvm.used", LLVMUsed);
  emitUsed(*this, "llvm.compiler.used", LLVMCompilerUsed);
}

void CodeGenModule::AppendLinkerOptions(StringRef Opts) {
  llvm::Value *MDOpts = llvm::MDString::get(getLLVMContext(), Opts);
  LinkerOptionsMetadata.push_back(llvm::MDNode::get(getLLVMContext(), MDOpts));
}

void CodeGenModule::AddDetectMismatch(StringRef Name, StringRef Value) {
  llvm::SmallString<32> Opt;
  getTargetCodeGenInfo().getDetectMismatchOption(Name, Value, Opt);
  llvm::Value *MDOpts = llvm::MDString::get(getLLVMContext(), Opt);
  LinkerOptionsMetadata.push_back(llvm::MDNode::get(getLLVMContext(), MDOpts));
}

void CodeGenModule::AddDependentLib(StringRef Lib) {
  llvm::SmallString<24> Opt;
  getTargetCodeGenInfo().getDependentLibraryOption(Lib, Opt);
  llvm::Value *MDOpts = llvm::MDString::get(getLLVMContext(), Opt);
  LinkerOptionsMetadata.push_back(llvm::MDNode::get(getLLVMContext(), MDOpts));
}

/// \brief Add link options implied by the given module, including modules
/// it depends on, using a postorder walk.
static void addLinkOptionsPostorder(CodeGenModule &CGM,
                                    Module *Mod,
                                    SmallVectorImpl<llvm::Value *> &Metadata,
                                    llvm::SmallPtrSet<Module *, 16> &Visited) {
  // Import this module's parent.
  if (Mod->Parent && Visited.insert(Mod->Parent)) {
    addLinkOptionsPostorder(CGM, Mod->Parent, Metadata, Visited);
  }

  // Import this module's dependencies.
  for (unsigned I = Mod->Imports.size(); I > 0; --I) {
    if (Visited.insert(Mod->Imports[I-1]))
      addLinkOptionsPostorder(CGM, Mod->Imports[I-1], Metadata, Visited);
  }

  // Add linker options to link against the libraries/frameworks
  // described by this module.
  llvm::LLVMContext &Context = CGM.getLLVMContext();
  for (unsigned I = Mod->LinkLibraries.size(); I > 0; --I) {
    // Link against a framework.  Frameworks are currently Darwin only, so we
    // don't to ask TargetCodeGenInfo for the spelling of the linker option.
    if (Mod->LinkLibraries[I-1].IsFramework) {
      llvm::Value *Args[2] = {
        llvm::MDString::get(Context, "-framework"),
        llvm::MDString::get(Context, Mod->LinkLibraries[I-1].Library)
      };

      Metadata.push_back(llvm::MDNode::get(Context, Args));
      continue;
    }

    // Link against a library.
    llvm::SmallString<24> Opt;
    CGM.getTargetCodeGenInfo().getDependentLibraryOption(
      Mod->LinkLibraries[I-1].Library, Opt);
    llvm::Value *OptString = llvm::MDString::get(Context, Opt);
    Metadata.push_back(llvm::MDNode::get(Context, OptString));
  }
}

void CodeGenModule::EmitModuleLinkOptions() {
  // Collect the set of all of the modules we want to visit to emit link
  // options, which is essentially the imported modules and all of their
  // non-explicit child modules.
  llvm::SetVector<clang::Module *> LinkModules;
  llvm::SmallPtrSet<clang::Module *, 16> Visited;
  SmallVector<clang::Module *, 16> Stack;

  // Seed the stack with imported modules.
  for (llvm::SetVector<clang::Module *>::iterator M = ImportedModules.begin(),
                                               MEnd = ImportedModules.end();
       M != MEnd; ++M) {
    if (Visited.insert(*M))
      Stack.push_back(*M);
  }

  // Find all of the modules to import, making a little effort to prune
  // non-leaf modules.
  while (!Stack.empty()) {
    clang::Module *Mod = Stack.pop_back_val();

    bool AnyChildren = false;

    // Visit the submodules of this module.
    for (clang::Module::submodule_iterator Sub = Mod->submodule_begin(),
                                        SubEnd = Mod->submodule_end();
         Sub != SubEnd; ++Sub) {
      // Skip explicit children; they need to be explicitly imported to be
      // linked against.
      if ((*Sub)->IsExplicit)
        continue;

      if (Visited.insert(*Sub)) {
        Stack.push_back(*Sub);
        AnyChildren = true;
      }
    }

    // We didn't find any children, so add this module to the list of
    // modules to link against.
    if (!AnyChildren) {
      LinkModules.insert(Mod);
    }
  }

  // Add link options for all of the imported modules in reverse topological
  // order.  We don't do anything to try to order import link flags with respect
  // to linker options inserted by things like #pragma comment().
  SmallVector<llvm::Value *, 16> MetadataArgs;
  Visited.clear();
  for (llvm::SetVector<clang::Module *>::iterator M = LinkModules.begin(),
                                               MEnd = LinkModules.end();
       M != MEnd; ++M) {
    if (Visited.insert(*M))
      addLinkOptionsPostorder(*this, *M, MetadataArgs, Visited);
  }
  std::reverse(MetadataArgs.begin(), MetadataArgs.end());
  LinkerOptionsMetadata.append(MetadataArgs.begin(), MetadataArgs.end());

  // Add the linker options metadata flag.
  getModule().addModuleFlag(llvm::Module::AppendUnique, "Linker Options",
                            llvm::MDNode::get(getLLVMContext(),
                                              LinkerOptionsMetadata));
}

void CodeGenModule::EmitDeferred() {
  // Emit code for any potentially referenced deferred decls.  Since a
  // previously unused static decl may become used during the generation of code
  // for a static function, iterate until no changes are made.

  while (true) {
    if (!DeferredVTables.empty()) {
      EmitDeferredVTables();

      // Emitting a v-table doesn't directly cause more v-tables to
      // become deferred, although it can cause functions to be
      // emitted that then need those v-tables.
      assert(DeferredVTables.empty());
    }

    // Stop if we're out of both deferred v-tables and deferred declarations.
    if (DeferredDeclsToEmit.empty()) break;

    DeferredGlobal &G = DeferredDeclsToEmit.back();
    GlobalDecl D = G.GD;
    llvm::GlobalValue *GV = G.GV;
    DeferredDeclsToEmit.pop_back();

    assert(GV == GetGlobalValue(getMangledName(D)));
    // Check to see if we've already emitted this.  This is necessary
    // for a couple of reasons: first, decls can end up in the
    // deferred-decls queue multiple times, and second, decls can end
    // up with definitions in unusual ways (e.g. by an extern inline
    // function acquiring a strong function redefinition).  Just
    // ignore these cases.
    if(!GV->isDeclaration())
      continue;

    // Otherwise, emit the definition and move on to the next one.
    EmitGlobalDefinition(D, GV);
  }

  // Emit deferred openmp directives
  while (!DeferredOMP.empty()) {
    const OMPDeclareSimdDecl *DSimd = DeferredOMP.back();
    DeferredOMP.pop_back();
    EmitOMPDeclareSimd(DSimd);
  }
}

void CodeGenModule::EmitGlobalAnnotations() {
  if (Annotations.empty())
    return;

  // Create a new global variable for the ConstantStruct in the Module.
  llvm::Constant *Array = llvm::ConstantArray::get(llvm::ArrayType::get(
    Annotations[0]->getType(), Annotations.size()), Annotations);
  auto *gv = new llvm::GlobalVariable(getModule(), Array->getType(), false,
                                      llvm::GlobalValue::AppendingLinkage,
                                      Array, "llvm.global.annotations");
  gv->setSection(AnnotationSection);
}

llvm::Constant *CodeGenModule::EmitAnnotationString(StringRef Str) {
  llvm::Constant *&AStr = AnnotationStrings[Str];
  if (AStr)
    return AStr;

  // Not found yet, create a new global.
  llvm::Constant *s = llvm::ConstantDataArray::getString(getLLVMContext(), Str);
  auto *gv =
      new llvm::GlobalVariable(getModule(), s->getType(), true,
                               llvm::GlobalValue::PrivateLinkage, s, ".str");
  gv->setSection(AnnotationSection);
  gv->setUnnamedAddr(true);
  AStr = gv;
  return gv;
}

llvm::Constant *CodeGenModule::EmitAnnotationUnit(SourceLocation Loc) {
  SourceManager &SM = getContext().getSourceManager();
  PresumedLoc PLoc = SM.getPresumedLoc(Loc);
  if (PLoc.isValid())
    return EmitAnnotationString(PLoc.getFilename());
  return EmitAnnotationString(SM.getBufferName(Loc));
}

llvm::Constant *CodeGenModule::EmitAnnotationLineNo(SourceLocation L) {
  SourceManager &SM = getContext().getSourceManager();
  PresumedLoc PLoc = SM.getPresumedLoc(L);
  unsigned LineNo = PLoc.isValid() ? PLoc.getLine() :
    SM.getExpansionLineNumber(L);
  return llvm::ConstantInt::get(Int32Ty, LineNo);
}

llvm::Constant *CodeGenModule::EmitAnnotateAttr(llvm::GlobalValue *GV,
                                                const AnnotateAttr *AA,
                                                SourceLocation L) {
  // Get the globals for file name, annotation, and the line number.
  llvm::Constant *AnnoGV = EmitAnnotationString(AA->getAnnotation()),
                 *UnitGV = EmitAnnotationUnit(L),
                 *LineNoCst = EmitAnnotationLineNo(L);

  // Create the ConstantStruct for the global annotation.
  llvm::Constant *Fields[4] = {
    llvm::ConstantExpr::getBitCast(GV, Int8PtrTy),
    llvm::ConstantExpr::getBitCast(AnnoGV, Int8PtrTy),
    llvm::ConstantExpr::getBitCast(UnitGV, Int8PtrTy),
    LineNoCst
  };
  return llvm::ConstantStruct::getAnon(Fields);
}

void CodeGenModule::AddGlobalAnnotations(const ValueDecl *D,
                                         llvm::GlobalValue *GV) {
  assert(D->hasAttr<AnnotateAttr>() && "no annotate attribute");
  // Get the struct elements for these annotations.
  for (const auto *I : D->specific_attrs<AnnotateAttr>())
    Annotations.push_back(EmitAnnotateAttr(GV, I, D->getLocation()));
}

bool CodeGenModule::MayDeferGeneration(const ValueDecl *Global) {
  // Never defer when EmitAllDecls is specified.
  if (LangOpts.EmitAllDecls)
    return false;

  return !getContext().DeclMustBeEmitted(Global);
}

llvm::Constant *CodeGenModule::GetAddrOfUuidDescriptor(
    const CXXUuidofExpr* E) {
  // Sema has verified that IIDSource has a __declspec(uuid()), and that its
  // well-formed.
  StringRef Uuid = E->getUuidAsStringRef(Context);
  std::string Name = "_GUID_" + Uuid.lower();
  std::replace(Name.begin(), Name.end(), '-', '_');

  // Look for an existing global.
  if (llvm::GlobalVariable *GV = getModule().getNamedGlobal(Name))
    return GV;

  llvm::Constant *Init = EmitUuidofInitializer(Uuid, E->getType());
  assert(Init && "failed to initialize as constant");

  auto *GV = new llvm::GlobalVariable(
      getModule(), Init->getType(),
      /*isConstant=*/true, llvm::GlobalValue::LinkOnceODRLinkage, Init, Name);
  return GV;
}

llvm::Constant *CodeGenModule::GetWeakRefReference(const ValueDecl *VD) {
  const AliasAttr *AA = VD->getAttr<AliasAttr>();
  assert(AA && "No alias?");

  llvm::Type *DeclTy = getTypes().ConvertTypeForMem(VD->getType());

  // See if there is already something with the target's name in the module.
  llvm::GlobalValue *Entry = GetGlobalValue(AA->getAliasee());
  if (Entry) {
    unsigned AS = getContext().getTargetAddressSpace(VD->getType());
    return llvm::ConstantExpr::getBitCast(Entry, DeclTy->getPointerTo(AS));
  }

  llvm::Constant *Aliasee;
  if (isa<llvm::FunctionType>(DeclTy))
    Aliasee = GetOrCreateLLVMFunction(AA->getAliasee(), DeclTy,
                                      GlobalDecl(cast<FunctionDecl>(VD)),
                                      /*ForVTable=*/false);
  else
    Aliasee = GetOrCreateLLVMGlobal(AA->getAliasee(),
                                    llvm::PointerType::getUnqual(DeclTy),
                                    nullptr);

  auto *F = cast<llvm::GlobalValue>(Aliasee);
  F->setLinkage(llvm::Function::ExternalWeakLinkage);
  WeakRefReferences.insert(F);

  return Aliasee;
}

void CodeGenModule::EmitGlobal(GlobalDecl GD) {
  const auto *Global = cast<ValueDecl>(GD.getDecl());

  // Weak references don't produce any output by themselves.
  if (Global->hasAttr<WeakRefAttr>())
    return;

  // If this is an alias definition (which otherwise looks like a declaration)
  // emit it now.
  if (Global->hasAttr<AliasAttr>())
    return EmitAliasDefinition(GD);

  // If this is CUDA, be selective about which declarations we emit.
  if (LangOpts.CUDA) {
    if (CodeGenOpts.CUDAIsDevice) {
      if (!Global->hasAttr<CUDADeviceAttr>() &&
          !Global->hasAttr<CUDAGlobalAttr>() &&
          !Global->hasAttr<CUDAConstantAttr>() &&
          !Global->hasAttr<CUDASharedAttr>())
        return;
    } else {
      if (!Global->hasAttr<CUDAHostAttr>() && (
            Global->hasAttr<CUDADeviceAttr>() ||
            Global->hasAttr<CUDAConstantAttr>() ||
            Global->hasAttr<CUDASharedAttr>()))
        return;
    }
  }

  // Ignore declarations, they will be emitted on their first use.
  if (const auto *FD = dyn_cast<FunctionDecl>(Global)) {
    // Forward declarations are emitted lazily on first use.
    if (!FD->doesThisDeclarationHaveABody()) {
      if (!FD->doesDeclarationForceExternallyVisibleDefinition())
        return;

      StringRef MangledName = getMangledName(GD);

      // Compute the function info and LLVM type.
      const CGFunctionInfo &FI = getTypes().arrangeGlobalDeclaration(GD);
      llvm::Type *Ty = getTypes().GetFunctionType(FI);

      GetOrCreateLLVMFunction(MangledName, Ty, GD, /*ForVTable=*/false,
                              /*DontDefer=*/false);
      return;
    }
  } else {
    const auto *VD = cast<VarDecl>(Global);
    assert(VD->isFileVarDecl() && "Cannot emit local var decl as global.");

    if (VD->isThisDeclarationADefinition() != VarDecl::Definition &&
        !Context.isMSStaticDataMemberInlineDefinition(VD))
      return;
  }

  // Defer code generation when possible if this is a static definition, inline
  // function etc.  These we only want to emit if they are used.
  if (!MayDeferGeneration(Global)) {
    // Emit the definition if it can't be deferred.
    EmitGlobalDefinition(GD);
    return;
  }

  // If we're deferring emission of a C++ variable with an
  // initializer, remember the order in which it appeared in the file.
  if (getLangOpts().CPlusPlus && isa<VarDecl>(Global) &&
      cast<VarDecl>(Global)->hasInit()) {
    DelayedCXXInitPosition[Global] = CXXGlobalInits.size();
    CXXGlobalInits.push_back(nullptr);
  }
  
  // If the value has already been used, add it directly to the
  // DeferredDeclsToEmit list.
  StringRef MangledName = getMangledName(GD);
  if (llvm::GlobalValue *GV = GetGlobalValue(MangledName))
    addDeferredDeclToEmit(GV, GD);
  else {
    // Otherwise, remember that we saw a deferred decl with this name.  The
    // first use of the mangled name will cause it to move into
    // DeferredDeclsToEmit.
    DeferredDecls[MangledName] = GD;
  }
}

namespace {
  struct FunctionIsDirectlyRecursive :
    public RecursiveASTVisitor<FunctionIsDirectlyRecursive> {
    const StringRef Name;
    const Builtin::Context &BI;
    bool Result;
    FunctionIsDirectlyRecursive(StringRef N, const Builtin::Context &C) :
      Name(N), BI(C), Result(false) {
    }
    typedef RecursiveASTVisitor<FunctionIsDirectlyRecursive> Base;

    bool TraverseCallExpr(CallExpr *E) {
      const FunctionDecl *FD = E->getDirectCallee();
      if (!FD)
        return true;
      AsmLabelAttr *Attr = FD->getAttr<AsmLabelAttr>();
      if (Attr && Name == Attr->getLabel()) {
        Result = true;
        return false;
      }
      unsigned BuiltinID = FD->getBuiltinID();
      if (!BuiltinID)
        return true;
      StringRef BuiltinName = BI.GetName(BuiltinID);
      if (BuiltinName.startswith("__builtin_") &&
          Name == BuiltinName.slice(strlen("__builtin_"), StringRef::npos)) {
        Result = true;
        return false;
      }
      return true;
    }
  };
}

// isTriviallyRecursive - Check if this function calls another
// decl that, because of the asm attribute or the other decl being a builtin,
// ends up pointing to itself.
bool
CodeGenModule::isTriviallyRecursive(const FunctionDecl *FD) {
  StringRef Name;
  if (getCXXABI().getMangleContext().shouldMangleDeclName(FD)) {
    // asm labels are a special kind of mangling we have to support.
    AsmLabelAttr *Attr = FD->getAttr<AsmLabelAttr>();
    if (!Attr)
      return false;
    Name = Attr->getLabel();
  } else {
    Name = FD->getName();
  }

  FunctionIsDirectlyRecursive Walker(Name, Context.BuiltinInfo);
  Walker.TraverseFunctionDecl(const_cast<FunctionDecl*>(FD));
  return Walker.Result;
}

bool
CodeGenModule::shouldEmitFunction(GlobalDecl GD) {
  if (getFunctionLinkage(GD) != llvm::Function::AvailableExternallyLinkage)
    return true;
  const auto *F = cast<FunctionDecl>(GD.getDecl());
  if (CodeGenOpts.OptimizationLevel == 0 && !F->hasAttr<AlwaysInlineAttr>())
    return false;
  // PR9614. Avoid cases where the source code is lying to us. An available
  // externally function should have an equivalent function somewhere else,
  // but a function that calls itself is clearly not equivalent to the real
  // implementation.
  // This happens in glibc's btowc and in some configure checks.
  return !isTriviallyRecursive(F);
}

/// If the type for the method's class was generated by
/// CGDebugInfo::createContextChain(), the cache contains only a
/// limited DIType without any declarations. Since EmitFunctionStart()
/// needs to find the canonical declaration for each method, we need
/// to construct the complete type prior to emitting the method.
void CodeGenModule::CompleteDIClassType(const CXXMethodDecl* D) {
  if (!D->isInstance())
    return;

  if (CGDebugInfo *DI = getModuleDebugInfo())
    if (getCodeGenOpts().getDebugInfo() >= CodeGenOptions::LimitedDebugInfo) {
      const auto *ThisPtr = cast<PointerType>(D->getThisType(getContext()));
      DI->getOrCreateRecordType(ThisPtr->getPointeeType(), D->getLocation());
    }
}

void CodeGenModule::EmitGlobalDefinition(GlobalDecl GD, llvm::GlobalValue *GV) {
  const auto *D = cast<ValueDecl>(GD.getDecl());

  PrettyStackTraceDecl CrashInfo(const_cast<ValueDecl *>(D), D->getLocation(), 
                                 Context.getSourceManager(),
                                 "Generating code for declaration");
  
  if (isa<FunctionDecl>(D)) {
    // At -O0, don't generate IR for functions with available_externally 
    // linkage.
    if (!shouldEmitFunction(GD))
      return;

    if (const auto *Method = dyn_cast<CXXMethodDecl>(D)) {
      CompleteDIClassType(Method);
      // Make sure to emit the definition(s) before we emit the thunks.
      // This is necessary for the generation of certain thunks.
      if (const auto *CD = dyn_cast<CXXConstructorDecl>(Method))
        EmitCXXConstructor(CD, GD.getCtorType());
      else if (const auto *DD = dyn_cast<CXXDestructorDecl>(Method))
        EmitCXXDestructor(DD, GD.getDtorType());
      else
        EmitGlobalFunctionDefinition(GD, GV);

      if (Method->isVirtual())
        getVTables().EmitThunks(GD);

      return;
    }

    return EmitGlobalFunctionDefinition(GD, GV);
  }
<<<<<<< HEAD
  
  if (const VarDecl *VD = dyn_cast<VarDecl>(D)) {
    EmitGlobalVarDefinition(VD);
    for (VarDecl::redecl_iterator I = VD->redecls_begin(),
                                  E = VD->redecls_end();
         I != E; ++I) {
      if (*I)
        if (const Expr * TPE = OpenMPSupport.hasThreadPrivateVar(*I)) {
          OpenMPSupport.addThreadPrivateVar(VD, TPE);
          EmitOMPThreadPrivate(VD, TPE);
          break;
        }
    }
    return;
  }

=======

  if (const auto *VD = dyn_cast<VarDecl>(D))
    return EmitGlobalVarDefinition(VD);
  
>>>>>>> d4309185
  llvm_unreachable("Invalid argument to EmitGlobalDefinition()");
}

/// GetOrCreateLLVMFunction - If the specified mangled name is not in the
/// module, create and return an llvm Function with the specified type. If there
/// is something in the module with the specified name, return it potentially
/// bitcasted to the right type.
///
/// If D is non-null, it specifies a decl that correspond to this.  This is used
/// to set the attributes on the function when it is first created.
llvm::Constant *
CodeGenModule::GetOrCreateLLVMFunction(StringRef MangledName,
                                       llvm::Type *Ty,
                                       GlobalDecl GD, bool ForVTable,
                                       bool DontDefer,
                                       llvm::AttributeSet ExtraAttrs) {
  const Decl *D = GD.getDecl();

  // Lookup the entry, lazily creating it if necessary.
  llvm::GlobalValue *Entry = GetGlobalValue(MangledName);
  if (Entry) {
    if (WeakRefReferences.erase(Entry)) {
      const FunctionDecl *FD = cast_or_null<FunctionDecl>(D);
      if (FD && !FD->hasAttr<WeakAttr>())
        Entry->setLinkage(llvm::Function::ExternalLinkage);
    }

    if (Entry->getType()->getElementType() == Ty)
      return Entry;

    // Make sure the result is of the correct type.
    return llvm::ConstantExpr::getBitCast(Entry, Ty->getPointerTo());
  }

  // This function doesn't have a complete type (for example, the return
  // type is an incomplete struct). Use a fake type instead, and make
  // sure not to try to set attributes.
  bool IsIncompleteFunction = false;

  llvm::FunctionType *FTy;
  if (isa<llvm::FunctionType>(Ty)) {
    FTy = cast<llvm::FunctionType>(Ty);
  } else {
    FTy = llvm::FunctionType::get(VoidTy, false);
    IsIncompleteFunction = true;
  }
  
  llvm::Function *F = llvm::Function::Create(FTy,
                                             llvm::Function::ExternalLinkage,
                                             MangledName, &getModule());
  assert(F->getName() == MangledName && "name was uniqued!");
  if (D)
    SetFunctionAttributes(GD, F, IsIncompleteFunction);
  if (ExtraAttrs.hasAttributes(llvm::AttributeSet::FunctionIndex)) {
    llvm::AttrBuilder B(ExtraAttrs, llvm::AttributeSet::FunctionIndex);
    F->addAttributes(llvm::AttributeSet::FunctionIndex,
                     llvm::AttributeSet::get(VMContext,
                                             llvm::AttributeSet::FunctionIndex,
                                             B));
  }

  if (!DontDefer) {
    // All MSVC dtors other than the base dtor are linkonce_odr and delegate to
    // each other bottoming out with the base dtor.  Therefore we emit non-base
    // dtors on usage, even if there is no dtor definition in the TU.
    if (D && isa<CXXDestructorDecl>(D) &&
        getCXXABI().useThunkForDtorVariant(cast<CXXDestructorDecl>(D),
                                           GD.getDtorType()))
      addDeferredDeclToEmit(F, GD);

    // This is the first use or definition of a mangled name.  If there is a
    // deferred decl with this name, remember that we need to emit it at the end
    // of the file.
    auto DDI = DeferredDecls.find(MangledName);
    if (DDI != DeferredDecls.end()) {
      // Move the potentially referenced deferred decl to the
      // DeferredDeclsToEmit list, and remove it from DeferredDecls (since we
      // don't need it anymore).
      addDeferredDeclToEmit(F, DDI->second);
      DeferredDecls.erase(DDI);

      // Otherwise, if this is a sized deallocation function, emit a weak
      // definition
      // for it at the end of the translation unit.
    } else if (D && cast<FunctionDecl>(D)
                        ->getCorrespondingUnsizedGlobalDeallocationFunction()) {
      addDeferredDeclToEmit(F, GD);

      // Otherwise, there are cases we have to worry about where we're
      // using a declaration for which we must emit a definition but where
      // we might not find a top-level definition:
      //   - member functions defined inline in their classes
      //   - friend functions defined inline in some class
      //   - special member functions with implicit definitions
      // If we ever change our AST traversal to walk into class methods,
      // this will be unnecessary.
      //
      // We also don't emit a definition for a function if it's going to be an
      // entry
      // in a vtable, unless it's already marked as used.
    } else if (getLangOpts().CPlusPlus && D) {
      // Look for a declaration that's lexically in a record.
      const auto *FD = cast<FunctionDecl>(D);
      FD = FD->getMostRecentDecl();
      do {
        if (isa<CXXRecordDecl>(FD->getLexicalDeclContext())) {
          if (FD->isImplicit() && !ForVTable) {
            assert(FD->isUsed() &&
                   "Sema didn't mark implicit function as used!");
            addDeferredDeclToEmit(F, GD.getWithDecl(FD));
            break;
          } else if (FD->doesThisDeclarationHaveABody()) {
            addDeferredDeclToEmit(F, GD.getWithDecl(FD));
            break;
          }
        }
        FD = FD->getPreviousDecl();
      } while (FD);
    }
  }

  // Make sure the result is of the requested type.
  if (!IsIncompleteFunction) {
    assert(F->getType()->getElementType() == Ty);
    return F;
  }

  llvm::Type *PTy = llvm::PointerType::getUnqual(Ty);
  return llvm::ConstantExpr::getBitCast(F, PTy);
}

/// GetAddrOfFunction - Return the address of the given function.  If Ty is
/// non-null, then this function will use the specified type if it has to
/// create it (this occurs when we see a definition of the function).
llvm::Constant *CodeGenModule::GetAddrOfFunction(GlobalDecl GD,
                                                 llvm::Type *Ty,
                                                 bool ForVTable,
                                                 bool DontDefer) {
  // If there was no specific requested type, just convert it now.
  if (!Ty)
    Ty = getTypes().ConvertType(cast<ValueDecl>(GD.getDecl())->getType());
  
  StringRef MangledName = getMangledName(GD);
  return GetOrCreateLLVMFunction(MangledName, Ty, GD, ForVTable, DontDefer);
}

/// CreateRuntimeFunction - Create a new runtime function with the specified
/// type and name.
llvm::Constant *
CodeGenModule::CreateRuntimeFunction(llvm::FunctionType *FTy,
                                     StringRef Name,
                                     llvm::AttributeSet ExtraAttrs) {
  llvm::Constant *C =
      GetOrCreateLLVMFunction(Name, FTy, GlobalDecl(), /*ForVTable=*/false,
                              /*DontDefer=*/false, ExtraAttrs);
  if (auto *F = dyn_cast<llvm::Function>(C))
    if (F->empty())
      F->setCallingConv(getRuntimeCC());
  return C;
}

/// isTypeConstant - Determine whether an object of this type can be emitted
/// as a constant.
///
/// If ExcludeCtor is true, the duration when the object's constructor runs
/// will not be considered. The caller will need to verify that the object is
/// not written to during its construction.
bool CodeGenModule::isTypeConstant(QualType Ty, bool ExcludeCtor) {
  if (!Ty.isConstant(Context) && !Ty->isReferenceType())
    return false;

  if (Context.getLangOpts().CPlusPlus) {
    if (const CXXRecordDecl *Record
          = Context.getBaseElementType(Ty)->getAsCXXRecordDecl())
      return ExcludeCtor && !Record->hasMutableFields() &&
             Record->hasTrivialDestructor();
  }

  return true;
}

/// GetOrCreateLLVMGlobal - If the specified mangled name is not in the module,
/// create and return an llvm GlobalVariable with the specified type.  If there
/// is something in the module with the specified name, return it potentially
/// bitcasted to the right type.
///
/// If D is non-null, it specifies a decl that correspond to this.  This is used
/// to set the attributes on the global when it is first created.
llvm::Constant *
CodeGenModule::GetOrCreateLLVMGlobal(StringRef MangledName,
                                     llvm::PointerType *Ty,
                                     const VarDecl *D) {
  // Lookup the entry, lazily creating it if necessary.
  llvm::GlobalValue *Entry = GetGlobalValue(MangledName);
  if (Entry) {
    if (WeakRefReferences.erase(Entry)) {
      if (D && !D->hasAttr<WeakAttr>())
        Entry->setLinkage(llvm::Function::ExternalLinkage);
    }

    if (Entry->getType() == Ty)
      return Entry;

    // Make sure the result is of the correct type.
    if (Entry->getType()->getAddressSpace() != Ty->getAddressSpace())
      return llvm::ConstantExpr::getAddrSpaceCast(Entry, Ty);

    return llvm::ConstantExpr::getBitCast(Entry, Ty);
  }

  unsigned AddrSpace = GetGlobalVarAddressSpace(D, Ty->getAddressSpace());
  auto *GV = new llvm::GlobalVariable(
      getModule(), Ty->getElementType(), false,
      llvm::GlobalValue::ExternalLinkage, nullptr, MangledName, nullptr,
      llvm::GlobalVariable::NotThreadLocal, AddrSpace);

  // This is the first use or definition of a mangled name.  If there is a
  // deferred decl with this name, remember that we need to emit it at the end
  // of the file.
  auto DDI = DeferredDecls.find(MangledName);
  if (DDI != DeferredDecls.end()) {
    // Move the potentially referenced deferred decl to the DeferredDeclsToEmit
    // list, and remove it from DeferredDecls (since we don't need it anymore).
    addDeferredDeclToEmit(GV, DDI->second);
    DeferredDecls.erase(DDI);
  }

  // Handle things which are present even on external declarations.
  if (D) {
    // FIXME: This code is overly simple and should be merged with other global
    // handling.
    GV->setConstant(isTypeConstant(D->getType(), false));

    setLinkageAndVisibilityForGV(GV, D);

    if (D->getTLSKind()) {
      if (D->getTLSKind() == VarDecl::TLS_Dynamic)
        CXXThreadLocals.push_back(std::make_pair(D, GV));
      setTLSMode(GV, *D);
    }

    // If required by the ABI, treat declarations of static data members with
    // inline initializers as definitions.
    if (getContext().isMSStaticDataMemberInlineDefinition(D)) {
      EmitGlobalVarDefinition(D);
    }

    // Handle XCore specific ABI requirements.
    if (getTarget().getTriple().getArch() == llvm::Triple::xcore &&
        D->getLanguageLinkage() == CLanguageLinkage &&
        D->getType().isConstant(Context) &&
        isExternallyVisible(D->getLinkageAndVisibility().getLinkage()))
      GV->setSection(".cp.rodata");
  }

  if (AddrSpace != Ty->getAddressSpace())
    return llvm::ConstantExpr::getAddrSpaceCast(GV, Ty);

  return GV;
}


llvm::GlobalVariable *
CodeGenModule::CreateOrReplaceCXXRuntimeVariable(StringRef Name, 
                                      llvm::Type *Ty,
                                      llvm::GlobalValue::LinkageTypes Linkage) {
  llvm::GlobalVariable *GV = getModule().getNamedGlobal(Name);
  llvm::GlobalVariable *OldGV = nullptr;

  if (GV) {
    // Check if the variable has the right type.
    if (GV->getType()->getElementType() == Ty)
      return GV;

    // Because C++ name mangling, the only way we can end up with an already
    // existing global with the same name is if it has been declared extern "C".
    assert(GV->isDeclaration() && "Declaration has wrong type!");
    OldGV = GV;
  }
  
  // Create a new variable.
  GV = new llvm::GlobalVariable(getModule(), Ty, /*isConstant=*/true,
                                Linkage, nullptr, Name);

  if (OldGV) {
    // Replace occurrences of the old variable if needed.
    GV->takeName(OldGV);
    
    if (!OldGV->use_empty()) {
      llvm::Constant *NewPtrForOldDecl =
      llvm::ConstantExpr::getBitCast(GV, OldGV->getType());
      OldGV->replaceAllUsesWith(NewPtrForOldDecl);
    }
    
    OldGV->eraseFromParent();
  }
  
  return GV;
}

/// GetAddrOfGlobalVar - Return the llvm::Constant for the address of the
/// given global variable.  If Ty is non-null and if the global doesn't exist,
/// then it will be created with the specified type instead of whatever the
/// normal requested type would be.
llvm::Constant *CodeGenModule::GetAddrOfGlobalVar(const VarDecl *D,
                                                  llvm::Type *Ty) {
  assert(D->hasGlobalStorage() && "Not a global variable");
  QualType ASTTy = D->getType();
  if (!Ty)
    Ty = getTypes().ConvertTypeForMem(ASTTy);

  llvm::PointerType *PTy =
    llvm::PointerType::get(Ty, getContext().getTargetAddressSpace(ASTTy));

  StringRef MangledName = getMangledName(D);
  return GetOrCreateLLVMGlobal(MangledName, PTy, D);
}

/// CreateRuntimeVariable - Create a new runtime global variable with the
/// specified type and name.
llvm::Constant *
CodeGenModule::CreateRuntimeVariable(llvm::Type *Ty,
                                     StringRef Name) {
  return GetOrCreateLLVMGlobal(Name, llvm::PointerType::getUnqual(Ty), nullptr);
}

void CodeGenModule::EmitTentativeDefinition(const VarDecl *D) {
  assert(!D->getInit() && "Cannot emit definite definitions here!");

  if (MayDeferGeneration(D)) {
    // If we have not seen a reference to this variable yet, place it
    // into the deferred declarations table to be emitted if needed
    // later.
    StringRef MangledName = getMangledName(D);
    if (!GetGlobalValue(MangledName)) {
      DeferredDecls[MangledName] = D;
      return;
    }
  }

  // The tentative definition is the only definition.
  EmitGlobalVarDefinition(D);
}

CharUnits CodeGenModule::GetTargetTypeStoreSize(llvm::Type *Ty) const {
    return Context.toCharUnitsFromBits(
      TheDataLayout.getTypeStoreSizeInBits(Ty));
}

unsigned CodeGenModule::GetGlobalVarAddressSpace(const VarDecl *D,
                                                 unsigned AddrSpace) {
  if (LangOpts.CUDA && CodeGenOpts.CUDAIsDevice) {
    if (D->hasAttr<CUDAConstantAttr>())
      AddrSpace = getContext().getTargetAddressSpace(LangAS::cuda_constant);
    else if (D->hasAttr<CUDASharedAttr>())
      AddrSpace = getContext().getTargetAddressSpace(LangAS::cuda_shared);
    else
      AddrSpace = getContext().getTargetAddressSpace(LangAS::cuda_device);
  }

  return AddrSpace;
}

template<typename SomeDecl>
void CodeGenModule::MaybeHandleStaticInExternC(const SomeDecl *D,
                                               llvm::GlobalValue *GV) {
  if (!getLangOpts().CPlusPlus)
    return;

  // Must have 'used' attribute, or else inline assembly can't rely on
  // the name existing.
  if (!D->template hasAttr<UsedAttr>())
    return;

  // Must have internal linkage and an ordinary name.
  if (!D->getIdentifier() || D->getFormalLinkage() != InternalLinkage)
    return;

  // Must be in an extern "C" context. Entities declared directly within
  // a record are not extern "C" even if the record is in such a context.
  const SomeDecl *First = D->getFirstDecl();
  if (First->getDeclContext()->isRecord() || !First->isInExternCContext())
    return;

  // OK, this is an internal linkage entity inside an extern "C" linkage
  // specification. Make a note of that so we can give it the "expected"
  // mangled name if nothing else is using that name.
  std::pair<StaticExternCMap::iterator, bool> R =
      StaticExternCValues.insert(std::make_pair(D->getIdentifier(), GV));

  // If we have multiple internal linkage entities with the same name
  // in extern "C" regions, none of them gets that name.
  if (!R.second)
    R.first->second = nullptr;
}

void CodeGenModule::EmitGlobalVarDefinition(const VarDecl *D) {
  llvm::Constant *Init = nullptr;
  QualType ASTTy = D->getType();
  CXXRecordDecl *RD = ASTTy->getBaseElementTypeUnsafe()->getAsCXXRecordDecl();
  bool NeedsGlobalCtor = false;
  bool NeedsGlobalDtor = RD && !RD->hasTrivialDestructor();

  const VarDecl *InitDecl;
  const Expr *InitExpr = D->getAnyInitializer(InitDecl);

  if (!InitExpr) {
    // This is a tentative definition; tentative definitions are
    // implicitly initialized with { 0 }.
    //
    // Note that tentative definitions are only emitted at the end of
    // a translation unit, so they should never have incomplete
    // type. In addition, EmitTentativeDefinition makes sure that we
    // never attempt to emit a tentative definition if a real one
    // exists. A use may still exists, however, so we still may need
    // to do a RAUW.
    assert(!ASTTy->isIncompleteType() && "Unexpected incomplete type");
    Init = EmitNullConstant(D->getType());
  } else {
    initializedGlobalDecl = GlobalDecl(D);
    Init = EmitConstantInit(*InitDecl);

    if (!Init) {
      QualType T = InitExpr->getType();
      if (D->getType()->isReferenceType())
        T = D->getType();

      if (getLangOpts().CPlusPlus) {
        Init = EmitNullConstant(T);
        NeedsGlobalCtor = true;
      } else {
        ErrorUnsupported(D, "static initializer");
        Init = llvm::UndefValue::get(getTypes().ConvertType(T));
      }
    } else {
      // We don't need an initializer, so remove the entry for the delayed
      // initializer position (just in case this entry was delayed) if we
      // also don't need to register a destructor.
      if (getLangOpts().CPlusPlus && !NeedsGlobalDtor)
        DelayedCXXInitPosition.erase(D);
    }
  }

  llvm::Type* InitType = Init->getType();
  llvm::Constant *Entry = GetAddrOfGlobalVar(D, InitType);

  // Strip off a bitcast if we got one back.
  if (auto *CE = dyn_cast<llvm::ConstantExpr>(Entry)) {
    assert(CE->getOpcode() == llvm::Instruction::BitCast ||
           CE->getOpcode() == llvm::Instruction::AddrSpaceCast ||
           // All zero index gep.
           CE->getOpcode() == llvm::Instruction::GetElementPtr);
    Entry = CE->getOperand(0);
  }

  // Entry is now either a Function or GlobalVariable.
  auto *GV = dyn_cast<llvm::GlobalVariable>(Entry);

  // We have a definition after a declaration with the wrong type.
  // We must make a new GlobalVariable* and update everything that used OldGV
  // (a declaration or tentative definition) with the new GlobalVariable*
  // (which will be a definition).
  //
  // This happens if there is a prototype for a global (e.g.
  // "extern int x[];") and then a definition of a different type (e.g.
  // "int x[10];"). This also happens when an initializer has a different type
  // from the type of the global (this happens with unions).
  if (!GV ||
      GV->getType()->getElementType() != InitType ||
      GV->getType()->getAddressSpace() !=
       GetGlobalVarAddressSpace(D, getContext().getTargetAddressSpace(ASTTy))) {

    // Move the old entry aside so that we'll create a new one.
    Entry->setName(StringRef());

    // Make a new global with the correct type, this is now guaranteed to work.
    GV = cast<llvm::GlobalVariable>(GetAddrOfGlobalVar(D, InitType));

    // Replace all uses of the old global with the new global
    llvm::Constant *NewPtrForOldDecl =
        llvm::ConstantExpr::getBitCast(GV, Entry->getType());
    Entry->replaceAllUsesWith(NewPtrForOldDecl);

    // Erase the old global, since it is no longer used.
    cast<llvm::GlobalValue>(Entry)->eraseFromParent();
  }

  MaybeHandleStaticInExternC(D, GV);

  if (D->hasAttr<AnnotateAttr>())
    AddGlobalAnnotations(D, GV);

  GV->setInitializer(Init);

  // If it is safe to mark the global 'constant', do so now.
  GV->setConstant(!NeedsGlobalCtor && !NeedsGlobalDtor &&
                  isTypeConstant(D->getType(), true));

  GV->setAlignment(getContext().getDeclAlign(D).getQuantity());

  // Set the llvm linkage type as appropriate.
  llvm::GlobalValue::LinkageTypes Linkage =
      getLLVMLinkageVarDefinition(D, GV->isConstant());

  // On Darwin, the backing variable for a C++11 thread_local variable always
  // has internal linkage; all accesses should just be calls to the
  // Itanium-specified entry point, which has the normal linkage of the
  // variable.
  if (const auto *VD = dyn_cast<VarDecl>(D))
    if (!VD->isStaticLocal() && VD->getTLSKind() == VarDecl::TLS_Dynamic &&
        Context.getTargetInfo().getTriple().isMacOSX())
      Linkage = llvm::GlobalValue::InternalLinkage;

  GV->setLinkage(Linkage);
  if (D->hasAttr<DLLImportAttr>())
    GV->setDLLStorageClass(llvm::GlobalVariable::DLLImportStorageClass);
  else if (D->hasAttr<DLLExportAttr>())
    GV->setDLLStorageClass(llvm::GlobalVariable::DLLExportStorageClass);

  if (Linkage == llvm::GlobalVariable::CommonLinkage)
    // common vars aren't constant even if declared const.
    GV->setConstant(false);

  setNonAliasAttributes(D, GV);

  // Emit the initializer function if necessary.
  if (NeedsGlobalCtor || NeedsGlobalDtor)
    EmitCXXGlobalVarDeclInitFunc(D, GV, NeedsGlobalCtor);

  reportGlobalToASan(GV, *D, NeedsGlobalCtor);

  // Emit global variable debug information.
  if (CGDebugInfo *DI = getModuleDebugInfo())
    if (getCodeGenOpts().getDebugInfo() >= CodeGenOptions::LimitedDebugInfo)
      DI->EmitGlobalVariable(GV, D);
}

void CodeGenModule::reportGlobalToASan(llvm::GlobalVariable *GV,
                                       SourceLocation Loc, StringRef Name,
                                       bool IsDynInit, bool IsBlacklisted) {
  if (!LangOpts.Sanitize.Address)
    return;
  IsDynInit &= !SanitizerBL.isIn(*GV, "init");
  IsBlacklisted |= SanitizerBL.isIn(*GV);

  llvm::GlobalVariable *LocDescr = nullptr;
  llvm::GlobalVariable *GlobalName = nullptr;
  if (!IsBlacklisted) {
    // Don't generate source location and global name if it is blacklisted -
    // it won't be instrumented anyway.
    PresumedLoc PLoc = Context.getSourceManager().getPresumedLoc(Loc);
    if (PLoc.isValid()) {
      llvm::Constant *LocData[] = {
          GetAddrOfConstantCString(PLoc.getFilename()),
          llvm::ConstantInt::get(llvm::Type::getInt32Ty(VMContext),
                                 PLoc.getLine()),
          llvm::ConstantInt::get(llvm::Type::getInt32Ty(VMContext),
                                 PLoc.getColumn()),
      };
      auto LocStruct = llvm::ConstantStruct::getAnon(LocData);
      LocDescr = new llvm::GlobalVariable(TheModule, LocStruct->getType(), true,
                                          llvm::GlobalValue::PrivateLinkage,
                                          LocStruct, ".asan_loc_descr");
      LocDescr->setUnnamedAddr(true);
      // Add LocDescr to llvm.compiler.used, so that it won't be removed by
      // the optimizer before the ASan instrumentation pass.
      addCompilerUsedGlobal(LocDescr);
    }
    if (!Name.empty()) {
      GlobalName = GetAddrOfConstantCString(Name);
      // GlobalName shouldn't be removed by the optimizer.
      addCompilerUsedGlobal(GlobalName);
    }
  }

  llvm::Value *GlobalMetadata[] = {
      GV, LocDescr, GlobalName,
      llvm::ConstantInt::get(llvm::Type::getInt1Ty(VMContext), IsDynInit),
      llvm::ConstantInt::get(llvm::Type::getInt1Ty(VMContext), IsBlacklisted)};

  llvm::MDNode *ThisGlobal = llvm::MDNode::get(VMContext, GlobalMetadata);
  llvm::NamedMDNode *AsanGlobals =
      TheModule.getOrInsertNamedMetadata("llvm.asan.globals");
  AsanGlobals->addOperand(ThisGlobal);
}

void CodeGenModule::reportGlobalToASan(llvm::GlobalVariable *GV,
                                       const VarDecl &D, bool IsDynInit) {
  if (!LangOpts.Sanitize.Address)
    return;
  std::string QualName;
  llvm::raw_string_ostream OS(QualName);
  D.printQualifiedName(OS);
  reportGlobalToASan(GV, D.getLocation(), OS.str(), IsDynInit);
}

void CodeGenModule::disableSanitizerForGlobal(llvm::GlobalVariable *GV) {
  // For now, just make sure the global is not modified by the ASan
  // instrumentation.
  if (LangOpts.Sanitize.Address)
    reportGlobalToASan(GV, SourceLocation(), "", false, true);
}

static bool isVarDeclStrongDefinition(const VarDecl *D, bool NoCommon) {
  // Don't give variables common linkage if -fno-common was specified unless it
  // was overridden by a NoCommon attribute.
  if ((NoCommon || D->hasAttr<NoCommonAttr>()) && !D->hasAttr<CommonAttr>())
    return true;

  // C11 6.9.2/2:
  //   A declaration of an identifier for an object that has file scope without
  //   an initializer, and without a storage-class specifier or with the
  //   storage-class specifier static, constitutes a tentative definition.
  if (D->getInit() || D->hasExternalStorage())
    return true;

  // A variable cannot be both common and exist in a section.
  if (D->hasAttr<SectionAttr>())
    return true;

  // Thread local vars aren't considered common linkage.
  if (D->getTLSKind())
    return true;

  // Tentative definitions marked with WeakImportAttr are true definitions.
  if (D->hasAttr<WeakImportAttr>())
    return true;

  return false;
}

llvm::GlobalValue::LinkageTypes CodeGenModule::getLLVMLinkageForDeclarator(
    const DeclaratorDecl *D, GVALinkage Linkage, bool IsConstantVariable) {
  if (Linkage == GVA_Internal)
    return llvm::Function::InternalLinkage;

  if (D->hasAttr<WeakAttr>()) {
    if (IsConstantVariable)
      return llvm::GlobalVariable::WeakODRLinkage;
    else
      return llvm::GlobalVariable::WeakAnyLinkage;
  }

  // We are guaranteed to have a strong definition somewhere else,
  // so we can use available_externally linkage.
  if (Linkage == GVA_AvailableExternally)
    return llvm::Function::AvailableExternallyLinkage;

  // Note that Apple's kernel linker doesn't support symbol
  // coalescing, so we need to avoid linkonce and weak linkages there.
  // Normally, this means we just map to internal, but for explicit
  // instantiations we'll map to external.

  // In C++, the compiler has to emit a definition in every translation unit
  // that references the function.  We should use linkonce_odr because
  // a) if all references in this translation unit are optimized away, we
  // don't need to codegen it.  b) if the function persists, it needs to be
  // merged with other definitions. c) C++ has the ODR, so we know the
  // definition is dependable.
  if (Linkage == GVA_DiscardableODR)
    return !Context.getLangOpts().AppleKext ? llvm::Function::LinkOnceODRLinkage
                                            : llvm::Function::InternalLinkage;

  // An explicit instantiation of a template has weak linkage, since
  // explicit instantiations can occur in multiple translation units
  // and must all be equivalent. However, we are not allowed to
  // throw away these explicit instantiations.
  if (Linkage == GVA_StrongODR)
    return !Context.getLangOpts().AppleKext ? llvm::Function::WeakODRLinkage
                                            : llvm::Function::ExternalLinkage;

  // C++ doesn't have tentative definitions and thus cannot have common
  // linkage.
  if (!getLangOpts().CPlusPlus && isa<VarDecl>(D) &&
      !isVarDeclStrongDefinition(cast<VarDecl>(D), CodeGenOpts.NoCommon))
    return llvm::GlobalVariable::CommonLinkage;

  // selectany symbols are externally visible, so use weak instead of
  // linkonce.  MSVC optimizes away references to const selectany globals, so
  // all definitions should be the same and ODR linkage should be used.
  // http://msdn.microsoft.com/en-us/library/5tkz6s71.aspx
  if (D->hasAttr<SelectAnyAttr>())
    return llvm::GlobalVariable::WeakODRLinkage;

  // Otherwise, we have strong external linkage.
  assert(Linkage == GVA_StrongExternal);
  return llvm::GlobalVariable::ExternalLinkage;
}

llvm::GlobalValue::LinkageTypes CodeGenModule::getLLVMLinkageVarDefinition(
    const VarDecl *VD, bool IsConstant) {
  GVALinkage Linkage = getContext().GetGVALinkageForVariable(VD);
  return getLLVMLinkageForDeclarator(VD, Linkage, IsConstant);
}

/// Replace the uses of a function that was declared with a non-proto type.
/// We want to silently drop extra arguments from call sites
static void replaceUsesOfNonProtoConstant(llvm::Constant *old,
                                          llvm::Function *newFn) {
  // Fast path.
  if (old->use_empty()) return;

  llvm::Type *newRetTy = newFn->getReturnType();
  SmallVector<llvm::Value*, 4> newArgs;

  for (llvm::Value::use_iterator ui = old->use_begin(), ue = old->use_end();
         ui != ue; ) {
    llvm::Value::use_iterator use = ui++; // Increment before the use is erased.
    llvm::User *user = use->getUser();

    // Recognize and replace uses of bitcasts.  Most calls to
    // unprototyped functions will use bitcasts.
    if (auto *bitcast = dyn_cast<llvm::ConstantExpr>(user)) {
      if (bitcast->getOpcode() == llvm::Instruction::BitCast)
        replaceUsesOfNonProtoConstant(bitcast, newFn);
      continue;
    }

    // Recognize calls to the function.
    llvm::CallSite callSite(user);
    if (!callSite) continue;
    if (!callSite.isCallee(&*use)) continue;

    // If the return types don't match exactly, then we can't
    // transform this call unless it's dead.
    if (callSite->getType() != newRetTy && !callSite->use_empty())
      continue;

    // Get the call site's attribute list.
    SmallVector<llvm::AttributeSet, 8> newAttrs;
    llvm::AttributeSet oldAttrs = callSite.getAttributes();

    // Collect any return attributes from the call.
    if (oldAttrs.hasAttributes(llvm::AttributeSet::ReturnIndex))
      newAttrs.push_back(
        llvm::AttributeSet::get(newFn->getContext(),
                                oldAttrs.getRetAttributes()));

    // If the function was passed too few arguments, don't transform.
    unsigned newNumArgs = newFn->arg_size();
    if (callSite.arg_size() < newNumArgs) continue;

    // If extra arguments were passed, we silently drop them.
    // If any of the types mismatch, we don't transform.
    unsigned argNo = 0;
    bool dontTransform = false;
    for (llvm::Function::arg_iterator ai = newFn->arg_begin(),
           ae = newFn->arg_end(); ai != ae; ++ai, ++argNo) {
      if (callSite.getArgument(argNo)->getType() != ai->getType()) {
        dontTransform = true;
        break;
      }

      // Add any parameter attributes.
      if (oldAttrs.hasAttributes(argNo + 1))
        newAttrs.
          push_back(llvm::
                    AttributeSet::get(newFn->getContext(),
                                      oldAttrs.getParamAttributes(argNo + 1)));
    }
    if (dontTransform)
      continue;

    if (oldAttrs.hasAttributes(llvm::AttributeSet::FunctionIndex))
      newAttrs.push_back(llvm::AttributeSet::get(newFn->getContext(),
                                                 oldAttrs.getFnAttributes()));

    // Okay, we can transform this.  Create the new call instruction and copy
    // over the required information.
    newArgs.append(callSite.arg_begin(), callSite.arg_begin() + argNo);

    llvm::CallSite newCall;
    if (callSite.isCall()) {
      newCall = llvm::CallInst::Create(newFn, newArgs, "",
                                       callSite.getInstruction());
    } else {
      auto *oldInvoke = cast<llvm::InvokeInst>(callSite.getInstruction());
      newCall = llvm::InvokeInst::Create(newFn,
                                         oldInvoke->getNormalDest(),
                                         oldInvoke->getUnwindDest(),
                                         newArgs, "",
                                         callSite.getInstruction());
    }
    newArgs.clear(); // for the next iteration

    if (!newCall->getType()->isVoidTy())
      newCall->takeName(callSite.getInstruction());
    newCall.setAttributes(
                     llvm::AttributeSet::get(newFn->getContext(), newAttrs));
    newCall.setCallingConv(callSite.getCallingConv());

    // Finally, remove the old call, replacing any uses with the new one.
    if (!callSite->use_empty())
      callSite->replaceAllUsesWith(newCall.getInstruction());

    // Copy debug location attached to CI.
    if (!callSite->getDebugLoc().isUnknown())
      newCall->setDebugLoc(callSite->getDebugLoc());
    callSite->eraseFromParent();
  }
}

/// ReplaceUsesOfNonProtoTypeWithRealFunction - This function is called when we
/// implement a function with no prototype, e.g. "int foo() {}".  If there are
/// existing call uses of the old function in the module, this adjusts them to
/// call the new function directly.
///
/// This is not just a cleanup: the always_inline pass requires direct calls to
/// functions to be able to inline them.  If there is a bitcast in the way, it
/// won't inline them.  Instcombine normally deletes these calls, but it isn't
/// run at -O0.
static void ReplaceUsesOfNonProtoTypeWithRealFunction(llvm::GlobalValue *Old,
                                                      llvm::Function *NewFn) {
  // If we're redefining a global as a function, don't transform it.
  if (!isa<llvm::Function>(Old)) return;

  replaceUsesOfNonProtoConstant(Old, NewFn);
}

void CodeGenModule::HandleCXXStaticMemberVarInstantiation(VarDecl *VD) {
  TemplateSpecializationKind TSK = VD->getTemplateSpecializationKind();
  // If we have a definition, this might be a deferred decl. If the
  // instantiation is explicit, make sure we emit it at the end.
  if (VD->getDefinition() && TSK == TSK_ExplicitInstantiationDefinition)
    GetAddrOfGlobalVar(VD);

  EmitTopLevelDecl(VD);
}

void CodeGenModule::EmitGlobalFunctionDefinition(GlobalDecl GD,
                                                 llvm::GlobalValue *GV) {
  const auto *D = cast<FunctionDecl>(GD.getDecl());

  // If a method is deffered then defer its omp directive too.
  if (const CXXMethodDecl *MD = dyn_cast_or_null<CXXMethodDecl>(D)) {
    const CXXRecordDecl *Parent = MD->getParent();
    for (DeclContext::decl_iterator DI = Parent->decls_begin(),
                                    DE = Parent->decls_end();
                                    DI != DE; ++DI) {
      if (const OMPDeclareSimdDecl *DSimd =
          dyn_cast_or_null<OMPDeclareSimdDecl>(*DI)) {
        if (dyn_cast_or_null<FunctionDecl>(DSimd->getFunction()) == D) {
          DeferredOMP.push_back(DSimd);
        }
      }
    }
  }
  // Compute the function info and LLVM type.
  const CGFunctionInfo &FI = getTypes().arrangeGlobalDeclaration(GD);
  llvm::FunctionType *Ty = getTypes().GetFunctionType(FI);

  // Get or create the prototype for the function.
  if (!GV) {
    llvm::Constant *C =
        GetAddrOfFunction(GD, Ty, /*ForVTable=*/false, /*DontDefer*/ true);

    // Strip off a bitcast if we got one back.
    if (auto *CE = dyn_cast<llvm::ConstantExpr>(C)) {
      assert(CE->getOpcode() == llvm::Instruction::BitCast);
      GV = cast<llvm::GlobalValue>(CE->getOperand(0));
    } else {
      GV = cast<llvm::GlobalValue>(C);
    }
  }

  if (!GV->isDeclaration()) {
    getDiags().Report(D->getLocation(), diag::err_duplicate_mangled_name);
    return;
  }

  if (GV->getType()->getElementType() != Ty) {
    // If the types mismatch then we have to rewrite the definition.
    assert(GV->isDeclaration() && "Shouldn't replace non-declaration");

    // F is the Function* for the one with the wrong type, we must make a new
    // Function* and update everything that used F (a declaration) with the new
    // Function* (which will be a definition).
    //
    // This happens if there is a prototype for a function
    // (e.g. "int f()") and then a definition of a different type
    // (e.g. "int f(int x)").  Move the old function aside so that it
    // doesn't interfere with GetAddrOfFunction.
    GV->setName(StringRef());
    auto *NewFn = cast<llvm::Function>(GetAddrOfFunction(GD, Ty));

    // This might be an implementation of a function without a
    // prototype, in which case, try to do special replacement of
    // calls which match the new prototype.  The really key thing here
    // is that we also potentially drop arguments from the call site
    // so as to make a direct call, which makes the inliner happier
    // and suppresses a number of optimizer warnings (!) about
    // dropping arguments.
    if (!GV->use_empty()) {
      ReplaceUsesOfNonProtoTypeWithRealFunction(GV, NewFn);
      GV->removeDeadConstantUsers();
    }

    // Replace uses of F with the Function we will endow with a body.
    if (!GV->use_empty()) {
      llvm::Constant *NewPtrForOldDecl =
          llvm::ConstantExpr::getBitCast(NewFn, GV->getType());
      GV->replaceAllUsesWith(NewPtrForOldDecl);
    }

    // Ok, delete the old function now, which is dead.
    GV->eraseFromParent();

    GV = NewFn;
  }

  // We need to set linkage and visibility on the function before
  // generating code for it because various parts of IR generation
  // want to propagate this information down (e.g. to local static
  // declarations).
  auto *Fn = cast<llvm::Function>(GV);
  setFunctionLinkage(GD, Fn);

  // FIXME: this is redundant with part of setFunctionDefinitionAttributes
  setGlobalVisibility(Fn, D);

  MaybeHandleStaticInExternC(D, Fn);

  CodeGenFunction(*this).GenerateCode(D, Fn, FI);

  setFunctionDefinitionAttributes(D, Fn);
  SetLLVMFunctionAttributesForDefinition(D, Fn);

  if (const ConstructorAttr *CA = D->getAttr<ConstructorAttr>())
    AddGlobalCtor(Fn, CA->getPriority());
  if (const DestructorAttr *DA = D->getAttr<DestructorAttr>())
    AddGlobalDtor(Fn, DA->getPriority());
  if (D->hasAttr<AnnotateAttr>())
    AddGlobalAnnotations(D, Fn);
}

void CodeGenModule::EmitAliasDefinition(GlobalDecl GD) {
  const auto *D = cast<ValueDecl>(GD.getDecl());
  const AliasAttr *AA = D->getAttr<AliasAttr>();
  assert(AA && "Not an alias?");

  StringRef MangledName = getMangledName(GD);

  // If there is a definition in the module, then it wins over the alias.
  // This is dubious, but allow it to be safe.  Just ignore the alias.
  llvm::GlobalValue *Entry = GetGlobalValue(MangledName);
  if (Entry && !Entry->isDeclaration())
    return;

  Aliases.push_back(GD);

  llvm::Type *DeclTy = getTypes().ConvertTypeForMem(D->getType());

  // Create a reference to the named value.  This ensures that it is emitted
  // if a deferred decl.
  llvm::Constant *Aliasee;
  if (isa<llvm::FunctionType>(DeclTy))
    Aliasee = GetOrCreateLLVMFunction(AA->getAliasee(), DeclTy, GD,
                                      /*ForVTable=*/false);
  else
    Aliasee = GetOrCreateLLVMGlobal(AA->getAliasee(),
                                    llvm::PointerType::getUnqual(DeclTy),
                                    nullptr);

  // Create the new alias itself, but don't set a name yet.
  auto *GA = llvm::GlobalAlias::create(
      cast<llvm::PointerType>(Aliasee->getType())->getElementType(), 0,
      llvm::Function::ExternalLinkage, "", Aliasee, &getModule());

  if (Entry) {
    if (GA->getAliasee() == Entry) {
      Diags.Report(AA->getLocation(), diag::err_cyclic_alias);
      return;
    }

    assert(Entry->isDeclaration());

    // If there is a declaration in the module, then we had an extern followed
    // by the alias, as in:
    //   extern int test6();
    //   ...
    //   int test6() __attribute__((alias("test7")));
    //
    // Remove it and replace uses of it with the alias.
    GA->takeName(Entry);

    Entry->replaceAllUsesWith(llvm::ConstantExpr::getBitCast(GA,
                                                          Entry->getType()));
    Entry->eraseFromParent();
  } else {
    GA->setName(MangledName);
  }

  // Set attributes which are particular to an alias; this is a
  // specialization of the attributes which may be set on a global
  // variable/function.
  if (D->hasAttr<DLLExportAttr>()) {
    if (const auto *FD = dyn_cast<FunctionDecl>(D)) {
      // The dllexport attribute is ignored for undefined symbols.
      if (FD->hasBody())
        GA->setDLLStorageClass(llvm::GlobalValue::DLLExportStorageClass);
    } else {
      GA->setDLLStorageClass(llvm::GlobalValue::DLLExportStorageClass);
    }
  } else if (D->hasAttr<WeakAttr>() ||
             D->hasAttr<WeakRefAttr>() ||
             D->isWeakImported()) {
    GA->setLinkage(llvm::Function::WeakAnyLinkage);
  }

  SetCommonAttributes(D, GA);
}

llvm::Function *CodeGenModule::getIntrinsic(unsigned IID,
                                            ArrayRef<llvm::Type*> Tys) {
  return llvm::Intrinsic::getDeclaration(&getModule(), (llvm::Intrinsic::ID)IID,
                                         Tys);
}

static llvm::StringMapEntry<llvm::Constant*> &
GetConstantCFStringEntry(llvm::StringMap<llvm::Constant*> &Map,
                         const StringLiteral *Literal,
                         bool TargetIsLSB,
                         bool &IsUTF16,
                         unsigned &StringLength) {
  StringRef String = Literal->getString();
  unsigned NumBytes = String.size();

  // Check for simple case.
  if (!Literal->containsNonAsciiOrNull()) {
    StringLength = NumBytes;
    return Map.GetOrCreateValue(String);
  }

  // Otherwise, convert the UTF8 literals into a string of shorts.
  IsUTF16 = true;

  SmallVector<UTF16, 128> ToBuf(NumBytes + 1); // +1 for ending nulls.
  const UTF8 *FromPtr = (const UTF8 *)String.data();
  UTF16 *ToPtr = &ToBuf[0];

  (void)ConvertUTF8toUTF16(&FromPtr, FromPtr + NumBytes,
                           &ToPtr, ToPtr + NumBytes,
                           strictConversion);

  // ConvertUTF8toUTF16 returns the length in ToPtr.
  StringLength = ToPtr - &ToBuf[0];

  // Add an explicit null.
  *ToPtr = 0;
  return Map.
    GetOrCreateValue(StringRef(reinterpret_cast<const char *>(ToBuf.data()),
                               (StringLength + 1) * 2));
}

static llvm::StringMapEntry<llvm::Constant*> &
GetConstantStringEntry(llvm::StringMap<llvm::Constant*> &Map,
                       const StringLiteral *Literal,
                       unsigned &StringLength) {
  StringRef String = Literal->getString();
  StringLength = String.size();
  return Map.GetOrCreateValue(String);
}

llvm::Constant *
CodeGenModule::GetAddrOfConstantCFString(const StringLiteral *Literal) {
  unsigned StringLength = 0;
  bool isUTF16 = false;
  llvm::StringMapEntry<llvm::Constant*> &Entry =
    GetConstantCFStringEntry(CFConstantStringMap, Literal,
                             getDataLayout().isLittleEndian(),
                             isUTF16, StringLength);

  if (llvm::Constant *C = Entry.getValue())
    return C;

  llvm::Constant *Zero = llvm::Constant::getNullValue(Int32Ty);
  llvm::Constant *Zeros[] = { Zero, Zero };
  llvm::Value *V;
  
  // If we don't already have it, get __CFConstantStringClassReference.
  if (!CFConstantStringClassRef) {
    llvm::Type *Ty = getTypes().ConvertType(getContext().IntTy);
    Ty = llvm::ArrayType::get(Ty, 0);
    llvm::Constant *GV = CreateRuntimeVariable(Ty,
                                           "__CFConstantStringClassReference");
    // Decay array -> ptr
    V = llvm::ConstantExpr::getGetElementPtr(GV, Zeros);
    CFConstantStringClassRef = V;
  }
  else
    V = CFConstantStringClassRef;

  QualType CFTy = getContext().getCFConstantStringType();

  auto *STy = cast<llvm::StructType>(getTypes().ConvertType(CFTy));

  llvm::Constant *Fields[4];

  // Class pointer.
  Fields[0] = cast<llvm::ConstantExpr>(V);

  // Flags.
  llvm::Type *Ty = getTypes().ConvertType(getContext().UnsignedIntTy);
  Fields[1] = isUTF16 ? llvm::ConstantInt::get(Ty, 0x07d0) :
    llvm::ConstantInt::get(Ty, 0x07C8);

  // String pointer.
  llvm::Constant *C = nullptr;
  if (isUTF16) {
    ArrayRef<uint16_t> Arr =
      llvm::makeArrayRef<uint16_t>(reinterpret_cast<uint16_t*>(
                                     const_cast<char *>(Entry.getKey().data())),
                                   Entry.getKey().size() / 2);
    C = llvm::ConstantDataArray::get(VMContext, Arr);
  } else {
    C = llvm::ConstantDataArray::getString(VMContext, Entry.getKey());
  }

  // Note: -fwritable-strings doesn't make the backing store strings of
  // CFStrings writable. (See <rdar://problem/10657500>)
  auto *GV =
      new llvm::GlobalVariable(getModule(), C->getType(), /*isConstant=*/true,
                               llvm::GlobalValue::PrivateLinkage, C, ".str");
  GV->setUnnamedAddr(true);
  // Don't enforce the target's minimum global alignment, since the only use
  // of the string is via this class initializer.
  // FIXME: We set the section explicitly to avoid a bug in ld64 224.1. Without
  // it LLVM can merge the string with a non unnamed_addr one during LTO. Doing
  // that changes the section it ends in, which surprises ld64.
  if (isUTF16) {
    CharUnits Align = getContext().getTypeAlignInChars(getContext().ShortTy);
    GV->setAlignment(Align.getQuantity());
    GV->setSection("__TEXT,__ustring");
  } else {
    CharUnits Align = getContext().getTypeAlignInChars(getContext().CharTy);
    GV->setAlignment(Align.getQuantity());
    GV->setSection("__TEXT,__cstring,cstring_literals");
  }

  // String.
  Fields[2] = llvm::ConstantExpr::getGetElementPtr(GV, Zeros);

  if (isUTF16)
    // Cast the UTF16 string to the correct type.
    Fields[2] = llvm::ConstantExpr::getBitCast(Fields[2], Int8PtrTy);

  // String length.
  Ty = getTypes().ConvertType(getContext().LongTy);
  Fields[3] = llvm::ConstantInt::get(Ty, StringLength);

  // The struct.
  C = llvm::ConstantStruct::get(STy, Fields);
  GV = new llvm::GlobalVariable(getModule(), C->getType(), true,
                                llvm::GlobalVariable::PrivateLinkage, C,
                                "_unnamed_cfstring_");
  GV->setSection("__DATA,__cfstring");
  Entry.setValue(GV);

  return GV;
}

llvm::Constant *
CodeGenModule::GetAddrOfConstantString(const StringLiteral *Literal) {
  unsigned StringLength = 0;
  llvm::StringMapEntry<llvm::Constant*> &Entry =
    GetConstantStringEntry(CFConstantStringMap, Literal, StringLength);
  
  if (llvm::Constant *C = Entry.getValue())
    return C;
  
  llvm::Constant *Zero = llvm::Constant::getNullValue(Int32Ty);
  llvm::Constant *Zeros[] = { Zero, Zero };
  llvm::Value *V;
  // If we don't already have it, get _NSConstantStringClassReference.
  if (!ConstantStringClassRef) {
    std::string StringClass(getLangOpts().ObjCConstantStringClass);
    llvm::Type *Ty = getTypes().ConvertType(getContext().IntTy);
    llvm::Constant *GV;
    if (LangOpts.ObjCRuntime.isNonFragile()) {
      std::string str = 
        StringClass.empty() ? "OBJC_CLASS_$_NSConstantString" 
                            : "OBJC_CLASS_$_" + StringClass;
      GV = getObjCRuntime().GetClassGlobal(str);
      // Make sure the result is of the correct type.
      llvm::Type *PTy = llvm::PointerType::getUnqual(Ty);
      V = llvm::ConstantExpr::getBitCast(GV, PTy);
      ConstantStringClassRef = V;
    } else {
      std::string str =
        StringClass.empty() ? "_NSConstantStringClassReference"
                            : "_" + StringClass + "ClassReference";
      llvm::Type *PTy = llvm::ArrayType::get(Ty, 0);
      GV = CreateRuntimeVariable(PTy, str);
      // Decay array -> ptr
      V = llvm::ConstantExpr::getGetElementPtr(GV, Zeros);
      ConstantStringClassRef = V;
    }
  }
  else
    V = ConstantStringClassRef;

  if (!NSConstantStringType) {
    // Construct the type for a constant NSString.
    RecordDecl *D = Context.buildImplicitRecord("__builtin_NSString");
    D->startDefinition();
      
    QualType FieldTypes[3];
    
    // const int *isa;
    FieldTypes[0] = Context.getPointerType(Context.IntTy.withConst());
    // const char *str;
    FieldTypes[1] = Context.getPointerType(Context.CharTy.withConst());
    // unsigned int length;
    FieldTypes[2] = Context.UnsignedIntTy;
    
    // Create fields
    for (unsigned i = 0; i < 3; ++i) {
      FieldDecl *Field = FieldDecl::Create(Context, D,
                                           SourceLocation(),
                                           SourceLocation(), nullptr,
                                           FieldTypes[i], /*TInfo=*/nullptr,
                                           /*BitWidth=*/nullptr,
                                           /*Mutable=*/false,
                                           ICIS_NoInit);
      Field->setAccess(AS_public);
      D->addDecl(Field);
    }
    
    D->completeDefinition();
    QualType NSTy = Context.getTagDeclType(D);
    NSConstantStringType = cast<llvm::StructType>(getTypes().ConvertType(NSTy));
  }
  
  llvm::Constant *Fields[3];
  
  // Class pointer.
  Fields[0] = cast<llvm::ConstantExpr>(V);
  
  // String pointer.
  llvm::Constant *C =
    llvm::ConstantDataArray::getString(VMContext, Entry.getKey());
  
  llvm::GlobalValue::LinkageTypes Linkage;
  bool isConstant;
  Linkage = llvm::GlobalValue::PrivateLinkage;
  isConstant = !LangOpts.WritableStrings;

  auto *GV = new llvm::GlobalVariable(getModule(), C->getType(), isConstant,
                                      Linkage, C, ".str");
  GV->setUnnamedAddr(true);
  // Don't enforce the target's minimum global alignment, since the only use
  // of the string is via this class initializer.
  CharUnits Align = getContext().getTypeAlignInChars(getContext().CharTy);
  GV->setAlignment(Align.getQuantity());
  Fields[1] = llvm::ConstantExpr::getGetElementPtr(GV, Zeros);
  
  // String length.
  llvm::Type *Ty = getTypes().ConvertType(getContext().UnsignedIntTy);
  Fields[2] = llvm::ConstantInt::get(Ty, StringLength);
  
  // The struct.
  C = llvm::ConstantStruct::get(NSConstantStringType, Fields);
  GV = new llvm::GlobalVariable(getModule(), C->getType(), true,
                                llvm::GlobalVariable::PrivateLinkage, C,
                                "_unnamed_nsstring_");
  const char *NSStringSection = "__OBJC,__cstring_object,regular,no_dead_strip";
  const char *NSStringNonFragileABISection =
      "__DATA,__objc_stringobj,regular,no_dead_strip";
  // FIXME. Fix section.
  GV->setSection(LangOpts.ObjCRuntime.isNonFragile()
                     ? NSStringNonFragileABISection
                     : NSStringSection);
  Entry.setValue(GV);
  
  return GV;
}

QualType CodeGenModule::getObjCFastEnumerationStateType() {
  if (ObjCFastEnumerationStateType.isNull()) {
    RecordDecl *D = Context.buildImplicitRecord("__objcFastEnumerationState");
    D->startDefinition();
    
    QualType FieldTypes[] = {
      Context.UnsignedLongTy,
      Context.getPointerType(Context.getObjCIdType()),
      Context.getPointerType(Context.UnsignedLongTy),
      Context.getConstantArrayType(Context.UnsignedLongTy,
                           llvm::APInt(32, 5), ArrayType::Normal, 0)
    };
    
    for (size_t i = 0; i < 4; ++i) {
      FieldDecl *Field = FieldDecl::Create(Context,
                                           D,
                                           SourceLocation(),
                                           SourceLocation(), nullptr,
                                           FieldTypes[i], /*TInfo=*/nullptr,
                                           /*BitWidth=*/nullptr,
                                           /*Mutable=*/false,
                                           ICIS_NoInit);
      Field->setAccess(AS_public);
      D->addDecl(Field);
    }
    
    D->completeDefinition();
    ObjCFastEnumerationStateType = Context.getTagDeclType(D);
  }
  
  return ObjCFastEnumerationStateType;
}

llvm::Constant *
CodeGenModule::GetConstantArrayFromStringLiteral(const StringLiteral *E) {
  assert(!E->getType()->isPointerType() && "Strings are always arrays");
  
  // Don't emit it as the address of the string, emit the string data itself
  // as an inline array.
  if (E->getCharByteWidth() == 1) {
    SmallString<64> Str(E->getString());

    // Resize the string to the right size, which is indicated by its type.
    const ConstantArrayType *CAT = Context.getAsConstantArrayType(E->getType());
    Str.resize(CAT->getSize().getZExtValue());
    return llvm::ConstantDataArray::getString(VMContext, Str, false);
  }

  auto *AType = cast<llvm::ArrayType>(getTypes().ConvertType(E->getType()));
  llvm::Type *ElemTy = AType->getElementType();
  unsigned NumElements = AType->getNumElements();

  // Wide strings have either 2-byte or 4-byte elements.
  if (ElemTy->getPrimitiveSizeInBits() == 16) {
    SmallVector<uint16_t, 32> Elements;
    Elements.reserve(NumElements);

    for(unsigned i = 0, e = E->getLength(); i != e; ++i)
      Elements.push_back(E->getCodeUnit(i));
    Elements.resize(NumElements);
    return llvm::ConstantDataArray::get(VMContext, Elements);
  }
  
  assert(ElemTy->getPrimitiveSizeInBits() == 32);
  SmallVector<uint32_t, 32> Elements;
  Elements.reserve(NumElements);
  
  for(unsigned i = 0, e = E->getLength(); i != e; ++i)
    Elements.push_back(E->getCodeUnit(i));
  Elements.resize(NumElements);
  return llvm::ConstantDataArray::get(VMContext, Elements);
}

static llvm::GlobalVariable *
GenerateStringLiteral(llvm::Constant *C, llvm::GlobalValue::LinkageTypes LT,
                      CodeGenModule &CGM, StringRef GlobalName,
                      unsigned Alignment) {
  // OpenCL v1.2 s6.5.3: a string literal is in the constant address space.
  unsigned AddrSpace = 0;
  if (CGM.getLangOpts().OpenCL)
    AddrSpace = CGM.getContext().getTargetAddressSpace(LangAS::opencl_constant);

  // Create a global variable for this string
  auto *GV = new llvm::GlobalVariable(
      CGM.getModule(), C->getType(), !CGM.getLangOpts().WritableStrings, LT, C,
      GlobalName, nullptr, llvm::GlobalVariable::NotThreadLocal, AddrSpace);
  GV->setAlignment(Alignment);
  GV->setUnnamedAddr(true);
  return GV;
}

/// GetAddrOfConstantStringFromLiteral - Return a pointer to a
/// constant array for the given string literal.
llvm::GlobalVariable *
CodeGenModule::GetAddrOfConstantStringFromLiteral(const StringLiteral *S) {
  auto Alignment =
      getContext().getAlignOfGlobalVarInChars(S->getType()).getQuantity();

  llvm::Constant *C = GetConstantArrayFromStringLiteral(S);
  llvm::GlobalVariable **Entry = nullptr;
  if (!LangOpts.WritableStrings) {
    Entry = &ConstantStringMap[C];
    if (auto GV = *Entry) {
      if (Alignment > GV->getAlignment())
        GV->setAlignment(Alignment);
      return GV;
    }
  }

  SmallString<256> MangledNameBuffer;
  StringRef GlobalVariableName;
  llvm::GlobalValue::LinkageTypes LT;

  // Mangle the string literal if the ABI allows for it.  However, we cannot
  // do this if  we are compiling with ASan or -fwritable-strings because they
  // rely on strings having normal linkage.
  if (!LangOpts.WritableStrings && !LangOpts.Sanitize.Address &&
      getCXXABI().getMangleContext().shouldMangleStringLiteral(S)) {
    llvm::raw_svector_ostream Out(MangledNameBuffer);
    getCXXABI().getMangleContext().mangleStringLiteral(S, Out);
    Out.flush();

    LT = llvm::GlobalValue::LinkOnceODRLinkage;
    GlobalVariableName = MangledNameBuffer;
  } else {
    LT = llvm::GlobalValue::PrivateLinkage;
    GlobalVariableName = ".str";
  }

  auto GV = GenerateStringLiteral(C, LT, *this, GlobalVariableName, Alignment);
  if (Entry)
    *Entry = GV;

  reportGlobalToASan(GV, S->getStrTokenLoc(0), "<string literal>");
  return GV;
}

/// GetAddrOfConstantStringFromObjCEncode - Return a pointer to a constant
/// array for the given ObjCEncodeExpr node.
llvm::GlobalVariable *
CodeGenModule::GetAddrOfConstantStringFromObjCEncode(const ObjCEncodeExpr *E) {
  std::string Str;
  getContext().getObjCEncodingForType(E->getEncodedType(), Str);

  return GetAddrOfConstantCString(Str);
}

/// GetAddrOfConstantCString - Returns a pointer to a character array containing
/// the literal and a terminating '\0' character.
/// The result has pointer to array type.
llvm::GlobalVariable *CodeGenModule::GetAddrOfConstantCString(
    const std::string &Str, const char *GlobalName, unsigned Alignment) {
  StringRef StrWithNull(Str.c_str(), Str.size() + 1);
  if (Alignment == 0) {
    Alignment = getContext()
                    .getAlignOfGlobalVarInChars(getContext().CharTy)
                    .getQuantity();
  }

  llvm::Constant *C =
      llvm::ConstantDataArray::getString(getLLVMContext(), StrWithNull, false);

  // Don't share any string literals if strings aren't constant.
  llvm::GlobalVariable **Entry = nullptr;
  if (!LangOpts.WritableStrings) {
    Entry = &ConstantStringMap[C];
    if (auto GV = *Entry) {
      if (Alignment > GV->getAlignment())
        GV->setAlignment(Alignment);
      return GV;
    }
  }

  // Get the default prefix if a name wasn't specified.
  if (!GlobalName)
    GlobalName = ".str";
  // Create a global variable for this.
  auto GV = GenerateStringLiteral(C, llvm::GlobalValue::PrivateLinkage, *this,
                                  GlobalName, Alignment);
  if (Entry)
    *Entry = GV;
  return GV;
}

llvm::Constant *CodeGenModule::GetAddrOfGlobalTemporary(
    const MaterializeTemporaryExpr *E, const Expr *Init) {
  assert((E->getStorageDuration() == SD_Static ||
          E->getStorageDuration() == SD_Thread) && "not a global temporary");
  const auto *VD = cast<VarDecl>(E->getExtendingDecl());

  // If we're not materializing a subobject of the temporary, keep the
  // cv-qualifiers from the type of the MaterializeTemporaryExpr.
  QualType MaterializedType = Init->getType();
  if (Init == E->GetTemporaryExpr())
    MaterializedType = E->getType();

  llvm::Constant *&Slot = MaterializedGlobalTemporaryMap[E];
  if (Slot)
    return Slot;

  // FIXME: If an externally-visible declaration extends multiple temporaries,
  // we need to give each temporary the same name in every translation unit (and
  // we also need to make the temporaries externally-visible).
  SmallString<256> Name;
  llvm::raw_svector_ostream Out(Name);
  getCXXABI().getMangleContext().mangleReferenceTemporary(
      VD, E->getManglingNumber(), Out);
  Out.flush();

  APValue *Value = nullptr;
  if (E->getStorageDuration() == SD_Static) {
    // We might have a cached constant initializer for this temporary. Note
    // that this might have a different value from the value computed by
    // evaluating the initializer if the surrounding constant expression
    // modifies the temporary.
    Value = getContext().getMaterializedTemporaryValue(E, false);
    if (Value && Value->isUninit())
      Value = nullptr;
  }

  // Try evaluating it now, it might have a constant initializer.
  Expr::EvalResult EvalResult;
  if (!Value && Init->EvaluateAsRValue(EvalResult, getContext()) &&
      !EvalResult.hasSideEffects())
    Value = &EvalResult.Val;

  llvm::Constant *InitialValue = nullptr;
  bool Constant = false;
  llvm::Type *Type;
  if (Value) {
    // The temporary has a constant initializer, use it.
    InitialValue = EmitConstantValue(*Value, MaterializedType, nullptr);
    Constant = isTypeConstant(MaterializedType, /*ExcludeCtor*/Value);
    Type = InitialValue->getType();
  } else {
    // No initializer, the initialization will be provided when we
    // initialize the declaration which performed lifetime extension.
    Type = getTypes().ConvertTypeForMem(MaterializedType);
  }

  // Create a global variable for this lifetime-extended temporary.
  llvm::GlobalValue::LinkageTypes Linkage =
      getLLVMLinkageVarDefinition(VD, Constant);
  // There is no need for this temporary to have global linkage if the global
  // variable has external linkage.
  if (Linkage == llvm::GlobalVariable::ExternalLinkage)
    Linkage = llvm::GlobalVariable::PrivateLinkage;
  unsigned AddrSpace = GetGlobalVarAddressSpace(
      VD, getContext().getTargetAddressSpace(MaterializedType));
  auto *GV = new llvm::GlobalVariable(
      getModule(), Type, Constant, Linkage, InitialValue, Name.c_str(),
      /*InsertBefore=*/nullptr, llvm::GlobalVariable::NotThreadLocal,
      AddrSpace);
  setGlobalVisibility(GV, VD);
  GV->setAlignment(
      getContext().getTypeAlignInChars(MaterializedType).getQuantity());
  if (VD->getTLSKind())
    setTLSMode(GV, *VD);
  Slot = GV;
  return GV;
}

/// EmitObjCPropertyImplementations - Emit information for synthesized
/// properties for an implementation.
void CodeGenModule::EmitObjCPropertyImplementations(const
                                                    ObjCImplementationDecl *D) {
  for (const auto *PID : D->property_impls()) {
    // Dynamic is just for type-checking.
    if (PID->getPropertyImplementation() == ObjCPropertyImplDecl::Synthesize) {
      ObjCPropertyDecl *PD = PID->getPropertyDecl();

      // Determine which methods need to be implemented, some may have
      // been overridden. Note that ::isPropertyAccessor is not the method
      // we want, that just indicates if the decl came from a
      // property. What we want to know is if the method is defined in
      // this implementation.
      if (!D->getInstanceMethod(PD->getGetterName()))
        CodeGenFunction(*this).GenerateObjCGetter(
                                 const_cast<ObjCImplementationDecl *>(D), PID);
      if (!PD->isReadOnly() &&
          !D->getInstanceMethod(PD->getSetterName()))
        CodeGenFunction(*this).GenerateObjCSetter(
                                 const_cast<ObjCImplementationDecl *>(D), PID);
    }
  }
}

static bool needsDestructMethod(ObjCImplementationDecl *impl) {
  const ObjCInterfaceDecl *iface = impl->getClassInterface();
  for (const ObjCIvarDecl *ivar = iface->all_declared_ivar_begin();
       ivar; ivar = ivar->getNextIvar())
    if (ivar->getType().isDestructedType())
      return true;

  return false;
}

/// EmitObjCIvarInitializations - Emit information for ivar initialization
/// for an implementation.
void CodeGenModule::EmitObjCIvarInitializations(ObjCImplementationDecl *D) {
  // We might need a .cxx_destruct even if we don't have any ivar initializers.
  if (needsDestructMethod(D)) {
    IdentifierInfo *II = &getContext().Idents.get(".cxx_destruct");
    Selector cxxSelector = getContext().Selectors.getSelector(0, &II);
    ObjCMethodDecl *DTORMethod =
      ObjCMethodDecl::Create(getContext(), D->getLocation(), D->getLocation(),
                             cxxSelector, getContext().VoidTy, nullptr, D,
                             /*isInstance=*/true, /*isVariadic=*/false,
                          /*isPropertyAccessor=*/true, /*isImplicitlyDeclared=*/true,
                             /*isDefined=*/false, ObjCMethodDecl::Required);
    D->addInstanceMethod(DTORMethod);
    CodeGenFunction(*this).GenerateObjCCtorDtorMethod(D, DTORMethod, false);
    D->setHasDestructors(true);
  }

  // If the implementation doesn't have any ivar initializers, we don't need
  // a .cxx_construct.
  if (D->getNumIvarInitializers() == 0)
    return;
  
  IdentifierInfo *II = &getContext().Idents.get(".cxx_construct");
  Selector cxxSelector = getContext().Selectors.getSelector(0, &II);
  // The constructor returns 'self'.
  ObjCMethodDecl *CTORMethod = ObjCMethodDecl::Create(getContext(), 
                                                D->getLocation(),
                                                D->getLocation(),
                                                cxxSelector,
                                                getContext().getObjCIdType(),
                                                nullptr, D, /*isInstance=*/true,
                                                /*isVariadic=*/false,
                                                /*isPropertyAccessor=*/true,
                                                /*isImplicitlyDeclared=*/true,
                                                /*isDefined=*/false,
                                                ObjCMethodDecl::Required);
  D->addInstanceMethod(CTORMethod);
  CodeGenFunction(*this).GenerateObjCCtorDtorMethod(D, CTORMethod, true);
  D->setHasNonZeroConstructors(true);
}

/// EmitNamespace - Emit all declarations in a namespace.
void CodeGenModule::EmitNamespace(const NamespaceDecl *ND) {
  for (auto *I : ND->decls()) {
    if (const auto *VD = dyn_cast<VarDecl>(I))
      if (VD->getTemplateSpecializationKind() != TSK_ExplicitSpecialization &&
          VD->getTemplateSpecializationKind() != TSK_Undeclared)
        continue;
    EmitTopLevelDecl(I);
  }
}

// EmitLinkageSpec - Emit all declarations in a linkage spec.
void CodeGenModule::EmitLinkageSpec(const LinkageSpecDecl *LSD) {
  if (LSD->getLanguage() != LinkageSpecDecl::lang_c &&
      LSD->getLanguage() != LinkageSpecDecl::lang_cxx) {
    ErrorUnsupported(LSD, "linkage spec");
    return;
  }

  for (auto *I : LSD->decls()) {
    // Meta-data for ObjC class includes references to implemented methods.
    // Generate class's method definitions first.
    if (auto *OID = dyn_cast<ObjCImplDecl>(I)) {
      for (auto *M : OID->methods())
        EmitTopLevelDecl(M);
    }
    EmitTopLevelDecl(I);
  }
}

/// EmitTopLevelDecl - Emit code for a single top level declaration.
void CodeGenModule::EmitTopLevelDecl(Decl *D) {
  // Ignore dependent declarations.
  if (D->getDeclContext() && D->getDeclContext()->isDependentContext())
    return;

  switch (D->getKind()) {
  case Decl::CXXConversion:
  case Decl::CXXMethod:
  case Decl::Function:
    // Skip function templates
    if (cast<FunctionDecl>(D)->getDescribedFunctionTemplate() ||
        cast<FunctionDecl>(D)->isLateTemplateParsed())
      return;

    EmitGlobal(cast<FunctionDecl>(D));
    break;

  case Decl::Var:
    // Skip variable templates
    if (cast<VarDecl>(D)->getDescribedVarTemplate())
      return;
  case Decl::VarTemplateSpecialization:
    EmitGlobal(cast<VarDecl>(D));
    break;

  // Indirect fields from global anonymous structs and unions can be
  // ignored; only the actual variable requires IR gen support.
  case Decl::IndirectField:
    break;

  // C++ Decls
  case Decl::Namespace:
    EmitNamespace(cast<NamespaceDecl>(D));
    break;
    // No code generation needed.
  case Decl::UsingShadow:
  case Decl::ClassTemplate:
  case Decl::VarTemplate:
  case Decl::VarTemplatePartialSpecialization:
  case Decl::FunctionTemplate:
  case Decl::TypeAliasTemplate:
  case Decl::Block:
  case Decl::Empty:
    break;
  case Decl::Using:          // using X; [C++]
    if (CGDebugInfo *DI = getModuleDebugInfo())
        DI->EmitUsingDecl(cast<UsingDecl>(*D));
    return;
  case Decl::NamespaceAlias:
    if (CGDebugInfo *DI = getModuleDebugInfo())
        DI->EmitNamespaceAlias(cast<NamespaceAliasDecl>(*D));
    return;
  case Decl::UsingDirective: // using namespace X; [C++]
    if (CGDebugInfo *DI = getModuleDebugInfo())
      DI->EmitUsingDirective(cast<UsingDirectiveDecl>(*D));
    return;
  case Decl::CXXConstructor:
    // Skip function templates
    if (cast<FunctionDecl>(D)->getDescribedFunctionTemplate() ||
        cast<FunctionDecl>(D)->isLateTemplateParsed())
      return;
      
    getCXXABI().EmitCXXConstructors(cast<CXXConstructorDecl>(D));
    break;
  case Decl::CXXDestructor:
    if (cast<FunctionDecl>(D)->isLateTemplateParsed())
      return;
    getCXXABI().EmitCXXDestructors(cast<CXXDestructorDecl>(D));
    break;

  case Decl::StaticAssert:
    // Nothing to do.
    break;

  // Objective-C Decls

  // Forward declarations, no (immediate) code generation.
  case Decl::ObjCInterface:
  case Decl::ObjCCategory:
    break;

  case Decl::ObjCProtocol: {
    auto *Proto = cast<ObjCProtocolDecl>(D);
    if (Proto->isThisDeclarationADefinition())
      ObjCRuntime->GenerateProtocol(Proto);
    break;
  }
      
  case Decl::ObjCCategoryImpl:
    // Categories have properties but don't support synthesize so we
    // can ignore them here.
    ObjCRuntime->GenerateCategory(cast<ObjCCategoryImplDecl>(D));
    break;

  case Decl::ObjCImplementation: {
    auto *OMD = cast<ObjCImplementationDecl>(D);
    EmitObjCPropertyImplementations(OMD);
    EmitObjCIvarInitializations(OMD);
    ObjCRuntime->GenerateClass(OMD);
    // Emit global variable debug information.
    if (CGDebugInfo *DI = getModuleDebugInfo())
      if (getCodeGenOpts().getDebugInfo() >= CodeGenOptions::LimitedDebugInfo)
        DI->getOrCreateInterfaceType(getContext().getObjCInterfaceType(
            OMD->getClassInterface()), OMD->getLocation());
    break;
  }
  case Decl::ObjCMethod: {
    auto *OMD = cast<ObjCMethodDecl>(D);
    // If this is not a prototype, emit the body.
    if (OMD->getBody())
      CodeGenFunction(*this).GenerateObjCMethod(OMD);
    break;
  }
  case Decl::ObjCCompatibleAlias:
    ObjCRuntime->RegisterAlias(cast<ObjCCompatibleAliasDecl>(D));
    break;

  case Decl::LinkageSpec:
    EmitLinkageSpec(cast<LinkageSpecDecl>(D));
    break;

  case Decl::FileScopeAsm: {
    auto *AD = cast<FileScopeAsmDecl>(D);
    StringRef AsmString = AD->getAsmString()->getString();

    const std::string &S = getModule().getModuleInlineAsm();
    if (S.empty())
      getModule().setModuleInlineAsm(AsmString);
    else if (S.end()[-1] == '\n')
      getModule().setModuleInlineAsm(S + AsmString.str());
    else
      getModule().setModuleInlineAsm(S + '\n' + AsmString.str());
    break;
  }

  case Decl::Import: {
    auto *Import = cast<ImportDecl>(D);

    // Ignore import declarations that come from imported modules.
    if (clang::Module *Owner = Import->getOwningModule()) {
      if (getLangOpts().CurrentModule.empty() ||
          Owner->getTopLevelModule()->Name == getLangOpts().CurrentModule)
        break;
    }

    ImportedModules.insert(Import->getImportedModule());
    break;
<<<<<<< HEAD
 }
  case Decl::OMPThreadPrivate:
    EmitOMPThreadPrivate(cast<OMPThreadPrivateDecl>(D));
    break;
  case Decl::OMPDeclareReduction:
    EmitOMPDeclareReduction(cast<OMPDeclareReductionDecl>(D));
    break;
  case Decl::OMPDeclareSimd:
    EmitOMPDeclareSimd(cast<OMPDeclareSimdDecl>(D));
    break;
  case Decl::OMPDeclareTarget:
    EmitOMPDeclareSimd(cast<OMPDeclareSimdDecl>(D));
    break;
=======
  }

  case Decl::ClassTemplateSpecialization: {
    const auto *Spec = cast<ClassTemplateSpecializationDecl>(D);
    if (DebugInfo &&
        Spec->getSpecializationKind() == TSK_ExplicitInstantiationDefinition)
      DebugInfo->completeTemplateDefinition(*Spec);
  }
>>>>>>> d4309185

  default:
    // Make sure we handled everything we should, every other kind is a
    // non-top-level decl.  FIXME: Would be nice to have an isTopLevelDeclKind
    // function. Need to recode Decl::Kind to do that easily.
    assert(isa<TypeDecl>(D) && "Unsupported decl kind");
  }
}

/// Turns the given pointer into a constant.
static llvm::Constant *GetPointerConstant(llvm::LLVMContext &Context,
                                          const void *Ptr) {
  uintptr_t PtrInt = reinterpret_cast<uintptr_t>(Ptr);
  llvm::Type *i64 = llvm::Type::getInt64Ty(Context);
  return llvm::ConstantInt::get(i64, PtrInt);
}

static void EmitGlobalDeclMetadata(CodeGenModule &CGM,
                                   llvm::NamedMDNode *&GlobalMetadata,
                                   GlobalDecl D,
                                   llvm::GlobalValue *Addr) {
  if (!GlobalMetadata)
    GlobalMetadata =
      CGM.getModule().getOrInsertNamedMetadata("clang.global.decl.ptrs");

  // TODO: should we report variant information for ctors/dtors?
  llvm::Value *Ops[] = {
    Addr,
    GetPointerConstant(CGM.getLLVMContext(), D.getDecl())
  };
  GlobalMetadata->addOperand(llvm::MDNode::get(CGM.getLLVMContext(), Ops));
}

/// For each function which is declared within an extern "C" region and marked
/// as 'used', but has internal linkage, create an alias from the unmangled
/// name to the mangled name if possible. People expect to be able to refer
/// to such functions with an unmangled name from inline assembly within the
/// same translation unit.
void CodeGenModule::EmitStaticExternCAliases() {
  for (StaticExternCMap::iterator I = StaticExternCValues.begin(),
                                  E = StaticExternCValues.end();
       I != E; ++I) {
    IdentifierInfo *Name = I->first;
    llvm::GlobalValue *Val = I->second;
    if (Val && !getModule().getNamedValue(Name->getName()))
      addUsedGlobal(llvm::GlobalAlias::create(Name->getName(), Val));
  }
}

bool CodeGenModule::lookupRepresentativeDecl(StringRef MangledName,
                                             GlobalDecl &Result) const {
  auto Res = Manglings.find(MangledName);
  if (Res == Manglings.end())
    return false;
  Result = Res->getValue();
  return true;
}

/// Emits metadata nodes associating all the global values in the
/// current module with the Decls they came from.  This is useful for
/// projects using IR gen as a subroutine.
///
/// Since there's currently no way to associate an MDNode directly
/// with an llvm::GlobalValue, we create a global named metadata
/// with the name 'clang.global.decl.ptrs'.
void CodeGenModule::EmitDeclMetadata() {
  llvm::NamedMDNode *GlobalMetadata = nullptr;

  // StaticLocalDeclMap
  for (auto &I : MangledDeclNames) {
    llvm::GlobalValue *Addr = getModule().getNamedValue(I.second);
    EmitGlobalDeclMetadata(*this, GlobalMetadata, I.first, Addr);
  }
}

/// Emits metadata nodes for all the local variables in the current
/// function.
void CodeGenFunction::EmitDeclMetadata() {
  if (LocalDeclMap.empty()) return;

  llvm::LLVMContext &Context = getLLVMContext();

  // Find the unique metadata ID for this name.
  unsigned DeclPtrKind = Context.getMDKindID("clang.decl.ptr");

  llvm::NamedMDNode *GlobalMetadata = nullptr;

  for (auto &I : LocalDeclMap) {
    const Decl *D = I.first;
    llvm::Value *Addr = I.second;
    if (auto *Alloca = dyn_cast<llvm::AllocaInst>(Addr)) {
      llvm::Value *DAddr = GetPointerConstant(getLLVMContext(), D);
      Alloca->setMetadata(DeclPtrKind, llvm::MDNode::get(Context, DAddr));
    } else if (auto *GV = dyn_cast<llvm::GlobalValue>(Addr)) {
      GlobalDecl GD = GlobalDecl(cast<VarDecl>(D));
      EmitGlobalDeclMetadata(CGM, GlobalMetadata, GD, GV);
    }
  }
}

void CodeGenModule::EmitVersionIdentMetadata() {
  llvm::NamedMDNode *IdentMetadata =
    TheModule.getOrInsertNamedMetadata("llvm.ident");
  std::string Version = getClangFullVersion();
  llvm::LLVMContext &Ctx = TheModule.getContext();

  llvm::Value *IdentNode[] = {
    llvm::MDString::get(Ctx, Version)
  };
  IdentMetadata->addOperand(llvm::MDNode::get(Ctx, IdentNode));
}

void CodeGenModule::EmitTargetMetadata() {
  for (auto &I : MangledDeclNames) {
    const Decl *D = I.first.getDecl()->getMostRecentDecl();
    llvm::GlobalValue *GV = GetGlobalValue(I.second);
    getTargetCodeGenInfo().emitTargetMD(D, GV, *this);
  }
}

void CodeGenModule::EmitCoverageFile() {
  if (!getCodeGenOpts().CoverageFile.empty()) {
    if (llvm::NamedMDNode *CUNode = TheModule.getNamedMetadata("llvm.dbg.cu")) {
      llvm::NamedMDNode *GCov = TheModule.getOrInsertNamedMetadata("llvm.gcov");
      llvm::LLVMContext &Ctx = TheModule.getContext();
      llvm::MDString *CoverageFile =
          llvm::MDString::get(Ctx, getCodeGenOpts().CoverageFile);
      for (int i = 0, e = CUNode->getNumOperands(); i != e; ++i) {
        llvm::MDNode *CU = CUNode->getOperand(i);
        llvm::Value *node[] = { CoverageFile, CU };
        llvm::MDNode *N = llvm::MDNode::get(Ctx, node);
        GCov->addOperand(N);
      }
    }
  }
}

llvm::Constant *CodeGenModule::EmitUuidofInitializer(StringRef Uuid,
                                                     QualType GuidType) {
  // Sema has checked that all uuid strings are of the form
  // "12345678-1234-1234-1234-1234567890ab".
  assert(Uuid.size() == 36);
  for (unsigned i = 0; i < 36; ++i) {
    if (i == 8 || i == 13 || i == 18 || i == 23) assert(Uuid[i] == '-');
    else                                         assert(isHexDigit(Uuid[i]));
  }

  const unsigned Field3ValueOffsets[8] = { 19, 21, 24, 26, 28, 30, 32, 34 };

  llvm::Constant *Field3[8];
  for (unsigned Idx = 0; Idx < 8; ++Idx)
    Field3[Idx] = llvm::ConstantInt::get(
        Int8Ty, Uuid.substr(Field3ValueOffsets[Idx], 2), 16);

  llvm::Constant *Fields[4] = {
    llvm::ConstantInt::get(Int32Ty, Uuid.substr(0,  8), 16),
    llvm::ConstantInt::get(Int16Ty, Uuid.substr(9,  4), 16),
    llvm::ConstantInt::get(Int16Ty, Uuid.substr(14, 4), 16),
    llvm::ConstantArray::get(llvm::ArrayType::get(Int8Ty, 8), Field3)
  };

  return llvm::ConstantStruct::getAnon(Fields);
}

<<<<<<< HEAD
CodeGenModule::OpenMPSupportStackTy::OMPStackElemTy::OMPStackElemTy(CodeGenModule &CGM)
  : PrivateVars(), IfEnd(0), ReductionFunc(0), CGM(CGM), RedCGF(0), ReductionTypes(),
    ReductionMap(), ReductionRec(0), ReductionRecVar(0), RedArg1(0), RedArg2(0),
    ReduceSwitch(0), BB1(0), BB1IP(0), BB2(0), BB2IP(0), LockVar(0),
    LastprivateBB(0), LastprivateIP(0), LastprivateEndBB(0), LastIterVar(0), TaskFlags(0),
    PTaskTValue(0), PTask(0), UntiedPartIdAddr(0), UntiedCounter(0), UntiedSwitch(0),
    UntiedEnd(0), ParentCGF(0),
    NoWait(true), Mergeable(false), Schedule(0), ChunkSize(0), NewTask(false),
    Untied(false), HasLastPrivate(false),
    TaskPrivateTy(0), TaskPrivateQTy(), TaskPrivateBase(0), NumTeams(0), ThreadLimit(0),
    WaitDepsArgs(0) { }

CodeGenFunction &CodeGenModule::OpenMPSupportStackTy::getCGFForReductionFunction() {
  if (!OpenMPStack.back().RedCGF) {
    OpenMPStack.back().RedCGF = new CodeGenFunction(CGM, true);
    OpenMPStack.back().RedCGF->CurFn = 0;
  }
  return *OpenMPStack.back().RedCGF;
}

CodeGenModule::OpenMPSupportStackTy::OMPStackElemTy::~OMPStackElemTy() {
  if (RedCGF) delete RedCGF;
  RedCGF = 0;
}

void CodeGenModule::OpenMPSupportStackTy::endOpenMPRegion() {
  assert(!OpenMPStack.empty() &&
         "OpenMP private variables region is not started.");
  assert(!OpenMPStack.back().IfEnd && "If not closed.");
  OpenMPStack.pop_back();
}

void CodeGenModule::OpenMPSupportStackTy::registerReductionVar(
                                                  const VarDecl *VD,
                                                  llvm::Type *Type) {
  OpenMPStack.back().ReductionMap[VD] =
                           OpenMPStack.back().ReductionTypes.size();
  OpenMPStack.back().ReductionTypes.push_back(Type);
}

llvm::Value *
CodeGenModule::OpenMPSupportStackTy::getReductionRecVar(CodeGenFunction &CGF) {
  if (!OpenMPStack.back().ReductionRecVar) {
    OpenMPStack.back().ReductionRec =
                 llvm::StructType::get(CGM.getLLVMContext(),
                                       OpenMPStack.back().ReductionTypes);
    llvm::AllocaInst *AI = CGF.CreateTempAlloca(OpenMPStack.back().ReductionRec,
                                                "reduction.rec.var");
    AI->setAlignment(CGF.CGM.PointerAlignInBytes);
    OpenMPStack.back().ReductionRecVar = AI;
  }
  return OpenMPStack.back().ReductionRecVar;
}

llvm::Type *
CodeGenModule::OpenMPSupportStackTy::getReductionRec() {
  assert(OpenMPStack.back().ReductionRec &&
         "Type is not defined.");
  return OpenMPStack.back().ReductionRec;
}

void CodeGenModule::OpenMPSupportStackTy::getReductionFunctionArgs(
                                      llvm::Value *&Arg1, llvm::Value *&Arg2) {
  assert(OpenMPStack.back().RedCGF && OpenMPStack.back().RedCGF->CurFn &&
         "Reduction function is closed.");
  if (!OpenMPStack.back().RedArg1 && !OpenMPStack.back().RedArg2) {
    CodeGenFunction &CGF = *OpenMPStack.back().RedCGF;
    llvm::Value *Arg1 = &CGF.CurFn->getArgumentList().front();
    llvm::Value *Arg2 = &CGF.CurFn->getArgumentList().back();
    llvm::Type *PtrTy = OpenMPStack.back().ReductionRec->getPointerTo();
    OpenMPStack.back().RedArg1 = CGF.Builder.CreateBitCast(Arg1, PtrTy,
                                                           "reduction.lhs");
    OpenMPStack.back().RedArg2 = CGF.Builder.CreateBitCast(Arg2, PtrTy,
                                                           "reduction.rhs");
  }
  Arg1 = OpenMPStack.back().RedArg1;
  Arg2 = OpenMPStack.back().RedArg2;
}

unsigned
CodeGenModule::OpenMPSupportStackTy::getReductionVarIdx(const VarDecl *VD) {
  assert (OpenMPStack.back().ReductionMap.count(VD) > 0 && "No reduction var.");
  return OpenMPStack.back().ReductionMap[VD];
}

llvm::Value *CodeGenModule::OpenMPSupportStackTy::getReductionSwitch() {
  return OpenMPStack.back().ReduceSwitch;
}

void CodeGenModule::OpenMPSupportStackTy::setReductionSwitch(
                                                llvm::Value *Switch) {
  OpenMPStack.back().ReduceSwitch = Switch;
}

void CodeGenModule::OpenMPSupportStackTy::setReductionIPs(
                                                 llvm::BasicBlock *BB1,
                                                 llvm::Instruction *IP1,
                                                 llvm::BasicBlock *BB2,
                                                 llvm::Instruction *IP2) {
  OpenMPStack.back().BB1IP = IP1;
  OpenMPStack.back().BB2IP = IP2;
  OpenMPStack.back().BB1 = BB1;
  OpenMPStack.back().BB2 = BB2;
}

void CodeGenModule::OpenMPSupportStackTy::getReductionIPs(
                                                 llvm::BasicBlock *&BB1,
                                                 llvm::Instruction *&IP1,
                                                 llvm::BasicBlock *&BB2,
                                                 llvm::Instruction *&IP2) {
  IP1 = OpenMPStack.back().BB1IP;
  IP2 = OpenMPStack.back().BB2IP;
  BB1 = OpenMPStack.back().BB1;
  BB2 = OpenMPStack.back().BB2;
}

unsigned
CodeGenModule::OpenMPSupportStackTy::getNumberOfReductionVars() {
  return OpenMPStack.back().ReductionTypes.size();
}

llvm::Value *CodeGenModule::OpenMPSupportStackTy::getReductionLockVar() {
  return OpenMPStack.back().LockVar;
}

void CodeGenModule::OpenMPSupportStackTy::setReductionLockVar(llvm::Value *Var) {
  OpenMPStack.back().LockVar = Var;
}

void CodeGenModule::OpenMPSupportStackTy::setNoWait(bool Flag) {
  OpenMPStack.back().NoWait = Flag;
}

bool CodeGenModule::OpenMPSupportStackTy::getNoWait() {
  return OpenMPStack.back().NoWait;
}

void CodeGenModule::OpenMPSupportStackTy::setScheduleChunkSize(
                                               int Sched,
                                               const Expr *Size) {
  OpenMPStack.back().Schedule = Sched;
  OpenMPStack.back().ChunkSize = Size;
}

void CodeGenModule::OpenMPSupportStackTy::getScheduleChunkSize(
                                               int &Sched,
                                               const Expr *&Size) {
  Sched = OpenMPStack.back().Schedule;
  Size = OpenMPStack.back().ChunkSize;
}

void CodeGenModule::OpenMPSupportStackTy::setMergeable(bool Flag) {
  OpenMPStack.back().Mergeable = Flag;
}

bool CodeGenModule::OpenMPSupportStackTy::getMergeable() {
  return OpenMPStack.back().Mergeable;
}

void CodeGenModule::OpenMPSupportStackTy::setOrdered(bool Flag) {
  OpenMPStack.back().Ordered = Flag;
}

bool CodeGenModule::OpenMPSupportStackTy::getOrdered() {
  return OpenMPStack.back().Ordered;
}

void CodeGenModule::OpenMPSupportStackTy::setHasLastPrivate(bool Flag) {
  OpenMPStack.back().HasLastPrivate = Flag;
}

bool CodeGenModule::OpenMPSupportStackTy::hasLastPrivate() {
  return OpenMPStack.back().HasLastPrivate;
}

void CodeGenModule::OpenMPSupportStackTy::setLastprivateIP(
                                                 llvm::BasicBlock *BB,
                                                 llvm::Instruction *IP,
                                                 llvm::BasicBlock *EndBB) {
  OpenMPStack.back().LastprivateIP = IP;
  OpenMPStack.back().LastprivateBB = BB;
  OpenMPStack.back().LastprivateEndBB = EndBB;
}

void CodeGenModule::OpenMPSupportStackTy::getLastprivateIP(
                                                 llvm::BasicBlock *&BB,
                                                 llvm::Instruction *&IP,
                                                 llvm::BasicBlock *&EndBB) {
  IP = OpenMPStack.back().LastprivateIP;
  BB = OpenMPStack.back().LastprivateBB;
  EndBB = OpenMPStack.back().LastprivateEndBB;
}

llvm::Value *CodeGenModule::OpenMPSupportStackTy::getLastIterVar() {
  return OpenMPStack.back().LastIterVar;
}

void CodeGenModule::OpenMPSupportStackTy::setLastIterVar(llvm::Value *Var) {
  OpenMPStack.back().LastIterVar = Var;
}

bool CodeGenModule::OpenMPSupportStackTy::getUntied() {
  for (OMPStackTy::reverse_iterator I = OpenMPStack.rbegin(),
                                    E = OpenMPStack.rend();
       I != E; ++I) {
    if (I->NewTask) {
      return I->Untied;
    }
  }
  return false;
}

bool CodeGenModule::OpenMPSupportStackTy::getParentUntied() {
  bool FirstTaskFound = false;
  for (OMPStackTy::reverse_iterator I = OpenMPStack.rbegin(),
                                    E = OpenMPStack.rend();
       I != E; ++I) {
    if (FirstTaskFound && I->NewTask) {
      return I->Untied;
    }
    FirstTaskFound = FirstTaskFound || I->NewTask;
  }
  return false;
}

void CodeGenModule::OpenMPSupportStackTy::setUntied(bool Flag) {
  OpenMPStack.back().Untied = Flag;
}

llvm::Value *CodeGenModule::OpenMPSupportStackTy::getTaskFlags() {
  return OpenMPStack.back().TaskFlags;
}

void CodeGenModule::OpenMPSupportStackTy::setTaskFlags(llvm::Value *Flags) {
  OpenMPStack.back().TaskFlags = Flags;
}

void CodeGenModule::OpenMPSupportStackTy::setPTask(llvm::Value *Task, llvm::Value *TaskT, llvm::Type *PTy, QualType PQTy, llvm::Value *PB) {
  OpenMPStack.back().PTask = Task;
  OpenMPStack.back().PTaskTValue = TaskT;
  OpenMPStack.back().TaskPrivateTy = PTy;
  OpenMPStack.back().TaskPrivateQTy = PQTy;
  OpenMPStack.back().TaskPrivateBase = PB;
}

void CodeGenModule::OpenMPSupportStackTy::getPTask(llvm::Value *&Task, llvm::Value *&TaskT, llvm::Type *&PTy, QualType &PQTy, llvm::Value *&PB) {
  Task = OpenMPStack.back().PTask;
  TaskT = OpenMPStack.back().PTaskTValue;
  PTy = OpenMPStack.back().TaskPrivateTy;
  PQTy = OpenMPStack.back().TaskPrivateQTy;
  PB = OpenMPStack.back().TaskPrivateBase;
}

llvm::DenseMap<const ValueDecl *, FieldDecl *> &CodeGenModule::OpenMPSupportStackTy::getTaskFields() {
  return OpenMPStack.back().TaskFields;
}

void CodeGenModule::OpenMPSupportStackTy::setUntiedData(llvm::Value *UntiedPartIdAddr, llvm::Value *UntiedSwitch,
                                                        llvm::BasicBlock *UntiedEnd, unsigned UntiedCounter,
                                                        CodeGenFunction *CGF) {
  for (OMPStackTy::reverse_iterator I = OpenMPStack.rbegin(),
                                    E = OpenMPStack.rend();
       I != E; ++I) {
    if (I->NewTask) {
      I->UntiedPartIdAddr = UntiedPartIdAddr;
      I->UntiedSwitch = UntiedSwitch;
      I->UntiedEnd = UntiedEnd;
      I->UntiedCounter = UntiedCounter;
      I->ParentCGF = CGF;
      return;
    }
  }
}

void CodeGenModule::OpenMPSupportStackTy::getUntiedData(llvm::Value *&UntiedPartIdAddr, llvm::Value *&UntiedSwitch,
                                                        llvm::BasicBlock *&UntiedEnd, unsigned &UntiedCounter) {
  for (OMPStackTy::reverse_iterator I = OpenMPStack.rbegin(),
                                    E = OpenMPStack.rend();
       I != E; ++I) {
    if (I->NewTask) {
      UntiedPartIdAddr = I->UntiedPartIdAddr;
      UntiedSwitch = I->UntiedSwitch;
      UntiedEnd = I->UntiedEnd;
      UntiedCounter = I->UntiedCounter;
      return;
    }
  }
}

void CodeGenModule::OpenMPSupportStackTy::setParentUntiedData(llvm::Value *UntiedPartIdAddr, llvm::Value *UntiedSwitch,
                                                              llvm::BasicBlock *UntiedEnd, unsigned UntiedCounter,
                                                              CodeGenFunction *CGF) {
  bool FirstTaskFound = false;
  for (OMPStackTy::reverse_iterator I = OpenMPStack.rbegin(),
                                    E = OpenMPStack.rend();
       I != E; ++I) {
    if (FirstTaskFound && I->NewTask) {
      I->UntiedPartIdAddr = UntiedPartIdAddr;
      I->UntiedSwitch = UntiedSwitch;
      I->UntiedEnd = UntiedEnd;
      I->UntiedCounter = UntiedCounter;
      I->ParentCGF = CGF;
      return;
    }
    FirstTaskFound = FirstTaskFound || I->NewTask;
  }
}

void CodeGenModule::OpenMPSupportStackTy::getParentUntiedData(llvm::Value *&UntiedPartIdAddr, llvm::Value *&UntiedSwitch,
                                                              llvm::BasicBlock *&UntiedEnd, unsigned &UntiedCounter,
                                                              CodeGenFunction *&CGF) {
  bool FirstTaskFound = false;
  for (OMPStackTy::reverse_iterator I = OpenMPStack.rbegin(),
                                    E = OpenMPStack.rend();
       I != E; ++I) {
    if (FirstTaskFound && I->NewTask) {
      UntiedPartIdAddr = I->UntiedPartIdAddr;
      UntiedSwitch = I->UntiedSwitch;
      UntiedEnd = I->UntiedEnd;
      UntiedCounter = I->UntiedCounter;
      CGF = I->ParentCGF;
      return;
    }
    FirstTaskFound = FirstTaskFound || I->NewTask;
  }
}

void CodeGenModule::OpenMPSupportStackTy::setNumTeams(llvm::Value *Num) {
  OpenMPStack.back().NumTeams = Num;
}

void CodeGenModule::OpenMPSupportStackTy::setThreadLimit(llvm::Value *Num) {
  OpenMPStack.back().ThreadLimit = Num;
}

llvm::Value *CodeGenModule::OpenMPSupportStackTy::getNumTeams() {
  return OpenMPStack.back().NumTeams;
}

llvm::Value *CodeGenModule::OpenMPSupportStackTy::getThreadLimit() {
  return OpenMPStack.back().ThreadLimit;
}

void CodeGenModule::OpenMPSupportStackTy::setWaitDepsArgs(llvm::Value **Args) {
  OpenMPStack.back().WaitDepsArgs = Args;
}

llvm::Value **CodeGenModule::OpenMPSupportStackTy::getWaitDepsArgs() {
  return OpenMPStack.back().WaitDepsArgs;
=======
llvm::Constant *CodeGenModule::GetAddrOfRTTIDescriptor(QualType Ty,
                                                       bool ForEH) {
  // Return a bogus pointer if RTTI is disabled, unless it's for EH.
  // FIXME: should we even be calling this method if RTTI is disabled
  // and it's not for EH?
  if (!ForEH && !getLangOpts().RTTI)
    return llvm::Constant::getNullValue(Int8PtrTy);
  
  if (ForEH && Ty->isObjCObjectPointerType() &&
      LangOpts.ObjCRuntime.isGNUFamily())
    return ObjCRuntime->GetEHType(Ty);

  return getCXXABI().getAddrOfRTTIDescriptor(Ty);
>>>>>>> d4309185
}
<|MERGE_RESOLUTION|>--- conflicted
+++ resolved
@@ -77,21 +77,6 @@
                              DiagnosticsEngine &diags)
     : Context(C), LangOpts(C.getLangOpts()), CodeGenOpts(CGO), TheModule(M),
       Diags(diags), TheDataLayout(TD), Target(C.getTargetInfo()),
-<<<<<<< HEAD
-      ABI(createCXXABI(*this)), VMContext(M.getContext()), TBAA(0),
-      TheTargetCodeGenInfo(0), Types(*this), VTables(*this), ObjCRuntime(0),
-      OpenCLRuntime(0), CUDARuntime(0), DebugInfo(0), ARCData(0),
-      NoObjCARCExceptionsMetadata(0), RRData(0), CFConstantStringClassRef(0),
-      ConstantStringClassRef(0), NSConstantStringType(0),
-      NSConcreteGlobalBlock(0), NSConcreteStackBlock(0), BlockObjectAssign(0),
-      BlockObjectDispose(0), BlockDescriptorType(0), GenericBlockLiteralType(0),
-      LifetimeStartFn(0), LifetimeEndFn(0),
-      SanitizerBlacklist(
-          llvm::SpecialCaseList::createOrDie(CGO.SanitizerBlacklistFile)),
-      SanOpts(SanitizerBlacklist->isIn(M) ? SanitizerOptions::Disabled
-                                          : LangOpts.Sanitize),
-      OpenMPSupport(*this) {
-=======
       ABI(createCXXABI(*this)), VMContext(M.getContext()), TBAA(nullptr),
       TheTargetCodeGenInfo(nullptr), Types(*this), VTables(*this),
       ObjCRuntime(nullptr), OpenCLRuntime(nullptr), OpenMPRuntime(nullptr),
@@ -103,8 +88,8 @@
       BlockObjectDispose(nullptr), BlockDescriptorType(nullptr),
       GenericBlockLiteralType(nullptr), LifetimeStartFn(nullptr),
       LifetimeEndFn(nullptr), SanitizerBL(llvm::SpecialCaseList::createOrDie(
-                                  CGO.SanitizerBlacklistFile)) {
->>>>>>> d4309185
+                                  CGO.SanitizerBlacklistFile)),
+      OpenMPSupport(*this) {
 
   // Initialize the type cache.
   llvm::LLVMContext &LLVMContext = M.getContext();
@@ -129,8 +114,6 @@
     createObjCRuntime();
   if (LangOpts.OpenCL)
     createOpenCLRuntime();
-  if (LangOpts.OpenMP)
-    createOpenMPRuntime();
   if (LangOpts.CUDA)
     createCUDARuntime();
 
@@ -1431,9 +1414,8 @@
 
     return EmitGlobalFunctionDefinition(GD, GV);
   }
-<<<<<<< HEAD
-  
-  if (const VarDecl *VD = dyn_cast<VarDecl>(D)) {
+
+  if (const auto *VD = dyn_cast<VarDecl>(D)) {
     EmitGlobalVarDefinition(VD);
     for (VarDecl::redecl_iterator I = VD->redecls_begin(),
                                   E = VD->redecls_end();
@@ -1447,13 +1429,6 @@
     }
     return;
   }
-
-=======
-
-  if (const auto *VD = dyn_cast<VarDecl>(D))
-    return EmitGlobalVarDefinition(VD);
-  
->>>>>>> d4309185
   llvm_unreachable("Invalid argument to EmitGlobalDefinition()");
 }
 
@@ -3248,8 +3223,7 @@
 
     ImportedModules.insert(Import->getImportedModule());
     break;
-<<<<<<< HEAD
- }
+  }
   case Decl::OMPThreadPrivate:
     EmitOMPThreadPrivate(cast<OMPThreadPrivateDecl>(D));
     break;
@@ -3262,8 +3236,6 @@
   case Decl::OMPDeclareTarget:
     EmitOMPDeclareSimd(cast<OMPDeclareSimdDecl>(D));
     break;
-=======
-  }
 
   case Decl::ClassTemplateSpecialization: {
     const auto *Spec = cast<ClassTemplateSpecializationDecl>(D);
@@ -3271,7 +3243,6 @@
         Spec->getSpecializationKind() == TSK_ExplicitInstantiationDefinition)
       DebugInfo->completeTemplateDefinition(*Spec);
   }
->>>>>>> d4309185
 
   default:
     // Make sure we handled everything we should, every other kind is a
@@ -3436,7 +3407,6 @@
   return llvm::ConstantStruct::getAnon(Fields);
 }
 
-<<<<<<< HEAD
 CodeGenModule::OpenMPSupportStackTy::OMPStackElemTy::OMPStackElemTy(CodeGenModule &CGM)
   : PrivateVars(), IfEnd(0), ReductionFunc(0), CGM(CGM), RedCGF(0), ReductionTypes(),
     ReductionMap(), ReductionRec(0), ReductionRecVar(0), RedArg1(0), RedArg2(0),
@@ -3786,7 +3756,8 @@
 
 llvm::Value **CodeGenModule::OpenMPSupportStackTy::getWaitDepsArgs() {
   return OpenMPStack.back().WaitDepsArgs;
-=======
+}
+
 llvm::Constant *CodeGenModule::GetAddrOfRTTIDescriptor(QualType Ty,
                                                        bool ForEH) {
   // Return a bogus pointer if RTTI is disabled, unless it's for EH.
@@ -3800,5 +3771,4 @@
     return ObjCRuntime->GetEHType(Ty);
 
   return getCXXABI().getAddrOfRTTIDescriptor(Ty);
->>>>>>> d4309185
-}
+}
