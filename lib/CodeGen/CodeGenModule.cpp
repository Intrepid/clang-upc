//===--- CodeGenModule.cpp - Emit LLVM Code from ASTs for a Module --------===//
//
//                     The LLVM Compiler Infrastructure
//
// This file is distributed under the University of Illinois Open Source
// License. See LICENSE.TXT for details.
//
//===----------------------------------------------------------------------===//
//
// This coordinates the per-module state used while generating code.
//
//===----------------------------------------------------------------------===//

#include "CodeGenModule.h"
#include "CGBlocks.h"
#include "CGCUDARuntime.h"
#include "CGCXXABI.h"
#include "CGCall.h"
#include "CGDebugInfo.h"
#include "CGObjCRuntime.h"
#include "CGOpenCLRuntime.h"
#include "CGOpenMPRuntime.h"
#include "CodeGenFunction.h"
#include "CodeGenPGO.h"
#include "CodeGenTBAA.h"
#include "CoverageMappingGen.h"
#include "TargetInfo.h"
#include "clang/AST/ASTContext.h"
#include "clang/AST/CharUnits.h"
#include "clang/AST/DeclCXX.h"
#include "clang/AST/DeclObjC.h"
#include "clang/AST/DeclTemplate.h"
#include "clang/AST/Mangle.h"
#include "clang/AST/RecordLayout.h"
#include "clang/AST/RecursiveASTVisitor.h"
#include "clang/Basic/Builtins.h"
#include "clang/Basic/CharInfo.h"
#include "clang/Basic/Diagnostic.h"
#include "clang/Basic/Module.h"
#include "clang/Basic/SourceManager.h"
#include "clang/Basic/TargetInfo.h"
#include "clang/Basic/Version.h"
#include "clang/Frontend/CodeGenOptions.h"
#include "clang/Sema/SemaDiagnostic.h"
#include "llvm/ADT/APSInt.h"
#include "llvm/ADT/Triple.h"
#include "llvm/IR/CallSite.h"
#include "llvm/IR/CallingConv.h"
#include "llvm/IR/DataLayout.h"
#include "llvm/IR/Intrinsics.h"
#include "llvm/IR/LLVMContext.h"
#include "llvm/IR/Module.h"
#include "llvm/ProfileData/InstrProfReader.h"
#include "llvm/Support/ConvertUTF.h"
#include "llvm/Support/ErrorHandling.h"
#include "llvm/Support/MD5.h"

using namespace clang;
using namespace CodeGen;

static const char AnnotationSection[] = "llvm.metadata";

static CGCXXABI *createCXXABI(CodeGenModule &CGM) {
  switch (CGM.getTarget().getCXXABI().getKind()) {
  case TargetCXXABI::GenericAArch64:
  case TargetCXXABI::GenericARM:
  case TargetCXXABI::iOS:
  case TargetCXXABI::iOS64:
  case TargetCXXABI::WatchOS:
  case TargetCXXABI::GenericMIPS:
  case TargetCXXABI::GenericItanium:
  case TargetCXXABI::WebAssembly:
    return CreateItaniumCXXABI(CGM);
  case TargetCXXABI::Microsoft:
    return CreateMicrosoftCXXABI(CGM);
  }

  llvm_unreachable("invalid C++ ABI kind");
}

CodeGenModule::CodeGenModule(ASTContext &C, const HeaderSearchOptions &HSO,
                             const PreprocessorOptions &PPO,
                             const CodeGenOptions &CGO, llvm::Module &M,
                             DiagnosticsEngine &diags,
                             CoverageSourceInfo *CoverageInfo)
    : Context(C), LangOpts(C.getLangOpts()), HeaderSearchOpts(HSO),
      PreprocessorOpts(PPO), CodeGenOpts(CGO), TheModule(M), Diags(diags),
      Target(C.getTargetInfo()), ABI(createCXXABI(*this)),
      VMContext(M.getContext()), TBAA(nullptr), TheTargetCodeGenInfo(nullptr),
      Types(*this), VTables(*this), ObjCRuntime(nullptr),
      OpenCLRuntime(nullptr), OpenMPRuntime(nullptr), CUDARuntime(nullptr),
      DebugInfo(nullptr), ObjCData(nullptr),
      NoObjCARCExceptionsMetadata(nullptr), PGOReader(nullptr),
      CFConstantStringClassRef(nullptr), ConstantStringClassRef(nullptr),
      NSConstantStringType(nullptr),
      UPCThreads(0), UPCMyThread(0), UPCFenceVar(0),
      NSConcreteGlobalBlock(nullptr),
      NSConcreteStackBlock(nullptr), BlockObjectAssign(nullptr),
      BlockObjectDispose(nullptr), BlockDescriptorType(nullptr),
      GenericBlockLiteralType(nullptr), LifetimeStartFn(nullptr),
      LifetimeEndFn(nullptr), SanitizerMD(new SanitizerMetadata(*this)) {

  // Initialize the type cache.
  llvm::LLVMContext &LLVMContext = M.getContext();
  VoidTy = llvm::Type::getVoidTy(LLVMContext);
  Int8Ty = llvm::Type::getInt8Ty(LLVMContext);
  Int16Ty = llvm::Type::getInt16Ty(LLVMContext);
  Int32Ty = llvm::Type::getInt32Ty(LLVMContext);
  Int64Ty = llvm::Type::getInt64Ty(LLVMContext);
  FloatTy = llvm::Type::getFloatTy(LLVMContext);
  DoubleTy = llvm::Type::getDoubleTy(LLVMContext);
  PointerWidthInBits = C.getTargetInfo().getPointerWidth(0);
  PointerAlignInBytes =
    C.toCharUnitsFromBits(C.getTargetInfo().getPointerAlign(0)).getQuantity();
  IntAlignInBytes =
    C.toCharUnitsFromBits(C.getTargetInfo().getIntAlign()).getQuantity();
  IntTy = llvm::IntegerType::get(LLVMContext, C.getTargetInfo().getIntWidth());
  IntPtrTy = llvm::IntegerType::get(LLVMContext, PointerWidthInBits);
  Int8PtrTy = Int8Ty->getPointerTo(0);
  Int8PtrPtrTy = Int8PtrTy->getPointerTo(0);
  GenericPtsTy = Types.ConvertType(Context.getPointerType(Context.getSharedType(Context.VoidTy)));

  RuntimeCC = getTargetCodeGenInfo().getABIInfo().getRuntimeCC();
  BuiltinCC = getTargetCodeGenInfo().getABIInfo().getBuiltinCC();

  if (LangOpts.ObjC1)
    createObjCRuntime();
  if (LangOpts.OpenCL)
    createOpenCLRuntime();
  if (LangOpts.OpenMP)
    createOpenMPRuntime();
  if (LangOpts.CUDA)
    createCUDARuntime();

  // Enable TBAA unless it's suppressed. ThreadSanitizer needs TBAA even at O0.
  if (LangOpts.Sanitize.has(SanitizerKind::Thread) ||
      (!CodeGenOpts.RelaxedAliasing && CodeGenOpts.OptimizationLevel > 0))
    TBAA = new CodeGenTBAA(Context, VMContext, CodeGenOpts, getLangOpts(),
                           getCXXABI().getMangleContext());

  // If debug info or coverage generation is enabled, create the CGDebugInfo
  // object.
  if (CodeGenOpts.getDebugInfo() != CodeGenOptions::NoDebugInfo ||
      CodeGenOpts.EmitGcovArcs ||
      CodeGenOpts.EmitGcovNotes)
    DebugInfo = new CGDebugInfo(*this);

  Block.GlobalUniqueCount = 0;

  if (C.getLangOpts().ObjC1)
    ObjCData = new ObjCEntrypoints();

  if (!CodeGenOpts.InstrProfileInput.empty()) {
    auto ReaderOrErr =
        llvm::IndexedInstrProfReader::create(CodeGenOpts.InstrProfileInput);
    if (std::error_code EC = ReaderOrErr.getError()) {
      unsigned DiagID = Diags.getCustomDiagID(DiagnosticsEngine::Error,
                                              "Could not read profile %0: %1");
      getDiags().Report(DiagID) << CodeGenOpts.InstrProfileInput
                                << EC.message();
    } else
      PGOReader = std::move(ReaderOrErr.get());
  }

  // If coverage mapping generation is enabled, create the
  // CoverageMappingModuleGen object.
  if (CodeGenOpts.CoverageMapping)
    CoverageMapping.reset(new CoverageMappingModuleGen(*this, *CoverageInfo));
}

CodeGenModule::~CodeGenModule() {
  delete ObjCRuntime;
  delete OpenCLRuntime;
  delete OpenMPRuntime;
  delete CUDARuntime;
  delete TheTargetCodeGenInfo;
  delete TBAA;
  delete DebugInfo;
  delete ObjCData;
}

void CodeGenModule::createObjCRuntime() {
  // This is just isGNUFamily(), but we want to force implementors of
  // new ABIs to decide how best to do this.
  switch (LangOpts.ObjCRuntime.getKind()) {
  case ObjCRuntime::GNUstep:
  case ObjCRuntime::GCC:
  case ObjCRuntime::ObjFW:
    ObjCRuntime = CreateGNUObjCRuntime(*this);
    return;

  case ObjCRuntime::FragileMacOSX:
  case ObjCRuntime::MacOSX:
  case ObjCRuntime::iOS:
  case ObjCRuntime::WatchOS:
    ObjCRuntime = CreateMacObjCRuntime(*this);
    return;
  }
  llvm_unreachable("bad runtime kind");
}

void CodeGenModule::createOpenCLRuntime() {
  OpenCLRuntime = new CGOpenCLRuntime(*this);
}

void CodeGenModule::createOpenMPRuntime() {
  OpenMPRuntime = new CGOpenMPRuntime(*this);
}

void CodeGenModule::createCUDARuntime() {
  CUDARuntime = CreateNVCUDARuntime(*this);
}

void CodeGenModule::addReplacement(StringRef Name, llvm::Constant *C) {
  Replacements[Name] = C;
}

void CodeGenModule::applyReplacements() {
  for (auto &I : Replacements) {
    StringRef MangledName = I.first();
    llvm::Constant *Replacement = I.second;
    llvm::GlobalValue *Entry = GetGlobalValue(MangledName);
    if (!Entry)
      continue;
    auto *OldF = cast<llvm::Function>(Entry);
    auto *NewF = dyn_cast<llvm::Function>(Replacement);
    if (!NewF) {
      if (auto *Alias = dyn_cast<llvm::GlobalAlias>(Replacement)) {
        NewF = dyn_cast<llvm::Function>(Alias->getAliasee());
      } else {
        auto *CE = cast<llvm::ConstantExpr>(Replacement);
        assert(CE->getOpcode() == llvm::Instruction::BitCast ||
               CE->getOpcode() == llvm::Instruction::GetElementPtr);
        NewF = dyn_cast<llvm::Function>(CE->getOperand(0));
      }
    }

    // Replace old with new, but keep the old order.
    OldF->replaceAllUsesWith(Replacement);
    if (NewF) {
      NewF->removeFromParent();
      OldF->getParent()->getFunctionList().insertAfter(OldF->getIterator(),
                                                       NewF);
    }
    OldF->eraseFromParent();
  }
}

void CodeGenModule::addGlobalValReplacement(llvm::GlobalValue *GV, llvm::Constant *C) {
  GlobalValReplacements.push_back(std::make_pair(GV, C));
}

void CodeGenModule::applyGlobalValReplacements() {
  for (auto &I : GlobalValReplacements) {
    llvm::GlobalValue *GV = I.first;
    llvm::Constant *C = I.second;

    GV->replaceAllUsesWith(C);
    GV->eraseFromParent();
  }
}

// This is only used in aliases that we created and we know they have a
// linear structure.
static const llvm::GlobalObject *getAliasedGlobal(const llvm::GlobalAlias &GA) {
  llvm::SmallPtrSet<const llvm::GlobalAlias*, 4> Visited;
  const llvm::Constant *C = &GA;
  for (;;) {
    C = C->stripPointerCasts();
    if (auto *GO = dyn_cast<llvm::GlobalObject>(C))
      return GO;
    // stripPointerCasts will not walk over weak aliases.
    auto *GA2 = dyn_cast<llvm::GlobalAlias>(C);
    if (!GA2)
      return nullptr;
    if (!Visited.insert(GA2).second)
      return nullptr;
    C = GA2->getAliasee();
  }
}

void CodeGenModule::checkAliases() {
  // Check if the constructed aliases are well formed. It is really unfortunate
  // that we have to do this in CodeGen, but we only construct mangled names
  // and aliases during codegen.
  bool Error = false;
  DiagnosticsEngine &Diags = getDiags();
  for (const GlobalDecl &GD : Aliases) {
    const auto *D = cast<ValueDecl>(GD.getDecl());
    const AliasAttr *AA = D->getAttr<AliasAttr>();
    StringRef MangledName = getMangledName(GD);
    llvm::GlobalValue *Entry = GetGlobalValue(MangledName);
    auto *Alias = cast<llvm::GlobalAlias>(Entry);
    const llvm::GlobalValue *GV = getAliasedGlobal(*Alias);
    if (!GV) {
      Error = true;
      Diags.Report(AA->getLocation(), diag::err_cyclic_alias);
    } else if (GV->isDeclaration()) {
      Error = true;
      Diags.Report(AA->getLocation(), diag::err_alias_to_undefined);
    }

    llvm::Constant *Aliasee = Alias->getAliasee();
    llvm::GlobalValue *AliaseeGV;
    if (auto CE = dyn_cast<llvm::ConstantExpr>(Aliasee))
      AliaseeGV = cast<llvm::GlobalValue>(CE->getOperand(0));
    else
      AliaseeGV = cast<llvm::GlobalValue>(Aliasee);

    if (const SectionAttr *SA = D->getAttr<SectionAttr>()) {
      StringRef AliasSection = SA->getName();
      if (AliasSection != AliaseeGV->getSection())
        Diags.Report(SA->getLocation(), diag::warn_alias_with_section)
            << AliasSection;
    }

    // We have to handle alias to weak aliases in here. LLVM itself disallows
    // this since the object semantics would not match the IL one. For
    // compatibility with gcc we implement it by just pointing the alias
    // to its aliasee's aliasee. We also warn, since the user is probably
    // expecting the link to be weak.
    if (auto GA = dyn_cast<llvm::GlobalAlias>(AliaseeGV)) {
      if (GA->mayBeOverridden()) {
        Diags.Report(AA->getLocation(), diag::warn_alias_to_weak_alias)
            << GV->getName() << GA->getName();
        Aliasee = llvm::ConstantExpr::getPointerBitCastOrAddrSpaceCast(
            GA->getAliasee(), Alias->getType());
        Alias->setAliasee(Aliasee);
      }
    }
  }
  if (!Error)
    return;

  for (const GlobalDecl &GD : Aliases) {
    StringRef MangledName = getMangledName(GD);
    llvm::GlobalValue *Entry = GetGlobalValue(MangledName);
    auto *Alias = cast<llvm::GlobalAlias>(Entry);
    Alias->replaceAllUsesWith(llvm::UndefValue::get(Alias->getType()));
    Alias->eraseFromParent();
  }
}

void CodeGenModule::clear() {
  DeferredDeclsToEmit.clear();
  if (OpenMPRuntime)
    OpenMPRuntime->clear();
}

void InstrProfStats::reportDiagnostics(DiagnosticsEngine &Diags,
                                       StringRef MainFile) {
  if (!hasDiagnostics())
    return;
  if (VisitedInMainFile > 0 && VisitedInMainFile == MissingInMainFile) {
    if (MainFile.empty())
      MainFile = "<stdin>";
    Diags.Report(diag::warn_profile_data_unprofiled) << MainFile;
  } else
    Diags.Report(diag::warn_profile_data_out_of_date) << Visited << Missing
                                                      << Mismatched;
}

void CodeGenModule::Release() {
  if (getContext().getLangOpts().UPC) {
    llvm::SmallString<64> str;
    str += "$GCCUPCConfig: (";
    str += getModule().getModuleIdentifier();
    str += ") ";
    unsigned Threads = getContext().getLangOpts().UPCThreads;
    if (Threads == 0) {
      str += "dynamicthreads";
    } else {
      str += "staticthreads=";
      llvm::APInt(32, Threads).toStringUnsigned(str);
    }
    str += " process$";
    llvm::GlobalVariable * conf =
      new llvm::GlobalVariable(getModule(), llvm::ArrayType::get(Int8Ty, str.size() + 1),
                               true, llvm::GlobalValue::InternalLinkage,
                               llvm::ConstantDataArray::getString(getLLVMContext(), str),
                               "GCCUPCConfig");
    if(isTargetDarwin())
      conf->setSection("__DATA,upc_pgm_info");
    else
      conf->setSection("upc_pgm_info");
    addUsedGlobal(conf);
  }
  EmitDeferred();
  applyGlobalValReplacements();
  applyReplacements();
  checkAliases();
  EmitCXXGlobalInitFunc();
  EmitCXXGlobalDtorFunc();
  EmitCXXThreadLocalInitFunc();
  if (ObjCRuntime)
    if (llvm::Function *ObjCInitFunction = ObjCRuntime->ModuleInitFunction())
      AddGlobalCtor(ObjCInitFunction);
<<<<<<< HEAD
  if (PGOReader && PGOStats.hasDiagnostics())
    PGOStats.reportDiagnostics(getDiags(), getCodeGenOpts().MainFileName);
  if (getContext().getLangOpts().UPC)
    EmitUPCInits(GlobalCtors, "__upc_init_array");
  else
    EmitCtorList(GlobalCtors, "llvm.global_ctors");
=======
  if (Context.getLangOpts().CUDA && !Context.getLangOpts().CUDAIsDevice &&
      CUDARuntime) {
    if (llvm::Function *CudaCtorFunction = CUDARuntime->makeModuleCtorFunction())
      AddGlobalCtor(CudaCtorFunction);
    if (llvm::Function *CudaDtorFunction = CUDARuntime->makeModuleDtorFunction())
      AddGlobalDtor(CudaDtorFunction);
  }
  if (OpenMPRuntime)
    if (llvm::Function *OpenMPRegistrationFunction =
            OpenMPRuntime->emitRegistrationFunction())
      AddGlobalCtor(OpenMPRegistrationFunction, 0);
  if (PGOReader) {
    getModule().setMaximumFunctionCount(PGOReader->getMaximumFunctionCount());
    if (PGOStats.hasDiagnostics())
      PGOStats.reportDiagnostics(getDiags(), getCodeGenOpts().MainFileName);
  }
  EmitCtorList(GlobalCtors, "llvm.global_ctors");
>>>>>>> 4fb22331
  EmitCtorList(GlobalDtors, "llvm.global_dtors");
  EmitGlobalAnnotations();
  EmitStaticExternCAliases();
  EmitDeferredUnusedCoverageMappings();
  if (CoverageMapping)
    CoverageMapping->emit();
  emitLLVMUsed();

  if (CodeGenOpts.Autolink &&
      (Context.getLangOpts().Modules || !LinkerOptionsMetadata.empty())) {
    EmitModuleLinkOptions();
  }
  if (CodeGenOpts.DwarfVersion) {
    // We actually want the latest version when there are conflicts.
    // We can change from Warning to Latest if such mode is supported.
    getModule().addModuleFlag(llvm::Module::Warning, "Dwarf Version",
                              CodeGenOpts.DwarfVersion);
  }
  if (CodeGenOpts.EmitCodeView) {
    // Indicate that we want CodeView in the metadata.
    getModule().addModuleFlag(llvm::Module::Warning, "CodeView", 1);
  }
  if (CodeGenOpts.OptimizationLevel > 0 && CodeGenOpts.StrictVTablePointers) {
    // We don't support LTO with 2 with different StrictVTablePointers
    // FIXME: we could support it by stripping all the information introduced
    // by StrictVTablePointers.

    getModule().addModuleFlag(llvm::Module::Error, "StrictVTablePointers",1);

    llvm::Metadata *Ops[2] = {
              llvm::MDString::get(VMContext, "StrictVTablePointers"),
              llvm::ConstantAsMetadata::get(llvm::ConstantInt::get(
                  llvm::Type::getInt32Ty(VMContext), 1))};

    getModule().addModuleFlag(llvm::Module::Require,
                              "StrictVTablePointersRequirement",
                              llvm::MDNode::get(VMContext, Ops));
  }
  if (DebugInfo)
    // We support a single version in the linked module. The LLVM
    // parser will drop debug info with a different version number
    // (and warn about it, too).
    getModule().addModuleFlag(llvm::Module::Warning, "Debug Info Version",
                              llvm::DEBUG_METADATA_VERSION);

  // We need to record the widths of enums and wchar_t, so that we can generate
  // the correct build attributes in the ARM backend.
  llvm::Triple::ArchType Arch = Context.getTargetInfo().getTriple().getArch();
  if (   Arch == llvm::Triple::arm
      || Arch == llvm::Triple::armeb
      || Arch == llvm::Triple::thumb
      || Arch == llvm::Triple::thumbeb) {
    // Width of wchar_t in bytes
    uint64_t WCharWidth =
        Context.getTypeSizeInChars(Context.getWideCharType()).getQuantity();
    getModule().addModuleFlag(llvm::Module::Error, "wchar_size", WCharWidth);

    // The minimum width of an enum in bytes
    uint64_t EnumWidth = Context.getLangOpts().ShortEnums ? 1 : 4;
    getModule().addModuleFlag(llvm::Module::Error, "min_enum_size", EnumWidth);
  }

  if (CodeGenOpts.SanitizeCfiCrossDso) {
    // Indicate that we want cross-DSO control flow integrity checks.
    getModule().addModuleFlag(llvm::Module::Override, "Cross-DSO CFI", 1);
  }

  if (uint32_t PLevel = Context.getLangOpts().PICLevel) {
    llvm::PICLevel::Level PL = llvm::PICLevel::Default;
    switch (PLevel) {
    case 0: break;
    case 1: PL = llvm::PICLevel::Small; break;
    case 2: PL = llvm::PICLevel::Large; break;
    default: llvm_unreachable("Invalid PIC Level");
    }

    getModule().setPICLevel(PL);
  }

  SimplifyPersonality();

  if (getCodeGenOpts().EmitDeclMetadata)
    EmitDeclMetadata();

  if (getCodeGenOpts().EmitGcovArcs || getCodeGenOpts().EmitGcovNotes)
    EmitCoverageFile();

  if (DebugInfo)
    DebugInfo->finalize();

  EmitVersionIdentMetadata();

  EmitTargetMetadata();
}

void CodeGenModule::UpdateCompletedType(const TagDecl *TD) {
  // Make sure that this type is translated.
  Types.UpdateCompletedType(TD);
}

llvm::MDNode *CodeGenModule::getTBAAInfo(QualType QTy) {
  if (!TBAA)
    return nullptr;
  return TBAA->getTBAAInfo(QTy);
}

llvm::MDNode *CodeGenModule::getTBAAInfoForVTablePtr() {
  if (!TBAA)
    return nullptr;
  return TBAA->getTBAAInfoForVTablePtr();
}

llvm::MDNode *CodeGenModule::getTBAAStructInfo(QualType QTy) {
  if (!TBAA)
    return nullptr;
  return TBAA->getTBAAStructInfo(QTy);
}

llvm::MDNode *CodeGenModule::getTBAAStructTagInfo(QualType BaseTy,
                                                  llvm::MDNode *AccessN,
                                                  uint64_t O) {
  if (!TBAA)
    return nullptr;
  return TBAA->getTBAAStructTagInfo(BaseTy, AccessN, O);
}

/// Decorate the instruction with a TBAA tag. For both scalar TBAA
/// and struct-path aware TBAA, the tag has the same format:
/// base type, access type and offset.
/// When ConvertTypeToTag is true, we create a tag based on the scalar type.
void CodeGenModule::DecorateInstructionWithTBAA(llvm::Instruction *Inst,
                                                llvm::MDNode *TBAAInfo,
                                                bool ConvertTypeToTag) {
  if (ConvertTypeToTag && TBAA)
    Inst->setMetadata(llvm::LLVMContext::MD_tbaa,
                      TBAA->getTBAAScalarTagInfo(TBAAInfo));
  else
    Inst->setMetadata(llvm::LLVMContext::MD_tbaa, TBAAInfo);
}

<<<<<<< HEAD
bool CodeGenModule::isTargetDarwin() const {
  return getContext().getTargetInfo().getTriple().isOSDarwin();
=======
void CodeGenModule::DecorateInstructionWithInvariantGroup(
    llvm::Instruction *I, const CXXRecordDecl *RD) {
  llvm::Metadata *MD = CreateMetadataIdentifierForType(QualType(RD->getTypeForDecl(), 0));
  auto *MetaDataNode = dyn_cast<llvm::MDNode>(MD);
  // Check if we have to wrap MDString in MDNode.
  if (!MetaDataNode)
    MetaDataNode = llvm::MDNode::get(getLLVMContext(), MD);
  I->setMetadata(llvm::LLVMContext::MD_invariant_group, MetaDataNode);
>>>>>>> 4fb22331
}

void CodeGenModule::Error(SourceLocation loc, StringRef message) {
  unsigned diagID = getDiags().getCustomDiagID(DiagnosticsEngine::Error, "%0");
  getDiags().Report(Context.getFullLoc(loc), diagID) << message;
}

/// ErrorUnsupported - Print out an error that codegen doesn't support the
/// specified stmt yet.
void CodeGenModule::ErrorUnsupported(const Stmt *S, const char *Type) {
  unsigned DiagID = getDiags().getCustomDiagID(DiagnosticsEngine::Error,
                                               "cannot compile this %0 yet");
  std::string Msg = Type;
  getDiags().Report(Context.getFullLoc(S->getLocStart()), DiagID)
    << Msg << S->getSourceRange();
}

/// ErrorUnsupported - Print out an error that codegen doesn't support the
/// specified decl yet.
void CodeGenModule::ErrorUnsupported(const Decl *D, const char *Type) {
  unsigned DiagID = getDiags().getCustomDiagID(DiagnosticsEngine::Error,
                                               "cannot compile this %0 yet");
  std::string Msg = Type;
  getDiags().Report(Context.getFullLoc(D->getLocation()), DiagID) << Msg;
}

llvm::ConstantInt *CodeGenModule::getSize(CharUnits size) {
  return llvm::ConstantInt::get(SizeTy, size.getQuantity());
}

void CodeGenModule::setGlobalVisibility(llvm::GlobalValue *GV,
                                        const NamedDecl *D) const {
  // Internal definitions always have default visibility.
  if (GV->hasLocalLinkage()) {
    GV->setVisibility(llvm::GlobalValue::DefaultVisibility);
    return;
  }

  // Set visibility for definitions.
  LinkageInfo LV = D->getLinkageAndVisibility();
  if (LV.isVisibilityExplicit() || !GV->hasAvailableExternallyLinkage())
    GV->setVisibility(GetLLVMVisibility(LV.getVisibility()));
}

static llvm::GlobalVariable::ThreadLocalMode GetLLVMTLSModel(StringRef S) {
  return llvm::StringSwitch<llvm::GlobalVariable::ThreadLocalMode>(S)
      .Case("global-dynamic", llvm::GlobalVariable::GeneralDynamicTLSModel)
      .Case("local-dynamic", llvm::GlobalVariable::LocalDynamicTLSModel)
      .Case("initial-exec", llvm::GlobalVariable::InitialExecTLSModel)
      .Case("local-exec", llvm::GlobalVariable::LocalExecTLSModel);
}

static llvm::GlobalVariable::ThreadLocalMode GetLLVMTLSModel(
    CodeGenOptions::TLSModel M) {
  switch (M) {
  case CodeGenOptions::GeneralDynamicTLSModel:
    return llvm::GlobalVariable::GeneralDynamicTLSModel;
  case CodeGenOptions::LocalDynamicTLSModel:
    return llvm::GlobalVariable::LocalDynamicTLSModel;
  case CodeGenOptions::InitialExecTLSModel:
    return llvm::GlobalVariable::InitialExecTLSModel;
  case CodeGenOptions::LocalExecTLSModel:
    return llvm::GlobalVariable::LocalExecTLSModel;
  }
  llvm_unreachable("Invalid TLS model!");
}

void CodeGenModule::setTLSMode(llvm::GlobalValue *GV, const VarDecl &D) const {
  assert(D.getTLSKind() && "setting TLS mode on non-TLS var!");

  llvm::GlobalValue::ThreadLocalMode TLM;
  TLM = GetLLVMTLSModel(CodeGenOpts.getDefaultTLSModel());

  // Override the TLS model if it is explicitly specified.
  if (const TLSModelAttr *Attr = D.getAttr<TLSModelAttr>()) {
    TLM = GetLLVMTLSModel(Attr->getModel());
  }

  GV->setThreadLocalMode(TLM);
}

StringRef CodeGenModule::getMangledName(GlobalDecl GD) {
  GlobalDecl CanonicalGD = GD.getCanonicalDecl();

  // Some ABIs don't have constructor variants.  Make sure that base and
  // complete constructors get mangled the same.
  if (const auto *CD = dyn_cast<CXXConstructorDecl>(CanonicalGD.getDecl())) {
    if (!getTarget().getCXXABI().hasConstructorVariants()) {
      CXXCtorType OrigCtorType = GD.getCtorType();
      assert(OrigCtorType == Ctor_Base || OrigCtorType == Ctor_Complete);
      if (OrigCtorType == Ctor_Base)
        CanonicalGD = GlobalDecl(CD, Ctor_Complete);
    }
  }

  StringRef &FoundStr = MangledDeclNames[CanonicalGD];
  if (!FoundStr.empty())
    return FoundStr;

  const auto *ND = cast<NamedDecl>(GD.getDecl());
  SmallString<256> Buffer;
  StringRef Str;
  if (getCXXABI().getMangleContext().shouldMangleDeclName(ND)) {
    llvm::raw_svector_ostream Out(Buffer);
    if (const auto *D = dyn_cast<CXXConstructorDecl>(ND))
      getCXXABI().getMangleContext().mangleCXXCtor(D, GD.getCtorType(), Out);
    else if (const auto *D = dyn_cast<CXXDestructorDecl>(ND))
      getCXXABI().getMangleContext().mangleCXXDtor(D, GD.getDtorType(), Out);
    else
      getCXXABI().getMangleContext().mangleName(ND, Out);
    Str = Out.str();
  } else {
    IdentifierInfo *II = ND->getIdentifier();
    assert(II && "Attempt to mangle unnamed decl.");
    Str = II->getName();
  }

  // Keep the first result in the case of a mangling collision.
  auto Result = Manglings.insert(std::make_pair(Str, GD));
  return FoundStr = Result.first->first();
}

StringRef CodeGenModule::getBlockMangledName(GlobalDecl GD,
                                             const BlockDecl *BD) {
  MangleContext &MangleCtx = getCXXABI().getMangleContext();
  const Decl *D = GD.getDecl();

  SmallString<256> Buffer;
  llvm::raw_svector_ostream Out(Buffer);
  if (!D)
    MangleCtx.mangleGlobalBlock(BD, 
      dyn_cast_or_null<VarDecl>(initializedGlobalDecl.getDecl()), Out);
  else if (const auto *CD = dyn_cast<CXXConstructorDecl>(D))
    MangleCtx.mangleCtorBlock(CD, GD.getCtorType(), BD, Out);
  else if (const auto *DD = dyn_cast<CXXDestructorDecl>(D))
    MangleCtx.mangleDtorBlock(DD, GD.getDtorType(), BD, Out);
  else
    MangleCtx.mangleBlock(cast<DeclContext>(D), BD, Out);

  auto Result = Manglings.insert(std::make_pair(Out.str(), BD));
  return Result.first->first();
}

llvm::GlobalValue *CodeGenModule::GetGlobalValue(StringRef Name) {
  return getModule().getNamedValue(Name);
}

/// AddGlobalCtor - Add a function to the list that will be called before
/// main() runs.
void CodeGenModule::AddGlobalCtor(llvm::Function *Ctor, int Priority,
                                  llvm::Constant *AssociatedData) {
  // FIXME: Type coercion of void()* types.
  GlobalCtors.push_back(Structor(Priority, Ctor, AssociatedData));
}

/// AddGlobalDtor - Add a function to the list that will be called
/// when the module is unloaded.
void CodeGenModule::AddGlobalDtor(llvm::Function *Dtor, int Priority) {
  // FIXME: Type coercion of void()* types.
  GlobalDtors.push_back(Structor(Priority, Dtor, nullptr));
}

void CodeGenModule::EmitCtorList(const CtorList &Fns, const char *GlobalName) {
  // Ctor function type is void()*.
  llvm::FunctionType* CtorFTy = llvm::FunctionType::get(VoidTy, false);
  llvm::Type *CtorPFTy = llvm::PointerType::getUnqual(CtorFTy);

  // Get the type of a ctor entry, { i32, void ()*, i8* }.
  llvm::StructType *CtorStructTy = llvm::StructType::get(
      Int32Ty, llvm::PointerType::getUnqual(CtorFTy), VoidPtrTy, nullptr);

  // Construct the constructor and destructor arrays.
  SmallVector<llvm::Constant *, 8> Ctors;
  for (const auto &I : Fns) {
    llvm::Constant *S[] = {
        llvm::ConstantInt::get(Int32Ty, I.Priority, false),
        llvm::ConstantExpr::getBitCast(I.Initializer, CtorPFTy),
        (I.AssociatedData
             ? llvm::ConstantExpr::getBitCast(I.AssociatedData, VoidPtrTy)
             : llvm::Constant::getNullValue(VoidPtrTy))};
    Ctors.push_back(llvm::ConstantStruct::get(CtorStructTy, S));
  }

  if (!Ctors.empty()) {
    llvm::ArrayType *AT = llvm::ArrayType::get(CtorStructTy, Ctors.size());
    new llvm::GlobalVariable(TheModule, AT, false,
                             llvm::GlobalValue::AppendingLinkage,
                             llvm::ConstantArray::get(AT, Ctors),
                             GlobalName);
  }
}

// Just like EmitCtorList except without priorities
void CodeGenModule::EmitUPCInits(const CtorList &Fns, const char *GlobalName) {
  // init function type is void()*.
  llvm::FunctionType* CtorFTy = llvm::FunctionType::get(VoidTy, false);
  llvm::Type *CtorPFTy = llvm::PointerType::getUnqual(CtorFTy);

  // Construct the constructor and destructor arrays.
  SmallVector<llvm::Constant*, 8> Ctors;
  for (CtorList::const_iterator I = Fns.begin(), E = Fns.end(); I != E; ++I) {
    Ctors.push_back(llvm::ConstantExpr::getBitCast(I->Initializer, CtorPFTy));
  }

  if (!Ctors.empty()) {
    llvm::ArrayType *AT = llvm::ArrayType::get(CtorPFTy, Ctors.size());
    llvm::GlobalVariable *GV =
      new llvm::GlobalVariable(TheModule, AT, false,
                             llvm::GlobalValue::AppendingLinkage,
                             llvm::ConstantArray::get(AT, Ctors),
                             GlobalName);
    if(isTargetDarwin())
      GV->setSection("__DATA,upc_init_array");
    else
      GV->setSection("upc_init_array");
  }
}



llvm::GlobalValue::LinkageTypes
CodeGenModule::getFunctionLinkage(GlobalDecl GD) {
  const auto *D = cast<FunctionDecl>(GD.getDecl());

  GVALinkage Linkage = getContext().GetGVALinkageForFunction(D);

  if (isa<CXXDestructorDecl>(D) &&
      getCXXABI().useThunkForDtorVariant(cast<CXXDestructorDecl>(D),
                                         GD.getDtorType())) {
    // Destructor variants in the Microsoft C++ ABI are always internal or
    // linkonce_odr thunks emitted on an as-needed basis.
    return Linkage == GVA_Internal ? llvm::GlobalValue::InternalLinkage
                                   : llvm::GlobalValue::LinkOnceODRLinkage;
  }

  return getLLVMLinkageForDeclarator(D, Linkage, /*isConstantVariable=*/false);
}

void CodeGenModule::setFunctionDLLStorageClass(GlobalDecl GD, llvm::Function *F) {
  const auto *FD = cast<FunctionDecl>(GD.getDecl());

  if (const auto *Dtor = dyn_cast_or_null<CXXDestructorDecl>(FD)) {
    if (getCXXABI().useThunkForDtorVariant(Dtor, GD.getDtorType())) {
      // Don't dllexport/import destructor thunks.
      F->setDLLStorageClass(llvm::GlobalValue::DefaultStorageClass);
      return;
    }
  }

  if (FD->hasAttr<DLLImportAttr>())
    F->setDLLStorageClass(llvm::GlobalVariable::DLLImportStorageClass);
  else if (FD->hasAttr<DLLExportAttr>())
    F->setDLLStorageClass(llvm::GlobalVariable::DLLExportStorageClass);
  else
    F->setDLLStorageClass(llvm::GlobalVariable::DefaultStorageClass);
}

llvm::ConstantInt *
CodeGenModule::CreateCfiIdForTypeMetadata(llvm::Metadata *MD) {
  llvm::MDString *MDS = dyn_cast<llvm::MDString>(MD);
  if (!MDS) return nullptr;

  llvm::MD5 md5;
  llvm::MD5::MD5Result result;
  md5.update(MDS->getString());
  md5.final(result);
  uint64_t id = 0;
  for (int i = 0; i < 8; ++i)
    id |= static_cast<uint64_t>(result[i]) << (i * 8);
  return llvm::ConstantInt::get(Int64Ty, id);
}

void CodeGenModule::setFunctionDefinitionAttributes(const FunctionDecl *D,
                                                    llvm::Function *F) {
  setNonAliasAttributes(D, F);
}

void CodeGenModule::SetLLVMFunctionAttributes(const Decl *D,
                                              const CGFunctionInfo &Info,
                                              llvm::Function *F) {
  unsigned CallingConv;
  AttributeListType AttributeList;
  ConstructAttributeList(F->getName(), Info, D, AttributeList, CallingConv,
                         false);
  F->setAttributes(llvm::AttributeSet::get(getLLVMContext(), AttributeList));
  F->setCallingConv(static_cast<llvm::CallingConv::ID>(CallingConv));
}

/// Determines whether the language options require us to model
/// unwind exceptions.  We treat -fexceptions as mandating this
/// except under the fragile ObjC ABI with only ObjC exceptions
/// enabled.  This means, for example, that C with -fexceptions
/// enables this.
static bool hasUnwindExceptions(const LangOptions &LangOpts) {
  // If exceptions are completely disabled, obviously this is false.
  if (!LangOpts.Exceptions) return false;

  // If C++ exceptions are enabled, this is true.
  if (LangOpts.CXXExceptions) return true;

  // If ObjC exceptions are enabled, this depends on the ABI.
  if (LangOpts.ObjCExceptions) {
    return LangOpts.ObjCRuntime.hasUnwindExceptions();
  }

  return true;
}

void CodeGenModule::SetLLVMFunctionAttributesForDefinition(const Decl *D,
                                                           llvm::Function *F) {
  llvm::AttrBuilder B;

  if (CodeGenOpts.UnwindTables)
    B.addAttribute(llvm::Attribute::UWTable);

  if (!hasUnwindExceptions(LangOpts))
    B.addAttribute(llvm::Attribute::NoUnwind);

  if (LangOpts.getStackProtector() == LangOptions::SSPOn)
    B.addAttribute(llvm::Attribute::StackProtect);
  else if (LangOpts.getStackProtector() == LangOptions::SSPStrong)
    B.addAttribute(llvm::Attribute::StackProtectStrong);
  else if (LangOpts.getStackProtector() == LangOptions::SSPReq)
    B.addAttribute(llvm::Attribute::StackProtectReq);

  if (!D) {
    F->addAttributes(llvm::AttributeSet::FunctionIndex,
                     llvm::AttributeSet::get(
                         F->getContext(),
                         llvm::AttributeSet::FunctionIndex, B));
    return;
  }

  if (D->hasAttr<NakedAttr>()) {
    // Naked implies noinline: we should not be inlining such functions.
    B.addAttribute(llvm::Attribute::Naked);
    B.addAttribute(llvm::Attribute::NoInline);
  } else if (D->hasAttr<NoDuplicateAttr>()) {
    B.addAttribute(llvm::Attribute::NoDuplicate);
  } else if (D->hasAttr<NoInlineAttr>()) {
    B.addAttribute(llvm::Attribute::NoInline);
  } else if (D->hasAttr<AlwaysInlineAttr>() &&
             !F->getAttributes().hasAttribute(llvm::AttributeSet::FunctionIndex,
                                              llvm::Attribute::NoInline)) {
    // (noinline wins over always_inline, and we can't specify both in IR)
    B.addAttribute(llvm::Attribute::AlwaysInline);
  }

  if (D->hasAttr<ColdAttr>()) {
    if (!D->hasAttr<OptimizeNoneAttr>())
      B.addAttribute(llvm::Attribute::OptimizeForSize);
    B.addAttribute(llvm::Attribute::Cold);
  }

  if (D->hasAttr<MinSizeAttr>())
    B.addAttribute(llvm::Attribute::MinSize);

  F->addAttributes(llvm::AttributeSet::FunctionIndex,
                   llvm::AttributeSet::get(
                       F->getContext(), llvm::AttributeSet::FunctionIndex, B));

  if (D->hasAttr<OptimizeNoneAttr>()) {
    // OptimizeNone implies noinline; we should not be inlining such functions.
    F->addFnAttr(llvm::Attribute::OptimizeNone);
    F->addFnAttr(llvm::Attribute::NoInline);

    // OptimizeNone wins over OptimizeForSize, MinSize, AlwaysInline.
    F->removeFnAttr(llvm::Attribute::OptimizeForSize);
    F->removeFnAttr(llvm::Attribute::MinSize);
    assert(!F->hasFnAttribute(llvm::Attribute::AlwaysInline) &&
           "OptimizeNone and AlwaysInline on same function!");

    // Attribute 'inlinehint' has no effect on 'optnone' functions.
    // Explicitly remove it from the set of function attributes.
    F->removeFnAttr(llvm::Attribute::InlineHint);
  }

  if (isa<CXXConstructorDecl>(D) || isa<CXXDestructorDecl>(D))
    F->setUnnamedAddr(true);
  else if (const auto *MD = dyn_cast<CXXMethodDecl>(D))
    if (MD->isVirtual())
      F->setUnnamedAddr(true);

  unsigned alignment = D->getMaxAlignment() / Context.getCharWidth();
  if (alignment)
    F->setAlignment(alignment);

  // Some C++ ABIs require 2-byte alignment for member functions, in order to
  // reserve a bit for differentiating between virtual and non-virtual member
  // functions. If the current target's C++ ABI requires this and this is a
  // member function, set its alignment accordingly.
  if (getTarget().getCXXABI().areMemberFunctionsAligned()) {
    if (F->getAlignment() < 2 && isa<CXXMethodDecl>(D))
      F->setAlignment(2);
  }
}

void CodeGenModule::SetCommonAttributes(const Decl *D,
                                        llvm::GlobalValue *GV) {
  if (const auto *ND = dyn_cast_or_null<NamedDecl>(D))
    setGlobalVisibility(GV, ND);
  else
    GV->setVisibility(llvm::GlobalValue::DefaultVisibility);

  if (D && D->hasAttr<UsedAttr>())
    addUsedGlobal(GV);
}

void CodeGenModule::setAliasAttributes(const Decl *D,
                                       llvm::GlobalValue *GV) {
  SetCommonAttributes(D, GV);

  // Process the dllexport attribute based on whether the original definition
  // (not necessarily the aliasee) was exported.
  if (D->hasAttr<DLLExportAttr>())
    GV->setDLLStorageClass(llvm::GlobalValue::DLLExportStorageClass);
}

void CodeGenModule::setNonAliasAttributes(const Decl *D,
                                          llvm::GlobalObject *GO) {
  SetCommonAttributes(D, GO);

  if (D)
    if (const SectionAttr *SA = D->getAttr<SectionAttr>())
      GO->setSection(SA->getName());

  getTargetCodeGenInfo().setTargetAttributes(D, GO, *this);
}

void CodeGenModule::SetInternalFunctionAttributes(const Decl *D,
                                                  llvm::Function *F,
                                                  const CGFunctionInfo &FI) {
  SetLLVMFunctionAttributes(D, FI, F);
  SetLLVMFunctionAttributesForDefinition(D, F);

  F->setLinkage(llvm::Function::InternalLinkage);

  setNonAliasAttributes(D, F);
}

static void setLinkageAndVisibilityForGV(llvm::GlobalValue *GV,
                                         const NamedDecl *ND) {
  // Set linkage and visibility in case we never see a definition.
  LinkageInfo LV = ND->getLinkageAndVisibility();
  if (LV.getLinkage() != ExternalLinkage) {
    // Don't set internal linkage on declarations.
  } else {
    if (ND->hasAttr<DLLImportAttr>()) {
      GV->setLinkage(llvm::GlobalValue::ExternalLinkage);
      GV->setDLLStorageClass(llvm::GlobalValue::DLLImportStorageClass);
    } else if (ND->hasAttr<DLLExportAttr>()) {
      GV->setLinkage(llvm::GlobalValue::ExternalLinkage);
      GV->setDLLStorageClass(llvm::GlobalValue::DLLExportStorageClass);
    } else if (ND->hasAttr<WeakAttr>() || ND->isWeakImported()) {
      // "extern_weak" is overloaded in LLVM; we probably should have
      // separate linkage types for this.
      GV->setLinkage(llvm::GlobalValue::ExternalWeakLinkage);
    }

    // Set visibility on a declaration only if it's explicit.
    if (LV.isVisibilityExplicit())
      GV->setVisibility(CodeGenModule::GetLLVMVisibility(LV.getVisibility()));
  }
}

void CodeGenModule::CreateFunctionBitSetEntry(const FunctionDecl *FD,
                                              llvm::Function *F) {
  // Only if we are checking indirect calls.
  if (!LangOpts.Sanitize.has(SanitizerKind::CFIICall))
    return;

  // Non-static class methods are handled via vtable pointer checks elsewhere.
  if (isa<CXXMethodDecl>(FD) && !cast<CXXMethodDecl>(FD)->isStatic())
    return;

  // Additionally, if building with cross-DSO support...
  if (CodeGenOpts.SanitizeCfiCrossDso) {
    // Don't emit entries for function declarations. In cross-DSO mode these are
    // handled with better precision at run time.
    if (!FD->hasBody())
      return;
    // Skip available_externally functions. They won't be codegen'ed in the
    // current module anyway.
    if (getContext().GetGVALinkageForFunction(FD) == GVA_AvailableExternally)
      return;
  }

  llvm::NamedMDNode *BitsetsMD =
      getModule().getOrInsertNamedMetadata("llvm.bitsets");

  llvm::Metadata *MD = CreateMetadataIdentifierForType(FD->getType());
  llvm::Metadata *BitsetOps[] = {
      MD, llvm::ConstantAsMetadata::get(F),
      llvm::ConstantAsMetadata::get(llvm::ConstantInt::get(Int64Ty, 0))};
  BitsetsMD->addOperand(llvm::MDTuple::get(getLLVMContext(), BitsetOps));

  // Emit a hash-based bit set entry for cross-DSO calls.
  if (CodeGenOpts.SanitizeCfiCrossDso) {
    if (auto TypeId = CreateCfiIdForTypeMetadata(MD)) {
      llvm::Metadata *BitsetOps2[] = {
          llvm::ConstantAsMetadata::get(TypeId),
          llvm::ConstantAsMetadata::get(F),
          llvm::ConstantAsMetadata::get(llvm::ConstantInt::get(Int64Ty, 0))};
      BitsetsMD->addOperand(llvm::MDTuple::get(getLLVMContext(), BitsetOps2));
    }
  }
}

void CodeGenModule::SetFunctionAttributes(GlobalDecl GD, llvm::Function *F,
                                          bool IsIncompleteFunction,
                                          bool IsThunk) {
  if (llvm::Intrinsic::ID IID = F->getIntrinsicID()) {
    // If this is an intrinsic function, set the function's attributes
    // to the intrinsic's attributes.
    F->setAttributes(llvm::Intrinsic::getAttributes(getLLVMContext(), IID));
    return;
  }

  const auto *FD = cast<FunctionDecl>(GD.getDecl());

  if (!IsIncompleteFunction)
    SetLLVMFunctionAttributes(FD, getTypes().arrangeGlobalDeclaration(GD), F);

  // Add the Returned attribute for "this", except for iOS 5 and earlier
  // where substantial code, including the libstdc++ dylib, was compiled with
  // GCC and does not actually return "this".
  if (!IsThunk && getCXXABI().HasThisReturn(GD) &&
      !(getTarget().getTriple().isiOS() &&
        getTarget().getTriple().isOSVersionLT(6))) {
    assert(!F->arg_empty() &&
           F->arg_begin()->getType()
             ->canLosslesslyBitCastTo(F->getReturnType()) &&
           "unexpected this return");
    F->addAttribute(1, llvm::Attribute::Returned);
  }

  // Only a few attributes are set on declarations; these may later be
  // overridden by a definition.

  setLinkageAndVisibilityForGV(F, FD);

  if (const SectionAttr *SA = FD->getAttr<SectionAttr>())
    F->setSection(SA->getName());

  // A replaceable global allocation function does not act like a builtin by
  // default, only if it is invoked by a new-expression or delete-expression.
  if (FD->isReplaceableGlobalAllocationFunction())
    F->addAttribute(llvm::AttributeSet::FunctionIndex,
                    llvm::Attribute::NoBuiltin);

  CreateFunctionBitSetEntry(FD, F);
}

void CodeGenModule::addUsedGlobal(llvm::GlobalValue *GV) {
  assert(!GV->isDeclaration() &&
         "Only globals with definition can force usage.");
  LLVMUsed.emplace_back(GV);
}

void CodeGenModule::addCompilerUsedGlobal(llvm::GlobalValue *GV) {
  assert(!GV->isDeclaration() &&
         "Only globals with definition can force usage.");
  LLVMCompilerUsed.emplace_back(GV);
}

static void emitUsed(CodeGenModule &CGM, StringRef Name,
                     std::vector<llvm::WeakVH> &List) {
  // Don't create llvm.used if there is no need.
  if (List.empty())
    return;

  // Convert List to what ConstantArray needs.
  SmallVector<llvm::Constant*, 8> UsedArray;
  UsedArray.resize(List.size());
  for (unsigned i = 0, e = List.size(); i != e; ++i) {
    UsedArray[i] =
        llvm::ConstantExpr::getPointerBitCastOrAddrSpaceCast(
            cast<llvm::Constant>(&*List[i]), CGM.Int8PtrTy);
  }

  if (UsedArray.empty())
    return;
  llvm::ArrayType *ATy = llvm::ArrayType::get(CGM.Int8PtrTy, UsedArray.size());

  auto *GV = new llvm::GlobalVariable(
      CGM.getModule(), ATy, false, llvm::GlobalValue::AppendingLinkage,
      llvm::ConstantArray::get(ATy, UsedArray), Name);

  GV->setSection("llvm.metadata");
}

void CodeGenModule::emitLLVMUsed() {
  emitUsed(*this, "llvm.used", LLVMUsed);
  emitUsed(*this, "llvm.compiler.used", LLVMCompilerUsed);
}

void CodeGenModule::AppendLinkerOptions(StringRef Opts) {
  auto *MDOpts = llvm::MDString::get(getLLVMContext(), Opts);
  LinkerOptionsMetadata.push_back(llvm::MDNode::get(getLLVMContext(), MDOpts));
}

void CodeGenModule::AddDetectMismatch(StringRef Name, StringRef Value) {
  llvm::SmallString<32> Opt;
  getTargetCodeGenInfo().getDetectMismatchOption(Name, Value, Opt);
  auto *MDOpts = llvm::MDString::get(getLLVMContext(), Opt);
  LinkerOptionsMetadata.push_back(llvm::MDNode::get(getLLVMContext(), MDOpts));
}

void CodeGenModule::AddDependentLib(StringRef Lib) {
  llvm::SmallString<24> Opt;
  getTargetCodeGenInfo().getDependentLibraryOption(Lib, Opt);
  auto *MDOpts = llvm::MDString::get(getLLVMContext(), Opt);
  LinkerOptionsMetadata.push_back(llvm::MDNode::get(getLLVMContext(), MDOpts));
}

/// \brief Add link options implied by the given module, including modules
/// it depends on, using a postorder walk.
static void addLinkOptionsPostorder(CodeGenModule &CGM, Module *Mod,
                                    SmallVectorImpl<llvm::Metadata *> &Metadata,
                                    llvm::SmallPtrSet<Module *, 16> &Visited) {
  // Import this module's parent.
  if (Mod->Parent && Visited.insert(Mod->Parent).second) {
    addLinkOptionsPostorder(CGM, Mod->Parent, Metadata, Visited);
  }

  // Import this module's dependencies.
  for (unsigned I = Mod->Imports.size(); I > 0; --I) {
    if (Visited.insert(Mod->Imports[I - 1]).second)
      addLinkOptionsPostorder(CGM, Mod->Imports[I-1], Metadata, Visited);
  }

  // Add linker options to link against the libraries/frameworks
  // described by this module.
  llvm::LLVMContext &Context = CGM.getLLVMContext();
  for (unsigned I = Mod->LinkLibraries.size(); I > 0; --I) {
    // Link against a framework.  Frameworks are currently Darwin only, so we
    // don't to ask TargetCodeGenInfo for the spelling of the linker option.
    if (Mod->LinkLibraries[I-1].IsFramework) {
      llvm::Metadata *Args[2] = {
          llvm::MDString::get(Context, "-framework"),
          llvm::MDString::get(Context, Mod->LinkLibraries[I - 1].Library)};

      Metadata.push_back(llvm::MDNode::get(Context, Args));
      continue;
    }

    // Link against a library.
    llvm::SmallString<24> Opt;
    CGM.getTargetCodeGenInfo().getDependentLibraryOption(
      Mod->LinkLibraries[I-1].Library, Opt);
    auto *OptString = llvm::MDString::get(Context, Opt);
    Metadata.push_back(llvm::MDNode::get(Context, OptString));
  }
}

void CodeGenModule::EmitModuleLinkOptions() {
  // Collect the set of all of the modules we want to visit to emit link
  // options, which is essentially the imported modules and all of their
  // non-explicit child modules.
  llvm::SetVector<clang::Module *> LinkModules;
  llvm::SmallPtrSet<clang::Module *, 16> Visited;
  SmallVector<clang::Module *, 16> Stack;

  // Seed the stack with imported modules.
  for (Module *M : ImportedModules)
    if (Visited.insert(M).second)
      Stack.push_back(M);

  // Find all of the modules to import, making a little effort to prune
  // non-leaf modules.
  while (!Stack.empty()) {
    clang::Module *Mod = Stack.pop_back_val();

    bool AnyChildren = false;

    // Visit the submodules of this module.
    for (clang::Module::submodule_iterator Sub = Mod->submodule_begin(),
                                        SubEnd = Mod->submodule_end();
         Sub != SubEnd; ++Sub) {
      // Skip explicit children; they need to be explicitly imported to be
      // linked against.
      if ((*Sub)->IsExplicit)
        continue;

      if (Visited.insert(*Sub).second) {
        Stack.push_back(*Sub);
        AnyChildren = true;
      }
    }

    // We didn't find any children, so add this module to the list of
    // modules to link against.
    if (!AnyChildren) {
      LinkModules.insert(Mod);
    }
  }

  // Add link options for all of the imported modules in reverse topological
  // order.  We don't do anything to try to order import link flags with respect
  // to linker options inserted by things like #pragma comment().
  SmallVector<llvm::Metadata *, 16> MetadataArgs;
  Visited.clear();
  for (Module *M : LinkModules)
    if (Visited.insert(M).second)
      addLinkOptionsPostorder(*this, M, MetadataArgs, Visited);
  std::reverse(MetadataArgs.begin(), MetadataArgs.end());
  LinkerOptionsMetadata.append(MetadataArgs.begin(), MetadataArgs.end());

  // Add the linker options metadata flag.
  getModule().addModuleFlag(llvm::Module::AppendUnique, "Linker Options",
                            llvm::MDNode::get(getLLVMContext(),
                                              LinkerOptionsMetadata));
}

void CodeGenModule::EmitDeferred() {
  // Emit code for any potentially referenced deferred decls.  Since a
  // previously unused static decl may become used during the generation of code
  // for a static function, iterate until no changes are made.

  if (!DeferredVTables.empty()) {
    EmitDeferredVTables();

    // Emitting a v-table doesn't directly cause more v-tables to
    // become deferred, although it can cause functions to be
    // emitted that then need those v-tables.
    assert(DeferredVTables.empty());
  }

  // Stop if we're out of both deferred v-tables and deferred declarations.
  if (DeferredDeclsToEmit.empty())
    return;

  // Grab the list of decls to emit. If EmitGlobalDefinition schedules more
  // work, it will not interfere with this.
  std::vector<DeferredGlobal> CurDeclsToEmit;
  CurDeclsToEmit.swap(DeferredDeclsToEmit);

  for (DeferredGlobal &G : CurDeclsToEmit) {
    GlobalDecl D = G.GD;
    llvm::GlobalValue *GV = G.GV;
    G.GV = nullptr;

    // We should call GetAddrOfGlobal with IsForDefinition set to true in order
    // to get GlobalValue with exactly the type we need, not something that
    // might had been created for another decl with the same mangled name but
    // different type.
    // FIXME: Support for variables is not implemented yet.
    if (isa<FunctionDecl>(D.getDecl()))
      GV = cast<llvm::GlobalValue>(GetAddrOfGlobal(D, /*IsForDefinition=*/true));
    else
      if (!GV)
        GV = GetGlobalValue(getMangledName(D));

    // Check to see if we've already emitted this.  This is necessary
    // for a couple of reasons: first, decls can end up in the
    // deferred-decls queue multiple times, and second, decls can end
    // up with definitions in unusual ways (e.g. by an extern inline
    // function acquiring a strong function redefinition).  Just
    // ignore these cases.
    if (GV && !GV->isDeclaration())
      continue;

    // Otherwise, emit the definition and move on to the next one.
    EmitGlobalDefinition(D, GV);

    // If we found out that we need to emit more decls, do that recursively.
    // This has the advantage that the decls are emitted in a DFS and related
    // ones are close together, which is convenient for testing.
    if (!DeferredVTables.empty() || !DeferredDeclsToEmit.empty()) {
      EmitDeferred();
      assert(DeferredVTables.empty() && DeferredDeclsToEmit.empty());
    }
  }
}

void CodeGenModule::EmitGlobalAnnotations() {
  if (Annotations.empty())
    return;

  // Create a new global variable for the ConstantStruct in the Module.
  llvm::Constant *Array = llvm::ConstantArray::get(llvm::ArrayType::get(
    Annotations[0]->getType(), Annotations.size()), Annotations);
  auto *gv = new llvm::GlobalVariable(getModule(), Array->getType(), false,
                                      llvm::GlobalValue::AppendingLinkage,
                                      Array, "llvm.global.annotations");
  gv->setSection(AnnotationSection);
}

llvm::Constant *CodeGenModule::EmitAnnotationString(StringRef Str) {
  llvm::Constant *&AStr = AnnotationStrings[Str];
  if (AStr)
    return AStr;

  // Not found yet, create a new global.
  llvm::Constant *s = llvm::ConstantDataArray::getString(getLLVMContext(), Str);
  auto *gv =
      new llvm::GlobalVariable(getModule(), s->getType(), true,
                               llvm::GlobalValue::PrivateLinkage, s, ".str");
  gv->setSection(AnnotationSection);
  gv->setUnnamedAddr(true);
  AStr = gv;
  return gv;
}

llvm::Constant *CodeGenModule::EmitAnnotationUnit(SourceLocation Loc) {
  SourceManager &SM = getContext().getSourceManager();
  PresumedLoc PLoc = SM.getPresumedLoc(Loc);
  if (PLoc.isValid())
    return EmitAnnotationString(PLoc.getFilename());
  return EmitAnnotationString(SM.getBufferName(Loc));
}

llvm::Constant *CodeGenModule::EmitAnnotationLineNo(SourceLocation L) {
  SourceManager &SM = getContext().getSourceManager();
  PresumedLoc PLoc = SM.getPresumedLoc(L);
  unsigned LineNo = PLoc.isValid() ? PLoc.getLine() :
    SM.getExpansionLineNumber(L);
  return llvm::ConstantInt::get(Int32Ty, LineNo);
}

llvm::Constant *CodeGenModule::EmitAnnotateAttr(llvm::GlobalValue *GV,
                                                const AnnotateAttr *AA,
                                                SourceLocation L) {
  // Get the globals for file name, annotation, and the line number.
  llvm::Constant *AnnoGV = EmitAnnotationString(AA->getAnnotation()),
                 *UnitGV = EmitAnnotationUnit(L),
                 *LineNoCst = EmitAnnotationLineNo(L);

  // Create the ConstantStruct for the global annotation.
  llvm::Constant *Fields[4] = {
    llvm::ConstantExpr::getBitCast(GV, Int8PtrTy),
    llvm::ConstantExpr::getBitCast(AnnoGV, Int8PtrTy),
    llvm::ConstantExpr::getBitCast(UnitGV, Int8PtrTy),
    LineNoCst
  };
  return llvm::ConstantStruct::getAnon(Fields);
}

void CodeGenModule::AddGlobalAnnotations(const ValueDecl *D,
                                         llvm::GlobalValue *GV) {
  assert(D->hasAttr<AnnotateAttr>() && "no annotate attribute");
  // Get the struct elements for these annotations.
  for (const auto *I : D->specific_attrs<AnnotateAttr>())
    Annotations.push_back(EmitAnnotateAttr(GV, I, D->getLocation()));
}

bool CodeGenModule::isInSanitizerBlacklist(llvm::Function *Fn,
                                           SourceLocation Loc) const {
  const auto &SanitizerBL = getContext().getSanitizerBlacklist();
  // Blacklist by function name.
  if (SanitizerBL.isBlacklistedFunction(Fn->getName()))
    return true;
  // Blacklist by location.
  if (Loc.isValid())
    return SanitizerBL.isBlacklistedLocation(Loc);
  // If location is unknown, this may be a compiler-generated function. Assume
  // it's located in the main file.
  auto &SM = Context.getSourceManager();
  if (const auto *MainFile = SM.getFileEntryForID(SM.getMainFileID())) {
    return SanitizerBL.isBlacklistedFile(MainFile->getName());
  }
  return false;
}

bool CodeGenModule::isInSanitizerBlacklist(llvm::GlobalVariable *GV,
                                           SourceLocation Loc, QualType Ty,
                                           StringRef Category) const {
  // For now globals can be blacklisted only in ASan and KASan.
  if (!LangOpts.Sanitize.hasOneOf(
          SanitizerKind::Address | SanitizerKind::KernelAddress))
    return false;
  const auto &SanitizerBL = getContext().getSanitizerBlacklist();
  if (SanitizerBL.isBlacklistedGlobal(GV->getName(), Category))
    return true;
  if (SanitizerBL.isBlacklistedLocation(Loc, Category))
    return true;
  // Check global type.
  if (!Ty.isNull()) {
    // Drill down the array types: if global variable of a fixed type is
    // blacklisted, we also don't instrument arrays of them.
    while (auto AT = dyn_cast<ArrayType>(Ty.getTypePtr()))
      Ty = AT->getElementType();
    Ty = Ty.getCanonicalType().getUnqualifiedType();
    // We allow to blacklist only record types (classes, structs etc.)
    if (Ty->isRecordType()) {
      std::string TypeStr = Ty.getAsString(getContext().getPrintingPolicy());
      if (SanitizerBL.isBlacklistedType(TypeStr, Category))
        return true;
    }
  }
  return false;
}

bool CodeGenModule::MustBeEmitted(const ValueDecl *Global) {
  // Never defer when EmitAllDecls is specified.
  if (LangOpts.EmitAllDecls)
    return true;

  return getContext().DeclMustBeEmitted(Global);
}

bool CodeGenModule::MayBeEmittedEagerly(const ValueDecl *Global) {
  if (const auto *FD = dyn_cast<FunctionDecl>(Global))
    if (FD->getTemplateSpecializationKind() == TSK_ImplicitInstantiation)
      // Implicit template instantiations may change linkage if they are later
      // explicitly instantiated, so they should not be emitted eagerly.
      return false;
  // If OpenMP is enabled and threadprivates must be generated like TLS, delay
  // codegen for global variables, because they may be marked as threadprivate.
  if (LangOpts.OpenMP && LangOpts.OpenMPUseTLS &&
      getContext().getTargetInfo().isTLSSupported() && isa<VarDecl>(Global))
    return false;

  return true;
}

ConstantAddress CodeGenModule::GetAddrOfUuidDescriptor(
    const CXXUuidofExpr* E) {
  // Sema has verified that IIDSource has a __declspec(uuid()), and that its
  // well-formed.
  StringRef Uuid = E->getUuidAsStringRef(Context);
  std::string Name = "_GUID_" + Uuid.lower();
  std::replace(Name.begin(), Name.end(), '-', '_');

  // Contains a 32-bit field.
  CharUnits Alignment = CharUnits::fromQuantity(4);

  // Look for an existing global.
  if (llvm::GlobalVariable *GV = getModule().getNamedGlobal(Name))
    return ConstantAddress(GV, Alignment);

  llvm::Constant *Init = EmitUuidofInitializer(Uuid);
  assert(Init && "failed to initialize as constant");

  auto *GV = new llvm::GlobalVariable(
      getModule(), Init->getType(),
      /*isConstant=*/true, llvm::GlobalValue::LinkOnceODRLinkage, Init, Name);
  if (supportsCOMDAT())
    GV->setComdat(TheModule.getOrInsertComdat(GV->getName()));
  return ConstantAddress(GV, Alignment);
}

ConstantAddress CodeGenModule::GetWeakRefReference(const ValueDecl *VD) {
  const AliasAttr *AA = VD->getAttr<AliasAttr>();
  assert(AA && "No alias?");

  CharUnits Alignment = getContext().getDeclAlign(VD);
  llvm::Type *DeclTy = getTypes().ConvertTypeForMem(VD->getType());

  // See if there is already something with the target's name in the module.
  llvm::GlobalValue *Entry = GetGlobalValue(AA->getAliasee());
  if (Entry) {
    unsigned AS = getContext().getTargetAddressSpace(VD->getType());
    auto Ptr = llvm::ConstantExpr::getBitCast(Entry, DeclTy->getPointerTo(AS));
    return ConstantAddress(Ptr, Alignment);
  }

  llvm::Constant *Aliasee;
  if (isa<llvm::FunctionType>(DeclTy))
    Aliasee = GetOrCreateLLVMFunction(AA->getAliasee(), DeclTy,
                                      GlobalDecl(cast<FunctionDecl>(VD)),
                                      /*ForVTable=*/false);
  else
    Aliasee = GetOrCreateLLVMGlobal(AA->getAliasee(),
                                    llvm::PointerType::getUnqual(DeclTy),
                                    nullptr);

  auto *F = cast<llvm::GlobalValue>(Aliasee);
  F->setLinkage(llvm::Function::ExternalWeakLinkage);
  WeakRefReferences.insert(F);

  return ConstantAddress(Aliasee, Alignment);
}

void CodeGenModule::EmitGlobal(GlobalDecl GD) {
  const auto *Global = cast<ValueDecl>(GD.getDecl());

  // Weak references don't produce any output by themselves.
  if (Global->hasAttr<WeakRefAttr>())
    return;

  // If this is an alias definition (which otherwise looks like a declaration)
  // emit it now.
  if (Global->hasAttr<AliasAttr>())
    return EmitAliasDefinition(GD);

  // If this is CUDA, be selective about which declarations we emit.
  if (LangOpts.CUDA) {
    if (LangOpts.CUDAIsDevice) {
      if (!Global->hasAttr<CUDADeviceAttr>() &&
          !Global->hasAttr<CUDAGlobalAttr>() &&
          !Global->hasAttr<CUDAConstantAttr>() &&
          !Global->hasAttr<CUDASharedAttr>())
        return;
    } else {
      if (!Global->hasAttr<CUDAHostAttr>() && (
            Global->hasAttr<CUDADeviceAttr>() ||
            Global->hasAttr<CUDAConstantAttr>() ||
            Global->hasAttr<CUDASharedAttr>()))
        return;
    }
  }

  // If this is OpenMP device, check if it is legal to emit this global
  // normally.
  if (OpenMPRuntime && OpenMPRuntime->emitTargetGlobal(GD))
    return;

  // Ignore declarations, they will be emitted on their first use.
  if (const auto *FD = dyn_cast<FunctionDecl>(Global)) {
    // Forward declarations are emitted lazily on first use.
    if (!FD->doesThisDeclarationHaveABody()) {
      if (!FD->doesDeclarationForceExternallyVisibleDefinition())
        return;

      StringRef MangledName = getMangledName(GD);

      // Compute the function info and LLVM type.
      const CGFunctionInfo &FI = getTypes().arrangeGlobalDeclaration(GD);
      llvm::Type *Ty = getTypes().GetFunctionType(FI);

      GetOrCreateLLVMFunction(MangledName, Ty, GD, /*ForVTable=*/false,
                              /*DontDefer=*/false);
      return;
    }
  } else {
    const auto *VD = cast<VarDecl>(Global);
    assert(VD->isFileVarDecl() && "Cannot emit local var decl as global.");

    if (VD->isThisDeclarationADefinition() != VarDecl::Definition &&
        !Context.isMSStaticDataMemberInlineDefinition(VD))
      return;
  }

  // Defer code generation to first use when possible, e.g. if this is an inline
  // function. If the global must always be emitted, do it eagerly if possible
  // to benefit from cache locality.
  if (MustBeEmitted(Global) && MayBeEmittedEagerly(Global)) {
    // Emit the definition if it can't be deferred.
    EmitGlobalDefinition(GD);
    return;
  }

  // If we're deferring emission of a C++ variable with an
  // initializer, remember the order in which it appeared in the file.
  if (getLangOpts().CPlusPlus && isa<VarDecl>(Global) &&
      cast<VarDecl>(Global)->hasInit()) {
    DelayedCXXInitPosition[Global] = CXXGlobalInits.size();
    CXXGlobalInits.push_back(nullptr);
  }

  StringRef MangledName = getMangledName(GD);
  if (llvm::GlobalValue *GV = GetGlobalValue(MangledName)) {
    // The value has already been used and should therefore be emitted.
    addDeferredDeclToEmit(GV, GD);
  } else if (MustBeEmitted(Global)) {
    // The value must be emitted, but cannot be emitted eagerly.
    assert(!MayBeEmittedEagerly(Global));
    addDeferredDeclToEmit(/*GV=*/nullptr, GD);
  } else {
    // Otherwise, remember that we saw a deferred decl with this name.  The
    // first use of the mangled name will cause it to move into
    // DeferredDeclsToEmit.
    DeferredDecls[MangledName] = GD;
  }
}

namespace {
  struct FunctionIsDirectlyRecursive :
    public RecursiveASTVisitor<FunctionIsDirectlyRecursive> {
    const StringRef Name;
    const Builtin::Context &BI;
    bool Result;
    FunctionIsDirectlyRecursive(StringRef N, const Builtin::Context &C) :
      Name(N), BI(C), Result(false) {
    }
    typedef RecursiveASTVisitor<FunctionIsDirectlyRecursive> Base;

    bool TraverseCallExpr(CallExpr *E) {
      const FunctionDecl *FD = E->getDirectCallee();
      if (!FD)
        return true;
      AsmLabelAttr *Attr = FD->getAttr<AsmLabelAttr>();
      if (Attr && Name == Attr->getLabel()) {
        Result = true;
        return false;
      }
      unsigned BuiltinID = FD->getBuiltinID();
      if (!BuiltinID || !BI.isLibFunction(BuiltinID))
        return true;
      StringRef BuiltinName = BI.getName(BuiltinID);
      if (BuiltinName.startswith("__builtin_") &&
          Name == BuiltinName.slice(strlen("__builtin_"), StringRef::npos)) {
        Result = true;
        return false;
      }
      return true;
    }
  };

  struct DLLImportFunctionVisitor
      : public RecursiveASTVisitor<DLLImportFunctionVisitor> {
    bool SafeToInline = true;

    bool VisitVarDecl(VarDecl *VD) {
      // A thread-local variable cannot be imported.
      SafeToInline = !VD->getTLSKind();
      return SafeToInline;
    }

    // Make sure we're not referencing non-imported vars or functions.
    bool VisitDeclRefExpr(DeclRefExpr *E) {
      ValueDecl *VD = E->getDecl();
      if (isa<FunctionDecl>(VD))
        SafeToInline = VD->hasAttr<DLLImportAttr>();
      else if (VarDecl *V = dyn_cast<VarDecl>(VD))
        SafeToInline = !V->hasGlobalStorage() || V->hasAttr<DLLImportAttr>();
      return SafeToInline;
    }
    bool VisitCXXDeleteExpr(CXXDeleteExpr *E) {
      SafeToInline = E->getOperatorDelete()->hasAttr<DLLImportAttr>();
      return SafeToInline;
    }
    bool VisitCXXNewExpr(CXXNewExpr *E) {
      SafeToInline = E->getOperatorNew()->hasAttr<DLLImportAttr>();
      return SafeToInline;
    }
  };
}

// isTriviallyRecursive - Check if this function calls another
// decl that, because of the asm attribute or the other decl being a builtin,
// ends up pointing to itself.
bool
CodeGenModule::isTriviallyRecursive(const FunctionDecl *FD) {
  StringRef Name;
  if (getCXXABI().getMangleContext().shouldMangleDeclName(FD)) {
    // asm labels are a special kind of mangling we have to support.
    AsmLabelAttr *Attr = FD->getAttr<AsmLabelAttr>();
    if (!Attr)
      return false;
    Name = Attr->getLabel();
  } else {
    Name = FD->getName();
  }

  FunctionIsDirectlyRecursive Walker(Name, Context.BuiltinInfo);
  Walker.TraverseFunctionDecl(const_cast<FunctionDecl*>(FD));
  return Walker.Result;
}

bool
CodeGenModule::shouldEmitFunction(GlobalDecl GD) {
  if (getFunctionLinkage(GD) != llvm::Function::AvailableExternallyLinkage)
    return true;
  const auto *F = cast<FunctionDecl>(GD.getDecl());
  if (CodeGenOpts.OptimizationLevel == 0 && !F->hasAttr<AlwaysInlineAttr>())
    return false;

  if (F->hasAttr<DLLImportAttr>()) {
    // Check whether it would be safe to inline this dllimport function.
    DLLImportFunctionVisitor Visitor;
    Visitor.TraverseFunctionDecl(const_cast<FunctionDecl*>(F));
    if (!Visitor.SafeToInline)
      return false;
  }

  // PR9614. Avoid cases where the source code is lying to us. An available
  // externally function should have an equivalent function somewhere else,
  // but a function that calls itself is clearly not equivalent to the real
  // implementation.
  // This happens in glibc's btowc and in some configure checks.
  return !isTriviallyRecursive(F);
}

/// If the type for the method's class was generated by
/// CGDebugInfo::createContextChain(), the cache contains only a
/// limited DIType without any declarations. Since EmitFunctionStart()
/// needs to find the canonical declaration for each method, we need
/// to construct the complete type prior to emitting the method.
void CodeGenModule::CompleteDIClassType(const CXXMethodDecl* D) {
  if (!D->isInstance())
    return;

  if (CGDebugInfo *DI = getModuleDebugInfo())
    if (getCodeGenOpts().getDebugInfo() >= CodeGenOptions::LimitedDebugInfo) {
      const auto *ThisPtr = cast<PointerType>(D->getThisType(getContext()));
      DI->getOrCreateRecordType(ThisPtr->getPointeeType(), D->getLocation());
    }
}

void CodeGenModule::EmitGlobalDefinition(GlobalDecl GD, llvm::GlobalValue *GV) {
  const auto *D = cast<ValueDecl>(GD.getDecl());

  PrettyStackTraceDecl CrashInfo(const_cast<ValueDecl *>(D), D->getLocation(), 
                                 Context.getSourceManager(),
                                 "Generating code for declaration");
  
  if (isa<FunctionDecl>(D)) {
    // At -O0, don't generate IR for functions with available_externally 
    // linkage.
    if (!shouldEmitFunction(GD))
      return;

    if (const auto *Method = dyn_cast<CXXMethodDecl>(D)) {
      CompleteDIClassType(Method);
      // Make sure to emit the definition(s) before we emit the thunks.
      // This is necessary for the generation of certain thunks.
      if (const auto *CD = dyn_cast<CXXConstructorDecl>(Method))
        ABI->emitCXXStructor(CD, getFromCtorType(GD.getCtorType()));
      else if (const auto *DD = dyn_cast<CXXDestructorDecl>(Method))
        ABI->emitCXXStructor(DD, getFromDtorType(GD.getDtorType()));
      else
        EmitGlobalFunctionDefinition(GD, GV);

      if (Method->isVirtual())
        getVTables().EmitThunks(GD);

      return;
    }

    return EmitGlobalFunctionDefinition(GD, GV);
  }

  if (const auto *VD = dyn_cast<VarDecl>(D))
    return EmitGlobalVarDefinition(VD);
  
  llvm_unreachable("Invalid argument to EmitGlobalDefinition()");
}

static void ReplaceUsesOfNonProtoTypeWithRealFunction(llvm::GlobalValue *Old,
                                                      llvm::Function *NewFn);

/// GetOrCreateLLVMFunction - If the specified mangled name is not in the
/// module, create and return an llvm Function with the specified type. If there
/// is something in the module with the specified name, return it potentially
/// bitcasted to the right type.
///
/// If D is non-null, it specifies a decl that correspond to this.  This is used
/// to set the attributes on the function when it is first created.
llvm::Constant *
CodeGenModule::GetOrCreateLLVMFunction(StringRef MangledName,
                                       llvm::Type *Ty,
                                       GlobalDecl GD, bool ForVTable,
                                       bool DontDefer, bool IsThunk,
                                       llvm::AttributeSet ExtraAttrs,
                                       bool IsForDefinition) {
  const Decl *D = GD.getDecl();

  // Lookup the entry, lazily creating it if necessary.
  llvm::GlobalValue *Entry = GetGlobalValue(MangledName);
  if (Entry) {
    if (WeakRefReferences.erase(Entry)) {
      const FunctionDecl *FD = cast_or_null<FunctionDecl>(D);
      if (FD && !FD->hasAttr<WeakAttr>())
        Entry->setLinkage(llvm::Function::ExternalLinkage);
    }

    // Handle dropped DLL attributes.
    if (D && !D->hasAttr<DLLImportAttr>() && !D->hasAttr<DLLExportAttr>())
      Entry->setDLLStorageClass(llvm::GlobalValue::DefaultStorageClass);

    // If there are two attempts to define the same mangled name, issue an
    // error.
    if (IsForDefinition && !Entry->isDeclaration()) {
      GlobalDecl OtherGD;
      // Check that GD is not yet in ExplicitDefinitions is required to make
      // sure that we issue an error only once.
      if (lookupRepresentativeDecl(MangledName, OtherGD) &&
          (GD.getCanonicalDecl().getDecl() !=
           OtherGD.getCanonicalDecl().getDecl()) &&
          DiagnosedConflictingDefinitions.insert(GD).second) {
        getDiags().Report(D->getLocation(),
                          diag::err_duplicate_mangled_name);
        getDiags().Report(OtherGD.getDecl()->getLocation(),
                          diag::note_previous_definition);
      }
    }

    if ((isa<llvm::Function>(Entry) || isa<llvm::GlobalAlias>(Entry)) &&
        (Entry->getType()->getElementType() == Ty)) {
      return Entry;
    }

    // Make sure the result is of the correct type.
    // (If function is requested for a definition, we always need to create a new
    // function, not just return a bitcast.)
    if (!IsForDefinition)
      return llvm::ConstantExpr::getBitCast(Entry, Ty->getPointerTo());
  }

  // This function doesn't have a complete type (for example, the return
  // type is an incomplete struct). Use a fake type instead, and make
  // sure not to try to set attributes.
  bool IsIncompleteFunction = false;

  llvm::FunctionType *FTy;
  if (isa<llvm::FunctionType>(Ty)) {
    FTy = cast<llvm::FunctionType>(Ty);
  } else {
    FTy = llvm::FunctionType::get(VoidTy, false);
    IsIncompleteFunction = true;
  }

  llvm::Function *F =
      llvm::Function::Create(FTy, llvm::Function::ExternalLinkage,
                             Entry ? StringRef() : MangledName, &getModule());

  // If we already created a function with the same mangled name (but different
  // type) before, take its name and add it to the list of functions to be
  // replaced with F at the end of CodeGen.
  //
  // This happens if there is a prototype for a function (e.g. "int f()") and
  // then a definition of a different type (e.g. "int f(int x)").
  if (Entry) {
    F->takeName(Entry);

    // This might be an implementation of a function without a prototype, in
    // which case, try to do special replacement of calls which match the new
    // prototype.  The really key thing here is that we also potentially drop
    // arguments from the call site so as to make a direct call, which makes the
    // inliner happier and suppresses a number of optimizer warnings (!) about
    // dropping arguments.
    if (!Entry->use_empty()) {
      ReplaceUsesOfNonProtoTypeWithRealFunction(Entry, F);
      Entry->removeDeadConstantUsers();
    }

    llvm::Constant *BC = llvm::ConstantExpr::getBitCast(
        F, Entry->getType()->getElementType()->getPointerTo());
    addGlobalValReplacement(Entry, BC);
  }

  assert(F->getName() == MangledName && "name was uniqued!");
  if (D)
    SetFunctionAttributes(GD, F, IsIncompleteFunction, IsThunk);
  if (ExtraAttrs.hasAttributes(llvm::AttributeSet::FunctionIndex)) {
    llvm::AttrBuilder B(ExtraAttrs, llvm::AttributeSet::FunctionIndex);
    F->addAttributes(llvm::AttributeSet::FunctionIndex,
                     llvm::AttributeSet::get(VMContext,
                                             llvm::AttributeSet::FunctionIndex,
                                             B));
  }

  if (!DontDefer) {
    // All MSVC dtors other than the base dtor are linkonce_odr and delegate to
    // each other bottoming out with the base dtor.  Therefore we emit non-base
    // dtors on usage, even if there is no dtor definition in the TU.
    if (D && isa<CXXDestructorDecl>(D) &&
        getCXXABI().useThunkForDtorVariant(cast<CXXDestructorDecl>(D),
                                           GD.getDtorType()))
      addDeferredDeclToEmit(F, GD);

    // This is the first use or definition of a mangled name.  If there is a
    // deferred decl with this name, remember that we need to emit it at the end
    // of the file.
    auto DDI = DeferredDecls.find(MangledName);
    if (DDI != DeferredDecls.end()) {
      // Move the potentially referenced deferred decl to the
      // DeferredDeclsToEmit list, and remove it from DeferredDecls (since we
      // don't need it anymore).
      addDeferredDeclToEmit(F, DDI->second);
      DeferredDecls.erase(DDI);

      // Otherwise, there are cases we have to worry about where we're
      // using a declaration for which we must emit a definition but where
      // we might not find a top-level definition:
      //   - member functions defined inline in their classes
      //   - friend functions defined inline in some class
      //   - special member functions with implicit definitions
      // If we ever change our AST traversal to walk into class methods,
      // this will be unnecessary.
      //
      // We also don't emit a definition for a function if it's going to be an
      // entry in a vtable, unless it's already marked as used.
    } else if (getLangOpts().CPlusPlus && D) {
      // Look for a declaration that's lexically in a record.
      for (const auto *FD = cast<FunctionDecl>(D)->getMostRecentDecl(); FD;
           FD = FD->getPreviousDecl()) {
        if (isa<CXXRecordDecl>(FD->getLexicalDeclContext())) {
          if (FD->doesThisDeclarationHaveABody()) {
            addDeferredDeclToEmit(F, GD.getWithDecl(FD));
            break;
          }
        }
      }
    }
  }

  // Make sure the result is of the requested type.
  if (!IsIncompleteFunction) {
    assert(F->getType()->getElementType() == Ty);
    return F;
  }

  llvm::Type *PTy = llvm::PointerType::getUnqual(Ty);
  return llvm::ConstantExpr::getBitCast(F, PTy);
}

/// GetAddrOfFunction - Return the address of the given function.  If Ty is
/// non-null, then this function will use the specified type if it has to
/// create it (this occurs when we see a definition of the function).
llvm::Constant *CodeGenModule::GetAddrOfFunction(GlobalDecl GD,
                                                 llvm::Type *Ty,
                                                 bool ForVTable,
                                                 bool DontDefer,
                                                 bool IsForDefinition) {
  // If there was no specific requested type, just convert it now.
  if (!Ty) {
    const auto *FD = cast<FunctionDecl>(GD.getDecl());
    auto CanonTy = Context.getCanonicalType(FD->getType());
    Ty = getTypes().ConvertFunctionType(CanonTy, FD);
  }

  StringRef MangledName = getMangledName(GD);
  return GetOrCreateLLVMFunction(MangledName, Ty, GD, ForVTable, DontDefer,
                                 /*IsThunk=*/false, llvm::AttributeSet(),
                                 IsForDefinition);
}

/// CreateRuntimeFunction - Create a new runtime function with the specified
/// type and name.
llvm::Constant *
CodeGenModule::CreateRuntimeFunction(llvm::FunctionType *FTy,
                                     StringRef Name,
                                     llvm::AttributeSet ExtraAttrs) {
  llvm::Constant *C =
      GetOrCreateLLVMFunction(Name, FTy, GlobalDecl(), /*ForVTable=*/false,
                              /*DontDefer=*/false, /*IsThunk=*/false, ExtraAttrs);
  if (auto *F = dyn_cast<llvm::Function>(C))
    if (F->empty())
      F->setCallingConv(getRuntimeCC());
  return C;
}

/// CreateBuiltinFunction - Create a new builtin function with the specified
/// type and name.
llvm::Constant *
CodeGenModule::CreateBuiltinFunction(llvm::FunctionType *FTy,
                                     StringRef Name,
                                     llvm::AttributeSet ExtraAttrs) {
  llvm::Constant *C =
      GetOrCreateLLVMFunction(Name, FTy, GlobalDecl(), /*ForVTable=*/false,
                              /*DontDefer=*/false, /*IsThunk=*/false, ExtraAttrs);
  if (auto *F = dyn_cast<llvm::Function>(C))
    if (F->empty())
      F->setCallingConv(getBuiltinCC());
  return C;
}

/// isTypeConstant - Determine whether an object of this type can be emitted
/// as a constant.
///
/// If ExcludeCtor is true, the duration when the object's constructor runs
/// will not be considered. The caller will need to verify that the object is
/// not written to during its construction.
bool CodeGenModule::isTypeConstant(QualType Ty, bool ExcludeCtor) {
  if (!Ty.isConstant(Context) && !Ty->isReferenceType())
    return false;

  if (Context.getLangOpts().CPlusPlus) {
    if (const CXXRecordDecl *Record
          = Context.getBaseElementType(Ty)->getAsCXXRecordDecl())
      return ExcludeCtor && !Record->hasMutableFields() &&
             Record->hasTrivialDestructor();
  }

  return true;
}

/// GetOrCreateLLVMGlobal - If the specified mangled name is not in the module,
/// create and return an llvm GlobalVariable with the specified type.  If there
/// is something in the module with the specified name, return it potentially
/// bitcasted to the right type.
///
/// If D is non-null, it specifies a decl that correspond to this.  This is used
/// to set the attributes on the global when it is first created.
llvm::Constant *
CodeGenModule::GetOrCreateLLVMGlobal(StringRef MangledName,
                                     llvm::PointerType *Ty,
                                     const VarDecl *D) {
  // Lookup the entry, lazily creating it if necessary.
  llvm::GlobalValue *Entry = GetGlobalValue(MangledName);
  if (Entry) {
    if (WeakRefReferences.erase(Entry)) {
      if (D && !D->hasAttr<WeakAttr>())
        Entry->setLinkage(llvm::Function::ExternalLinkage);
    }

    // Handle dropped DLL attributes.
    if (D && !D->hasAttr<DLLImportAttr>() && !D->hasAttr<DLLExportAttr>())
      Entry->setDLLStorageClass(llvm::GlobalValue::DefaultStorageClass);

    if (Entry->getType() == Ty)
      return Entry;

    // Make sure the result is of the correct type.
    if (Entry->getType()->getAddressSpace() != Ty->getAddressSpace())
      return llvm::ConstantExpr::getAddrSpaceCast(Entry, Ty);

    return llvm::ConstantExpr::getBitCast(Entry, Ty);
  }

  unsigned AddrSpace = GetGlobalVarAddressSpace(D, Ty->getAddressSpace());
  auto *GV = new llvm::GlobalVariable(
      getModule(), Ty->getElementType(), false,
      llvm::GlobalValue::ExternalLinkage, nullptr, MangledName, nullptr,
      llvm::GlobalVariable::NotThreadLocal, AddrSpace);

  // This is the first use or definition of a mangled name.  If there is a
  // deferred decl with this name, remember that we need to emit it at the end
  // of the file.
  auto DDI = DeferredDecls.find(MangledName);
  if (DDI != DeferredDecls.end()) {
    // Move the potentially referenced deferred decl to the DeferredDeclsToEmit
    // list, and remove it from DeferredDecls (since we don't need it anymore).
    addDeferredDeclToEmit(GV, DDI->second);
    DeferredDecls.erase(DDI);
  }

  // Handle things which are present even on external declarations.
  if (D) {
    // FIXME: This code is overly simple and should be merged with other global
    // handling.
    GV->setConstant(isTypeConstant(D->getType(), false));

    GV->setAlignment(getContext().getDeclAlign(D).getQuantity());

    setLinkageAndVisibilityForGV(GV, D);

    if (D->getTLSKind()) {
      if (D->getTLSKind() == VarDecl::TLS_Dynamic)
        CXXThreadLocals.push_back(D);
      setTLSMode(GV, *D);
    }

    // If required by the ABI, treat declarations of static data members with
    // inline initializers as definitions.
    if (getContext().isMSStaticDataMemberInlineDefinition(D)) {
      EmitGlobalVarDefinition(D);
    }

    // Handle XCore specific ABI requirements.
    if (getTarget().getTriple().getArch() == llvm::Triple::xcore &&
        D->getLanguageLinkage() == CLanguageLinkage &&
        D->getType().isConstant(Context) &&
        isExternallyVisible(D->getLinkageAndVisibility().getLinkage()))
      GV->setSection(".cp.rodata");
  }

  if (AddrSpace != Ty->getAddressSpace())
    return llvm::ConstantExpr::getAddrSpaceCast(GV, Ty);

  return GV;
}

llvm::Constant *
CodeGenModule::GetAddrOfGlobal(GlobalDecl GD,
                               bool IsForDefinition) {
  if (isa<CXXConstructorDecl>(GD.getDecl()))
    return getAddrOfCXXStructor(cast<CXXConstructorDecl>(GD.getDecl()),
                                getFromCtorType(GD.getCtorType()),
                                /*FnInfo=*/nullptr, /*FnType=*/nullptr,
                                /*DontDefer=*/false, IsForDefinition);
  else if (isa<CXXDestructorDecl>(GD.getDecl()))
    return getAddrOfCXXStructor(cast<CXXDestructorDecl>(GD.getDecl()),
                                getFromDtorType(GD.getDtorType()),
                                /*FnInfo=*/nullptr, /*FnType=*/nullptr,
                                /*DontDefer=*/false, IsForDefinition);
  else if (isa<CXXMethodDecl>(GD.getDecl())) {
    auto FInfo = &getTypes().arrangeCXXMethodDeclaration(
        cast<CXXMethodDecl>(GD.getDecl()));
    auto Ty = getTypes().GetFunctionType(*FInfo);
    return GetAddrOfFunction(GD, Ty, /*ForVTable=*/false, /*DontDefer=*/false,
                             IsForDefinition);
  } else if (isa<FunctionDecl>(GD.getDecl())) {
    const CGFunctionInfo &FI = getTypes().arrangeGlobalDeclaration(GD);
    llvm::FunctionType *Ty = getTypes().GetFunctionType(FI);
    return GetAddrOfFunction(GD, Ty, /*ForVTable=*/false, /*DontDefer=*/false,
                             IsForDefinition);
  } else
    return GetAddrOfGlobalVar(cast<VarDecl>(GD.getDecl()));
}

llvm::GlobalVariable *
CodeGenModule::CreateOrReplaceCXXRuntimeVariable(StringRef Name, 
                                      llvm::Type *Ty,
                                      llvm::GlobalValue::LinkageTypes Linkage) {
  llvm::GlobalVariable *GV = getModule().getNamedGlobal(Name);
  llvm::GlobalVariable *OldGV = nullptr;

  if (GV) {
    // Check if the variable has the right type.
    if (GV->getType()->getElementType() == Ty)
      return GV;

    // Because C++ name mangling, the only way we can end up with an already
    // existing global with the same name is if it has been declared extern "C".
    assert(GV->isDeclaration() && "Declaration has wrong type!");
    OldGV = GV;
  }
  
  // Create a new variable.
  GV = new llvm::GlobalVariable(getModule(), Ty, /*isConstant=*/true,
                                Linkage, nullptr, Name);

  if (OldGV) {
    // Replace occurrences of the old variable if needed.
    GV->takeName(OldGV);
    
    if (!OldGV->use_empty()) {
      llvm::Constant *NewPtrForOldDecl =
      llvm::ConstantExpr::getBitCast(GV, OldGV->getType());
      OldGV->replaceAllUsesWith(NewPtrForOldDecl);
    }
    
    OldGV->eraseFromParent();
  }

  if (supportsCOMDAT() && GV->isWeakForLinker() &&
      !GV->hasAvailableExternallyLinkage())
    GV->setComdat(TheModule.getOrInsertComdat(GV->getName()));

  return GV;
}

/// GetAddrOfGlobalVar - Return the llvm::Constant for the address of the
/// given global variable.  If Ty is non-null and if the global doesn't exist,
/// then it will be created with the specified type instead of whatever the
/// normal requested type would be.
llvm::Constant *CodeGenModule::GetAddrOfGlobalVar(const VarDecl *D,
                                                  llvm::Type *Ty) {
  assert(D->hasGlobalStorage() && "Not a global variable");
  QualType ASTTy = D->getType();
  if (!Ty)
    Ty = getTypes().ConvertTypeForMem(ASTTy);

  llvm::PointerType *PTy =
    llvm::PointerType::get(Ty, getContext().getTargetAddressSpace(ASTTy));

  StringRef MangledName = getMangledName(D);
  return GetOrCreateLLVMGlobal(MangledName, PTy, D);
}

/// CreateRuntimeVariable - Create a new runtime global variable with the
/// specified type and name.
llvm::Constant *
CodeGenModule::CreateRuntimeVariable(llvm::Type *Ty,
                                     StringRef Name) {
  return GetOrCreateLLVMGlobal(Name, llvm::PointerType::getUnqual(Ty), nullptr);
}

void CodeGenModule::EmitTentativeDefinition(const VarDecl *D) {
  assert(!D->getInit() && "Cannot emit definite definitions here!");

  if (!MustBeEmitted(D)) {
    // If we have not seen a reference to this variable yet, place it
    // into the deferred declarations table to be emitted if needed
    // later.
    StringRef MangledName = getMangledName(D);
    if (!GetGlobalValue(MangledName)) {
      DeferredDecls[MangledName] = D;
      return;
    }
  }

  // The tentative definition is the only definition.
  EmitGlobalVarDefinition(D);
}

CharUnits CodeGenModule::GetTargetTypeStoreSize(llvm::Type *Ty) const {
  return Context.toCharUnitsFromBits(
      getDataLayout().getTypeStoreSizeInBits(Ty));
}

unsigned CodeGenModule::GetGlobalVarAddressSpace(const VarDecl *D,
                                                 unsigned AddrSpace) {
  if (LangOpts.CUDA && LangOpts.CUDAIsDevice) {
    if (D->hasAttr<CUDAConstantAttr>())
      AddrSpace = getContext().getTargetAddressSpace(LangAS::cuda_constant);
    else if (D->hasAttr<CUDASharedAttr>())
      AddrSpace = getContext().getTargetAddressSpace(LangAS::cuda_shared);
    else
      AddrSpace = getContext().getTargetAddressSpace(LangAS::cuda_device);
  }

  return AddrSpace;
}

template<typename SomeDecl>
void CodeGenModule::MaybeHandleStaticInExternC(const SomeDecl *D,
                                               llvm::GlobalValue *GV) {
  if (!getLangOpts().CPlusPlus)
    return;

  // Must have 'used' attribute, or else inline assembly can't rely on
  // the name existing.
  if (!D->template hasAttr<UsedAttr>())
    return;

  // Must have internal linkage and an ordinary name.
  if (!D->getIdentifier() || D->getFormalLinkage() != InternalLinkage)
    return;

  // Must be in an extern "C" context. Entities declared directly within
  // a record are not extern "C" even if the record is in such a context.
  const SomeDecl *First = D->getFirstDecl();
  if (First->getDeclContext()->isRecord() || !First->isInExternCContext())
    return;

  // OK, this is an internal linkage entity inside an extern "C" linkage
  // specification. Make a note of that so we can give it the "expected"
  // mangled name if nothing else is using that name.
  std::pair<StaticExternCMap::iterator, bool> R =
      StaticExternCValues.insert(std::make_pair(D->getIdentifier(), GV));

  // If we have multiple internal linkage entities with the same name
  // in extern "C" regions, none of them gets that name.
  if (!R.second)
    R.first->second = nullptr;
}

static bool shouldBeInCOMDAT(CodeGenModule &CGM, const Decl &D) {
  if (!CGM.supportsCOMDAT())
    return false;

  if (D.hasAttr<SelectAnyAttr>())
    return true;

  GVALinkage Linkage;
  if (auto *VD = dyn_cast<VarDecl>(&D))
    Linkage = CGM.getContext().GetGVALinkageForVariable(VD);
  else
    Linkage = CGM.getContext().GetGVALinkageForFunction(cast<FunctionDecl>(&D));

  switch (Linkage) {
  case GVA_Internal:
  case GVA_AvailableExternally:
  case GVA_StrongExternal:
    return false;
  case GVA_DiscardableODR:
  case GVA_StrongODR:
    return true;
  }
  llvm_unreachable("No such linkage");
}

void CodeGenModule::maybeSetTrivialComdat(const Decl &D,
                                          llvm::GlobalObject &GO) {
  if (!shouldBeInCOMDAT(*this, D))
    return;
  GO.setComdat(TheModule.getOrInsertComdat(GO.getName()));
}

void CodeGenModule::EmitGlobalVarDefinition(const VarDecl *D) {
  llvm::Constant *Init = nullptr;
  QualType ASTTy = D->getType();
  CXXRecordDecl *RD = ASTTy->getBaseElementTypeUnsafe()->getAsCXXRecordDecl();
  bool NeedsGlobalCtor = false;
  bool NeedsGlobalDtor = RD && !RD->hasTrivialDestructor();

  if (ASTTy->isArrayType() && ASTTy.getQualifiers().hasShared())
    Init = MaybeEmitUPCSharedArrayInits(D);

  const VarDecl *InitDecl;
  const Expr *InitExpr = D->getAnyInitializer(InitDecl);

<<<<<<< HEAD
  if (!Init && !InitExpr) {
=======
  // CUDA E.2.4.1 "__shared__ variables cannot have an initialization as part
  // of their declaration."
  if (getLangOpts().CPlusPlus && getLangOpts().CUDAIsDevice
      && D->hasAttr<CUDASharedAttr>()) {
    if (InitExpr) {
      const auto *C = dyn_cast<CXXConstructExpr>(InitExpr);
      if (C == nullptr || !C->getConstructor()->hasTrivialBody())
        Error(D->getLocation(),
              "__shared__ variable cannot have an initialization.");
    }
    Init = llvm::UndefValue::get(getTypes().ConvertType(ASTTy));
  } else if (!InitExpr) {
>>>>>>> 4fb22331
    // This is a tentative definition; tentative definitions are
    // implicitly initialized with { 0 }.
    //
    // Note that tentative definitions are only emitted at the end of
    // a translation unit, so they should never have incomplete
    // type. In addition, EmitTentativeDefinition makes sure that we
    // never attempt to emit a tentative definition if a real one
    // exists. A use may still exists, however, so we still may need
    // to do a RAUW.
    assert(!ASTTy->isIncompleteType() && "Unexpected incomplete type");
    Init = EmitNullConstant(D->getType());
  } else if (!Init) {
    // upc shared variables can never be static initialized
    if (!ASTTy.getQualifiers().hasShared()) {
      initializedGlobalDecl = GlobalDecl(D);
      Init = EmitConstantInit(*InitDecl);
    }

    if (!Init) {
      QualType T = InitExpr->getType();
      if (D->getType()->isReferenceType())
        T = D->getType();

      if (getLangOpts().CPlusPlus || getLangOpts().UPC) {
        Init = EmitNullConstant(T);
        NeedsGlobalCtor = true;
      } else {
        ErrorUnsupported(D, "static initializer");
        Init = llvm::UndefValue::get(getTypes().ConvertType(T));
      }
    } else {
      // We don't need an initializer, so remove the entry for the delayed
      // initializer position (just in case this entry was delayed) if we
      // also don't need to register a destructor.
      if (getLangOpts().CPlusPlus && !NeedsGlobalDtor)
        DelayedCXXInitPosition.erase(D);
    }
  }

  llvm::Type* InitType = Init->getType();
  llvm::Constant *Entry = GetAddrOfGlobalVar(D, InitType);

  // Strip off a bitcast if we got one back.
  if (auto *CE = dyn_cast<llvm::ConstantExpr>(Entry)) {
    assert(CE->getOpcode() == llvm::Instruction::BitCast ||
           CE->getOpcode() == llvm::Instruction::AddrSpaceCast ||
           // All zero index gep.
           CE->getOpcode() == llvm::Instruction::GetElementPtr);
    Entry = CE->getOperand(0);
  }

  // Entry is now either a Function or GlobalVariable.
  auto *GV = dyn_cast<llvm::GlobalVariable>(Entry);

  // We have a definition after a declaration with the wrong type.
  // We must make a new GlobalVariable* and update everything that used OldGV
  // (a declaration or tentative definition) with the new GlobalVariable*
  // (which will be a definition).
  //
  // This happens if there is a prototype for a global (e.g.
  // "extern int x[];") and then a definition of a different type (e.g.
  // "int x[10];"). This also happens when an initializer has a different type
  // from the type of the global (this happens with unions).
  if (!GV ||
      GV->getType()->getElementType() != InitType ||
      GV->getType()->getAddressSpace() !=
       GetGlobalVarAddressSpace(D, getContext().getTargetAddressSpace(ASTTy))) {

    // Move the old entry aside so that we'll create a new one.
    Entry->setName(StringRef());

    // Make a new global with the correct type, this is now guaranteed to work.
    GV = cast<llvm::GlobalVariable>(GetAddrOfGlobalVar(D, InitType));

    // Replace all uses of the old global with the new global
    llvm::Constant *NewPtrForOldDecl =
        llvm::ConstantExpr::getBitCast(GV, Entry->getType());
    Entry->replaceAllUsesWith(NewPtrForOldDecl);

    // Erase the old global, since it is no longer used.
    cast<llvm::GlobalValue>(Entry)->eraseFromParent();
  }

  MaybeHandleStaticInExternC(D, GV);

  if (D->hasAttr<AnnotateAttr>())
    AddGlobalAnnotations(D, GV);

  // CUDA B.2.1 "The __device__ qualifier declares a variable that resides on
  // the device. [...]"
  // CUDA B.2.2 "The __constant__ qualifier, optionally used together with
  // __device__, declares a variable that: [...]
  // Is accessible from all the threads within the grid and from the host
  // through the runtime library (cudaGetSymbolAddress() / cudaGetSymbolSize()
  // / cudaMemcpyToSymbol() / cudaMemcpyFromSymbol())."
  if (GV && LangOpts.CUDA && LangOpts.CUDAIsDevice &&
      (D->hasAttr<CUDAConstantAttr>() || D->hasAttr<CUDADeviceAttr>())) {
    GV->setExternallyInitialized(true);
  }
  GV->setInitializer(Init);

  // If it is safe to mark the global 'constant', do so now.
  GV->setConstant(!NeedsGlobalCtor && !NeedsGlobalDtor &&
                  isTypeConstant(D->getType(), true));

  // If it is in a read-only section, mark it 'constant'.
  if (const SectionAttr *SA = D->getAttr<SectionAttr>()) {
    const ASTContext::SectionInfo &SI = Context.SectionInfos[SA->getName()];
    if ((SI.SectionFlags & ASTContext::PSF_Write) == 0)
      GV->setConstant(true);
  }

  GV->setAlignment(getContext().getDeclAlign(D).getQuantity());

  // Set the llvm linkage type as appropriate.
  llvm::GlobalValue::LinkageTypes Linkage =
      getLLVMLinkageVarDefinition(D, GV->isConstant());

  // On Darwin, if the normal linkage of a C++ thread_local variable is
  // LinkOnce or Weak, we keep the normal linkage to prevent multiple
  // copies within a linkage unit; otherwise, the backing variable has
  // internal linkage and all accesses should just be calls to the
  // Itanium-specified entry point, which has the normal linkage of the
  // variable. This is to preserve the ability to change the implementation
  // behind the scenes.
  if (!D->isStaticLocal() && D->getTLSKind() == VarDecl::TLS_Dynamic &&
      Context.getTargetInfo().getTriple().isOSDarwin() &&
      !llvm::GlobalVariable::isLinkOnceLinkage(Linkage) &&
      !llvm::GlobalVariable::isWeakLinkage(Linkage))
    Linkage = llvm::GlobalValue::InternalLinkage;

  GV->setLinkage(Linkage);
  if (D->hasAttr<DLLImportAttr>())
    GV->setDLLStorageClass(llvm::GlobalVariable::DLLImportStorageClass);
  else if (D->hasAttr<DLLExportAttr>())
    GV->setDLLStorageClass(llvm::GlobalVariable::DLLExportStorageClass);
  else
    GV->setDLLStorageClass(llvm::GlobalVariable::DefaultStorageClass);

  if (Linkage == llvm::GlobalVariable::CommonLinkage)
    // common vars aren't constant even if declared const.
    GV->setConstant(false);

  setNonAliasAttributes(D, GV);

  if(ASTTy.getQualifiers().hasShared()) {
    if(isTargetDarwin())
      GV->setSection("__DATA,upc_shared");
    else
      GV->setSection("upc_shared");
  }

  if (D->getTLSKind() && !GV->isThreadLocal()) {
    if (D->getTLSKind() == VarDecl::TLS_Dynamic)
      CXXThreadLocals.push_back(D);
    setTLSMode(GV, *D);
  }

  maybeSetTrivialComdat(*D, *GV);

  // Emit the initializer function if necessary.
  if (NeedsGlobalCtor || NeedsGlobalDtor)
    EmitCXXGlobalVarDeclInitFunc(D, GV, NeedsGlobalCtor);

  SanitizerMD->reportGlobalToASan(GV, *D, NeedsGlobalCtor);

  // Emit global variable debug information.
  if (CGDebugInfo *DI = getModuleDebugInfo())
    if (getCodeGenOpts().getDebugInfo() >= CodeGenOptions::LimitedDebugInfo)
      DI->EmitGlobalVariable(GV, D);
}

static bool isVarDeclStrongDefinition(const ASTContext &Context,
                                      CodeGenModule &CGM, const VarDecl *D,
                                      bool NoCommon) {
  // Don't give variables common linkage if -fno-common was specified unless it
  // was overridden by a NoCommon attribute.
  if ((NoCommon || D->hasAttr<NoCommonAttr>()) && !D->hasAttr<CommonAttr>())
    return true;

  // C11 6.9.2/2:
  //   A declaration of an identifier for an object that has file scope without
  //   an initializer, and without a storage-class specifier or with the
  //   storage-class specifier static, constitutes a tentative definition.
  if (D->getInit() || D->hasExternalStorage())
    return true;

  // A variable cannot be both common and exist in a section.
  if (D->hasAttr<SectionAttr>())
    return true;

  // Thread local vars aren't considered common linkage.
  if (D->getTLSKind())
    return true;

  // Tentative definitions marked with WeakImportAttr are true definitions.
  if (D->hasAttr<WeakImportAttr>())
    return true;

  // A variable cannot be both common and exist in a comdat.
  if (shouldBeInCOMDAT(CGM, *D))
    return true;

  // Declarations with a required alignment do not have common linakge in MSVC
  // mode.
  if (Context.getTargetInfo().getCXXABI().isMicrosoft()) {
    if (D->hasAttr<AlignedAttr>())
      return true;
    QualType VarType = D->getType();
    if (Context.isAlignmentRequired(VarType))
      return true;

    if (const auto *RT = VarType->getAs<RecordType>()) {
      const RecordDecl *RD = RT->getDecl();
      for (const FieldDecl *FD : RD->fields()) {
        if (FD->isBitField())
          continue;
        if (FD->hasAttr<AlignedAttr>())
          return true;
        if (Context.isAlignmentRequired(FD->getType()))
          return true;
      }
    }
  }

  return false;
}

llvm::GlobalValue::LinkageTypes CodeGenModule::getLLVMLinkageForDeclarator(
    const DeclaratorDecl *D, GVALinkage Linkage, bool IsConstantVariable) {
  if (Linkage == GVA_Internal)
    return llvm::Function::InternalLinkage;

  if (D->hasAttr<WeakAttr>()) {
    if (IsConstantVariable)
      return llvm::GlobalVariable::WeakODRLinkage;
    else
      return llvm::GlobalVariable::WeakAnyLinkage;
  }

  // We are guaranteed to have a strong definition somewhere else,
  // so we can use available_externally linkage.
  if (Linkage == GVA_AvailableExternally)
    return llvm::Function::AvailableExternallyLinkage;

  // Note that Apple's kernel linker doesn't support symbol
  // coalescing, so we need to avoid linkonce and weak linkages there.
  // Normally, this means we just map to internal, but for explicit
  // instantiations we'll map to external.

  // In C++, the compiler has to emit a definition in every translation unit
  // that references the function.  We should use linkonce_odr because
  // a) if all references in this translation unit are optimized away, we
  // don't need to codegen it.  b) if the function persists, it needs to be
  // merged with other definitions. c) C++ has the ODR, so we know the
  // definition is dependable.
  if (Linkage == GVA_DiscardableODR)
    return !Context.getLangOpts().AppleKext ? llvm::Function::LinkOnceODRLinkage
                                            : llvm::Function::InternalLinkage;

  // An explicit instantiation of a template has weak linkage, since
  // explicit instantiations can occur in multiple translation units
  // and must all be equivalent. However, we are not allowed to
  // throw away these explicit instantiations.
  if (Linkage == GVA_StrongODR)
    return !Context.getLangOpts().AppleKext ? llvm::Function::WeakODRLinkage
                                            : llvm::Function::ExternalLinkage;

  // C++ doesn't have tentative definitions and thus cannot have common
  // linkage.
  if (!getLangOpts().CPlusPlus && isa<VarDecl>(D) &&
<<<<<<< HEAD
      !isVarDeclStrongDefinition(Context, cast<VarDecl>(D),
                                 CodeGenOpts.NoCommon) &&
      !D->getType().getQualifiers().hasShared())
=======
      !isVarDeclStrongDefinition(Context, *this, cast<VarDecl>(D),
                                 CodeGenOpts.NoCommon))
>>>>>>> 4fb22331
    return llvm::GlobalVariable::CommonLinkage;

  // selectany symbols are externally visible, so use weak instead of
  // linkonce.  MSVC optimizes away references to const selectany globals, so
  // all definitions should be the same and ODR linkage should be used.
  // http://msdn.microsoft.com/en-us/library/5tkz6s71.aspx
  if (D->hasAttr<SelectAnyAttr>())
    return llvm::GlobalVariable::WeakODRLinkage;

  // Otherwise, we have strong external linkage.
  assert(Linkage == GVA_StrongExternal);
  return llvm::GlobalVariable::ExternalLinkage;
}

llvm::GlobalValue::LinkageTypes CodeGenModule::getLLVMLinkageVarDefinition(
    const VarDecl *VD, bool IsConstant) {
  GVALinkage Linkage = getContext().GetGVALinkageForVariable(VD);
  return getLLVMLinkageForDeclarator(VD, Linkage, IsConstant);
}

/// Replace the uses of a function that was declared with a non-proto type.
/// We want to silently drop extra arguments from call sites
static void replaceUsesOfNonProtoConstant(llvm::Constant *old,
                                          llvm::Function *newFn) {
  // Fast path.
  if (old->use_empty()) return;

  llvm::Type *newRetTy = newFn->getReturnType();
  SmallVector<llvm::Value*, 4> newArgs;
  SmallVector<llvm::OperandBundleDef, 1> newBundles;

  for (llvm::Value::use_iterator ui = old->use_begin(), ue = old->use_end();
         ui != ue; ) {
    llvm::Value::use_iterator use = ui++; // Increment before the use is erased.
    llvm::User *user = use->getUser();

    // Recognize and replace uses of bitcasts.  Most calls to
    // unprototyped functions will use bitcasts.
    if (auto *bitcast = dyn_cast<llvm::ConstantExpr>(user)) {
      if (bitcast->getOpcode() == llvm::Instruction::BitCast)
        replaceUsesOfNonProtoConstant(bitcast, newFn);
      continue;
    }

    // Recognize calls to the function.
    llvm::CallSite callSite(user);
    if (!callSite) continue;
    if (!callSite.isCallee(&*use)) continue;

    // If the return types don't match exactly, then we can't
    // transform this call unless it's dead.
    if (callSite->getType() != newRetTy && !callSite->use_empty())
      continue;

    // Get the call site's attribute list.
    SmallVector<llvm::AttributeSet, 8> newAttrs;
    llvm::AttributeSet oldAttrs = callSite.getAttributes();

    // Collect any return attributes from the call.
    if (oldAttrs.hasAttributes(llvm::AttributeSet::ReturnIndex))
      newAttrs.push_back(
        llvm::AttributeSet::get(newFn->getContext(),
                                oldAttrs.getRetAttributes()));

    // If the function was passed too few arguments, don't transform.
    unsigned newNumArgs = newFn->arg_size();
    if (callSite.arg_size() < newNumArgs) continue;

    // If extra arguments were passed, we silently drop them.
    // If any of the types mismatch, we don't transform.
    unsigned argNo = 0;
    bool dontTransform = false;
    for (llvm::Function::arg_iterator ai = newFn->arg_begin(),
           ae = newFn->arg_end(); ai != ae; ++ai, ++argNo) {
      if (callSite.getArgument(argNo)->getType() != ai->getType()) {
        dontTransform = true;
        break;
      }

      // Add any parameter attributes.
      if (oldAttrs.hasAttributes(argNo + 1))
        newAttrs.
          push_back(llvm::
                    AttributeSet::get(newFn->getContext(),
                                      oldAttrs.getParamAttributes(argNo + 1)));
    }
    if (dontTransform)
      continue;

    if (oldAttrs.hasAttributes(llvm::AttributeSet::FunctionIndex))
      newAttrs.push_back(llvm::AttributeSet::get(newFn->getContext(),
                                                 oldAttrs.getFnAttributes()));

    // Okay, we can transform this.  Create the new call instruction and copy
    // over the required information.
    newArgs.append(callSite.arg_begin(), callSite.arg_begin() + argNo);

    // Copy over any operand bundles.
    callSite.getOperandBundlesAsDefs(newBundles);

    llvm::CallSite newCall;
    if (callSite.isCall()) {
      newCall = llvm::CallInst::Create(newFn, newArgs, newBundles, "",
                                       callSite.getInstruction());
    } else {
      auto *oldInvoke = cast<llvm::InvokeInst>(callSite.getInstruction());
      newCall = llvm::InvokeInst::Create(newFn,
                                         oldInvoke->getNormalDest(),
                                         oldInvoke->getUnwindDest(),
                                         newArgs, newBundles, "",
                                         callSite.getInstruction());
    }
    newArgs.clear(); // for the next iteration

    if (!newCall->getType()->isVoidTy())
      newCall->takeName(callSite.getInstruction());
    newCall.setAttributes(
                     llvm::AttributeSet::get(newFn->getContext(), newAttrs));
    newCall.setCallingConv(callSite.getCallingConv());

    // Finally, remove the old call, replacing any uses with the new one.
    if (!callSite->use_empty())
      callSite->replaceAllUsesWith(newCall.getInstruction());

    // Copy debug location attached to CI.
    if (callSite->getDebugLoc())
      newCall->setDebugLoc(callSite->getDebugLoc());

    callSite->eraseFromParent();
  }
}

/// ReplaceUsesOfNonProtoTypeWithRealFunction - This function is called when we
/// implement a function with no prototype, e.g. "int foo() {}".  If there are
/// existing call uses of the old function in the module, this adjusts them to
/// call the new function directly.
///
/// This is not just a cleanup: the always_inline pass requires direct calls to
/// functions to be able to inline them.  If there is a bitcast in the way, it
/// won't inline them.  Instcombine normally deletes these calls, but it isn't
/// run at -O0.
static void ReplaceUsesOfNonProtoTypeWithRealFunction(llvm::GlobalValue *Old,
                                                      llvm::Function *NewFn) {
  // If we're redefining a global as a function, don't transform it.
  if (!isa<llvm::Function>(Old)) return;

  replaceUsesOfNonProtoConstant(Old, NewFn);
}

void CodeGenModule::HandleCXXStaticMemberVarInstantiation(VarDecl *VD) {
  TemplateSpecializationKind TSK = VD->getTemplateSpecializationKind();
  // If we have a definition, this might be a deferred decl. If the
  // instantiation is explicit, make sure we emit it at the end.
  if (VD->getDefinition() && TSK == TSK_ExplicitInstantiationDefinition)
    GetAddrOfGlobalVar(VD);

  EmitTopLevelDecl(VD);
}

void CodeGenModule::EmitGlobalFunctionDefinition(GlobalDecl GD,
                                                 llvm::GlobalValue *GV) {
  const auto *D = cast<FunctionDecl>(GD.getDecl());

  // Compute the function info and LLVM type.
  const CGFunctionInfo &FI = getTypes().arrangeGlobalDeclaration(GD);
  llvm::FunctionType *Ty = getTypes().GetFunctionType(FI);

  // Get or create the prototype for the function.
  if (!GV || (GV->getType()->getElementType() != Ty))
    GV = cast<llvm::GlobalValue>(GetAddrOfFunction(GD, Ty, /*ForVTable=*/false,
                                                   /*DontDefer=*/true,
                                                   /*IsForDefinition=*/true));

  // Already emitted.
  if (!GV->isDeclaration())
    return;

  // We need to set linkage and visibility on the function before
  // generating code for it because various parts of IR generation
  // want to propagate this information down (e.g. to local static
  // declarations).
  auto *Fn = cast<llvm::Function>(GV);
  setFunctionLinkage(GD, Fn);
  setFunctionDLLStorageClass(GD, Fn);

  // FIXME: this is redundant with part of setFunctionDefinitionAttributes
  setGlobalVisibility(Fn, D);

  MaybeHandleStaticInExternC(D, Fn);

  maybeSetTrivialComdat(*D, *Fn);

  CodeGenFunction(*this).GenerateCode(D, Fn, FI);

  setFunctionDefinitionAttributes(D, Fn);
  SetLLVMFunctionAttributesForDefinition(D, Fn);

  if (const ConstructorAttr *CA = D->getAttr<ConstructorAttr>())
    AddGlobalCtor(Fn, CA->getPriority());
  if (const DestructorAttr *DA = D->getAttr<DestructorAttr>())
    AddGlobalDtor(Fn, DA->getPriority());
  if (D->hasAttr<AnnotateAttr>())
    AddGlobalAnnotations(D, Fn);
}

void CodeGenModule::EmitAliasDefinition(GlobalDecl GD) {
  const auto *D = cast<ValueDecl>(GD.getDecl());
  const AliasAttr *AA = D->getAttr<AliasAttr>();
  assert(AA && "Not an alias?");

  StringRef MangledName = getMangledName(GD);

  if (AA->getAliasee() == MangledName) {
    Diags.Report(AA->getLocation(), diag::err_cyclic_alias);
    return;
  }

  // If there is a definition in the module, then it wins over the alias.
  // This is dubious, but allow it to be safe.  Just ignore the alias.
  llvm::GlobalValue *Entry = GetGlobalValue(MangledName);
  if (Entry && !Entry->isDeclaration())
    return;

  Aliases.push_back(GD);

  llvm::Type *DeclTy = getTypes().ConvertTypeForMem(D->getType());

  // Create a reference to the named value.  This ensures that it is emitted
  // if a deferred decl.
  llvm::Constant *Aliasee;
  if (isa<llvm::FunctionType>(DeclTy))
    Aliasee = GetOrCreateLLVMFunction(AA->getAliasee(), DeclTy, GD,
                                      /*ForVTable=*/false);
  else
    Aliasee = GetOrCreateLLVMGlobal(AA->getAliasee(),
                                    llvm::PointerType::getUnqual(DeclTy),
                                    /*D=*/nullptr);

  // Create the new alias itself, but don't set a name yet.
  auto *GA = llvm::GlobalAlias::create(
      DeclTy, 0, llvm::Function::ExternalLinkage, "", Aliasee, &getModule());

  if (Entry) {
    if (GA->getAliasee() == Entry) {
      Diags.Report(AA->getLocation(), diag::err_cyclic_alias);
      return;
    }

    assert(Entry->isDeclaration());

    // If there is a declaration in the module, then we had an extern followed
    // by the alias, as in:
    //   extern int test6();
    //   ...
    //   int test6() __attribute__((alias("test7")));
    //
    // Remove it and replace uses of it with the alias.
    GA->takeName(Entry);

    Entry->replaceAllUsesWith(llvm::ConstantExpr::getBitCast(GA,
                                                          Entry->getType()));
    Entry->eraseFromParent();
  } else {
    GA->setName(MangledName);
  }

  // Set attributes which are particular to an alias; this is a
  // specialization of the attributes which may be set on a global
  // variable/function.
  if (D->hasAttr<WeakAttr>() || D->hasAttr<WeakRefAttr>() ||
      D->isWeakImported()) {
    GA->setLinkage(llvm::Function::WeakAnyLinkage);
  }

  if (const auto *VD = dyn_cast<VarDecl>(D))
    if (VD->getTLSKind())
      setTLSMode(GA, *VD);

  setAliasAttributes(D, GA);
}

llvm::Function *CodeGenModule::getIntrinsic(unsigned IID,
                                            ArrayRef<llvm::Type*> Tys) {
  return llvm::Intrinsic::getDeclaration(&getModule(), (llvm::Intrinsic::ID)IID,
                                         Tys);
}

static llvm::StringMapEntry<llvm::GlobalVariable *> &
GetConstantCFStringEntry(llvm::StringMap<llvm::GlobalVariable *> &Map,
                         const StringLiteral *Literal, bool TargetIsLSB,
                         bool &IsUTF16, unsigned &StringLength) {
  StringRef String = Literal->getString();
  unsigned NumBytes = String.size();

  // Check for simple case.
  if (!Literal->containsNonAsciiOrNull()) {
    StringLength = NumBytes;
    return *Map.insert(std::make_pair(String, nullptr)).first;
  }

  // Otherwise, convert the UTF8 literals into a string of shorts.
  IsUTF16 = true;

  SmallVector<UTF16, 128> ToBuf(NumBytes + 1); // +1 for ending nulls.
  const UTF8 *FromPtr = (const UTF8 *)String.data();
  UTF16 *ToPtr = &ToBuf[0];

  (void)ConvertUTF8toUTF16(&FromPtr, FromPtr + NumBytes,
                           &ToPtr, ToPtr + NumBytes,
                           strictConversion);

  // ConvertUTF8toUTF16 returns the length in ToPtr.
  StringLength = ToPtr - &ToBuf[0];

  // Add an explicit null.
  *ToPtr = 0;
  return *Map.insert(std::make_pair(
                         StringRef(reinterpret_cast<const char *>(ToBuf.data()),
                                   (StringLength + 1) * 2),
                         nullptr)).first;
}

static llvm::StringMapEntry<llvm::GlobalVariable *> &
GetConstantStringEntry(llvm::StringMap<llvm::GlobalVariable *> &Map,
                       const StringLiteral *Literal, unsigned &StringLength) {
  StringRef String = Literal->getString();
  StringLength = String.size();
  return *Map.insert(std::make_pair(String, nullptr)).first;
}

ConstantAddress
CodeGenModule::GetAddrOfConstantCFString(const StringLiteral *Literal) {
  unsigned StringLength = 0;
  bool isUTF16 = false;
  llvm::StringMapEntry<llvm::GlobalVariable *> &Entry =
      GetConstantCFStringEntry(CFConstantStringMap, Literal,
                               getDataLayout().isLittleEndian(), isUTF16,
                               StringLength);

  if (auto *C = Entry.second)
    return ConstantAddress(C, CharUnits::fromQuantity(C->getAlignment()));

  llvm::Constant *Zero = llvm::Constant::getNullValue(Int32Ty);
  llvm::Constant *Zeros[] = { Zero, Zero };
  llvm::Value *V;
  
  // If we don't already have it, get __CFConstantStringClassReference.
  if (!CFConstantStringClassRef) {
    llvm::Type *Ty = getTypes().ConvertType(getContext().IntTy);
    Ty = llvm::ArrayType::get(Ty, 0);
    llvm::Constant *GV = CreateRuntimeVariable(Ty,
                                           "__CFConstantStringClassReference");
    // Decay array -> ptr
    V = llvm::ConstantExpr::getGetElementPtr(Ty, GV, Zeros);
    CFConstantStringClassRef = V;
  }
  else
    V = CFConstantStringClassRef;

  QualType CFTy = getContext().getCFConstantStringType();

  auto *STy = cast<llvm::StructType>(getTypes().ConvertType(CFTy));

  llvm::Constant *Fields[4];

  // Class pointer.
  Fields[0] = cast<llvm::ConstantExpr>(V);

  // Flags.
  llvm::Type *Ty = getTypes().ConvertType(getContext().UnsignedIntTy);
  Fields[1] = isUTF16 ? llvm::ConstantInt::get(Ty, 0x07d0) :
    llvm::ConstantInt::get(Ty, 0x07C8);

  // String pointer.
  llvm::Constant *C = nullptr;
  if (isUTF16) {
    auto Arr = llvm::makeArrayRef(
        reinterpret_cast<uint16_t *>(const_cast<char *>(Entry.first().data())),
        Entry.first().size() / 2);
    C = llvm::ConstantDataArray::get(VMContext, Arr);
  } else {
    C = llvm::ConstantDataArray::getString(VMContext, Entry.first());
  }

  // Note: -fwritable-strings doesn't make the backing store strings of
  // CFStrings writable. (See <rdar://problem/10657500>)
  auto *GV =
      new llvm::GlobalVariable(getModule(), C->getType(), /*isConstant=*/true,
                               llvm::GlobalValue::PrivateLinkage, C, ".str");
  GV->setUnnamedAddr(true);
  // Don't enforce the target's minimum global alignment, since the only use
  // of the string is via this class initializer.
  // FIXME: We set the section explicitly to avoid a bug in ld64 224.1. Without
  // it LLVM can merge the string with a non unnamed_addr one during LTO. Doing
  // that changes the section it ends in, which surprises ld64.
  if (isUTF16) {
    CharUnits Align = getContext().getTypeAlignInChars(getContext().ShortTy);
    GV->setAlignment(Align.getQuantity());
    GV->setSection("__TEXT,__ustring");
  } else {
    CharUnits Align = getContext().getTypeAlignInChars(getContext().CharTy);
    GV->setAlignment(Align.getQuantity());
    GV->setSection("__TEXT,__cstring,cstring_literals");
  }

  // String.
  Fields[2] =
      llvm::ConstantExpr::getGetElementPtr(GV->getValueType(), GV, Zeros);

  if (isUTF16)
    // Cast the UTF16 string to the correct type.
    Fields[2] = llvm::ConstantExpr::getBitCast(Fields[2], Int8PtrTy);

  // String length.
  Ty = getTypes().ConvertType(getContext().LongTy);
  Fields[3] = llvm::ConstantInt::get(Ty, StringLength);

  CharUnits Alignment = getPointerAlign();

  // The struct.
  C = llvm::ConstantStruct::get(STy, Fields);
  GV = new llvm::GlobalVariable(getModule(), C->getType(), true,
                                llvm::GlobalVariable::PrivateLinkage, C,
                                "_unnamed_cfstring_");
  GV->setSection("__DATA,__cfstring");
  GV->setAlignment(Alignment.getQuantity());
  Entry.second = GV;

  return ConstantAddress(GV, Alignment);
}

ConstantAddress
CodeGenModule::GetAddrOfConstantString(const StringLiteral *Literal) {
  unsigned StringLength = 0;
  llvm::StringMapEntry<llvm::GlobalVariable *> &Entry =
      GetConstantStringEntry(CFConstantStringMap, Literal, StringLength);

  if (auto *C = Entry.second)
    return ConstantAddress(C, CharUnits::fromQuantity(C->getAlignment()));
  
  llvm::Constant *Zero = llvm::Constant::getNullValue(Int32Ty);
  llvm::Constant *Zeros[] = { Zero, Zero };
  llvm::Value *V;
  // If we don't already have it, get _NSConstantStringClassReference.
  if (!ConstantStringClassRef) {
    std::string StringClass(getLangOpts().ObjCConstantStringClass);
    llvm::Type *Ty = getTypes().ConvertType(getContext().IntTy);
    llvm::Constant *GV;
    if (LangOpts.ObjCRuntime.isNonFragile()) {
      std::string str = 
        StringClass.empty() ? "OBJC_CLASS_$_NSConstantString" 
                            : "OBJC_CLASS_$_" + StringClass;
      GV = getObjCRuntime().GetClassGlobal(str);
      // Make sure the result is of the correct type.
      llvm::Type *PTy = llvm::PointerType::getUnqual(Ty);
      V = llvm::ConstantExpr::getBitCast(GV, PTy);
      ConstantStringClassRef = V;
    } else {
      std::string str =
        StringClass.empty() ? "_NSConstantStringClassReference"
                            : "_" + StringClass + "ClassReference";
      llvm::Type *PTy = llvm::ArrayType::get(Ty, 0);
      GV = CreateRuntimeVariable(PTy, str);
      // Decay array -> ptr
      V = llvm::ConstantExpr::getGetElementPtr(PTy, GV, Zeros);
      ConstantStringClassRef = V;
    }
  } else
    V = ConstantStringClassRef;

  if (!NSConstantStringType) {
    // Construct the type for a constant NSString.
    RecordDecl *D = Context.buildImplicitRecord("__builtin_NSString");
    D->startDefinition();
      
    QualType FieldTypes[3];
    
    // const int *isa;
    FieldTypes[0] = Context.getPointerType(Context.IntTy.withConst());
    // const char *str;
    FieldTypes[1] = Context.getPointerType(Context.CharTy.withConst());
    // unsigned int length;
    FieldTypes[2] = Context.UnsignedIntTy;
    
    // Create fields
    for (unsigned i = 0; i < 3; ++i) {
      FieldDecl *Field = FieldDecl::Create(Context, D,
                                           SourceLocation(),
                                           SourceLocation(), nullptr,
                                           FieldTypes[i], /*TInfo=*/nullptr,
                                           /*BitWidth=*/nullptr,
                                           /*Mutable=*/false,
                                           ICIS_NoInit);
      Field->setAccess(AS_public);
      D->addDecl(Field);
    }
    
    D->completeDefinition();
    QualType NSTy = Context.getTagDeclType(D);
    NSConstantStringType = cast<llvm::StructType>(getTypes().ConvertType(NSTy));
  }
  
  llvm::Constant *Fields[3];
  
  // Class pointer.
  Fields[0] = cast<llvm::ConstantExpr>(V);
  
  // String pointer.
  llvm::Constant *C =
      llvm::ConstantDataArray::getString(VMContext, Entry.first());

  llvm::GlobalValue::LinkageTypes Linkage;
  bool isConstant;
  Linkage = llvm::GlobalValue::PrivateLinkage;
  isConstant = !LangOpts.WritableStrings;

  auto *GV = new llvm::GlobalVariable(getModule(), C->getType(), isConstant,
                                      Linkage, C, ".str");
  GV->setUnnamedAddr(true);
  // Don't enforce the target's minimum global alignment, since the only use
  // of the string is via this class initializer.
  CharUnits Align = getContext().getTypeAlignInChars(getContext().CharTy);
  GV->setAlignment(Align.getQuantity());
  Fields[1] =
      llvm::ConstantExpr::getGetElementPtr(GV->getValueType(), GV, Zeros);

  // String length.
  llvm::Type *Ty = getTypes().ConvertType(getContext().UnsignedIntTy);
  Fields[2] = llvm::ConstantInt::get(Ty, StringLength);
  
  // The struct.
  CharUnits Alignment = getPointerAlign();
  C = llvm::ConstantStruct::get(NSConstantStringType, Fields);
  GV = new llvm::GlobalVariable(getModule(), C->getType(), true,
                                llvm::GlobalVariable::PrivateLinkage, C,
                                "_unnamed_nsstring_");
  GV->setAlignment(Alignment.getQuantity());
  const char *NSStringSection = "__OBJC,__cstring_object,regular,no_dead_strip";
  const char *NSStringNonFragileABISection =
      "__DATA,__objc_stringobj,regular,no_dead_strip";
  // FIXME. Fix section.
  GV->setSection(LangOpts.ObjCRuntime.isNonFragile()
                     ? NSStringNonFragileABISection
                     : NSStringSection);
  Entry.second = GV;

  return ConstantAddress(GV, Alignment);
}

QualType CodeGenModule::getObjCFastEnumerationStateType() {
  if (ObjCFastEnumerationStateType.isNull()) {
    RecordDecl *D = Context.buildImplicitRecord("__objcFastEnumerationState");
    D->startDefinition();
    
    QualType FieldTypes[] = {
      Context.UnsignedLongTy,
      Context.getPointerType(Context.getObjCIdType()),
      Context.getPointerType(Context.UnsignedLongTy),
      Context.getConstantArrayType(Context.UnsignedLongTy,
                           llvm::APInt(32, 5), ArrayType::Normal, 0)
    };
    
    for (size_t i = 0; i < 4; ++i) {
      FieldDecl *Field = FieldDecl::Create(Context,
                                           D,
                                           SourceLocation(),
                                           SourceLocation(), nullptr,
                                           FieldTypes[i], /*TInfo=*/nullptr,
                                           /*BitWidth=*/nullptr,
                                           /*Mutable=*/false,
                                           ICIS_NoInit);
      Field->setAccess(AS_public);
      D->addDecl(Field);
    }
    
    D->completeDefinition();
    ObjCFastEnumerationStateType = Context.getTagDeclType(D);
  }
  
  return ObjCFastEnumerationStateType;
}

llvm::Constant *
CodeGenModule::GetConstantArrayFromStringLiteral(const StringLiteral *E) {
  assert(!E->getType()->isPointerType() && "Strings are always arrays");
  
  // Don't emit it as the address of the string, emit the string data itself
  // as an inline array.
  if (E->getCharByteWidth() == 1) {
    SmallString<64> Str(E->getString());

    // Resize the string to the right size, which is indicated by its type.
    const ConstantArrayType *CAT = Context.getAsConstantArrayType(E->getType());
    Str.resize(CAT->getSize().getZExtValue());
    return llvm::ConstantDataArray::getString(VMContext, Str, false);
  }

  auto *AType = cast<llvm::ArrayType>(getTypes().ConvertType(E->getType()));
  llvm::Type *ElemTy = AType->getElementType();
  unsigned NumElements = AType->getNumElements();

  // Wide strings have either 2-byte or 4-byte elements.
  if (ElemTy->getPrimitiveSizeInBits() == 16) {
    SmallVector<uint16_t, 32> Elements;
    Elements.reserve(NumElements);

    for(unsigned i = 0, e = E->getLength(); i != e; ++i)
      Elements.push_back(E->getCodeUnit(i));
    Elements.resize(NumElements);
    return llvm::ConstantDataArray::get(VMContext, Elements);
  }
  
  assert(ElemTy->getPrimitiveSizeInBits() == 32);
  SmallVector<uint32_t, 32> Elements;
  Elements.reserve(NumElements);
  
  for(unsigned i = 0, e = E->getLength(); i != e; ++i)
    Elements.push_back(E->getCodeUnit(i));
  Elements.resize(NumElements);
  return llvm::ConstantDataArray::get(VMContext, Elements);
}

static llvm::GlobalVariable *
GenerateStringLiteral(llvm::Constant *C, llvm::GlobalValue::LinkageTypes LT,
                      CodeGenModule &CGM, StringRef GlobalName,
                      CharUnits Alignment) {
  // OpenCL v1.2 s6.5.3: a string literal is in the constant address space.
  unsigned AddrSpace = 0;
  if (CGM.getLangOpts().OpenCL)
    AddrSpace = CGM.getContext().getTargetAddressSpace(LangAS::opencl_constant);

  llvm::Module &M = CGM.getModule();
  // Create a global variable for this string
  auto *GV = new llvm::GlobalVariable(
      M, C->getType(), !CGM.getLangOpts().WritableStrings, LT, C, GlobalName,
      nullptr, llvm::GlobalVariable::NotThreadLocal, AddrSpace);
  GV->setAlignment(Alignment.getQuantity());
  GV->setUnnamedAddr(true);
  if (GV->isWeakForLinker()) {
    assert(CGM.supportsCOMDAT() && "Only COFF uses weak string literals");
    GV->setComdat(M.getOrInsertComdat(GV->getName()));
  }

  return GV;
}

/// GetAddrOfConstantStringFromLiteral - Return a pointer to a
/// constant array for the given string literal.
ConstantAddress
CodeGenModule::GetAddrOfConstantStringFromLiteral(const StringLiteral *S,
                                                  StringRef Name) {
  CharUnits Alignment = getContext().getAlignOfGlobalVarInChars(S->getType());

  llvm::Constant *C = GetConstantArrayFromStringLiteral(S);
  llvm::GlobalVariable **Entry = nullptr;
  if (!LangOpts.WritableStrings) {
    Entry = &ConstantStringMap[C];
    if (auto GV = *Entry) {
      if (Alignment.getQuantity() > GV->getAlignment())
        GV->setAlignment(Alignment.getQuantity());
      return ConstantAddress(GV, Alignment);
    }
  }

  SmallString<256> MangledNameBuffer;
  StringRef GlobalVariableName;
  llvm::GlobalValue::LinkageTypes LT;

  // Mangle the string literal if the ABI allows for it.  However, we cannot
  // do this if  we are compiling with ASan or -fwritable-strings because they
  // rely on strings having normal linkage.
  if (!LangOpts.WritableStrings &&
      !LangOpts.Sanitize.has(SanitizerKind::Address) &&
      getCXXABI().getMangleContext().shouldMangleStringLiteral(S)) {
    llvm::raw_svector_ostream Out(MangledNameBuffer);
    getCXXABI().getMangleContext().mangleStringLiteral(S, Out);

    LT = llvm::GlobalValue::LinkOnceODRLinkage;
    GlobalVariableName = MangledNameBuffer;
  } else {
    LT = llvm::GlobalValue::PrivateLinkage;
    GlobalVariableName = Name;
  }

  auto GV = GenerateStringLiteral(C, LT, *this, GlobalVariableName, Alignment);
  if (Entry)
    *Entry = GV;

  SanitizerMD->reportGlobalToASan(GV, S->getStrTokenLoc(0), "<string literal>",
                                  QualType());
  return ConstantAddress(GV, Alignment);
}

/// GetAddrOfConstantStringFromObjCEncode - Return a pointer to a constant
/// array for the given ObjCEncodeExpr node.
ConstantAddress
CodeGenModule::GetAddrOfConstantStringFromObjCEncode(const ObjCEncodeExpr *E) {
  std::string Str;
  getContext().getObjCEncodingForType(E->getEncodedType(), Str);

  return GetAddrOfConstantCString(Str);
}

/// GetAddrOfConstantCString - Returns a pointer to a character array containing
/// the literal and a terminating '\0' character.
/// The result has pointer to array type.
ConstantAddress CodeGenModule::GetAddrOfConstantCString(
    const std::string &Str, const char *GlobalName) {
  StringRef StrWithNull(Str.c_str(), Str.size() + 1);
  CharUnits Alignment =
    getContext().getAlignOfGlobalVarInChars(getContext().CharTy);

  llvm::Constant *C =
      llvm::ConstantDataArray::getString(getLLVMContext(), StrWithNull, false);

  // Don't share any string literals if strings aren't constant.
  llvm::GlobalVariable **Entry = nullptr;
  if (!LangOpts.WritableStrings) {
    Entry = &ConstantStringMap[C];
    if (auto GV = *Entry) {
      if (Alignment.getQuantity() > GV->getAlignment())
        GV->setAlignment(Alignment.getQuantity());
      return ConstantAddress(GV, Alignment);
    }
  }

  // Get the default prefix if a name wasn't specified.
  if (!GlobalName)
    GlobalName = ".str";
  // Create a global variable for this.
  auto GV = GenerateStringLiteral(C, llvm::GlobalValue::PrivateLinkage, *this,
                                  GlobalName, Alignment);
  if (Entry)
    *Entry = GV;
  return ConstantAddress(GV, Alignment);
}

ConstantAddress CodeGenModule::GetAddrOfGlobalTemporary(
    const MaterializeTemporaryExpr *E, const Expr *Init) {
  assert((E->getStorageDuration() == SD_Static ||
          E->getStorageDuration() == SD_Thread) && "not a global temporary");
  const auto *VD = cast<VarDecl>(E->getExtendingDecl());

  // If we're not materializing a subobject of the temporary, keep the
  // cv-qualifiers from the type of the MaterializeTemporaryExpr.
  QualType MaterializedType = Init->getType();
  if (Init == E->GetTemporaryExpr())
    MaterializedType = E->getType();

  CharUnits Align = getContext().getTypeAlignInChars(MaterializedType);

  if (llvm::Constant *Slot = MaterializedGlobalTemporaryMap[E])
    return ConstantAddress(Slot, Align);

  // FIXME: If an externally-visible declaration extends multiple temporaries,
  // we need to give each temporary the same name in every translation unit (and
  // we also need to make the temporaries externally-visible).
  SmallString<256> Name;
  llvm::raw_svector_ostream Out(Name);
  getCXXABI().getMangleContext().mangleReferenceTemporary(
      VD, E->getManglingNumber(), Out);

  APValue *Value = nullptr;
  if (E->getStorageDuration() == SD_Static) {
    // We might have a cached constant initializer for this temporary. Note
    // that this might have a different value from the value computed by
    // evaluating the initializer if the surrounding constant expression
    // modifies the temporary.
    Value = getContext().getMaterializedTemporaryValue(E, false);
    if (Value && Value->isUninit())
      Value = nullptr;
  }

  // Try evaluating it now, it might have a constant initializer.
  Expr::EvalResult EvalResult;
  if (!Value && Init->EvaluateAsRValue(EvalResult, getContext()) &&
      !EvalResult.hasSideEffects())
    Value = &EvalResult.Val;

  llvm::Constant *InitialValue = nullptr;
  bool Constant = false;
  llvm::Type *Type;
  if (Value) {
    // The temporary has a constant initializer, use it.
    InitialValue = EmitConstantValue(*Value, MaterializedType, nullptr);
    Constant = isTypeConstant(MaterializedType, /*ExcludeCtor*/Value);
    Type = InitialValue->getType();
  } else {
    // No initializer, the initialization will be provided when we
    // initialize the declaration which performed lifetime extension.
    Type = getTypes().ConvertTypeForMem(MaterializedType);
  }

  // Create a global variable for this lifetime-extended temporary.
  llvm::GlobalValue::LinkageTypes Linkage =
      getLLVMLinkageVarDefinition(VD, Constant);
  if (Linkage == llvm::GlobalVariable::ExternalLinkage) {
    const VarDecl *InitVD;
    if (VD->isStaticDataMember() && VD->getAnyInitializer(InitVD) &&
        isa<CXXRecordDecl>(InitVD->getLexicalDeclContext())) {
      // Temporaries defined inside a class get linkonce_odr linkage because the
      // class can be defined in multipe translation units.
      Linkage = llvm::GlobalVariable::LinkOnceODRLinkage;
    } else {
      // There is no need for this temporary to have external linkage if the
      // VarDecl has external linkage.
      Linkage = llvm::GlobalVariable::InternalLinkage;
    }
  }
  unsigned AddrSpace = GetGlobalVarAddressSpace(
      VD, getContext().getTargetAddressSpace(MaterializedType));
  auto *GV = new llvm::GlobalVariable(
      getModule(), Type, Constant, Linkage, InitialValue, Name.c_str(),
      /*InsertBefore=*/nullptr, llvm::GlobalVariable::NotThreadLocal,
      AddrSpace);
  setGlobalVisibility(GV, VD);
  GV->setAlignment(Align.getQuantity());
  if (supportsCOMDAT() && GV->isWeakForLinker())
    GV->setComdat(TheModule.getOrInsertComdat(GV->getName()));
  if (VD->getTLSKind())
    setTLSMode(GV, *VD);
  MaterializedGlobalTemporaryMap[E] = GV;
  return ConstantAddress(GV, Align);
}

/// EmitObjCPropertyImplementations - Emit information for synthesized
/// properties for an implementation.
void CodeGenModule::EmitObjCPropertyImplementations(const
                                                    ObjCImplementationDecl *D) {
  for (const auto *PID : D->property_impls()) {
    // Dynamic is just for type-checking.
    if (PID->getPropertyImplementation() == ObjCPropertyImplDecl::Synthesize) {
      ObjCPropertyDecl *PD = PID->getPropertyDecl();

      // Determine which methods need to be implemented, some may have
      // been overridden. Note that ::isPropertyAccessor is not the method
      // we want, that just indicates if the decl came from a
      // property. What we want to know is if the method is defined in
      // this implementation.
      if (!D->getInstanceMethod(PD->getGetterName()))
        CodeGenFunction(*this).GenerateObjCGetter(
                                 const_cast<ObjCImplementationDecl *>(D), PID);
      if (!PD->isReadOnly() &&
          !D->getInstanceMethod(PD->getSetterName()))
        CodeGenFunction(*this).GenerateObjCSetter(
                                 const_cast<ObjCImplementationDecl *>(D), PID);
    }
  }
}

static bool needsDestructMethod(ObjCImplementationDecl *impl) {
  const ObjCInterfaceDecl *iface = impl->getClassInterface();
  for (const ObjCIvarDecl *ivar = iface->all_declared_ivar_begin();
       ivar; ivar = ivar->getNextIvar())
    if (ivar->getType().isDestructedType())
      return true;

  return false;
}

static bool AllTrivialInitializers(CodeGenModule &CGM,
                                   ObjCImplementationDecl *D) {
  CodeGenFunction CGF(CGM);
  for (ObjCImplementationDecl::init_iterator B = D->init_begin(),
       E = D->init_end(); B != E; ++B) {
    CXXCtorInitializer *CtorInitExp = *B;
    Expr *Init = CtorInitExp->getInit();
    if (!CGF.isTrivialInitializer(Init))
      return false;
  }
  return true;
}

/// EmitObjCIvarInitializations - Emit information for ivar initialization
/// for an implementation.
void CodeGenModule::EmitObjCIvarInitializations(ObjCImplementationDecl *D) {
  // We might need a .cxx_destruct even if we don't have any ivar initializers.
  if (needsDestructMethod(D)) {
    IdentifierInfo *II = &getContext().Idents.get(".cxx_destruct");
    Selector cxxSelector = getContext().Selectors.getSelector(0, &II);
    ObjCMethodDecl *DTORMethod =
      ObjCMethodDecl::Create(getContext(), D->getLocation(), D->getLocation(),
                             cxxSelector, getContext().VoidTy, nullptr, D,
                             /*isInstance=*/true, /*isVariadic=*/false,
                          /*isPropertyAccessor=*/true, /*isImplicitlyDeclared=*/true,
                             /*isDefined=*/false, ObjCMethodDecl::Required);
    D->addInstanceMethod(DTORMethod);
    CodeGenFunction(*this).GenerateObjCCtorDtorMethod(D, DTORMethod, false);
    D->setHasDestructors(true);
  }

  // If the implementation doesn't have any ivar initializers, we don't need
  // a .cxx_construct.
  if (D->getNumIvarInitializers() == 0 ||
      AllTrivialInitializers(*this, D))
    return;
  
  IdentifierInfo *II = &getContext().Idents.get(".cxx_construct");
  Selector cxxSelector = getContext().Selectors.getSelector(0, &II);
  // The constructor returns 'self'.
  ObjCMethodDecl *CTORMethod = ObjCMethodDecl::Create(getContext(), 
                                                D->getLocation(),
                                                D->getLocation(),
                                                cxxSelector,
                                                getContext().getObjCIdType(),
                                                nullptr, D, /*isInstance=*/true,
                                                /*isVariadic=*/false,
                                                /*isPropertyAccessor=*/true,
                                                /*isImplicitlyDeclared=*/true,
                                                /*isDefined=*/false,
                                                ObjCMethodDecl::Required);
  D->addInstanceMethod(CTORMethod);
  CodeGenFunction(*this).GenerateObjCCtorDtorMethod(D, CTORMethod, true);
  D->setHasNonZeroConstructors(true);
}

/// EmitNamespace - Emit all declarations in a namespace.
void CodeGenModule::EmitNamespace(const NamespaceDecl *ND) {
  for (auto *I : ND->decls()) {
    if (const auto *VD = dyn_cast<VarDecl>(I))
      if (VD->getTemplateSpecializationKind() != TSK_ExplicitSpecialization &&
          VD->getTemplateSpecializationKind() != TSK_Undeclared)
        continue;
    EmitTopLevelDecl(I);
  }
}

// EmitLinkageSpec - Emit all declarations in a linkage spec.
void CodeGenModule::EmitLinkageSpec(const LinkageSpecDecl *LSD) {
  if (LSD->getLanguage() != LinkageSpecDecl::lang_c &&
      LSD->getLanguage() != LinkageSpecDecl::lang_cxx) {
    ErrorUnsupported(LSD, "linkage spec");
    return;
  }

  for (auto *I : LSD->decls()) {
    // Meta-data for ObjC class includes references to implemented methods.
    // Generate class's method definitions first.
    if (auto *OID = dyn_cast<ObjCImplDecl>(I)) {
      for (auto *M : OID->methods())
        EmitTopLevelDecl(M);
    }
    EmitTopLevelDecl(I);
  }
}

/// EmitTopLevelDecl - Emit code for a single top level declaration.
void CodeGenModule::EmitTopLevelDecl(Decl *D) {
  // Ignore dependent declarations.
  if (D->getDeclContext() && D->getDeclContext()->isDependentContext())
    return;

  switch (D->getKind()) {
  case Decl::CXXConversion:
  case Decl::CXXMethod:
  case Decl::Function:
    // Skip function templates
    if (cast<FunctionDecl>(D)->getDescribedFunctionTemplate() ||
        cast<FunctionDecl>(D)->isLateTemplateParsed())
      return;

    EmitGlobal(cast<FunctionDecl>(D));
    // Always provide some coverage mapping
    // even for the functions that aren't emitted.
    AddDeferredUnusedCoverageMapping(D);
    break;

  case Decl::Var:
    // Skip variable templates
    if (cast<VarDecl>(D)->getDescribedVarTemplate())
      return;
  case Decl::VarTemplateSpecialization:
    EmitGlobal(cast<VarDecl>(D));
    break;

  // Indirect fields from global anonymous structs and unions can be
  // ignored; only the actual variable requires IR gen support.
  case Decl::IndirectField:
    break;

  // C++ Decls
  case Decl::Namespace:
    EmitNamespace(cast<NamespaceDecl>(D));
    break;
    // No code generation needed.
  case Decl::UsingShadow:
  case Decl::ClassTemplate:
  case Decl::VarTemplate:
  case Decl::VarTemplatePartialSpecialization:
  case Decl::FunctionTemplate:
  case Decl::TypeAliasTemplate:
  case Decl::Block:
  case Decl::Empty:
    break;
  case Decl::Using:          // using X; [C++]
    if (CGDebugInfo *DI = getModuleDebugInfo())
        DI->EmitUsingDecl(cast<UsingDecl>(*D));
    return;
  case Decl::NamespaceAlias:
    if (CGDebugInfo *DI = getModuleDebugInfo())
        DI->EmitNamespaceAlias(cast<NamespaceAliasDecl>(*D));
    return;
  case Decl::UsingDirective: // using namespace X; [C++]
    if (CGDebugInfo *DI = getModuleDebugInfo())
      DI->EmitUsingDirective(cast<UsingDirectiveDecl>(*D));
    return;
  case Decl::CXXConstructor:
    // Skip function templates
    if (cast<FunctionDecl>(D)->getDescribedFunctionTemplate() ||
        cast<FunctionDecl>(D)->isLateTemplateParsed())
      return;
      
    getCXXABI().EmitCXXConstructors(cast<CXXConstructorDecl>(D));
    break;
  case Decl::CXXDestructor:
    if (cast<FunctionDecl>(D)->isLateTemplateParsed())
      return;
    getCXXABI().EmitCXXDestructors(cast<CXXDestructorDecl>(D));
    break;

  case Decl::StaticAssert:
    // Nothing to do.
    break;

  // Objective-C Decls

  // Forward declarations, no (immediate) code generation.
  case Decl::ObjCInterface:
  case Decl::ObjCCategory:
    break;

  case Decl::ObjCProtocol: {
    auto *Proto = cast<ObjCProtocolDecl>(D);
    if (Proto->isThisDeclarationADefinition())
      ObjCRuntime->GenerateProtocol(Proto);
    break;
  }
      
  case Decl::ObjCCategoryImpl:
    // Categories have properties but don't support synthesize so we
    // can ignore them here.
    ObjCRuntime->GenerateCategory(cast<ObjCCategoryImplDecl>(D));
    break;

  case Decl::ObjCImplementation: {
    auto *OMD = cast<ObjCImplementationDecl>(D);
    EmitObjCPropertyImplementations(OMD);
    EmitObjCIvarInitializations(OMD);
    ObjCRuntime->GenerateClass(OMD);
    // Emit global variable debug information.
    if (CGDebugInfo *DI = getModuleDebugInfo())
      if (getCodeGenOpts().getDebugInfo() >= CodeGenOptions::LimitedDebugInfo)
        DI->getOrCreateInterfaceType(getContext().getObjCInterfaceType(
            OMD->getClassInterface()), OMD->getLocation());
    break;
  }
  case Decl::ObjCMethod: {
    auto *OMD = cast<ObjCMethodDecl>(D);
    // If this is not a prototype, emit the body.
    if (OMD->getBody())
      CodeGenFunction(*this).GenerateObjCMethod(OMD);
    break;
  }
  case Decl::ObjCCompatibleAlias:
    ObjCRuntime->RegisterAlias(cast<ObjCCompatibleAliasDecl>(D));
    break;

  case Decl::LinkageSpec:
    EmitLinkageSpec(cast<LinkageSpecDecl>(D));
    break;

  case Decl::FileScopeAsm: {
    // File-scope asm is ignored during device-side CUDA compilation.
    if (LangOpts.CUDA && LangOpts.CUDAIsDevice)
      break;
    // File-scope asm is ignored during device-side OpenMP compilation.
    if (LangOpts.OpenMPIsDevice)
      break;
    auto *AD = cast<FileScopeAsmDecl>(D);
    getModule().appendModuleInlineAsm(AD->getAsmString()->getString());
    break;
  }

  case Decl::Import: {
    auto *Import = cast<ImportDecl>(D);

    // Ignore import declarations that come from imported modules.
    if (Import->getImportedOwningModule())
      break;
    if (CGDebugInfo *DI = getModuleDebugInfo())
      DI->EmitImportDecl(*Import);

    ImportedModules.insert(Import->getImportedModule());
    break;
  }

  case Decl::OMPThreadPrivate:
    EmitOMPThreadPrivateDecl(cast<OMPThreadPrivateDecl>(D));
    break;

  case Decl::ClassTemplateSpecialization: {
    const auto *Spec = cast<ClassTemplateSpecializationDecl>(D);
    if (DebugInfo &&
        Spec->getSpecializationKind() == TSK_ExplicitInstantiationDefinition &&
        Spec->hasDefinition())
      DebugInfo->completeTemplateDefinition(*Spec);
    break;
  }

  // Decl is place-holder for a PUPC pragma - no codegen
  case Decl::PragmaPupc:
    break;

  default:
    // Make sure we handled everything we should, every other kind is a
    // non-top-level decl.  FIXME: Would be nice to have an isTopLevelDeclKind
    // function. Need to recode Decl::Kind to do that easily.
    assert(isa<TypeDecl>(D) && "Unsupported decl kind");
    break;
  }
}

void CodeGenModule::AddDeferredUnusedCoverageMapping(Decl *D) {
  // Do we need to generate coverage mapping?
  if (!CodeGenOpts.CoverageMapping)
    return;
  switch (D->getKind()) {
  case Decl::CXXConversion:
  case Decl::CXXMethod:
  case Decl::Function:
  case Decl::ObjCMethod:
  case Decl::CXXConstructor:
  case Decl::CXXDestructor: {
    if (!cast<FunctionDecl>(D)->doesThisDeclarationHaveABody())
      return;
    auto I = DeferredEmptyCoverageMappingDecls.find(D);
    if (I == DeferredEmptyCoverageMappingDecls.end())
      DeferredEmptyCoverageMappingDecls[D] = true;
    break;
  }
  default:
    break;
  };
}

void CodeGenModule::ClearUnusedCoverageMapping(const Decl *D) {
  // Do we need to generate coverage mapping?
  if (!CodeGenOpts.CoverageMapping)
    return;
  if (const auto *Fn = dyn_cast<FunctionDecl>(D)) {
    if (Fn->isTemplateInstantiation())
      ClearUnusedCoverageMapping(Fn->getTemplateInstantiationPattern());
  }
  auto I = DeferredEmptyCoverageMappingDecls.find(D);
  if (I == DeferredEmptyCoverageMappingDecls.end())
    DeferredEmptyCoverageMappingDecls[D] = false;
  else
    I->second = false;
}

void CodeGenModule::EmitDeferredUnusedCoverageMappings() {
  std::vector<const Decl *> DeferredDecls;
  for (const auto &I : DeferredEmptyCoverageMappingDecls) {
    if (!I.second)
      continue;
    DeferredDecls.push_back(I.first);
  }
  // Sort the declarations by their location to make sure that the tests get a
  // predictable order for the coverage mapping for the unused declarations.
  if (CodeGenOpts.DumpCoverageMapping)
    std::sort(DeferredDecls.begin(), DeferredDecls.end(),
              [] (const Decl *LHS, const Decl *RHS) {
      return LHS->getLocStart() < RHS->getLocStart();
    });
  for (const auto *D : DeferredDecls) {
    switch (D->getKind()) {
    case Decl::CXXConversion:
    case Decl::CXXMethod:
    case Decl::Function:
    case Decl::ObjCMethod: {
      CodeGenPGO PGO(*this);
      GlobalDecl GD(cast<FunctionDecl>(D));
      PGO.emitEmptyCounterMapping(D, getMangledName(GD),
                                  getFunctionLinkage(GD));
      break;
    }
    case Decl::CXXConstructor: {
      CodeGenPGO PGO(*this);
      GlobalDecl GD(cast<CXXConstructorDecl>(D), Ctor_Base);
      PGO.emitEmptyCounterMapping(D, getMangledName(GD),
                                  getFunctionLinkage(GD));
      break;
    }
    case Decl::CXXDestructor: {
      CodeGenPGO PGO(*this);
      GlobalDecl GD(cast<CXXDestructorDecl>(D), Dtor_Base);
      PGO.emitEmptyCounterMapping(D, getMangledName(GD),
                                  getFunctionLinkage(GD));
      break;
    }
    default:
      break;
    };
  }
}

/// Turns the given pointer into a constant.
static llvm::Constant *GetPointerConstant(llvm::LLVMContext &Context,
                                          const void *Ptr) {
  uintptr_t PtrInt = reinterpret_cast<uintptr_t>(Ptr);
  llvm::Type *i64 = llvm::Type::getInt64Ty(Context);
  return llvm::ConstantInt::get(i64, PtrInt);
}

static void EmitGlobalDeclMetadata(CodeGenModule &CGM,
                                   llvm::NamedMDNode *&GlobalMetadata,
                                   GlobalDecl D,
                                   llvm::GlobalValue *Addr) {
  if (!GlobalMetadata)
    GlobalMetadata =
      CGM.getModule().getOrInsertNamedMetadata("clang.global.decl.ptrs");

  // TODO: should we report variant information for ctors/dtors?
  llvm::Metadata *Ops[] = {llvm::ConstantAsMetadata::get(Addr),
                           llvm::ConstantAsMetadata::get(GetPointerConstant(
                               CGM.getLLVMContext(), D.getDecl()))};
  GlobalMetadata->addOperand(llvm::MDNode::get(CGM.getLLVMContext(), Ops));
}

/// For each function which is declared within an extern "C" region and marked
/// as 'used', but has internal linkage, create an alias from the unmangled
/// name to the mangled name if possible. People expect to be able to refer
/// to such functions with an unmangled name from inline assembly within the
/// same translation unit.
void CodeGenModule::EmitStaticExternCAliases() {
  for (auto &I : StaticExternCValues) {
    IdentifierInfo *Name = I.first;
    llvm::GlobalValue *Val = I.second;
    if (Val && !getModule().getNamedValue(Name->getName()))
      addUsedGlobal(llvm::GlobalAlias::create(Name->getName(), Val));
  }
}

bool CodeGenModule::lookupRepresentativeDecl(StringRef MangledName,
                                             GlobalDecl &Result) const {
  auto Res = Manglings.find(MangledName);
  if (Res == Manglings.end())
    return false;
  Result = Res->getValue();
  return true;
}

/// Emits metadata nodes associating all the global values in the
/// current module with the Decls they came from.  This is useful for
/// projects using IR gen as a subroutine.
///
/// Since there's currently no way to associate an MDNode directly
/// with an llvm::GlobalValue, we create a global named metadata
/// with the name 'clang.global.decl.ptrs'.
void CodeGenModule::EmitDeclMetadata() {
  llvm::NamedMDNode *GlobalMetadata = nullptr;

  for (auto &I : MangledDeclNames) {
    llvm::GlobalValue *Addr = getModule().getNamedValue(I.second);
    // Some mangled names don't necessarily have an associated GlobalValue
    // in this module, e.g. if we mangled it for DebugInfo.
    if (Addr)
      EmitGlobalDeclMetadata(*this, GlobalMetadata, I.first, Addr);
  }
}

/// Emits metadata nodes for all the local variables in the current
/// function.
void CodeGenFunction::EmitDeclMetadata() {
  if (LocalDeclMap.empty()) return;

  llvm::LLVMContext &Context = getLLVMContext();

  // Find the unique metadata ID for this name.
  unsigned DeclPtrKind = Context.getMDKindID("clang.decl.ptr");

  llvm::NamedMDNode *GlobalMetadata = nullptr;

  for (auto &I : LocalDeclMap) {
    const Decl *D = I.first;
    llvm::Value *Addr = I.second.getPointer();
    if (auto *Alloca = dyn_cast<llvm::AllocaInst>(Addr)) {
      llvm::Value *DAddr = GetPointerConstant(getLLVMContext(), D);
      Alloca->setMetadata(
          DeclPtrKind, llvm::MDNode::get(
                           Context, llvm::ValueAsMetadata::getConstant(DAddr)));
    } else if (auto *GV = dyn_cast<llvm::GlobalValue>(Addr)) {
      GlobalDecl GD = GlobalDecl(cast<VarDecl>(D));
      EmitGlobalDeclMetadata(CGM, GlobalMetadata, GD, GV);
    }
  }
}

void CodeGenModule::EmitVersionIdentMetadata() {
  llvm::NamedMDNode *IdentMetadata =
    TheModule.getOrInsertNamedMetadata("llvm.ident");
  std::string Version = getClangFullVersion();
  llvm::LLVMContext &Ctx = TheModule.getContext();

  llvm::Metadata *IdentNode[] = {llvm::MDString::get(Ctx, Version)};
  IdentMetadata->addOperand(llvm::MDNode::get(Ctx, IdentNode));
}

void CodeGenModule::EmitTargetMetadata() {
  // Warning, new MangledDeclNames may be appended within this loop.
  // We rely on MapVector insertions adding new elements to the end
  // of the container.
  // FIXME: Move this loop into the one target that needs it, and only
  // loop over those declarations for which we couldn't emit the target
  // metadata when we emitted the declaration.
  for (unsigned I = 0; I != MangledDeclNames.size(); ++I) {
    auto Val = *(MangledDeclNames.begin() + I);
    const Decl *D = Val.first.getDecl()->getMostRecentDecl();
    llvm::GlobalValue *GV = GetGlobalValue(Val.second);
    getTargetCodeGenInfo().emitTargetMD(D, GV, *this);
  }
}

void CodeGenModule::EmitCoverageFile() {
  if (!getCodeGenOpts().CoverageFile.empty()) {
    if (llvm::NamedMDNode *CUNode = TheModule.getNamedMetadata("llvm.dbg.cu")) {
      llvm::NamedMDNode *GCov = TheModule.getOrInsertNamedMetadata("llvm.gcov");
      llvm::LLVMContext &Ctx = TheModule.getContext();
      llvm::MDString *CoverageFile =
          llvm::MDString::get(Ctx, getCodeGenOpts().CoverageFile);
      for (int i = 0, e = CUNode->getNumOperands(); i != e; ++i) {
        llvm::MDNode *CU = CUNode->getOperand(i);
        llvm::Metadata *Elts[] = {CoverageFile, CU};
        GCov->addOperand(llvm::MDNode::get(Ctx, Elts));
      }
    }
  }
}

llvm::Constant *CodeGenModule::EmitUuidofInitializer(StringRef Uuid) {
  // Sema has checked that all uuid strings are of the form
  // "12345678-1234-1234-1234-1234567890ab".
  assert(Uuid.size() == 36);
  for (unsigned i = 0; i < 36; ++i) {
    if (i == 8 || i == 13 || i == 18 || i == 23) assert(Uuid[i] == '-');
    else                                         assert(isHexDigit(Uuid[i]));
  }

  // The starts of all bytes of Field3 in Uuid. Field 3 is "1234-1234567890ab".
  const unsigned Field3ValueOffsets[8] = { 19, 21, 24, 26, 28, 30, 32, 34 };

  llvm::Constant *Field3[8];
  for (unsigned Idx = 0; Idx < 8; ++Idx)
    Field3[Idx] = llvm::ConstantInt::get(
        Int8Ty, Uuid.substr(Field3ValueOffsets[Idx], 2), 16);

  llvm::Constant *Fields[4] = {
    llvm::ConstantInt::get(Int32Ty, Uuid.substr(0,  8), 16),
    llvm::ConstantInt::get(Int16Ty, Uuid.substr(9,  4), 16),
    llvm::ConstantInt::get(Int16Ty, Uuid.substr(14, 4), 16),
    llvm::ConstantArray::get(llvm::ArrayType::get(Int8Ty, 8), Field3)
  };

  return llvm::ConstantStruct::getAnon(Fields);
}

llvm::Constant *CodeGenModule::GetAddrOfRTTIDescriptor(QualType Ty,
                                                       bool ForEH) {
  // Return a bogus pointer if RTTI is disabled, unless it's for EH.
  // FIXME: should we even be calling this method if RTTI is disabled
  // and it's not for EH?
  if (!ForEH && !getLangOpts().RTTI)
    return llvm::Constant::getNullValue(Int8PtrTy);
  
  if (ForEH && Ty->isObjCObjectPointerType() &&
      LangOpts.ObjCRuntime.isGNUFamily())
    return ObjCRuntime->GetEHType(Ty);

  return getCXXABI().getAddrOfRTTIDescriptor(Ty);
}

void CodeGenModule::EmitOMPThreadPrivateDecl(const OMPThreadPrivateDecl *D) {
  for (auto RefExpr : D->varlists()) {
    auto *VD = cast<VarDecl>(cast<DeclRefExpr>(RefExpr)->getDecl());
    bool PerformInit =
        VD->getAnyInitializer() &&
        !VD->getAnyInitializer()->isConstantInitializer(getContext(),
                                                        /*ForRef=*/false);

    Address Addr(GetAddrOfGlobalVar(VD), getContext().getDeclAlign(VD));
    if (auto InitFunction = getOpenMPRuntime().emitThreadPrivateVarDefinition(
            VD, Addr, RefExpr->getLocStart(), PerformInit))
      CXXGlobalInits.push_back(InitFunction);
  }
}

llvm::Metadata *CodeGenModule::CreateMetadataIdentifierForType(QualType T) {
  llvm::Metadata *&InternalId = MetadataIdMap[T.getCanonicalType()];
  if (InternalId)
    return InternalId;

  if (isExternallyVisible(T->getLinkage())) {
    std::string OutName;
    llvm::raw_string_ostream Out(OutName);
    getCXXABI().getMangleContext().mangleTypeName(T, Out);

    InternalId = llvm::MDString::get(getLLVMContext(), Out.str());
  } else {
    InternalId = llvm::MDNode::getDistinct(getLLVMContext(),
                                           llvm::ArrayRef<llvm::Metadata *>());
  }

  return InternalId;
}

void CodeGenModule::CreateVTableBitSetEntry(llvm::NamedMDNode *BitsetsMD,
                                            llvm::GlobalVariable *VTable,
                                            CharUnits Offset,
                                            const CXXRecordDecl *RD) {
  llvm::Metadata *MD =
      CreateMetadataIdentifierForType(QualType(RD->getTypeForDecl(), 0));
  llvm::Metadata *BitsetOps[] = {
      MD, llvm::ConstantAsMetadata::get(VTable),
      llvm::ConstantAsMetadata::get(
          llvm::ConstantInt::get(Int64Ty, Offset.getQuantity()))};
  BitsetsMD->addOperand(llvm::MDTuple::get(getLLVMContext(), BitsetOps));

  if (CodeGenOpts.SanitizeCfiCrossDso) {
    if (auto TypeId = CreateCfiIdForTypeMetadata(MD)) {
      llvm::Metadata *BitsetOps2[] = {
          llvm::ConstantAsMetadata::get(TypeId),
          llvm::ConstantAsMetadata::get(VTable),
          llvm::ConstantAsMetadata::get(
              llvm::ConstantInt::get(Int64Ty, Offset.getQuantity()))};
      BitsetsMD->addOperand(llvm::MDTuple::get(getLLVMContext(), BitsetOps2));
    }
  }
}

// Fills in the supplied string map with the set of target features for the
// passed in function.
void CodeGenModule::getFunctionFeatureMap(llvm::StringMap<bool> &FeatureMap,
                                          const FunctionDecl *FD) {
  StringRef TargetCPU = Target.getTargetOpts().CPU;
  if (const auto *TD = FD->getAttr<TargetAttr>()) {
    // If we have a TargetAttr build up the feature map based on that.
    TargetAttr::ParsedTargetAttr ParsedAttr = TD->parse();

    // Make a copy of the features as passed on the command line into the
    // beginning of the additional features from the function to override.
    ParsedAttr.first.insert(ParsedAttr.first.begin(),
                            Target.getTargetOpts().FeaturesAsWritten.begin(),
                            Target.getTargetOpts().FeaturesAsWritten.end());

    if (ParsedAttr.second != "")
      TargetCPU = ParsedAttr.second;

    // Now populate the feature map, first with the TargetCPU which is either
    // the default or a new one from the target attribute string. Then we'll use
    // the passed in features (FeaturesAsWritten) along with the new ones from
    // the attribute.
    Target.initFeatureMap(FeatureMap, getDiags(), TargetCPU, ParsedAttr.first);
  } else {
    Target.initFeatureMap(FeatureMap, getDiags(), TargetCPU,
                          Target.getTargetOpts().Features);
  }
}<|MERGE_RESOLUTION|>--- conflicted
+++ resolved
@@ -395,14 +395,6 @@
   if (ObjCRuntime)
     if (llvm::Function *ObjCInitFunction = ObjCRuntime->ModuleInitFunction())
       AddGlobalCtor(ObjCInitFunction);
-<<<<<<< HEAD
-  if (PGOReader && PGOStats.hasDiagnostics())
-    PGOStats.reportDiagnostics(getDiags(), getCodeGenOpts().MainFileName);
-  if (getContext().getLangOpts().UPC)
-    EmitUPCInits(GlobalCtors, "__upc_init_array");
-  else
-    EmitCtorList(GlobalCtors, "llvm.global_ctors");
-=======
   if (Context.getLangOpts().CUDA && !Context.getLangOpts().CUDAIsDevice &&
       CUDARuntime) {
     if (llvm::Function *CudaCtorFunction = CUDARuntime->makeModuleCtorFunction())
@@ -419,8 +411,10 @@
     if (PGOStats.hasDiagnostics())
       PGOStats.reportDiagnostics(getDiags(), getCodeGenOpts().MainFileName);
   }
-  EmitCtorList(GlobalCtors, "llvm.global_ctors");
->>>>>>> 4fb22331
+  if (getContext().getLangOpts().UPC)
+    EmitUPCInits(GlobalCtors, "__upc_init_array");
+  else
+    EmitCtorList(GlobalCtors, "llvm.global_ctors");
   EmitCtorList(GlobalDtors, "llvm.global_dtors");
   EmitGlobalAnnotations();
   EmitStaticExternCAliases();
@@ -561,10 +555,10 @@
     Inst->setMetadata(llvm::LLVMContext::MD_tbaa, TBAAInfo);
 }
 
-<<<<<<< HEAD
 bool CodeGenModule::isTargetDarwin() const {
   return getContext().getTargetInfo().getTriple().isOSDarwin();
-=======
+}
+
 void CodeGenModule::DecorateInstructionWithInvariantGroup(
     llvm::Instruction *I, const CXXRecordDecl *RD) {
   llvm::Metadata *MD = CreateMetadataIdentifierForType(QualType(RD->getTypeForDecl(), 0));
@@ -573,7 +567,6 @@
   if (!MetaDataNode)
     MetaDataNode = llvm::MDNode::get(getLLVMContext(), MD);
   I->setMetadata(llvm::LLVMContext::MD_invariant_group, MetaDataNode);
->>>>>>> 4fb22331
 }
 
 void CodeGenModule::Error(SourceLocation loc, StringRef message) {
@@ -2341,9 +2334,6 @@
   const VarDecl *InitDecl;
   const Expr *InitExpr = D->getAnyInitializer(InitDecl);
 
-<<<<<<< HEAD
-  if (!Init && !InitExpr) {
-=======
   // CUDA E.2.4.1 "__shared__ variables cannot have an initialization as part
   // of their declaration."
   if (getLangOpts().CPlusPlus && getLangOpts().CUDAIsDevice
@@ -2355,8 +2345,7 @@
               "__shared__ variable cannot have an initialization.");
     }
     Init = llvm::UndefValue::get(getTypes().ConvertType(ASTTy));
-  } else if (!InitExpr) {
->>>>>>> 4fb22331
+  } else if (!Init && !InitExpr) {
     // This is a tentative definition; tentative definitions are
     // implicitly initialized with { 0 }.
     //
@@ -2628,14 +2617,9 @@
   // C++ doesn't have tentative definitions and thus cannot have common
   // linkage.
   if (!getLangOpts().CPlusPlus && isa<VarDecl>(D) &&
-<<<<<<< HEAD
-      !isVarDeclStrongDefinition(Context, cast<VarDecl>(D),
+      !isVarDeclStrongDefinition(Context, *this, cast<VarDecl>(D),
                                  CodeGenOpts.NoCommon) &&
       !D->getType().getQualifiers().hasShared())
-=======
-      !isVarDeclStrongDefinition(Context, *this, cast<VarDecl>(D),
-                                 CodeGenOpts.NoCommon))
->>>>>>> 4fb22331
     return llvm::GlobalVariable::CommonLinkage;
 
   // selectany symbols are externally visible, so use weak instead of
