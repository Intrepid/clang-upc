//===--- CGExprComplex.cpp - Emit LLVM Code for Complex Exprs -------------===//
//
//                     The LLVM Compiler Infrastructure
//
// This file is distributed under the University of Illinois Open Source
// License. See LICENSE.TXT for details.
//
//===----------------------------------------------------------------------===//
//
// This contains code to emit Expr nodes with complex types as LLVM code.
//
//===----------------------------------------------------------------------===//

#include "CodeGenFunction.h"
#include "CodeGenModule.h"
#include "clang/AST/ASTContext.h"
#include "clang/AST/StmtVisitor.h"
#include "llvm/ADT/STLExtras.h"
#include "llvm/ADT/SmallString.h"
#include "llvm/IR/Constants.h"
#include "llvm/IR/Function.h"
#include "llvm/IR/Instructions.h"
#include "llvm/IR/MDBuilder.h"
#include "llvm/IR/Metadata.h"
#include <algorithm>
using namespace clang;
using namespace CodeGen;

//===----------------------------------------------------------------------===//
//                        Complex Expression Emitter
//===----------------------------------------------------------------------===//

typedef CodeGenFunction::ComplexPairTy ComplexPairTy;

/// Return the complex type that we are meant to emit.
static const ComplexType *getComplexType(QualType type) {
  type = type.getCanonicalType();
  if (const ComplexType *comp = dyn_cast<ComplexType>(type)) {
    return comp;
  } else {
    return cast<ComplexType>(cast<AtomicType>(type)->getValueType());
  }
}

namespace  {
class ComplexExprEmitter
  : public StmtVisitor<ComplexExprEmitter, ComplexPairTy> {
  CodeGenFunction &CGF;
  CGBuilderTy &Builder;
  bool IgnoreReal;
  bool IgnoreImag;
public:
  ComplexExprEmitter(CodeGenFunction &cgf, bool ir=false, bool ii=false)
    : CGF(cgf), Builder(CGF.Builder), IgnoreReal(ir), IgnoreImag(ii) {
  }


  //===--------------------------------------------------------------------===//
  //                               Utilities
  //===--------------------------------------------------------------------===//

  bool TestAndClearIgnoreReal() {
    bool I = IgnoreReal;
    IgnoreReal = false;
    return I;
  }
  bool TestAndClearIgnoreImag() {
    bool I = IgnoreImag;
    IgnoreImag = false;
    return I;
  }

  /// EmitLoadOfLValue - Given an expression with complex type that represents a
  /// value l-value, this method emits the address of the l-value, then loads
  /// and returns the result.
  ComplexPairTy EmitLoadOfLValue(const Expr *E) {
    return EmitLoadOfLValue(CGF.EmitLValue(E), E->getExprLoc());
  }

  ComplexPairTy EmitLoadOfLValue(LValue LV, SourceLocation Loc);

  /// EmitStoreOfComplex - Store the specified real/imag parts into the
  /// specified value pointer.
  void EmitStoreOfComplex(ComplexPairTy Val, LValue LV, bool isInit);

  /// Emit a cast from complex value Val to DestType.
  ComplexPairTy EmitComplexToComplexCast(ComplexPairTy Val, QualType SrcType,
                                         QualType DestType, SourceLocation Loc);
  /// Emit a cast from scalar value Val to DestType.
  ComplexPairTy EmitScalarToComplexCast(llvm::Value *Val, QualType SrcType,
                                        QualType DestType, SourceLocation Loc);

  //===--------------------------------------------------------------------===//
  //                            Visitor Methods
  //===--------------------------------------------------------------------===//

  ComplexPairTy Visit(Expr *E) {
    ApplyDebugLocation DL(CGF, E);
    return StmtVisitor<ComplexExprEmitter, ComplexPairTy>::Visit(E);
  }

  ComplexPairTy VisitStmt(Stmt *S) {
    S->dump(CGF.getContext().getSourceManager());
    llvm_unreachable("Stmt can't have complex result type!");
  }
  ComplexPairTy VisitExpr(Expr *S);
  ComplexPairTy VisitParenExpr(ParenExpr *PE) { return Visit(PE->getSubExpr());}
  ComplexPairTy VisitGenericSelectionExpr(GenericSelectionExpr *GE) {
    return Visit(GE->getResultExpr());
  }
  ComplexPairTy VisitImaginaryLiteral(const ImaginaryLiteral *IL);
  ComplexPairTy
  VisitSubstNonTypeTemplateParmExpr(SubstNonTypeTemplateParmExpr *PE) {
    return Visit(PE->getReplacement());
  }

  // l-values.
  ComplexPairTy VisitDeclRefExpr(DeclRefExpr *E) {
    if (CodeGenFunction::ConstantEmission result = CGF.tryEmitAsConstant(E)) {
      if (result.isReference())
        return EmitLoadOfLValue(result.getReferenceLValue(CGF, E),
                                E->getExprLoc());

      llvm::Constant *pair = result.getValue();
      return ComplexPairTy(pair->getAggregateElement(0U),
                           pair->getAggregateElement(1U));
    }
    return EmitLoadOfLValue(E);
  }
  ComplexPairTy VisitObjCIvarRefExpr(ObjCIvarRefExpr *E) {
    return EmitLoadOfLValue(E);
  }
  ComplexPairTy VisitObjCMessageExpr(ObjCMessageExpr *E) {
    return CGF.EmitObjCMessageExpr(E).getComplexVal();
  }
  ComplexPairTy VisitArraySubscriptExpr(Expr *E) { return EmitLoadOfLValue(E); }
  ComplexPairTy VisitMemberExpr(const Expr *E) { return EmitLoadOfLValue(E); }
  ComplexPairTy VisitOpaqueValueExpr(OpaqueValueExpr *E) {
    if (E->isGLValue())
      return EmitLoadOfLValue(CGF.getOpaqueLValueMapping(E), E->getExprLoc());
    return CGF.getOpaqueRValueMapping(E).getComplexVal();
  }

  ComplexPairTy VisitPseudoObjectExpr(PseudoObjectExpr *E) {
    return CGF.EmitPseudoObjectRValue(E).getComplexVal();
  }

  // FIXME: CompoundLiteralExpr

  ComplexPairTy EmitCast(CastKind CK, Expr *Op, QualType DestTy);
  ComplexPairTy VisitImplicitCastExpr(ImplicitCastExpr *E) {
    // Unlike for scalars, we don't have to worry about function->ptr demotion
    // here.
    return EmitCast(E->getCastKind(), E->getSubExpr(), E->getType());
  }
  ComplexPairTy VisitCastExpr(CastExpr *E) {
    if (const auto *ECE = dyn_cast<ExplicitCastExpr>(E))
      CGF.CGM.EmitExplicitCastExprType(ECE, &CGF);
    return EmitCast(E->getCastKind(), E->getSubExpr(), E->getType());
  }
  ComplexPairTy VisitCallExpr(const CallExpr *E);
  ComplexPairTy VisitStmtExpr(const StmtExpr *E);

  // Operators.
  ComplexPairTy VisitPrePostIncDec(const UnaryOperator *E,
                                   bool isInc, bool isPre) {
    LValue LV = CGF.EmitLValue(E->getSubExpr());
    return CGF.EmitComplexPrePostIncDec(E, LV, isInc, isPre);
  }
  ComplexPairTy VisitUnaryPostDec(const UnaryOperator *E) {
    return VisitPrePostIncDec(E, false, false);
  }
  ComplexPairTy VisitUnaryPostInc(const UnaryOperator *E) {
    return VisitPrePostIncDec(E, true, false);
  }
  ComplexPairTy VisitUnaryPreDec(const UnaryOperator *E) {
    return VisitPrePostIncDec(E, false, true);
  }
  ComplexPairTy VisitUnaryPreInc(const UnaryOperator *E) {
    return VisitPrePostIncDec(E, true, true);
  }
  ComplexPairTy VisitUnaryDeref(const Expr *E) { return EmitLoadOfLValue(E); }
  ComplexPairTy VisitUnaryPlus     (const UnaryOperator *E) {
    TestAndClearIgnoreReal();
    TestAndClearIgnoreImag();
    return Visit(E->getSubExpr());
  }
  ComplexPairTy VisitUnaryMinus    (const UnaryOperator *E);
  ComplexPairTy VisitUnaryNot      (const UnaryOperator *E);
  // LNot,Real,Imag never return complex.
  ComplexPairTy VisitUnaryExtension(const UnaryOperator *E) {
    return Visit(E->getSubExpr());
  }
  ComplexPairTy VisitCXXDefaultArgExpr(CXXDefaultArgExpr *DAE) {
    return Visit(DAE->getExpr());
  }
  ComplexPairTy VisitCXXDefaultInitExpr(CXXDefaultInitExpr *DIE) {
    CodeGenFunction::CXXDefaultInitExprScope Scope(CGF);
    return Visit(DIE->getExpr());
  }
  ComplexPairTy VisitExprWithCleanups(ExprWithCleanups *E) {
    CGF.enterFullExpression(E);
    CodeGenFunction::RunCleanupsScope Scope(CGF);
    return Visit(E->getSubExpr());
  }
  ComplexPairTy VisitCXXScalarValueInitExpr(CXXScalarValueInitExpr *E) {
    assert(E->getType()->isAnyComplexType() && "Expected complex type!");
    QualType Elem = E->getType()->castAs<ComplexType>()->getElementType();
    llvm::Constant *Null = llvm::Constant::getNullValue(CGF.ConvertType(Elem));
    return ComplexPairTy(Null, Null);
  }
  ComplexPairTy VisitImplicitValueInitExpr(ImplicitValueInitExpr *E) {
    assert(E->getType()->isAnyComplexType() && "Expected complex type!");
    QualType Elem = E->getType()->castAs<ComplexType>()->getElementType();
    llvm::Constant *Null =
                       llvm::Constant::getNullValue(CGF.ConvertType(Elem));
    return ComplexPairTy(Null, Null);
  }

  struct BinOpInfo {
    ComplexPairTy LHS;
    ComplexPairTy RHS;
    QualType Ty;  // Computation Type.
  };

  BinOpInfo EmitBinOps(const BinaryOperator *E);
  LValue EmitCompoundAssignLValue(const CompoundAssignOperator *E,
                                  ComplexPairTy (ComplexExprEmitter::*Func)
                                  (const BinOpInfo &),
                                  RValue &Val);
  ComplexPairTy EmitCompoundAssign(const CompoundAssignOperator *E,
                                   ComplexPairTy (ComplexExprEmitter::*Func)
                                   (const BinOpInfo &));

  ComplexPairTy EmitBinAdd(const BinOpInfo &Op);
  ComplexPairTy EmitBinSub(const BinOpInfo &Op);
  ComplexPairTy EmitBinMul(const BinOpInfo &Op);
  ComplexPairTy EmitBinDiv(const BinOpInfo &Op);

  ComplexPairTy EmitComplexBinOpLibCall(StringRef LibCallName,
                                        const BinOpInfo &Op);

  ComplexPairTy VisitBinAdd(const BinaryOperator *E) {
    return EmitBinAdd(EmitBinOps(E));
  }
  ComplexPairTy VisitBinSub(const BinaryOperator *E) {
    return EmitBinSub(EmitBinOps(E));
  }
  ComplexPairTy VisitBinMul(const BinaryOperator *E) {
    return EmitBinMul(EmitBinOps(E));
  }
  ComplexPairTy VisitBinDiv(const BinaryOperator *E) {
    return EmitBinDiv(EmitBinOps(E));
  }

  // Compound assignments.
  ComplexPairTy VisitBinAddAssign(const CompoundAssignOperator *E) {
    return EmitCompoundAssign(E, &ComplexExprEmitter::EmitBinAdd);
  }
  ComplexPairTy VisitBinSubAssign(const CompoundAssignOperator *E) {
    return EmitCompoundAssign(E, &ComplexExprEmitter::EmitBinSub);
  }
  ComplexPairTy VisitBinMulAssign(const CompoundAssignOperator *E) {
    return EmitCompoundAssign(E, &ComplexExprEmitter::EmitBinMul);
  }
  ComplexPairTy VisitBinDivAssign(const CompoundAssignOperator *E) {
    return EmitCompoundAssign(E, &ComplexExprEmitter::EmitBinDiv);
  }

  // GCC rejects rem/and/or/xor for integer complex.
  // Logical and/or always return int, never complex.

  // No comparisons produce a complex result.

  LValue EmitBinAssignLValue(const BinaryOperator *E,
                             ComplexPairTy &Val);
  ComplexPairTy VisitBinAssign     (const BinaryOperator *E);
  ComplexPairTy VisitBinComma      (const BinaryOperator *E);


  ComplexPairTy
  VisitAbstractConditionalOperator(const AbstractConditionalOperator *CO);
  ComplexPairTy VisitChooseExpr(ChooseExpr *CE);

  ComplexPairTy VisitInitListExpr(InitListExpr *E);

  ComplexPairTy VisitCompoundLiteralExpr(CompoundLiteralExpr *E) {
    return EmitLoadOfLValue(E);
  }

  ComplexPairTy VisitVAArgExpr(VAArgExpr *E);

  ComplexPairTy VisitAtomicExpr(AtomicExpr *E) {
    return CGF.EmitAtomicExpr(E).getComplexVal();
  }
};
}  // end anonymous namespace.

//===----------------------------------------------------------------------===//
//                                Utilities
//===----------------------------------------------------------------------===//

Address CodeGenFunction::emitAddrOfRealComponent(Address addr,
                                                 QualType complexType) {
  CharUnits offset = CharUnits::Zero();
  return Builder.CreateStructGEP(addr, 0, offset, addr.getName() + ".realp");
}

Address CodeGenFunction::emitAddrOfImagComponent(Address addr,
                                                 QualType complexType) {
  QualType eltType = complexType->castAs<ComplexType>()->getElementType();
  CharUnits offset = getContext().getTypeSizeInChars(eltType);
  return Builder.CreateStructGEP(addr, 1, offset, addr.getName() + ".imagp");
}

/// EmitLoadOfLValue - Given an RValue reference for a complex, emit code to
/// load the real and imaginary pieces, returning them as Real/Imag.
ComplexPairTy ComplexExprEmitter::EmitLoadOfLValue(LValue lvalue,
                                                   SourceLocation loc) {
  assert(lvalue.isSimple() && "non-simple complex l-value?");
  if (lvalue.getType()->isAtomicType())
    return CGF.EmitAtomicLoad(lvalue, loc).getComplexVal();

<<<<<<< HEAD
  if (lvalue.isShared()) {
    llvm::Type *CTy = CGF.ConvertTypeForMem(lvalue.getType());
    llvm::Value *Value = CGF.EmitUPCLoad(lvalue.getAddress(), lvalue.isStrict(),
					 CTy, lvalue.getAlignment(), lvalue.getLoc());
    llvm::Value *Real = Builder.CreateExtractValue(Value, 0);
    llvm::Value *Imag = Builder.CreateExtractValue(Value, 1);
    return ComplexPairTy(Real, Imag);
  }

  llvm::Value *SrcPtr = lvalue.getAddress();
=======
  Address SrcPtr = lvalue.getAddress();
>>>>>>> 4fb22331
  bool isVolatile = lvalue.isVolatileQualified();

  llvm::Value *Real = nullptr, *Imag = nullptr;

  if (!IgnoreReal || isVolatile) {
    Address RealP = CGF.emitAddrOfRealComponent(SrcPtr, lvalue.getType());
    Real = Builder.CreateLoad(RealP, isVolatile, SrcPtr.getName() + ".real");
  }

  if (!IgnoreImag || isVolatile) {
    Address ImagP = CGF.emitAddrOfImagComponent(SrcPtr, lvalue.getType());
    Imag = Builder.CreateLoad(ImagP, isVolatile, SrcPtr.getName() + ".imag");
  }

  return ComplexPairTy(Real, Imag);
}

/// EmitStoreOfComplex - Store the specified real/imag parts into the
/// specified value pointer.
void ComplexExprEmitter::EmitStoreOfComplex(ComplexPairTy Val, LValue lvalue,
                                            bool isInit) {
  if (lvalue.getType()->isAtomicType() ||
      (!isInit && CGF.LValueIsSuitableForInlineAtomic(lvalue)))
    return CGF.EmitAtomicStore(RValue::getComplex(Val), lvalue, isInit);

<<<<<<< HEAD
  if (lvalue.isShared()) {
    llvm::Type *CTy = CGF.ConvertTypeForMem(lvalue.getType());
    llvm::Value *Value = llvm::UndefValue::get(CTy);
    Value = Builder.CreateInsertValue(Value, Val.first, 0);
    Value = Builder.CreateInsertValue(Value, Val.second, 1);
    CGF.EmitUPCStore(Value, lvalue.getAddress(), lvalue.isStrict(),
		     lvalue.getAlignment(), lvalue.getLoc());
    return;
  }

  llvm::Value *Ptr = lvalue.getAddress();
  llvm::Value *RealPtr = Builder.CreateStructGEP(Ptr, 0, "real");
  llvm::Value *ImagPtr = Builder.CreateStructGEP(Ptr, 1, "imag");
  unsigned AlignR = lvalue.getAlignment().getQuantity();
  ASTContext &C = CGF.getContext();
  QualType ComplexTy = lvalue.getType();
  unsigned ComplexAlign = C.getTypeAlignInChars(ComplexTy).getQuantity();
  unsigned AlignI = std::min(AlignR, ComplexAlign);

  Builder.CreateAlignedStore(Val.first, RealPtr, AlignR,
                             lvalue.isVolatileQualified());
  Builder.CreateAlignedStore(Val.second, ImagPtr, AlignI,
                             lvalue.isVolatileQualified());
=======
  Address Ptr = lvalue.getAddress();
  Address RealPtr = CGF.emitAddrOfRealComponent(Ptr, lvalue.getType());
  Address ImagPtr = CGF.emitAddrOfImagComponent(Ptr, lvalue.getType());

  Builder.CreateStore(Val.first, RealPtr, lvalue.isVolatileQualified());
  Builder.CreateStore(Val.second, ImagPtr, lvalue.isVolatileQualified());
>>>>>>> 4fb22331
}



//===----------------------------------------------------------------------===//
//                            Visitor Methods
//===----------------------------------------------------------------------===//

ComplexPairTy ComplexExprEmitter::VisitExpr(Expr *E) {
  CGF.ErrorUnsupported(E, "complex expression");
  llvm::Type *EltTy =
    CGF.ConvertType(getComplexType(E->getType())->getElementType());
  llvm::Value *U = llvm::UndefValue::get(EltTy);
  return ComplexPairTy(U, U);
}

ComplexPairTy ComplexExprEmitter::
VisitImaginaryLiteral(const ImaginaryLiteral *IL) {
  llvm::Value *Imag = CGF.EmitScalarExpr(IL->getSubExpr());
  return ComplexPairTy(llvm::Constant::getNullValue(Imag->getType()), Imag);
}


ComplexPairTy ComplexExprEmitter::VisitCallExpr(const CallExpr *E) {
  if (E->getCallReturnType(CGF.getContext())->isReferenceType())
    return EmitLoadOfLValue(E);

  return CGF.EmitCallExpr(E).getComplexVal();
}

ComplexPairTy ComplexExprEmitter::VisitStmtExpr(const StmtExpr *E) {
  CodeGenFunction::StmtExprEvaluation eval(CGF);
  Address RetAlloca = CGF.EmitCompoundStmt(*E->getSubStmt(), true);
  assert(RetAlloca.isValid() && "Expected complex return value");
  return EmitLoadOfLValue(CGF.MakeAddrLValue(RetAlloca, E->getType()),
                          E->getExprLoc());
}

/// Emit a cast from complex value Val to DestType.
ComplexPairTy ComplexExprEmitter::EmitComplexToComplexCast(ComplexPairTy Val,
                                                           QualType SrcType,
                                                           QualType DestType,
                                                           SourceLocation Loc) {
  // Get the src/dest element type.
  SrcType = SrcType->castAs<ComplexType>()->getElementType();
  DestType = DestType->castAs<ComplexType>()->getElementType();

  // C99 6.3.1.6: When a value of complex type is converted to another
  // complex type, both the real and imaginary parts follow the conversion
  // rules for the corresponding real types.
  Val.first = CGF.EmitScalarConversion(Val.first, SrcType, DestType, Loc);
  Val.second = CGF.EmitScalarConversion(Val.second, SrcType, DestType, Loc);
  return Val;
}

ComplexPairTy ComplexExprEmitter::EmitScalarToComplexCast(llvm::Value *Val,
                                                          QualType SrcType,
                                                          QualType DestType,
                                                          SourceLocation Loc) {
  // Convert the input element to the element type of the complex.
  DestType = DestType->castAs<ComplexType>()->getElementType();
  Val = CGF.EmitScalarConversion(Val, SrcType, DestType, Loc);

  // Return (realval, 0).
  return ComplexPairTy(Val, llvm::Constant::getNullValue(Val->getType()));
}

ComplexPairTy ComplexExprEmitter::EmitCast(CastKind CK, Expr *Op,
                                           QualType DestTy) {
  switch (CK) {
  case CK_Dependent: llvm_unreachable("dependent cast kind in IR gen!");

  // Atomic to non-atomic casts may be more than a no-op for some platforms and
  // for some types.
  case CK_AtomicToNonAtomic:
  case CK_NonAtomicToAtomic:
  case CK_NoOp:
  case CK_LValueToRValue:
  case CK_UserDefinedConversion:
    return Visit(Op);

  case CK_LValueBitCast: {
    LValue origLV = CGF.EmitLValue(Op);
<<<<<<< HEAD
    llvm::Value *V = origLV.getAddress();
    V = Builder.CreateBitCast(V,
                    CGF.ConvertType(CGF.getContext().getPointerType(DestTy)));
    return EmitLoadOfLValue(CGF.MakeAddrLValue(V, DestTy,
                                               origLV.getAlignment(), origLV.getLoc()),
                            Op->getExprLoc());
=======
    Address V = origLV.getAddress();
    V = Builder.CreateElementBitCast(V, CGF.ConvertType(DestTy));
    return EmitLoadOfLValue(CGF.MakeAddrLValue(V, DestTy), Op->getExprLoc());
>>>>>>> 4fb22331
  }

  case CK_BitCast:
  case CK_BaseToDerived:
  case CK_DerivedToBase:
  case CK_UncheckedDerivedToBase:
  case CK_Dynamic:
  case CK_ToUnion:
  case CK_ArrayToPointerDecay:
  case CK_FunctionToPointerDecay:
  case CK_NullToPointer:
  case CK_NullToMemberPointer:
  case CK_BaseToDerivedMemberPointer:
  case CK_DerivedToBaseMemberPointer:
  case CK_MemberPointerToBoolean:
  case CK_ReinterpretMemberPointer:
  case CK_ConstructorConversion:
  case CK_IntegralToPointer:
  case CK_PointerToIntegral:
  case CK_PointerToBoolean:
  case CK_ToVoid:
  case CK_VectorSplat:
  case CK_IntegralCast:
  case CK_BooleanToSignedIntegral:
  case CK_IntegralToBoolean:
  case CK_IntegralToFloating:
  case CK_FloatingToIntegral:
  case CK_FloatingToBoolean:
  case CK_FloatingCast:
  case CK_CPointerToObjCPointerCast:
  case CK_BlockPointerToObjCPointerCast:
  case CK_AnyPointerToBlockPointerCast:
  case CK_ObjCObjectLValueCast:
  case CK_FloatingComplexToReal:
  case CK_FloatingComplexToBoolean:
  case CK_IntegralComplexToReal:
  case CK_IntegralComplexToBoolean:
  case CK_ARCProduceObject:
  case CK_ARCConsumeObject:
  case CK_ARCReclaimReturnedObject:
  case CK_ARCExtendBlockObject:
  case CK_CopyAndAutoreleaseBlockObject:
  case CK_UPCSharedToLocal:
  case CK_UPCBitCastZeroPhase:
  case CK_BuiltinFnToFnPtr:
  case CK_ZeroToOCLEvent:
  case CK_AddressSpaceConversion:
    llvm_unreachable("invalid cast kind for complex value");

  case CK_FloatingRealToComplex:
  case CK_IntegralRealToComplex:
    return EmitScalarToComplexCast(CGF.EmitScalarExpr(Op), Op->getType(),
                                   DestTy, Op->getExprLoc());

  case CK_FloatingComplexCast:
  case CK_FloatingComplexToIntegralComplex:
  case CK_IntegralComplexCast:
  case CK_IntegralComplexToFloatingComplex:
    return EmitComplexToComplexCast(Visit(Op), Op->getType(), DestTy,
                                    Op->getExprLoc());
  }

  llvm_unreachable("unknown cast resulting in complex value");
}

ComplexPairTy ComplexExprEmitter::VisitUnaryMinus(const UnaryOperator *E) {
  TestAndClearIgnoreReal();
  TestAndClearIgnoreImag();
  ComplexPairTy Op = Visit(E->getSubExpr());

  llvm::Value *ResR, *ResI;
  if (Op.first->getType()->isFloatingPointTy()) {
    ResR = Builder.CreateFNeg(Op.first,  "neg.r");
    ResI = Builder.CreateFNeg(Op.second, "neg.i");
  } else {
    ResR = Builder.CreateNeg(Op.first,  "neg.r");
    ResI = Builder.CreateNeg(Op.second, "neg.i");
  }
  return ComplexPairTy(ResR, ResI);
}

ComplexPairTy ComplexExprEmitter::VisitUnaryNot(const UnaryOperator *E) {
  TestAndClearIgnoreReal();
  TestAndClearIgnoreImag();
  // ~(a+ib) = a + i*-b
  ComplexPairTy Op = Visit(E->getSubExpr());
  llvm::Value *ResI;
  if (Op.second->getType()->isFloatingPointTy())
    ResI = Builder.CreateFNeg(Op.second, "conj.i");
  else
    ResI = Builder.CreateNeg(Op.second, "conj.i");

  return ComplexPairTy(Op.first, ResI);
}

ComplexPairTy ComplexExprEmitter::EmitBinAdd(const BinOpInfo &Op) {
  llvm::Value *ResR, *ResI;

  if (Op.LHS.first->getType()->isFloatingPointTy()) {
    ResR = Builder.CreateFAdd(Op.LHS.first,  Op.RHS.first,  "add.r");
    if (Op.LHS.second && Op.RHS.second)
      ResI = Builder.CreateFAdd(Op.LHS.second, Op.RHS.second, "add.i");
    else
      ResI = Op.LHS.second ? Op.LHS.second : Op.RHS.second;
    assert(ResI && "Only one operand may be real!");
  } else {
    ResR = Builder.CreateAdd(Op.LHS.first,  Op.RHS.first,  "add.r");
    assert(Op.LHS.second && Op.RHS.second &&
           "Both operands of integer complex operators must be complex!");
    ResI = Builder.CreateAdd(Op.LHS.second, Op.RHS.second, "add.i");
  }
  return ComplexPairTy(ResR, ResI);
}

ComplexPairTy ComplexExprEmitter::EmitBinSub(const BinOpInfo &Op) {
  llvm::Value *ResR, *ResI;
  if (Op.LHS.first->getType()->isFloatingPointTy()) {
    ResR = Builder.CreateFSub(Op.LHS.first, Op.RHS.first, "sub.r");
    if (Op.LHS.second && Op.RHS.second)
      ResI = Builder.CreateFSub(Op.LHS.second, Op.RHS.second, "sub.i");
    else
      ResI = Op.LHS.second ? Op.LHS.second
                           : Builder.CreateFNeg(Op.RHS.second, "sub.i");
    assert(ResI && "Only one operand may be real!");
  } else {
    ResR = Builder.CreateSub(Op.LHS.first, Op.RHS.first, "sub.r");
    assert(Op.LHS.second && Op.RHS.second &&
           "Both operands of integer complex operators must be complex!");
    ResI = Builder.CreateSub(Op.LHS.second, Op.RHS.second, "sub.i");
  }
  return ComplexPairTy(ResR, ResI);
}

/// \brief Emit a libcall for a binary operation on complex types.
ComplexPairTy ComplexExprEmitter::EmitComplexBinOpLibCall(StringRef LibCallName,
                                                          const BinOpInfo &Op) {
  CallArgList Args;
  Args.add(RValue::get(Op.LHS.first),
           Op.Ty->castAs<ComplexType>()->getElementType());
  Args.add(RValue::get(Op.LHS.second),
           Op.Ty->castAs<ComplexType>()->getElementType());
  Args.add(RValue::get(Op.RHS.first),
           Op.Ty->castAs<ComplexType>()->getElementType());
  Args.add(RValue::get(Op.RHS.second),
           Op.Ty->castAs<ComplexType>()->getElementType());

  // We *must* use the full CG function call building logic here because the
  // complex type has special ABI handling. We also should not forget about
  // special calling convention which may be used for compiler builtins.

  // We create a function qualified type to state that this call does not have
  // any exceptions.
  FunctionProtoType::ExtProtoInfo EPI;
  EPI = EPI.withExceptionSpec(
      FunctionProtoType::ExceptionSpecInfo(EST_BasicNoexcept));
  SmallVector<QualType, 4> ArgsQTys(
      4, Op.Ty->castAs<ComplexType>()->getElementType());
  QualType FQTy = CGF.getContext().getFunctionType(Op.Ty, ArgsQTys, EPI);
  const CGFunctionInfo &FuncInfo = CGF.CGM.getTypes().arrangeFreeFunctionCall(
      Args, cast<FunctionType>(FQTy.getTypePtr()), false);

  llvm::FunctionType *FTy = CGF.CGM.getTypes().GetFunctionType(FuncInfo);
  llvm::Constant *Func = CGF.CGM.CreateBuiltinFunction(FTy, LibCallName);
  llvm::Instruction *Call;

  RValue Res = CGF.EmitCall(FuncInfo, Func, ReturnValueSlot(), Args,
                            FQTy->getAs<FunctionProtoType>(), &Call);
  cast<llvm::CallInst>(Call)->setCallingConv(CGF.CGM.getBuiltinCC());
  return Res.getComplexVal();
}

/// \brief Lookup the libcall name for a given floating point type complex
/// multiply.
static StringRef getComplexMultiplyLibCallName(llvm::Type *Ty) {
  switch (Ty->getTypeID()) {
  default:
    llvm_unreachable("Unsupported floating point type!");
  case llvm::Type::HalfTyID:
    return "__mulhc3";
  case llvm::Type::FloatTyID:
    return "__mulsc3";
  case llvm::Type::DoubleTyID:
    return "__muldc3";
  case llvm::Type::PPC_FP128TyID:
    return "__multc3";
  case llvm::Type::X86_FP80TyID:
    return "__mulxc3";
  case llvm::Type::FP128TyID:
    return "__multc3";
  }
}

// See C11 Annex G.5.1 for the semantics of multiplicative operators on complex
// typed values.
ComplexPairTy ComplexExprEmitter::EmitBinMul(const BinOpInfo &Op) {
  using llvm::Value;
  Value *ResR, *ResI;
  llvm::MDBuilder MDHelper(CGF.getLLVMContext());

  if (Op.LHS.first->getType()->isFloatingPointTy()) {
    // The general formulation is:
    // (a + ib) * (c + id) = (a * c - b * d) + i(a * d + b * c)
    //
    // But we can fold away components which would be zero due to a real
    // operand according to C11 Annex G.5.1p2.
    // FIXME: C11 also provides for imaginary types which would allow folding
    // still more of this within the type system.

    if (Op.LHS.second && Op.RHS.second) {
      // If both operands are complex, emit the core math directly, and then
      // test for NaNs. If we find NaNs in the result, we delegate to a libcall
      // to carefully re-compute the correct infinity representation if
      // possible. The expectation is that the presence of NaNs here is
      // *extremely* rare, and so the cost of the libcall is almost irrelevant.
      // This is good, because the libcall re-computes the core multiplication
      // exactly the same as we do here and re-tests for NaNs in order to be
      // a generic complex*complex libcall.

      // First compute the four products.
      Value *AC = Builder.CreateFMul(Op.LHS.first, Op.RHS.first, "mul_ac");
      Value *BD = Builder.CreateFMul(Op.LHS.second, Op.RHS.second, "mul_bd");
      Value *AD = Builder.CreateFMul(Op.LHS.first, Op.RHS.second, "mul_ad");
      Value *BC = Builder.CreateFMul(Op.LHS.second, Op.RHS.first, "mul_bc");

      // The real part is the difference of the first two, the imaginary part is
      // the sum of the second.
      ResR = Builder.CreateFSub(AC, BD, "mul_r");
      ResI = Builder.CreateFAdd(AD, BC, "mul_i");

      // Emit the test for the real part becoming NaN and create a branch to
      // handle it. We test for NaN by comparing the number to itself.
      Value *IsRNaN = Builder.CreateFCmpUNO(ResR, ResR, "isnan_cmp");
      llvm::BasicBlock *ContBB = CGF.createBasicBlock("complex_mul_cont");
      llvm::BasicBlock *INaNBB = CGF.createBasicBlock("complex_mul_imag_nan");
      llvm::Instruction *Branch = Builder.CreateCondBr(IsRNaN, INaNBB, ContBB);
      llvm::BasicBlock *OrigBB = Branch->getParent();

      // Give hint that we very much don't expect to see NaNs.
      // Value chosen to match UR_NONTAKEN_WEIGHT, see BranchProbabilityInfo.cpp
      llvm::MDNode *BrWeight = MDHelper.createBranchWeights(1, (1U << 20) - 1);
      Branch->setMetadata(llvm::LLVMContext::MD_prof, BrWeight);

      // Now test the imaginary part and create its branch.
      CGF.EmitBlock(INaNBB);
      Value *IsINaN = Builder.CreateFCmpUNO(ResI, ResI, "isnan_cmp");
      llvm::BasicBlock *LibCallBB = CGF.createBasicBlock("complex_mul_libcall");
      Branch = Builder.CreateCondBr(IsINaN, LibCallBB, ContBB);
      Branch->setMetadata(llvm::LLVMContext::MD_prof, BrWeight);

      // Now emit the libcall on this slowest of the slow paths.
      CGF.EmitBlock(LibCallBB);
      Value *LibCallR, *LibCallI;
      std::tie(LibCallR, LibCallI) = EmitComplexBinOpLibCall(
          getComplexMultiplyLibCallName(Op.LHS.first->getType()), Op);
      Builder.CreateBr(ContBB);

      // Finally continue execution by phi-ing together the different
      // computation paths.
      CGF.EmitBlock(ContBB);
      llvm::PHINode *RealPHI = Builder.CreatePHI(ResR->getType(), 3, "real_mul_phi");
      RealPHI->addIncoming(ResR, OrigBB);
      RealPHI->addIncoming(ResR, INaNBB);
      RealPHI->addIncoming(LibCallR, LibCallBB);
      llvm::PHINode *ImagPHI = Builder.CreatePHI(ResI->getType(), 3, "imag_mul_phi");
      ImagPHI->addIncoming(ResI, OrigBB);
      ImagPHI->addIncoming(ResI, INaNBB);
      ImagPHI->addIncoming(LibCallI, LibCallBB);
      return ComplexPairTy(RealPHI, ImagPHI);
    }
    assert((Op.LHS.second || Op.RHS.second) &&
           "At least one operand must be complex!");

    // If either of the operands is a real rather than a complex, the
    // imaginary component is ignored when computing the real component of the
    // result.
    ResR = Builder.CreateFMul(Op.LHS.first, Op.RHS.first, "mul.rl");

    ResI = Op.LHS.second
               ? Builder.CreateFMul(Op.LHS.second, Op.RHS.first, "mul.il")
               : Builder.CreateFMul(Op.LHS.first, Op.RHS.second, "mul.ir");
  } else {
    assert(Op.LHS.second && Op.RHS.second &&
           "Both operands of integer complex operators must be complex!");
    Value *ResRl = Builder.CreateMul(Op.LHS.first, Op.RHS.first, "mul.rl");
    Value *ResRr = Builder.CreateMul(Op.LHS.second, Op.RHS.second, "mul.rr");
    ResR = Builder.CreateSub(ResRl, ResRr, "mul.r");

    Value *ResIl = Builder.CreateMul(Op.LHS.second, Op.RHS.first, "mul.il");
    Value *ResIr = Builder.CreateMul(Op.LHS.first, Op.RHS.second, "mul.ir");
    ResI = Builder.CreateAdd(ResIl, ResIr, "mul.i");
  }
  return ComplexPairTy(ResR, ResI);
}

// See C11 Annex G.5.1 for the semantics of multiplicative operators on complex
// typed values.
ComplexPairTy ComplexExprEmitter::EmitBinDiv(const BinOpInfo &Op) {
  llvm::Value *LHSr = Op.LHS.first, *LHSi = Op.LHS.second;
  llvm::Value *RHSr = Op.RHS.first, *RHSi = Op.RHS.second;


  llvm::Value *DSTr, *DSTi;
  if (LHSr->getType()->isFloatingPointTy()) {
    // If we have a complex operand on the RHS, we delegate to a libcall to
    // handle all of the complexities and minimize underflow/overflow cases.
    //
    // FIXME: We would be able to avoid the libcall in many places if we
    // supported imaginary types in addition to complex types.
    if (RHSi) {
      BinOpInfo LibCallOp = Op;
      // If LHS was a real, supply a null imaginary part.
      if (!LHSi)
        LibCallOp.LHS.second = llvm::Constant::getNullValue(LHSr->getType());

      StringRef LibCallName;
      switch (LHSr->getType()->getTypeID()) {
      default:
        llvm_unreachable("Unsupported floating point type!");
      case llvm::Type::HalfTyID:
        return EmitComplexBinOpLibCall("__divhc3", LibCallOp);
      case llvm::Type::FloatTyID:
        return EmitComplexBinOpLibCall("__divsc3", LibCallOp);
      case llvm::Type::DoubleTyID:
        return EmitComplexBinOpLibCall("__divdc3", LibCallOp);
      case llvm::Type::PPC_FP128TyID:
        return EmitComplexBinOpLibCall("__divtc3", LibCallOp);
      case llvm::Type::X86_FP80TyID:
        return EmitComplexBinOpLibCall("__divxc3", LibCallOp);
      case llvm::Type::FP128TyID:
        return EmitComplexBinOpLibCall("__divtc3", LibCallOp);
      }
    }
    assert(LHSi && "Can have at most one non-complex operand!");

    DSTr = Builder.CreateFDiv(LHSr, RHSr);
    DSTi = Builder.CreateFDiv(LHSi, RHSr);
  } else {
    assert(Op.LHS.second && Op.RHS.second &&
           "Both operands of integer complex operators must be complex!");
    // (a+ib) / (c+id) = ((ac+bd)/(cc+dd)) + i((bc-ad)/(cc+dd))
    llvm::Value *Tmp1 = Builder.CreateMul(LHSr, RHSr); // a*c
    llvm::Value *Tmp2 = Builder.CreateMul(LHSi, RHSi); // b*d
    llvm::Value *Tmp3 = Builder.CreateAdd(Tmp1, Tmp2); // ac+bd

    llvm::Value *Tmp4 = Builder.CreateMul(RHSr, RHSr); // c*c
    llvm::Value *Tmp5 = Builder.CreateMul(RHSi, RHSi); // d*d
    llvm::Value *Tmp6 = Builder.CreateAdd(Tmp4, Tmp5); // cc+dd

    llvm::Value *Tmp7 = Builder.CreateMul(LHSi, RHSr); // b*c
    llvm::Value *Tmp8 = Builder.CreateMul(LHSr, RHSi); // a*d
    llvm::Value *Tmp9 = Builder.CreateSub(Tmp7, Tmp8); // bc-ad

    if (Op.Ty->castAs<ComplexType>()->getElementType()->isUnsignedIntegerType()) {
      DSTr = Builder.CreateUDiv(Tmp3, Tmp6);
      DSTi = Builder.CreateUDiv(Tmp9, Tmp6);
    } else {
      DSTr = Builder.CreateSDiv(Tmp3, Tmp6);
      DSTi = Builder.CreateSDiv(Tmp9, Tmp6);
    }
  }

  return ComplexPairTy(DSTr, DSTi);
}

ComplexExprEmitter::BinOpInfo
ComplexExprEmitter::EmitBinOps(const BinaryOperator *E) {
  TestAndClearIgnoreReal();
  TestAndClearIgnoreImag();
  BinOpInfo Ops;
  if (E->getLHS()->getType()->isRealFloatingType())
    Ops.LHS = ComplexPairTy(CGF.EmitScalarExpr(E->getLHS()), nullptr);
  else
    Ops.LHS = Visit(E->getLHS());
  if (E->getRHS()->getType()->isRealFloatingType())
    Ops.RHS = ComplexPairTy(CGF.EmitScalarExpr(E->getRHS()), nullptr);
  else
    Ops.RHS = Visit(E->getRHS());

  Ops.Ty = E->getType();
  return Ops;
}


LValue ComplexExprEmitter::
EmitCompoundAssignLValue(const CompoundAssignOperator *E,
          ComplexPairTy (ComplexExprEmitter::*Func)(const BinOpInfo&),
                         RValue &Val) {
  TestAndClearIgnoreReal();
  TestAndClearIgnoreImag();
  QualType LHSTy = E->getLHS()->getType();
  if (const AtomicType *AT = LHSTy->getAs<AtomicType>())
    LHSTy = AT->getValueType();

  BinOpInfo OpInfo;

  // Load the RHS and LHS operands.
  // __block variables need to have the rhs evaluated first, plus this should
  // improve codegen a little.
  OpInfo.Ty = E->getComputationResultType();
  QualType ComplexElementTy = cast<ComplexType>(OpInfo.Ty)->getElementType();

  // The RHS should have been converted to the computation type.
  if (E->getRHS()->getType()->isRealFloatingType()) {
    assert(
        CGF.getContext()
            .hasSameUnqualifiedType(ComplexElementTy, E->getRHS()->getType()));
    OpInfo.RHS = ComplexPairTy(CGF.EmitScalarExpr(E->getRHS()), nullptr);
  } else {
    assert(CGF.getContext()
               .hasSameUnqualifiedType(OpInfo.Ty, E->getRHS()->getType()));
    OpInfo.RHS = Visit(E->getRHS());
  }

  LValue LHS = CGF.EmitLValue(E->getLHS());

  // Load from the l-value and convert it.
  SourceLocation Loc = E->getExprLoc();
  if (LHSTy->isAnyComplexType()) {
    ComplexPairTy LHSVal = EmitLoadOfLValue(LHS, Loc);
    OpInfo.LHS = EmitComplexToComplexCast(LHSVal, LHSTy, OpInfo.Ty, Loc);
  } else {
    llvm::Value *LHSVal = CGF.EmitLoadOfScalar(LHS, Loc);
    // For floating point real operands we can directly pass the scalar form
    // to the binary operator emission and potentially get more efficient code.
    if (LHSTy->isRealFloatingType()) {
      if (!CGF.getContext().hasSameUnqualifiedType(ComplexElementTy, LHSTy))
        LHSVal = CGF.EmitScalarConversion(LHSVal, LHSTy, ComplexElementTy, Loc);
      OpInfo.LHS = ComplexPairTy(LHSVal, nullptr);
    } else {
      OpInfo.LHS = EmitScalarToComplexCast(LHSVal, LHSTy, OpInfo.Ty, Loc);
    }
  }

  // Expand the binary operator.
  ComplexPairTy Result = (this->*Func)(OpInfo);

  // Truncate the result and store it into the LHS lvalue.
  if (LHSTy->isAnyComplexType()) {
    ComplexPairTy ResVal =
        EmitComplexToComplexCast(Result, OpInfo.Ty, LHSTy, Loc);
    EmitStoreOfComplex(ResVal, LHS, /*isInit*/ false);
    Val = RValue::getComplex(ResVal);
  } else {
    llvm::Value *ResVal =
        CGF.EmitComplexToScalarConversion(Result, OpInfo.Ty, LHSTy, Loc);
    CGF.EmitStoreOfScalar(ResVal, LHS, /*isInit*/ false);
    Val = RValue::get(ResVal);
  }

  return LHS;
}

// Compound assignments.
ComplexPairTy ComplexExprEmitter::
EmitCompoundAssign(const CompoundAssignOperator *E,
                   ComplexPairTy (ComplexExprEmitter::*Func)(const BinOpInfo&)){
  RValue Val;
  LValue LV = EmitCompoundAssignLValue(E, Func, Val);

  // The result of an assignment in C is the assigned r-value.
  if (!CGF.getLangOpts().CPlusPlus)
    return Val.getComplexVal();

  // If the lvalue is non-volatile, return the computed value of the assignment.
  if (!LV.isVolatileQualified())
    return Val.getComplexVal();

  return EmitLoadOfLValue(LV, E->getExprLoc());
}

LValue ComplexExprEmitter::EmitBinAssignLValue(const BinaryOperator *E,
                                               ComplexPairTy &Val) {
  assert(CGF.getContext().hasSameUnqualifiedType(E->getLHS()->getType(),
                                                 E->getRHS()->getType()) &&
         "Invalid assignment");
  TestAndClearIgnoreReal();
  TestAndClearIgnoreImag();

  // Emit the RHS.  __block variables need the RHS evaluated first.
  Val = Visit(E->getRHS());

  // Compute the address to store into.
  LValue LHS = CGF.EmitLValue(E->getLHS());

  // Store the result value into the LHS lvalue.
  EmitStoreOfComplex(Val, LHS, /*isInit*/ false);

  return LHS;
}

ComplexPairTy ComplexExprEmitter::VisitBinAssign(const BinaryOperator *E) {
  ComplexPairTy Val;
  LValue LV = EmitBinAssignLValue(E, Val);

  // The result of an assignment in C is the assigned r-value.
  if (!CGF.getLangOpts().CPlusPlus)
    return Val;

  // If the lvalue is non-volatile, return the computed value of the assignment.
  if (!LV.isVolatileQualified())
    return Val;

  return EmitLoadOfLValue(LV, E->getExprLoc());
}

ComplexPairTy ComplexExprEmitter::VisitBinComma(const BinaryOperator *E) {
  CGF.EmitIgnoredExpr(E->getLHS());
  return Visit(E->getRHS());
}

ComplexPairTy ComplexExprEmitter::
VisitAbstractConditionalOperator(const AbstractConditionalOperator *E) {
  TestAndClearIgnoreReal();
  TestAndClearIgnoreImag();
  llvm::BasicBlock *LHSBlock = CGF.createBasicBlock("cond.true");
  llvm::BasicBlock *RHSBlock = CGF.createBasicBlock("cond.false");
  llvm::BasicBlock *ContBlock = CGF.createBasicBlock("cond.end");

  // Bind the common expression if necessary.
  CodeGenFunction::OpaqueValueMapping binding(CGF, E);


  CodeGenFunction::ConditionalEvaluation eval(CGF);
  CGF.EmitBranchOnBoolExpr(E->getCond(), LHSBlock, RHSBlock,
                           CGF.getProfileCount(E));

  eval.begin(CGF);
  CGF.EmitBlock(LHSBlock);
  CGF.incrementProfileCounter(E);
  ComplexPairTy LHS = Visit(E->getTrueExpr());
  LHSBlock = Builder.GetInsertBlock();
  CGF.EmitBranch(ContBlock);
  eval.end(CGF);

  eval.begin(CGF);
  CGF.EmitBlock(RHSBlock);
  ComplexPairTy RHS = Visit(E->getFalseExpr());
  RHSBlock = Builder.GetInsertBlock();
  CGF.EmitBlock(ContBlock);
  eval.end(CGF);

  // Create a PHI node for the real part.
  llvm::PHINode *RealPN = Builder.CreatePHI(LHS.first->getType(), 2, "cond.r");
  RealPN->addIncoming(LHS.first, LHSBlock);
  RealPN->addIncoming(RHS.first, RHSBlock);

  // Create a PHI node for the imaginary part.
  llvm::PHINode *ImagPN = Builder.CreatePHI(LHS.first->getType(), 2, "cond.i");
  ImagPN->addIncoming(LHS.second, LHSBlock);
  ImagPN->addIncoming(RHS.second, RHSBlock);

  return ComplexPairTy(RealPN, ImagPN);
}

ComplexPairTy ComplexExprEmitter::VisitChooseExpr(ChooseExpr *E) {
  return Visit(E->getChosenSubExpr());
}

ComplexPairTy ComplexExprEmitter::VisitInitListExpr(InitListExpr *E) {
    bool Ignore = TestAndClearIgnoreReal();
    (void)Ignore;
    assert (Ignore == false && "init list ignored");
    Ignore = TestAndClearIgnoreImag();
    (void)Ignore;
    assert (Ignore == false && "init list ignored");

  if (E->getNumInits() == 2) {
    llvm::Value *Real = CGF.EmitScalarExpr(E->getInit(0));
    llvm::Value *Imag = CGF.EmitScalarExpr(E->getInit(1));
    return ComplexPairTy(Real, Imag);
  } else if (E->getNumInits() == 1) {
    return Visit(E->getInit(0));
  }

  // Empty init list intializes to null
  assert(E->getNumInits() == 0 && "Unexpected number of inits");
  QualType Ty = E->getType()->castAs<ComplexType>()->getElementType();
  llvm::Type* LTy = CGF.ConvertType(Ty);
  llvm::Value* zeroConstant = llvm::Constant::getNullValue(LTy);
  return ComplexPairTy(zeroConstant, zeroConstant);
}

ComplexPairTy ComplexExprEmitter::VisitVAArgExpr(VAArgExpr *E) {
  Address ArgValue = Address::invalid();
  Address ArgPtr = CGF.EmitVAArg(E, ArgValue);

  if (!ArgPtr.isValid()) {
    CGF.ErrorUnsupported(E, "complex va_arg expression");
    llvm::Type *EltTy =
      CGF.ConvertType(E->getType()->castAs<ComplexType>()->getElementType());
    llvm::Value *U = llvm::UndefValue::get(EltTy);
    return ComplexPairTy(U, U);
  }

  return EmitLoadOfLValue(CGF.MakeAddrLValue(ArgPtr, E->getType()),
                          E->getExprLoc());
}

//===----------------------------------------------------------------------===//
//                         Entry Point into this File
//===----------------------------------------------------------------------===//

/// EmitComplexExpr - Emit the computation of the specified expression of
/// complex type, ignoring the result.
ComplexPairTy CodeGenFunction::EmitComplexExpr(const Expr *E, bool IgnoreReal,
                                               bool IgnoreImag) {
  assert(E && getComplexType(E->getType()) &&
         "Invalid complex expression to emit");

  return ComplexExprEmitter(*this, IgnoreReal, IgnoreImag)
      .Visit(const_cast<Expr *>(E));
}

void CodeGenFunction::EmitComplexExprIntoLValue(const Expr *E, LValue dest,
                                                bool isInit) {
  assert(E && getComplexType(E->getType()) &&
         "Invalid complex expression to emit");
  ComplexExprEmitter Emitter(*this);
  ComplexPairTy Val = Emitter.Visit(const_cast<Expr*>(E));
  Emitter.EmitStoreOfComplex(Val, dest, isInit);
}

/// EmitStoreOfComplex - Store a complex number into the specified l-value.
void CodeGenFunction::EmitStoreOfComplex(ComplexPairTy V, LValue dest,
                                         bool isInit) {
  ComplexExprEmitter(*this).EmitStoreOfComplex(V, dest, isInit);
}

/// EmitLoadOfComplex - Load a complex number from the specified address.
ComplexPairTy CodeGenFunction::EmitLoadOfComplex(LValue src,
                                                 SourceLocation loc) {
  return ComplexExprEmitter(*this).EmitLoadOfLValue(src, loc);
}

LValue CodeGenFunction::EmitComplexAssignmentLValue(const BinaryOperator *E) {
  assert(E->getOpcode() == BO_Assign);
  ComplexPairTy Val; // ignored
  return ComplexExprEmitter(*this).EmitBinAssignLValue(E, Val);
}

typedef ComplexPairTy (ComplexExprEmitter::*CompoundFunc)(
    const ComplexExprEmitter::BinOpInfo &);

static CompoundFunc getComplexOp(BinaryOperatorKind Op) {
  switch (Op) {
  case BO_MulAssign: return &ComplexExprEmitter::EmitBinMul;
  case BO_DivAssign: return &ComplexExprEmitter::EmitBinDiv;
  case BO_SubAssign: return &ComplexExprEmitter::EmitBinSub;
  case BO_AddAssign: return &ComplexExprEmitter::EmitBinAdd;
  default:
    llvm_unreachable("unexpected complex compound assignment");
  }
}

LValue CodeGenFunction::
EmitComplexCompoundAssignmentLValue(const CompoundAssignOperator *E) {
  CompoundFunc Op = getComplexOp(E->getOpcode());
  RValue Val;
  return ComplexExprEmitter(*this).EmitCompoundAssignLValue(E, Op, Val);
}

LValue CodeGenFunction::
EmitScalarCompoundAssignWithComplex(const CompoundAssignOperator *E,
                                    llvm::Value *&Result) {
  CompoundFunc Op = getComplexOp(E->getOpcode());
  RValue Val;
  LValue Ret = ComplexExprEmitter(*this).EmitCompoundAssignLValue(E, Op, Val);
  Result = Val.getScalarVal();
  return Ret;
}<|MERGE_RESOLUTION|>--- conflicted
+++ resolved
@@ -321,7 +321,6 @@
   if (lvalue.getType()->isAtomicType())
     return CGF.EmitAtomicLoad(lvalue, loc).getComplexVal();
 
-<<<<<<< HEAD
   if (lvalue.isShared()) {
     llvm::Type *CTy = CGF.ConvertTypeForMem(lvalue.getType());
     llvm::Value *Value = CGF.EmitUPCLoad(lvalue.getAddress(), lvalue.isStrict(),
@@ -331,10 +330,7 @@
     return ComplexPairTy(Real, Imag);
   }
 
-  llvm::Value *SrcPtr = lvalue.getAddress();
-=======
   Address SrcPtr = lvalue.getAddress();
->>>>>>> 4fb22331
   bool isVolatile = lvalue.isVolatileQualified();
 
   llvm::Value *Real = nullptr, *Imag = nullptr;
@@ -360,7 +356,6 @@
       (!isInit && CGF.LValueIsSuitableForInlineAtomic(lvalue)))
     return CGF.EmitAtomicStore(RValue::getComplex(Val), lvalue, isInit);
 
-<<<<<<< HEAD
   if (lvalue.isShared()) {
     llvm::Type *CTy = CGF.ConvertTypeForMem(lvalue.getType());
     llvm::Value *Value = llvm::UndefValue::get(CTy);
@@ -371,27 +366,12 @@
     return;
   }
 
-  llvm::Value *Ptr = lvalue.getAddress();
-  llvm::Value *RealPtr = Builder.CreateStructGEP(Ptr, 0, "real");
-  llvm::Value *ImagPtr = Builder.CreateStructGEP(Ptr, 1, "imag");
-  unsigned AlignR = lvalue.getAlignment().getQuantity();
-  ASTContext &C = CGF.getContext();
-  QualType ComplexTy = lvalue.getType();
-  unsigned ComplexAlign = C.getTypeAlignInChars(ComplexTy).getQuantity();
-  unsigned AlignI = std::min(AlignR, ComplexAlign);
-
-  Builder.CreateAlignedStore(Val.first, RealPtr, AlignR,
-                             lvalue.isVolatileQualified());
-  Builder.CreateAlignedStore(Val.second, ImagPtr, AlignI,
-                             lvalue.isVolatileQualified());
-=======
   Address Ptr = lvalue.getAddress();
   Address RealPtr = CGF.emitAddrOfRealComponent(Ptr, lvalue.getType());
   Address ImagPtr = CGF.emitAddrOfImagComponent(Ptr, lvalue.getType());
 
   Builder.CreateStore(Val.first, RealPtr, lvalue.isVolatileQualified());
   Builder.CreateStore(Val.second, ImagPtr, lvalue.isVolatileQualified());
->>>>>>> 4fb22331
 }
 
 
@@ -475,18 +455,9 @@
 
   case CK_LValueBitCast: {
     LValue origLV = CGF.EmitLValue(Op);
-<<<<<<< HEAD
-    llvm::Value *V = origLV.getAddress();
-    V = Builder.CreateBitCast(V,
-                    CGF.ConvertType(CGF.getContext().getPointerType(DestTy)));
-    return EmitLoadOfLValue(CGF.MakeAddrLValue(V, DestTy,
-                                               origLV.getAlignment(), origLV.getLoc()),
-                            Op->getExprLoc());
-=======
     Address V = origLV.getAddress();
     V = Builder.CreateElementBitCast(V, CGF.ConvertType(DestTy));
-    return EmitLoadOfLValue(CGF.MakeAddrLValue(V, DestTy), Op->getExprLoc());
->>>>>>> 4fb22331
+    return EmitLoadOfLValue(CGF.MakeAddrLValue(V, DestTy, origLV.getLoc()), Op->getExprLoc());
   }
 
   case CK_BitCast:
