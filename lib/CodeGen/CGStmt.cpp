//===--- CGStmt.cpp - Emit LLVM Code from Statements ----------------------===//
//
//                     The LLVM Compiler Infrastructure
//
// This file is distributed under the University of Illinois Open Source
// License. See LICENSE.TXT for details.
//
//===----------------------------------------------------------------------===//
//
// This contains code to emit Stmt nodes as LLVM code.
//
//===----------------------------------------------------------------------===//

#include "CodeGenFunction.h"
#include "CGDebugInfo.h"
#include "CodeGenModule.h"
#include "TargetInfo.h"
#include "clang/AST/StmtVisitor.h"
#include "clang/Basic/PrettyStackTrace.h"
#include "clang/Basic/TargetInfo.h"
#include "clang/Sema/LoopHint.h"
#include "clang/Sema/SemaDiagnostic.h"
#include "llvm/ADT/StringExtras.h"
#include "llvm/IR/CallSite.h"
#include "llvm/IR/DataLayout.h"
#include "llvm/IR/InlineAsm.h"
#include "llvm/IR/Intrinsics.h"
using namespace clang;
using namespace CodeGen;

//===----------------------------------------------------------------------===//
//                              Statement Emission
//===----------------------------------------------------------------------===//

void CodeGenFunction::EmitStopPoint(const Stmt *S) {
  if (CGDebugInfo *DI = getDebugInfo()) {
    SourceLocation Loc;
    Loc = S->getLocStart();
    DI->EmitLocation(Builder, Loc);

    LastStopPoint = Loc;
  }
}

void CodeGenFunction::EmitStmt(const Stmt *S) {
  assert(S && "Null statement?");
  PGO.setCurrentStmt(S);

  // These statements have their own debug info handling.
  if (EmitSimpleStmt(S))
    return;

  // Check if we are generating unreachable code.
  if (!HaveInsertPoint()) {
    // If so, and the statement doesn't contain a label, then we do not need to
    // generate actual code. This is safe because (1) the current point is
    // unreachable, so we don't need to execute the code, and (2) we've already
    // handled the statements which update internal data structures (like the
    // local variable map) which could be used by subsequent statements.
    if (!ContainsLabel(S)) {
      // Verify that any decl statements were handled as simple, they may be in
      // scope of subsequent reachable statements.
      assert(!isa<DeclStmt>(*S) && "Unexpected DeclStmt!");
      return;
    }

    // Otherwise, make a new block to hold the code.
    EnsureInsertPoint();
  }

  // Generate a stoppoint if we are emitting debug info.
  EmitStopPoint(S);

  switch (S->getStmtClass()) {
  case Stmt::NoStmtClass:
  case Stmt::CXXCatchStmtClass:
  case Stmt::SEHExceptStmtClass:
  case Stmt::SEHFinallyStmtClass:
  case Stmt::MSDependentExistsStmtClass:
    llvm_unreachable("invalid statement class to emit generically");
  case Stmt::NullStmtClass:
  case Stmt::CompoundStmtClass:
  case Stmt::DeclStmtClass:
  case Stmt::LabelStmtClass:
  case Stmt::AttributedStmtClass:
  case Stmt::GotoStmtClass:
  case Stmt::BreakStmtClass:
  case Stmt::ContinueStmtClass:
  case Stmt::DefaultStmtClass:
  case Stmt::CaseStmtClass:
  case Stmt::UPCPragmaStmtClass:
    llvm_unreachable("should have emitted these statements as simple");

#define STMT(Type, Base)
#define ABSTRACT_STMT(Op)
#define EXPR(Type, Base) \
  case Stmt::Type##Class:
#include "clang/AST/StmtNodes.inc"
  {
    // Remember the block we came in on.
    llvm::BasicBlock *incoming = Builder.GetInsertBlock();
    assert(incoming && "expression emission must have an insertion point");

    EmitIgnoredExpr(cast<Expr>(S));

    llvm::BasicBlock *outgoing = Builder.GetInsertBlock();
    assert(outgoing && "expression emission cleared block!");

    // The expression emitters assume (reasonably!) that the insertion
    // point is always set.  To maintain that, the call-emission code
    // for noreturn functions has to enter a new block with no
    // predecessors.  We want to kill that block and mark the current
    // insertion point unreachable in the common case of a call like
    // "exit();".  Since expression emission doesn't otherwise create
    // blocks with no predecessors, we can just test for that.
    // However, we must be careful not to do this to our incoming
    // block, because *statement* emission does sometimes create
    // reachable blocks which will have no predecessors until later in
    // the function.  This occurs with, e.g., labels that are not
    // reachable by fallthrough.
    if (incoming != outgoing && outgoing->use_empty()) {
      outgoing->eraseFromParent();
      Builder.ClearInsertionPoint();
    }
    break;
  }

  case Stmt::IndirectGotoStmtClass:
    EmitIndirectGotoStmt(cast<IndirectGotoStmt>(*S)); break;

  case Stmt::IfStmtClass:       EmitIfStmt(cast<IfStmt>(*S));             break;
  case Stmt::WhileStmtClass:    EmitWhileStmt(cast<WhileStmt>(*S));       break;
  case Stmt::DoStmtClass:       EmitDoStmt(cast<DoStmt>(*S));             break;
  case Stmt::ForStmtClass:      EmitForStmt(cast<ForStmt>(*S));           break;

  case Stmt::ReturnStmtClass:   EmitReturnStmt(cast<ReturnStmt>(*S));     break;

  case Stmt::SwitchStmtClass:   EmitSwitchStmt(cast<SwitchStmt>(*S));     break;
  case Stmt::GCCAsmStmtClass:   // Intentional fall-through.
  case Stmt::MSAsmStmtClass:    EmitAsmStmt(cast<AsmStmt>(*S));           break;
  case Stmt::CapturedStmtClass: {
    const CapturedStmt *CS = cast<CapturedStmt>(S);
    EmitCapturedStmt(*CS, CS->getCapturedRegionKind());
    }
    break;
  case Stmt::ObjCAtTryStmtClass:
    EmitObjCAtTryStmt(cast<ObjCAtTryStmt>(*S));
    break;
  case Stmt::ObjCAtCatchStmtClass:
    llvm_unreachable(
                    "@catch statements should be handled by EmitObjCAtTryStmt");
  case Stmt::ObjCAtFinallyStmtClass:
    llvm_unreachable(
                  "@finally statements should be handled by EmitObjCAtTryStmt");
  case Stmt::ObjCAtThrowStmtClass:
    EmitObjCAtThrowStmt(cast<ObjCAtThrowStmt>(*S));
    break;
  case Stmt::ObjCAtSynchronizedStmtClass:
    EmitObjCAtSynchronizedStmt(cast<ObjCAtSynchronizedStmt>(*S));
    break;
  case Stmt::ObjCForCollectionStmtClass:
    EmitObjCForCollectionStmt(cast<ObjCForCollectionStmt>(*S));
    break;
  case Stmt::ObjCAutoreleasePoolStmtClass:
    EmitObjCAutoreleasePoolStmt(cast<ObjCAutoreleasePoolStmt>(*S));
    break;

  case Stmt::CXXTryStmtClass:
    EmitCXXTryStmt(cast<CXXTryStmt>(*S));
    break;
  case Stmt::CXXForRangeStmtClass:
    EmitCXXForRangeStmt(cast<CXXForRangeStmt>(*S));
    break;
  case Stmt::SEHTryStmtClass:
    EmitSEHTryStmt(cast<SEHTryStmt>(*S));
    break;
<<<<<<< HEAD

  case Stmt::UPCNotifyStmtClass:
    EmitUPCNotifyStmt(cast<UPCNotifyStmt>(*S));
    break;
  case Stmt::UPCWaitStmtClass:
    EmitUPCWaitStmt(cast<UPCWaitStmt>(*S));
    break;
  case Stmt::UPCBarrierStmtClass:
    EmitUPCBarrierStmt(cast<UPCBarrierStmt>(*S));
    break;
  case Stmt::UPCFenceStmtClass:
    EmitUPCFenceStmt(cast<UPCFenceStmt>(*S));
    break;
  case Stmt::UPCForAllStmtClass:
    EmitUPCForAllStmt(cast<UPCForAllStmt>(*S));
=======
  case Stmt::SEHLeaveStmtClass:
    EmitSEHLeaveStmt(cast<SEHLeaveStmt>(*S));
    break;
  case Stmt::OMPParallelDirectiveClass:
    EmitOMPParallelDirective(cast<OMPParallelDirective>(*S));
    break;
  case Stmt::OMPSimdDirectiveClass:
    EmitOMPSimdDirective(cast<OMPSimdDirective>(*S));
    break;
  case Stmt::OMPForDirectiveClass:
    EmitOMPForDirective(cast<OMPForDirective>(*S));
    break;
  case Stmt::OMPSectionsDirectiveClass:
    EmitOMPSectionsDirective(cast<OMPSectionsDirective>(*S));
    break;
  case Stmt::OMPSectionDirectiveClass:
    EmitOMPSectionDirective(cast<OMPSectionDirective>(*S));
    break;
  case Stmt::OMPSingleDirectiveClass:
    EmitOMPSingleDirective(cast<OMPSingleDirective>(*S));
    break;
  case Stmt::OMPMasterDirectiveClass:
    EmitOMPMasterDirective(cast<OMPMasterDirective>(*S));
    break;
  case Stmt::OMPCriticalDirectiveClass:
    EmitOMPCriticalDirective(cast<OMPCriticalDirective>(*S));
    break;
  case Stmt::OMPParallelForDirectiveClass:
    EmitOMPParallelForDirective(cast<OMPParallelForDirective>(*S));
    break;
  case Stmt::OMPParallelSectionsDirectiveClass:
    EmitOMPParallelSectionsDirective(cast<OMPParallelSectionsDirective>(*S));
    break;
  case Stmt::OMPTaskDirectiveClass:
    EmitOMPTaskDirective(cast<OMPTaskDirective>(*S));
    break;
  case Stmt::OMPTaskyieldDirectiveClass:
    EmitOMPTaskyieldDirective(cast<OMPTaskyieldDirective>(*S));
    break;
  case Stmt::OMPBarrierDirectiveClass:
    EmitOMPBarrierDirective(cast<OMPBarrierDirective>(*S));
    break;
  case Stmt::OMPTaskwaitDirectiveClass:
    EmitOMPTaskwaitDirective(cast<OMPTaskwaitDirective>(*S));
    break;
  case Stmt::OMPFlushDirectiveClass:
    EmitOMPFlushDirective(cast<OMPFlushDirective>(*S));
>>>>>>> 445305f4
    break;
  }
}

bool CodeGenFunction::EmitSimpleStmt(const Stmt *S) {
  switch (S->getStmtClass()) {
  default: return false;
  case Stmt::NullStmtClass: break;
  case Stmt::CompoundStmtClass: EmitCompoundStmt(cast<CompoundStmt>(*S)); break;
  case Stmt::DeclStmtClass:     EmitDeclStmt(cast<DeclStmt>(*S));         break;
  case Stmt::LabelStmtClass:    EmitLabelStmt(cast<LabelStmt>(*S));       break;
  case Stmt::AttributedStmtClass:
                            EmitAttributedStmt(cast<AttributedStmt>(*S)); break;
  case Stmt::GotoStmtClass:     EmitGotoStmt(cast<GotoStmt>(*S));         break;
  case Stmt::BreakStmtClass:    EmitBreakStmt(cast<BreakStmt>(*S));       break;
  case Stmt::ContinueStmtClass: EmitContinueStmt(cast<ContinueStmt>(*S)); break;
  case Stmt::DefaultStmtClass:  EmitDefaultStmt(cast<DefaultStmt>(*S));   break;
  case Stmt::CaseStmtClass:     EmitCaseStmt(cast<CaseStmt>(*S));         break;
  case Stmt::UPCPragmaStmtClass: break;
  }

  return true;
}

/// EmitCompoundStmt - Emit a compound statement {..} node.  If GetLast is true,
/// this captures the expression result of the last sub-statement and returns it
/// (for use by the statement expression extension).
llvm::Value* CodeGenFunction::EmitCompoundStmt(const CompoundStmt &S, bool GetLast,
                                               AggValueSlot AggSlot) {
  PrettyStackTraceLoc CrashInfo(getContext().getSourceManager(),S.getLBracLoc(),
                             "LLVM IR generation of compound statement ('{}')");

  // Keep track of the current cleanup stack depth, including debug scopes.
  LexicalScope Scope(*this, S.getSourceRange());

  return EmitCompoundStmtWithoutScope(S, GetLast, AggSlot);
}

llvm::Value*
CodeGenFunction::EmitCompoundStmtWithoutScope(const CompoundStmt &S,
                                              bool GetLast,
                                              AggValueSlot AggSlot) {

  for (CompoundStmt::const_body_iterator I = S.body_begin(),
       E = S.body_end()-GetLast; I != E; ++I)
    EmitStmt(*I);

  llvm::Value *RetAlloca = nullptr;
  if (GetLast) {
    // We have to special case labels here.  They are statements, but when put
    // at the end of a statement expression, they yield the value of their
    // subexpression.  Handle this by walking through all labels we encounter,
    // emitting them before we evaluate the subexpr.
    const Stmt *LastStmt = S.body_back();
    while (const LabelStmt *LS = dyn_cast<LabelStmt>(LastStmt)) {
      EmitLabel(LS->getDecl());
      LastStmt = LS->getSubStmt();
    }

    EnsureInsertPoint();

    QualType ExprTy = cast<Expr>(LastStmt)->getType();
    if (hasAggregateEvaluationKind(ExprTy)) {
      EmitAggExpr(cast<Expr>(LastStmt), AggSlot);
    } else {
      // We can't return an RValue here because there might be cleanups at
      // the end of the StmtExpr.  Because of that, we have to emit the result
      // here into a temporary alloca.
      RetAlloca = CreateMemTemp(ExprTy);
      EmitAnyExprToMem(cast<Expr>(LastStmt), RetAlloca, Qualifiers(),
                       /*IsInit*/false);
    }

  }

  return RetAlloca;
}

void CodeGenFunction::SimplifyForwardingBlocks(llvm::BasicBlock *BB) {
  llvm::BranchInst *BI = dyn_cast<llvm::BranchInst>(BB->getTerminator());

  // If there is a cleanup stack, then we it isn't worth trying to
  // simplify this block (we would need to remove it from the scope map
  // and cleanup entry).
  if (!EHStack.empty())
    return;

  // Can only simplify direct branches.
  if (!BI || !BI->isUnconditional())
    return;

  // Can only simplify empty blocks.
  if (BI != BB->begin())
    return;

  BB->replaceAllUsesWith(BI->getSuccessor(0));
  BI->eraseFromParent();
  BB->eraseFromParent();
}

void CodeGenFunction::EmitBlock(llvm::BasicBlock *BB, bool IsFinished) {
  llvm::BasicBlock *CurBB = Builder.GetInsertBlock();

  // Fall out of the current block (if necessary).
  EmitBranch(BB);

  if (IsFinished && BB->use_empty()) {
    delete BB;
    return;
  }

  // Place the block after the current block, if possible, or else at
  // the end of the function.
  if (CurBB && CurBB->getParent())
    CurFn->getBasicBlockList().insertAfter(CurBB, BB);
  else
    CurFn->getBasicBlockList().push_back(BB);
  Builder.SetInsertPoint(BB);
}

void CodeGenFunction::EmitBranch(llvm::BasicBlock *Target) {
  // Emit a branch from the current block to the target one if this
  // was a real block.  If this was just a fall-through block after a
  // terminator, don't emit it.
  llvm::BasicBlock *CurBB = Builder.GetInsertBlock();

  if (!CurBB || CurBB->getTerminator()) {
    // If there is no insert point or the previous block is already
    // terminated, don't touch it.
  } else {
    // Otherwise, create a fall-through branch.
    Builder.CreateBr(Target);
  }

  Builder.ClearInsertionPoint();
}

void CodeGenFunction::EmitBlockAfterUses(llvm::BasicBlock *block) {
  bool inserted = false;
  for (llvm::User *u : block->users()) {
    if (llvm::Instruction *insn = dyn_cast<llvm::Instruction>(u)) {
      CurFn->getBasicBlockList().insertAfter(insn->getParent(), block);
      inserted = true;
      break;
    }
  }

  if (!inserted)
    CurFn->getBasicBlockList().push_back(block);

  Builder.SetInsertPoint(block);
}

CodeGenFunction::JumpDest
CodeGenFunction::getJumpDestForLabel(const LabelDecl *D) {
  JumpDest &Dest = LabelMap[D];
  if (Dest.isValid()) return Dest;

  // Create, but don't insert, the new block.
  Dest = JumpDest(createBasicBlock(D->getName()),
                  EHScopeStack::stable_iterator::invalid(),
                  NextCleanupDestIndex++);
  return Dest;
}

void CodeGenFunction::EmitLabel(const LabelDecl *D) {
  // Add this label to the current lexical scope if we're within any
  // normal cleanups.  Jumps "in" to this label --- when permitted by
  // the language --- may need to be routed around such cleanups.
  if (EHStack.hasNormalCleanups() && CurLexicalScope)
    CurLexicalScope->addLabel(D);

  JumpDest &Dest = LabelMap[D];

  // If we didn't need a forward reference to this label, just go
  // ahead and create a destination at the current scope.
  if (!Dest.isValid()) {
    Dest = getJumpDestInCurrentScope(D->getName());

  // Otherwise, we need to give this label a target depth and remove
  // it from the branch-fixups list.
  } else {
    assert(!Dest.getScopeDepth().isValid() && "already emitted label!");
    Dest.setScopeDepth(EHStack.stable_begin());
    ResolveBranchFixups(Dest.getBlock());
  }

  RegionCounter Cnt = getPGORegionCounter(D->getStmt());
  EmitBlock(Dest.getBlock());
  Cnt.beginRegion(Builder);
}

/// Change the cleanup scope of the labels in this lexical scope to
/// match the scope of the enclosing context.
void CodeGenFunction::LexicalScope::rescopeLabels() {
  assert(!Labels.empty());
  EHScopeStack::stable_iterator innermostScope
    = CGF.EHStack.getInnermostNormalCleanup();

  // Change the scope depth of all the labels.
  for (SmallVectorImpl<const LabelDecl*>::const_iterator
         i = Labels.begin(), e = Labels.end(); i != e; ++i) {
    assert(CGF.LabelMap.count(*i));
    JumpDest &dest = CGF.LabelMap.find(*i)->second;
    assert(dest.getScopeDepth().isValid());
    assert(innermostScope.encloses(dest.getScopeDepth()));
    dest.setScopeDepth(innermostScope);
  }

  // Reparent the labels if the new scope also has cleanups.
  if (innermostScope != EHScopeStack::stable_end() && ParentScope) {
    ParentScope->Labels.append(Labels.begin(), Labels.end());
  }
}


void CodeGenFunction::EmitLabelStmt(const LabelStmt &S) {
  EmitLabel(S.getDecl());
  EmitStmt(S.getSubStmt());
}

void CodeGenFunction::EmitAttributedStmt(const AttributedStmt &S) {
  const Stmt *SubStmt = S.getSubStmt();
  switch (SubStmt->getStmtClass()) {
  case Stmt::DoStmtClass:
    EmitDoStmt(cast<DoStmt>(*SubStmt), S.getAttrs());
    break;
  case Stmt::ForStmtClass:
    EmitForStmt(cast<ForStmt>(*SubStmt), S.getAttrs());
    break;
  case Stmt::WhileStmtClass:
    EmitWhileStmt(cast<WhileStmt>(*SubStmt), S.getAttrs());
    break;
  case Stmt::CXXForRangeStmtClass:
    EmitCXXForRangeStmt(cast<CXXForRangeStmt>(*SubStmt), S.getAttrs());
    break;
  default:
    EmitStmt(SubStmt);
  }
}

void CodeGenFunction::EmitGotoStmt(const GotoStmt &S) {
  // If this code is reachable then emit a stop point (if generating
  // debug info). We have to do this ourselves because we are on the
  // "simple" statement path.
  if (HaveInsertPoint())
    EmitStopPoint(&S);

  EmitBranchThroughCleanup(getJumpDestForLabel(S.getLabel()));
}


void CodeGenFunction::EmitIndirectGotoStmt(const IndirectGotoStmt &S) {
  if (const LabelDecl *Target = S.getConstantTarget()) {
    EmitBranchThroughCleanup(getJumpDestForLabel(Target));
    return;
  }

  // Ensure that we have an i8* for our PHI node.
  llvm::Value *V = Builder.CreateBitCast(EmitScalarExpr(S.getTarget()),
                                         Int8PtrTy, "addr");
  llvm::BasicBlock *CurBB = Builder.GetInsertBlock();

  // Get the basic block for the indirect goto.
  llvm::BasicBlock *IndGotoBB = GetIndirectGotoBlock();

  // The first instruction in the block has to be the PHI for the switch dest,
  // add an entry for this branch.
  cast<llvm::PHINode>(IndGotoBB->begin())->addIncoming(V, CurBB);

  EmitBranch(IndGotoBB);
}

void CodeGenFunction::EmitIfStmt(const IfStmt &S) {
  // C99 6.8.4.1: The first substatement is executed if the expression compares
  // unequal to 0.  The condition must be a scalar type.
  LexicalScope ConditionScope(*this, S.getCond()->getSourceRange());
  RegionCounter Cnt = getPGORegionCounter(&S);

  if (S.getConditionVariable())
    EmitAutoVarDecl(*S.getConditionVariable());

  // If the condition constant folds and can be elided, try to avoid emitting
  // the condition and the dead arm of the if/else.
  bool CondConstant;
  if (ConstantFoldsToSimpleInteger(S.getCond(), CondConstant)) {
    // Figure out which block (then or else) is executed.
    const Stmt *Executed = S.getThen();
    const Stmt *Skipped  = S.getElse();
    if (!CondConstant)  // Condition false?
      std::swap(Executed, Skipped);

    // If the skipped block has no labels in it, just emit the executed block.
    // This avoids emitting dead code and simplifies the CFG substantially.
    if (!ContainsLabel(Skipped)) {
      if (CondConstant)
        Cnt.beginRegion(Builder);
      if (Executed) {
        RunCleanupsScope ExecutedScope(*this);
        EmitStmt(Executed);
      }
      return;
    }
  }

  // Otherwise, the condition did not fold, or we couldn't elide it.  Just emit
  // the conditional branch.
  llvm::BasicBlock *ThenBlock = createBasicBlock("if.then");
  llvm::BasicBlock *ContBlock = createBasicBlock("if.end");
  llvm::BasicBlock *ElseBlock = ContBlock;
  if (S.getElse())
    ElseBlock = createBasicBlock("if.else");

  EmitBranchOnBoolExpr(S.getCond(), ThenBlock, ElseBlock, Cnt.getCount());

  // Emit the 'then' code.
  EmitBlock(ThenBlock);
  Cnt.beginRegion(Builder);
  {
    RunCleanupsScope ThenScope(*this);
    EmitStmt(S.getThen());
  }
  EmitBranch(ContBlock);

  // Emit the 'else' code if present.
  if (const Stmt *Else = S.getElse()) {
    {
      // There is no need to emit line number for unconditional branch.
      SuppressDebugLocation S(Builder);
      EmitBlock(ElseBlock);
    }
    {
      RunCleanupsScope ElseScope(*this);
      EmitStmt(Else);
    }
    {
      // There is no need to emit line number for unconditional branch.
      SuppressDebugLocation S(Builder);
      EmitBranch(ContBlock);
    }
  }

  // Emit the continuation block for code after the if.
  EmitBlock(ContBlock, true);
}

void CodeGenFunction::EmitCondBrHints(llvm::LLVMContext &Context,
                                      llvm::BranchInst *CondBr,
                                      const ArrayRef<const Attr *> &Attrs) {
  // Return if there are no hints.
  if (Attrs.empty())
    return;

  // Add vectorize and unroll hints to the metadata on the conditional branch.
  SmallVector<llvm::Value *, 2> Metadata(1);
  for (const auto *Attr : Attrs) {
    const LoopHintAttr *LH = dyn_cast<LoopHintAttr>(Attr);

    // Skip non loop hint attributes
    if (!LH)
      continue;

    LoopHintAttr::OptionType Option = LH->getOption();
    int ValueInt = LH->getValue();

    const char *MetadataName;
    switch (Option) {
    case LoopHintAttr::Vectorize:
    case LoopHintAttr::VectorizeWidth:
      MetadataName = "llvm.loop.vectorize.width";
      break;
    case LoopHintAttr::Interleave:
    case LoopHintAttr::InterleaveCount:
      MetadataName = "llvm.loop.interleave.count";
      break;
    case LoopHintAttr::Unroll:
      MetadataName = "llvm.loop.unroll.enable";
      break;
    case LoopHintAttr::UnrollCount:
      MetadataName = "llvm.loop.unroll.count";
      break;
    }

    llvm::Value *Value;
    llvm::MDString *Name;
    switch (Option) {
    case LoopHintAttr::Vectorize:
    case LoopHintAttr::Interleave:
      if (ValueInt == 1) {
        // FIXME: In the future I will modifiy the behavior of the metadata
        // so we can enable/disable vectorization and interleaving separately.
        Name = llvm::MDString::get(Context, "llvm.loop.vectorize.enable");
        Value = Builder.getTrue();
        break;
      }
      // Vectorization/interleaving is disabled, set width/count to 1.
      ValueInt = 1;
      // Fallthrough.
    case LoopHintAttr::VectorizeWidth:
    case LoopHintAttr::InterleaveCount:
      Name = llvm::MDString::get(Context, MetadataName);
      Value = llvm::ConstantInt::get(Int32Ty, ValueInt);
      break;
    case LoopHintAttr::Unroll:
      Name = llvm::MDString::get(Context, MetadataName);
      Value = (ValueInt == 0) ? Builder.getFalse() : Builder.getTrue();
      break;
    case LoopHintAttr::UnrollCount:
      Name = llvm::MDString::get(Context, MetadataName);
      Value = llvm::ConstantInt::get(Int32Ty, ValueInt);
      break;
    }

    SmallVector<llvm::Value *, 2> OpValues;
    OpValues.push_back(Name);
    OpValues.push_back(Value);

    // Set or overwrite metadata indicated by Name.
    Metadata.push_back(llvm::MDNode::get(Context, OpValues));
  }

  if (!Metadata.empty()) {
    // Add llvm.loop MDNode to CondBr.
    llvm::MDNode *LoopID = llvm::MDNode::get(Context, Metadata);
    LoopID->replaceOperandWith(0, LoopID); // First op points to itself.

    CondBr->setMetadata("llvm.loop", LoopID);
  }
}

void CodeGenFunction::EmitWhileStmt(const WhileStmt &S,
                                    const ArrayRef<const Attr *> &WhileAttrs) {
  RegionCounter Cnt = getPGORegionCounter(&S);

  // Emit the header for the loop, which will also become
  // the continue target.
  JumpDest LoopHeader = getJumpDestInCurrentScope("while.cond");
  EmitBlock(LoopHeader.getBlock());

  LoopStack.push(LoopHeader.getBlock());

  // Create an exit block for when the condition fails, which will
  // also become the break target.
  JumpDest LoopExit = getJumpDestInCurrentScope("while.end");

  // Store the blocks to use for break and continue.
  BreakContinueStack.push_back(BreakContinue(LoopExit, LoopHeader));

  // C++ [stmt.while]p2:
  //   When the condition of a while statement is a declaration, the
  //   scope of the variable that is declared extends from its point
  //   of declaration (3.3.2) to the end of the while statement.
  //   [...]
  //   The object created in a condition is destroyed and created
  //   with each iteration of the loop.
  RunCleanupsScope ConditionScope(*this);

  if (S.getConditionVariable())
    EmitAutoVarDecl(*S.getConditionVariable());

  // Evaluate the conditional in the while header.  C99 6.8.5.1: The
  // evaluation of the controlling expression takes place before each
  // execution of the loop body.
  llvm::Value *BoolCondVal = EvaluateExprAsBool(S.getCond());

  // while(1) is common, avoid extra exit blocks.  Be sure
  // to correctly handle break/continue though.
  bool EmitBoolCondBranch = true;
  if (llvm::ConstantInt *C = dyn_cast<llvm::ConstantInt>(BoolCondVal))
    if (C->isOne())
      EmitBoolCondBranch = false;

  // As long as the condition is true, go to the loop body.
  llvm::BasicBlock *LoopBody = createBasicBlock("while.body");
  if (EmitBoolCondBranch) {
    llvm::BasicBlock *ExitBlock = LoopExit.getBlock();
    if (ConditionScope.requiresCleanups())
      ExitBlock = createBasicBlock("while.exit");
    llvm::BranchInst *CondBr =
        Builder.CreateCondBr(BoolCondVal, LoopBody, ExitBlock,
                             PGO.createLoopWeights(S.getCond(), Cnt));

    if (ExitBlock != LoopExit.getBlock()) {
      EmitBlock(ExitBlock);
      EmitBranchThroughCleanup(LoopExit);
    }

    // Attach metadata to loop body conditional branch.
    EmitCondBrHints(LoopBody->getContext(), CondBr, WhileAttrs);
  }

  // Emit the loop body.  We have to emit this in a cleanup scope
  // because it might be a singleton DeclStmt.
  {
    RunCleanupsScope BodyScope(*this);
    EmitBlock(LoopBody);
    Cnt.beginRegion(Builder);
    EmitStmt(S.getBody());
  }

  BreakContinueStack.pop_back();

  // Immediately force cleanup.
  ConditionScope.ForceCleanup();

  // Branch to the loop header again.
  EmitBranch(LoopHeader.getBlock());

  LoopStack.pop();

  // Emit the exit block.
  EmitBlock(LoopExit.getBlock(), true);

  // The LoopHeader typically is just a branch if we skipped emitting
  // a branch, try to erase it.
  if (!EmitBoolCondBranch)
    SimplifyForwardingBlocks(LoopHeader.getBlock());
}

void CodeGenFunction::EmitDoStmt(const DoStmt &S,
                                 const ArrayRef<const Attr *> &DoAttrs) {
  JumpDest LoopExit = getJumpDestInCurrentScope("do.end");
  JumpDest LoopCond = getJumpDestInCurrentScope("do.cond");

  RegionCounter Cnt = getPGORegionCounter(&S);

  // Store the blocks to use for break and continue.
  BreakContinueStack.push_back(BreakContinue(LoopExit, LoopCond));

  // Emit the body of the loop.
  llvm::BasicBlock *LoopBody = createBasicBlock("do.body");

  LoopStack.push(LoopBody);

  EmitBlockWithFallThrough(LoopBody, Cnt);
  {
    RunCleanupsScope BodyScope(*this);
    EmitStmt(S.getBody());
  }

  EmitBlock(LoopCond.getBlock());

  // C99 6.8.5.2: "The evaluation of the controlling expression takes place
  // after each execution of the loop body."

  // Evaluate the conditional in the while header.
  // C99 6.8.5p2/p4: The first substatement is executed if the expression
  // compares unequal to 0.  The condition must be a scalar type.
  llvm::Value *BoolCondVal = EvaluateExprAsBool(S.getCond());

  BreakContinueStack.pop_back();

  // "do {} while (0)" is common in macros, avoid extra blocks.  Be sure
  // to correctly handle break/continue though.
  bool EmitBoolCondBranch = true;
  if (llvm::ConstantInt *C = dyn_cast<llvm::ConstantInt>(BoolCondVal))
    if (C->isZero())
      EmitBoolCondBranch = false;

  // As long as the condition is true, iterate the loop.
  if (EmitBoolCondBranch) {
    llvm::BranchInst *CondBr =
        Builder.CreateCondBr(BoolCondVal, LoopBody, LoopExit.getBlock(),
                             PGO.createLoopWeights(S.getCond(), Cnt));

    // Attach metadata to loop body conditional branch.
    EmitCondBrHints(LoopBody->getContext(), CondBr, DoAttrs);
  }

  LoopStack.pop();

  // Emit the exit block.
  EmitBlock(LoopExit.getBlock());

  // The DoCond block typically is just a branch if we skipped
  // emitting a branch, try to erase it.
  if (!EmitBoolCondBranch)
    SimplifyForwardingBlocks(LoopCond.getBlock());
}

void CodeGenFunction::EmitForStmt(const ForStmt &S,
                                  const ArrayRef<const Attr *> &ForAttrs) {
  JumpDest LoopExit = getJumpDestInCurrentScope("for.end");

  RunCleanupsScope ForScope(*this);

  CGDebugInfo *DI = getDebugInfo();
  if (DI)
    DI->EmitLexicalBlockStart(Builder, S.getSourceRange().getBegin());

  // Evaluate the first part before the loop.
  if (S.getInit())
    EmitStmt(S.getInit());

  RegionCounter Cnt = getPGORegionCounter(&S);

  // Start the loop with a block that tests the condition.
  // If there's an increment, the continue scope will be overwritten
  // later.
  JumpDest Continue = getJumpDestInCurrentScope("for.cond");
  llvm::BasicBlock *CondBlock = Continue.getBlock();
  EmitBlock(CondBlock);

  LoopStack.push(CondBlock);

  // If the for loop doesn't have an increment we can just use the
  // condition as the continue block.  Otherwise we'll need to create
  // a block for it (in the current scope, i.e. in the scope of the
  // condition), and that we will become our continue block.
  if (S.getInc())
    Continue = getJumpDestInCurrentScope("for.inc");

  // Store the blocks to use for break and continue.
  BreakContinueStack.push_back(BreakContinue(LoopExit, Continue));

  // Create a cleanup scope for the condition variable cleanups.
  RunCleanupsScope ConditionScope(*this);

  if (S.getCond()) {
    // If the for statement has a condition scope, emit the local variable
    // declaration.
    if (S.getConditionVariable()) {
      EmitAutoVarDecl(*S.getConditionVariable());
    }

    llvm::BasicBlock *ExitBlock = LoopExit.getBlock();
    // If there are any cleanups between here and the loop-exit scope,
    // create a block to stage a loop exit along.
    if (ForScope.requiresCleanups())
      ExitBlock = createBasicBlock("for.cond.cleanup");

    // As long as the condition is true, iterate the loop.
    llvm::BasicBlock *ForBody = createBasicBlock("for.body");

    // C99 6.8.5p2/p4: The first substatement is executed if the expression
    // compares unequal to 0.  The condition must be a scalar type.
    llvm::Value *BoolCondVal = EvaluateExprAsBool(S.getCond());
    llvm::BranchInst *CondBr =
        Builder.CreateCondBr(BoolCondVal, ForBody, ExitBlock,
                             PGO.createLoopWeights(S.getCond(), Cnt));

    // Attach metadata to loop body conditional branch.
    EmitCondBrHints(ForBody->getContext(), CondBr, ForAttrs);

    if (ExitBlock != LoopExit.getBlock()) {
      EmitBlock(ExitBlock);
      EmitBranchThroughCleanup(LoopExit);
    }

    EmitBlock(ForBody);
  } else {
    // Treat it as a non-zero constant.  Don't even create a new block for the
    // body, just fall into it.
  }
  Cnt.beginRegion(Builder);

  {
    // Create a separate cleanup scope for the body, in case it is not
    // a compound statement.
    RunCleanupsScope BodyScope(*this);
    EmitStmt(S.getBody());
  }

  // If there is an increment, emit it next.
  if (S.getInc()) {
    EmitBlock(Continue.getBlock());
    EmitStmt(S.getInc());
  }

  BreakContinueStack.pop_back();

  ConditionScope.ForceCleanup();
  EmitBranch(CondBlock);

  ForScope.ForceCleanup();

  if (DI)
    DI->EmitLexicalBlockEnd(Builder, S.getSourceRange().getEnd());

  LoopStack.pop();

  // Emit the fall-through block.
  EmitBlock(LoopExit.getBlock(), true);
}

void
CodeGenFunction::EmitCXXForRangeStmt(const CXXForRangeStmt &S,
                                     const ArrayRef<const Attr *> &ForAttrs) {
  JumpDest LoopExit = getJumpDestInCurrentScope("for.end");

  RunCleanupsScope ForScope(*this);

  CGDebugInfo *DI = getDebugInfo();
  if (DI)
    DI->EmitLexicalBlockStart(Builder, S.getSourceRange().getBegin());

  // Evaluate the first pieces before the loop.
  EmitStmt(S.getRangeStmt());
  EmitStmt(S.getBeginEndStmt());

  RegionCounter Cnt = getPGORegionCounter(&S);

  // Start the loop with a block that tests the condition.
  // If there's an increment, the continue scope will be overwritten
  // later.
  llvm::BasicBlock *CondBlock = createBasicBlock("for.cond");
  EmitBlock(CondBlock);

  LoopStack.push(CondBlock);

  // If there are any cleanups between here and the loop-exit scope,
  // create a block to stage a loop exit along.
  llvm::BasicBlock *ExitBlock = LoopExit.getBlock();
  if (ForScope.requiresCleanups())
    ExitBlock = createBasicBlock("for.cond.cleanup");

  // The loop body, consisting of the specified body and the loop variable.
  llvm::BasicBlock *ForBody = createBasicBlock("for.body");

  // The body is executed if the expression, contextually converted
  // to bool, is true.
  llvm::Value *BoolCondVal = EvaluateExprAsBool(S.getCond());
  llvm::BranchInst *CondBr = Builder.CreateCondBr(
      BoolCondVal, ForBody, ExitBlock, PGO.createLoopWeights(S.getCond(), Cnt));

  // Attach metadata to loop body conditional branch.
  EmitCondBrHints(ForBody->getContext(), CondBr, ForAttrs);

  if (ExitBlock != LoopExit.getBlock()) {
    EmitBlock(ExitBlock);
    EmitBranchThroughCleanup(LoopExit);
  }

  EmitBlock(ForBody);
  Cnt.beginRegion(Builder);

  // Create a block for the increment. In case of a 'continue', we jump there.
  JumpDest Continue = getJumpDestInCurrentScope("for.inc");

  // Store the blocks to use for break and continue.
  BreakContinueStack.push_back(BreakContinue(LoopExit, Continue));

  {
    // Create a separate cleanup scope for the loop variable and body.
    RunCleanupsScope BodyScope(*this);
    EmitStmt(S.getLoopVarStmt());
    EmitStmt(S.getBody());
  }

  // If there is an increment, emit it next.
  EmitBlock(Continue.getBlock());
  EmitStmt(S.getInc());

  BreakContinueStack.pop_back();

  EmitBranch(CondBlock);

  ForScope.ForceCleanup();

  if (DI)
    DI->EmitLexicalBlockEnd(Builder, S.getSourceRange().getEnd());

  LoopStack.pop();

  // Emit the fall-through block.
  EmitBlock(LoopExit.getBlock(), true);
}

void CodeGenFunction::EmitReturnOfRValue(RValue RV, QualType Ty) {
  if (RV.isScalar()) {
    Builder.CreateStore(RV.getScalarVal(), ReturnValue);
  } else if (RV.isAggregate()) {
    EmitAggregateCopy(ReturnValue, RV.getAggregateAddr(), Ty);
  } else {
    EmitStoreOfComplex(RV.getComplexVal(),
                       MakeNaturalAlignAddrLValue(ReturnValue, Ty),
                       /*init*/ true);
  }
  EmitBranchThroughCleanup(ReturnBlock);
}

/// EmitReturnStmt - Note that due to GCC extensions, this can have an operand
/// if the function returns void, or may be missing one if the function returns
/// non-void.  Fun stuff :).
void CodeGenFunction::EmitReturnStmt(const ReturnStmt &S) {
  // Emit the result value, even if unused, to evalute the side effects.
  const Expr *RV = S.getRetValue();

  // Treat block literals in a return expression as if they appeared
  // in their own scope.  This permits a small, easily-implemented
  // exception to our over-conservative rules about not jumping to
  // statements following block literals with non-trivial cleanups.
  RunCleanupsScope cleanupScope(*this);
  if (const ExprWithCleanups *cleanups =
        dyn_cast_or_null<ExprWithCleanups>(RV)) {
    enterFullExpression(cleanups);
    RV = cleanups->getSubExpr();
  }

  // FIXME: Clean this up by using an LValue for ReturnTemp,
  // EmitStoreThroughLValue, and EmitAnyExpr.
  if (getLangOpts().ElideConstructors &&
      S.getNRVOCandidate() && S.getNRVOCandidate()->isNRVOVariable()) {
    // Apply the named return value optimization for this return statement,
    // which means doing nothing: the appropriate result has already been
    // constructed into the NRVO variable.

    // If there is an NRVO flag for this variable, set it to 1 into indicate
    // that the cleanup code should not destroy the variable.
    if (llvm::Value *NRVOFlag = NRVOFlags[S.getNRVOCandidate()])
      Builder.CreateStore(Builder.getTrue(), NRVOFlag);
  } else if (!ReturnValue || (RV && RV->getType()->isVoidType())) {
    // Make sure not to return anything, but evaluate the expression
    // for side effects.
    if (RV)
      EmitAnyExpr(RV);
  } else if (!RV) {
    // Do nothing (return value is left uninitialized)
  } else if (FnRetTy->isReferenceType()) {
    // If this function returns a reference, take the address of the expression
    // rather than the value.
    RValue Result = EmitReferenceBindingToExpr(RV);
    Builder.CreateStore(Result.getScalarVal(), ReturnValue);
  } else {
    switch (getEvaluationKind(RV->getType())) {
    case TEK_Scalar:
      Builder.CreateStore(EmitScalarExpr(RV), ReturnValue);
      break;
    case TEK_Complex:
      EmitComplexExprIntoLValue(RV,
                     MakeNaturalAlignAddrLValue(ReturnValue, RV->getType()),
                                /*isInit*/ true);
      break;
    case TEK_Aggregate: {
      CharUnits Alignment = getContext().getTypeAlignInChars(RV->getType());
      EmitAggExpr(RV, AggValueSlot::forAddr(ReturnValue, Alignment,
                                            Qualifiers(),
                                            AggValueSlot::IsDestructed,
                                            AggValueSlot::DoesNotNeedGCBarriers,
                                            AggValueSlot::IsNotAliased));
      break;
    }
    }
  }

  ++NumReturnExprs;
  if (!RV || RV->isEvaluatable(getContext()))
    ++NumSimpleReturnExprs;

  cleanupScope.ForceCleanup();
  EmitBranchThroughCleanup(ReturnBlock);
}

void CodeGenFunction::EmitDeclStmt(const DeclStmt &S) {
  // As long as debug info is modeled with instructions, we have to ensure we
  // have a place to insert here and write the stop point here.
  if (HaveInsertPoint())
    EmitStopPoint(&S);

  for (const auto *I : S.decls())
    EmitDecl(*I);
}

void CodeGenFunction::EmitBreakStmt(const BreakStmt &S) {
  assert(!BreakContinueStack.empty() && "break stmt not in a loop or switch!");

  // If this code is reachable then emit a stop point (if generating
  // debug info). We have to do this ourselves because we are on the
  // "simple" statement path.
  if (HaveInsertPoint())
    EmitStopPoint(&S);

  EmitBranchThroughCleanup(BreakContinueStack.back().BreakBlock);
}

void CodeGenFunction::EmitContinueStmt(const ContinueStmt &S) {
  assert(!BreakContinueStack.empty() && "continue stmt not in a loop!");

  // If this code is reachable then emit a stop point (if generating
  // debug info). We have to do this ourselves because we are on the
  // "simple" statement path.
  if (HaveInsertPoint())
    EmitStopPoint(&S);

  EmitBranchThroughCleanup(BreakContinueStack.back().ContinueBlock);
}

/// EmitCaseStmtRange - If case statement range is not too big then
/// add multiple cases to switch instruction, one for each value within
/// the range. If range is too big then emit "if" condition check.
void CodeGenFunction::EmitCaseStmtRange(const CaseStmt &S) {
  assert(S.getRHS() && "Expected RHS value in CaseStmt");

  llvm::APSInt LHS = S.getLHS()->EvaluateKnownConstInt(getContext());
  llvm::APSInt RHS = S.getRHS()->EvaluateKnownConstInt(getContext());

  RegionCounter CaseCnt = getPGORegionCounter(&S);

  // Emit the code for this case. We do this first to make sure it is
  // properly chained from our predecessor before generating the
  // switch machinery to enter this block.
  llvm::BasicBlock *CaseDest = createBasicBlock("sw.bb");
  EmitBlockWithFallThrough(CaseDest, CaseCnt);
  EmitStmt(S.getSubStmt());

  // If range is empty, do nothing.
  if (LHS.isSigned() ? RHS.slt(LHS) : RHS.ult(LHS))
    return;

  llvm::APInt Range = RHS - LHS;
  // FIXME: parameters such as this should not be hardcoded.
  if (Range.ult(llvm::APInt(Range.getBitWidth(), 64))) {
    // Range is small enough to add multiple switch instruction cases.
    uint64_t Total = CaseCnt.getCount();
    unsigned NCases = Range.getZExtValue() + 1;
    // We only have one region counter for the entire set of cases here, so we
    // need to divide the weights evenly between the generated cases, ensuring
    // that the total weight is preserved. E.g., a weight of 5 over three cases
    // will be distributed as weights of 2, 2, and 1.
    uint64_t Weight = Total / NCases, Rem = Total % NCases;
    for (unsigned I = 0; I != NCases; ++I) {
      if (SwitchWeights)
        SwitchWeights->push_back(Weight + (Rem ? 1 : 0));
      if (Rem)
        Rem--;
      SwitchInsn->addCase(Builder.getInt(LHS), CaseDest);
      LHS++;
    }
    return;
  }

  // The range is too big. Emit "if" condition into a new block,
  // making sure to save and restore the current insertion point.
  llvm::BasicBlock *RestoreBB = Builder.GetInsertBlock();

  // Push this test onto the chain of range checks (which terminates
  // in the default basic block). The switch's default will be changed
  // to the top of this chain after switch emission is complete.
  llvm::BasicBlock *FalseDest = CaseRangeBlock;
  CaseRangeBlock = createBasicBlock("sw.caserange");

  CurFn->getBasicBlockList().push_back(CaseRangeBlock);
  Builder.SetInsertPoint(CaseRangeBlock);

  // Emit range check.
  llvm::Value *Diff =
    Builder.CreateSub(SwitchInsn->getCondition(), Builder.getInt(LHS));
  llvm::Value *Cond =
    Builder.CreateICmpULE(Diff, Builder.getInt(Range), "inbounds");

  llvm::MDNode *Weights = nullptr;
  if (SwitchWeights) {
    uint64_t ThisCount = CaseCnt.getCount();
    uint64_t DefaultCount = (*SwitchWeights)[0];
    Weights = PGO.createBranchWeights(ThisCount, DefaultCount);

    // Since we're chaining the switch default through each large case range, we
    // need to update the weight for the default, ie, the first case, to include
    // this case.
    (*SwitchWeights)[0] += ThisCount;
  }
  Builder.CreateCondBr(Cond, CaseDest, FalseDest, Weights);

  // Restore the appropriate insertion point.
  if (RestoreBB)
    Builder.SetInsertPoint(RestoreBB);
  else
    Builder.ClearInsertionPoint();
}

void CodeGenFunction::EmitCaseStmt(const CaseStmt &S) {
  // If there is no enclosing switch instance that we're aware of, then this
  // case statement and its block can be elided.  This situation only happens
  // when we've constant-folded the switch, are emitting the constant case,
  // and part of the constant case includes another case statement.  For
  // instance: switch (4) { case 4: do { case 5: } while (1); }
  if (!SwitchInsn) {
    EmitStmt(S.getSubStmt());
    return;
  }

  // Handle case ranges.
  if (S.getRHS()) {
    EmitCaseStmtRange(S);
    return;
  }

  RegionCounter CaseCnt = getPGORegionCounter(&S);
  llvm::ConstantInt *CaseVal =
    Builder.getInt(S.getLHS()->EvaluateKnownConstInt(getContext()));

  // If the body of the case is just a 'break', try to not emit an empty block.
  // If we're profiling or we're not optimizing, leave the block in for better
  // debug and coverage analysis.
  if (!CGM.getCodeGenOpts().ProfileInstrGenerate &&
      CGM.getCodeGenOpts().OptimizationLevel > 0 &&
      isa<BreakStmt>(S.getSubStmt())) {
    JumpDest Block = BreakContinueStack.back().BreakBlock;

    // Only do this optimization if there are no cleanups that need emitting.
    if (isObviouslyBranchWithoutCleanups(Block)) {
      if (SwitchWeights)
        SwitchWeights->push_back(CaseCnt.getCount());
      SwitchInsn->addCase(CaseVal, Block.getBlock());

      // If there was a fallthrough into this case, make sure to redirect it to
      // the end of the switch as well.
      if (Builder.GetInsertBlock()) {
        Builder.CreateBr(Block.getBlock());
        Builder.ClearInsertionPoint();
      }
      return;
    }
  }

  llvm::BasicBlock *CaseDest = createBasicBlock("sw.bb");
  EmitBlockWithFallThrough(CaseDest, CaseCnt);
  if (SwitchWeights)
    SwitchWeights->push_back(CaseCnt.getCount());
  SwitchInsn->addCase(CaseVal, CaseDest);

  // Recursively emitting the statement is acceptable, but is not wonderful for
  // code where we have many case statements nested together, i.e.:
  //  case 1:
  //    case 2:
  //      case 3: etc.
  // Handling this recursively will create a new block for each case statement
  // that falls through to the next case which is IR intensive.  It also causes
  // deep recursion which can run into stack depth limitations.  Handle
  // sequential non-range case statements specially.
  const CaseStmt *CurCase = &S;
  const CaseStmt *NextCase = dyn_cast<CaseStmt>(S.getSubStmt());

  // Otherwise, iteratively add consecutive cases to this switch stmt.
  while (NextCase && NextCase->getRHS() == nullptr) {
    CurCase = NextCase;
    llvm::ConstantInt *CaseVal =
      Builder.getInt(CurCase->getLHS()->EvaluateKnownConstInt(getContext()));

    CaseCnt = getPGORegionCounter(NextCase);
    if (SwitchWeights)
      SwitchWeights->push_back(CaseCnt.getCount());
    if (CGM.getCodeGenOpts().ProfileInstrGenerate) {
      CaseDest = createBasicBlock("sw.bb");
      EmitBlockWithFallThrough(CaseDest, CaseCnt);
    }

    SwitchInsn->addCase(CaseVal, CaseDest);
    NextCase = dyn_cast<CaseStmt>(CurCase->getSubStmt());
  }

  // Normal default recursion for non-cases.
  EmitStmt(CurCase->getSubStmt());
}

void CodeGenFunction::EmitDefaultStmt(const DefaultStmt &S) {
  llvm::BasicBlock *DefaultBlock = SwitchInsn->getDefaultDest();
  assert(DefaultBlock->empty() &&
         "EmitDefaultStmt: Default block already defined?");

  RegionCounter Cnt = getPGORegionCounter(&S);
  EmitBlockWithFallThrough(DefaultBlock, Cnt);

  EmitStmt(S.getSubStmt());
}

/// CollectStatementsForCase - Given the body of a 'switch' statement and a
/// constant value that is being switched on, see if we can dead code eliminate
/// the body of the switch to a simple series of statements to emit.  Basically,
/// on a switch (5) we want to find these statements:
///    case 5:
///      printf(...);    <--
///      ++i;            <--
///      break;
///
/// and add them to the ResultStmts vector.  If it is unsafe to do this
/// transformation (for example, one of the elided statements contains a label
/// that might be jumped to), return CSFC_Failure.  If we handled it and 'S'
/// should include statements after it (e.g. the printf() line is a substmt of
/// the case) then return CSFC_FallThrough.  If we handled it and found a break
/// statement, then return CSFC_Success.
///
/// If Case is non-null, then we are looking for the specified case, checking
/// that nothing we jump over contains labels.  If Case is null, then we found
/// the case and are looking for the break.
///
/// If the recursive walk actually finds our Case, then we set FoundCase to
/// true.
///
enum CSFC_Result { CSFC_Failure, CSFC_FallThrough, CSFC_Success };
static CSFC_Result CollectStatementsForCase(const Stmt *S,
                                            const SwitchCase *Case,
                                            bool &FoundCase,
                              SmallVectorImpl<const Stmt*> &ResultStmts) {
  // If this is a null statement, just succeed.
  if (!S)
    return Case ? CSFC_Success : CSFC_FallThrough;

  // If this is the switchcase (case 4: or default) that we're looking for, then
  // we're in business.  Just add the substatement.
  if (const SwitchCase *SC = dyn_cast<SwitchCase>(S)) {
    if (S == Case) {
      FoundCase = true;
      return CollectStatementsForCase(SC->getSubStmt(), nullptr, FoundCase,
                                      ResultStmts);
    }

    // Otherwise, this is some other case or default statement, just ignore it.
    return CollectStatementsForCase(SC->getSubStmt(), Case, FoundCase,
                                    ResultStmts);
  }

  // If we are in the live part of the code and we found our break statement,
  // return a success!
  if (!Case && isa<BreakStmt>(S))
    return CSFC_Success;

  // If this is a switch statement, then it might contain the SwitchCase, the
  // break, or neither.
  if (const CompoundStmt *CS = dyn_cast<CompoundStmt>(S)) {
    // Handle this as two cases: we might be looking for the SwitchCase (if so
    // the skipped statements must be skippable) or we might already have it.
    CompoundStmt::const_body_iterator I = CS->body_begin(), E = CS->body_end();
    if (Case) {
      // Keep track of whether we see a skipped declaration.  The code could be
      // using the declaration even if it is skipped, so we can't optimize out
      // the decl if the kept statements might refer to it.
      bool HadSkippedDecl = false;

      // If we're looking for the case, just see if we can skip each of the
      // substatements.
      for (; Case && I != E; ++I) {
        HadSkippedDecl |= isa<DeclStmt>(*I);

        switch (CollectStatementsForCase(*I, Case, FoundCase, ResultStmts)) {
        case CSFC_Failure: return CSFC_Failure;
        case CSFC_Success:
          // A successful result means that either 1) that the statement doesn't
          // have the case and is skippable, or 2) does contain the case value
          // and also contains the break to exit the switch.  In the later case,
          // we just verify the rest of the statements are elidable.
          if (FoundCase) {
            // If we found the case and skipped declarations, we can't do the
            // optimization.
            if (HadSkippedDecl)
              return CSFC_Failure;

            for (++I; I != E; ++I)
              if (CodeGenFunction::ContainsLabel(*I, true))
                return CSFC_Failure;
            return CSFC_Success;
          }
          break;
        case CSFC_FallThrough:
          // If we have a fallthrough condition, then we must have found the
          // case started to include statements.  Consider the rest of the
          // statements in the compound statement as candidates for inclusion.
          assert(FoundCase && "Didn't find case but returned fallthrough?");
          // We recursively found Case, so we're not looking for it anymore.
          Case = nullptr;

          // If we found the case and skipped declarations, we can't do the
          // optimization.
          if (HadSkippedDecl)
            return CSFC_Failure;
          break;
        }
      }
    }

    // If we have statements in our range, then we know that the statements are
    // live and need to be added to the set of statements we're tracking.
    for (; I != E; ++I) {
      switch (CollectStatementsForCase(*I, nullptr, FoundCase, ResultStmts)) {
      case CSFC_Failure: return CSFC_Failure;
      case CSFC_FallThrough:
        // A fallthrough result means that the statement was simple and just
        // included in ResultStmt, keep adding them afterwards.
        break;
      case CSFC_Success:
        // A successful result means that we found the break statement and
        // stopped statement inclusion.  We just ensure that any leftover stmts
        // are skippable and return success ourselves.
        for (++I; I != E; ++I)
          if (CodeGenFunction::ContainsLabel(*I, true))
            return CSFC_Failure;
        return CSFC_Success;
      }
    }

    return Case ? CSFC_Success : CSFC_FallThrough;
  }

  // Okay, this is some other statement that we don't handle explicitly, like a
  // for statement or increment etc.  If we are skipping over this statement,
  // just verify it doesn't have labels, which would make it invalid to elide.
  if (Case) {
    if (CodeGenFunction::ContainsLabel(S, true))
      return CSFC_Failure;
    return CSFC_Success;
  }

  // Otherwise, we want to include this statement.  Everything is cool with that
  // so long as it doesn't contain a break out of the switch we're in.
  if (CodeGenFunction::containsBreak(S)) return CSFC_Failure;

  // Otherwise, everything is great.  Include the statement and tell the caller
  // that we fall through and include the next statement as well.
  ResultStmts.push_back(S);
  return CSFC_FallThrough;
}

/// FindCaseStatementsForValue - Find the case statement being jumped to and
/// then invoke CollectStatementsForCase to find the list of statements to emit
/// for a switch on constant.  See the comment above CollectStatementsForCase
/// for more details.
static bool FindCaseStatementsForValue(const SwitchStmt &S,
                                       const llvm::APSInt &ConstantCondValue,
                                SmallVectorImpl<const Stmt*> &ResultStmts,
                                       ASTContext &C,
                                       const SwitchCase *&ResultCase) {
  // First step, find the switch case that is being branched to.  We can do this
  // efficiently by scanning the SwitchCase list.
  const SwitchCase *Case = S.getSwitchCaseList();
  const DefaultStmt *DefaultCase = nullptr;

  for (; Case; Case = Case->getNextSwitchCase()) {
    // It's either a default or case.  Just remember the default statement in
    // case we're not jumping to any numbered cases.
    if (const DefaultStmt *DS = dyn_cast<DefaultStmt>(Case)) {
      DefaultCase = DS;
      continue;
    }

    // Check to see if this case is the one we're looking for.
    const CaseStmt *CS = cast<CaseStmt>(Case);
    // Don't handle case ranges yet.
    if (CS->getRHS()) return false;

    // If we found our case, remember it as 'case'.
    if (CS->getLHS()->EvaluateKnownConstInt(C) == ConstantCondValue)
      break;
  }

  // If we didn't find a matching case, we use a default if it exists, or we
  // elide the whole switch body!
  if (!Case) {
    // It is safe to elide the body of the switch if it doesn't contain labels
    // etc.  If it is safe, return successfully with an empty ResultStmts list.
    if (!DefaultCase)
      return !CodeGenFunction::ContainsLabel(&S);
    Case = DefaultCase;
  }

  // Ok, we know which case is being jumped to, try to collect all the
  // statements that follow it.  This can fail for a variety of reasons.  Also,
  // check to see that the recursive walk actually found our case statement.
  // Insane cases like this can fail to find it in the recursive walk since we
  // don't handle every stmt kind:
  // switch (4) {
  //   while (1) {
  //     case 4: ...
  bool FoundCase = false;
  ResultCase = Case;
  return CollectStatementsForCase(S.getBody(), Case, FoundCase,
                                  ResultStmts) != CSFC_Failure &&
         FoundCase;
}

void CodeGenFunction::EmitSwitchStmt(const SwitchStmt &S) {
  // Handle nested switch statements.
  llvm::SwitchInst *SavedSwitchInsn = SwitchInsn;
  SmallVector<uint64_t, 16> *SavedSwitchWeights = SwitchWeights;
  llvm::BasicBlock *SavedCRBlock = CaseRangeBlock;

  // See if we can constant fold the condition of the switch and therefore only
  // emit the live case statement (if any) of the switch.
  llvm::APSInt ConstantCondValue;
  if (ConstantFoldsToSimpleInteger(S.getCond(), ConstantCondValue)) {
    SmallVector<const Stmt*, 4> CaseStmts;
    const SwitchCase *Case = nullptr;
    if (FindCaseStatementsForValue(S, ConstantCondValue, CaseStmts,
                                   getContext(), Case)) {
      if (Case) {
        RegionCounter CaseCnt = getPGORegionCounter(Case);
        CaseCnt.beginRegion(Builder);
      }
      RunCleanupsScope ExecutedScope(*this);

      // Emit the condition variable if needed inside the entire cleanup scope
      // used by this special case for constant folded switches.
      if (S.getConditionVariable())
        EmitAutoVarDecl(*S.getConditionVariable());

      // At this point, we are no longer "within" a switch instance, so
      // we can temporarily enforce this to ensure that any embedded case
      // statements are not emitted.
      SwitchInsn = nullptr;

      // Okay, we can dead code eliminate everything except this case.  Emit the
      // specified series of statements and we're good.
      for (unsigned i = 0, e = CaseStmts.size(); i != e; ++i)
        EmitStmt(CaseStmts[i]);
      RegionCounter ExitCnt = getPGORegionCounter(&S);
      ExitCnt.beginRegion(Builder);

      // Now we want to restore the saved switch instance so that nested
      // switches continue to function properly
      SwitchInsn = SavedSwitchInsn;

      return;
    }
  }

  JumpDest SwitchExit = getJumpDestInCurrentScope("sw.epilog");

  RunCleanupsScope ConditionScope(*this);
  if (S.getConditionVariable())
    EmitAutoVarDecl(*S.getConditionVariable());
  llvm::Value *CondV = EmitScalarExpr(S.getCond());

  // Create basic block to hold stuff that comes after switch
  // statement. We also need to create a default block now so that
  // explicit case ranges tests can have a place to jump to on
  // failure.
  llvm::BasicBlock *DefaultBlock = createBasicBlock("sw.default");
  SwitchInsn = Builder.CreateSwitch(CondV, DefaultBlock);
  if (PGO.haveRegionCounts()) {
    // Walk the SwitchCase list to find how many there are.
    uint64_t DefaultCount = 0;
    unsigned NumCases = 0;
    for (const SwitchCase *Case = S.getSwitchCaseList();
         Case;
         Case = Case->getNextSwitchCase()) {
      if (isa<DefaultStmt>(Case))
        DefaultCount = getPGORegionCounter(Case).getCount();
      NumCases += 1;
    }
    SwitchWeights = new SmallVector<uint64_t, 16>();
    SwitchWeights->reserve(NumCases);
    // The default needs to be first. We store the edge count, so we already
    // know the right weight.
    SwitchWeights->push_back(DefaultCount);
  }
  CaseRangeBlock = DefaultBlock;

  // Clear the insertion point to indicate we are in unreachable code.
  Builder.ClearInsertionPoint();

  // All break statements jump to NextBlock. If BreakContinueStack is non-empty
  // then reuse last ContinueBlock.
  JumpDest OuterContinue;
  if (!BreakContinueStack.empty())
    OuterContinue = BreakContinueStack.back().ContinueBlock;

  BreakContinueStack.push_back(BreakContinue(SwitchExit, OuterContinue));

  // Emit switch body.
  EmitStmt(S.getBody());

  BreakContinueStack.pop_back();

  // Update the default block in case explicit case range tests have
  // been chained on top.
  SwitchInsn->setDefaultDest(CaseRangeBlock);

  // If a default was never emitted:
  if (!DefaultBlock->getParent()) {
    // If we have cleanups, emit the default block so that there's a
    // place to jump through the cleanups from.
    if (ConditionScope.requiresCleanups()) {
      EmitBlock(DefaultBlock);

    // Otherwise, just forward the default block to the switch end.
    } else {
      DefaultBlock->replaceAllUsesWith(SwitchExit.getBlock());
      delete DefaultBlock;
    }
  }

  ConditionScope.ForceCleanup();

  // Emit continuation.
  EmitBlock(SwitchExit.getBlock(), true);
  RegionCounter ExitCnt = getPGORegionCounter(&S);
  ExitCnt.beginRegion(Builder);

  if (SwitchWeights) {
    assert(SwitchWeights->size() == 1 + SwitchInsn->getNumCases() &&
           "switch weights do not match switch cases");
    // If there's only one jump destination there's no sense weighting it.
    if (SwitchWeights->size() > 1)
      SwitchInsn->setMetadata(llvm::LLVMContext::MD_prof,
                              PGO.createBranchWeights(*SwitchWeights));
    delete SwitchWeights;
  }
  SwitchInsn = SavedSwitchInsn;
  SwitchWeights = SavedSwitchWeights;
  CaseRangeBlock = SavedCRBlock;
}

static std::string
SimplifyConstraint(const char *Constraint, const TargetInfo &Target,
                 SmallVectorImpl<TargetInfo::ConstraintInfo> *OutCons=nullptr) {
  std::string Result;

  while (*Constraint) {
    switch (*Constraint) {
    default:
      Result += Target.convertConstraint(Constraint);
      break;
    // Ignore these
    case '*':
    case '?':
    case '!':
    case '=': // Will see this and the following in mult-alt constraints.
    case '+':
      break;
    case '#': // Ignore the rest of the constraint alternative.
      while (Constraint[1] && Constraint[1] != ',')
        Constraint++;
      break;
    case ',':
      Result += "|";
      break;
    case 'g':
      Result += "imr";
      break;
    case '[': {
      assert(OutCons &&
             "Must pass output names to constraints with a symbolic name");
      unsigned Index;
      bool result = Target.resolveSymbolicName(Constraint,
                                               &(*OutCons)[0],
                                               OutCons->size(), Index);
      assert(result && "Could not resolve symbolic name"); (void)result;
      Result += llvm::utostr(Index);
      break;
    }
    }

    Constraint++;
  }

  return Result;
}

/// AddVariableConstraints - Look at AsmExpr and if it is a variable declared
/// as using a particular register add that as a constraint that will be used
/// in this asm stmt.
static std::string
AddVariableConstraints(const std::string &Constraint, const Expr &AsmExpr,
                       const TargetInfo &Target, CodeGenModule &CGM,
                       const AsmStmt &Stmt) {
  const DeclRefExpr *AsmDeclRef = dyn_cast<DeclRefExpr>(&AsmExpr);
  if (!AsmDeclRef)
    return Constraint;
  const ValueDecl &Value = *AsmDeclRef->getDecl();
  const VarDecl *Variable = dyn_cast<VarDecl>(&Value);
  if (!Variable)
    return Constraint;
  if (Variable->getStorageClass() != SC_Register)
    return Constraint;
  AsmLabelAttr *Attr = Variable->getAttr<AsmLabelAttr>();
  if (!Attr)
    return Constraint;
  StringRef Register = Attr->getLabel();
  assert(Target.isValidGCCRegisterName(Register));
  // We're using validateOutputConstraint here because we only care if
  // this is a register constraint.
  TargetInfo::ConstraintInfo Info(Constraint, "");
  if (Target.validateOutputConstraint(Info) &&
      !Info.allowsRegister()) {
    CGM.ErrorUnsupported(&Stmt, "__asm__");
    return Constraint;
  }
  // Canonicalize the register here before returning it.
  Register = Target.getNormalizedGCCRegisterName(Register);
  return "{" + Register.str() + "}";
}

llvm::Value*
CodeGenFunction::EmitAsmInputLValue(const TargetInfo::ConstraintInfo &Info,
                                    LValue InputValue, QualType InputType,
                                    std::string &ConstraintStr,
                                    SourceLocation Loc) {
  llvm::Value *Arg;
  if (Info.allowsRegister() || !Info.allowsMemory()) {
    if (CodeGenFunction::hasScalarEvaluationKind(InputType)) {
      Arg = EmitLoadOfLValue(InputValue, Loc).getScalarVal();
    } else {
      llvm::Type *Ty = ConvertType(InputType);
      uint64_t Size = CGM.getDataLayout().getTypeSizeInBits(Ty);
      if (Size <= 64 && llvm::isPowerOf2_64(Size)) {
        Ty = llvm::IntegerType::get(getLLVMContext(), Size);
        Ty = llvm::PointerType::getUnqual(Ty);

        Arg = Builder.CreateLoad(Builder.CreateBitCast(InputValue.getAddress(),
                                                       Ty));
      } else {
        Arg = InputValue.getAddress();
        ConstraintStr += '*';
      }
    }
  } else {
    Arg = InputValue.getAddress();
    ConstraintStr += '*';
  }

  return Arg;
}

llvm::Value* CodeGenFunction::EmitAsmInput(
                                         const TargetInfo::ConstraintInfo &Info,
                                           const Expr *InputExpr,
                                           std::string &ConstraintStr) {
  if (Info.allowsRegister() || !Info.allowsMemory())
    if (CodeGenFunction::hasScalarEvaluationKind(InputExpr->getType()))
      return EmitScalarExpr(InputExpr);

  InputExpr = InputExpr->IgnoreParenNoopCasts(getContext());
  LValue Dest = EmitLValue(InputExpr);
  return EmitAsmInputLValue(Info, Dest, InputExpr->getType(), ConstraintStr,
                            InputExpr->getExprLoc());
}

/// getAsmSrcLocInfo - Return the !srcloc metadata node to attach to an inline
/// asm call instruction.  The !srcloc MDNode contains a list of constant
/// integers which are the source locations of the start of each line in the
/// asm.
static llvm::MDNode *getAsmSrcLocInfo(const StringLiteral *Str,
                                      CodeGenFunction &CGF) {
  SmallVector<llvm::Value *, 8> Locs;
  // Add the location of the first line to the MDNode.
  Locs.push_back(llvm::ConstantInt::get(CGF.Int32Ty,
                                        Str->getLocStart().getRawEncoding()));
  StringRef StrVal = Str->getString();
  if (!StrVal.empty()) {
    const SourceManager &SM = CGF.CGM.getContext().getSourceManager();
    const LangOptions &LangOpts = CGF.CGM.getLangOpts();

    // Add the location of the start of each subsequent line of the asm to the
    // MDNode.
    for (unsigned i = 0, e = StrVal.size()-1; i != e; ++i) {
      if (StrVal[i] != '\n') continue;
      SourceLocation LineLoc = Str->getLocationOfByte(i+1, SM, LangOpts,
                                                      CGF.getTarget());
      Locs.push_back(llvm::ConstantInt::get(CGF.Int32Ty,
                                            LineLoc.getRawEncoding()));
    }
  }

  return llvm::MDNode::get(CGF.getLLVMContext(), Locs);
}

void CodeGenFunction::EmitAsmStmt(const AsmStmt &S) {
  // Assemble the final asm string.
  std::string AsmString = S.generateAsmString(getContext());

  // Get all the output and input constraints together.
  SmallVector<TargetInfo::ConstraintInfo, 4> OutputConstraintInfos;
  SmallVector<TargetInfo::ConstraintInfo, 4> InputConstraintInfos;

  for (unsigned i = 0, e = S.getNumOutputs(); i != e; i++) {
    StringRef Name;
    if (const GCCAsmStmt *GAS = dyn_cast<GCCAsmStmt>(&S))
      Name = GAS->getOutputName(i);
    TargetInfo::ConstraintInfo Info(S.getOutputConstraint(i), Name);
    bool IsValid = getTarget().validateOutputConstraint(Info); (void)IsValid;
    assert(IsValid && "Failed to parse output constraint");
    OutputConstraintInfos.push_back(Info);
  }

  for (unsigned i = 0, e = S.getNumInputs(); i != e; i++) {
    StringRef Name;
    if (const GCCAsmStmt *GAS = dyn_cast<GCCAsmStmt>(&S))
      Name = GAS->getInputName(i);
    TargetInfo::ConstraintInfo Info(S.getInputConstraint(i), Name);
    bool IsValid =
      getTarget().validateInputConstraint(OutputConstraintInfos.data(),
                                          S.getNumOutputs(), Info);
    assert(IsValid && "Failed to parse input constraint"); (void)IsValid;
    InputConstraintInfos.push_back(Info);
  }

  std::string Constraints;

  std::vector<LValue> ResultRegDests;
  std::vector<QualType> ResultRegQualTys;
  std::vector<llvm::Type *> ResultRegTypes;
  std::vector<llvm::Type *> ResultTruncRegTypes;
  std::vector<llvm::Type *> ArgTypes;
  std::vector<llvm::Value*> Args;

  // Keep track of inout constraints.
  std::string InOutConstraints;
  std::vector<llvm::Value*> InOutArgs;
  std::vector<llvm::Type*> InOutArgTypes;

  for (unsigned i = 0, e = S.getNumOutputs(); i != e; i++) {
    TargetInfo::ConstraintInfo &Info = OutputConstraintInfos[i];

    // Simplify the output constraint.
    std::string OutputConstraint(S.getOutputConstraint(i));
    OutputConstraint = SimplifyConstraint(OutputConstraint.c_str() + 1,
                                          getTarget());

    const Expr *OutExpr = S.getOutputExpr(i);
    OutExpr = OutExpr->IgnoreParenNoopCasts(getContext());

    OutputConstraint = AddVariableConstraints(OutputConstraint, *OutExpr,
                                              getTarget(), CGM, S);

    LValue Dest = EmitLValue(OutExpr);
    if (!Constraints.empty())
      Constraints += ',';

    // If this is a register output, then make the inline asm return it
    // by-value.  If this is a memory result, return the value by-reference.
    if (!Info.allowsMemory() && hasScalarEvaluationKind(OutExpr->getType())) {
      Constraints += "=" + OutputConstraint;
      ResultRegQualTys.push_back(OutExpr->getType());
      ResultRegDests.push_back(Dest);
      ResultRegTypes.push_back(ConvertTypeForMem(OutExpr->getType()));
      ResultTruncRegTypes.push_back(ResultRegTypes.back());

      // If this output is tied to an input, and if the input is larger, then
      // we need to set the actual result type of the inline asm node to be the
      // same as the input type.
      if (Info.hasMatchingInput()) {
        unsigned InputNo;
        for (InputNo = 0; InputNo != S.getNumInputs(); ++InputNo) {
          TargetInfo::ConstraintInfo &Input = InputConstraintInfos[InputNo];
          if (Input.hasTiedOperand() && Input.getTiedOperand() == i)
            break;
        }
        assert(InputNo != S.getNumInputs() && "Didn't find matching input!");

        QualType InputTy = S.getInputExpr(InputNo)->getType();
        QualType OutputType = OutExpr->getType();

        uint64_t InputSize = getContext().getTypeSize(InputTy);
        if (getContext().getTypeSize(OutputType) < InputSize) {
          // Form the asm to return the value as a larger integer or fp type.
          ResultRegTypes.back() = ConvertType(InputTy);
        }
      }
      if (llvm::Type* AdjTy =
            getTargetHooks().adjustInlineAsmType(*this, OutputConstraint,
                                                 ResultRegTypes.back()))
        ResultRegTypes.back() = AdjTy;
      else {
        CGM.getDiags().Report(S.getAsmLoc(),
                              diag::err_asm_invalid_type_in_input)
            << OutExpr->getType() << OutputConstraint;
      }
    } else {
      ArgTypes.push_back(Dest.getAddress()->getType());
      Args.push_back(Dest.getAddress());
      Constraints += "=*";
      Constraints += OutputConstraint;
    }

    if (Info.isReadWrite()) {
      InOutConstraints += ',';

      const Expr *InputExpr = S.getOutputExpr(i);
      llvm::Value *Arg = EmitAsmInputLValue(Info, Dest, InputExpr->getType(),
                                            InOutConstraints,
                                            InputExpr->getExprLoc());

      if (llvm::Type* AdjTy =
          getTargetHooks().adjustInlineAsmType(*this, OutputConstraint,
                                               Arg->getType()))
        Arg = Builder.CreateBitCast(Arg, AdjTy);

      if (Info.allowsRegister())
        InOutConstraints += llvm::utostr(i);
      else
        InOutConstraints += OutputConstraint;

      InOutArgTypes.push_back(Arg->getType());
      InOutArgs.push_back(Arg);
    }
  }

  unsigned NumConstraints = S.getNumOutputs() + S.getNumInputs();

  for (unsigned i = 0, e = S.getNumInputs(); i != e; i++) {
    const Expr *InputExpr = S.getInputExpr(i);

    TargetInfo::ConstraintInfo &Info = InputConstraintInfos[i];

    if (!Constraints.empty())
      Constraints += ',';

    // Simplify the input constraint.
    std::string InputConstraint(S.getInputConstraint(i));
    InputConstraint = SimplifyConstraint(InputConstraint.c_str(), getTarget(),
                                         &OutputConstraintInfos);

    InputConstraint =
      AddVariableConstraints(InputConstraint,
                            *InputExpr->IgnoreParenNoopCasts(getContext()),
                            getTarget(), CGM, S);

    llvm::Value *Arg = EmitAsmInput(Info, InputExpr, Constraints);

    // If this input argument is tied to a larger output result, extend the
    // input to be the same size as the output.  The LLVM backend wants to see
    // the input and output of a matching constraint be the same size.  Note
    // that GCC does not define what the top bits are here.  We use zext because
    // that is usually cheaper, but LLVM IR should really get an anyext someday.
    if (Info.hasTiedOperand()) {
      unsigned Output = Info.getTiedOperand();
      QualType OutputType = S.getOutputExpr(Output)->getType();
      QualType InputTy = InputExpr->getType();

      if (getContext().getTypeSize(OutputType) >
          getContext().getTypeSize(InputTy)) {
        // Use ptrtoint as appropriate so that we can do our extension.
        if (isa<llvm::PointerType>(Arg->getType()))
          Arg = Builder.CreatePtrToInt(Arg, IntPtrTy);
        llvm::Type *OutputTy = ConvertType(OutputType);
        if (isa<llvm::IntegerType>(OutputTy))
          Arg = Builder.CreateZExt(Arg, OutputTy);
        else if (isa<llvm::PointerType>(OutputTy))
          Arg = Builder.CreateZExt(Arg, IntPtrTy);
        else {
          assert(OutputTy->isFloatingPointTy() && "Unexpected output type");
          Arg = Builder.CreateFPExt(Arg, OutputTy);
        }
      }
    }
    if (llvm::Type* AdjTy =
              getTargetHooks().adjustInlineAsmType(*this, InputConstraint,
                                                   Arg->getType()))
      Arg = Builder.CreateBitCast(Arg, AdjTy);
    else
      CGM.getDiags().Report(S.getAsmLoc(), diag::err_asm_invalid_type_in_input)
          << InputExpr->getType() << InputConstraint;

    ArgTypes.push_back(Arg->getType());
    Args.push_back(Arg);
    Constraints += InputConstraint;
  }

  // Append the "input" part of inout constraints last.
  for (unsigned i = 0, e = InOutArgs.size(); i != e; i++) {
    ArgTypes.push_back(InOutArgTypes[i]);
    Args.push_back(InOutArgs[i]);
  }
  Constraints += InOutConstraints;

  // Clobbers
  for (unsigned i = 0, e = S.getNumClobbers(); i != e; i++) {
    StringRef Clobber = S.getClobber(i);

    if (Clobber != "memory" && Clobber != "cc")
    Clobber = getTarget().getNormalizedGCCRegisterName(Clobber);

    if (i != 0 || NumConstraints != 0)
      Constraints += ',';

    Constraints += "~{";
    Constraints += Clobber;
    Constraints += '}';
  }

  // Add machine specific clobbers
  std::string MachineClobbers = getTarget().getClobbers();
  if (!MachineClobbers.empty()) {
    if (!Constraints.empty())
      Constraints += ',';
    Constraints += MachineClobbers;
  }

  llvm::Type *ResultType;
  if (ResultRegTypes.empty())
    ResultType = VoidTy;
  else if (ResultRegTypes.size() == 1)
    ResultType = ResultRegTypes[0];
  else
    ResultType = llvm::StructType::get(getLLVMContext(), ResultRegTypes);

  llvm::FunctionType *FTy =
    llvm::FunctionType::get(ResultType, ArgTypes, false);

  bool HasSideEffect = S.isVolatile() || S.getNumOutputs() == 0;
  llvm::InlineAsm::AsmDialect AsmDialect = isa<MSAsmStmt>(&S) ?
    llvm::InlineAsm::AD_Intel : llvm::InlineAsm::AD_ATT;
  llvm::InlineAsm *IA =
    llvm::InlineAsm::get(FTy, AsmString, Constraints, HasSideEffect,
                         /* IsAlignStack */ false, AsmDialect);
  llvm::CallInst *Result = Builder.CreateCall(IA, Args);
  Result->addAttribute(llvm::AttributeSet::FunctionIndex,
                       llvm::Attribute::NoUnwind);

  // Slap the source location of the inline asm into a !srcloc metadata on the
  // call.  FIXME: Handle metadata for MS-style inline asms.
  if (const GCCAsmStmt *gccAsmStmt = dyn_cast<GCCAsmStmt>(&S))
    Result->setMetadata("srcloc", getAsmSrcLocInfo(gccAsmStmt->getAsmString(),
                                                   *this));

  // Extract all of the register value results from the asm.
  std::vector<llvm::Value*> RegResults;
  if (ResultRegTypes.size() == 1) {
    RegResults.push_back(Result);
  } else {
    for (unsigned i = 0, e = ResultRegTypes.size(); i != e; ++i) {
      llvm::Value *Tmp = Builder.CreateExtractValue(Result, i, "asmresult");
      RegResults.push_back(Tmp);
    }
  }

  for (unsigned i = 0, e = RegResults.size(); i != e; ++i) {
    llvm::Value *Tmp = RegResults[i];

    // If the result type of the LLVM IR asm doesn't match the result type of
    // the expression, do the conversion.
    if (ResultRegTypes[i] != ResultTruncRegTypes[i]) {
      llvm::Type *TruncTy = ResultTruncRegTypes[i];

      // Truncate the integer result to the right size, note that TruncTy can be
      // a pointer.
      if (TruncTy->isFloatingPointTy())
        Tmp = Builder.CreateFPTrunc(Tmp, TruncTy);
      else if (TruncTy->isPointerTy() && Tmp->getType()->isIntegerTy()) {
        uint64_t ResSize = CGM.getDataLayout().getTypeSizeInBits(TruncTy);
        Tmp = Builder.CreateTrunc(Tmp,
                   llvm::IntegerType::get(getLLVMContext(), (unsigned)ResSize));
        Tmp = Builder.CreateIntToPtr(Tmp, TruncTy);
      } else if (Tmp->getType()->isPointerTy() && TruncTy->isIntegerTy()) {
        uint64_t TmpSize =CGM.getDataLayout().getTypeSizeInBits(Tmp->getType());
        Tmp = Builder.CreatePtrToInt(Tmp,
                   llvm::IntegerType::get(getLLVMContext(), (unsigned)TmpSize));
        Tmp = Builder.CreateTrunc(Tmp, TruncTy);
      } else if (TruncTy->isIntegerTy()) {
        Tmp = Builder.CreateTrunc(Tmp, TruncTy);
      } else if (TruncTy->isVectorTy()) {
        Tmp = Builder.CreateBitCast(Tmp, TruncTy);
      }
    }

    EmitStoreThroughLValue(RValue::get(Tmp), ResultRegDests[i]);
  }
}

static LValue InitCapturedStruct(CodeGenFunction &CGF, const CapturedStmt &S) {
  const RecordDecl *RD = S.getCapturedRecordDecl();
  QualType RecordTy = CGF.getContext().getRecordType(RD);

  // Initialize the captured struct.
  LValue SlotLV = CGF.MakeNaturalAlignAddrLValue(
                    CGF.CreateMemTemp(RecordTy, "agg.captured"), RecordTy);

  RecordDecl::field_iterator CurField = RD->field_begin();
  for (CapturedStmt::capture_init_iterator I = S.capture_init_begin(),
                                           E = S.capture_init_end();
       I != E; ++I, ++CurField) {
    LValue LV = CGF.EmitLValueForFieldInitialization(SlotLV, *CurField);
    CGF.EmitInitializerForField(*CurField, LV, *I, ArrayRef<VarDecl *>());
  }

  return SlotLV;
}

static void InitVLACaptures(CodeGenFunction &CGF, const CapturedStmt &S) {
  for (auto &C : S.captures()) {
    if (C.capturesVariable()) {
      QualType QTy;
      auto VD = C.getCapturedVar();
      if (const ParmVarDecl *PVD = dyn_cast<ParmVarDecl>(VD))
        QTy = PVD->getOriginalType();
      else
        QTy = VD->getType();
      if (QTy->isVariablyModifiedType()) {
        CGF.EmitVariablyModifiedType(QTy);
      }
    }
  }
}

/// Generate an outlined function for the body of a CapturedStmt, store any
/// captured variables into the captured struct, and call the outlined function.
llvm::Function *
CodeGenFunction::EmitCapturedStmt(const CapturedStmt &S, CapturedRegionKind K) {
  LValue CapStruct = InitCapturedStruct(*this, S);

  // Emit the CapturedDecl
  CodeGenFunction CGF(CGM, true);
  CGF.CapturedStmtInfo = new CGCapturedStmtInfo(S, K);
  llvm::Function *F = CGF.GenerateCapturedStmtFunction(S);
  delete CGF.CapturedStmtInfo;

  // Emit call to the helper function.
  EmitCallOrInvoke(F, CapStruct.getAddress());

  return F;
}

llvm::Value *
CodeGenFunction::GenerateCapturedStmtArgument(const CapturedStmt &S) {
  LValue CapStruct = InitCapturedStruct(*this, S);
  return CapStruct.getAddress();
}

/// Creates the outlined function for a CapturedStmt.
llvm::Function *
CodeGenFunction::GenerateCapturedStmtFunction(const CapturedStmt &S) {
  assert(CapturedStmtInfo &&
    "CapturedStmtInfo should be set when generating the captured function");
  const CapturedDecl *CD = S.getCapturedDecl();
  const RecordDecl *RD = S.getCapturedRecordDecl();
  SourceLocation Loc = S.getLocStart();
  assert(CD->hasBody() && "missing CapturedDecl body");

  // Build the argument list.
  ASTContext &Ctx = CGM.getContext();
  FunctionArgList Args;
  Args.append(CD->param_begin(), CD->param_end());

  // Create the function declaration.
  FunctionType::ExtInfo ExtInfo;
  const CGFunctionInfo &FuncInfo =
      CGM.getTypes().arrangeFreeFunctionDeclaration(Ctx.VoidTy, Args, ExtInfo,
                                                    /*IsVariadic=*/false);
  llvm::FunctionType *FuncLLVMTy = CGM.getTypes().GetFunctionType(FuncInfo);

  llvm::Function *F =
    llvm::Function::Create(FuncLLVMTy, llvm::GlobalValue::InternalLinkage,
                           CapturedStmtInfo->getHelperName(), &CGM.getModule());
  CGM.SetInternalFunctionAttributes(CD, F, FuncInfo);

  // Generate the function.
  StartFunction(CD, Ctx.VoidTy, F, FuncInfo, Args,
                CD->getLocation(),
                CD->getBody()->getLocStart());
  // Set the context parameter in CapturedStmtInfo.
  llvm::Value *DeclPtr = LocalDeclMap[CD->getContextParam()];
  assert(DeclPtr && "missing context parameter for CapturedStmt");
  CapturedStmtInfo->setContextValue(Builder.CreateLoad(DeclPtr));

  // Initialize variable-length arrays.
  InitVLACaptures(*this, S);

  // If 'this' is captured, load it into CXXThisValue.
  if (CapturedStmtInfo->isCXXThisExprCaptured()) {
    FieldDecl *FD = CapturedStmtInfo->getThisFieldDecl();
    LValue LV = MakeNaturalAlignAddrLValue(CapturedStmtInfo->getContextValue(),
                                           Ctx.getTagDeclType(RD));
    LValue ThisLValue = EmitLValueForField(LV, FD);
    CXXThisValue = EmitLoadOfLValue(ThisLValue, Loc).getScalarVal();
  }

  PGO.assignRegionCounters(CD, F);
  CapturedStmtInfo->EmitBody(*this, CD->getBody());
  FinishFunction(CD->getBodyRBrace());
  PGO.emitInstrumentationData();
  PGO.destroyRegionCounters();

  return F;
}<|MERGE_RESOLUTION|>--- conflicted
+++ resolved
@@ -174,7 +174,53 @@
   case Stmt::SEHTryStmtClass:
     EmitSEHTryStmt(cast<SEHTryStmt>(*S));
     break;
-<<<<<<< HEAD
+  case Stmt::SEHLeaveStmtClass:
+    EmitSEHLeaveStmt(cast<SEHLeaveStmt>(*S));
+    break;
+  case Stmt::OMPParallelDirectiveClass:
+    EmitOMPParallelDirective(cast<OMPParallelDirective>(*S));
+    break;
+  case Stmt::OMPSimdDirectiveClass:
+    EmitOMPSimdDirective(cast<OMPSimdDirective>(*S));
+    break;
+  case Stmt::OMPForDirectiveClass:
+    EmitOMPForDirective(cast<OMPForDirective>(*S));
+    break;
+  case Stmt::OMPSectionsDirectiveClass:
+    EmitOMPSectionsDirective(cast<OMPSectionsDirective>(*S));
+    break;
+  case Stmt::OMPSectionDirectiveClass:
+    EmitOMPSectionDirective(cast<OMPSectionDirective>(*S));
+    break;
+  case Stmt::OMPSingleDirectiveClass:
+    EmitOMPSingleDirective(cast<OMPSingleDirective>(*S));
+    break;
+  case Stmt::OMPMasterDirectiveClass:
+    EmitOMPMasterDirective(cast<OMPMasterDirective>(*S));
+    break;
+  case Stmt::OMPCriticalDirectiveClass:
+    EmitOMPCriticalDirective(cast<OMPCriticalDirective>(*S));
+    break;
+  case Stmt::OMPParallelForDirectiveClass:
+    EmitOMPParallelForDirective(cast<OMPParallelForDirective>(*S));
+    break;
+  case Stmt::OMPParallelSectionsDirectiveClass:
+    EmitOMPParallelSectionsDirective(cast<OMPParallelSectionsDirective>(*S));
+    break;
+  case Stmt::OMPTaskDirectiveClass:
+    EmitOMPTaskDirective(cast<OMPTaskDirective>(*S));
+    break;
+  case Stmt::OMPTaskyieldDirectiveClass:
+    EmitOMPTaskyieldDirective(cast<OMPTaskyieldDirective>(*S));
+    break;
+  case Stmt::OMPBarrierDirectiveClass:
+    EmitOMPBarrierDirective(cast<OMPBarrierDirective>(*S));
+    break;
+  case Stmt::OMPTaskwaitDirectiveClass:
+    EmitOMPTaskwaitDirective(cast<OMPTaskwaitDirective>(*S));
+    break;
+  case Stmt::OMPFlushDirectiveClass:
+    EmitOMPFlushDirective(cast<OMPFlushDirective>(*S));
 
   case Stmt::UPCNotifyStmtClass:
     EmitUPCNotifyStmt(cast<UPCNotifyStmt>(*S));
@@ -190,55 +236,6 @@
     break;
   case Stmt::UPCForAllStmtClass:
     EmitUPCForAllStmt(cast<UPCForAllStmt>(*S));
-=======
-  case Stmt::SEHLeaveStmtClass:
-    EmitSEHLeaveStmt(cast<SEHLeaveStmt>(*S));
-    break;
-  case Stmt::OMPParallelDirectiveClass:
-    EmitOMPParallelDirective(cast<OMPParallelDirective>(*S));
-    break;
-  case Stmt::OMPSimdDirectiveClass:
-    EmitOMPSimdDirective(cast<OMPSimdDirective>(*S));
-    break;
-  case Stmt::OMPForDirectiveClass:
-    EmitOMPForDirective(cast<OMPForDirective>(*S));
-    break;
-  case Stmt::OMPSectionsDirectiveClass:
-    EmitOMPSectionsDirective(cast<OMPSectionsDirective>(*S));
-    break;
-  case Stmt::OMPSectionDirectiveClass:
-    EmitOMPSectionDirective(cast<OMPSectionDirective>(*S));
-    break;
-  case Stmt::OMPSingleDirectiveClass:
-    EmitOMPSingleDirective(cast<OMPSingleDirective>(*S));
-    break;
-  case Stmt::OMPMasterDirectiveClass:
-    EmitOMPMasterDirective(cast<OMPMasterDirective>(*S));
-    break;
-  case Stmt::OMPCriticalDirectiveClass:
-    EmitOMPCriticalDirective(cast<OMPCriticalDirective>(*S));
-    break;
-  case Stmt::OMPParallelForDirectiveClass:
-    EmitOMPParallelForDirective(cast<OMPParallelForDirective>(*S));
-    break;
-  case Stmt::OMPParallelSectionsDirectiveClass:
-    EmitOMPParallelSectionsDirective(cast<OMPParallelSectionsDirective>(*S));
-    break;
-  case Stmt::OMPTaskDirectiveClass:
-    EmitOMPTaskDirective(cast<OMPTaskDirective>(*S));
-    break;
-  case Stmt::OMPTaskyieldDirectiveClass:
-    EmitOMPTaskyieldDirective(cast<OMPTaskyieldDirective>(*S));
-    break;
-  case Stmt::OMPBarrierDirectiveClass:
-    EmitOMPBarrierDirective(cast<OMPBarrierDirective>(*S));
-    break;
-  case Stmt::OMPTaskwaitDirectiveClass:
-    EmitOMPTaskwaitDirective(cast<OMPTaskwaitDirective>(*S));
-    break;
-  case Stmt::OMPFlushDirectiveClass:
-    EmitOMPFlushDirective(cast<OMPFlushDirective>(*S));
->>>>>>> 445305f4
     break;
   }
 }
