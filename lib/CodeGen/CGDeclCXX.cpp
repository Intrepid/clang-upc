--- conflicted
+++ resolved
@@ -430,14 +430,10 @@
     }
   }
   
-<<<<<<< HEAD
-  const char *GlobalInitName = getContext().getLangOpts().UPC ?
-    "__upc_init_decls" : "_GLOBAL__I_a";
-
-  // Create our global initialization function.
-  llvm::Function *Fn = 
-    CreateGlobalInitOrDestructFunction(*this, FTy, GlobalInitName);
-=======
+  llvm::Twine GlobalInitName;
+  if(getContext().getLangOpts().UPC) {
+    GlobalInitName = "__upc_init_decls";
+  } else {
   // Include the filename in the symbol name. Including "sub_" matches gcc and
   // makes sure these symbols appear lexicographically behind the symbols with
   // priority emitted above.
@@ -450,9 +446,10 @@
     if (!isPreprocessingNumberBody(FileName[i]))
       FileName[i] = '_';
   }
+  GlobalInitName = llvm::Twine("_GLOBAL__sub_I_", FileName);
+  }
   llvm::Function *Fn = CreateGlobalInitOrDestructFunction(
-      *this, FTy, llvm::Twine("_GLOBAL__sub_I_", FileName));
->>>>>>> 445305f4
+      *this, FTy, GlobalInitName);
 
   CodeGenFunction(*this).GenerateCXXGlobalInitFunc(Fn, CXXGlobalInits);
   AddGlobalCtor(Fn);
