--- conflicted
+++ resolved
@@ -313,11 +313,7 @@
     StringRef("__upc_global_var_init") : FnName.str();
 
   llvm::Function *Fn =
-<<<<<<< HEAD
-      CreateGlobalInitOrDestructFunction(*this, FTy, InitFunctionName);
-=======
-      CreateGlobalInitOrDestructFunction(FTy, FnName.str(), D->getLocation());
->>>>>>> 3b7ec883
+      CreateGlobalInitOrDestructFunction(FTy, InitFunctionName, D->getLocation());
 
   auto *ISA = D->getAttr<InitSegAttr>();
   CodeGenFunction(*this).GenerateCXXGlobalVarDeclInitFunc(Fn, D, Addr,
@@ -427,13 +423,7 @@
     }
   }
 
-<<<<<<< HEAD
-  // Include the filename in the symbol name. Including "sub_" matches gcc and
-  // makes sure these symbols appear lexicographically behind the symbols with
-  // priority emitted above.
-=======
   SmallString<128> FileName;
->>>>>>> 3b7ec883
   SourceManager &SM = Context.getSourceManager();
   if (const FileEntry *MainFile = SM.getFileEntryForID(SM.getMainFileID())) {
     // Include the filename in the symbol name. Including "sub_" matches gcc and
@@ -452,13 +442,9 @@
   }
 
   llvm::Function *Fn = CreateGlobalInitOrDestructFunction(
-<<<<<<< HEAD
-    *this, FTy, getContext().getLangOpts().UPC?
-                  "__upc_init_decls" :
-                  llvm::Twine("_GLOBAL__sub_I_", FileName));
-=======
-      FTy, llvm::Twine("_GLOBAL__sub_I_", FileName));
->>>>>>> 3b7ec883
+      FTy,  getContext().getLangOpts().UPC?
+              "__upc_init_decls" :
+              llvm::Twine("_GLOBAL__sub_I_", FileName));
 
   CodeGenFunction(*this).GenerateCXXGlobalInitFunc(Fn, CXXGlobalInits);
   AddGlobalCtor(Fn);
