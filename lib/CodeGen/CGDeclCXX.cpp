--- conflicted
+++ resolved
@@ -30,7 +30,6 @@
          "Should not call EmitDeclInit on a reference!");
   
   QualType type = D.getType();
-<<<<<<< HEAD
 
   // Deduce UPC strict or relaxed from context, if needed
   if (Context.getLangOpts().UPC) {
@@ -49,10 +48,7 @@
   if(type.getQualifiers().hasShared())
     lv = CGF.EmitSharedVarDeclLValue(DeclPtr, alignment, type);
   else
-    lv = CGF.MakeAddrLValue(DeclPtr, type, alignment);
-=======
-  LValue lv = CGF.MakeAddrLValue(DeclPtr, type);
->>>>>>> 4fb22331
+    lv = CGF.MakeAddrLValue(DeclPtr, type);
 
   const Expr *Init = D.getInit();
   switch (CGF.getEvaluationKind(type)) {
@@ -343,13 +339,9 @@
     StringRef("__upc_global_var_init") : FnName.str();
 
   llvm::Function *Fn =
-<<<<<<< HEAD
-      CreateGlobalInitOrDestructFunction(FTy, InitFunctionName, D->getLocation());
-=======
-      CreateGlobalInitOrDestructFunction(FTy, FnName.str(),
+      CreateGlobalInitOrDestructFunction(FTy, InitFunctionName,
                                          getTypes().arrangeNullaryFunction(),
                                          D->getLocation());
->>>>>>> 4fb22331
 
   auto *ISA = D->getAttr<InitSegAttr>();
   CodeGenFunction(*this).GenerateCXXGlobalVarDeclInitFunc(Fn, D, Addr,
@@ -424,10 +416,7 @@
     return;
 
   llvm::FunctionType *FTy = llvm::FunctionType::get(VoidTy, false);
-<<<<<<< HEAD
-=======
   const CGFunctionInfo &FI = getTypes().arrangeNullaryFunction();
->>>>>>> 4fb22331
 
   // Create our global initialization function.
   if (!PrioritizedCXXGlobalInits.empty()) {
@@ -481,13 +470,9 @@
   }
 
   llvm::Function *Fn = CreateGlobalInitOrDestructFunction(
-<<<<<<< HEAD
-      FTy,  getContext().getLangOpts().UPC?
+      FTy, getContext().getLangOpts().UPC?
               "__upc_init_decls" :
-              llvm::Twine("_GLOBAL__sub_I_", FileName));
-=======
-      FTy, llvm::Twine("_GLOBAL__sub_I_", FileName), FI);
->>>>>>> 4fb22331
+              llvm::Twine("_GLOBAL__sub_I_", FileName), FI);
 
   CodeGenFunction(*this).GenerateCXXGlobalInitFunc(Fn, CXXGlobalInits);
   AddGlobalCtor(Fn);
