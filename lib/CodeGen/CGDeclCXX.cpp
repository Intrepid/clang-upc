--- conflicted
+++ resolved
@@ -285,15 +285,11 @@
   }
 
   // Create a variable initialization function.
-  const char *InitFunctionName = getContext().getLangOpts().UPC ?
-    "__upc_global_var_init" : "__cxx_global_var_init";
+  StringRef InitFunctionName = getContext().getLangOpts().UPC ?
+    StringRef("__upc_global_var_init") : FnName.str();
 
   llvm::Function *Fn =
-<<<<<<< HEAD
-    CreateGlobalInitOrDestructFunction(*this, FTy, InitFunctionName);
-=======
-      CreateGlobalInitOrDestructFunction(*this, FTy, FnName.str());
->>>>>>> c6c4eea3
+      CreateGlobalInitOrDestructFunction(*this, FTy, InitFunctionName);
 
   CodeGenFunction(*this).GenerateCXXGlobalVarDeclInitFunc(Fn, D, Addr,
                                                           PerformInit);
