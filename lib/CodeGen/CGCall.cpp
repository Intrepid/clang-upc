--- conflicted
+++ resolved
@@ -2045,15 +2045,9 @@
     }
   }
 
-<<<<<<< HEAD
-  if (hasAggregateEvaluationKind(type) &&
-      isa<ImplicitCastExpr>(E) &&
+  if (HasAggregateEvalKind && isa<ImplicitCastExpr>(E) &&
       cast<CastExpr>(E)->getCastKind() == CK_LValueToRValue &&
       !cast<CastExpr>(E)->getSubExpr()->getType().getQualifiers().hasShared()) {
-=======
-  if (HasAggregateEvalKind && isa<ImplicitCastExpr>(E) &&
-      cast<CastExpr>(E)->getCastKind() == CK_LValueToRValue) {
->>>>>>> c6c4eea3
     LValue L = EmitLValue(cast<CastExpr>(E)->getSubExpr());
     assert(L.isSimple());
     if (L.getAlignment() >= getContext().getTypeAlignInChars(type)) {
