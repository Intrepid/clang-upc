//===--- Format.cpp - Format C++ code -------------------------------------===//
//
//                     The LLVM Compiler Infrastructure
//
// This file is distributed under the University of Illinois Open Source
// License. See LICENSE.TXT for details.
//
//===----------------------------------------------------------------------===//
///
/// \file
/// \brief This file implements functions declared in Format.h. This will be
/// split into separate files as we go.
///
//===----------------------------------------------------------------------===//

#include "ContinuationIndenter.h"
#include "TokenAnnotator.h"
#include "UnwrappedLineParser.h"
#include "WhitespaceManager.h"
#include "clang/Basic/Diagnostic.h"
#include "clang/Basic/DiagnosticOptions.h"
#include "clang/Basic/SourceManager.h"
#include "clang/Format/Format.h"
#include "clang/Lex/Lexer.h"
#include "llvm/ADT/STLExtras.h"
#include "llvm/Support/Allocator.h"
#include "llvm/Support/Debug.h"
#include "llvm/Support/Path.h"
#include "llvm/Support/YAMLTraits.h"
#include <queue>
#include <string>

#define DEBUG_TYPE "format-formatter"

using clang::format::FormatStyle;

LLVM_YAML_IS_FLOW_SEQUENCE_VECTOR(std::string)

namespace llvm {
namespace yaml {
template <> struct ScalarEnumerationTraits<FormatStyle::LanguageKind> {
  static void enumeration(IO &IO, FormatStyle::LanguageKind &Value) {
    IO.enumCase(Value, "Cpp", FormatStyle::LK_Cpp);
    IO.enumCase(Value, "JavaScript", FormatStyle::LK_JavaScript);
    IO.enumCase(Value, "Proto", FormatStyle::LK_Proto);
  }
};

template <> struct ScalarEnumerationTraits<FormatStyle::LanguageStandard> {
  static void enumeration(IO &IO, FormatStyle::LanguageStandard &Value) {
    IO.enumCase(Value, "Cpp03", FormatStyle::LS_Cpp03);
    IO.enumCase(Value, "C++03", FormatStyle::LS_Cpp03);
    IO.enumCase(Value, "Cpp11", FormatStyle::LS_Cpp11);
    IO.enumCase(Value, "C++11", FormatStyle::LS_Cpp11);
    IO.enumCase(Value, "Auto", FormatStyle::LS_Auto);
  }
};

template <> struct ScalarEnumerationTraits<FormatStyle::UseTabStyle> {
  static void enumeration(IO &IO, FormatStyle::UseTabStyle &Value) {
    IO.enumCase(Value, "Never", FormatStyle::UT_Never);
    IO.enumCase(Value, "false", FormatStyle::UT_Never);
    IO.enumCase(Value, "Always", FormatStyle::UT_Always);
    IO.enumCase(Value, "true", FormatStyle::UT_Always);
    IO.enumCase(Value, "ForIndentation", FormatStyle::UT_ForIndentation);
  }
};

template <> struct ScalarEnumerationTraits<FormatStyle::ShortFunctionStyle> {
  static void enumeration(IO &IO, FormatStyle::ShortFunctionStyle &Value) {
    IO.enumCase(Value, "None", FormatStyle::SFS_None);
    IO.enumCase(Value, "false", FormatStyle::SFS_None);
    IO.enumCase(Value, "All", FormatStyle::SFS_All);
    IO.enumCase(Value, "true", FormatStyle::SFS_All);
    IO.enumCase(Value, "Inline", FormatStyle::SFS_Inline);
  }
};

template <> struct ScalarEnumerationTraits<FormatStyle::BraceBreakingStyle> {
  static void enumeration(IO &IO, FormatStyle::BraceBreakingStyle &Value) {
    IO.enumCase(Value, "Attach", FormatStyle::BS_Attach);
    IO.enumCase(Value, "Linux", FormatStyle::BS_Linux);
    IO.enumCase(Value, "Stroustrup", FormatStyle::BS_Stroustrup);
    IO.enumCase(Value, "Allman", FormatStyle::BS_Allman);
    IO.enumCase(Value, "GNU", FormatStyle::BS_GNU);
  }
};

template <>
struct ScalarEnumerationTraits<FormatStyle::NamespaceIndentationKind> {
  static void enumeration(IO &IO,
                          FormatStyle::NamespaceIndentationKind &Value) {
    IO.enumCase(Value, "None", FormatStyle::NI_None);
    IO.enumCase(Value, "Inner", FormatStyle::NI_Inner);
    IO.enumCase(Value, "All", FormatStyle::NI_All);
  }
};

template <>
struct ScalarEnumerationTraits<FormatStyle::PointerAlignmentStyle> {
  static void enumeration(IO &IO,
                          FormatStyle::PointerAlignmentStyle &Value) {
    IO.enumCase(Value, "Middle", FormatStyle::PAS_Middle);
    IO.enumCase(Value, "Left", FormatStyle::PAS_Left);
    IO.enumCase(Value, "Right", FormatStyle::PAS_Right);

    // For backward compatibility.
    IO.enumCase(Value, "true", FormatStyle::PAS_Left);
    IO.enumCase(Value, "false", FormatStyle::PAS_Right);
  }
};

template <>
struct ScalarEnumerationTraits<FormatStyle::SpaceBeforeParensOptions> {
  static void enumeration(IO &IO,
                          FormatStyle::SpaceBeforeParensOptions &Value) {
    IO.enumCase(Value, "Never", FormatStyle::SBPO_Never);
    IO.enumCase(Value, "ControlStatements",
                FormatStyle::SBPO_ControlStatements);
    IO.enumCase(Value, "Always", FormatStyle::SBPO_Always);

    // For backward compatibility.
    IO.enumCase(Value, "false", FormatStyle::SBPO_Never);
    IO.enumCase(Value, "true", FormatStyle::SBPO_ControlStatements);
  }
};

template <> struct MappingTraits<FormatStyle> {
  static void mapping(IO &IO, FormatStyle &Style) {
    // When reading, read the language first, we need it for getPredefinedStyle.
    IO.mapOptional("Language", Style.Language);

    if (IO.outputting()) {
      StringRef StylesArray[] = { "LLVM",    "Google", "Chromium",
                                  "Mozilla", "WebKit", "GNU" };
      ArrayRef<StringRef> Styles(StylesArray);
      for (size_t i = 0, e = Styles.size(); i < e; ++i) {
        StringRef StyleName(Styles[i]);
        FormatStyle PredefinedStyle;
        if (getPredefinedStyle(StyleName, Style.Language, &PredefinedStyle) &&
            Style == PredefinedStyle) {
          IO.mapOptional("# BasedOnStyle", StyleName);
          break;
        }
      }
    } else {
      StringRef BasedOnStyle;
      IO.mapOptional("BasedOnStyle", BasedOnStyle);
      if (!BasedOnStyle.empty()) {
        FormatStyle::LanguageKind OldLanguage = Style.Language;
        FormatStyle::LanguageKind Language =
            ((FormatStyle *)IO.getContext())->Language;
        if (!getPredefinedStyle(BasedOnStyle, Language, &Style)) {
          IO.setError(Twine("Unknown value for BasedOnStyle: ", BasedOnStyle));
          return;
        }
        Style.Language = OldLanguage;
      }
    }

    IO.mapOptional("AccessModifierOffset", Style.AccessModifierOffset);
    IO.mapOptional("ConstructorInitializerIndentWidth",
                   Style.ConstructorInitializerIndentWidth);
    IO.mapOptional("AlignEscapedNewlinesLeft", Style.AlignEscapedNewlinesLeft);
    IO.mapOptional("AlignTrailingComments", Style.AlignTrailingComments);
    IO.mapOptional("AllowAllParametersOfDeclarationOnNextLine",
                   Style.AllowAllParametersOfDeclarationOnNextLine);
    IO.mapOptional("AllowShortBlocksOnASingleLine",
                   Style.AllowShortBlocksOnASingleLine);
    IO.mapOptional("AllowShortIfStatementsOnASingleLine",
                   Style.AllowShortIfStatementsOnASingleLine);
    IO.mapOptional("AllowShortLoopsOnASingleLine",
                   Style.AllowShortLoopsOnASingleLine);
    IO.mapOptional("AllowShortFunctionsOnASingleLine",
                   Style.AllowShortFunctionsOnASingleLine);
    IO.mapOptional("AlwaysBreakTemplateDeclarations",
                   Style.AlwaysBreakTemplateDeclarations);
    IO.mapOptional("AlwaysBreakBeforeMultilineStrings",
                   Style.AlwaysBreakBeforeMultilineStrings);
    IO.mapOptional("BreakBeforeBinaryOperators",
                   Style.BreakBeforeBinaryOperators);
    IO.mapOptional("BreakBeforeTernaryOperators",
                   Style.BreakBeforeTernaryOperators);
    IO.mapOptional("BreakConstructorInitializersBeforeComma",
                   Style.BreakConstructorInitializersBeforeComma);
    IO.mapOptional("BinPackParameters", Style.BinPackParameters);
    IO.mapOptional("ColumnLimit", Style.ColumnLimit);
    IO.mapOptional("ConstructorInitializerAllOnOneLineOrOnePerLine",
                   Style.ConstructorInitializerAllOnOneLineOrOnePerLine);
    IO.mapOptional("DerivePointerAlignment", Style.DerivePointerAlignment);
    IO.mapOptional("ExperimentalAutoDetectBinPacking",
                   Style.ExperimentalAutoDetectBinPacking);
    IO.mapOptional("IndentCaseLabels", Style.IndentCaseLabels);
    IO.mapOptional("IndentWrappedFunctionNames",
                   Style.IndentWrappedFunctionNames);
    IO.mapOptional("IndentFunctionDeclarationAfterType",
                   Style.IndentWrappedFunctionNames);
    IO.mapOptional("MaxEmptyLinesToKeep", Style.MaxEmptyLinesToKeep);
    IO.mapOptional("KeepEmptyLinesAtTheStartOfBlocks",
                   Style.KeepEmptyLinesAtTheStartOfBlocks);
    IO.mapOptional("NamespaceIndentation", Style.NamespaceIndentation);
    IO.mapOptional("ObjCSpaceAfterProperty", Style.ObjCSpaceAfterProperty);
    IO.mapOptional("ObjCSpaceBeforeProtocolList",
                   Style.ObjCSpaceBeforeProtocolList);
    IO.mapOptional("PenaltyBreakBeforeFirstCallParameter",
                   Style.PenaltyBreakBeforeFirstCallParameter);
    IO.mapOptional("PenaltyBreakComment", Style.PenaltyBreakComment);
    IO.mapOptional("PenaltyBreakString", Style.PenaltyBreakString);
    IO.mapOptional("PenaltyBreakFirstLessLess",
                   Style.PenaltyBreakFirstLessLess);
    IO.mapOptional("PenaltyExcessCharacter", Style.PenaltyExcessCharacter);
    IO.mapOptional("PenaltyReturnTypeOnItsOwnLine",
                   Style.PenaltyReturnTypeOnItsOwnLine);
    IO.mapOptional("PointerAlignment", Style.PointerAlignment);
    IO.mapOptional("SpacesBeforeTrailingComments",
                   Style.SpacesBeforeTrailingComments);
    IO.mapOptional("Cpp11BracedListStyle", Style.Cpp11BracedListStyle);
    IO.mapOptional("Standard", Style.Standard);
    IO.mapOptional("IndentWidth", Style.IndentWidth);
    IO.mapOptional("TabWidth", Style.TabWidth);
    IO.mapOptional("UseTab", Style.UseTab);
    IO.mapOptional("BreakBeforeBraces", Style.BreakBeforeBraces);
    IO.mapOptional("SpacesInParentheses", Style.SpacesInParentheses);
    IO.mapOptional("SpacesInAngles", Style.SpacesInAngles);
    IO.mapOptional("SpaceInEmptyParentheses", Style.SpaceInEmptyParentheses);
    IO.mapOptional("SpacesInCStyleCastParentheses",
                   Style.SpacesInCStyleCastParentheses);
    IO.mapOptional("SpacesInContainerLiterals",
                   Style.SpacesInContainerLiterals);
    IO.mapOptional("SpaceBeforeAssignmentOperators",
                   Style.SpaceBeforeAssignmentOperators);
    IO.mapOptional("ContinuationIndentWidth", Style.ContinuationIndentWidth);
    IO.mapOptional("CommentPragmas", Style.CommentPragmas);
    IO.mapOptional("ForEachMacros", Style.ForEachMacros);

    // For backward compatibility.
    if (!IO.outputting()) {
      IO.mapOptional("SpaceAfterControlStatementKeyword",
                     Style.SpaceBeforeParens);
      IO.mapOptional("PointerBindsToType", Style.PointerAlignment);
      IO.mapOptional("DerivePointerBinding", Style.DerivePointerAlignment);
    }
    IO.mapOptional("SpaceBeforeParens", Style.SpaceBeforeParens);
    IO.mapOptional("DisableFormat", Style.DisableFormat);
  }
};

// Allows to read vector<FormatStyle> while keeping default values.
// IO.getContext() should contain a pointer to the FormatStyle structure, that
// will be used to get default values for missing keys.
// If the first element has no Language specified, it will be treated as the
// default one for the following elements.
template <> struct DocumentListTraits<std::vector<FormatStyle> > {
  static size_t size(IO &IO, std::vector<FormatStyle> &Seq) {
    return Seq.size();
  }
  static FormatStyle &element(IO &IO, std::vector<FormatStyle> &Seq,
                              size_t Index) {
    if (Index >= Seq.size()) {
      assert(Index == Seq.size());
      FormatStyle Template;
      if (Seq.size() > 0 && Seq[0].Language == FormatStyle::LK_None) {
        Template = Seq[0];
      } else {
        Template = *((const FormatStyle *)IO.getContext());
        Template.Language = FormatStyle::LK_None;
      }
      Seq.resize(Index + 1, Template);
    }
    return Seq[Index];
  }
};
}
}

namespace clang {
namespace format {

const std::error_category &getParseCategory() {
  static ParseErrorCategory C;
  return C;
}
std::error_code make_error_code(ParseError e) {
  return std::error_code(static_cast<int>(e), getParseCategory());
}

const char *ParseErrorCategory::name() const LLVM_NOEXCEPT {
  return "clang-format.parse_error";
}

std::string ParseErrorCategory::message(int EV) const {
  switch (static_cast<ParseError>(EV)) {
  case ParseError::Success:
    return "Success";
  case ParseError::Error:
    return "Invalid argument";
  case ParseError::Unsuitable:
    return "Unsuitable";
  }
  llvm_unreachable("unexpected parse error");
}

FormatStyle getLLVMStyle() {
  FormatStyle LLVMStyle;
  LLVMStyle.Language = FormatStyle::LK_Cpp;
  LLVMStyle.AccessModifierOffset = -2;
  LLVMStyle.AlignEscapedNewlinesLeft = false;
  LLVMStyle.AlignTrailingComments = true;
  LLVMStyle.AllowAllParametersOfDeclarationOnNextLine = true;
  LLVMStyle.AllowShortFunctionsOnASingleLine = FormatStyle::SFS_All;
  LLVMStyle.AllowShortBlocksOnASingleLine = false;
  LLVMStyle.AllowShortIfStatementsOnASingleLine = false;
  LLVMStyle.AllowShortLoopsOnASingleLine = false;
  LLVMStyle.AlwaysBreakBeforeMultilineStrings = false;
  LLVMStyle.AlwaysBreakTemplateDeclarations = false;
  LLVMStyle.BinPackParameters = true;
  LLVMStyle.BreakBeforeBinaryOperators = false;
  LLVMStyle.BreakBeforeTernaryOperators = true;
  LLVMStyle.BreakBeforeBraces = FormatStyle::BS_Attach;
  LLVMStyle.BreakConstructorInitializersBeforeComma = false;
  LLVMStyle.ColumnLimit = 80;
  LLVMStyle.CommentPragmas = "^ IWYU pragma:";
  LLVMStyle.ConstructorInitializerAllOnOneLineOrOnePerLine = false;
  LLVMStyle.ConstructorInitializerIndentWidth = 4;
  LLVMStyle.ContinuationIndentWidth = 4;
  LLVMStyle.Cpp11BracedListStyle = true;
  LLVMStyle.DerivePointerAlignment = false;
  LLVMStyle.ExperimentalAutoDetectBinPacking = false;
  LLVMStyle.ForEachMacros.push_back("foreach");
  LLVMStyle.ForEachMacros.push_back("Q_FOREACH");
  LLVMStyle.ForEachMacros.push_back("BOOST_FOREACH");
  LLVMStyle.IndentCaseLabels = false;
  LLVMStyle.IndentWrappedFunctionNames = false;
  LLVMStyle.IndentWidth = 2;
  LLVMStyle.TabWidth = 8;
  LLVMStyle.MaxEmptyLinesToKeep = 1;
  LLVMStyle.KeepEmptyLinesAtTheStartOfBlocks = true;
  LLVMStyle.NamespaceIndentation = FormatStyle::NI_None;
  LLVMStyle.ObjCSpaceAfterProperty = false;
  LLVMStyle.ObjCSpaceBeforeProtocolList = true;
  LLVMStyle.PointerAlignment = FormatStyle::PAS_Right;
  LLVMStyle.SpacesBeforeTrailingComments = 1;
  LLVMStyle.Standard = FormatStyle::LS_Cpp11;
  LLVMStyle.UseTab = FormatStyle::UT_Never;
  LLVMStyle.SpacesInParentheses = false;
  LLVMStyle.SpaceInEmptyParentheses = false;
  LLVMStyle.SpacesInContainerLiterals = true;
  LLVMStyle.SpacesInCStyleCastParentheses = false;
  LLVMStyle.SpaceBeforeParens = FormatStyle::SBPO_ControlStatements;
  LLVMStyle.SpaceBeforeAssignmentOperators = true;
  LLVMStyle.SpacesInAngles = false;

  LLVMStyle.PenaltyBreakComment = 300;
  LLVMStyle.PenaltyBreakFirstLessLess = 120;
  LLVMStyle.PenaltyBreakString = 1000;
  LLVMStyle.PenaltyExcessCharacter = 1000000;
  LLVMStyle.PenaltyReturnTypeOnItsOwnLine = 60;
  LLVMStyle.PenaltyBreakBeforeFirstCallParameter = 19;

  LLVMStyle.DisableFormat = false;

  return LLVMStyle;
}

FormatStyle getGoogleStyle(FormatStyle::LanguageKind Language) {
  FormatStyle GoogleStyle = getLLVMStyle();
  GoogleStyle.Language = Language;

  GoogleStyle.AccessModifierOffset = -1;
  GoogleStyle.AlignEscapedNewlinesLeft = true;
  GoogleStyle.AllowShortIfStatementsOnASingleLine = true;
  GoogleStyle.AllowShortLoopsOnASingleLine = true;
  GoogleStyle.AlwaysBreakBeforeMultilineStrings = true;
  GoogleStyle.AlwaysBreakTemplateDeclarations = true;
  GoogleStyle.ConstructorInitializerAllOnOneLineOrOnePerLine = true;
  GoogleStyle.DerivePointerAlignment = true;
  GoogleStyle.IndentCaseLabels = true;
  GoogleStyle.KeepEmptyLinesAtTheStartOfBlocks = false;
  GoogleStyle.ObjCSpaceAfterProperty = false;
  GoogleStyle.ObjCSpaceBeforeProtocolList = false;
  GoogleStyle.PointerAlignment = FormatStyle::PAS_Left;
  GoogleStyle.SpacesBeforeTrailingComments = 2;
  GoogleStyle.Standard = FormatStyle::LS_Auto;

  GoogleStyle.PenaltyReturnTypeOnItsOwnLine = 200;
  GoogleStyle.PenaltyBreakBeforeFirstCallParameter = 1;

  if (Language == FormatStyle::LK_JavaScript) {
    GoogleStyle.BreakBeforeTernaryOperators = false;
    GoogleStyle.MaxEmptyLinesToKeep = 3;
    GoogleStyle.SpacesInContainerLiterals = false;
  } else if (Language == FormatStyle::LK_Proto) {
    GoogleStyle.AllowShortFunctionsOnASingleLine = FormatStyle::SFS_None;
    GoogleStyle.SpacesInContainerLiterals = false;
  }

  return GoogleStyle;
}

FormatStyle getChromiumStyle(FormatStyle::LanguageKind Language) {
  FormatStyle ChromiumStyle = getGoogleStyle(Language);
  ChromiumStyle.AllowAllParametersOfDeclarationOnNextLine = false;
  ChromiumStyle.AllowShortFunctionsOnASingleLine = FormatStyle::SFS_Inline;
  ChromiumStyle.AllowShortIfStatementsOnASingleLine = false;
  ChromiumStyle.AllowShortLoopsOnASingleLine = false;
  ChromiumStyle.BinPackParameters = false;
  ChromiumStyle.DerivePointerAlignment = false;
  ChromiumStyle.Standard = FormatStyle::LS_Cpp03;
  return ChromiumStyle;
}

FormatStyle getMozillaStyle() {
  FormatStyle MozillaStyle = getLLVMStyle();
  MozillaStyle.AllowAllParametersOfDeclarationOnNextLine = false;
  MozillaStyle.Cpp11BracedListStyle = false;
  MozillaStyle.ConstructorInitializerAllOnOneLineOrOnePerLine = true;
  MozillaStyle.DerivePointerAlignment = true;
  MozillaStyle.IndentCaseLabels = true;
  MozillaStyle.ObjCSpaceAfterProperty = true;
  MozillaStyle.ObjCSpaceBeforeProtocolList = false;
  MozillaStyle.PenaltyReturnTypeOnItsOwnLine = 200;
  MozillaStyle.PointerAlignment = FormatStyle::PAS_Left;
  MozillaStyle.Standard = FormatStyle::LS_Cpp03;
  return MozillaStyle;
}

FormatStyle getWebKitStyle() {
  FormatStyle Style = getLLVMStyle();
  Style.AccessModifierOffset = -4;
  Style.AlignTrailingComments = false;
  Style.BreakBeforeBinaryOperators = true;
  Style.BreakBeforeBraces = FormatStyle::BS_Stroustrup;
  Style.BreakConstructorInitializersBeforeComma = true;
  Style.Cpp11BracedListStyle = false;
  Style.ColumnLimit = 0;
  Style.IndentWidth = 4;
  Style.NamespaceIndentation = FormatStyle::NI_Inner;
  Style.ObjCSpaceAfterProperty = true;
  Style.PointerAlignment = FormatStyle::PAS_Left;
  Style.Standard = FormatStyle::LS_Cpp03;
  return Style;
}

FormatStyle getGNUStyle() {
  FormatStyle Style = getLLVMStyle();
  Style.BreakBeforeBinaryOperators = true;
  Style.BreakBeforeBraces = FormatStyle::BS_GNU;
  Style.BreakBeforeTernaryOperators = true;
  Style.Cpp11BracedListStyle = false;
  Style.ColumnLimit = 79;
  Style.SpaceBeforeParens = FormatStyle::SBPO_Always;
  Style.Standard = FormatStyle::LS_Cpp03;
  return Style;
}

FormatStyle getNoStyle() {
  FormatStyle NoStyle = getLLVMStyle();
  NoStyle.DisableFormat = true;
  return NoStyle;
}

bool getPredefinedStyle(StringRef Name, FormatStyle::LanguageKind Language,
                        FormatStyle *Style) {
  if (Name.equals_lower("llvm")) {
    *Style = getLLVMStyle();
  } else if (Name.equals_lower("chromium")) {
    *Style = getChromiumStyle(Language);
  } else if (Name.equals_lower("mozilla")) {
    *Style = getMozillaStyle();
  } else if (Name.equals_lower("google")) {
    *Style = getGoogleStyle(Language);
  } else if (Name.equals_lower("webkit")) {
    *Style = getWebKitStyle();
  } else if (Name.equals_lower("gnu")) {
    *Style = getGNUStyle();
  } else if (Name.equals_lower("none")) {
    *Style = getNoStyle();
  } else {
    return false;
  }

  Style->Language = Language;
  return true;
}

std::error_code parseConfiguration(StringRef Text, FormatStyle *Style) {
  assert(Style);
  FormatStyle::LanguageKind Language = Style->Language;
  assert(Language != FormatStyle::LK_None);
  if (Text.trim().empty())
    return make_error_code(ParseError::Error);

  std::vector<FormatStyle> Styles;
  llvm::yaml::Input Input(Text);
  // DocumentListTraits<vector<FormatStyle>> uses the context to get default
  // values for the fields, keys for which are missing from the configuration.
  // Mapping also uses the context to get the language to find the correct
  // base style.
  Input.setContext(Style);
  Input >> Styles;
  if (Input.error())
    return Input.error();

  for (unsigned i = 0; i < Styles.size(); ++i) {
    // Ensures that only the first configuration can skip the Language option.
    if (Styles[i].Language == FormatStyle::LK_None && i != 0)
      return make_error_code(ParseError::Error);
    // Ensure that each language is configured at most once.
    for (unsigned j = 0; j < i; ++j) {
      if (Styles[i].Language == Styles[j].Language) {
        DEBUG(llvm::dbgs()
              << "Duplicate languages in the config file on positions " << j
              << " and " << i << "\n");
        return make_error_code(ParseError::Error);
      }
    }
  }
  // Look for a suitable configuration starting from the end, so we can
  // find the configuration for the specific language first, and the default
  // configuration (which can only be at slot 0) after it.
  for (int i = Styles.size() - 1; i >= 0; --i) {
    if (Styles[i].Language == Language ||
        Styles[i].Language == FormatStyle::LK_None) {
      *Style = Styles[i];
      Style->Language = Language;
      return make_error_code(ParseError::Success);
    }
  }
  return make_error_code(ParseError::Unsuitable);
}

std::string configurationAsText(const FormatStyle &Style) {
  std::string Text;
  llvm::raw_string_ostream Stream(Text);
  llvm::yaml::Output Output(Stream);
  // We use the same mapping method for input and output, so we need a non-const
  // reference here.
  FormatStyle NonConstStyle = Style;
  Output << NonConstStyle;
  return Stream.str();
}

namespace {

class NoColumnLimitFormatter {
public:
  NoColumnLimitFormatter(ContinuationIndenter *Indenter) : Indenter(Indenter) {}

  /// \brief Formats the line starting at \p State, simply keeping all of the
  /// input's line breaking decisions.
  void format(unsigned FirstIndent, const AnnotatedLine *Line) {
    LineState State =
        Indenter->getInitialState(FirstIndent, Line, /*DryRun=*/false);
    while (State.NextToken) {
      bool Newline =
          Indenter->mustBreak(State) ||
          (Indenter->canBreak(State) && State.NextToken->NewlinesBefore > 0);
      Indenter->addTokenToState(State, Newline, /*DryRun=*/false);
    }
  }

private:
  ContinuationIndenter *Indenter;
};

class LineJoiner {
public:
  LineJoiner(const FormatStyle &Style) : Style(Style) {}

  /// \brief Calculates how many lines can be merged into 1 starting at \p I.
  unsigned
  tryFitMultipleLinesInOne(unsigned Indent,
                           SmallVectorImpl<AnnotatedLine *>::const_iterator I,
                           SmallVectorImpl<AnnotatedLine *>::const_iterator E) {
    // We can never merge stuff if there are trailing line comments.
    const AnnotatedLine *TheLine = *I;
    if (TheLine->Last->Type == TT_LineComment)
      return 0;

    if (Style.ColumnLimit > 0 && Indent > Style.ColumnLimit)
      return 0;

    unsigned Limit =
        Style.ColumnLimit == 0 ? UINT_MAX : Style.ColumnLimit - Indent;
    // If we already exceed the column limit, we set 'Limit' to 0. The different
    // tryMerge..() functions can then decide whether to still do merging.
    Limit = TheLine->Last->TotalLength > Limit
                ? 0
                : Limit - TheLine->Last->TotalLength;

<<<<<<< HEAD
    if (I + 1 == E || I[1]->Type == LT_Invalid)
=======
    if (I + 1 == E || I[1]->Type == LT_Invalid || I[1]->First->MustBreakBefore)
>>>>>>> cd7df602
      return 0;

    // FIXME: TheLine->Level != 0 might or might not be the right check to do.
    // If necessary, change to something smarter.
    bool MergeShortFunctions =
        Style.AllowShortFunctionsOnASingleLine == FormatStyle::SFS_All ||
        (Style.AllowShortFunctionsOnASingleLine == FormatStyle::SFS_Inline &&
         TheLine->Level != 0);

    if (TheLine->Last->Type == TT_FunctionLBrace &&
        TheLine->First != TheLine->Last) {
      return MergeShortFunctions ? tryMergeSimpleBlock(I, E, Limit) : 0;
    }
    if (TheLine->Last->is(tok::l_brace)) {
      return Style.BreakBeforeBraces == FormatStyle::BS_Attach
                 ? tryMergeSimpleBlock(I, E, Limit)
                 : 0;
    }
    if (I[1]->First->Type == TT_FunctionLBrace &&
        Style.BreakBeforeBraces != FormatStyle::BS_Attach) {
      // Check for Limit <= 2 to account for the " {".
      if (Limit <= 2 || (Style.ColumnLimit == 0 && containsMustBreak(TheLine)))
        return 0;
      Limit -= 2;

      unsigned MergedLines = 0;
      if (MergeShortFunctions) {
        MergedLines = tryMergeSimpleBlock(I + 1, E, Limit);
        // If we managed to merge the block, count the function header, which is
        // on a separate line.
        if (MergedLines > 0)
          ++MergedLines;
      }
      return MergedLines;
    }
    if (TheLine->First->is(tok::kw_if)) {
      return Style.AllowShortIfStatementsOnASingleLine
                 ? tryMergeSimpleControlStatement(I, E, Limit)
                 : 0;
    }
    if (TheLine->First->isOneOf(tok::kw_for, tok::kw_while)) {
      return Style.AllowShortLoopsOnASingleLine
                 ? tryMergeSimpleControlStatement(I, E, Limit)
                 : 0;
    }
    if (TheLine->InPPDirective &&
        (TheLine->First->HasUnescapedNewline || TheLine->First->IsFirst)) {
      return tryMergeSimplePPDirective(I, E, Limit);
    }
    return 0;
  }

private:
  unsigned
  tryMergeSimplePPDirective(SmallVectorImpl<AnnotatedLine *>::const_iterator I,
                            SmallVectorImpl<AnnotatedLine *>::const_iterator E,
                            unsigned Limit) {
    if (Limit == 0)
      return 0;
    if (!I[1]->InPPDirective || I[1]->First->HasUnescapedNewline)
      return 0;
    if (I + 2 != E && I[2]->InPPDirective && !I[2]->First->HasUnescapedNewline)
      return 0;
    if (1 + I[1]->Last->TotalLength > Limit)
      return 0;
    return 1;
  }

  unsigned tryMergeSimpleControlStatement(
      SmallVectorImpl<AnnotatedLine *>::const_iterator I,
      SmallVectorImpl<AnnotatedLine *>::const_iterator E, unsigned Limit) {
    if (Limit == 0)
      return 0;
<<<<<<< HEAD
    if (Style.BreakBeforeBraces == FormatStyle::BS_Allman &&
        I[1]->First->is(tok::l_brace))
=======
    if ((Style.BreakBeforeBraces == FormatStyle::BS_Allman ||
         Style.BreakBeforeBraces == FormatStyle::BS_GNU) &&
        (I[1]->First->is(tok::l_brace) && !Style.AllowShortBlocksOnASingleLine))
>>>>>>> cd7df602
      return 0;
    if (I[1]->InPPDirective != (*I)->InPPDirective ||
        (I[1]->InPPDirective && I[1]->First->HasUnescapedNewline))
      return 0;
    Limit = limitConsideringMacros(I + 1, E, Limit);
    AnnotatedLine &Line = **I;
    if (Line.Last->isNot(tok::r_paren))
      return 0;
    if (1 + I[1]->Last->TotalLength > Limit)
      return 0;
    if (I[1]->First->isOneOf(tok::semi, tok::kw_if, tok::kw_for,
<<<<<<< HEAD
                                   tok::kw_while) ||
=======
                             tok::kw_while) ||
>>>>>>> cd7df602
        I[1]->First->Type == TT_LineComment)
      return 0;
    // Only inline simple if's (no nested if or else).
    if (I + 2 != E && Line.First->is(tok::kw_if) &&
        I[2]->First->is(tok::kw_else))
      return 0;
    return 1;
  }

  unsigned
  tryMergeSimpleBlock(SmallVectorImpl<AnnotatedLine *>::const_iterator I,
                      SmallVectorImpl<AnnotatedLine *>::const_iterator E,
                      unsigned Limit) {
    AnnotatedLine &Line = **I;

    // Don't merge ObjC @ keywords and methods.
    if (Line.First->isOneOf(tok::at, tok::minus, tok::plus))
      return 0;

    // Check that the current line allows merging. This depends on whether we
    // are in a control flow statements as well as several style flags.
    if (Line.First->isOneOf(tok::kw_else, tok::kw_case))
      return 0;
    if (Line.First->isOneOf(tok::kw_if, tok::kw_while, tok::kw_do, tok::kw_try,
                            tok::kw_catch, tok::kw_for, tok::r_brace)) {
      if (!Style.AllowShortBlocksOnASingleLine)
        return 0;
      if (!Style.AllowShortIfStatementsOnASingleLine &&
          Line.First->is(tok::kw_if))
        return 0;
      if (!Style.AllowShortLoopsOnASingleLine &&
          Line.First->isOneOf(tok::kw_while, tok::kw_do, tok::kw_for))
        return 0;
      // FIXME: Consider an option to allow short exception handling clauses on
      // a single line.
      if (Line.First->isOneOf(tok::kw_try, tok::kw_catch))
        return 0;
    }

    FormatToken *Tok = I[1]->First;
    if (Tok->is(tok::r_brace) && !Tok->MustBreakBefore &&
        (Tok->getNextNonComment() == nullptr ||
         Tok->getNextNonComment()->is(tok::semi))) {
      // We merge empty blocks even if the line exceeds the column limit.
      Tok->SpacesRequiredBefore = 0;
      Tok->CanBreakBefore = true;
      return 1;
    } else if (Limit != 0 && Line.First->isNot(tok::kw_namespace)) {
      // We don't merge short records.
      if (Line.First->isOneOf(tok::kw_class, tok::kw_union, tok::kw_struct))
        return 0;

      // Check that we still have three lines and they fit into the limit.
      if (I + 2 == E || I[2]->Type == LT_Invalid)
        return 0;
      Limit = limitConsideringMacros(I + 2, E, Limit);

      if (!nextTwoLinesFitInto(I, Limit))
        return 0;

      // Second, check that the next line does not contain any braces - if it
      // does, readability declines when putting it into a single line.
<<<<<<< HEAD
      if (I[1]->Last->Type == TT_LineComment || Tok->MustBreakBefore)
=======
      if (I[1]->Last->Type == TT_LineComment)
>>>>>>> cd7df602
        return 0;
      do {
        if (Tok->is(tok::l_brace) && Tok->BlockKind != BK_BracedInit)
          return 0;
        Tok = Tok->Next;
      } while (Tok);

<<<<<<< HEAD
      // Last, check that the third line contains a single closing brace.
      Tok = I[2]->First;
      if (Tok->getNextNonComment() != NULL || Tok->isNot(tok::r_brace) ||
          Tok->MustBreakBefore)
=======
      // Last, check that the third line starts with a closing brace.
      Tok = I[2]->First;
      if (Tok->isNot(tok::r_brace))
>>>>>>> cd7df602
        return 0;

      return 2;
    }
    return 0;
  }

  /// Returns the modified column limit for \p I if it is inside a macro and
  /// needs a trailing '\'.
  unsigned
  limitConsideringMacros(SmallVectorImpl<AnnotatedLine *>::const_iterator I,
                         SmallVectorImpl<AnnotatedLine *>::const_iterator E,
                         unsigned Limit) {
    if (I[0]->InPPDirective && I + 1 != E &&
        !I[1]->First->HasUnescapedNewline && !I[1]->First->is(tok::eof)) {
      return Limit < 2 ? 0 : Limit - 2;
    }
    return Limit;
  }

  bool nextTwoLinesFitInto(SmallVectorImpl<AnnotatedLine *>::const_iterator I,
                           unsigned Limit) {
<<<<<<< HEAD
    return 1 + I[1]->Last->TotalLength + 1 + I[2]->Last->TotalLength <= Limit;
=======
    if (I[1]->First->MustBreakBefore || I[2]->First->MustBreakBefore)
      return false;
    return 1 + I[1]->Last->TotalLength + 1 + I[2]->Last->TotalLength <= Limit;
  }

  bool containsMustBreak(const AnnotatedLine *Line) {
    for (const FormatToken *Tok = Line->First; Tok; Tok = Tok->Next) {
      if (Tok->MustBreakBefore)
        return true;
    }
    return false;
>>>>>>> cd7df602
  }

  const FormatStyle &Style;
};

class UnwrappedLineFormatter {
public:
  UnwrappedLineFormatter(ContinuationIndenter *Indenter,
                         WhitespaceManager *Whitespaces,
                         const FormatStyle &Style)
      : Indenter(Indenter), Whitespaces(Whitespaces), Style(Style),
        Joiner(Style) {}

  unsigned format(const SmallVectorImpl<AnnotatedLine *> &Lines, bool DryRun,
                  int AdditionalIndent = 0, bool FixBadIndentation = false) {
    // Try to look up already computed penalty in DryRun-mode.
    std::pair<const SmallVectorImpl<AnnotatedLine *> *, unsigned> CacheKey(
        &Lines, AdditionalIndent);
    auto CacheIt = PenaltyCache.find(CacheKey);
    if (DryRun && CacheIt != PenaltyCache.end())
      return CacheIt->second;

    assert(!Lines.empty());
    unsigned Penalty = 0;
    std::vector<int> IndentForLevel;
    for (unsigned i = 0, e = Lines[0]->Level; i != e; ++i)
      IndentForLevel.push_back(Style.IndentWidth * i + AdditionalIndent);
    const AnnotatedLine *PreviousLine = nullptr;
    for (SmallVectorImpl<AnnotatedLine *>::const_iterator I = Lines.begin(),
                                                          E = Lines.end();
         I != E; ++I) {
      const AnnotatedLine &TheLine = **I;
      const FormatToken *FirstTok = TheLine.First;
      int Offset = getIndentOffset(*FirstTok);

      // Determine indent and try to merge multiple unwrapped lines.
      unsigned Indent;
      if (TheLine.InPPDirective) {
        Indent = TheLine.Level * Style.IndentWidth;
      } else {
        while (IndentForLevel.size() <= TheLine.Level)
          IndentForLevel.push_back(-1);
        IndentForLevel.resize(TheLine.Level + 1);
        Indent = getIndent(IndentForLevel, TheLine.Level);
      }
      unsigned LevelIndent = Indent;
      if (static_cast<int>(Indent) + Offset >= 0)
        Indent += Offset;

      // Merge multiple lines if possible.
      unsigned MergedLines = Joiner.tryFitMultipleLinesInOne(Indent, I, E);
      if (MergedLines > 0 && Style.ColumnLimit == 0) {
        // Disallow line merging if there is a break at the start of one of the
        // input lines.
        for (unsigned i = 0; i < MergedLines; ++i) {
          if (I[i + 1]->First->NewlinesBefore > 0)
            MergedLines = 0;
        }
      }
      if (!DryRun) {
        for (unsigned i = 0; i < MergedLines; ++i) {
          join(*I[i], *I[i + 1]);
        }
      }
      I += MergedLines;

      bool FixIndentation =
          FixBadIndentation && (LevelIndent != FirstTok->OriginalColumn);
      if (TheLine.First->is(tok::eof)) {
        if (PreviousLine && PreviousLine->Affected && !DryRun) {
          // Remove the file's trailing whitespace.
          unsigned Newlines = std::min(FirstTok->NewlinesBefore, 1u);
          Whitespaces->replaceWhitespace(*TheLine.First, Newlines,
                                         /*IndentLevel=*/0, /*Spaces=*/0,
                                         /*TargetColumn=*/0);
        }
      } else if (TheLine.Type != LT_Invalid &&
                 (TheLine.Affected || FixIndentation)) {
        if (FirstTok->WhitespaceRange.isValid()) {
          if (!DryRun)
            formatFirstToken(*TheLine.First, PreviousLine, TheLine.Level,
                             Indent, TheLine.InPPDirective);
        } else {
          Indent = LevelIndent = FirstTok->OriginalColumn;
        }

        // If everything fits on a single line, just put it there.
        unsigned ColumnLimit = Style.ColumnLimit;
        if (I + 1 != E) {
          AnnotatedLine *NextLine = I[1];
          if (NextLine->InPPDirective && !NextLine->First->HasUnescapedNewline)
            ColumnLimit = getColumnLimit(TheLine.InPPDirective);
        }

        if (TheLine.Last->TotalLength + Indent <= ColumnLimit) {
          LineState State = Indenter->getInitialState(Indent, &TheLine, DryRun);
          while (State.NextToken) {
            formatChildren(State, /*Newline=*/false, /*DryRun=*/false, Penalty);
            Indenter->addTokenToState(State, /*Newline=*/false, DryRun);
          }
        } else if (Style.ColumnLimit == 0) {
          // FIXME: Implement nested blocks for ColumnLimit = 0.
          NoColumnLimitFormatter Formatter(Indenter);
          if (!DryRun)
            Formatter.format(Indent, &TheLine);
        } else {
          Penalty += format(TheLine, Indent, DryRun);
        }

        if (!TheLine.InPPDirective)
          IndentForLevel[TheLine.Level] = LevelIndent;
      } else if (TheLine.ChildrenAffected) {
        format(TheLine.Children, DryRun);
      } else {
        // Format the first token if necessary, and notify the WhitespaceManager
        // about the unchanged whitespace.
        for (FormatToken *Tok = TheLine.First; Tok; Tok = Tok->Next) {
          if (Tok == TheLine.First &&
              (Tok->NewlinesBefore > 0 || Tok->IsFirst)) {
            unsigned LevelIndent = Tok->OriginalColumn;
            if (!DryRun) {
              // Remove trailing whitespace of the previous line.
              if ((PreviousLine && PreviousLine->Affected) ||
                  TheLine.LeadingEmptyLinesAffected) {
                formatFirstToken(*Tok, PreviousLine, TheLine.Level, LevelIndent,
                                 TheLine.InPPDirective);
              } else {
                Whitespaces->addUntouchableToken(*Tok, TheLine.InPPDirective);
              }
            }

            if (static_cast<int>(LevelIndent) - Offset >= 0)
              LevelIndent -= Offset;
            if (Tok->isNot(tok::comment) && !TheLine.InPPDirective)
              IndentForLevel[TheLine.Level] = LevelIndent;
          } else if (!DryRun) {
            Whitespaces->addUntouchableToken(*Tok, TheLine.InPPDirective);
          }
        }
      }
      if (!DryRun) {
        for (FormatToken *Tok = TheLine.First; Tok; Tok = Tok->Next) {
          Tok->Finalized = true;
        }
      }
      PreviousLine = *I;
    }
    PenaltyCache[CacheKey] = Penalty;
    return Penalty;
  }

private:
  /// \brief Formats an \c AnnotatedLine and returns the penalty.
  ///
  /// If \p DryRun is \c false, directly applies the changes.
  unsigned format(const AnnotatedLine &Line, unsigned FirstIndent,
                  bool DryRun) {
    LineState State = Indenter->getInitialState(FirstIndent, &Line, DryRun);

    // If the ObjC method declaration does not fit on a line, we should format
    // it with one arg per line.
    if (State.Line->Type == LT_ObjCMethodDecl)
      State.Stack.back().BreakBeforeParameter = true;

    // Find best solution in solution space.
    return analyzeSolutionSpace(State, DryRun);
  }

  /// \brief An edge in the solution space from \c Previous->State to \c State,
  /// inserting a newline dependent on the \c NewLine.
  struct StateNode {
    StateNode(const LineState &State, bool NewLine, StateNode *Previous)
        : State(State), NewLine(NewLine), Previous(Previous) {}
    LineState State;
    bool NewLine;
    StateNode *Previous;
  };

  /// \brief A pair of <penalty, count> that is used to prioritize the BFS on.
  ///
  /// In case of equal penalties, we want to prefer states that were inserted
  /// first. During state generation we make sure that we insert states first
  /// that break the line as late as possible.
  typedef std::pair<unsigned, unsigned> OrderedPenalty;

  /// \brief An item in the prioritized BFS search queue. The \c StateNode's
  /// \c State has the given \c OrderedPenalty.
  typedef std::pair<OrderedPenalty, StateNode *> QueueItem;

  /// \brief The BFS queue type.
  typedef std::priority_queue<QueueItem, std::vector<QueueItem>,
                              std::greater<QueueItem> > QueueType;

  /// \brief Get the offset of the line relatively to the level.
  ///
  /// For example, 'public:' labels in classes are offset by 1 or 2
  /// characters to the left from their level.
  int getIndentOffset(const FormatToken &RootToken) {
    if (RootToken.isAccessSpecifier(false) || RootToken.isObjCAccessSpecifier())
      return Style.AccessModifierOffset;
    return 0;
  }

  /// \brief Add a new line and the required indent before the first Token
  /// of the \c UnwrappedLine if there was no structural parsing error.
  void formatFirstToken(FormatToken &RootToken,
                        const AnnotatedLine *PreviousLine, unsigned IndentLevel,
                        unsigned Indent, bool InPPDirective) {
    unsigned Newlines =
        std::min(RootToken.NewlinesBefore, Style.MaxEmptyLinesToKeep + 1);
    // Remove empty lines before "}" where applicable.
    if (RootToken.is(tok::r_brace) &&
        (!RootToken.Next ||
         (RootToken.Next->is(tok::semi) && !RootToken.Next->Next)))
      Newlines = std::min(Newlines, 1u);
    if (Newlines == 0 && !RootToken.IsFirst)
      Newlines = 1;
    if (RootToken.IsFirst && !RootToken.HasUnescapedNewline)
      Newlines = 0;

    // Remove empty lines after "{".
    if (!Style.KeepEmptyLinesAtTheStartOfBlocks && PreviousLine &&
        PreviousLine->Last->is(tok::l_brace) &&
        PreviousLine->First->isNot(tok::kw_namespace))
      Newlines = 1;

    // Insert extra new line before access specifiers.
    if (PreviousLine && PreviousLine->Last->isOneOf(tok::semi, tok::r_brace) &&
        RootToken.isAccessSpecifier() && RootToken.NewlinesBefore == 1)
      ++Newlines;

    // Remove empty lines after access specifiers.
    if (PreviousLine && PreviousLine->First->isAccessSpecifier())
      Newlines = std::min(1u, Newlines);

    Whitespaces->replaceWhitespace(RootToken, Newlines, IndentLevel, Indent,
                                   Indent, InPPDirective &&
                                               !RootToken.HasUnescapedNewline);
  }

  /// \brief Get the indent of \p Level from \p IndentForLevel.
  ///
  /// \p IndentForLevel must contain the indent for the level \c l
  /// at \p IndentForLevel[l], or a value < 0 if the indent for
  /// that level is unknown.
  unsigned getIndent(const std::vector<int> IndentForLevel, unsigned Level) {
    if (IndentForLevel[Level] != -1)
      return IndentForLevel[Level];
    if (Level == 0)
      return 0;
    return getIndent(IndentForLevel, Level - 1) + Style.IndentWidth;
  }

  void join(AnnotatedLine &A, const AnnotatedLine &B) {
    assert(!A.Last->Next);
    assert(!B.First->Previous);
    if (B.Affected)
      A.Affected = true;
    A.Last->Next = B.First;
    B.First->Previous = A.Last;
    B.First->CanBreakBefore = true;
    unsigned LengthA = A.Last->TotalLength + B.First->SpacesRequiredBefore;
    for (FormatToken *Tok = B.First; Tok; Tok = Tok->Next) {
      Tok->TotalLength += LengthA;
      A.Last = Tok;
    }
  }

  unsigned getColumnLimit(bool InPPDirective) const {
    // In preprocessor directives reserve two chars for trailing " \"
    return Style.ColumnLimit - (InPPDirective ? 2 : 0);
  }

  struct CompareLineStatePointers {
    bool operator()(LineState *obj1, LineState *obj2) const {
      return *obj1 < *obj2;
    }
  };

  /// \brief Analyze the entire solution space starting from \p InitialState.
  ///
  /// This implements a variant of Dijkstra's algorithm on the graph that spans
  /// the solution space (\c LineStates are the nodes). The algorithm tries to
  /// find the shortest path (the one with lowest penalty) from \p InitialState
  /// to a state where all tokens are placed. Returns the penalty.
  ///
  /// If \p DryRun is \c false, directly applies the changes.
  unsigned analyzeSolutionSpace(LineState &InitialState, bool DryRun = false) {
    std::set<LineState *, CompareLineStatePointers> Seen;

    // Increasing count of \c StateNode items we have created. This is used to
    // create a deterministic order independent of the container.
    unsigned Count = 0;
    QueueType Queue;

    // Insert start element into queue.
    StateNode *Node =
        new (Allocator.Allocate()) StateNode(InitialState, false, nullptr);
    Queue.push(QueueItem(OrderedPenalty(0, Count), Node));
    ++Count;

    unsigned Penalty = 0;

    // While not empty, take first element and follow edges.
    while (!Queue.empty()) {
      Penalty = Queue.top().first.first;
      StateNode *Node = Queue.top().second;
      if (!Node->State.NextToken) {
        DEBUG(llvm::dbgs() << "\n---\nPenalty for line: " << Penalty << "\n");
        break;
      }
      Queue.pop();

      // Cut off the analysis of certain solutions if the analysis gets too
      // complex. See description of IgnoreStackForComparison.
      if (Count > 10000)
        Node->State.IgnoreStackForComparison = true;

      if (!Seen.insert(&Node->State).second)
        // State already examined with lower penalty.
        continue;

      FormatDecision LastFormat = Node->State.NextToken->Decision;
      if (LastFormat == FD_Unformatted || LastFormat == FD_Continue)
        addNextStateToQueue(Penalty, Node, /*NewLine=*/false, &Count, &Queue);
      if (LastFormat == FD_Unformatted || LastFormat == FD_Break)
        addNextStateToQueue(Penalty, Node, /*NewLine=*/true, &Count, &Queue);
    }

    if (Queue.empty()) {
      // We were unable to find a solution, do nothing.
      // FIXME: Add diagnostic?
      DEBUG(llvm::dbgs() << "Could not find a solution.\n");
      return 0;
    }

    // Reconstruct the solution.
    if (!DryRun)
      reconstructPath(InitialState, Queue.top().second);

    DEBUG(llvm::dbgs() << "Total number of analyzed states: " << Count << "\n");
    DEBUG(llvm::dbgs() << "---\n");

    return Penalty;
  }

  void reconstructPath(LineState &State, StateNode *Current) {
    std::deque<StateNode *> Path;
    // We do not need a break before the initial token.
    while (Current->Previous) {
      Path.push_front(Current);
      Current = Current->Previous;
    }
    for (std::deque<StateNode *>::iterator I = Path.begin(), E = Path.end();
         I != E; ++I) {
      unsigned Penalty = 0;
      formatChildren(State, (*I)->NewLine, /*DryRun=*/false, Penalty);
      Penalty += Indenter->addTokenToState(State, (*I)->NewLine, false);

      DEBUG({
        if ((*I)->NewLine) {
          llvm::dbgs() << "Penalty for placing "
                       << (*I)->Previous->State.NextToken->Tok.getName() << ": "
                       << Penalty << "\n";
        }
      });
    }
  }

  /// \brief Add the following state to the analysis queue \c Queue.
  ///
  /// Assume the current state is \p PreviousNode and has been reached with a
  /// penalty of \p Penalty. Insert a line break if \p NewLine is \c true.
  void addNextStateToQueue(unsigned Penalty, StateNode *PreviousNode,
                           bool NewLine, unsigned *Count, QueueType *Queue) {
    if (NewLine && !Indenter->canBreak(PreviousNode->State))
      return;
    if (!NewLine && Indenter->mustBreak(PreviousNode->State))
      return;

    StateNode *Node = new (Allocator.Allocate())
        StateNode(PreviousNode->State, NewLine, PreviousNode);
    if (!formatChildren(Node->State, NewLine, /*DryRun=*/true, Penalty))
      return;

    Penalty += Indenter->addTokenToState(Node->State, NewLine, true);

    Queue->push(QueueItem(OrderedPenalty(Penalty, *Count), Node));
    ++(*Count);
  }

  /// \brief If the \p State's next token is an r_brace closing a nested block,
  /// format the nested block before it.
  ///
  /// Returns \c true if all children could be placed successfully and adapts
  /// \p Penalty as well as \p State. If \p DryRun is false, also directly
  /// creates changes using \c Whitespaces.
  ///
  /// The crucial idea here is that children always get formatted upon
  /// encountering the closing brace right after the nested block. Now, if we
  /// are currently trying to keep the "}" on the same line (i.e. \p NewLine is
  /// \c false), the entire block has to be kept on the same line (which is only
  /// possible if it fits on the line, only contains a single statement, etc.
  ///
  /// If \p NewLine is true, we format the nested block on separate lines, i.e.
  /// break after the "{", format all lines with correct indentation and the put
  /// the closing "}" on yet another new line.
  ///
  /// This enables us to keep the simple structure of the
  /// \c UnwrappedLineFormatter, where we only have two options for each token:
  /// break or don't break.
  bool formatChildren(LineState &State, bool NewLine, bool DryRun,
                      unsigned &Penalty) {
    FormatToken &Previous = *State.NextToken->Previous;
    const FormatToken *LBrace = State.NextToken->getPreviousNonComment();
    if (!LBrace || LBrace->isNot(tok::l_brace) ||
        LBrace->BlockKind != BK_Block || Previous.Children.size() == 0)
      // The previous token does not open a block. Nothing to do. We don't
      // assert so that we can simply call this function for all tokens.
      return true;

    if (NewLine) {
      int AdditionalIndent =
          State.FirstIndent - State.Line->Level * Style.IndentWidth;
      if (State.Stack.size() < 2 ||
          !State.Stack[State.Stack.size() - 2].JSFunctionInlined) {
        AdditionalIndent = State.Stack.back().Indent -
                           Previous.Children[0]->Level * Style.IndentWidth;
      }

      Penalty += format(Previous.Children, DryRun, AdditionalIndent,
                        /*FixBadIndentation=*/true);
      return true;
    }

    // Cannot merge multiple statements into a single line.
    if (Previous.Children.size() > 1)
      return false;

    // Cannot merge into one line if this line ends on a comment.
    if (Previous.is(tok::comment))
      return false;

    // We can't put the closing "}" on a line with a trailing comment.
    if (Previous.Children[0]->Last->isTrailingComment())
      return false;

    // If the child line exceeds the column limit, we wouldn't want to merge it.
    // We add +2 for the trailing " }".
    if (Style.ColumnLimit > 0 &&
        Previous.Children[0]->Last->TotalLength + State.Column + 2 >
            Style.ColumnLimit)
      return false;

    if (!DryRun) {
      Whitespaces->replaceWhitespace(
          *Previous.Children[0]->First,
          /*Newlines=*/0, /*IndentLevel=*/0, /*Spaces=*/1,
          /*StartOfTokenColumn=*/State.Column, State.Line->InPPDirective);
    }
    Penalty += format(*Previous.Children[0], State.Column + 1, DryRun);

    State.Column += 1 + Previous.Children[0]->Last->TotalLength;
    return true;
  }

  ContinuationIndenter *Indenter;
  WhitespaceManager *Whitespaces;
  FormatStyle Style;
  LineJoiner Joiner;

  llvm::SpecificBumpPtrAllocator<StateNode> Allocator;

  // Cache to store the penalty of formatting a vector of AnnotatedLines
  // starting from a specific additional offset. Improves performance if there
  // are many nested blocks.
  std::map<std::pair<const SmallVectorImpl<AnnotatedLine *> *, unsigned>,
           unsigned> PenaltyCache;
};

class FormatTokenLexer {
public:
  FormatTokenLexer(Lexer &Lex, SourceManager &SourceMgr, FormatStyle &Style,
                   encoding::Encoding Encoding)
      : FormatTok(nullptr), IsFirstToken(true), GreaterStashed(false),
        Column(0), TrailingWhitespace(0), Lex(Lex), SourceMgr(SourceMgr),
        Style(Style), IdentTable(getFormattingLangOpts()), Encoding(Encoding),
        FirstInLineIndex(0) {
    Lex.SetKeepWhitespaceMode(true);

    for (const std::string &ForEachMacro : Style.ForEachMacros)
      ForEachMacros.push_back(&IdentTable.get(ForEachMacro));
    std::sort(ForEachMacros.begin(), ForEachMacros.end());
  }

  ArrayRef<FormatToken *> lex() {
    assert(Tokens.empty());
    assert(FirstInLineIndex == 0);
    do {
      Tokens.push_back(getNextToken());
      tryMergePreviousTokens();
      if (Tokens.back()->NewlinesBefore > 0)
        FirstInLineIndex = Tokens.size() - 1;
    } while (Tokens.back()->Tok.isNot(tok::eof));
    return Tokens;
  }

  IdentifierTable &getIdentTable() { return IdentTable; }

private:
  void tryMergePreviousTokens() {
    if (tryMerge_TMacro())
      return;
    if (tryMergeConflictMarkers())
      return;

    if (Style.Language == FormatStyle::LK_JavaScript) {
      if (tryMergeEscapeSequence())
        return;
      if (tryMergeJSRegexLiteral())
        return;

      static tok::TokenKind JSIdentity[] = { tok::equalequal, tok::equal };
      static tok::TokenKind JSNotIdentity[] = { tok::exclaimequal, tok::equal };
      static tok::TokenKind JSShiftEqual[] = { tok::greater, tok::greater,
                                               tok::greaterequal };
      static tok::TokenKind JSRightArrow[] = { tok::equal, tok::greater };
      // FIXME: We probably need to change token type to mimic operator with the
      // correct priority.
      if (tryMergeTokens(JSIdentity))
        return;
      if (tryMergeTokens(JSNotIdentity))
        return;
      if (tryMergeTokens(JSShiftEqual))
        return;
      if (tryMergeTokens(JSRightArrow))
        return;
    }
  }

  bool tryMergeTokens(ArrayRef<tok::TokenKind> Kinds) {
    if (Tokens.size() < Kinds.size())
      return false;

    SmallVectorImpl<FormatToken *>::const_iterator First =
        Tokens.end() - Kinds.size();
    if (!First[0]->is(Kinds[0]))
      return false;
    unsigned AddLength = 0;
    for (unsigned i = 1; i < Kinds.size(); ++i) {
      if (!First[i]->is(Kinds[i]) || First[i]->WhitespaceRange.getBegin() !=
                                         First[i]->WhitespaceRange.getEnd())
        return false;
      AddLength += First[i]->TokenText.size();
    }
    Tokens.resize(Tokens.size() - Kinds.size() + 1);
    First[0]->TokenText = StringRef(First[0]->TokenText.data(),
                                    First[0]->TokenText.size() + AddLength);
    First[0]->ColumnWidth += AddLength;
    return true;
  }

  // Tries to merge an escape sequence, i.e. a "\\" and the following
  // character. Use e.g. inside JavaScript regex literals.
  bool tryMergeEscapeSequence() {
    if (Tokens.size() < 2)
      return false;
    FormatToken *Previous = Tokens[Tokens.size() - 2];
    if (Previous->isNot(tok::unknown) || Previous->TokenText != "\\" ||
        Tokens.back()->NewlinesBefore != 0)
      return false;
    Previous->ColumnWidth += Tokens.back()->ColumnWidth;
    StringRef Text = Previous->TokenText;
    Previous->TokenText =
        StringRef(Text.data(), Text.size() + Tokens.back()->TokenText.size());
    Tokens.resize(Tokens.size() - 1);
    return true;
  }

  // Try to determine whether the current token ends a JavaScript regex literal.
  // We heuristically assume that this is a regex literal if we find two
  // unescaped slashes on a line and the token before the first slash is one of
  // "(;,{}![:?", a binary operator or 'return', as those cannot be followed by
  // a division.
  bool tryMergeJSRegexLiteral() {
    if (Tokens.size() < 2 || Tokens.back()->isNot(tok::slash) ||
        (Tokens[Tokens.size() - 2]->is(tok::unknown) &&
         Tokens[Tokens.size() - 2]->TokenText == "\\"))
      return false;
    unsigned TokenCount = 0;
    unsigned LastColumn = Tokens.back()->OriginalColumn;
    for (auto I = Tokens.rbegin() + 1, E = Tokens.rend(); I != E; ++I) {
      ++TokenCount;
      if (I[0]->is(tok::slash) && I + 1 != E &&
          (I[1]->isOneOf(tok::l_paren, tok::semi, tok::l_brace, tok::r_brace,
                         tok::exclaim, tok::l_square, tok::colon, tok::comma,
                         tok::question, tok::kw_return) ||
           I[1]->isBinaryOperator())) {
        Tokens.resize(Tokens.size() - TokenCount);
        Tokens.back()->Tok.setKind(tok::unknown);
        Tokens.back()->Type = TT_RegexLiteral;
        Tokens.back()->ColumnWidth += LastColumn - I[0]->OriginalColumn;
        return true;
      }

      // There can't be a newline inside a regex literal.
      if (I[0]->NewlinesBefore > 0)
        return false;
    }
    return false;
  }

  bool tryMerge_TMacro() {
    if (Tokens.size() < 4)
      return false;
    FormatToken *Last = Tokens.back();
    if (!Last->is(tok::r_paren))
      return false;

    FormatToken *String = Tokens[Tokens.size() - 2];
    if (!String->is(tok::string_literal) || String->IsMultiline)
      return false;

    if (!Tokens[Tokens.size() - 3]->is(tok::l_paren))
      return false;

    FormatToken *Macro = Tokens[Tokens.size() - 4];
    if (Macro->TokenText != "_T")
      return false;

    const char *Start = Macro->TokenText.data();
    const char *End = Last->TokenText.data() + Last->TokenText.size();
    String->TokenText = StringRef(Start, End - Start);
    String->IsFirst = Macro->IsFirst;
    String->LastNewlineOffset = Macro->LastNewlineOffset;
    String->WhitespaceRange = Macro->WhitespaceRange;
    String->OriginalColumn = Macro->OriginalColumn;
    String->ColumnWidth = encoding::columnWidthWithTabs(
        String->TokenText, String->OriginalColumn, Style.TabWidth, Encoding);

    Tokens.pop_back();
    Tokens.pop_back();
    Tokens.pop_back();
    Tokens.back() = String;
    return true;
  }

  bool tryMergeConflictMarkers() {
    if (Tokens.back()->NewlinesBefore == 0 && Tokens.back()->isNot(tok::eof))
      return false;

    // Conflict lines look like:
    // <marker> <text from the vcs>
    // For example:
    // >>>>>>> /file/in/file/system at revision 1234
    //
    // We merge all tokens in a line that starts with a conflict marker
    // into a single token with a special token type that the unwrapped line
    // parser will use to correctly rebuild the underlying code.

    FileID ID;
    // Get the position of the first token in the line.
    unsigned FirstInLineOffset;
    std::tie(ID, FirstInLineOffset) = SourceMgr.getDecomposedLoc(
        Tokens[FirstInLineIndex]->getStartOfNonWhitespace());
    StringRef Buffer = SourceMgr.getBuffer(ID)->getBuffer();
    // Calculate the offset of the start of the current line.
    auto LineOffset = Buffer.rfind('\n', FirstInLineOffset);
    if (LineOffset == StringRef::npos) {
      LineOffset = 0;
    } else {
      ++LineOffset;
    }

    auto FirstSpace = Buffer.find_first_of(" \n", LineOffset);
    StringRef LineStart;
    if (FirstSpace == StringRef::npos) {
      LineStart = Buffer.substr(LineOffset);
    } else {
      LineStart = Buffer.substr(LineOffset, FirstSpace - LineOffset);
    }

    TokenType Type = TT_Unknown;
    if (LineStart == "<<<<<<<" || LineStart == ">>>>") {
      Type = TT_ConflictStart;
    } else if (LineStart == "|||||||" || LineStart == "=======" ||
               LineStart == "====") {
      Type = TT_ConflictAlternative;
    } else if (LineStart == ">>>>>>>" || LineStart == "<<<<") {
      Type = TT_ConflictEnd;
    }

    if (Type != TT_Unknown) {
      FormatToken *Next = Tokens.back();

      Tokens.resize(FirstInLineIndex + 1);
      // We do not need to build a complete token here, as we will skip it
      // during parsing anyway (as we must not touch whitespace around conflict
      // markers).
      Tokens.back()->Type = Type;
      Tokens.back()->Tok.setKind(tok::kw___unknown_anytype);

      Tokens.push_back(Next);
      return true;
    }

    return false;
  }

  FormatToken *getNextToken() {
    if (GreaterStashed) {
      // Create a synthesized second '>' token.
      // FIXME: Increment Column and set OriginalColumn.
      Token Greater = FormatTok->Tok;
      FormatTok = new (Allocator.Allocate()) FormatToken;
      FormatTok->Tok = Greater;
      SourceLocation GreaterLocation =
          FormatTok->Tok.getLocation().getLocWithOffset(1);
      FormatTok->WhitespaceRange =
          SourceRange(GreaterLocation, GreaterLocation);
      FormatTok->TokenText = ">";
      FormatTok->ColumnWidth = 1;
      GreaterStashed = false;
      return FormatTok;
    }

    FormatTok = new (Allocator.Allocate()) FormatToken;
    readRawToken(*FormatTok);
    SourceLocation WhitespaceStart =
        FormatTok->Tok.getLocation().getLocWithOffset(-TrailingWhitespace);
    FormatTok->IsFirst = IsFirstToken;
    IsFirstToken = false;

    // Consume and record whitespace until we find a significant token.
    unsigned WhitespaceLength = TrailingWhitespace;
    while (FormatTok->Tok.is(tok::unknown)) {
      for (int i = 0, e = FormatTok->TokenText.size(); i != e; ++i) {
        switch (FormatTok->TokenText[i]) {
        case '\n':
          ++FormatTok->NewlinesBefore;
          // FIXME: This is technically incorrect, as it could also
          // be a literal backslash at the end of the line.
          if (i == 0 || (FormatTok->TokenText[i - 1] != '\\' &&
                         (FormatTok->TokenText[i - 1] != '\r' || i == 1 ||
                          FormatTok->TokenText[i - 2] != '\\')))
            FormatTok->HasUnescapedNewline = true;
          FormatTok->LastNewlineOffset = WhitespaceLength + i + 1;
          Column = 0;
          break;
        case '\r':
        case '\f':
        case '\v':
          Column = 0;
          break;
        case ' ':
          ++Column;
          break;
        case '\t':
          Column += Style.TabWidth - Column % Style.TabWidth;
          break;
        case '\\':
          ++Column;
          if (i + 1 == e || (FormatTok->TokenText[i + 1] != '\r' &&
                             FormatTok->TokenText[i + 1] != '\n'))
            FormatTok->Type = TT_ImplicitStringLiteral;
          break;
        default:
          FormatTok->Type = TT_ImplicitStringLiteral;
          ++Column;
          break;
        }
      }

      if (FormatTok->Type == TT_ImplicitStringLiteral)
        break;
      WhitespaceLength += FormatTok->Tok.getLength();

      readRawToken(*FormatTok);
    }

    // In case the token starts with escaped newlines, we want to
    // take them into account as whitespace - this pattern is quite frequent
    // in macro definitions.
    // FIXME: Add a more explicit test.
    while (FormatTok->TokenText.size() > 1 && FormatTok->TokenText[0] == '\\' &&
           FormatTok->TokenText[1] == '\n') {
      ++FormatTok->NewlinesBefore;
      WhitespaceLength += 2;
      Column = 0;
      FormatTok->TokenText = FormatTok->TokenText.substr(2);
    }

    FormatTok->WhitespaceRange = SourceRange(
        WhitespaceStart, WhitespaceStart.getLocWithOffset(WhitespaceLength));

    FormatTok->OriginalColumn = Column;

    TrailingWhitespace = 0;
    if (FormatTok->Tok.is(tok::comment)) {
      // FIXME: Add the trimmed whitespace to Column.
      StringRef UntrimmedText = FormatTok->TokenText;
      FormatTok->TokenText = FormatTok->TokenText.rtrim(" \t\v\f");
      TrailingWhitespace = UntrimmedText.size() - FormatTok->TokenText.size();
    } else if (FormatTok->Tok.is(tok::raw_identifier)) {
      IdentifierInfo &Info = IdentTable.get(FormatTok->TokenText);
      FormatTok->Tok.setIdentifierInfo(&Info);
      FormatTok->Tok.setKind(Info.getTokenID());
    } else if (FormatTok->Tok.is(tok::greatergreater)) {
      FormatTok->Tok.setKind(tok::greater);
      FormatTok->TokenText = FormatTok->TokenText.substr(0, 1);
      GreaterStashed = true;
    }

    // Now FormatTok is the next non-whitespace token.

    StringRef Text = FormatTok->TokenText;
    size_t FirstNewlinePos = Text.find('\n');
    if (FirstNewlinePos == StringRef::npos) {
      // FIXME: ColumnWidth actually depends on the start column, we need to
      // take this into account when the token is moved.
      FormatTok->ColumnWidth =
          encoding::columnWidthWithTabs(Text, Column, Style.TabWidth, Encoding);
      Column += FormatTok->ColumnWidth;
    } else {
      FormatTok->IsMultiline = true;
      // FIXME: ColumnWidth actually depends on the start column, we need to
      // take this into account when the token is moved.
      FormatTok->ColumnWidth = encoding::columnWidthWithTabs(
          Text.substr(0, FirstNewlinePos), Column, Style.TabWidth, Encoding);

      // The last line of the token always starts in column 0.
      // Thus, the length can be precomputed even in the presence of tabs.
      FormatTok->LastLineColumnWidth = encoding::columnWidthWithTabs(
          Text.substr(Text.find_last_of('\n') + 1), 0, Style.TabWidth,
          Encoding);
      Column = FormatTok->LastLineColumnWidth;
    }

    FormatTok->IsForEachMacro =
        std::binary_search(ForEachMacros.begin(), ForEachMacros.end(),
                           FormatTok->Tok.getIdentifierInfo());

    return FormatTok;
  }

  FormatToken *FormatTok;
  bool IsFirstToken;
  bool GreaterStashed;
  unsigned Column;
  unsigned TrailingWhitespace;
  Lexer &Lex;
  SourceManager &SourceMgr;
  FormatStyle &Style;
  IdentifierTable IdentTable;
  encoding::Encoding Encoding;
  llvm::SpecificBumpPtrAllocator<FormatToken> Allocator;
  // Index (in 'Tokens') of the last token that starts a new line.
  unsigned FirstInLineIndex;
  SmallVector<FormatToken *, 16> Tokens;
  SmallVector<IdentifierInfo *, 8> ForEachMacros;

  void readRawToken(FormatToken &Tok) {
    Lex.LexFromRawLexer(Tok.Tok);
    Tok.TokenText = StringRef(SourceMgr.getCharacterData(Tok.Tok.getLocation()),
                              Tok.Tok.getLength());
    // For formatting, treat unterminated string literals like normal string
    // literals.
    if (Tok.is(tok::unknown)) {
      if (!Tok.TokenText.empty() && Tok.TokenText[0] == '"') {
        Tok.Tok.setKind(tok::string_literal);
        Tok.IsUnterminatedLiteral = true;
      } else if (Style.Language == FormatStyle::LK_JavaScript &&
                 Tok.TokenText == "''") {
        Tok.Tok.setKind(tok::char_constant);
      }
    }
  }
};

static StringRef getLanguageName(FormatStyle::LanguageKind Language) {
  switch (Language) {
  case FormatStyle::LK_Cpp:
    return "C++";
  case FormatStyle::LK_JavaScript:
    return "JavaScript";
  case FormatStyle::LK_Proto:
    return "Proto";
  default:
    return "Unknown";
  }
}

class Formatter : public UnwrappedLineConsumer {
public:
  Formatter(const FormatStyle &Style, Lexer &Lex, SourceManager &SourceMgr,
            const std::vector<CharSourceRange> &Ranges)
      : Style(Style), Lex(Lex), SourceMgr(SourceMgr),
        Whitespaces(SourceMgr, Style, inputUsesCRLF(Lex.getBuffer())),
        Ranges(Ranges.begin(), Ranges.end()), UnwrappedLines(1),
        Encoding(encoding::detectEncoding(Lex.getBuffer())) {
    DEBUG(llvm::dbgs() << "File encoding: "
                       << (Encoding == encoding::Encoding_UTF8 ? "UTF8"
                                                               : "unknown")
                       << "\n");
    DEBUG(llvm::dbgs() << "Language: " << getLanguageName(Style.Language)
                       << "\n");
  }

  tooling::Replacements format() {
    tooling::Replacements Result;
    FormatTokenLexer Tokens(Lex, SourceMgr, Style, Encoding);

    UnwrappedLineParser Parser(Style, Tokens.lex(), *this);
    bool StructuralError = Parser.parse();
    assert(UnwrappedLines.rbegin()->empty());
    for (unsigned Run = 0, RunE = UnwrappedLines.size(); Run + 1 != RunE;
         ++Run) {
      DEBUG(llvm::dbgs() << "Run " << Run << "...\n");
      SmallVector<AnnotatedLine *, 16> AnnotatedLines;
      for (unsigned i = 0, e = UnwrappedLines[Run].size(); i != e; ++i) {
        AnnotatedLines.push_back(new AnnotatedLine(UnwrappedLines[Run][i]));
      }
      tooling::Replacements RunResult =
          format(AnnotatedLines, StructuralError, Tokens);
      DEBUG({
        llvm::dbgs() << "Replacements for run " << Run << ":\n";
        for (tooling::Replacements::iterator I = RunResult.begin(),
                                             E = RunResult.end();
             I != E; ++I) {
          llvm::dbgs() << I->toString() << "\n";
        }
      });
      for (unsigned i = 0, e = AnnotatedLines.size(); i != e; ++i) {
        delete AnnotatedLines[i];
      }
      Result.insert(RunResult.begin(), RunResult.end());
      Whitespaces.reset();
    }
    return Result;
  }

  tooling::Replacements format(SmallVectorImpl<AnnotatedLine *> &AnnotatedLines,
                               bool StructuralError, FormatTokenLexer &Tokens) {
    TokenAnnotator Annotator(Style, Tokens.getIdentTable().get("in"));
    for (unsigned i = 0, e = AnnotatedLines.size(); i != e; ++i) {
      Annotator.annotate(*AnnotatedLines[i]);
    }
    deriveLocalStyle(AnnotatedLines);
    for (unsigned i = 0, e = AnnotatedLines.size(); i != e; ++i) {
      Annotator.calculateFormattingInformation(*AnnotatedLines[i]);
    }
    computeAffectedLines(AnnotatedLines.begin(), AnnotatedLines.end());

    Annotator.setCommentLineLevels(AnnotatedLines);
    ContinuationIndenter Indenter(Style, SourceMgr, Whitespaces, Encoding,
                                  BinPackInconclusiveFunctions);
    UnwrappedLineFormatter Formatter(&Indenter, &Whitespaces, Style);
    Formatter.format(AnnotatedLines, /*DryRun=*/false);
    return Whitespaces.generateReplacements();
  }

private:
  // Determines which lines are affected by the SourceRanges given as input.
  // Returns \c true if at least one line between I and E or one of their
  // children is affected.
  bool computeAffectedLines(SmallVectorImpl<AnnotatedLine *>::iterator I,
                            SmallVectorImpl<AnnotatedLine *>::iterator E) {
    bool SomeLineAffected = false;
    const AnnotatedLine *PreviousLine = nullptr;
    while (I != E) {
      AnnotatedLine *Line = *I;
      Line->LeadingEmptyLinesAffected = affectsLeadingEmptyLines(*Line->First);

      // If a line is part of a preprocessor directive, it needs to be formatted
      // if any token within the directive is affected.
      if (Line->InPPDirective) {
        FormatToken *Last = Line->Last;
        SmallVectorImpl<AnnotatedLine *>::iterator PPEnd = I + 1;
        while (PPEnd != E && !(*PPEnd)->First->HasUnescapedNewline) {
          Last = (*PPEnd)->Last;
          ++PPEnd;
        }

        if (affectsTokenRange(*Line->First, *Last,
                              /*IncludeLeadingNewlines=*/false)) {
          SomeLineAffected = true;
          markAllAsAffected(I, PPEnd);
        }
        I = PPEnd;
        continue;
      }

      if (nonPPLineAffected(Line, PreviousLine))
        SomeLineAffected = true;

      PreviousLine = Line;
      ++I;
    }
    return SomeLineAffected;
  }

  // Determines whether 'Line' is affected by the SourceRanges given as input.
  // Returns \c true if line or one if its children is affected.
  bool nonPPLineAffected(AnnotatedLine *Line,
                         const AnnotatedLine *PreviousLine) {
    bool SomeLineAffected = false;
    Line->ChildrenAffected =
        computeAffectedLines(Line->Children.begin(), Line->Children.end());
    if (Line->ChildrenAffected)
      SomeLineAffected = true;

    // Stores whether one of the line's tokens is directly affected.
    bool SomeTokenAffected = false;
    // Stores whether we need to look at the leading newlines of the next token
    // in order to determine whether it was affected.
    bool IncludeLeadingNewlines = false;

    // Stores whether the first child line of any of this line's tokens is
    // affected.
    bool SomeFirstChildAffected = false;

    for (FormatToken *Tok = Line->First; Tok; Tok = Tok->Next) {
      // Determine whether 'Tok' was affected.
      if (affectsTokenRange(*Tok, *Tok, IncludeLeadingNewlines))
        SomeTokenAffected = true;

      // Determine whether the first child of 'Tok' was affected.
      if (!Tok->Children.empty() && Tok->Children.front()->Affected)
        SomeFirstChildAffected = true;

      IncludeLeadingNewlines = Tok->Children.empty();
    }

    // Was this line moved, i.e. has it previously been on the same line as an
    // affected line?
    bool LineMoved = PreviousLine && PreviousLine->Affected &&
                     Line->First->NewlinesBefore == 0;

    bool IsContinuedComment =
        Line->First->is(tok::comment) && Line->First->Next == nullptr &&
        Line->First->NewlinesBefore < 2 && PreviousLine &&
        PreviousLine->Affected && PreviousLine->Last->is(tok::comment);

    if (SomeTokenAffected || SomeFirstChildAffected || LineMoved ||
        IsContinuedComment) {
      Line->Affected = true;
      SomeLineAffected = true;
    }
    return SomeLineAffected;
  }

  // Marks all lines between I and E as well as all their children as affected.
  void markAllAsAffected(SmallVectorImpl<AnnotatedLine *>::iterator I,
                         SmallVectorImpl<AnnotatedLine *>::iterator E) {
    while (I != E) {
      (*I)->Affected = true;
      markAllAsAffected((*I)->Children.begin(), (*I)->Children.end());
      ++I;
    }
  }

  // Returns true if the range from 'First' to 'Last' intersects with one of the
  // input ranges.
  bool affectsTokenRange(const FormatToken &First, const FormatToken &Last,
                         bool IncludeLeadingNewlines) {
    SourceLocation Start = First.WhitespaceRange.getBegin();
    if (!IncludeLeadingNewlines)
      Start = Start.getLocWithOffset(First.LastNewlineOffset);
    SourceLocation End = Last.getStartOfNonWhitespace();
    if (Last.TokenText.size() > 0)
      End = End.getLocWithOffset(Last.TokenText.size() - 1);
    CharSourceRange Range = CharSourceRange::getCharRange(Start, End);
    return affectsCharSourceRange(Range);
  }

  // Returns true if one of the input ranges intersect the leading empty lines
  // before 'Tok'.
  bool affectsLeadingEmptyLines(const FormatToken &Tok) {
    CharSourceRange EmptyLineRange = CharSourceRange::getCharRange(
        Tok.WhitespaceRange.getBegin(),
        Tok.WhitespaceRange.getBegin().getLocWithOffset(Tok.LastNewlineOffset));
    return affectsCharSourceRange(EmptyLineRange);
  }

  // Returns true if 'Range' intersects with one of the input ranges.
  bool affectsCharSourceRange(const CharSourceRange &Range) {
    for (SmallVectorImpl<CharSourceRange>::const_iterator I = Ranges.begin(),
                                                          E = Ranges.end();
         I != E; ++I) {
      if (!SourceMgr.isBeforeInTranslationUnit(Range.getEnd(), I->getBegin()) &&
          !SourceMgr.isBeforeInTranslationUnit(I->getEnd(), Range.getBegin()))
        return true;
    }
    return false;
  }

  static bool inputUsesCRLF(StringRef Text) {
    return Text.count('\r') * 2 > Text.count('\n');
  }

  void
  deriveLocalStyle(const SmallVectorImpl<AnnotatedLine *> &AnnotatedLines) {
    unsigned CountBoundToVariable = 0;
    unsigned CountBoundToType = 0;
    bool HasCpp03IncompatibleFormat = false;
    bool HasBinPackedFunction = false;
    bool HasOnePerLineFunction = false;
    for (unsigned i = 0, e = AnnotatedLines.size(); i != e; ++i) {
      if (!AnnotatedLines[i]->First->Next)
        continue;
      FormatToken *Tok = AnnotatedLines[i]->First->Next;
      while (Tok->Next) {
        if (Tok->Type == TT_PointerOrReference) {
          bool SpacesBefore =
              Tok->WhitespaceRange.getBegin() != Tok->WhitespaceRange.getEnd();
          bool SpacesAfter = Tok->Next->WhitespaceRange.getBegin() !=
                             Tok->Next->WhitespaceRange.getEnd();
          if (SpacesBefore && !SpacesAfter)
            ++CountBoundToVariable;
          else if (!SpacesBefore && SpacesAfter)
            ++CountBoundToType;
        }

        if (Tok->WhitespaceRange.getBegin() == Tok->WhitespaceRange.getEnd()) {
          if (Tok->is(tok::coloncolon) &&
              Tok->Previous->Type == TT_TemplateOpener)
            HasCpp03IncompatibleFormat = true;
          if (Tok->Type == TT_TemplateCloser &&
              Tok->Previous->Type == TT_TemplateCloser)
            HasCpp03IncompatibleFormat = true;
        }

        if (Tok->PackingKind == PPK_BinPacked)
          HasBinPackedFunction = true;
        if (Tok->PackingKind == PPK_OnePerLine)
          HasOnePerLineFunction = true;

        Tok = Tok->Next;
      }
    }
    if (Style.DerivePointerAlignment) {
      if (CountBoundToType > CountBoundToVariable)
        Style.PointerAlignment = FormatStyle::PAS_Left;
      else if (CountBoundToType < CountBoundToVariable)
        Style.PointerAlignment = FormatStyle::PAS_Right;
    }
    if (Style.Standard == FormatStyle::LS_Auto) {
      Style.Standard = HasCpp03IncompatibleFormat ? FormatStyle::LS_Cpp11
                                                  : FormatStyle::LS_Cpp03;
    }
    BinPackInconclusiveFunctions =
        HasBinPackedFunction || !HasOnePerLineFunction;
  }

  void consumeUnwrappedLine(const UnwrappedLine &TheLine) override {
    assert(!UnwrappedLines.empty());
    UnwrappedLines.back().push_back(TheLine);
  }

  void finishRun() override {
    UnwrappedLines.push_back(SmallVector<UnwrappedLine, 16>());
  }

  FormatStyle Style;
  Lexer &Lex;
  SourceManager &SourceMgr;
  WhitespaceManager Whitespaces;
  SmallVector<CharSourceRange, 8> Ranges;
  SmallVector<SmallVector<UnwrappedLine, 16>, 2> UnwrappedLines;

  encoding::Encoding Encoding;
  bool BinPackInconclusiveFunctions;
};

} // end anonymous namespace

tooling::Replacements reformat(const FormatStyle &Style, Lexer &Lex,
                               SourceManager &SourceMgr,
                               std::vector<CharSourceRange> Ranges) {
  if (Style.DisableFormat) {
    tooling::Replacements EmptyResult;
    return EmptyResult;
  }

  Formatter formatter(Style, Lex, SourceMgr, Ranges);
  return formatter.format();
}

tooling::Replacements reformat(const FormatStyle &Style, StringRef Code,
                               std::vector<tooling::Range> Ranges,
                               StringRef FileName) {
  FileManager Files((FileSystemOptions()));
  DiagnosticsEngine Diagnostics(
      IntrusiveRefCntPtr<DiagnosticIDs>(new DiagnosticIDs),
      new DiagnosticOptions);
  SourceManager SourceMgr(Diagnostics, Files);
  llvm::MemoryBuffer *Buf = llvm::MemoryBuffer::getMemBuffer(Code, FileName);
  const clang::FileEntry *Entry =
      Files.getVirtualFile(FileName, Buf->getBufferSize(), 0);
  SourceMgr.overrideFileContents(Entry, Buf);
  FileID ID =
      SourceMgr.createFileID(Entry, SourceLocation(), clang::SrcMgr::C_User);
  Lexer Lex(ID, SourceMgr.getBuffer(ID), SourceMgr,
            getFormattingLangOpts(Style.Standard));
  SourceLocation StartOfFile = SourceMgr.getLocForStartOfFile(ID);
  std::vector<CharSourceRange> CharRanges;
  for (unsigned i = 0, e = Ranges.size(); i != e; ++i) {
    SourceLocation Start = StartOfFile.getLocWithOffset(Ranges[i].getOffset());
    SourceLocation End = Start.getLocWithOffset(Ranges[i].getLength());
    CharRanges.push_back(CharSourceRange::getCharRange(Start, End));
  }
  return reformat(Style, Lex, SourceMgr, CharRanges);
}

LangOptions getFormattingLangOpts(FormatStyle::LanguageStandard Standard) {
  LangOptions LangOpts;
  LangOpts.CPlusPlus = 1;
  LangOpts.CPlusPlus11 = Standard == FormatStyle::LS_Cpp03 ? 0 : 1;
  LangOpts.CPlusPlus1y = Standard == FormatStyle::LS_Cpp03 ? 0 : 1;
  LangOpts.LineComment = 1;
  LangOpts.CXXOperatorNames = 1;
  LangOpts.Bool = 1;
  LangOpts.ObjC1 = 1;
  LangOpts.ObjC2 = 1;
  return LangOpts;
}

const char *StyleOptionHelpDescription =
    "Coding style, currently supports:\n"
    "  LLVM, Google, Chromium, Mozilla, WebKit.\n"
    "Use -style=file to load style configuration from\n"
    ".clang-format file located in one of the parent\n"
    "directories of the source file (or current\n"
    "directory for stdin).\n"
    "Use -style=\"{key: value, ...}\" to set specific\n"
    "parameters, e.g.:\n"
    "  -style=\"{BasedOnStyle: llvm, IndentWidth: 8}\"";

static FormatStyle::LanguageKind getLanguageByFileName(StringRef FileName) {
  if (FileName.endswith_lower(".js")) {
    return FormatStyle::LK_JavaScript;
  } else if (FileName.endswith_lower(".proto") ||
             FileName.endswith_lower(".protodevel")) {
    return FormatStyle::LK_Proto;
  }
  return FormatStyle::LK_Cpp;
}

FormatStyle getStyle(StringRef StyleName, StringRef FileName,
                     StringRef FallbackStyle) {
  FormatStyle Style = getLLVMStyle();
  Style.Language = getLanguageByFileName(FileName);
  if (!getPredefinedStyle(FallbackStyle, Style.Language, &Style)) {
    llvm::errs() << "Invalid fallback style \"" << FallbackStyle
                 << "\" using LLVM style\n";
    return Style;
  }

  if (StyleName.startswith("{")) {
    // Parse YAML/JSON style from the command line.
    if (std::error_code ec = parseConfiguration(StyleName, &Style)) {
      llvm::errs() << "Error parsing -style: " << ec.message() << ", using "
                   << FallbackStyle << " style\n";
    }
    return Style;
  }

  if (!StyleName.equals_lower("file")) {
    if (!getPredefinedStyle(StyleName, Style.Language, &Style))
      llvm::errs() << "Invalid value for -style, using " << FallbackStyle
                   << " style\n";
    return Style;
  }

  // Look for .clang-format/_clang-format file in the file's parent directories.
  SmallString<128> UnsuitableConfigFiles;
  SmallString<128> Path(FileName);
  llvm::sys::fs::make_absolute(Path);
  for (StringRef Directory = Path; !Directory.empty();
       Directory = llvm::sys::path::parent_path(Directory)) {
    if (!llvm::sys::fs::is_directory(Directory))
      continue;
    SmallString<128> ConfigFile(Directory);

    llvm::sys::path::append(ConfigFile, ".clang-format");
    DEBUG(llvm::dbgs() << "Trying " << ConfigFile << "...\n");
    bool IsFile = false;
    // Ignore errors from is_regular_file: we only need to know if we can read
    // the file or not.
    llvm::sys::fs::is_regular_file(Twine(ConfigFile), IsFile);

    if (!IsFile) {
      // Try _clang-format too, since dotfiles are not commonly used on Windows.
      ConfigFile = Directory;
      llvm::sys::path::append(ConfigFile, "_clang-format");
      DEBUG(llvm::dbgs() << "Trying " << ConfigFile << "...\n");
      llvm::sys::fs::is_regular_file(Twine(ConfigFile), IsFile);
    }

    if (IsFile) {
      llvm::ErrorOr<std::unique_ptr<llvm::MemoryBuffer>> Text =
          llvm::MemoryBuffer::getFile(ConfigFile.c_str());
      if (std::error_code EC = Text.getError()) {
        llvm::errs() << EC.message() << "\n";
        break;
      }
      if (std::error_code ec =
              parseConfiguration(Text.get()->getBuffer(), &Style)) {
        if (ec == ParseError::Unsuitable) {
          if (!UnsuitableConfigFiles.empty())
            UnsuitableConfigFiles.append(", ");
          UnsuitableConfigFiles.append(ConfigFile);
          continue;
        }
        llvm::errs() << "Error reading " << ConfigFile << ": " << ec.message()
                     << "\n";
        break;
      }
      DEBUG(llvm::dbgs() << "Using configuration file " << ConfigFile << "\n");
      return Style;
    }
  }
  llvm::errs() << "Can't find usable .clang-format, using " << FallbackStyle
               << " style\n";
  if (!UnsuitableConfigFiles.empty()) {
    llvm::errs() << "Configuration file(s) do(es) not support "
                 << getLanguageName(Style.Language) << ": "
                 << UnsuitableConfigFiles << "\n";
  }
  return Style;
}

} // namespace format
} // namespace clang<|MERGE_RESOLUTION|>--- conflicted
+++ resolved
@@ -588,11 +588,7 @@
                 ? 0
                 : Limit - TheLine->Last->TotalLength;
 
-<<<<<<< HEAD
-    if (I + 1 == E || I[1]->Type == LT_Invalid)
-=======
     if (I + 1 == E || I[1]->Type == LT_Invalid || I[1]->First->MustBreakBefore)
->>>>>>> cd7df602
       return 0;
 
     // FIXME: TheLine->Level != 0 might or might not be the right check to do.
@@ -666,14 +662,9 @@
       SmallVectorImpl<AnnotatedLine *>::const_iterator E, unsigned Limit) {
     if (Limit == 0)
       return 0;
-<<<<<<< HEAD
-    if (Style.BreakBeforeBraces == FormatStyle::BS_Allman &&
-        I[1]->First->is(tok::l_brace))
-=======
     if ((Style.BreakBeforeBraces == FormatStyle::BS_Allman ||
          Style.BreakBeforeBraces == FormatStyle::BS_GNU) &&
         (I[1]->First->is(tok::l_brace) && !Style.AllowShortBlocksOnASingleLine))
->>>>>>> cd7df602
       return 0;
     if (I[1]->InPPDirective != (*I)->InPPDirective ||
         (I[1]->InPPDirective && I[1]->First->HasUnescapedNewline))
@@ -685,11 +676,7 @@
     if (1 + I[1]->Last->TotalLength > Limit)
       return 0;
     if (I[1]->First->isOneOf(tok::semi, tok::kw_if, tok::kw_for,
-<<<<<<< HEAD
-                                   tok::kw_while) ||
-=======
                              tok::kw_while) ||
->>>>>>> cd7df602
         I[1]->First->Type == TT_LineComment)
       return 0;
     // Only inline simple if's (no nested if or else).
@@ -752,11 +739,7 @@
 
       // Second, check that the next line does not contain any braces - if it
       // does, readability declines when putting it into a single line.
-<<<<<<< HEAD
-      if (I[1]->Last->Type == TT_LineComment || Tok->MustBreakBefore)
-=======
       if (I[1]->Last->Type == TT_LineComment)
->>>>>>> cd7df602
         return 0;
       do {
         if (Tok->is(tok::l_brace) && Tok->BlockKind != BK_BracedInit)
@@ -764,16 +747,9 @@
         Tok = Tok->Next;
       } while (Tok);
 
-<<<<<<< HEAD
-      // Last, check that the third line contains a single closing brace.
-      Tok = I[2]->First;
-      if (Tok->getNextNonComment() != NULL || Tok->isNot(tok::r_brace) ||
-          Tok->MustBreakBefore)
-=======
       // Last, check that the third line starts with a closing brace.
       Tok = I[2]->First;
       if (Tok->isNot(tok::r_brace))
->>>>>>> cd7df602
         return 0;
 
       return 2;
@@ -796,9 +772,6 @@
 
   bool nextTwoLinesFitInto(SmallVectorImpl<AnnotatedLine *>::const_iterator I,
                            unsigned Limit) {
-<<<<<<< HEAD
-    return 1 + I[1]->Last->TotalLength + 1 + I[2]->Last->TotalLength <= Limit;
-=======
     if (I[1]->First->MustBreakBefore || I[2]->First->MustBreakBefore)
       return false;
     return 1 + I[1]->Last->TotalLength + 1 + I[2]->Last->TotalLength <= Limit;
@@ -810,7 +783,6 @@
         return true;
     }
     return false;
->>>>>>> cd7df602
   }
 
   const FormatStyle &Style;
