--- conflicted
+++ resolved
@@ -1693,7 +1693,7 @@
       Diag(Tok, diag::ext_c99_variable_decl_in_for_loop);
 
     ParsedAttributesWithRange attrs(AttrFactory);
-    MaybeParseCXX0XAttributes(attrs);
+    MaybeParseCXX11Attributes(attrs);
 
     SourceLocation DeclStart = Tok.getLocation(), DeclEnd;
     StmtVector Stmts;
@@ -1711,7 +1711,7 @@
 
     // Turn the expression into a stmt.
     if (!Value.isInvalid()) {
-      FirstPart = Actions.ActOnExprStmt(Actions.MakeFullExpr(Value.get()));
+      FirstPart = Actions.ActOnExprStmt(Value);
     }
 
     if (Tok.is(tok::semi)) {
@@ -1907,7 +1907,6 @@
   return Actions.ActOnReturnStmt(ReturnLoc, R.take());
 }
 
-<<<<<<< HEAD
 /// ParseUPCNotifyStatement
 ///       synchronization-statement:
 ///         'upc_notify' expression[opt] ';'
@@ -1969,7 +1968,8 @@
   assert(Tok.is(tok::kw_upc_fence) && "Not a upc_fence stmt!");
   SourceLocation FenceLoc = ConsumeToken();  // eat the 'return'.
   return Actions.ActOnUPCFenceStmt(FenceLoc);
-=======
+}
+
 namespace {
   class ClangAsmParserCallback : public llvm::MCAsmParserSemaCallback {
     Parser &TheParser;
@@ -2243,7 +2243,6 @@
 
   assert(TokOffsets.size() == AsmToks.size());
   return false;
->>>>>>> 6267fb10
 }
 
 /// ParseMicrosoftAsmStatement. When -fms-extensions/-fasm-blocks is enabled,
