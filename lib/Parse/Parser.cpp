//===--- Parser.cpp - C Language Family Parser ----------------------------===//
//
//                     The LLVM Compiler Infrastructure
//
// This file is distributed under the University of Illinois Open Source
// License. See LICENSE.TXT for details.
//
//===----------------------------------------------------------------------===//
//
//  This file implements the Parser interfaces.
//
//===----------------------------------------------------------------------===//

#include "clang/Parse/Parser.h"
#include "RAIIObjectsForParser.h"
#include "clang/AST/ASTConsumer.h"
#include "clang/AST/ASTContext.h"
#include "clang/AST/DeclTemplate.h"
#include "clang/Parse/ParseDiagnostic.h"
#include "clang/Sema/DeclSpec.h"
#include "clang/Sema/ParsedTemplate.h"
#include "clang/Sema/Scope.h"
#include "llvm/Support/raw_ostream.h"
using namespace clang;


namespace {
/// \brief A comment handler that passes comments found by the preprocessor
/// to the parser action.
class ActionCommentHandler : public CommentHandler {
  Sema &S;

public:
  explicit ActionCommentHandler(Sema &S) : S(S) { }

  bool HandleComment(Preprocessor &PP, SourceRange Comment) override {
    S.ActOnComment(Comment);
    return false;
  }
};
} // end anonymous namespace

IdentifierInfo *Parser::getSEHExceptKeyword() {
  // __except is accepted as a (contextual) keyword 
  if (!Ident__except && (getLangOpts().MicrosoftExt || getLangOpts().Borland))
    Ident__except = PP.getIdentifierInfo("__except");

  return Ident__except;
}

Parser::Parser(Preprocessor &pp, Sema &actions, bool skipFunctionBodies)
  : PP(pp), Actions(actions), Diags(PP.getDiagnostics()),
    GreaterThanIsOperator(true), ColonIsSacred(false), 
    InMessageExpression(false), TemplateParameterDepth(0),
    ParsingInObjCContainer(false) {
  SkipFunctionBodies = pp.isCodeCompletionEnabled() || skipFunctionBodies;
  Tok.startToken();
  Tok.setKind(tok::eof);
  Actions.CurScope = nullptr;
  NumCachedScopes = 0;
  ParenCount = BracketCount = BraceCount = 0;
  CurParsedObjCImpl = nullptr;

  // Add #pragma handlers. These are removed and destroyed in the
  // destructor.
  initializePragmaHandlers();

  if (getLangOpts().UPC) {
    UPCHandler.reset(new PragmaUPCHandler());
    PP.AddPragmaHandler(UPCHandler.get());
    PUPCHandler.reset(new PragmaPUPCHandler());
    PP.AddPragmaHandler(PUPCHandler.get());
  }
      
  CommentSemaHandler.reset(new ActionCommentHandler(actions));
  PP.addCommentHandler(CommentSemaHandler.get());

  PP.setCodeCompletionHandler(*this);
}

DiagnosticBuilder Parser::Diag(SourceLocation Loc, unsigned DiagID) {
  return Diags.Report(Loc, DiagID);
}

DiagnosticBuilder Parser::Diag(const Token &Tok, unsigned DiagID) {
  return Diag(Tok.getLocation(), DiagID);
}

/// \brief Emits a diagnostic suggesting parentheses surrounding a
/// given range.
///
/// \param Loc The location where we'll emit the diagnostic.
/// \param DK The kind of diagnostic to emit.
/// \param ParenRange Source range enclosing code that should be parenthesized.
void Parser::SuggestParentheses(SourceLocation Loc, unsigned DK,
                                SourceRange ParenRange) {
  SourceLocation EndLoc = PP.getLocForEndOfToken(ParenRange.getEnd());
  if (!ParenRange.getEnd().isFileID() || EndLoc.isInvalid()) {
    // We can't display the parentheses, so just dig the
    // warning/error and return.
    Diag(Loc, DK);
    return;
  }

  Diag(Loc, DK)
    << FixItHint::CreateInsertion(ParenRange.getBegin(), "(")
    << FixItHint::CreateInsertion(EndLoc, ")");
}

static bool IsCommonTypo(tok::TokenKind ExpectedTok, const Token &Tok) {
  switch (ExpectedTok) {
  case tok::semi:
    return Tok.is(tok::colon) || Tok.is(tok::comma); // : or , for ;
  default: return false;
  }
}

bool Parser::ExpectAndConsume(tok::TokenKind ExpectedTok, unsigned DiagID,
                              StringRef Msg) {
  if (Tok.is(ExpectedTok) || Tok.is(tok::code_completion)) {
    ConsumeAnyToken();
    return false;
  }

  // Detect common single-character typos and resume.
  if (IsCommonTypo(ExpectedTok, Tok)) {
    SourceLocation Loc = Tok.getLocation();
    {
      DiagnosticBuilder DB = Diag(Loc, DiagID);
      DB << FixItHint::CreateReplacement(
                SourceRange(Loc), tok::getPunctuatorSpelling(ExpectedTok));
      if (DiagID == diag::err_expected)
        DB << ExpectedTok;
      else if (DiagID == diag::err_expected_after)
        DB << Msg << ExpectedTok;
      else
        DB << Msg;
    }

    // Pretend there wasn't a problem.
    ConsumeAnyToken();
    return false;
  }

  SourceLocation EndLoc = PP.getLocForEndOfToken(PrevTokLocation);
  const char *Spelling = nullptr;
  if (EndLoc.isValid())
    Spelling = tok::getPunctuatorSpelling(ExpectedTok);

  DiagnosticBuilder DB =
      Spelling
          ? Diag(EndLoc, DiagID) << FixItHint::CreateInsertion(EndLoc, Spelling)
          : Diag(Tok, DiagID);
  if (DiagID == diag::err_expected)
    DB << ExpectedTok;
  else if (DiagID == diag::err_expected_after)
    DB << Msg << ExpectedTok;
  else
    DB << Msg;

  return true;
}

bool Parser::ExpectAndConsumeSemi(unsigned DiagID) {
  if (TryConsumeToken(tok::semi))
    return false;

  if (Tok.is(tok::code_completion)) {
    handleUnexpectedCodeCompletionToken();
    return false;
  }
  
  if ((Tok.is(tok::r_paren) || Tok.is(tok::r_square)) && 
      NextToken().is(tok::semi)) {
    Diag(Tok, diag::err_extraneous_token_before_semi)
      << PP.getSpelling(Tok)
      << FixItHint::CreateRemoval(Tok.getLocation());
    ConsumeAnyToken(); // The ')' or ']'.
    ConsumeToken(); // The ';'.
    return false;
  }
  
  return ExpectAndConsume(tok::semi, DiagID);
}

void Parser::ConsumeExtraSemi(ExtraSemiKind Kind, unsigned TST) {
  if (!Tok.is(tok::semi)) return;

  bool HadMultipleSemis = false;
  SourceLocation StartLoc = Tok.getLocation();
  SourceLocation EndLoc = Tok.getLocation();
  ConsumeToken();

  while ((Tok.is(tok::semi) && !Tok.isAtStartOfLine())) {
    HadMultipleSemis = true;
    EndLoc = Tok.getLocation();
    ConsumeToken();
  }

  // C++11 allows extra semicolons at namespace scope, but not in any of the
  // other contexts.
  if (Kind == OutsideFunction && getLangOpts().CPlusPlus) {
    if (getLangOpts().CPlusPlus11)
      Diag(StartLoc, diag::warn_cxx98_compat_top_level_semi)
          << FixItHint::CreateRemoval(SourceRange(StartLoc, EndLoc));
    else
      Diag(StartLoc, diag::ext_extra_semi_cxx11)
          << FixItHint::CreateRemoval(SourceRange(StartLoc, EndLoc));
    return;
  }

  if (Kind != AfterMemberFunctionDefinition || HadMultipleSemis)
    Diag(StartLoc, diag::ext_extra_semi)
        << Kind << DeclSpec::getSpecifierName((DeclSpec::TST)TST,
                                    Actions.getASTContext().getPrintingPolicy())
        << FixItHint::CreateRemoval(SourceRange(StartLoc, EndLoc));
  else
    // A single semicolon is valid after a member function definition.
    Diag(StartLoc, diag::warn_extra_semi_after_mem_fn_def)
      << FixItHint::CreateRemoval(SourceRange(StartLoc, EndLoc));
}

//===----------------------------------------------------------------------===//
// Error recovery.
//===----------------------------------------------------------------------===//

static bool HasFlagsSet(Parser::SkipUntilFlags L, Parser::SkipUntilFlags R) {
  return (static_cast<unsigned>(L) & static_cast<unsigned>(R)) != 0;
}

/// SkipUntil - Read tokens until we get to the specified token, then consume
/// it (unless no flag StopBeforeMatch).  Because we cannot guarantee that the
/// token will ever occur, this skips to the next token, or to some likely
/// good stopping point.  If StopAtSemi is true, skipping will stop at a ';'
/// character.
///
/// If SkipUntil finds the specified token, it returns true, otherwise it
/// returns false.
bool Parser::SkipUntil(ArrayRef<tok::TokenKind> Toks, SkipUntilFlags Flags) {
  // We always want this function to skip at least one token if the first token
  // isn't T and if not at EOF.
  bool isFirstTokenSkipped = true;
  while (1) {
    // If we found one of the tokens, stop and return true.
    for (unsigned i = 0, NumToks = Toks.size(); i != NumToks; ++i) {
      if (Tok.is(Toks[i])) {
        if (HasFlagsSet(Flags, StopBeforeMatch)) {
          // Noop, don't consume the token.
        } else {
          ConsumeAnyToken();
        }
        return true;
      }
    }

    // Important special case: The caller has given up and just wants us to
    // skip the rest of the file. Do this without recursing, since we can
    // get here precisely because the caller detected too much recursion.
    if (Toks.size() == 1 && Toks[0] == tok::eof &&
        !HasFlagsSet(Flags, StopAtSemi) &&
        !HasFlagsSet(Flags, StopAtCodeCompletion)) {
      while (Tok.isNot(tok::eof))
        ConsumeAnyToken();
      return true;
    }

    switch (Tok.getKind()) {
    case tok::eof:
      // Ran out of tokens.
      return false;

    case tok::annot_pragma_openmp_end:
      // Stop before an OpenMP pragma boundary.
    case tok::annot_module_begin:
    case tok::annot_module_end:
    case tok::annot_module_include:
      // Stop before we change submodules. They generally indicate a "good"
      // place to pick up parsing again (except in the special case where
      // we're trying to skip to EOF).
      return false;

    case tok::code_completion:
      if (!HasFlagsSet(Flags, StopAtCodeCompletion))
        handleUnexpectedCodeCompletionToken();
      return false;
        
    case tok::l_paren:
      // Recursively skip properly-nested parens.
      ConsumeParen();
      if (HasFlagsSet(Flags, StopAtCodeCompletion))
        SkipUntil(tok::r_paren, StopAtCodeCompletion);
      else
        SkipUntil(tok::r_paren);
      break;
    case tok::l_square:
      // Recursively skip properly-nested square brackets.
      ConsumeBracket();
      if (HasFlagsSet(Flags, StopAtCodeCompletion))
        SkipUntil(tok::r_square, StopAtCodeCompletion);
      else
        SkipUntil(tok::r_square);
      break;
    case tok::l_brace:
      // Recursively skip properly-nested braces.
      ConsumeBrace();
      if (HasFlagsSet(Flags, StopAtCodeCompletion))
        SkipUntil(tok::r_brace, StopAtCodeCompletion);
      else
        SkipUntil(tok::r_brace);
      break;

    // Okay, we found a ']' or '}' or ')', which we think should be balanced.
    // Since the user wasn't looking for this token (if they were, it would
    // already be handled), this isn't balanced.  If there is a LHS token at a
    // higher level, we will assume that this matches the unbalanced token
    // and return it.  Otherwise, this is a spurious RHS token, which we skip.
    case tok::r_paren:
      if (ParenCount && !isFirstTokenSkipped)
        return false;  // Matches something.
      ConsumeParen();
      break;
    case tok::r_square:
      if (BracketCount && !isFirstTokenSkipped)
        return false;  // Matches something.
      ConsumeBracket();
      break;
    case tok::r_brace:
      if (BraceCount && !isFirstTokenSkipped)
        return false;  // Matches something.
      ConsumeBrace();
      break;

    case tok::string_literal:
    case tok::wide_string_literal:
    case tok::utf8_string_literal:
    case tok::utf16_string_literal:
    case tok::utf32_string_literal:
      ConsumeStringToken();
      break;
        
    case tok::semi:
      if (HasFlagsSet(Flags, StopAtSemi))
        return false;
      // FALL THROUGH.
    default:
      // Skip this token.
      ConsumeToken();
      break;
    }
    isFirstTokenSkipped = false;
  }
}

//===----------------------------------------------------------------------===//
// Scope manipulation
//===----------------------------------------------------------------------===//

/// EnterScope - Start a new scope.
void Parser::EnterScope(unsigned ScopeFlags) {
  if (NumCachedScopes) {
    Scope *N = ScopeCache[--NumCachedScopes];
    N->Init(getCurScope(), ScopeFlags);
    Actions.CurScope = N;
  } else {
    Actions.CurScope = new Scope(getCurScope(), ScopeFlags, Diags);
  }
}

/// ExitScope - Pop a scope off the scope stack.
void Parser::ExitScope() {
  assert(getCurScope() && "Scope imbalance!");

  // Inform the actions module that this scope is going away if there are any
  // decls in it.
  Actions.ActOnPopScope(Tok.getLocation(), getCurScope());

  Scope *OldScope = getCurScope();
  Actions.CurScope = OldScope->getParent();

  if (NumCachedScopes == ScopeCacheSize)
    delete OldScope;
  else
    ScopeCache[NumCachedScopes++] = OldScope;
}

/// Set the flags for the current scope to ScopeFlags. If ManageFlags is false,
/// this object does nothing.
Parser::ParseScopeFlags::ParseScopeFlags(Parser *Self, unsigned ScopeFlags,
                                 bool ManageFlags)
  : CurScope(ManageFlags ? Self->getCurScope() : nullptr) {
  if (CurScope) {
    OldFlags = CurScope->getFlags();
    CurScope->setFlags(ScopeFlags);
  }
}

/// Restore the flags for the current scope to what they were before this
/// object overrode them.
Parser::ParseScopeFlags::~ParseScopeFlags() {
  if (CurScope)
    CurScope->setFlags(OldFlags);
}


//===----------------------------------------------------------------------===//
// C99 6.9: External Definitions.
//===----------------------------------------------------------------------===//

Parser::~Parser() {
  // If we still have scopes active, delete the scope tree.
  delete getCurScope();
  Actions.CurScope = nullptr;

  // Free the scope cache.
  for (unsigned i = 0, e = NumCachedScopes; i != e; ++i)
    delete ScopeCache[i];

<<<<<<< HEAD
  // Remove the pragma handlers we installed.
  PP.RemovePragmaHandler(AlignHandler.get());
  AlignHandler.reset();
  PP.RemovePragmaHandler("GCC", GCCVisibilityHandler.get());
  GCCVisibilityHandler.reset();
  PP.RemovePragmaHandler(OptionsHandler.get());
  OptionsHandler.reset();
  PP.RemovePragmaHandler(PackHandler.get());
  PackHandler.reset();
  PP.RemovePragmaHandler(MSStructHandler.get());
  MSStructHandler.reset();
  PP.RemovePragmaHandler(UnusedHandler.get());
  UnusedHandler.reset();
  PP.RemovePragmaHandler(WeakHandler.get());
  WeakHandler.reset();
  PP.RemovePragmaHandler(RedefineExtnameHandler.get());
  RedefineExtnameHandler.reset();

  if (getLangOpts().OpenCL) {
    PP.RemovePragmaHandler("OPENCL", OpenCLExtensionHandler.get());
    OpenCLExtensionHandler.reset();
    PP.RemovePragmaHandler("OPENCL", FPContractHandler.get());
  }
  PP.RemovePragmaHandler(OpenMPHandler.get());
  OpenMPHandler.reset();

  if (getLangOpts().MicrosoftExt) {
    PP.RemovePragmaHandler(MSCommentHandler.get());
    MSCommentHandler.reset();
    PP.RemovePragmaHandler(MSDetectMismatchHandler.get());
    MSDetectMismatchHandler.reset();
  }

  if (getLangOpts().UPC) {
    PP.RemovePragmaHandler(PUPCHandler.get());
    PUPCHandler.reset();
    PP.RemovePragmaHandler(UPCHandler.get());
    UPCHandler.reset();
  }

  PP.RemovePragmaHandler("STDC", FPContractHandler.get());
  FPContractHandler.reset();
=======
  resetPragmaHandlers();
>>>>>>> 445305f4

  PP.removeCommentHandler(CommentSemaHandler.get());

  PP.clearCodeCompletionHandler();

  assert(TemplateIds.empty() && "Still alive TemplateIdAnnotations around?");
}

/// Initialize - Warm up the parser.
///
void Parser::Initialize() {
  // Create the translation unit scope.  Install it as the current scope.
  assert(getCurScope() == nullptr && "A scope is already active?");
  EnterScope(Scope::DeclScope);
  Actions.ActOnTranslationUnitScope(getCurScope());

  // Initialization for Objective-C context sensitive keywords recognition.
  // Referenced in Parser::ParseObjCTypeQualifierList.
  if (getLangOpts().ObjC1) {
    ObjCTypeQuals[objc_in] = &PP.getIdentifierTable().get("in");
    ObjCTypeQuals[objc_out] = &PP.getIdentifierTable().get("out");
    ObjCTypeQuals[objc_inout] = &PP.getIdentifierTable().get("inout");
    ObjCTypeQuals[objc_oneway] = &PP.getIdentifierTable().get("oneway");
    ObjCTypeQuals[objc_bycopy] = &PP.getIdentifierTable().get("bycopy");
    ObjCTypeQuals[objc_byref] = &PP.getIdentifierTable().get("byref");
  }

  Ident_instancetype = nullptr;
  Ident_final = nullptr;
  Ident_sealed = nullptr;
  Ident_override = nullptr;

  Ident_super = &PP.getIdentifierTable().get("super");

  if (getLangOpts().AltiVec) {
    Ident_vector = &PP.getIdentifierTable().get("vector");
    Ident_pixel = &PP.getIdentifierTable().get("pixel");
    Ident_bool = &PP.getIdentifierTable().get("bool");
  }

  Ident_introduced = nullptr;
  Ident_deprecated = nullptr;
  Ident_obsoleted = nullptr;
  Ident_unavailable = nullptr;

  Ident__except = nullptr;

  Ident__exception_code = Ident__exception_info = nullptr;
  Ident__abnormal_termination = Ident___exception_code = nullptr;
  Ident___exception_info = Ident___abnormal_termination = nullptr;
  Ident_GetExceptionCode = Ident_GetExceptionInfo = nullptr;
  Ident_AbnormalTermination = nullptr;

  if(getLangOpts().Borland) {
    Ident__exception_info        = PP.getIdentifierInfo("_exception_info");
    Ident___exception_info       = PP.getIdentifierInfo("__exception_info");
    Ident_GetExceptionInfo       = PP.getIdentifierInfo("GetExceptionInformation");
    Ident__exception_code        = PP.getIdentifierInfo("_exception_code");
    Ident___exception_code       = PP.getIdentifierInfo("__exception_code");
    Ident_GetExceptionCode       = PP.getIdentifierInfo("GetExceptionCode");
    Ident__abnormal_termination  = PP.getIdentifierInfo("_abnormal_termination");
    Ident___abnormal_termination = PP.getIdentifierInfo("__abnormal_termination");
    Ident_AbnormalTermination    = PP.getIdentifierInfo("AbnormalTermination");

    PP.SetPoisonReason(Ident__exception_code,diag::err_seh___except_block);
    PP.SetPoisonReason(Ident___exception_code,diag::err_seh___except_block);
    PP.SetPoisonReason(Ident_GetExceptionCode,diag::err_seh___except_block);
    PP.SetPoisonReason(Ident__exception_info,diag::err_seh___except_filter);
    PP.SetPoisonReason(Ident___exception_info,diag::err_seh___except_filter);
    PP.SetPoisonReason(Ident_GetExceptionInfo,diag::err_seh___except_filter);
    PP.SetPoisonReason(Ident__abnormal_termination,diag::err_seh___finally_block);
    PP.SetPoisonReason(Ident___abnormal_termination,diag::err_seh___finally_block);
    PP.SetPoisonReason(Ident_AbnormalTermination,diag::err_seh___finally_block);
  }

  Actions.Initialize();

  // Prime the lexer look-ahead.
  ConsumeToken();
}

namespace {
  /// \brief RAIIObject to destroy the contents of a SmallVector of
  /// TemplateIdAnnotation pointers and clear the vector.
  class DestroyTemplateIdAnnotationsRAIIObj {
    SmallVectorImpl<TemplateIdAnnotation *> &Container;
  public:
    DestroyTemplateIdAnnotationsRAIIObj(SmallVectorImpl<TemplateIdAnnotation *>
                                       &Container)
      : Container(Container) {}

    ~DestroyTemplateIdAnnotationsRAIIObj() {
      for (SmallVectorImpl<TemplateIdAnnotation *>::iterator I =
           Container.begin(), E = Container.end();
           I != E; ++I)
        (*I)->Destroy();
      Container.clear();
    }
  };
}

/// ParseTopLevelDecl - Parse one top-level declaration, return whatever the
/// action tells us to.  This returns true if the EOF was encountered.
bool Parser::ParseTopLevelDecl(DeclGroupPtrTy &Result) {
  DestroyTemplateIdAnnotationsRAIIObj CleanupRAII(TemplateIds);

  // Skip over the EOF token, flagging end of previous input for incremental
  // processing
  if (PP.isIncrementalProcessingEnabled() && Tok.is(tok::eof))
    ConsumeToken();

  Result = DeclGroupPtrTy();
  switch (Tok.getKind()) {
  case tok::annot_pragma_unused:
    HandlePragmaUnused();
    return false;

  case tok::annot_module_include:
    Actions.ActOnModuleInclude(Tok.getLocation(),
                               reinterpret_cast<Module *>(
                                   Tok.getAnnotationValue()));
    ConsumeToken();
    return false;

  case tok::annot_module_begin:
  case tok::annot_module_end:
    // FIXME: Update visibility based on the submodule we're in.
    ConsumeToken();
    return false;

  case tok::eof:
    // Late template parsing can begin.
    if (getLangOpts().DelayedTemplateParsing)
      Actions.SetLateTemplateParser(LateTemplateParserCallback, this);
    if (!PP.isIncrementalProcessingEnabled())
      Actions.ActOnEndOfTranslationUnit();
    //else don't tell Sema that we ended parsing: more input might come.
    return true;

  default:
    break;
  }

  ParsedAttributesWithRange attrs(AttrFactory);
  MaybeParseCXX11Attributes(attrs);
  MaybeParseMicrosoftAttributes(attrs);

  Result = ParseExternalDeclaration(attrs);
  return false;
}

/// ParseExternalDeclaration:
///
///       external-declaration: [C99 6.9], declaration: [C++ dcl.dcl]
///         function-definition
///         declaration
/// [GNU]   asm-definition
/// [GNU]   __extension__ external-declaration
/// [OBJC]  objc-class-definition
/// [OBJC]  objc-class-declaration
/// [OBJC]  objc-alias-declaration
/// [OBJC]  objc-protocol-definition
/// [OBJC]  objc-method-definition
/// [OBJC]  @end
/// [C++]   linkage-specification
/// [GNU] asm-definition:
///         simple-asm-expr ';'
/// [C++11] empty-declaration
/// [C++11] attribute-declaration
///
/// [C++11] empty-declaration:
///           ';'
///
/// [C++0x/GNU] 'extern' 'template' declaration
Parser::DeclGroupPtrTy
Parser::ParseExternalDeclaration(ParsedAttributesWithRange &attrs,
                                 ParsingDeclSpec *DS) {
  DestroyTemplateIdAnnotationsRAIIObj CleanupRAII(TemplateIds);
  ParenBraceBracketBalancer BalancerRAIIObj(*this);

  if (PP.isCodeCompletionReached()) {
    cutOffParsing();
    return DeclGroupPtrTy();
  }

  Decl *SingleDecl = nullptr;
  switch (Tok.getKind()) {
  case tok::annot_pragma_vis:
    HandlePragmaVisibility();
    return DeclGroupPtrTy();
  case tok::annot_pragma_pack:
    HandlePragmaPack();
    return DeclGroupPtrTy();
  case tok::annot_pragma_upc:
    HandlePragmaUPC();
    return DeclGroupPtrTy();
  case tok::annot_pragma_pupc:
    SingleDecl =  HandlePragmaPUPC();
    break;
  case tok::annot_pragma_msstruct:
    HandlePragmaMSStruct();
    return DeclGroupPtrTy();
  case tok::annot_pragma_align:
    HandlePragmaAlign();
    return DeclGroupPtrTy();
  case tok::annot_pragma_weak:
    HandlePragmaWeak();
    return DeclGroupPtrTy();
  case tok::annot_pragma_weakalias:
    HandlePragmaWeakAlias();
    return DeclGroupPtrTy();
  case tok::annot_pragma_redefine_extname:
    HandlePragmaRedefineExtname();
    return DeclGroupPtrTy();
  case tok::annot_pragma_fp_contract:
    HandlePragmaFPContract();
    return DeclGroupPtrTy();
  case tok::annot_pragma_opencl_extension:
    HandlePragmaOpenCLExtension();
    return DeclGroupPtrTy();
  case tok::annot_pragma_openmp:
    ParseOpenMPDeclarativeDirective();
    return DeclGroupPtrTy();
  case tok::annot_pragma_ms_pointers_to_members:
    HandlePragmaMSPointersToMembers();
    return DeclGroupPtrTy();
  case tok::annot_pragma_ms_vtordisp:
    HandlePragmaMSVtorDisp();
    return DeclGroupPtrTy();
  case tok::annot_pragma_ms_pragma:
    HandlePragmaMSPragma();
    return DeclGroupPtrTy();
  case tok::semi:
    // Either a C++11 empty-declaration or attribute-declaration.
    SingleDecl = Actions.ActOnEmptyDeclaration(getCurScope(),
                                               attrs.getList(),
                                               Tok.getLocation());
    ConsumeExtraSemi(OutsideFunction);
    break;
  case tok::r_brace:
    Diag(Tok, diag::err_extraneous_closing_brace);
    ConsumeBrace();
    return DeclGroupPtrTy();
  case tok::eof:
    Diag(Tok, diag::err_expected_external_declaration);
    return DeclGroupPtrTy();
  case tok::kw___extension__: {
    // __extension__ silences extension warnings in the subexpression.
    ExtensionRAIIObject O(Diags);  // Use RAII to do this.
    ConsumeToken();
    return ParseExternalDeclaration(attrs);
  }
  case tok::kw_asm: {
    ProhibitAttributes(attrs);

    SourceLocation StartLoc = Tok.getLocation();
    SourceLocation EndLoc;
    ExprResult Result(ParseSimpleAsm(&EndLoc));

    ExpectAndConsume(tok::semi, diag::err_expected_after,
                     "top-level asm block");

    if (Result.isInvalid())
      return DeclGroupPtrTy();
    SingleDecl = Actions.ActOnFileScopeAsmDecl(Result.get(), StartLoc, EndLoc);
    break;
  }
  case tok::at:
    return ParseObjCAtDirectives();
  case tok::minus:
  case tok::plus:
    if (!getLangOpts().ObjC1) {
      Diag(Tok, diag::err_expected_external_declaration);
      ConsumeToken();
      return DeclGroupPtrTy();
    }
    SingleDecl = ParseObjCMethodDefinition();
    break;
  case tok::code_completion:
      Actions.CodeCompleteOrdinaryName(getCurScope(), 
                             CurParsedObjCImpl? Sema::PCC_ObjCImplementation
                                              : Sema::PCC_Namespace);
    cutOffParsing();
    return DeclGroupPtrTy();
  case tok::kw_using:
  case tok::kw_namespace:
  case tok::kw_typedef:
  case tok::kw_template:
  case tok::kw_export:    // As in 'export template'
  case tok::kw_static_assert:
  case tok::kw__Static_assert:
    // A function definition cannot start with any of these keywords.
    {
      SourceLocation DeclEnd;
      StmtVector Stmts;
      return ParseDeclaration(Stmts, Declarator::FileContext, DeclEnd, attrs);
    }

  case tok::kw_static:
    // Parse (then ignore) 'static' prior to a template instantiation. This is
    // a GCC extension that we intentionally do not support.
    if (getLangOpts().CPlusPlus && NextToken().is(tok::kw_template)) {
      Diag(ConsumeToken(), diag::warn_static_inline_explicit_inst_ignored)
        << 0;
      SourceLocation DeclEnd;
      StmtVector Stmts;
      return ParseDeclaration(Stmts, Declarator::FileContext, DeclEnd, attrs);  
    }
    goto dont_know;
      
  case tok::kw_inline:
    if (getLangOpts().CPlusPlus) {
      tok::TokenKind NextKind = NextToken().getKind();
      
      // Inline namespaces. Allowed as an extension even in C++03.
      if (NextKind == tok::kw_namespace) {
        SourceLocation DeclEnd;
        StmtVector Stmts;
        return ParseDeclaration(Stmts, Declarator::FileContext, DeclEnd, attrs);
      }
      
      // Parse (then ignore) 'inline' prior to a template instantiation. This is
      // a GCC extension that we intentionally do not support.
      if (NextKind == tok::kw_template) {
        Diag(ConsumeToken(), diag::warn_static_inline_explicit_inst_ignored)
          << 1;
        SourceLocation DeclEnd;
        StmtVector Stmts;
        return ParseDeclaration(Stmts, Declarator::FileContext, DeclEnd, attrs);  
      }
    }
    goto dont_know;

  case tok::kw_extern:
    if (getLangOpts().CPlusPlus && NextToken().is(tok::kw_template)) {
      // Extern templates
      SourceLocation ExternLoc = ConsumeToken();
      SourceLocation TemplateLoc = ConsumeToken();
      Diag(ExternLoc, getLangOpts().CPlusPlus11 ?
             diag::warn_cxx98_compat_extern_template :
             diag::ext_extern_template) << SourceRange(ExternLoc, TemplateLoc);
      SourceLocation DeclEnd;
      return Actions.ConvertDeclToDeclGroup(
                  ParseExplicitInstantiation(Declarator::FileContext,
                                             ExternLoc, TemplateLoc, DeclEnd));
    }
    goto dont_know;

  case tok::kw___if_exists:
  case tok::kw___if_not_exists:
    ParseMicrosoftIfExistsExternalDeclaration();
    return DeclGroupPtrTy();
      
  default:
  dont_know:
    // We can't tell whether this is a function-definition or declaration yet.
    return ParseDeclarationOrFunctionDefinition(attrs, DS);
  }

  // This routine returns a DeclGroup, if the thing we parsed only contains a
  // single decl, convert it now.
  return Actions.ConvertDeclToDeclGroup(SingleDecl);
}

/// \brief Determine whether the current token, if it occurs after a
/// declarator, continues a declaration or declaration list.
bool Parser::isDeclarationAfterDeclarator() {
  // Check for '= delete' or '= default'
  if (getLangOpts().CPlusPlus && Tok.is(tok::equal)) {
    const Token &KW = NextToken();
    if (KW.is(tok::kw_default) || KW.is(tok::kw_delete))
      return false;
  }
  
  return Tok.is(tok::equal) ||      // int X()=  -> not a function def
    Tok.is(tok::comma) ||           // int X(),  -> not a function def
    Tok.is(tok::semi)  ||           // int X();  -> not a function def
    Tok.is(tok::kw_asm) ||          // int X() __asm__ -> not a function def
    Tok.is(tok::kw___attribute) ||  // int X() __attr__ -> not a function def
    (getLangOpts().CPlusPlus &&
     Tok.is(tok::l_paren));         // int X(0) -> not a function def [C++]
}

/// \brief Determine whether the current token, if it occurs after a
/// declarator, indicates the start of a function definition.
bool Parser::isStartOfFunctionDefinition(const ParsingDeclarator &Declarator) {
  assert(Declarator.isFunctionDeclarator() && "Isn't a function declarator");
  if (Tok.is(tok::l_brace))   // int X() {}
    return true;
  
  // Handle K&R C argument lists: int X(f) int f; {}
  if (!getLangOpts().CPlusPlus &&
      Declarator.getFunctionTypeInfo().isKNRPrototype()) 
    return isDeclarationSpecifier();

  if (getLangOpts().CPlusPlus && Tok.is(tok::equal)) {
    const Token &KW = NextToken();
    return KW.is(tok::kw_default) || KW.is(tok::kw_delete);
  }
  
  return Tok.is(tok::colon) ||         // X() : Base() {} (used for ctors)
         Tok.is(tok::kw_try);          // X() try { ... }
}

/// ParseDeclarationOrFunctionDefinition - Parse either a function-definition or
/// a declaration.  We can't tell which we have until we read up to the
/// compound-statement in function-definition. TemplateParams, if
/// non-NULL, provides the template parameters when we're parsing a
/// C++ template-declaration.
///
///       function-definition: [C99 6.9.1]
///         decl-specs      declarator declaration-list[opt] compound-statement
/// [C90] function-definition: [C99 6.7.1] - implicit int result
/// [C90]   decl-specs[opt] declarator declaration-list[opt] compound-statement
///
///       declaration: [C99 6.7]
///         declaration-specifiers init-declarator-list[opt] ';'
/// [!C99]  init-declarator-list ';'                   [TODO: warn in c99 mode]
/// [OMP]   threadprivate-directive                              [TODO]
///
Parser::DeclGroupPtrTy
Parser::ParseDeclOrFunctionDefInternal(ParsedAttributesWithRange &attrs,
                                       ParsingDeclSpec &DS,
                                       AccessSpecifier AS) {
  // Parse the common declaration-specifiers piece.
  ParseDeclarationSpecifiers(DS, ParsedTemplateInfo(), AS, DSC_top_level);

  // If we had a free-standing type definition with a missing semicolon, we
  // may get this far before the problem becomes obvious.
  if (DS.hasTagDefinition() &&
      DiagnoseMissingSemiAfterTagDefinition(DS, AS, DSC_top_level))
    return DeclGroupPtrTy();

  // C99 6.7.2.3p6: Handle "struct-or-union identifier;", "enum { X };"
  // declaration-specifiers init-declarator-list[opt] ';'
  if (Tok.is(tok::semi)) {
    ProhibitAttributes(attrs);
    ConsumeToken();
    Decl *TheDecl = Actions.ParsedFreeStandingDeclSpec(getCurScope(), AS, DS);
    DS.complete(TheDecl);
    return Actions.ConvertDeclToDeclGroup(TheDecl);
  }

  DS.takeAttributesFrom(attrs);

  // ObjC2 allows prefix attributes on class interfaces and protocols.
  // FIXME: This still needs better diagnostics. We should only accept
  // attributes here, no types, etc.
  if (getLangOpts().ObjC2 && Tok.is(tok::at)) {
    SourceLocation AtLoc = ConsumeToken(); // the "@"
    if (!Tok.isObjCAtKeyword(tok::objc_interface) &&
        !Tok.isObjCAtKeyword(tok::objc_protocol)) {
      Diag(Tok, diag::err_objc_unexpected_attr);
      SkipUntil(tok::semi); // FIXME: better skip?
      return DeclGroupPtrTy();
    }

    DS.abort();

    const char *PrevSpec = nullptr;
    unsigned DiagID;
    if (DS.SetTypeSpecType(DeclSpec::TST_unspecified, AtLoc, PrevSpec, DiagID,
                           Actions.getASTContext().getPrintingPolicy()))
      Diag(AtLoc, DiagID) << PrevSpec;

    if (Tok.isObjCAtKeyword(tok::objc_protocol))
      return ParseObjCAtProtocolDeclaration(AtLoc, DS.getAttributes());

    return Actions.ConvertDeclToDeclGroup(
            ParseObjCAtInterfaceDeclaration(AtLoc, DS.getAttributes()));
  }

  // If the declspec consisted only of 'extern' and we have a string
  // literal following it, this must be a C++ linkage specifier like
  // 'extern "C"'.
  if (getLangOpts().CPlusPlus && isTokenStringLiteral() &&
      DS.getStorageClassSpec() == DeclSpec::SCS_extern &&
      DS.getParsedSpecifiers() == DeclSpec::PQ_StorageClassSpecifier) {
    Decl *TheDecl = ParseLinkage(DS, Declarator::FileContext);
    return Actions.ConvertDeclToDeclGroup(TheDecl);
  }

  return ParseDeclGroup(DS, Declarator::FileContext, true);
}

Parser::DeclGroupPtrTy
Parser::ParseDeclarationOrFunctionDefinition(ParsedAttributesWithRange &attrs,
                                             ParsingDeclSpec *DS,
                                             AccessSpecifier AS) {
  if (DS) {
    return ParseDeclOrFunctionDefInternal(attrs, *DS, AS);
  } else {
    ParsingDeclSpec PDS(*this);
    // Must temporarily exit the objective-c container scope for
    // parsing c constructs and re-enter objc container scope
    // afterwards.
    ObjCDeclContextSwitch ObjCDC(*this);
      
    return ParseDeclOrFunctionDefInternal(attrs, PDS, AS);
  }
}

/// ParseFunctionDefinition - We parsed and verified that the specified
/// Declarator is well formed.  If this is a K&R-style function, read the
/// parameters declaration-list, then start the compound-statement.
///
///       function-definition: [C99 6.9.1]
///         decl-specs      declarator declaration-list[opt] compound-statement
/// [C90] function-definition: [C99 6.7.1] - implicit int result
/// [C90]   decl-specs[opt] declarator declaration-list[opt] compound-statement
/// [C++] function-definition: [C++ 8.4]
///         decl-specifier-seq[opt] declarator ctor-initializer[opt]
///         function-body
/// [C++] function-definition: [C++ 8.4]
///         decl-specifier-seq[opt] declarator function-try-block
///
Decl *Parser::ParseFunctionDefinition(ParsingDeclarator &D,
                                      const ParsedTemplateInfo &TemplateInfo,
                                      LateParsedAttrList *LateParsedAttrs) {
  // Poison the SEH identifiers so they are flagged as illegal in function bodies
  PoisonSEHIdentifiersRAIIObject PoisonSEHIdentifiers(*this, true);
  const DeclaratorChunk::FunctionTypeInfo &FTI = D.getFunctionTypeInfo();

  // If this is C90 and the declspecs were completely missing, fudge in an
  // implicit int.  We do this here because this is the only place where
  // declaration-specifiers are completely optional in the grammar.
  if (getLangOpts().ImplicitInt && D.getDeclSpec().isEmpty()) {
    const char *PrevSpec;
    unsigned DiagID;
    const PrintingPolicy &Policy = Actions.getASTContext().getPrintingPolicy();
    D.getMutableDeclSpec().SetTypeSpecType(DeclSpec::TST_int,
                                           D.getIdentifierLoc(),
                                           PrevSpec, DiagID,
                                           Policy);
    D.SetRangeBegin(D.getDeclSpec().getSourceRange().getBegin());
  }

  // If this declaration was formed with a K&R-style identifier list for the
  // arguments, parse declarations for all of the args next.
  // int foo(a,b) int a; float b; {}
  if (FTI.isKNRPrototype())
    ParseKNRParamDeclarations(D);

  // We should have either an opening brace or, in a C++ constructor,
  // we may have a colon.
  if (Tok.isNot(tok::l_brace) && 
      (!getLangOpts().CPlusPlus ||
       (Tok.isNot(tok::colon) && Tok.isNot(tok::kw_try) &&
        Tok.isNot(tok::equal)))) {
    Diag(Tok, diag::err_expected_fn_body);

    // Skip over garbage, until we get to '{'.  Don't eat the '{'.
    SkipUntil(tok::l_brace, StopAtSemi | StopBeforeMatch);

    // If we didn't find the '{', bail out.
    if (Tok.isNot(tok::l_brace))
      return nullptr;
  }

  // Check to make sure that any normal attributes are allowed to be on
  // a definition.  Late parsed attributes are checked at the end.
  if (Tok.isNot(tok::equal)) {
    AttributeList *DtorAttrs = D.getAttributes();
    while (DtorAttrs) {
      if (DtorAttrs->isKnownToGCC() &&
          !DtorAttrs->isCXX11Attribute()) {
        Diag(DtorAttrs->getLoc(), diag::warn_attribute_on_function_definition)
          << DtorAttrs->getName();
      }
      DtorAttrs = DtorAttrs->getNext();
    }
  }

  // In delayed template parsing mode, for function template we consume the
  // tokens and store them for late parsing at the end of the translation unit.
  if (getLangOpts().DelayedTemplateParsing && Tok.isNot(tok::equal) &&
      TemplateInfo.Kind == ParsedTemplateInfo::Template &&
      Actions.canDelayFunctionBody(D)) {
    MultiTemplateParamsArg TemplateParameterLists(*TemplateInfo.TemplateParams);
    
    ParseScope BodyScope(this, Scope::FnScope|Scope::DeclScope);
    Scope *ParentScope = getCurScope()->getParent();

    D.setFunctionDefinitionKind(FDK_Definition);
    Decl *DP = Actions.HandleDeclarator(ParentScope, D,
                                        TemplateParameterLists);
    D.complete(DP);
    D.getMutableDeclSpec().abort();

    CachedTokens Toks;
    LexTemplateFunctionForLateParsing(Toks);

    if (DP) {
      FunctionDecl *FnD = DP->getAsFunction();
      Actions.CheckForFunctionRedefinition(FnD);
      Actions.MarkAsLateParsedTemplate(FnD, DP, Toks);
    }
    return DP;
  }
  else if (CurParsedObjCImpl && 
           !TemplateInfo.TemplateParams &&
           (Tok.is(tok::l_brace) || Tok.is(tok::kw_try) ||
            Tok.is(tok::colon)) && 
      Actions.CurContext->isTranslationUnit()) {
    ParseScope BodyScope(this, Scope::FnScope|Scope::DeclScope);
    Scope *ParentScope = getCurScope()->getParent();

    D.setFunctionDefinitionKind(FDK_Definition);
    Decl *FuncDecl = Actions.HandleDeclarator(ParentScope, D,
                                              MultiTemplateParamsArg());
    D.complete(FuncDecl);
    D.getMutableDeclSpec().abort();
    if (FuncDecl) {
      // Consume the tokens and store them for later parsing.
      StashAwayMethodOrFunctionBodyTokens(FuncDecl);
      CurParsedObjCImpl->HasCFunction = true;
      return FuncDecl;
    }
    // FIXME: Should we really fall through here?
  }

  // Enter a scope for the function body.
  ParseScope BodyScope(this, Scope::FnScope|Scope::DeclScope);

  // Tell the actions module that we have entered a function definition with the
  // specified Declarator for the function.
  Decl *Res = TemplateInfo.TemplateParams?
      Actions.ActOnStartOfFunctionTemplateDef(getCurScope(),
                                              *TemplateInfo.TemplateParams, D)
    : Actions.ActOnStartOfFunctionDef(getCurScope(), D);

  // Break out of the ParsingDeclarator context before we parse the body.
  D.complete(Res);
  
  // Break out of the ParsingDeclSpec context, too.  This const_cast is
  // safe because we're always the sole owner.
  D.getMutableDeclSpec().abort();

  if (TryConsumeToken(tok::equal)) {
    assert(getLangOpts().CPlusPlus && "Only C++ function definitions have '='");
    Actions.ActOnFinishFunctionBody(Res, nullptr, false);

    bool Delete = false;
    SourceLocation KWLoc;
    if (TryConsumeToken(tok::kw_delete, KWLoc)) {
      Diag(KWLoc, getLangOpts().CPlusPlus11
                      ? diag::warn_cxx98_compat_deleted_function
                      : diag::ext_deleted_function);
      Actions.SetDeclDeleted(Res, KWLoc);
      Delete = true;
    } else if (TryConsumeToken(tok::kw_default, KWLoc)) {
      Diag(KWLoc, getLangOpts().CPlusPlus11
                      ? diag::warn_cxx98_compat_defaulted_function
                      : diag::ext_defaulted_function);
      Actions.SetDeclDefaulted(Res, KWLoc);
    } else {
      llvm_unreachable("function definition after = not 'delete' or 'default'");
    }

    if (Tok.is(tok::comma)) {
      Diag(KWLoc, diag::err_default_delete_in_multiple_declaration)
        << Delete;
      SkipUntil(tok::semi);
    } else if (ExpectAndConsume(tok::semi, diag::err_expected_after,
                                Delete ? "delete" : "default")) {
      SkipUntil(tok::semi);
    }

    return Res;
  }

  if (Tok.is(tok::kw_try))
    return ParseFunctionTryBlock(Res, BodyScope);

  // If we have a colon, then we're probably parsing a C++
  // ctor-initializer.
  if (Tok.is(tok::colon)) {
    ParseConstructorInitializer(Res);

    // Recover from error.
    if (!Tok.is(tok::l_brace)) {
      BodyScope.Exit();
      Actions.ActOnFinishFunctionBody(Res, nullptr);
      return Res;
    }
  } else
    Actions.ActOnDefaultCtorInitializers(Res);

  // Late attributes are parsed in the same scope as the function body.
  if (LateParsedAttrs)
    ParseLexedAttributeList(*LateParsedAttrs, Res, false, true);

  return ParseFunctionStatementBody(Res, BodyScope);
}

/// ParseKNRParamDeclarations - Parse 'declaration-list[opt]' which provides
/// types for a function with a K&R-style identifier list for arguments.
void Parser::ParseKNRParamDeclarations(Declarator &D) {
  // We know that the top-level of this declarator is a function.
  DeclaratorChunk::FunctionTypeInfo &FTI = D.getFunctionTypeInfo();

  // Enter function-declaration scope, limiting any declarators to the
  // function prototype scope, including parameter declarators.
  ParseScope PrototypeScope(this, Scope::FunctionPrototypeScope |
                            Scope::FunctionDeclarationScope | Scope::DeclScope);

  // Read all the argument declarations.
  while (isDeclarationSpecifier()) {
    SourceLocation DSStart = Tok.getLocation();

    // Parse the common declaration-specifiers piece.
    DeclSpec DS(AttrFactory);
    ParseDeclarationSpecifiers(DS);

    // C99 6.9.1p6: 'each declaration in the declaration list shall have at
    // least one declarator'.
    // NOTE: GCC just makes this an ext-warn.  It's not clear what it does with
    // the declarations though.  It's trivial to ignore them, really hard to do
    // anything else with them.
    if (TryConsumeToken(tok::semi)) {
      Diag(DSStart, diag::err_declaration_does_not_declare_param);
      continue;
    }

    // C99 6.9.1p6: Declarations shall contain no storage-class specifiers other
    // than register.
    if (DS.getStorageClassSpec() != DeclSpec::SCS_unspecified &&
        DS.getStorageClassSpec() != DeclSpec::SCS_register) {
      Diag(DS.getStorageClassSpecLoc(),
           diag::err_invalid_storage_class_in_func_decl);
      DS.ClearStorageClassSpecs();
    }
    if (DS.getThreadStorageClassSpec() != DeclSpec::TSCS_unspecified) {
      Diag(DS.getThreadStorageClassSpecLoc(),
           diag::err_invalid_storage_class_in_func_decl);
      DS.ClearStorageClassSpecs();
    }

    // Parse the first declarator attached to this declspec.
    Declarator ParmDeclarator(DS, Declarator::KNRTypeListContext);
    ParseDeclarator(ParmDeclarator);

    // Handle the full declarator list.
    while (1) {
      // If attributes are present, parse them.
      MaybeParseGNUAttributes(ParmDeclarator);

      // Ask the actions module to compute the type for this declarator.
      Decl *Param =
        Actions.ActOnParamDeclarator(getCurScope(), ParmDeclarator);

      if (Param &&
          // A missing identifier has already been diagnosed.
          ParmDeclarator.getIdentifier()) {

        // Scan the argument list looking for the correct param to apply this
        // type.
        for (unsigned i = 0; ; ++i) {
          // C99 6.9.1p6: those declarators shall declare only identifiers from
          // the identifier list.
          if (i == FTI.NumParams) {
            Diag(ParmDeclarator.getIdentifierLoc(), diag::err_no_matching_param)
              << ParmDeclarator.getIdentifier();
            break;
          }

          if (FTI.Params[i].Ident == ParmDeclarator.getIdentifier()) {
            // Reject redefinitions of parameters.
            if (FTI.Params[i].Param) {
              Diag(ParmDeclarator.getIdentifierLoc(),
                   diag::err_param_redefinition)
                 << ParmDeclarator.getIdentifier();
            } else {
              FTI.Params[i].Param = Param;
            }
            break;
          }
        }
      }

      // If we don't have a comma, it is either the end of the list (a ';') or
      // an error, bail out.
      if (Tok.isNot(tok::comma))
        break;

      ParmDeclarator.clear();

      // Consume the comma.
      ParmDeclarator.setCommaLoc(ConsumeToken());

      // Parse the next declarator.
      ParseDeclarator(ParmDeclarator);
    }

    // Consume ';' and continue parsing.
    if (!ExpectAndConsumeSemi(diag::err_expected_semi_declaration))
      continue;

    // Otherwise recover by skipping to next semi or mandatory function body.
    if (SkipUntil(tok::l_brace, StopAtSemi | StopBeforeMatch))
      break;
    TryConsumeToken(tok::semi);
  }

  // The actions module must verify that all arguments were declared.
  Actions.ActOnFinishKNRParamDeclarations(getCurScope(), D, Tok.getLocation());
}


/// ParseAsmStringLiteral - This is just a normal string-literal, but is not
/// allowed to be a wide string, and is not subject to character translation.
///
/// [GNU] asm-string-literal:
///         string-literal
///
Parser::ExprResult Parser::ParseAsmStringLiteral() {
  switch (Tok.getKind()) {
    case tok::string_literal:
      break;
    case tok::utf8_string_literal:
    case tok::utf16_string_literal:
    case tok::utf32_string_literal:
    case tok::wide_string_literal: {
      SourceLocation L = Tok.getLocation();
      Diag(Tok, diag::err_asm_operand_wide_string_literal)
        << (Tok.getKind() == tok::wide_string_literal)
        << SourceRange(L, L);
      return ExprError();
    }
    default:
      Diag(Tok, diag::err_expected_string_literal)
        << /*Source='in...'*/0 << "'asm'";
      return ExprError();
  }

  return ParseStringLiteralExpression();
}

/// ParseSimpleAsm
///
/// [GNU] simple-asm-expr:
///         'asm' '(' asm-string-literal ')'
///
Parser::ExprResult Parser::ParseSimpleAsm(SourceLocation *EndLoc) {
  assert(Tok.is(tok::kw_asm) && "Not an asm!");
  SourceLocation Loc = ConsumeToken();

  if (Tok.is(tok::kw_volatile)) {
    // Remove from the end of 'asm' to the end of 'volatile'.
    SourceRange RemovalRange(PP.getLocForEndOfToken(Loc),
                             PP.getLocForEndOfToken(Tok.getLocation()));

    Diag(Tok, diag::warn_file_asm_volatile)
      << FixItHint::CreateRemoval(RemovalRange);
    ConsumeToken();
  }

  BalancedDelimiterTracker T(*this, tok::l_paren);
  if (T.consumeOpen()) {
    Diag(Tok, diag::err_expected_lparen_after) << "asm";
    return ExprError();
  }

  ExprResult Result(ParseAsmStringLiteral());

  if (!Result.isInvalid()) {
    // Close the paren and get the location of the end bracket
    T.consumeClose();
    if (EndLoc)
      *EndLoc = T.getCloseLocation();
  } else if (SkipUntil(tok::r_paren, StopAtSemi | StopBeforeMatch)) {
    if (EndLoc)
      *EndLoc = Tok.getLocation();
    ConsumeParen();
  }

  return Result;
}

/// \brief Get the TemplateIdAnnotation from the token and put it in the
/// cleanup pool so that it gets destroyed when parsing the current top level
/// declaration is finished.
TemplateIdAnnotation *Parser::takeTemplateIdAnnotation(const Token &tok) {
  assert(tok.is(tok::annot_template_id) && "Expected template-id token");
  TemplateIdAnnotation *
      Id = static_cast<TemplateIdAnnotation *>(tok.getAnnotationValue());
  return Id;
}

void Parser::AnnotateScopeToken(CXXScopeSpec &SS, bool IsNewAnnotation) {
  // Push the current token back into the token stream (or revert it if it is
  // cached) and use an annotation scope token for current token.
  if (PP.isBacktrackEnabled())
    PP.RevertCachedTokens(1);
  else
    PP.EnterToken(Tok);
  Tok.setKind(tok::annot_cxxscope);
  Tok.setAnnotationValue(Actions.SaveNestedNameSpecifierAnnotation(SS));
  Tok.setAnnotationRange(SS.getRange());

  // In case the tokens were cached, have Preprocessor replace them
  // with the annotation token.  We don't need to do this if we've
  // just reverted back to a prior state.
  if (IsNewAnnotation)
    PP.AnnotateCachedTokens(Tok);
}

/// \brief Attempt to classify the name at the current token position. This may
/// form a type, scope or primary expression annotation, or replace the token
/// with a typo-corrected keyword. This is only appropriate when the current
/// name must refer to an entity which has already been declared.
///
/// \param IsAddressOfOperand Must be \c true if the name is preceded by an '&'
///        and might possibly have a dependent nested name specifier.
/// \param CCC Indicates how to perform typo-correction for this name. If NULL,
///        no typo correction will be performed.
Parser::AnnotatedNameKind
Parser::TryAnnotateName(bool IsAddressOfOperand,
                        CorrectionCandidateCallback *CCC) {
  assert(Tok.is(tok::identifier) || Tok.is(tok::annot_cxxscope));

  const bool EnteringContext = false;
  const bool WasScopeAnnotation = Tok.is(tok::annot_cxxscope);

  CXXScopeSpec SS;
  if (getLangOpts().CPlusPlus &&
      ParseOptionalCXXScopeSpecifier(SS, ParsedType(), EnteringContext))
    return ANK_Error;

  if (Tok.isNot(tok::identifier) || SS.isInvalid()) {
    if (TryAnnotateTypeOrScopeTokenAfterScopeSpec(EnteringContext, false, SS,
                                                  !WasScopeAnnotation))
      return ANK_Error;
    return ANK_Unresolved;
  }

  IdentifierInfo *Name = Tok.getIdentifierInfo();
  SourceLocation NameLoc = Tok.getLocation();

  // FIXME: Move the tentative declaration logic into ClassifyName so we can
  // typo-correct to tentatively-declared identifiers.
  if (isTentativelyDeclared(Name)) {
    // Identifier has been tentatively declared, and thus cannot be resolved as
    // an expression. Fall back to annotating it as a type.
    if (TryAnnotateTypeOrScopeTokenAfterScopeSpec(EnteringContext, false, SS,
                                                  !WasScopeAnnotation))
      return ANK_Error;
    return Tok.is(tok::annot_typename) ? ANK_Success : ANK_TentativeDecl;
  }

  Token Next = NextToken();

  // Look up and classify the identifier. We don't perform any typo-correction
  // after a scope specifier, because in general we can't recover from typos
  // there (eg, after correcting 'A::tempalte B<X>::C' [sic], we would need to
  // jump back into scope specifier parsing).
  Sema::NameClassification Classification
    = Actions.ClassifyName(getCurScope(), SS, Name, NameLoc, Next,
                           IsAddressOfOperand, SS.isEmpty() ? CCC : nullptr);

  switch (Classification.getKind()) {
  case Sema::NC_Error:
    return ANK_Error;

  case Sema::NC_Keyword:
    // The identifier was typo-corrected to a keyword.
    Tok.setIdentifierInfo(Name);
    Tok.setKind(Name->getTokenID());
    PP.TypoCorrectToken(Tok);
    if (SS.isNotEmpty())
      AnnotateScopeToken(SS, !WasScopeAnnotation);
    // We've "annotated" this as a keyword.
    return ANK_Success;

  case Sema::NC_Unknown:
    // It's not something we know about. Leave it unannotated.
    break;

  case Sema::NC_Type:
    Tok.setKind(tok::annot_typename);
    setTypeAnnotation(Tok, Classification.getType());
    Tok.setAnnotationEndLoc(NameLoc);
    if (SS.isNotEmpty())
      Tok.setLocation(SS.getBeginLoc());
    PP.AnnotateCachedTokens(Tok);
    return ANK_Success;

  case Sema::NC_Expression:
    Tok.setKind(tok::annot_primary_expr);
    setExprAnnotation(Tok, Classification.getExpression());
    Tok.setAnnotationEndLoc(NameLoc);
    if (SS.isNotEmpty())
      Tok.setLocation(SS.getBeginLoc());
    PP.AnnotateCachedTokens(Tok);
    return ANK_Success;

  case Sema::NC_TypeTemplate:
    if (Next.isNot(tok::less)) {
      // This may be a type template being used as a template template argument.
      if (SS.isNotEmpty())
        AnnotateScopeToken(SS, !WasScopeAnnotation);
      return ANK_TemplateName;
    }
    // Fall through.
  case Sema::NC_VarTemplate:
  case Sema::NC_FunctionTemplate: {
    // We have a type, variable or function template followed by '<'.
    ConsumeToken();
    UnqualifiedId Id;
    Id.setIdentifier(Name, NameLoc);
    if (AnnotateTemplateIdToken(
            TemplateTy::make(Classification.getTemplateName()),
            Classification.getTemplateNameKind(), SS, SourceLocation(), Id))
      return ANK_Error;
    return ANK_Success;
  }

  case Sema::NC_NestedNameSpecifier:
    llvm_unreachable("already parsed nested name specifier");
  }

  // Unable to classify the name, but maybe we can annotate a scope specifier.
  if (SS.isNotEmpty())
    AnnotateScopeToken(SS, !WasScopeAnnotation);
  return ANK_Unresolved;
}

bool Parser::TryKeywordIdentFallback(bool DisableKeyword) {
  assert(!Tok.is(tok::identifier) && !Tok.isAnnotation());
  Diag(Tok, diag::ext_keyword_as_ident)
    << PP.getSpelling(Tok)
    << DisableKeyword;
  if (DisableKeyword) {
    IdentifierInfo *II = Tok.getIdentifierInfo();
    ContextualKeywords[II] = Tok.getKind();
    II->RevertTokenIDToIdentifier();
  }
  Tok.setKind(tok::identifier);
  return true;
}

bool Parser::TryIdentKeywordUpgrade() {
  assert(Tok.is(tok::identifier));
  const IdentifierInfo *II = Tok.getIdentifierInfo();
  assert(II->hasRevertedTokenIDToIdentifier());
  // If we find that this is in fact the name of a type trait,
  // update the token kind in place and parse again to treat it as
  // the appropriate kind of type trait.
  llvm::SmallDenseMap<const IdentifierInfo *, tok::TokenKind>::iterator Known =
      ContextualKeywords.find(II);
  if (Known == ContextualKeywords.end())
    return false;
  Tok.setKind(Known->second);
  return true;
}

/// TryAnnotateTypeOrScopeToken - If the current token position is on a
/// typename (possibly qualified in C++) or a C++ scope specifier not followed
/// by a typename, TryAnnotateTypeOrScopeToken will replace one or more tokens
/// with a single annotation token representing the typename or C++ scope
/// respectively.
/// This simplifies handling of C++ scope specifiers and allows efficient
/// backtracking without the need to re-parse and resolve nested-names and
/// typenames.
/// It will mainly be called when we expect to treat identifiers as typenames
/// (if they are typenames). For example, in C we do not expect identifiers
/// inside expressions to be treated as typenames so it will not be called
/// for expressions in C.
/// The benefit for C/ObjC is that a typename will be annotated and
/// Actions.getTypeName will not be needed to be called again (e.g. getTypeName
/// will not be called twice, once to check whether we have a declaration
/// specifier, and another one to get the actual type inside
/// ParseDeclarationSpecifiers).
///
/// This returns true if an error occurred.
///
/// Note that this routine emits an error if you call it with ::new or ::delete
/// as the current tokens, so only call it in contexts where these are invalid.
bool Parser::TryAnnotateTypeOrScopeToken(bool EnteringContext, bool NeedType) {
  assert((Tok.is(tok::identifier) || Tok.is(tok::coloncolon)
          || Tok.is(tok::kw_typename) || Tok.is(tok::annot_cxxscope)
          || Tok.is(tok::kw_decltype) || Tok.is(tok::annot_template_id))
          && "Cannot be a type or scope token!");

  if (Tok.is(tok::kw_typename)) {
    // MSVC lets you do stuff like:
    //   typename typedef T_::D D;
    //
    // We will consume the typedef token here and put it back after we have
    // parsed the first identifier, transforming it into something more like:
    //   typename T_::D typedef D;
    if (getLangOpts().MSVCCompat && NextToken().is(tok::kw_typedef)) {
      Token TypedefToken;
      PP.Lex(TypedefToken);
      bool Result = TryAnnotateTypeOrScopeToken(EnteringContext, NeedType);
      PP.EnterToken(Tok);
      Tok = TypedefToken;
      if (!Result)
        Diag(Tok.getLocation(), diag::warn_expected_qualified_after_typename);
      return Result;
    }

    // Parse a C++ typename-specifier, e.g., "typename T::type".
    //
    //   typename-specifier:
    //     'typename' '::' [opt] nested-name-specifier identifier
    //     'typename' '::' [opt] nested-name-specifier template [opt]
    //            simple-template-id
    SourceLocation TypenameLoc = ConsumeToken();
    CXXScopeSpec SS;
    if (ParseOptionalCXXScopeSpecifier(SS, /*ObjectType=*/ParsedType(), 
                                       /*EnteringContext=*/false,
                                       nullptr, /*IsTypename*/ true))
      return true;
    if (!SS.isSet()) {
      if (Tok.is(tok::identifier) || Tok.is(tok::annot_template_id) ||
          Tok.is(tok::annot_decltype)) {
        // Attempt to recover by skipping the invalid 'typename'
        if (Tok.is(tok::annot_decltype) ||
            (!TryAnnotateTypeOrScopeToken(EnteringContext, NeedType) &&
             Tok.isAnnotation())) {
          unsigned DiagID = diag::err_expected_qualified_after_typename;
          // MS compatibility: MSVC permits using known types with typename.
          // e.g. "typedef typename T* pointer_type"
          if (getLangOpts().MicrosoftExt)
            DiagID = diag::warn_expected_qualified_after_typename;
          Diag(Tok.getLocation(), DiagID);
          return false;
        }
      }

      Diag(Tok.getLocation(), diag::err_expected_qualified_after_typename);
      return true;
    }

    TypeResult Ty;
    if (Tok.is(tok::identifier)) {
      // FIXME: check whether the next token is '<', first!
      Ty = Actions.ActOnTypenameType(getCurScope(), TypenameLoc, SS, 
                                     *Tok.getIdentifierInfo(),
                                     Tok.getLocation());
    } else if (Tok.is(tok::annot_template_id)) {
      TemplateIdAnnotation *TemplateId = takeTemplateIdAnnotation(Tok);
      if (TemplateId->Kind != TNK_Type_template &&
          TemplateId->Kind != TNK_Dependent_template_name) {
        Diag(Tok, diag::err_typename_refers_to_non_type_template)
          << Tok.getAnnotationRange();
        return true;
      }

      ASTTemplateArgsPtr TemplateArgsPtr(TemplateId->getTemplateArgs(),
                                         TemplateId->NumArgs);

      Ty = Actions.ActOnTypenameType(getCurScope(), TypenameLoc, SS,
                                     TemplateId->TemplateKWLoc,
                                     TemplateId->Template,
                                     TemplateId->TemplateNameLoc,
                                     TemplateId->LAngleLoc,
                                     TemplateArgsPtr,
                                     TemplateId->RAngleLoc);
    } else {
      Diag(Tok, diag::err_expected_type_name_after_typename)
        << SS.getRange();
      return true;
    }

    SourceLocation EndLoc = Tok.getLastLoc();
    Tok.setKind(tok::annot_typename);
    setTypeAnnotation(Tok, Ty.isInvalid() ? ParsedType() : Ty.get());
    Tok.setAnnotationEndLoc(EndLoc);
    Tok.setLocation(TypenameLoc);
    PP.AnnotateCachedTokens(Tok);
    return false;
  }

  // Remembers whether the token was originally a scope annotation.
  bool WasScopeAnnotation = Tok.is(tok::annot_cxxscope);

  CXXScopeSpec SS;
  if (getLangOpts().CPlusPlus)
    if (ParseOptionalCXXScopeSpecifier(SS, ParsedType(), EnteringContext))
      return true;

  return TryAnnotateTypeOrScopeTokenAfterScopeSpec(EnteringContext, NeedType,
                                                   SS, !WasScopeAnnotation);
}

/// \brief Try to annotate a type or scope token, having already parsed an
/// optional scope specifier. \p IsNewScope should be \c true unless the scope
/// specifier was extracted from an existing tok::annot_cxxscope annotation.
bool Parser::TryAnnotateTypeOrScopeTokenAfterScopeSpec(bool EnteringContext,
                                                       bool NeedType,
                                                       CXXScopeSpec &SS,
                                                       bool IsNewScope) {
  if (Tok.is(tok::identifier)) {
    IdentifierInfo *CorrectedII = nullptr;
    // Determine whether the identifier is a type name.
    if (ParsedType Ty = Actions.getTypeName(*Tok.getIdentifierInfo(),
                                            Tok.getLocation(), getCurScope(),
                                            &SS, false, 
                                            NextToken().is(tok::period),
                                            ParsedType(),
                                            /*IsCtorOrDtorName=*/false,
                                            /*NonTrivialTypeSourceInfo*/ true,
                                            NeedType ? &CorrectedII
                                                     : nullptr)) {
      // A FixIt was applied as a result of typo correction
      if (CorrectedII)
        Tok.setIdentifierInfo(CorrectedII);
      // This is a typename. Replace the current token in-place with an
      // annotation type token.
      Tok.setKind(tok::annot_typename);
      setTypeAnnotation(Tok, Ty);
      Tok.setAnnotationEndLoc(Tok.getLocation());
      if (SS.isNotEmpty()) // it was a C++ qualified type name.
        Tok.setLocation(SS.getBeginLoc());

      // In case the tokens were cached, have Preprocessor replace
      // them with the annotation token.
      PP.AnnotateCachedTokens(Tok);
      return false;
    }

    if (!getLangOpts().CPlusPlus) {
      // If we're in C, we can't have :: tokens at all (the lexer won't return
      // them).  If the identifier is not a type, then it can't be scope either,
      // just early exit.
      return false;
    }

    // If this is a template-id, annotate with a template-id or type token.
    if (NextToken().is(tok::less)) {
      TemplateTy Template;
      UnqualifiedId TemplateName;
      TemplateName.setIdentifier(Tok.getIdentifierInfo(), Tok.getLocation());
      bool MemberOfUnknownSpecialization;
      if (TemplateNameKind TNK
          = Actions.isTemplateName(getCurScope(), SS,
                                   /*hasTemplateKeyword=*/false, TemplateName,
                                   /*ObjectType=*/ ParsedType(),
                                   EnteringContext,
                                   Template, MemberOfUnknownSpecialization)) {
        // Consume the identifier.
        ConsumeToken();
        if (AnnotateTemplateIdToken(Template, TNK, SS, SourceLocation(),
                                    TemplateName)) {
          // If an unrecoverable error occurred, we need to return true here,
          // because the token stream is in a damaged state.  We may not return
          // a valid identifier.
          return true;
        }
      }
    }

    // The current token, which is either an identifier or a
    // template-id, is not part of the annotation. Fall through to
    // push that token back into the stream and complete the C++ scope
    // specifier annotation.
  }

  if (Tok.is(tok::annot_template_id)) {
    TemplateIdAnnotation *TemplateId = takeTemplateIdAnnotation(Tok);
    if (TemplateId->Kind == TNK_Type_template) {
      // A template-id that refers to a type was parsed into a
      // template-id annotation in a context where we weren't allowed
      // to produce a type annotation token. Update the template-id
      // annotation token to a type annotation token now.
      AnnotateTemplateIdTokenAsType();
      return false;
    }
  }

  if (SS.isEmpty())
    return false;

  // A C++ scope specifier that isn't followed by a typename.
  AnnotateScopeToken(SS, IsNewScope);
  return false;
}

/// TryAnnotateScopeToken - Like TryAnnotateTypeOrScopeToken but only
/// annotates C++ scope specifiers and template-ids.  This returns
/// true if there was an error that could not be recovered from.
///
/// Note that this routine emits an error if you call it with ::new or ::delete
/// as the current tokens, so only call it in contexts where these are invalid.
bool Parser::TryAnnotateCXXScopeToken(bool EnteringContext) {
  assert(getLangOpts().CPlusPlus &&
         "Call sites of this function should be guarded by checking for C++");
  assert((Tok.is(tok::identifier) || Tok.is(tok::coloncolon) ||
          (Tok.is(tok::annot_template_id) && NextToken().is(tok::coloncolon)) ||
         Tok.is(tok::kw_decltype)) && "Cannot be a type or scope token!");

  CXXScopeSpec SS;
  if (ParseOptionalCXXScopeSpecifier(SS, ParsedType(), EnteringContext))
    return true;
  if (SS.isEmpty())
    return false;

  AnnotateScopeToken(SS, true);
  return false;
}

bool Parser::isTokenEqualOrEqualTypo() {
  tok::TokenKind Kind = Tok.getKind();
  switch (Kind) {
  default:
    return false;
  case tok::ampequal:            // &=
  case tok::starequal:           // *=
  case tok::plusequal:           // +=
  case tok::minusequal:          // -=
  case tok::exclaimequal:        // !=
  case tok::slashequal:          // /=
  case tok::percentequal:        // %=
  case tok::lessequal:           // <=
  case tok::lesslessequal:       // <<=
  case tok::greaterequal:        // >=
  case tok::greatergreaterequal: // >>=
  case tok::caretequal:          // ^=
  case tok::pipeequal:           // |=
  case tok::equalequal:          // ==
    Diag(Tok, diag::err_invalid_token_after_declarator_suggest_equal)
        << Kind
        << FixItHint::CreateReplacement(SourceRange(Tok.getLocation()), "=");
  case tok::equal:
    return true;
  }
}

SourceLocation Parser::handleUnexpectedCodeCompletionToken() {
  assert(Tok.is(tok::code_completion));
  PrevTokLocation = Tok.getLocation();

  for (Scope *S = getCurScope(); S; S = S->getParent()) {
    if (S->getFlags() & Scope::FnScope) {
      Actions.CodeCompleteOrdinaryName(getCurScope(), Sema::PCC_RecoveryInFunction);
      cutOffParsing();
      return PrevTokLocation;
    }
    
    if (S->getFlags() & Scope::ClassScope) {
      Actions.CodeCompleteOrdinaryName(getCurScope(), Sema::PCC_Class);
      cutOffParsing();
      return PrevTokLocation;
    }
  }
  
  Actions.CodeCompleteOrdinaryName(getCurScope(), Sema::PCC_Namespace);
  cutOffParsing();
  return PrevTokLocation;
}

// Anchor the Parser::FieldCallback vtable to this translation unit.
// We use a spurious method instead of the destructor because
// destroying FieldCallbacks can actually be slightly
// performance-sensitive.
void Parser::FieldCallback::_anchor() {
}

// Code-completion pass-through functions

void Parser::CodeCompleteDirective(bool InConditional) {
  Actions.CodeCompletePreprocessorDirective(InConditional);
}

void Parser::CodeCompleteInConditionalExclusion() {
  Actions.CodeCompleteInPreprocessorConditionalExclusion(getCurScope());
}

void Parser::CodeCompleteMacroName(bool IsDefinition) {
  Actions.CodeCompletePreprocessorMacroName(IsDefinition);
}

void Parser::CodeCompletePreprocessorExpression() { 
  Actions.CodeCompletePreprocessorExpression();
}

void Parser::CodeCompleteMacroArgument(IdentifierInfo *Macro,
                                       MacroInfo *MacroInfo,
                                       unsigned ArgumentIndex) {
  Actions.CodeCompletePreprocessorMacroArgument(getCurScope(), Macro, MacroInfo, 
                                                ArgumentIndex);
}

void Parser::CodeCompleteNaturalLanguage() {
  Actions.CodeCompleteNaturalLanguage();
}

bool Parser::ParseMicrosoftIfExistsCondition(IfExistsCondition& Result) {
  assert((Tok.is(tok::kw___if_exists) || Tok.is(tok::kw___if_not_exists)) &&
         "Expected '__if_exists' or '__if_not_exists'");
  Result.IsIfExists = Tok.is(tok::kw___if_exists);
  Result.KeywordLoc = ConsumeToken();

  BalancedDelimiterTracker T(*this, tok::l_paren);
  if (T.consumeOpen()) {
    Diag(Tok, diag::err_expected_lparen_after) 
      << (Result.IsIfExists? "__if_exists" : "__if_not_exists");
    return true;
  }
  
  // Parse nested-name-specifier.
  ParseOptionalCXXScopeSpecifier(Result.SS, ParsedType(), 
                                 /*EnteringContext=*/false);

  // Check nested-name specifier.
  if (Result.SS.isInvalid()) {
    T.skipToEnd();
    return true;
  }

  // Parse the unqualified-id.
  SourceLocation TemplateKWLoc; // FIXME: parsed, but unused.
  if (ParseUnqualifiedId(Result.SS, false, true, true, ParsedType(),
                         TemplateKWLoc, Result.Name)) {
    T.skipToEnd();
    return true;
  }

  if (T.consumeClose())
    return true;
  
  // Check if the symbol exists.
  switch (Actions.CheckMicrosoftIfExistsSymbol(getCurScope(), Result.KeywordLoc,
                                               Result.IsIfExists, Result.SS, 
                                               Result.Name)) {
  case Sema::IER_Exists:
    Result.Behavior = Result.IsIfExists ? IEB_Parse : IEB_Skip;
    break;

  case Sema::IER_DoesNotExist:
    Result.Behavior = !Result.IsIfExists ? IEB_Parse : IEB_Skip;
    break;

  case Sema::IER_Dependent:
    Result.Behavior = IEB_Dependent;
    break;
      
  case Sema::IER_Error:
    return true;
  }

  return false;
}

void Parser::ParseMicrosoftIfExistsExternalDeclaration() {
  IfExistsCondition Result;
  if (ParseMicrosoftIfExistsCondition(Result))
    return;
  
  BalancedDelimiterTracker Braces(*this, tok::l_brace);
  if (Braces.consumeOpen()) {
    Diag(Tok, diag::err_expected) << tok::l_brace;
    return;
  }

  switch (Result.Behavior) {
  case IEB_Parse:
    // Parse declarations below.
    break;
      
  case IEB_Dependent:
    llvm_unreachable("Cannot have a dependent external declaration");
      
  case IEB_Skip:
    Braces.skipToEnd();
    return;
  }

  // Parse the declarations.
  // FIXME: Support module import within __if_exists?
  while (Tok.isNot(tok::r_brace) && !isEofOrEom()) {
    ParsedAttributesWithRange attrs(AttrFactory);
    MaybeParseCXX11Attributes(attrs);
    MaybeParseMicrosoftAttributes(attrs);
    DeclGroupPtrTy Result = ParseExternalDeclaration(attrs);
    if (Result && !getCurScope()->getParent())
      Actions.getASTConsumer().HandleTopLevelDecl(Result.get());
  }
  Braces.consumeClose();
}

Parser::DeclGroupPtrTy Parser::ParseModuleImport(SourceLocation AtLoc) {
  assert(Tok.isObjCAtKeyword(tok::objc_import) && 
         "Improper start to module import");
  SourceLocation ImportLoc = ConsumeToken();
  
  SmallVector<std::pair<IdentifierInfo *, SourceLocation>, 2> Path;
  
  // Parse the module path.
  do {
    if (!Tok.is(tok::identifier)) {
      if (Tok.is(tok::code_completion)) {
        Actions.CodeCompleteModuleImport(ImportLoc, Path);
        cutOffParsing();
        return DeclGroupPtrTy();
      }
      
      Diag(Tok, diag::err_module_expected_ident);
      SkipUntil(tok::semi);
      return DeclGroupPtrTy();
    }
    
    // Record this part of the module path.
    Path.push_back(std::make_pair(Tok.getIdentifierInfo(), Tok.getLocation()));
    ConsumeToken();
    
    if (Tok.is(tok::period)) {
      ConsumeToken();
      continue;
    }
    
    break;
  } while (true);

  if (PP.hadModuleLoaderFatalFailure()) {
    // With a fatal failure in the module loader, we abort parsing.
    cutOffParsing();
    return DeclGroupPtrTy();
  }

  DeclResult Import = Actions.ActOnModuleImport(AtLoc, ImportLoc, Path);
  ExpectAndConsumeSemi(diag::err_module_expected_semi);
  if (Import.isInvalid())
    return DeclGroupPtrTy();
  
  return Actions.ConvertDeclToDeclGroup(Import.get());
}

bool BalancedDelimiterTracker::diagnoseOverflow() {
  P.Diag(P.Tok, diag::err_bracket_depth_exceeded)
    << P.getLangOpts().BracketDepth;
  P.Diag(P.Tok, diag::note_bracket_depth);
  P.cutOffParsing();
  return true;
}

bool BalancedDelimiterTracker::expectAndConsume(unsigned DiagID,
                                                const char *Msg,
                                                tok::TokenKind SkipToTok) {
  LOpen = P.Tok.getLocation();
  if (P.ExpectAndConsume(Kind, DiagID, Msg)) {
    if (SkipToTok != tok::unknown)
      P.SkipUntil(SkipToTok, Parser::StopAtSemi);
    return true;
  }

  if (getDepth() < MaxDepth)
    return false;
    
  return diagnoseOverflow();
}

bool BalancedDelimiterTracker::diagnoseMissingClose() {
  assert(!P.Tok.is(Close) && "Should have consumed closing delimiter");

  P.Diag(P.Tok, diag::err_expected) << Close;
  P.Diag(LOpen, diag::note_matching) << Kind;

  // If we're not already at some kind of closing bracket, skip to our closing
  // token.
  if (P.Tok.isNot(tok::r_paren) && P.Tok.isNot(tok::r_brace) &&
      P.Tok.isNot(tok::r_square) &&
      P.SkipUntil(Close, FinalToken,
                  Parser::StopAtSemi | Parser::StopBeforeMatch) &&
      P.Tok.is(Close))
    LClose = P.ConsumeAnyToken();
  return true;
}

void BalancedDelimiterTracker::skipToEnd() {
  P.SkipUntil(Close, Parser::StopBeforeMatch);
  consumeClose();
}<|MERGE_RESOLUTION|>--- conflicted
+++ resolved
@@ -415,52 +415,7 @@
   for (unsigned i = 0, e = NumCachedScopes; i != e; ++i)
     delete ScopeCache[i];
 
-<<<<<<< HEAD
-  // Remove the pragma handlers we installed.
-  PP.RemovePragmaHandler(AlignHandler.get());
-  AlignHandler.reset();
-  PP.RemovePragmaHandler("GCC", GCCVisibilityHandler.get());
-  GCCVisibilityHandler.reset();
-  PP.RemovePragmaHandler(OptionsHandler.get());
-  OptionsHandler.reset();
-  PP.RemovePragmaHandler(PackHandler.get());
-  PackHandler.reset();
-  PP.RemovePragmaHandler(MSStructHandler.get());
-  MSStructHandler.reset();
-  PP.RemovePragmaHandler(UnusedHandler.get());
-  UnusedHandler.reset();
-  PP.RemovePragmaHandler(WeakHandler.get());
-  WeakHandler.reset();
-  PP.RemovePragmaHandler(RedefineExtnameHandler.get());
-  RedefineExtnameHandler.reset();
-
-  if (getLangOpts().OpenCL) {
-    PP.RemovePragmaHandler("OPENCL", OpenCLExtensionHandler.get());
-    OpenCLExtensionHandler.reset();
-    PP.RemovePragmaHandler("OPENCL", FPContractHandler.get());
-  }
-  PP.RemovePragmaHandler(OpenMPHandler.get());
-  OpenMPHandler.reset();
-
-  if (getLangOpts().MicrosoftExt) {
-    PP.RemovePragmaHandler(MSCommentHandler.get());
-    MSCommentHandler.reset();
-    PP.RemovePragmaHandler(MSDetectMismatchHandler.get());
-    MSDetectMismatchHandler.reset();
-  }
-
-  if (getLangOpts().UPC) {
-    PP.RemovePragmaHandler(PUPCHandler.get());
-    PUPCHandler.reset();
-    PP.RemovePragmaHandler(UPCHandler.get());
-    UPCHandler.reset();
-  }
-
-  PP.RemovePragmaHandler("STDC", FPContractHandler.get());
-  FPContractHandler.reset();
-=======
   resetPragmaHandlers();
->>>>>>> 445305f4
 
   PP.removeCommentHandler(CommentSemaHandler.get());
 
