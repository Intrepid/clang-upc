//===--- ParseDecl.cpp - Declaration Parsing ------------------------------===//
//
//                     The LLVM Compiler Infrastructure
//
// This file is distributed under the University of Illinois Open Source
// License. See LICENSE.TXT for details.
//
//===----------------------------------------------------------------------===//
//
//  This file implements the Declaration portions of the Parser interfaces.
//
//===----------------------------------------------------------------------===//

#include "clang/Parse/Parser.h"
#include "RAIIObjectsForParser.h"
#include "clang/Basic/AddressSpaces.h"
#include "clang/Basic/CharInfo.h"
#include "clang/Basic/OpenCL.h"
#include "clang/Parse/ParseDiagnostic.h"
#include "clang/Sema/Lookup.h"
#include "clang/Sema/ParsedTemplate.h"
#include "clang/Sema/PrettyDeclStackTrace.h"
#include "clang/Sema/Scope.h"
#include "llvm/ADT/SmallSet.h"
#include "llvm/ADT/SmallString.h"
#include "llvm/ADT/StringSwitch.h"
using namespace clang;

//===----------------------------------------------------------------------===//
// C99 6.7: Declarations.
//===----------------------------------------------------------------------===//

/// ParseTypeName
///       type-name: [C99 6.7.6]
///         specifier-qualifier-list abstract-declarator[opt]
///
/// Called type-id in C++.
TypeResult Parser::ParseTypeName(SourceRange *Range,
                                 Declarator::TheContext Context,
                                 AccessSpecifier AS,
                                 Decl **OwnedType,
                                 ParsedAttributes *Attrs) {
  DeclSpecContext DSC = getDeclSpecContextFromDeclaratorContext(Context);
  if (DSC == DSC_normal)
    DSC = DSC_type_specifier;

  // Parse the common declaration-specifiers piece.
  DeclSpec DS(AttrFactory);
  if (Attrs)
    DS.addAttributes(Attrs->getList());
  ParseSpecifierQualifierList(DS, AS, DSC);
  if (OwnedType)
    *OwnedType = DS.isTypeSpecOwned() ? DS.getRepAsDecl() : 0;

  // Parse the abstract-declarator, if present.
  Declarator DeclaratorInfo(DS, Context);
  ParseDeclarator(DeclaratorInfo);
  if (Range)
    *Range = DeclaratorInfo.getSourceRange();

  if (DeclaratorInfo.isInvalidType())
    return true;

  return Actions.ActOnTypeName(getCurScope(), DeclaratorInfo);
}


/// isAttributeLateParsed - Return true if the attribute has arguments that
/// require late parsing.
static bool isAttributeLateParsed(const IdentifierInfo &II) {
    return llvm::StringSwitch<bool>(II.getName())
#include "clang/Parse/AttrLateParsed.inc"
        .Default(false);
}

/// ParseGNUAttributes - Parse a non-empty attributes list.
///
/// [GNU] attributes:
///         attribute
///         attributes attribute
///
/// [GNU]  attribute:
///          '__attribute__' '(' '(' attribute-list ')' ')'
///
/// [GNU]  attribute-list:
///          attrib
///          attribute_list ',' attrib
///
/// [GNU]  attrib:
///          empty
///          attrib-name
///          attrib-name '(' identifier ')'
///          attrib-name '(' identifier ',' nonempty-expr-list ')'
///          attrib-name '(' argument-expression-list [C99 6.5.2] ')'
///
/// [GNU]  attrib-name:
///          identifier
///          typespec
///          typequal
///          storageclass
///
/// FIXME: The GCC grammar/code for this construct implies we need two
/// token lookahead. Comment from gcc: "If they start with an identifier
/// which is followed by a comma or close parenthesis, then the arguments
/// start with that identifier; otherwise they are an expression list."
///
/// GCC does not require the ',' between attribs in an attribute-list.
///
/// At the moment, I am not doing 2 token lookahead. I am also unaware of
/// any attributes that don't work (based on my limited testing). Most
/// attributes are very simple in practice. Until we find a bug, I don't see
/// a pressing need to implement the 2 token lookahead.

void Parser::ParseGNUAttributes(ParsedAttributes &attrs,
                                SourceLocation *endLoc,
                                LateParsedAttrList *LateAttrs) {
  assert(Tok.is(tok::kw___attribute) && "Not a GNU attribute list!");

  while (Tok.is(tok::kw___attribute)) {
    ConsumeToken();
    if (ExpectAndConsume(tok::l_paren, diag::err_expected_lparen_after,
                         "attribute")) {
      SkipUntil(tok::r_paren, true); // skip until ) or ;
      return;
    }
    if (ExpectAndConsume(tok::l_paren, diag::err_expected_lparen_after, "(")) {
      SkipUntil(tok::r_paren, true); // skip until ) or ;
      return;
    }
    // Parse the attribute-list. e.g. __attribute__(( weak, alias("__f") ))
    while (Tok.is(tok::identifier) || isDeclarationSpecifier() ||
           Tok.is(tok::comma)) {
      if (Tok.is(tok::comma)) {
        // allows for empty/non-empty attributes. ((__vector_size__(16),,,,))
        ConsumeToken();
        continue;
      }
      // we have an identifier or declaration specifier (const, int, etc.)
      IdentifierInfo *AttrName = Tok.getIdentifierInfo();
      SourceLocation AttrNameLoc = ConsumeToken();

      if (Tok.is(tok::l_paren)) {
        // handle "parameterized" attributes
        if (LateAttrs && isAttributeLateParsed(*AttrName)) {
          LateParsedAttribute *LA =
            new LateParsedAttribute(this, *AttrName, AttrNameLoc);
          LateAttrs->push_back(LA);

          // Attributes in a class are parsed at the end of the class, along
          // with other late-parsed declarations.
          if (!ClassStack.empty() && !LateAttrs->parseSoon())
            getCurrentClass().LateParsedDeclarations.push_back(LA);

          // consume everything up to and including the matching right parens
          ConsumeAndStoreUntil(tok::r_paren, LA->Toks, true, false);

          Token Eof;
          Eof.startToken();
          Eof.setLocation(Tok.getLocation());
          LA->Toks.push_back(Eof);
        } else {
          ParseGNUAttributeArgs(AttrName, AttrNameLoc, attrs, endLoc,
                                0, SourceLocation(), AttributeList::AS_GNU);
        }
      } else {
        attrs.addNew(AttrName, AttrNameLoc, 0, AttrNameLoc,
                     0, SourceLocation(), 0, 0, AttributeList::AS_GNU);
      }
    }
    if (ExpectAndConsume(tok::r_paren, diag::err_expected_rparen))
      SkipUntil(tok::r_paren, false);
    SourceLocation Loc = Tok.getLocation();
    if (ExpectAndConsume(tok::r_paren, diag::err_expected_rparen)) {
      SkipUntil(tok::r_paren, false);
    }
    if (endLoc)
      *endLoc = Loc;
  }
}

/// \brief Determine whether the given attribute has all expression arguments.
static bool attributeHasExprArgs(const IdentifierInfo &II) {
  return llvm::StringSwitch<bool>(II.getName())
#include "clang/Parse/AttrExprArgs.inc"
           .Default(false);
}

/// Parse the arguments to a parameterized GNU attribute or
/// a C++11 attribute in "gnu" namespace.
void Parser::ParseGNUAttributeArgs(IdentifierInfo *AttrName,
                                   SourceLocation AttrNameLoc,
                                   ParsedAttributes &Attrs,
                                   SourceLocation *EndLoc,
                                   IdentifierInfo *ScopeName,
                                   SourceLocation ScopeLoc,
                                   AttributeList::Syntax Syntax) {

  assert(Tok.is(tok::l_paren) && "Attribute arg list not starting with '('");

  // Availability attributes have their own grammar.
  if (AttrName->isStr("availability")) {
    ParseAvailabilityAttribute(*AttrName, AttrNameLoc, Attrs, EndLoc);
    return;
  }
  // Thread safety attributes fit into the FIXME case above, so we
  // just parse the arguments as a list of expressions
  if (IsThreadSafetyAttribute(AttrName->getName())) {
    ParseThreadSafetyAttribute(*AttrName, AttrNameLoc, Attrs, EndLoc);
    return;
  }
  // Type safety attributes have their own grammar.
  if (AttrName->isStr("type_tag_for_datatype")) {
    ParseTypeTagForDatatypeAttribute(*AttrName, AttrNameLoc, Attrs, EndLoc);
    return;
  }

  ConsumeParen(); // ignore the left paren loc for now

  IdentifierInfo *ParmName = 0;
  SourceLocation ParmLoc;
  bool BuiltinType = false;

  TypeResult T;
  SourceRange TypeRange;
  bool TypeParsed = false;

  switch (Tok.getKind()) {
  case tok::kw_char:
  case tok::kw_wchar_t:
  case tok::kw_char16_t:
  case tok::kw_char32_t:
  case tok::kw_bool:
  case tok::kw_short:
  case tok::kw_int:
  case tok::kw_long:
  case tok::kw___int64:
  case tok::kw___int128:
  case tok::kw_signed:
  case tok::kw_unsigned:
  case tok::kw_float:
  case tok::kw_double:
  case tok::kw_void:
  case tok::kw_typeof:
    // __attribute__(( vec_type_hint(char) ))
    BuiltinType = true;
    T = ParseTypeName(&TypeRange);
    TypeParsed = true;
    break;

  case tok::identifier:
    if (AttrName->isStr("vec_type_hint")) {
      T = ParseTypeName(&TypeRange);
      TypeParsed = true;
      break;
    }
    // If the attribute has all expression arguments, and not a "parameter",
    // break out to handle it below.
    if (attributeHasExprArgs(*AttrName))
      break;
    ParmName = Tok.getIdentifierInfo();
    ParmLoc = ConsumeToken();
    break;

  default:
    break;
  }

  ExprVector ArgExprs;
  bool isInvalid = false;
  bool isParmType = false;

  if (!BuiltinType && !AttrName->isStr("vec_type_hint") &&
      (ParmLoc.isValid() ? Tok.is(tok::comma) : Tok.isNot(tok::r_paren))) {
    // Eat the comma.
    if (ParmLoc.isValid())
      ConsumeToken();

    // Parse the non-empty comma-separated list of expressions.
    while (1) {
      ExprResult ArgExpr(ParseAssignmentExpression());
      if (ArgExpr.isInvalid()) {
        SkipUntil(tok::r_paren);
        return;
      }
      ArgExprs.push_back(ArgExpr.release());
      if (Tok.isNot(tok::comma))
        break;
      ConsumeToken(); // Eat the comma, move to the next argument
    }
  }
  else if (Tok.is(tok::less) && AttrName->isStr("iboutletcollection")) {
    if (!ExpectAndConsume(tok::less, diag::err_expected_less_after, "<",
                          tok::greater)) {
      while (Tok.is(tok::identifier)) {
        ConsumeToken();
        if (Tok.is(tok::greater))
          break;
        if (Tok.is(tok::comma)) {
          ConsumeToken();
          continue;
        }
      }
      if (Tok.isNot(tok::greater))
        Diag(Tok, diag::err_iboutletcollection_with_protocol);
      SkipUntil(tok::r_paren, false, true); // skip until ')'
    }
  } else if (AttrName->isStr("vec_type_hint")) {
    if (T.get() && !T.isInvalid())
      isParmType = true;
    else {
      if (Tok.is(tok::identifier))
        ConsumeToken();
      if (TypeParsed)
        isInvalid = true;
    }
  }

  SourceLocation RParen = Tok.getLocation();
  if (!ExpectAndConsume(tok::r_paren, diag::err_expected_rparen) &&
      !isInvalid) {
    SourceLocation AttrLoc = ScopeLoc.isValid() ? ScopeLoc : AttrNameLoc;
    if (isParmType) {
      Attrs.addNewTypeAttr(AttrName, SourceRange(AttrLoc, RParen), ScopeName,
                           ScopeLoc, ParmName, ParmLoc, T.get(), Syntax);
    } else {
      AttributeList *attr = Attrs.addNew(
          AttrName, SourceRange(AttrLoc, RParen), ScopeName, ScopeLoc, ParmName,
          ParmLoc, ArgExprs.data(), ArgExprs.size(), Syntax);
      if (BuiltinType &&
          attr->getKind() == AttributeList::AT_IBOutletCollection)
        Diag(Tok, diag::err_iboutletcollection_builtintype);
    }
  }
}

/// \brief Parses a single argument for a declspec, including the
/// surrounding parens.
void Parser::ParseMicrosoftDeclSpecWithSingleArg(IdentifierInfo *AttrName,
                                                 SourceLocation AttrNameLoc,
                                                 ParsedAttributes &Attrs)
{
  BalancedDelimiterTracker T(*this, tok::l_paren);
  if (T.expectAndConsume(diag::err_expected_lparen_after,
                         AttrName->getNameStart(), tok::r_paren))
    return;

  ExprResult ArgExpr(ParseConstantExpression());
  if (ArgExpr.isInvalid()) {
    T.skipToEnd();
    return;
  }
  Expr *ExprList = ArgExpr.take();
  Attrs.addNew(AttrName, AttrNameLoc, 0, AttrNameLoc, 0, SourceLocation(),
               &ExprList, 1, AttributeList::AS_Declspec);

  T.consumeClose();
}

/// \brief Determines whether a declspec is a "simple" one requiring no
/// arguments.
bool Parser::IsSimpleMicrosoftDeclSpec(IdentifierInfo *Ident) {
  return llvm::StringSwitch<bool>(Ident->getName())
    .Case("dllimport", true)
    .Case("dllexport", true)
    .Case("noreturn", true)
    .Case("nothrow", true)
    .Case("noinline", true)
    .Case("naked", true)
    .Case("appdomain", true)
    .Case("process", true)
    .Case("jitintrinsic", true)
    .Case("noalias", true)
    .Case("restrict", true)
    .Case("novtable", true)
    .Case("selectany", true)
    .Case("thread", true)
    .Case("safebuffers", true )
    .Default(false);
}

/// \brief Attempts to parse a declspec which is not simple (one that takes
/// parameters).  Will return false if we properly handled the declspec, or
/// true if it is an unknown declspec.
void Parser::ParseComplexMicrosoftDeclSpec(IdentifierInfo *Ident,
                                           SourceLocation Loc,
                                           ParsedAttributes &Attrs) {
  // Try to handle the easy case first -- these declspecs all take a single
  // parameter as their argument.
  if (llvm::StringSwitch<bool>(Ident->getName())
      .Case("uuid", true)
      .Case("align", true)
      .Case("allocate", true)
      .Default(false)) {
    ParseMicrosoftDeclSpecWithSingleArg(Ident, Loc, Attrs);
  } else if (Ident->getName() == "deprecated") {
    // The deprecated declspec has an optional single argument, so we will
    // check for a l-paren to decide whether we should parse an argument or
    // not.
    if (Tok.getKind() == tok::l_paren)
      ParseMicrosoftDeclSpecWithSingleArg(Ident, Loc, Attrs);
    else
      Attrs.addNew(Ident, Loc, 0, Loc, 0, SourceLocation(), 0, 0,
                   AttributeList::AS_Declspec);
  } else if (Ident->getName() == "property") {
    // The property declspec is more complex in that it can take one or two
    // assignment expressions as a parameter, but the lhs of the assignment
    // must be named get or put.
    if (Tok.isNot(tok::l_paren)) {
      Diag(Tok.getLocation(), diag::err_expected_lparen_after)
        << Ident->getNameStart();
      return;
    }
    BalancedDelimiterTracker T(*this, tok::l_paren);
    T.expectAndConsume(diag::err_expected_lparen_after,
                       Ident->getNameStart(), tok::r_paren);

    enum AccessorKind {
      AK_Invalid = -1,
      AK_Put = 0, AK_Get = 1 // indices into AccessorNames
    };
    IdentifierInfo *AccessorNames[] = { 0, 0 };
    bool HasInvalidAccessor = false;

    // Parse the accessor specifications.
    while (true) {
      // Stop if this doesn't look like an accessor spec.
      if (!Tok.is(tok::identifier)) {
        // If the user wrote a completely empty list, use a special diagnostic.
        if (Tok.is(tok::r_paren) && !HasInvalidAccessor &&
            AccessorNames[AK_Put] == 0 && AccessorNames[AK_Get] == 0) {
          Diag(Loc, diag::err_ms_property_no_getter_or_putter);
          break;
        }

        Diag(Tok.getLocation(), diag::err_ms_property_unknown_accessor);
        break;
      }

      AccessorKind Kind;
      SourceLocation KindLoc = Tok.getLocation();
      StringRef KindStr = Tok.getIdentifierInfo()->getName();
      if (KindStr == "get") {
        Kind = AK_Get;
      } else if (KindStr == "put") {
        Kind = AK_Put;

      // Recover from the common mistake of using 'set' instead of 'put'.
      } else if (KindStr == "set") {
        Diag(KindLoc, diag::err_ms_property_has_set_accessor)
          << FixItHint::CreateReplacement(KindLoc, "put");
        Kind = AK_Put;

      // Handle the mistake of forgetting the accessor kind by skipping
      // this accessor.
      } else if (NextToken().is(tok::comma) || NextToken().is(tok::r_paren)) {
        Diag(KindLoc, diag::err_ms_property_missing_accessor_kind);
        ConsumeToken();
        HasInvalidAccessor = true;
        goto next_property_accessor;

      // Otherwise, complain about the unknown accessor kind.
      } else {
        Diag(KindLoc, diag::err_ms_property_unknown_accessor);
        HasInvalidAccessor = true;
        Kind = AK_Invalid;

        // Try to keep parsing unless it doesn't look like an accessor spec.
        if (!NextToken().is(tok::equal)) break;
      }

      // Consume the identifier.
      ConsumeToken();

      // Consume the '='.
      if (Tok.is(tok::equal)) {
        ConsumeToken();
      } else {
        Diag(Tok.getLocation(), diag::err_ms_property_expected_equal)
          << KindStr;
        break;
      }

      // Expect the method name.
      if (!Tok.is(tok::identifier)) {
        Diag(Tok.getLocation(), diag::err_ms_property_expected_accessor_name);
        break;
      }

      if (Kind == AK_Invalid) {
        // Just drop invalid accessors.
      } else if (AccessorNames[Kind] != NULL) {
        // Complain about the repeated accessor, ignore it, and keep parsing.
        Diag(KindLoc, diag::err_ms_property_duplicate_accessor) << KindStr;
      } else {
        AccessorNames[Kind] = Tok.getIdentifierInfo();
      }
      ConsumeToken();

    next_property_accessor:
      // Keep processing accessors until we run out.
      if (Tok.is(tok::comma)) {
        ConsumeAnyToken();
        continue;

      // If we run into the ')', stop without consuming it.
      } else if (Tok.is(tok::r_paren)) {
        break;
      } else {
        Diag(Tok.getLocation(), diag::err_ms_property_expected_comma_or_rparen);
        break;
      }
    }

    // Only add the property attribute if it was well-formed.
    if (!HasInvalidAccessor) {
      Attrs.addNewPropertyAttr(Ident, Loc, 0, SourceLocation(), 0,
                               SourceLocation(),
                               AccessorNames[AK_Get], AccessorNames[AK_Put],
                               AttributeList::AS_Declspec);
    }
    T.skipToEnd();
  } else {
    // We don't recognize this as a valid declspec, but instead of creating the
    // attribute and allowing sema to warn about it, we will warn here instead.
    // This is because some attributes have multiple spellings, but we need to
    // disallow that for declspecs (such as align vs aligned).  If we made the
    // attribute, we'd have to split the valid declspec spelling logic into
    // both locations.
    Diag(Loc, diag::warn_ms_declspec_unknown) << Ident;

    // If there's an open paren, we should eat the open and close parens under
    // the assumption that this unknown declspec has parameters.
    BalancedDelimiterTracker T(*this, tok::l_paren);
    if (!T.consumeOpen())
      T.skipToEnd();
  }
}

/// [MS] decl-specifier:
///             __declspec ( extended-decl-modifier-seq )
///
/// [MS] extended-decl-modifier-seq:
///             extended-decl-modifier[opt]
///             extended-decl-modifier extended-decl-modifier-seq
void Parser::ParseMicrosoftDeclSpec(ParsedAttributes &Attrs) {
  assert(Tok.is(tok::kw___declspec) && "Not a declspec!");

  ConsumeToken();
  BalancedDelimiterTracker T(*this, tok::l_paren);
  if (T.expectAndConsume(diag::err_expected_lparen_after, "__declspec",
                         tok::r_paren))
    return;

  // An empty declspec is perfectly legal and should not warn.  Additionally,
  // you can specify multiple attributes per declspec.
  while (Tok.getKind() != tok::r_paren) {
    // We expect either a well-known identifier or a generic string.  Anything
    // else is a malformed declspec.
    bool IsString = Tok.getKind() == tok::string_literal ? true : false;
    if (!IsString && Tok.getKind() != tok::identifier &&
        Tok.getKind() != tok::kw_restrict) {
      Diag(Tok, diag::err_ms_declspec_type);
      T.skipToEnd();
      return;
    }

    IdentifierInfo *AttrName;
    SourceLocation AttrNameLoc;
    if (IsString) {
      SmallString<8> StrBuffer;
      bool Invalid = false;
      StringRef Str = PP.getSpelling(Tok, StrBuffer, &Invalid);
      if (Invalid) {
        T.skipToEnd();
        return;
      }
      AttrName = PP.getIdentifierInfo(Str);
      AttrNameLoc = ConsumeStringToken();
    } else {
      AttrName = Tok.getIdentifierInfo();
      AttrNameLoc = ConsumeToken();
    }

    if (IsString || IsSimpleMicrosoftDeclSpec(AttrName))
      // If we have a generic string, we will allow it because there is no
      // documented list of allowable string declspecs, but we know they exist
      // (for instance, SAL declspecs in older versions of MSVC).
      //
      // Alternatively, if the identifier is a simple one, then it requires no
      // arguments and can be turned into an attribute directly.
      Attrs.addNew(AttrName, AttrNameLoc, 0, AttrNameLoc, 0, SourceLocation(),
                   0, 0, AttributeList::AS_Declspec);
    else
      ParseComplexMicrosoftDeclSpec(AttrName, AttrNameLoc, Attrs);
  }
  T.consumeClose();
}

void Parser::ParseMicrosoftTypeAttributes(ParsedAttributes &attrs) {
  // Treat these like attributes
  while (Tok.is(tok::kw___fastcall) || Tok.is(tok::kw___stdcall) ||
         Tok.is(tok::kw___thiscall) || Tok.is(tok::kw___cdecl)   ||
         Tok.is(tok::kw___ptr64) || Tok.is(tok::kw___w64) ||
         Tok.is(tok::kw___ptr32) || Tok.is(tok::kw___unaligned)) {
    IdentifierInfo *AttrName = Tok.getIdentifierInfo();
    SourceLocation AttrNameLoc = ConsumeToken();
    attrs.addNew(AttrName, AttrNameLoc, 0, AttrNameLoc, 0,
                 SourceLocation(), 0, 0, AttributeList::AS_Keyword);
  }
}

void Parser::ParseBorlandTypeAttributes(ParsedAttributes &attrs) {
  // Treat these like attributes
  while (Tok.is(tok::kw___pascal)) {
    IdentifierInfo *AttrName = Tok.getIdentifierInfo();
    SourceLocation AttrNameLoc = ConsumeToken();
    attrs.addNew(AttrName, AttrNameLoc, 0, AttrNameLoc, 0,
                 SourceLocation(), 0, 0, AttributeList::AS_Keyword);
  }
}

void Parser::ParseOpenCLAttributes(ParsedAttributes &attrs) {
  // Treat these like attributes
  while (Tok.is(tok::kw___kernel)) {
    IdentifierInfo *AttrName = Tok.getIdentifierInfo();
    SourceLocation AttrNameLoc = ConsumeToken();
    attrs.addNew(AttrName, AttrNameLoc, 0, AttrNameLoc, 0,
                 SourceLocation(), 0, 0, AttributeList::AS_Keyword);
  }
}

void Parser::ParseOpenCLQualifiers(DeclSpec &DS) {
  // FIXME: The mapping from attribute spelling to semantics should be
  //        performed in Sema, not here.
  SourceLocation Loc = Tok.getLocation();
  switch(Tok.getKind()) {
    // OpenCL qualifiers:
    case tok::kw___private:
    case tok::kw_private:
      DS.getAttributes().addNewInteger(
          Actions.getASTContext(),
          PP.getIdentifierInfo("address_space"), Loc, 0);
      break;

    case tok::kw___global:
      DS.getAttributes().addNewInteger(
          Actions.getASTContext(),
          PP.getIdentifierInfo("address_space"), Loc, LangAS::opencl_global);
      break;

    case tok::kw___local:
      DS.getAttributes().addNewInteger(
          Actions.getASTContext(),
          PP.getIdentifierInfo("address_space"), Loc, LangAS::opencl_local);
      break;

    case tok::kw___constant:
      DS.getAttributes().addNewInteger(
          Actions.getASTContext(),
          PP.getIdentifierInfo("address_space"), Loc, LangAS::opencl_constant);
      break;

    case tok::kw___read_only:
      DS.getAttributes().addNewInteger(
          Actions.getASTContext(),
          PP.getIdentifierInfo("opencl_image_access"), Loc, CLIA_read_only);
      break;

    case tok::kw___write_only:
      DS.getAttributes().addNewInteger(
          Actions.getASTContext(),
          PP.getIdentifierInfo("opencl_image_access"), Loc, CLIA_write_only);
      break;

    case tok::kw___read_write:
      DS.getAttributes().addNewInteger(
          Actions.getASTContext(),
          PP.getIdentifierInfo("opencl_image_access"), Loc, CLIA_read_write);
      break;
    default: break;
  }
}

/// \brief Parse a version number.
///
/// version:
///   simple-integer
///   simple-integer ',' simple-integer
///   simple-integer ',' simple-integer ',' simple-integer
VersionTuple Parser::ParseVersionTuple(SourceRange &Range) {
  Range = Tok.getLocation();

  if (!Tok.is(tok::numeric_constant)) {
    Diag(Tok, diag::err_expected_version);
    SkipUntil(tok::comma, tok::r_paren, true, true, true);
    return VersionTuple();
  }

  // Parse the major (and possibly minor and subminor) versions, which
  // are stored in the numeric constant. We utilize a quirk of the
  // lexer, which is that it handles something like 1.2.3 as a single
  // numeric constant, rather than two separate tokens.
  SmallString<512> Buffer;
  Buffer.resize(Tok.getLength()+1);
  const char *ThisTokBegin = &Buffer[0];

  // Get the spelling of the token, which eliminates trigraphs, etc.
  bool Invalid = false;
  unsigned ActualLength = PP.getSpelling(Tok, ThisTokBegin, &Invalid);
  if (Invalid)
    return VersionTuple();

  // Parse the major version.
  unsigned AfterMajor = 0;
  unsigned Major = 0;
  while (AfterMajor < ActualLength && isDigit(ThisTokBegin[AfterMajor])) {
    Major = Major * 10 + ThisTokBegin[AfterMajor] - '0';
    ++AfterMajor;
  }

  if (AfterMajor == 0) {
    Diag(Tok, diag::err_expected_version);
    SkipUntil(tok::comma, tok::r_paren, true, true, true);
    return VersionTuple();
  }

  if (AfterMajor == ActualLength) {
    ConsumeToken();

    // We only had a single version component.
    if (Major == 0) {
      Diag(Tok, diag::err_zero_version);
      return VersionTuple();
    }

    return VersionTuple(Major);
  }

  if (ThisTokBegin[AfterMajor] != '.' || (AfterMajor + 1 == ActualLength)) {
    Diag(Tok, diag::err_expected_version);
    SkipUntil(tok::comma, tok::r_paren, true, true, true);
    return VersionTuple();
  }

  // Parse the minor version.
  unsigned AfterMinor = AfterMajor + 1;
  unsigned Minor = 0;
  while (AfterMinor < ActualLength && isDigit(ThisTokBegin[AfterMinor])) {
    Minor = Minor * 10 + ThisTokBegin[AfterMinor] - '0';
    ++AfterMinor;
  }

  if (AfterMinor == ActualLength) {
    ConsumeToken();

    // We had major.minor.
    if (Major == 0 && Minor == 0) {
      Diag(Tok, diag::err_zero_version);
      return VersionTuple();
    }

    return VersionTuple(Major, Minor);
  }

  // If what follows is not a '.', we have a problem.
  if (ThisTokBegin[AfterMinor] != '.') {
    Diag(Tok, diag::err_expected_version);
    SkipUntil(tok::comma, tok::r_paren, true, true, true);
    return VersionTuple();
  }

  // Parse the subminor version.
  unsigned AfterSubminor = AfterMinor + 1;
  unsigned Subminor = 0;
  while (AfterSubminor < ActualLength && isDigit(ThisTokBegin[AfterSubminor])) {
    Subminor = Subminor * 10 + ThisTokBegin[AfterSubminor] - '0';
    ++AfterSubminor;
  }

  if (AfterSubminor != ActualLength) {
    Diag(Tok, diag::err_expected_version);
    SkipUntil(tok::comma, tok::r_paren, true, true, true);
    return VersionTuple();
  }
  ConsumeToken();
  return VersionTuple(Major, Minor, Subminor);
}

/// \brief Parse the contents of the "availability" attribute.
///
/// availability-attribute:
///   'availability' '(' platform ',' version-arg-list, opt-message')'
///
/// platform:
///   identifier
///
/// version-arg-list:
///   version-arg
///   version-arg ',' version-arg-list
///
/// version-arg:
///   'introduced' '=' version
///   'deprecated' '=' version
///   'obsoleted' = version
///   'unavailable'
/// opt-message:
///   'message' '=' <string>
void Parser::ParseAvailabilityAttribute(IdentifierInfo &Availability,
                                        SourceLocation AvailabilityLoc,
                                        ParsedAttributes &attrs,
                                        SourceLocation *endLoc) {
  SourceLocation PlatformLoc;
  IdentifierInfo *Platform = 0;

  enum { Introduced, Deprecated, Obsoleted, Unknown };
  AvailabilityChange Changes[Unknown];
  ExprResult MessageExpr;

  // Opening '('.
  BalancedDelimiterTracker T(*this, tok::l_paren);
  if (T.consumeOpen()) {
    Diag(Tok, diag::err_expected_lparen);
    return;
  }

  // Parse the platform name,
  if (Tok.isNot(tok::identifier)) {
    Diag(Tok, diag::err_availability_expected_platform);
    SkipUntil(tok::r_paren);
    return;
  }
  Platform = Tok.getIdentifierInfo();
  PlatformLoc = ConsumeToken();

  // Parse the ',' following the platform name.
  if (ExpectAndConsume(tok::comma, diag::err_expected_comma, "", tok::r_paren))
    return;

  // If we haven't grabbed the pointers for the identifiers
  // "introduced", "deprecated", and "obsoleted", do so now.
  if (!Ident_introduced) {
    Ident_introduced = PP.getIdentifierInfo("introduced");
    Ident_deprecated = PP.getIdentifierInfo("deprecated");
    Ident_obsoleted = PP.getIdentifierInfo("obsoleted");
    Ident_unavailable = PP.getIdentifierInfo("unavailable");
    Ident_message = PP.getIdentifierInfo("message");
  }

  // Parse the set of introductions/deprecations/removals.
  SourceLocation UnavailableLoc;
  do {
    if (Tok.isNot(tok::identifier)) {
      Diag(Tok, diag::err_availability_expected_change);
      SkipUntil(tok::r_paren);
      return;
    }
    IdentifierInfo *Keyword = Tok.getIdentifierInfo();
    SourceLocation KeywordLoc = ConsumeToken();

    if (Keyword == Ident_unavailable) {
      if (UnavailableLoc.isValid()) {
        Diag(KeywordLoc, diag::err_availability_redundant)
          << Keyword << SourceRange(UnavailableLoc);
      }
      UnavailableLoc = KeywordLoc;

      if (Tok.isNot(tok::comma))
        break;

      ConsumeToken();
      continue;
    }

    if (Tok.isNot(tok::equal)) {
      Diag(Tok, diag::err_expected_equal_after)
        << Keyword;
      SkipUntil(tok::r_paren);
      return;
    }
    ConsumeToken();
    if (Keyword == Ident_message) {
      if (!isTokenStringLiteral()) {
        Diag(Tok, diag::err_expected_string_literal)
          << /*Source='availability attribute'*/2;
        SkipUntil(tok::r_paren);
        return;
      }
      MessageExpr = ParseStringLiteralExpression();
      break;
    }

    SourceRange VersionRange;
    VersionTuple Version = ParseVersionTuple(VersionRange);

    if (Version.empty()) {
      SkipUntil(tok::r_paren);
      return;
    }

    unsigned Index;
    if (Keyword == Ident_introduced)
      Index = Introduced;
    else if (Keyword == Ident_deprecated)
      Index = Deprecated;
    else if (Keyword == Ident_obsoleted)
      Index = Obsoleted;
    else
      Index = Unknown;

    if (Index < Unknown) {
      if (!Changes[Index].KeywordLoc.isInvalid()) {
        Diag(KeywordLoc, diag::err_availability_redundant)
          << Keyword
          << SourceRange(Changes[Index].KeywordLoc,
                         Changes[Index].VersionRange.getEnd());
      }

      Changes[Index].KeywordLoc = KeywordLoc;
      Changes[Index].Version = Version;
      Changes[Index].VersionRange = VersionRange;
    } else {
      Diag(KeywordLoc, diag::err_availability_unknown_change)
        << Keyword << VersionRange;
    }

    if (Tok.isNot(tok::comma))
      break;

    ConsumeToken();
  } while (true);

  // Closing ')'.
  if (T.consumeClose())
    return;

  if (endLoc)
    *endLoc = T.getCloseLocation();

  // The 'unavailable' availability cannot be combined with any other
  // availability changes. Make sure that hasn't happened.
  if (UnavailableLoc.isValid()) {
    bool Complained = false;
    for (unsigned Index = Introduced; Index != Unknown; ++Index) {
      if (Changes[Index].KeywordLoc.isValid()) {
        if (!Complained) {
          Diag(UnavailableLoc, diag::warn_availability_and_unavailable)
            << SourceRange(Changes[Index].KeywordLoc,
                           Changes[Index].VersionRange.getEnd());
          Complained = true;
        }

        // Clear out the availability.
        Changes[Index] = AvailabilityChange();
      }
    }
  }

  // Record this attribute
  attrs.addNew(&Availability,
               SourceRange(AvailabilityLoc, T.getCloseLocation()),
               0, AvailabilityLoc,
               Platform, PlatformLoc,
               Changes[Introduced],
               Changes[Deprecated],
               Changes[Obsoleted],
               UnavailableLoc, MessageExpr.take(),
               AttributeList::AS_GNU);
}


// Late Parsed Attributes:
// See other examples of late parsing in lib/Parse/ParseCXXInlineMethods

void Parser::LateParsedDeclaration::ParseLexedAttributes() {}

void Parser::LateParsedClass::ParseLexedAttributes() {
  Self->ParseLexedAttributes(*Class);
}

void Parser::LateParsedAttribute::ParseLexedAttributes() {
  Self->ParseLexedAttribute(*this, true, false);
}

/// Wrapper class which calls ParseLexedAttribute, after setting up the
/// scope appropriately.
void Parser::ParseLexedAttributes(ParsingClass &Class) {
  // Deal with templates
  // FIXME: Test cases to make sure this does the right thing for templates.
  bool HasTemplateScope = !Class.TopLevelClass && Class.TemplateScope;
  ParseScope ClassTemplateScope(this, Scope::TemplateParamScope,
                                HasTemplateScope);
  if (HasTemplateScope)
    Actions.ActOnReenterTemplateScope(getCurScope(), Class.TagOrTemplate);

  // Set or update the scope flags.
  bool AlreadyHasClassScope = Class.TopLevelClass;
  unsigned ScopeFlags = Scope::ClassScope|Scope::DeclScope;
  ParseScope ClassScope(this, ScopeFlags, !AlreadyHasClassScope);
  ParseScopeFlags ClassScopeFlags(this, ScopeFlags, AlreadyHasClassScope);

  // Enter the scope of nested classes
  if (!AlreadyHasClassScope)
    Actions.ActOnStartDelayedMemberDeclarations(getCurScope(),
                                                Class.TagOrTemplate);
  if (!Class.LateParsedDeclarations.empty()) {
    for (unsigned i = 0, ni = Class.LateParsedDeclarations.size(); i < ni; ++i){
      Class.LateParsedDeclarations[i]->ParseLexedAttributes();
    }
  }

  if (!AlreadyHasClassScope)
    Actions.ActOnFinishDelayedMemberDeclarations(getCurScope(),
                                                 Class.TagOrTemplate);
}


/// \brief Parse all attributes in LAs, and attach them to Decl D.
void Parser::ParseLexedAttributeList(LateParsedAttrList &LAs, Decl *D,
                                     bool EnterScope, bool OnDefinition) {
  assert(LAs.parseSoon() &&
         "Attribute list should be marked for immediate parsing.");
  for (unsigned i = 0, ni = LAs.size(); i < ni; ++i) {
    if (D)
      LAs[i]->addDecl(D);
    ParseLexedAttribute(*LAs[i], EnterScope, OnDefinition);
    delete LAs[i];
  }
  LAs.clear();
}


/// \brief Finish parsing an attribute for which parsing was delayed.
/// This will be called at the end of parsing a class declaration
/// for each LateParsedAttribute. We consume the saved tokens and
/// create an attribute with the arguments filled in. We add this
/// to the Attribute list for the decl.
void Parser::ParseLexedAttribute(LateParsedAttribute &LA,
                                 bool EnterScope, bool OnDefinition) {
  // Save the current token position.
  SourceLocation OrigLoc = Tok.getLocation();

  // Append the current token at the end of the new token stream so that it
  // doesn't get lost.
  LA.Toks.push_back(Tok);
  PP.EnterTokenStream(LA.Toks.data(), LA.Toks.size(), true, false);
  // Consume the previously pushed token.
  ConsumeAnyToken(/*ConsumeCodeCompletionTok=*/true);

  if (OnDefinition && !IsThreadSafetyAttribute(LA.AttrName.getName())) {
    // FIXME: Do not warn on C++11 attributes, once we start supporting
    // them here.
    Diag(Tok, diag::warn_attribute_on_function_definition)
      << LA.AttrName.getName();
  }

  ParsedAttributes Attrs(AttrFactory);
  SourceLocation endLoc;

  if (LA.Decls.size() > 0) {
    Decl *D = LA.Decls[0];
    NamedDecl *ND  = dyn_cast<NamedDecl>(D);
    RecordDecl *RD = dyn_cast_or_null<RecordDecl>(D->getDeclContext());

    // Allow 'this' within late-parsed attributes.
    Sema::CXXThisScopeRAII ThisScope(Actions, RD,
                                     /*TypeQuals=*/0,
                                     ND && RD && ND->isCXXInstanceMember());

    if (LA.Decls.size() == 1) {
      // If the Decl is templatized, add template parameters to scope.
      bool HasTemplateScope = EnterScope && D->isTemplateDecl();
      ParseScope TempScope(this, Scope::TemplateParamScope, HasTemplateScope);
      if (HasTemplateScope)
        Actions.ActOnReenterTemplateScope(Actions.CurScope, D);

      // If the Decl is on a function, add function parameters to the scope.
      bool HasFunScope = EnterScope && D->isFunctionOrFunctionTemplate();
      ParseScope FnScope(this, Scope::FnScope|Scope::DeclScope, HasFunScope);
      if (HasFunScope)
        Actions.ActOnReenterFunctionContext(Actions.CurScope, D);

      ParseGNUAttributeArgs(&LA.AttrName, LA.AttrNameLoc, Attrs, &endLoc,
                            0, SourceLocation(), AttributeList::AS_GNU);

      if (HasFunScope) {
        Actions.ActOnExitFunctionContext();
        FnScope.Exit();  // Pop scope, and remove Decls from IdResolver
      }
      if (HasTemplateScope) {
        TempScope.Exit();
      }
    } else {
      // If there are multiple decls, then the decl cannot be within the
      // function scope.
      ParseGNUAttributeArgs(&LA.AttrName, LA.AttrNameLoc, Attrs, &endLoc,
                            0, SourceLocation(), AttributeList::AS_GNU);
    }
  } else {
    Diag(Tok, diag::warn_attribute_no_decl) << LA.AttrName.getName();
  }

  for (unsigned i = 0, ni = LA.Decls.size(); i < ni; ++i) {
    Actions.ActOnFinishDelayedAttribute(getCurScope(), LA.Decls[i], Attrs);
  }

  if (Tok.getLocation() != OrigLoc) {
    // Due to a parsing error, we either went over the cached tokens or
    // there are still cached tokens left, so we skip the leftover tokens.
    // Since this is an uncommon situation that should be avoided, use the
    // expensive isBeforeInTranslationUnit call.
    if (PP.getSourceManager().isBeforeInTranslationUnit(Tok.getLocation(),
                                                        OrigLoc))
    while (Tok.getLocation() != OrigLoc && Tok.isNot(tok::eof))
      ConsumeAnyToken();
  }
}

/// \brief Wrapper around a case statement checking if AttrName is
/// one of the thread safety attributes
bool Parser::IsThreadSafetyAttribute(StringRef AttrName) {
  return llvm::StringSwitch<bool>(AttrName)
      .Case("guarded_by", true)
      .Case("guarded_var", true)
      .Case("pt_guarded_by", true)
      .Case("pt_guarded_var", true)
      .Case("lockable", true)
      .Case("scoped_lockable", true)
      .Case("no_thread_safety_analysis", true)
      .Case("acquired_after", true)
      .Case("acquired_before", true)
      .Case("exclusive_lock_function", true)
      .Case("shared_lock_function", true)
      .Case("exclusive_trylock_function", true)
      .Case("shared_trylock_function", true)
      .Case("unlock_function", true)
      .Case("lock_returned", true)
      .Case("locks_excluded", true)
      .Case("exclusive_locks_required", true)
      .Case("shared_locks_required", true)
      .Default(false);
}

/// \brief Parse the contents of thread safety attributes. These
/// should always be parsed as an expression list.
///
/// We need to special case the parsing due to the fact that if the first token
/// of the first argument is an identifier, the main parse loop will store
/// that token as a "parameter" and the rest of
/// the arguments will be added to a list of "arguments". However,
/// subsequent tokens in the first argument are lost. We instead parse each
/// argument as an expression and add all arguments to the list of "arguments".
/// In future, we will take advantage of this special case to also
/// deal with some argument scoping issues here (for example, referring to a
/// function parameter in the attribute on that function).
void Parser::ParseThreadSafetyAttribute(IdentifierInfo &AttrName,
                                        SourceLocation AttrNameLoc,
                                        ParsedAttributes &Attrs,
                                        SourceLocation *EndLoc) {
  assert(Tok.is(tok::l_paren) && "Attribute arg list not starting with '('");

  BalancedDelimiterTracker T(*this, tok::l_paren);
  T.consumeOpen();

  ExprVector ArgExprs;
  bool ArgExprsOk = true;

  // now parse the list of expressions
  while (Tok.isNot(tok::r_paren)) {
    EnterExpressionEvaluationContext Unevaluated(Actions, Sema::Unevaluated);
    ExprResult ArgExpr(ParseAssignmentExpression());
    if (ArgExpr.isInvalid()) {
      ArgExprsOk = false;
      T.consumeClose();
      break;
    } else {
      ArgExprs.push_back(ArgExpr.release());
    }
    if (Tok.isNot(tok::comma))
      break;
    ConsumeToken(); // Eat the comma, move to the next argument
  }
  // Match the ')'.
  if (ArgExprsOk && !T.consumeClose()) {
    Attrs.addNew(&AttrName, AttrNameLoc, 0, AttrNameLoc, 0, SourceLocation(),
                 ArgExprs.data(), ArgExprs.size(), AttributeList::AS_GNU);
  }
  if (EndLoc)
    *EndLoc = T.getCloseLocation();
}

void Parser::ParseTypeTagForDatatypeAttribute(IdentifierInfo &AttrName,
                                              SourceLocation AttrNameLoc,
                                              ParsedAttributes &Attrs,
                                              SourceLocation *EndLoc) {
  assert(Tok.is(tok::l_paren) && "Attribute arg list not starting with '('");

  BalancedDelimiterTracker T(*this, tok::l_paren);
  T.consumeOpen();

  if (Tok.isNot(tok::identifier)) {
    Diag(Tok, diag::err_expected_ident);
    T.skipToEnd();
    return;
  }
  IdentifierInfo *ArgumentKind = Tok.getIdentifierInfo();
  SourceLocation ArgumentKindLoc = ConsumeToken();

  if (Tok.isNot(tok::comma)) {
    Diag(Tok, diag::err_expected_comma);
    T.skipToEnd();
    return;
  }
  ConsumeToken();

  SourceRange MatchingCTypeRange;
  TypeResult MatchingCType = ParseTypeName(&MatchingCTypeRange);
  if (MatchingCType.isInvalid()) {
    T.skipToEnd();
    return;
  }

  bool LayoutCompatible = false;
  bool MustBeNull = false;
  while (Tok.is(tok::comma)) {
    ConsumeToken();
    if (Tok.isNot(tok::identifier)) {
      Diag(Tok, diag::err_expected_ident);
      T.skipToEnd();
      return;
    }
    IdentifierInfo *Flag = Tok.getIdentifierInfo();
    if (Flag->isStr("layout_compatible"))
      LayoutCompatible = true;
    else if (Flag->isStr("must_be_null"))
      MustBeNull = true;
    else {
      Diag(Tok, diag::err_type_safety_unknown_flag) << Flag;
      T.skipToEnd();
      return;
    }
    ConsumeToken(); // consume flag
  }

  if (!T.consumeClose()) {
    Attrs.addNewTypeTagForDatatype(&AttrName, AttrNameLoc, 0, AttrNameLoc,
                                   ArgumentKind, ArgumentKindLoc,
                                   MatchingCType.release(), LayoutCompatible,
                                   MustBeNull, AttributeList::AS_GNU);
  }

  if (EndLoc)
    *EndLoc = T.getCloseLocation();
}

/// DiagnoseProhibitedCXX11Attribute - We have found the opening square brackets
/// of a C++11 attribute-specifier in a location where an attribute is not
/// permitted. By C++11 [dcl.attr.grammar]p6, this is ill-formed. Diagnose this
/// situation.
///
/// \return \c true if we skipped an attribute-like chunk of tokens, \c false if
/// this doesn't appear to actually be an attribute-specifier, and the caller
/// should try to parse it.
bool Parser::DiagnoseProhibitedCXX11Attribute() {
  assert(Tok.is(tok::l_square) && NextToken().is(tok::l_square));

  switch (isCXX11AttributeSpecifier(/*Disambiguate*/true)) {
  case CAK_NotAttributeSpecifier:
    // No diagnostic: we're in Obj-C++11 and this is not actually an attribute.
    return false;

  case CAK_InvalidAttributeSpecifier:
    Diag(Tok.getLocation(), diag::err_l_square_l_square_not_attribute);
    return false;

  case CAK_AttributeSpecifier:
    // Parse and discard the attributes.
    SourceLocation BeginLoc = ConsumeBracket();
    ConsumeBracket();
    SkipUntil(tok::r_square, /*StopAtSemi*/ false);
    assert(Tok.is(tok::r_square) && "isCXX11AttributeSpecifier lied");
    SourceLocation EndLoc = ConsumeBracket();
    Diag(BeginLoc, diag::err_attributes_not_allowed)
      << SourceRange(BeginLoc, EndLoc);
    return true;
  }
  llvm_unreachable("All cases handled above.");
}

/// \brief We have found the opening square brackets of a C++11
/// attribute-specifier in a location where an attribute is not permitted, but
/// we know where the attributes ought to be written. Parse them anyway, and
/// provide a fixit moving them to the right place.
void Parser::DiagnoseMisplacedCXX11Attribute(ParsedAttributesWithRange &Attrs,
                                             SourceLocation CorrectLocation) {
  assert((Tok.is(tok::l_square) && NextToken().is(tok::l_square)) ||
         Tok.is(tok::kw_alignas));

  // Consume the attributes.
  SourceLocation Loc = Tok.getLocation();
  ParseCXX11Attributes(Attrs);
  CharSourceRange AttrRange(SourceRange(Loc, Attrs.Range.getEnd()), true);

  Diag(Loc, diag::err_attributes_not_allowed)
    << FixItHint::CreateInsertionFromRange(CorrectLocation, AttrRange)
    << FixItHint::CreateRemoval(AttrRange);
}

void Parser::DiagnoseProhibitedAttributes(ParsedAttributesWithRange &attrs) {
  Diag(attrs.Range.getBegin(), diag::err_attributes_not_allowed)
    << attrs.Range;
}

void Parser::ProhibitCXX11Attributes(ParsedAttributesWithRange &attrs) {
  AttributeList *AttrList = attrs.getList();
  while (AttrList) {
    if (AttrList->isCXX11Attribute()) {
      Diag(AttrList->getLoc(), diag::err_attribute_not_type_attr) 
        << AttrList->getName();
      AttrList->setInvalid();
    }
    AttrList = AttrList->getNext();
  }
}

/// ParseDeclaration - Parse a full 'declaration', which consists of
/// declaration-specifiers, some number of declarators, and a semicolon.
/// 'Context' should be a Declarator::TheContext value.  This returns the
/// location of the semicolon in DeclEnd.
///
///       declaration: [C99 6.7]
///         block-declaration ->
///           simple-declaration
///           others                   [FIXME]
/// [C++]   template-declaration
/// [C++]   namespace-definition
/// [C++]   using-directive
/// [C++]   using-declaration
/// [C++11/C11] static_assert-declaration
///         others... [FIXME]
///
Parser::DeclGroupPtrTy Parser::ParseDeclaration(StmtVector &Stmts,
                                                unsigned Context,
                                                SourceLocation &DeclEnd,
                                          ParsedAttributesWithRange &attrs) {
  ParenBraceBracketBalancer BalancerRAIIObj(*this);
  // Must temporarily exit the objective-c container scope for
  // parsing c none objective-c decls.
  ObjCDeclContextSwitch ObjCDC(*this);

  Decl *SingleDecl = 0;
  Decl *OwnedType = 0;
  switch (Tok.getKind()) {
  case tok::kw_template:
  case tok::kw_export:
    ProhibitAttributes(attrs);
    SingleDecl = ParseDeclarationStartingWithTemplate(Context, DeclEnd);
    break;
  case tok::kw_inline:
    // Could be the start of an inline namespace. Allowed as an ext in C++03.
    if (getLangOpts().CPlusPlus && NextToken().is(tok::kw_namespace)) {
      ProhibitAttributes(attrs);
      SourceLocation InlineLoc = ConsumeToken();
      SingleDecl = ParseNamespace(Context, DeclEnd, InlineLoc);
      break;
    }
    return ParseSimpleDeclaration(Stmts, Context, DeclEnd, attrs,
                                  true);
  case tok::kw_namespace:
    ProhibitAttributes(attrs);
    SingleDecl = ParseNamespace(Context, DeclEnd);
    break;
  case tok::kw_using:
    SingleDecl = ParseUsingDirectiveOrDeclaration(Context, ParsedTemplateInfo(),
                                                  DeclEnd, attrs, &OwnedType);
    break;
  case tok::kw_static_assert:
  case tok::kw__Static_assert:
    ProhibitAttributes(attrs);
    SingleDecl = ParseStaticAssertDeclaration(DeclEnd);
    break;
  default:
    return ParseSimpleDeclaration(Stmts, Context, DeclEnd, attrs, true);
  }

  // This routine returns a DeclGroup, if the thing we parsed only contains a
  // single decl, convert it now. Alias declarations can also declare a type;
  // include that too if it is present.
  return Actions.ConvertDeclToDeclGroup(SingleDecl, OwnedType);
}

///       simple-declaration: [C99 6.7: declaration] [C++ 7p1: dcl.dcl]
///         declaration-specifiers init-declarator-list[opt] ';'
/// [C++11] attribute-specifier-seq decl-specifier-seq[opt]
///             init-declarator-list ';'
///[C90/C++]init-declarator-list ';'                             [TODO]
/// [OMP]   threadprivate-directive                              [TODO]
///
///       for-range-declaration: [C++11 6.5p1: stmt.ranged]
///         attribute-specifier-seq[opt] type-specifier-seq declarator
///
/// If RequireSemi is false, this does not check for a ';' at the end of the
/// declaration.  If it is true, it checks for and eats it.
///
/// If FRI is non-null, we might be parsing a for-range-declaration instead
/// of a simple-declaration. If we find that we are, we also parse the
/// for-range-initializer, and place it here.
Parser::DeclGroupPtrTy
Parser::ParseSimpleDeclaration(StmtVector &Stmts, unsigned Context,
                               SourceLocation &DeclEnd,
                               ParsedAttributesWithRange &Attrs,
                               bool RequireSemi, ForRangeInit *FRI) {
  // Parse the common declaration-specifiers piece.
  ParsingDeclSpec DS(*this);

  ParseDeclarationSpecifiers(DS, ParsedTemplateInfo(), AS_none,
                             getDeclSpecContextFromDeclaratorContext(Context));

  // C99 6.7.2.3p6: Handle "struct-or-union identifier;", "enum { X };"
  // declaration-specifiers init-declarator-list[opt] ';'
  if (Tok.is(tok::semi)) {
    ProhibitAttributes(Attrs);
    DeclEnd = Tok.getLocation();
    if (RequireSemi) ConsumeToken();
    Decl *TheDecl = Actions.ParsedFreeStandingDeclSpec(getCurScope(), AS_none,
                                                       DS);
    DS.complete(TheDecl);
    return Actions.ConvertDeclToDeclGroup(TheDecl);
  }

  DS.takeAttributesFrom(Attrs);
  return ParseDeclGroup(DS, Context, /*FunctionDefs=*/ false, &DeclEnd, FRI);
}

/// Returns true if this might be the start of a declarator, or a common typo
/// for a declarator.
bool Parser::MightBeDeclarator(unsigned Context) {
  switch (Tok.getKind()) {
  case tok::annot_cxxscope:
  case tok::annot_template_id:
  case tok::caret:
  case tok::code_completion:
  case tok::coloncolon:
  case tok::ellipsis:
  case tok::kw___attribute:
  case tok::kw_operator:
  case tok::l_paren:
  case tok::star:
    return true;

  case tok::amp:
  case tok::ampamp:
    return getLangOpts().CPlusPlus;

  case tok::l_square: // Might be an attribute on an unnamed bit-field.
    return Context == Declarator::MemberContext && getLangOpts().CPlusPlus11 &&
           NextToken().is(tok::l_square);

  case tok::colon: // Might be a typo for '::' or an unnamed bit-field.
    return Context == Declarator::MemberContext || getLangOpts().CPlusPlus;

  case tok::identifier:
    switch (NextToken().getKind()) {
    case tok::code_completion:
    case tok::coloncolon:
    case tok::comma:
    case tok::equal:
    case tok::equalequal: // Might be a typo for '='.
    case tok::kw_alignas:
    case tok::kw_asm:
    case tok::kw___attribute:
    case tok::l_brace:
    case tok::l_paren:
    case tok::l_square:
    case tok::less:
    case tok::r_brace:
    case tok::r_paren:
    case tok::r_square:
    case tok::semi:
      return true;

    case tok::colon:
      // At namespace scope, 'identifier:' is probably a typo for 'identifier::'
      // and in block scope it's probably a label. Inside a class definition,
      // this is a bit-field.
      return Context == Declarator::MemberContext ||
             (getLangOpts().CPlusPlus && Context == Declarator::FileContext);

    case tok::identifier: // Possible virt-specifier.
      return getLangOpts().CPlusPlus11 && isCXX11VirtSpecifier(NextToken());

    default:
      return false;
    }

  default:
    return false;
  }
}

/// Skip until we reach something which seems like a sensible place to pick
/// up parsing after a malformed declaration. This will sometimes stop sooner
/// than SkipUntil(tok::r_brace) would, but will never stop later.
void Parser::SkipMalformedDecl() {
  while (true) {
    switch (Tok.getKind()) {
    case tok::l_brace:
      // Skip until matching }, then stop. We've probably skipped over
      // a malformed class or function definition or similar.
      ConsumeBrace();
      SkipUntil(tok::r_brace, /*StopAtSemi*/false);
      if (Tok.is(tok::comma) || Tok.is(tok::l_brace) || Tok.is(tok::kw_try)) {
        // This declaration isn't over yet. Keep skipping.
        continue;
      }
      if (Tok.is(tok::semi))
        ConsumeToken();
      return;

    case tok::l_square:
      ConsumeBracket();
      SkipUntil(tok::r_square, /*StopAtSemi*/false);
      continue;

    case tok::l_paren:
      ConsumeParen();
      SkipUntil(tok::r_paren, /*StopAtSemi*/false);
      continue;

    case tok::r_brace:
      return;

    case tok::semi:
      ConsumeToken();
      return;

    case tok::kw_inline:
      // 'inline namespace' at the start of a line is almost certainly
      // a good place to pick back up parsing, except in an Objective-C
      // @interface context.
      if (Tok.isAtStartOfLine() && NextToken().is(tok::kw_namespace) &&
          (!ParsingInObjCContainer || CurParsedObjCImpl))
        return;
      break;

    case tok::kw_namespace:
      // 'namespace' at the start of a line is almost certainly a good
      // place to pick back up parsing, except in an Objective-C
      // @interface context.
      if (Tok.isAtStartOfLine() &&
          (!ParsingInObjCContainer || CurParsedObjCImpl))
        return;
      break;

    case tok::at:
      // @end is very much like } in Objective-C contexts.
      if (NextToken().isObjCAtKeyword(tok::objc_end) &&
          ParsingInObjCContainer)
        return;
      break;

    case tok::minus:
    case tok::plus:
      // - and + probably start new method declarations in Objective-C contexts.
      if (Tok.isAtStartOfLine() && ParsingInObjCContainer)
        return;
      break;

    case tok::eof:
      return;

    default:
      break;
    }

    ConsumeAnyToken();
  }
}

/// ParseDeclGroup - Having concluded that this is either a function
/// definition or a group of object declarations, actually parse the
/// result.
Parser::DeclGroupPtrTy Parser::ParseDeclGroup(ParsingDeclSpec &DS,
                                              unsigned Context,
                                              bool AllowFunctionDefinitions,
                                              SourceLocation *DeclEnd,
                                              ForRangeInit *FRI) {
  // Parse the first declarator.
  ParsingDeclarator D(*this, DS, static_cast<Declarator::TheContext>(Context));
  ParseDeclarator(D);

  // Bail out if the first declarator didn't seem well-formed.
  if (!D.hasName() && !D.mayOmitIdentifier()) {
    SkipMalformedDecl();
    return DeclGroupPtrTy();
  }

  // Save late-parsed attributes for now; they need to be parsed in the
  // appropriate function scope after the function Decl has been constructed.
  // These will be parsed in ParseFunctionDefinition or ParseLexedAttrList.
  LateParsedAttrList LateParsedAttrs(true);
  if (D.isFunctionDeclarator())
    MaybeParseGNUAttributes(D, &LateParsedAttrs);

  // Check to see if we have a function *definition* which must have a body.
  if (D.isFunctionDeclarator() &&
      // Look at the next token to make sure that this isn't a function
      // declaration.  We have to check this because __attribute__ might be the
      // start of a function definition in GCC-extended K&R C.
      !isDeclarationAfterDeclarator()) {

    if (AllowFunctionDefinitions) {
      if (isStartOfFunctionDefinition(D)) {
        if (DS.getStorageClassSpec() == DeclSpec::SCS_typedef) {
          Diag(Tok, diag::err_function_declared_typedef);

          // Recover by treating the 'typedef' as spurious.
          DS.ClearStorageClassSpecs();
        }

        Decl *TheDecl =
          ParseFunctionDefinition(D, ParsedTemplateInfo(), &LateParsedAttrs);
        return Actions.ConvertDeclToDeclGroup(TheDecl);
      }

      if (isDeclarationSpecifier()) {
        // If there is an invalid declaration specifier right after the function
        // prototype, then we must be in a missing semicolon case where this isn't
        // actually a body.  Just fall through into the code that handles it as a
        // prototype, and let the top-level code handle the erroneous declspec
        // where it would otherwise expect a comma or semicolon.
      } else {
        Diag(Tok, diag::err_expected_fn_body);
        SkipUntil(tok::semi);
        return DeclGroupPtrTy();
      }
    } else {
      if (Tok.is(tok::l_brace)) {
        Diag(Tok, diag::err_function_definition_not_allowed);
        SkipUntil(tok::r_brace, true, true);
      }
    }
  }

  if (ParseAsmAttributesAfterDeclarator(D))
    return DeclGroupPtrTy();

  // C++0x [stmt.iter]p1: Check if we have a for-range-declarator. If so, we
  // must parse and analyze the for-range-initializer before the declaration is
  // analyzed.
  //
  // Handle the Objective-C for-in loop variable similarly, although we
  // don't need to parse the container in advance.
  if (FRI && (Tok.is(tok::colon) || isTokIdentifier_in())) {
    bool IsForRangeLoop = false;
    if (Tok.is(tok::colon)) {
      IsForRangeLoop = true;
      FRI->ColonLoc = ConsumeToken();
      if (Tok.is(tok::l_brace))
        FRI->RangeExpr = ParseBraceInitializer();
      else
        FRI->RangeExpr = ParseExpression();
    }

    Decl *ThisDecl = Actions.ActOnDeclarator(getCurScope(), D);
    if (IsForRangeLoop)
      Actions.ActOnCXXForRangeDecl(ThisDecl);
    Actions.FinalizeDeclaration(ThisDecl);
    D.complete(ThisDecl);
    return Actions.FinalizeDeclaratorGroup(getCurScope(), DS, &ThisDecl, 1);
  }

  SmallVector<Decl *, 8> DeclsInGroup;
  Decl *FirstDecl = ParseDeclarationAfterDeclaratorAndAttributes(D);
  if (LateParsedAttrs.size() > 0)
    ParseLexedAttributeList(LateParsedAttrs, FirstDecl, true, false);
  D.complete(FirstDecl);
  if (FirstDecl)
    DeclsInGroup.push_back(FirstDecl);

  bool ExpectSemi = Context != Declarator::ForContext;
  
  // If we don't have a comma, it is either the end of the list (a ';') or an
  // error, bail out.
  while (Tok.is(tok::comma)) {
    SourceLocation CommaLoc = ConsumeToken();

    if (Tok.isAtStartOfLine() && ExpectSemi && !MightBeDeclarator(Context)) {
      // This comma was followed by a line-break and something which can't be
      // the start of a declarator. The comma was probably a typo for a
      // semicolon.
      Diag(CommaLoc, diag::err_expected_semi_declaration)
        << FixItHint::CreateReplacement(CommaLoc, ";");
      ExpectSemi = false;
      break;
    }

    // Parse the next declarator.
    D.clear();
    D.setCommaLoc(CommaLoc);

    // Accept attributes in an init-declarator.  In the first declarator in a
    // declaration, these would be part of the declspec.  In subsequent
    // declarators, they become part of the declarator itself, so that they
    // don't apply to declarators after *this* one.  Examples:
    //    short __attribute__((common)) var;    -> declspec
    //    short var __attribute__((common));    -> declarator
    //    short x, __attribute__((common)) var;    -> declarator
    MaybeParseGNUAttributes(D);

    ParseDeclarator(D);
    if (!D.isInvalidType()) {
      Decl *ThisDecl = ParseDeclarationAfterDeclarator(D);
      D.complete(ThisDecl);
      if (ThisDecl)
        DeclsInGroup.push_back(ThisDecl);
    }
  }

  if (DeclEnd)
    *DeclEnd = Tok.getLocation();

  if (ExpectSemi &&
      ExpectAndConsumeSemi(Context == Declarator::FileContext
                           ? diag::err_invalid_token_after_toplevel_declarator
                           : diag::err_expected_semi_declaration)) {
    // Okay, there was no semicolon and one was expected.  If we see a
    // declaration specifier, just assume it was missing and continue parsing.
    // Otherwise things are very confused and we skip to recover.
    if (!isDeclarationSpecifier()) {
      SkipUntil(tok::r_brace, true, true);
      if (Tok.is(tok::semi))
        ConsumeToken();
    }
  }

  return Actions.FinalizeDeclaratorGroup(getCurScope(), DS,
                                         DeclsInGroup.data(),
                                         DeclsInGroup.size());
}

/// Parse an optional simple-asm-expr and attributes, and attach them to a
/// declarator. Returns true on an error.
bool Parser::ParseAsmAttributesAfterDeclarator(Declarator &D) {
  // If a simple-asm-expr is present, parse it.
  if (Tok.is(tok::kw_asm)) {
    SourceLocation Loc;
    ExprResult AsmLabel(ParseSimpleAsm(&Loc));
    if (AsmLabel.isInvalid()) {
      SkipUntil(tok::semi, true, true);
      return true;
    }

    D.setAsmLabel(AsmLabel.release());
    D.SetRangeEnd(Loc);
  }

  MaybeParseGNUAttributes(D);
  return false;
}

/// \brief Parse 'declaration' after parsing 'declaration-specifiers
/// declarator'. This method parses the remainder of the declaration
/// (including any attributes or initializer, among other things) and
/// finalizes the declaration.
///
///       init-declarator: [C99 6.7]
///         declarator
///         declarator '=' initializer
/// [GNU]   declarator simple-asm-expr[opt] attributes[opt]
/// [GNU]   declarator simple-asm-expr[opt] attributes[opt] '=' initializer
/// [C++]   declarator initializer[opt]
///
/// [C++] initializer:
/// [C++]   '=' initializer-clause
/// [C++]   '(' expression-list ')'
/// [C++0x] '=' 'default'                                                [TODO]
/// [C++0x] '=' 'delete'
/// [C++0x] braced-init-list
///
/// According to the standard grammar, =default and =delete are function
/// definitions, but that definitely doesn't fit with the parser here.
///
Decl *Parser::ParseDeclarationAfterDeclarator(Declarator &D,
                                     const ParsedTemplateInfo &TemplateInfo) {
  if (ParseAsmAttributesAfterDeclarator(D))
    return 0;

  return ParseDeclarationAfterDeclaratorAndAttributes(D, TemplateInfo);
}

Decl *Parser::ParseDeclarationAfterDeclaratorAndAttributes(Declarator &D,
                                     const ParsedTemplateInfo &TemplateInfo) {
  // Inform the current actions module that we just parsed this declarator.
  Decl *ThisDecl = 0;
  switch (TemplateInfo.Kind) {
  case ParsedTemplateInfo::NonTemplate:
    ThisDecl = Actions.ActOnDeclarator(getCurScope(), D);
    break;

  case ParsedTemplateInfo::Template:
  case ParsedTemplateInfo::ExplicitSpecialization:
    ThisDecl = Actions.ActOnTemplateDeclarator(getCurScope(),
                                               *TemplateInfo.TemplateParams,
                                               D);
    break;

  case ParsedTemplateInfo::ExplicitInstantiation: {
    DeclResult ThisRes
      = Actions.ActOnExplicitInstantiation(getCurScope(),
                                           TemplateInfo.ExternLoc,
                                           TemplateInfo.TemplateLoc,
                                           D);
    if (ThisRes.isInvalid()) {
      SkipUntil(tok::semi, true, true);
      return 0;
    }

    ThisDecl = ThisRes.get();
    break;
    }
  }

  bool TypeContainsAuto = D.getDeclSpec().containsPlaceholderType();

  // Parse declarator '=' initializer.
  // If a '==' or '+=' is found, suggest a fixit to '='.
  if (isTokenEqualOrEqualTypo()) {
    ConsumeToken();
    if (Tok.is(tok::kw_delete)) {
      if (D.isFunctionDeclarator())
        Diag(ConsumeToken(), diag::err_default_delete_in_multiple_declaration)
          << 1 /* delete */;
      else
        Diag(ConsumeToken(), diag::err_deleted_non_function);
    } else if (Tok.is(tok::kw_default)) {
      if (D.isFunctionDeclarator())
        Diag(ConsumeToken(), diag::err_default_delete_in_multiple_declaration)
          << 0 /* default */;
      else
        Diag(ConsumeToken(), diag::err_default_special_members);
    } else {
      if (getLangOpts().CPlusPlus && D.getCXXScopeSpec().isSet()) {
        EnterScope(0);
        Actions.ActOnCXXEnterDeclInitializer(getCurScope(), ThisDecl);
      }

      if (Tok.is(tok::code_completion)) {
        Actions.CodeCompleteInitializer(getCurScope(), ThisDecl);
        Actions.FinalizeDeclaration(ThisDecl);
        cutOffParsing();
        return 0;
      }

      ExprResult Init(ParseInitializer());

      if (getLangOpts().CPlusPlus && D.getCXXScopeSpec().isSet()) {
        Actions.ActOnCXXExitDeclInitializer(getCurScope(), ThisDecl);
        ExitScope();
      }

      if (Init.isInvalid()) {
        SkipUntil(tok::comma, true, true);
        Actions.ActOnInitializerError(ThisDecl);
      } else
        Actions.AddInitializerToDecl(ThisDecl, Init.take(),
                                     /*DirectInit=*/false, TypeContainsAuto);
    }
  } else if (Tok.is(tok::l_paren)) {
    // Parse C++ direct initializer: '(' expression-list ')'
    BalancedDelimiterTracker T(*this, tok::l_paren);
    T.consumeOpen();

    ExprVector Exprs;
    CommaLocsTy CommaLocs;

    if (getLangOpts().CPlusPlus && D.getCXXScopeSpec().isSet()) {
      EnterScope(0);
      Actions.ActOnCXXEnterDeclInitializer(getCurScope(), ThisDecl);
    }

    if (ParseExpressionList(Exprs, CommaLocs)) {
      Actions.ActOnInitializerError(ThisDecl);
      SkipUntil(tok::r_paren);

      if (getLangOpts().CPlusPlus && D.getCXXScopeSpec().isSet()) {
        Actions.ActOnCXXExitDeclInitializer(getCurScope(), ThisDecl);
        ExitScope();
      }
    } else {
      // Match the ')'.
      T.consumeClose();

      assert(!Exprs.empty() && Exprs.size()-1 == CommaLocs.size() &&
             "Unexpected number of commas!");

      if (getLangOpts().CPlusPlus && D.getCXXScopeSpec().isSet()) {
        Actions.ActOnCXXExitDeclInitializer(getCurScope(), ThisDecl);
        ExitScope();
      }

      ExprResult Initializer = Actions.ActOnParenListExpr(T.getOpenLocation(),
                                                          T.getCloseLocation(),
                                                          Exprs);
      Actions.AddInitializerToDecl(ThisDecl, Initializer.take(),
                                   /*DirectInit=*/true, TypeContainsAuto);
    }
  } else if (getLangOpts().CPlusPlus11 && Tok.is(tok::l_brace) &&
             (!CurParsedObjCImpl || !D.isFunctionDeclarator())) {
    // Parse C++0x braced-init-list.
    Diag(Tok, diag::warn_cxx98_compat_generalized_initializer_lists);

    if (D.getCXXScopeSpec().isSet()) {
      EnterScope(0);
      Actions.ActOnCXXEnterDeclInitializer(getCurScope(), ThisDecl);
    }

    ExprResult Init(ParseBraceInitializer());

    if (D.getCXXScopeSpec().isSet()) {
      Actions.ActOnCXXExitDeclInitializer(getCurScope(), ThisDecl);
      ExitScope();
    }

    if (Init.isInvalid()) {
      Actions.ActOnInitializerError(ThisDecl);
    } else
      Actions.AddInitializerToDecl(ThisDecl, Init.take(),
                                   /*DirectInit=*/true, TypeContainsAuto);

  } else {
    Actions.ActOnUninitializedDecl(ThisDecl, TypeContainsAuto);
  }

  Actions.FinalizeDeclaration(ThisDecl);

  return ThisDecl;
}

/// ParseSpecifierQualifierList
///        specifier-qualifier-list:
///          type-specifier specifier-qualifier-list[opt]
///          type-qualifier specifier-qualifier-list[opt]
/// [GNU]    attributes     specifier-qualifier-list[opt]
///
void Parser::ParseSpecifierQualifierList(DeclSpec &DS, AccessSpecifier AS,
                                         DeclSpecContext DSC) {
  /// specifier-qualifier-list is a subset of declaration-specifiers.  Just
  /// parse declaration-specifiers and complain about extra stuff.
  /// TODO: diagnose attribute-specifiers and alignment-specifiers.
  ParseDeclarationSpecifiers(DS, ParsedTemplateInfo(), AS, DSC);

  // Validate declspec for type-name.
  unsigned Specs = DS.getParsedSpecifiers();
  if ((DSC == DSC_type_specifier || DSC == DSC_trailing) &&
      !DS.hasTypeSpecifier()) {
    Diag(Tok, diag::err_expected_type);
    DS.SetTypeSpecError();
  } else if (Specs == DeclSpec::PQ_None && !DS.getNumProtocolQualifiers() &&
             !DS.hasAttributes()) {
    Diag(Tok, diag::err_typename_requires_specqual);
    if (!DS.hasTypeSpecifier())
      DS.SetTypeSpecError();
  }

  // Issue diagnostic and remove storage class if present.
  if (Specs & DeclSpec::PQ_StorageClassSpecifier) {
    if (DS.getStorageClassSpecLoc().isValid())
      Diag(DS.getStorageClassSpecLoc(),diag::err_typename_invalid_storageclass);
    else
      Diag(DS.getThreadStorageClassSpecLoc(),
           diag::err_typename_invalid_storageclass);
    DS.ClearStorageClassSpecs();
  }

  // Issue diagnostic and remove function specfier if present.
  if (Specs & DeclSpec::PQ_FunctionSpecifier) {
    if (DS.isInlineSpecified())
      Diag(DS.getInlineSpecLoc(), diag::err_typename_invalid_functionspec);
    if (DS.isVirtualSpecified())
      Diag(DS.getVirtualSpecLoc(), diag::err_typename_invalid_functionspec);
    if (DS.isExplicitSpecified())
      Diag(DS.getExplicitSpecLoc(), diag::err_typename_invalid_functionspec);
    DS.ClearFunctionSpecs();
  }

  // Issue diagnostic and remove constexpr specfier if present.
  if (DS.isConstexprSpecified()) {
    Diag(DS.getConstexprSpecLoc(), diag::err_typename_invalid_constexpr);
    DS.ClearConstexprSpec();
  }
}

/// isValidAfterIdentifierInDeclaratorAfterDeclSpec - Return true if the
/// specified token is valid after the identifier in a declarator which
/// immediately follows the declspec.  For example, these things are valid:
///
///      int x   [             4];         // direct-declarator
///      int x   (             int y);     // direct-declarator
///  int(int x   )                         // direct-declarator
///      int x   ;                         // simple-declaration
///      int x   =             17;         // init-declarator-list
///      int x   ,             y;          // init-declarator-list
///      int x   __asm__       ("foo");    // init-declarator-list
///      int x   :             4;          // struct-declarator
///      int x   {             5};         // C++'0x unified initializers
///
/// This is not, because 'x' does not immediately follow the declspec (though
/// ')' happens to be valid anyway).
///    int (x)
///
static bool isValidAfterIdentifierInDeclarator(const Token &T) {
  return T.is(tok::l_square) || T.is(tok::l_paren) || T.is(tok::r_paren) ||
         T.is(tok::semi) || T.is(tok::comma) || T.is(tok::equal) ||
         T.is(tok::kw_asm) || T.is(tok::l_brace) || T.is(tok::colon);
}


/// ParseImplicitInt - This method is called when we have an non-typename
/// identifier in a declspec (which normally terminates the decl spec) when
/// the declspec has no type specifier.  In this case, the declspec is either
/// malformed or is "implicit int" (in K&R and C89).
///
/// This method handles diagnosing this prettily and returns false if the
/// declspec is done being processed.  If it recovers and thinks there may be
/// other pieces of declspec after it, it returns true.
///
bool Parser::ParseImplicitInt(DeclSpec &DS, CXXScopeSpec *SS,
                              const ParsedTemplateInfo &TemplateInfo,
                              AccessSpecifier AS, DeclSpecContext DSC, 
                              ParsedAttributesWithRange &Attrs) {
  assert(Tok.is(tok::identifier) && "should have identifier");

  SourceLocation Loc = Tok.getLocation();
  // If we see an identifier that is not a type name, we normally would
  // parse it as the identifer being declared.  However, when a typename
  // is typo'd or the definition is not included, this will incorrectly
  // parse the typename as the identifier name and fall over misparsing
  // later parts of the diagnostic.
  //
  // As such, we try to do some look-ahead in cases where this would
  // otherwise be an "implicit-int" case to see if this is invalid.  For
  // example: "static foo_t x = 4;"  In this case, if we parsed foo_t as
  // an identifier with implicit int, we'd get a parse error because the
  // next token is obviously invalid for a type.  Parse these as a case
  // with an invalid type specifier.
  assert(!DS.hasTypeSpecifier() && "Type specifier checked above");

  // Since we know that this either implicit int (which is rare) or an
  // error, do lookahead to try to do better recovery. This never applies
  // within a type specifier. Outside of C++, we allow this even if the
  // language doesn't "officially" support implicit int -- we support
  // implicit int as an extension in C99 and C11.
  if (DSC != DSC_type_specifier && DSC != DSC_trailing &&
      !getLangOpts().CPlusPlus &&
      isValidAfterIdentifierInDeclarator(NextToken())) {
    // If this token is valid for implicit int, e.g. "static x = 4", then
    // we just avoid eating the identifier, so it will be parsed as the
    // identifier in the declarator.
    return false;
  }

  if (getLangOpts().CPlusPlus &&
      DS.getStorageClassSpec() == DeclSpec::SCS_auto) {
    // Don't require a type specifier if we have the 'auto' storage class
    // specifier in C++98 -- we'll promote it to a type specifier.
    return false;
  }

  // Otherwise, if we don't consume this token, we are going to emit an
  // error anyway.  Try to recover from various common problems.  Check
  // to see if this was a reference to a tag name without a tag specified.
  // This is a common problem in C (saying 'foo' instead of 'struct foo').
  //
  // C++ doesn't need this, and isTagName doesn't take SS.
  if (SS == 0) {
    const char *TagName = 0, *FixitTagName = 0;
    tok::TokenKind TagKind = tok::unknown;

    switch (Actions.isTagName(*Tok.getIdentifierInfo(), getCurScope())) {
      default: break;
      case DeclSpec::TST_enum:
        TagName="enum"  ; FixitTagName = "enum "  ; TagKind=tok::kw_enum ;break;
      case DeclSpec::TST_union:
        TagName="union" ; FixitTagName = "union " ;TagKind=tok::kw_union ;break;
      case DeclSpec::TST_struct:
        TagName="struct"; FixitTagName = "struct ";TagKind=tok::kw_struct;break;
      case DeclSpec::TST_interface:
        TagName="__interface"; FixitTagName = "__interface ";
        TagKind=tok::kw___interface;break;
      case DeclSpec::TST_class:
        TagName="class" ; FixitTagName = "class " ;TagKind=tok::kw_class ;break;
    }

    if (TagName) {
      IdentifierInfo *TokenName = Tok.getIdentifierInfo();
      LookupResult R(Actions, TokenName, SourceLocation(),
                     Sema::LookupOrdinaryName);

      Diag(Loc, diag::err_use_of_tag_name_without_tag)
        << TokenName << TagName << getLangOpts().CPlusPlus
        << FixItHint::CreateInsertion(Tok.getLocation(), FixitTagName);

      if (Actions.LookupParsedName(R, getCurScope(), SS)) {
        for (LookupResult::iterator I = R.begin(), IEnd = R.end();
             I != IEnd; ++I)
          Diag((*I)->getLocation(), diag::note_decl_hiding_tag_type)
            << TokenName << TagName;
      }

      // Parse this as a tag as if the missing tag were present.
      if (TagKind == tok::kw_enum)
        ParseEnumSpecifier(Loc, DS, TemplateInfo, AS, DSC_normal);
      else
        ParseClassSpecifier(TagKind, Loc, DS, TemplateInfo, AS,
                            /*EnteringContext*/ false, DSC_normal, Attrs);
      return true;
    }
  }

  // Determine whether this identifier could plausibly be the name of something
  // being declared (with a missing type).
  if (DSC != DSC_type_specifier && DSC != DSC_trailing &&
      (!SS || DSC == DSC_top_level || DSC == DSC_class)) {
    // Look ahead to the next token to try to figure out what this declaration
    // was supposed to be.
    switch (NextToken().getKind()) {
    case tok::comma:
    case tok::equal:
    case tok::kw_asm:
    case tok::l_brace:
    case tok::l_square:
    case tok::semi:
      // This looks like a variable declaration. The type is probably missing.
      // We're done parsing decl-specifiers.
      return false;

    case tok::l_paren: {
      // static x(4); // 'x' is not a type
      // x(int n);    // 'x' is not a type
      // x (*p)[];    // 'x' is a type
      //
      // Since we're in an error case (or the rare 'implicit int in C++' MS
      // extension), we can afford to perform a tentative parse to determine
      // which case we're in.
      TentativeParsingAction PA(*this);
      ConsumeToken();
      TPResult TPR = TryParseDeclarator(/*mayBeAbstract*/false);
      PA.Revert();
      if (TPR == TPResult::False())
        return false;
      // The identifier is followed by a parenthesized declarator.
      // It's supposed to be a type.
      break;
    }

    default:
      // This is probably supposed to be a type. This includes cases like:
      //   int f(itn);
      //   struct S { unsinged : 4; };
      break;
    }
  }

  // This is almost certainly an invalid type name. Let the action emit a
  // diagnostic and attempt to recover.
  ParsedType T;
  IdentifierInfo *II = Tok.getIdentifierInfo();
  if (Actions.DiagnoseUnknownTypeName(II, Loc, getCurScope(), SS, T)) {
    // The action emitted a diagnostic, so we don't have to.
    if (T) {
      // The action has suggested that the type T could be used. Set that as
      // the type in the declaration specifiers, consume the would-be type
      // name token, and we're done.
      const char *PrevSpec;
      unsigned DiagID;
      DS.SetTypeSpecType(DeclSpec::TST_typename, Loc, PrevSpec, DiagID, T);
      DS.SetRangeEnd(Tok.getLocation());
      ConsumeToken();
      // There may be other declaration specifiers after this.
      return true;
    } else if (II != Tok.getIdentifierInfo()) {
      // If no type was suggested, the correction is to a keyword
      Tok.setKind(II->getTokenID());
      // There may be other declaration specifiers after this.
      return true;
    }

    // Fall through; the action had no suggestion for us.
  } else {
    // The action did not emit a diagnostic, so emit one now.
    SourceRange R;
    if (SS) R = SS->getRange();
    Diag(Loc, diag::err_unknown_typename) << Tok.getIdentifierInfo() << R;
  }

  // Mark this as an error.
  DS.SetTypeSpecError();
  DS.SetRangeEnd(Tok.getLocation());
  ConsumeToken();

  // TODO: Could inject an invalid typedef decl in an enclosing scope to
  // avoid rippling error messages on subsequent uses of the same type,
  // could be useful if #include was forgotten.
  return false;
}

/// \brief Determine the declaration specifier context from the declarator
/// context.
///
/// \param Context the declarator context, which is one of the
/// Declarator::TheContext enumerator values.
Parser::DeclSpecContext
Parser::getDeclSpecContextFromDeclaratorContext(unsigned Context) {
  if (Context == Declarator::MemberContext)
    return DSC_class;
  if (Context == Declarator::FileContext)
    return DSC_top_level;
  if (Context == Declarator::TrailingReturnContext)
    return DSC_trailing;
  return DSC_normal;
}

/// ParseAlignArgument - Parse the argument to an alignment-specifier.
///
/// FIXME: Simply returns an alignof() expression if the argument is a
/// type. Ideally, the type should be propagated directly into Sema.
///
/// [C11]   type-id
/// [C11]   constant-expression
/// [C++0x] type-id ...[opt]
/// [C++0x] assignment-expression ...[opt]
ExprResult Parser::ParseAlignArgument(SourceLocation Start,
                                      SourceLocation &EllipsisLoc) {
  ExprResult ER;
  if (isTypeIdInParens()) {
    SourceLocation TypeLoc = Tok.getLocation();
    ParsedType Ty = ParseTypeName().get();
    SourceRange TypeRange(Start, Tok.getLocation());
    ER = Actions.ActOnUnaryExprOrTypeTraitExpr(TypeLoc, UETT_AlignOf, true,
                                               Ty.getAsOpaquePtr(), TypeRange);
  } else
    ER = ParseConstantExpression();

  if (getLangOpts().CPlusPlus11 && Tok.is(tok::ellipsis))
    EllipsisLoc = ConsumeToken();

  return ER;
}

/// ParseAlignmentSpecifier - Parse an alignment-specifier, and add the
/// attribute to Attrs.
///
/// alignment-specifier:
/// [C11]   '_Alignas' '(' type-id ')'
/// [C11]   '_Alignas' '(' constant-expression ')'
/// [C++11] 'alignas' '(' type-id ...[opt] ')'
/// [C++11] 'alignas' '(' assignment-expression ...[opt] ')'
void Parser::ParseAlignmentSpecifier(ParsedAttributes &Attrs,
                                     SourceLocation *EndLoc) {
  assert((Tok.is(tok::kw_alignas) || Tok.is(tok::kw__Alignas)) &&
         "Not an alignment-specifier!");

  IdentifierInfo *KWName = Tok.getIdentifierInfo();
  SourceLocation KWLoc = ConsumeToken();

  BalancedDelimiterTracker T(*this, tok::l_paren);
  if (T.expectAndConsume(diag::err_expected_lparen))
    return;

  SourceLocation EllipsisLoc;
  ExprResult ArgExpr = ParseAlignArgument(T.getOpenLocation(), EllipsisLoc);
  if (ArgExpr.isInvalid()) {
    SkipUntil(tok::r_paren);
    return;
  }

  T.consumeClose();
  if (EndLoc)
    *EndLoc = T.getCloseLocation();

  ExprVector ArgExprs;
  ArgExprs.push_back(ArgExpr.release());
  Attrs.addNew(KWName, KWLoc, 0, KWLoc, 0, T.getOpenLocation(),
               ArgExprs.data(), 1, AttributeList::AS_Keyword, EllipsisLoc);
}

/// ParseDeclarationSpecifiers
///       declaration-specifiers: [C99 6.7]
///         storage-class-specifier declaration-specifiers[opt]
///         type-specifier declaration-specifiers[opt]
/// [C99]   function-specifier declaration-specifiers[opt]
/// [C11]   alignment-specifier declaration-specifiers[opt]
/// [GNU]   attributes declaration-specifiers[opt]
/// [Clang] '__module_private__' declaration-specifiers[opt]
///
///       storage-class-specifier: [C99 6.7.1]
///         'typedef'
///         'extern'
///         'static'
///         'auto'
///         'register'
/// [C++]   'mutable'
/// [C++11] 'thread_local'
/// [C11]   '_Thread_local'
/// [GNU]   '__thread'
///       function-specifier: [C99 6.7.4]
/// [C99]   'inline'
/// [C++]   'virtual'
/// [C++]   'explicit'
/// [OpenCL] '__kernel'
///       'friend': [C++ dcl.friend]
///       'constexpr': [C++0x dcl.constexpr]

///
void Parser::ParseDeclarationSpecifiers(DeclSpec &DS,
                                        const ParsedTemplateInfo &TemplateInfo,
                                        AccessSpecifier AS,
                                        DeclSpecContext DSContext,
                                        LateParsedAttrList *LateAttrs) {
  if (DS.getSourceRange().isInvalid()) {
    DS.SetRangeStart(Tok.getLocation());
    DS.SetRangeEnd(Tok.getLocation());
  }

  bool EnteringContext = (DSContext == DSC_class || DSContext == DSC_top_level);
  bool AttrsLastTime = false;
  ParsedAttributesWithRange attrs(AttrFactory);
  while (1) {
    bool isInvalid = false;
    const char *PrevSpec = 0;
    unsigned DiagID = 0;

    SourceLocation Loc = Tok.getLocation();

    switch (Tok.getKind()) {
    default:
    DoneWithDeclSpec:
      if (!AttrsLastTime)
        ProhibitAttributes(attrs);
      else {
        // Reject C++11 attributes that appertain to decl specifiers as
        // we don't support any C++11 attributes that appertain to decl
        // specifiers. This also conforms to what g++ 4.8 is doing.
        ProhibitCXX11Attributes(attrs);

        DS.takeAttributesFrom(attrs);
      }

      // If this is not a declaration specifier token, we're done reading decl
      // specifiers.  First verify that DeclSpec's are consistent.
      DS.Finish(Diags, PP);
      return;

    case tok::l_square:
    case tok::kw_alignas:
      if (!getLangOpts().CPlusPlus11 || !isCXX11AttributeSpecifier())
        goto DoneWithDeclSpec;

      ProhibitAttributes(attrs);
      // FIXME: It would be good to recover by accepting the attributes,
      //        but attempting to do that now would cause serious
      //        madness in terms of diagnostics.
      attrs.clear();
      attrs.Range = SourceRange();

      ParseCXX11Attributes(attrs);
      AttrsLastTime = true;
      continue;

    case tok::code_completion: {
      Sema::ParserCompletionContext CCC = Sema::PCC_Namespace;
      if (DS.hasTypeSpecifier()) {
        bool AllowNonIdentifiers
          = (getCurScope()->getFlags() & (Scope::ControlScope |
                                          Scope::BlockScope |
                                          Scope::TemplateParamScope |
                                          Scope::FunctionPrototypeScope |
                                          Scope::AtCatchScope)) == 0;
        bool AllowNestedNameSpecifiers
          = DSContext == DSC_top_level ||
            (DSContext == DSC_class && DS.isFriendSpecified());

        Actions.CodeCompleteDeclSpec(getCurScope(), DS,
                                     AllowNonIdentifiers,
                                     AllowNestedNameSpecifiers);
        return cutOffParsing();
      }

      if (getCurScope()->getFnParent() || getCurScope()->getBlockParent())
        CCC = Sema::PCC_LocalDeclarationSpecifiers;
      else if (TemplateInfo.Kind != ParsedTemplateInfo::NonTemplate)
        CCC = DSContext == DSC_class? Sema::PCC_MemberTemplate
                                    : Sema::PCC_Template;
      else if (DSContext == DSC_class)
        CCC = Sema::PCC_Class;
      else if (CurParsedObjCImpl)
        CCC = Sema::PCC_ObjCImplementation;

      Actions.CodeCompleteOrdinaryName(getCurScope(), CCC);
      return cutOffParsing();
    }

    case tok::coloncolon: // ::foo::bar
      // C++ scope specifier.  Annotate and loop, or bail out on error.
      if (TryAnnotateCXXScopeToken(true)) {
        if (!DS.hasTypeSpecifier())
          DS.SetTypeSpecError();
        goto DoneWithDeclSpec;
      }
      if (Tok.is(tok::coloncolon)) // ::new or ::delete
        goto DoneWithDeclSpec;
      continue;

    case tok::annot_cxxscope: {
      if (DS.hasTypeSpecifier() || DS.isTypeAltiVecVector())
        goto DoneWithDeclSpec;

      CXXScopeSpec SS;
      Actions.RestoreNestedNameSpecifierAnnotation(Tok.getAnnotationValue(),
                                                   Tok.getAnnotationRange(),
                                                   SS);

      // We are looking for a qualified typename.
      Token Next = NextToken();
      if (Next.is(tok::annot_template_id) &&
          static_cast<TemplateIdAnnotation *>(Next.getAnnotationValue())
            ->Kind == TNK_Type_template) {
        // We have a qualified template-id, e.g., N::A<int>

        // C++ [class.qual]p2:
        //   In a lookup in which the constructor is an acceptable lookup
        //   result and the nested-name-specifier nominates a class C:
        //
        //     - if the name specified after the
        //       nested-name-specifier, when looked up in C, is the
        //       injected-class-name of C (Clause 9), or
        //
        //     - if the name specified after the nested-name-specifier
        //       is the same as the identifier or the
        //       simple-template-id's template-name in the last
        //       component of the nested-name-specifier,
        //
        //   the name is instead considered to name the constructor of
        //   class C.
        //
        // Thus, if the template-name is actually the constructor
        // name, then the code is ill-formed; this interpretation is
        // reinforced by the NAD status of core issue 635.
        TemplateIdAnnotation *TemplateId = takeTemplateIdAnnotation(Next);
        if ((DSContext == DSC_top_level || DSContext == DSC_class) &&
            TemplateId->Name &&
            Actions.isCurrentClassName(*TemplateId->Name, getCurScope(), &SS)) {
          if (isConstructorDeclarator()) {
            // The user meant this to be an out-of-line constructor
            // definition, but template arguments are not allowed
            // there.  Just allow this as a constructor; we'll
            // complain about it later.
            goto DoneWithDeclSpec;
          }

          // The user meant this to name a type, but it actually names
          // a constructor with some extraneous template
          // arguments. Complain, then parse it as a type as the user
          // intended.
          Diag(TemplateId->TemplateNameLoc,
               diag::err_out_of_line_template_id_names_constructor)
            << TemplateId->Name;
        }

        DS.getTypeSpecScope() = SS;
        ConsumeToken(); // The C++ scope.
        assert(Tok.is(tok::annot_template_id) &&
               "ParseOptionalCXXScopeSpecifier not working");
        AnnotateTemplateIdTokenAsType();
        continue;
      }

      if (Next.is(tok::annot_typename)) {
        DS.getTypeSpecScope() = SS;
        ConsumeToken(); // The C++ scope.
        if (Tok.getAnnotationValue()) {
          ParsedType T = getTypeAnnotation(Tok);
          isInvalid = DS.SetTypeSpecType(DeclSpec::TST_typename,
                                         Tok.getAnnotationEndLoc(),
                                         PrevSpec, DiagID, T);
          if (isInvalid)
            break;
        }
        else
          DS.SetTypeSpecError();
        DS.SetRangeEnd(Tok.getAnnotationEndLoc());
        ConsumeToken(); // The typename
      }

      if (Next.isNot(tok::identifier))
        goto DoneWithDeclSpec;

      // If we're in a context where the identifier could be a class name,
      // check whether this is a constructor declaration.
      if ((DSContext == DSC_top_level || DSContext == DSC_class) &&
          Actions.isCurrentClassName(*Next.getIdentifierInfo(), getCurScope(),
                                     &SS)) {
        if (isConstructorDeclarator())
          goto DoneWithDeclSpec;

        // As noted in C++ [class.qual]p2 (cited above), when the name
        // of the class is qualified in a context where it could name
        // a constructor, its a constructor name. However, we've
        // looked at the declarator, and the user probably meant this
        // to be a type. Complain that it isn't supposed to be treated
        // as a type, then proceed to parse it as a type.
        Diag(Next.getLocation(), diag::err_out_of_line_type_names_constructor)
          << Next.getIdentifierInfo();
      }

      ParsedType TypeRep = Actions.getTypeName(*Next.getIdentifierInfo(),
                                               Next.getLocation(),
                                               getCurScope(), &SS,
                                               false, false, ParsedType(),
                                               /*IsCtorOrDtorName=*/false,
                                               /*NonTrivialSourceInfo=*/true);

      // If the referenced identifier is not a type, then this declspec is
      // erroneous: We already checked about that it has no type specifier, and
      // C++ doesn't have implicit int.  Diagnose it as a typo w.r.t. to the
      // typename.
      if (TypeRep == 0) {
        ConsumeToken();   // Eat the scope spec so the identifier is current.
        ParsedAttributesWithRange Attrs(AttrFactory);
        if (ParseImplicitInt(DS, &SS, TemplateInfo, AS, DSContext, Attrs)) {
          if (!Attrs.empty()) {
            AttrsLastTime = true;
            attrs.takeAllFrom(Attrs);
          }
          continue;
        }
        goto DoneWithDeclSpec;
      }

      DS.getTypeSpecScope() = SS;
      ConsumeToken(); // The C++ scope.

      isInvalid = DS.SetTypeSpecType(DeclSpec::TST_typename, Loc, PrevSpec,
                                     DiagID, TypeRep);
      if (isInvalid)
        break;

      DS.SetRangeEnd(Tok.getLocation());
      ConsumeToken(); // The typename.

      continue;
    }

    case tok::annot_typename: {
      if (Tok.getAnnotationValue()) {
        ParsedType T = getTypeAnnotation(Tok);
        isInvalid = DS.SetTypeSpecType(DeclSpec::TST_typename, Loc, PrevSpec,
                                       DiagID, T);
      } else
        DS.SetTypeSpecError();

      if (isInvalid)
        break;

      DS.SetRangeEnd(Tok.getAnnotationEndLoc());
      ConsumeToken(); // The typename

      // Objective-C supports syntax of the form 'id<proto1,proto2>' where 'id'
      // is a specific typedef and 'itf<proto1,proto2>' where 'itf' is an
      // Objective-C interface.
      if (Tok.is(tok::less) && getLangOpts().ObjC1)
        ParseObjCProtocolQualifiers(DS);

      continue;
    }

    case tok::kw___is_signed:
      // GNU libstdc++ 4.4 uses __is_signed as an identifier, but Clang
      // typically treats it as a trait. If we see __is_signed as it appears
      // in libstdc++, e.g.,
      //
      //   static const bool __is_signed;
      //
      // then treat __is_signed as an identifier rather than as a keyword.
      if (DS.getTypeSpecType() == TST_bool &&
          DS.getTypeQualifiers() == DeclSpec::TQ_const &&
          DS.getStorageClassSpec() == DeclSpec::SCS_static) {
        Tok.getIdentifierInfo()->RevertTokenIDToIdentifier();
        Tok.setKind(tok::identifier);
      }

      // We're done with the declaration-specifiers.
      goto DoneWithDeclSpec;

      // typedef-name
    case tok::kw_decltype:
    case tok::identifier: {
      // In C++, check to see if this is a scope specifier like foo::bar::, if
      // so handle it as such.  This is important for ctor parsing.
      if (getLangOpts().CPlusPlus) {
        if (TryAnnotateCXXScopeToken(true)) {
          if (!DS.hasTypeSpecifier())
            DS.SetTypeSpecError();
          goto DoneWithDeclSpec;
        }
        if (!Tok.is(tok::identifier))
          continue;
      }

      // This identifier can only be a typedef name if we haven't already seen
      // a type-specifier.  Without this check we misparse:
      //  typedef int X; struct Y { short X; };  as 'short int'.
      if (DS.hasTypeSpecifier())
        goto DoneWithDeclSpec;

      // Check for need to substitute AltiVec keyword tokens.
      if (TryAltiVecToken(DS, Loc, PrevSpec, DiagID, isInvalid))
        break;

      // [AltiVec] 2.2: [If the 'vector' specifier is used] The syntax does not
      //                allow the use of a typedef name as a type specifier.
      if (DS.isTypeAltiVecVector())
        goto DoneWithDeclSpec;

      ParsedType TypeRep =
        Actions.getTypeName(*Tok.getIdentifierInfo(),
                            Tok.getLocation(), getCurScope());

      // If this is not a typedef name, don't parse it as part of the declspec,
      // it must be an implicit int or an error.
      if (!TypeRep) {
        ParsedAttributesWithRange Attrs(AttrFactory);
        if (ParseImplicitInt(DS, 0, TemplateInfo, AS, DSContext, Attrs)) {
          if (!Attrs.empty()) {
            AttrsLastTime = true;
            attrs.takeAllFrom(Attrs);
          }
          continue;
        }
        goto DoneWithDeclSpec;
      }

      // If we're in a context where the identifier could be a class name,
      // check whether this is a constructor declaration.
      if (getLangOpts().CPlusPlus && DSContext == DSC_class &&
          Actions.isCurrentClassName(*Tok.getIdentifierInfo(), getCurScope()) &&
          isConstructorDeclarator())
        goto DoneWithDeclSpec;

      isInvalid = DS.SetTypeSpecType(DeclSpec::TST_typename, Loc, PrevSpec,
                                     DiagID, TypeRep);
      if (isInvalid)
        break;

      DS.SetRangeEnd(Tok.getLocation());
      ConsumeToken(); // The identifier

      // Objective-C supports syntax of the form 'id<proto1,proto2>' where 'id'
      // is a specific typedef and 'itf<proto1,proto2>' where 'itf' is an
      // Objective-C interface.
      if (Tok.is(tok::less) && getLangOpts().ObjC1)
        ParseObjCProtocolQualifiers(DS);

      // Need to support trailing type qualifiers (e.g. "id<p> const").
      // If a type specifier follows, it will be diagnosed elsewhere.
      continue;
    }

      // type-name
    case tok::annot_template_id: {
      TemplateIdAnnotation *TemplateId = takeTemplateIdAnnotation(Tok);
      if (TemplateId->Kind != TNK_Type_template) {
        // This template-id does not refer to a type name, so we're
        // done with the type-specifiers.
        goto DoneWithDeclSpec;
      }

      // If we're in a context where the template-id could be a
      // constructor name or specialization, check whether this is a
      // constructor declaration.
      if (getLangOpts().CPlusPlus && DSContext == DSC_class &&
          Actions.isCurrentClassName(*TemplateId->Name, getCurScope()) &&
          isConstructorDeclarator())
        goto DoneWithDeclSpec;

      // Turn the template-id annotation token into a type annotation
      // token, then try again to parse it as a type-specifier.
      AnnotateTemplateIdTokenAsType();
      continue;
    }

    // GNU attributes support.
    case tok::kw___attribute:
      ParseGNUAttributes(DS.getAttributes(), 0, LateAttrs);
      continue;

    // Microsoft declspec support.
    case tok::kw___declspec:
      ParseMicrosoftDeclSpec(DS.getAttributes());
      continue;

    // Microsoft single token adornments.
    case tok::kw___forceinline: {
      isInvalid = DS.setFunctionSpecInline(Loc);
      IdentifierInfo *AttrName = Tok.getIdentifierInfo();
      SourceLocation AttrNameLoc = Tok.getLocation();
      // FIXME: This does not work correctly if it is set to be a declspec
      //        attribute, and a GNU attribute is simply incorrect.
      DS.getAttributes().addNew(AttrName, AttrNameLoc, 0, AttrNameLoc, 0,
                                SourceLocation(), 0, 0, AttributeList::AS_GNU);
      break;
    }

    case tok::kw___ptr64:
    case tok::kw___ptr32:
    case tok::kw___w64:
    case tok::kw___cdecl:
    case tok::kw___stdcall:
    case tok::kw___fastcall:
    case tok::kw___thiscall:
    case tok::kw___unaligned:
      ParseMicrosoftTypeAttributes(DS.getAttributes());
      continue;

    // Borland single token adornments.
    case tok::kw___pascal:
      ParseBorlandTypeAttributes(DS.getAttributes());
      continue;

    // OpenCL single token adornments.
    case tok::kw___kernel:
      ParseOpenCLAttributes(DS.getAttributes());
      continue;

    // storage-class-specifier
    case tok::kw_typedef:
      isInvalid = DS.SetStorageClassSpec(Actions, DeclSpec::SCS_typedef, Loc,
                                         PrevSpec, DiagID);
      break;
    case tok::kw_extern:
      if (DS.getThreadStorageClassSpec() == DeclSpec::TSCS___thread)
        Diag(Tok, diag::ext_thread_before) << "extern";
      isInvalid = DS.SetStorageClassSpec(Actions, DeclSpec::SCS_extern, Loc,
                                         PrevSpec, DiagID);
      break;
    case tok::kw___private_extern__:
      isInvalid = DS.SetStorageClassSpec(Actions, DeclSpec::SCS_private_extern,
                                         Loc, PrevSpec, DiagID);
      break;
    case tok::kw_static:
      if (DS.getThreadStorageClassSpec() == DeclSpec::TSCS___thread)
        Diag(Tok, diag::ext_thread_before) << "static";
      isInvalid = DS.SetStorageClassSpec(Actions, DeclSpec::SCS_static, Loc,
                                         PrevSpec, DiagID);
      break;
    case tok::kw_auto:
      if (getLangOpts().CPlusPlus11) {
        if (isKnownToBeTypeSpecifier(GetLookAheadToken(1))) {
          isInvalid = DS.SetStorageClassSpec(Actions, DeclSpec::SCS_auto, Loc,
                                             PrevSpec, DiagID);
          if (!isInvalid)
            Diag(Tok, diag::ext_auto_storage_class)
              << FixItHint::CreateRemoval(DS.getStorageClassSpecLoc());
        } else
          isInvalid = DS.SetTypeSpecType(DeclSpec::TST_auto, Loc, PrevSpec,
                                         DiagID);
      } else
        isInvalid = DS.SetStorageClassSpec(Actions, DeclSpec::SCS_auto, Loc,
                                           PrevSpec, DiagID);
      break;
    case tok::kw_register:
      isInvalid = DS.SetStorageClassSpec(Actions, DeclSpec::SCS_register, Loc,
                                         PrevSpec, DiagID);
      break;
    case tok::kw_mutable:
      isInvalid = DS.SetStorageClassSpec(Actions, DeclSpec::SCS_mutable, Loc,
                                         PrevSpec, DiagID);
      break;
    case tok::kw___thread:
      isInvalid = DS.SetStorageClassSpecThread(DeclSpec::TSCS___thread, Loc,
                                               PrevSpec, DiagID);
      break;
    case tok::kw_thread_local:
      isInvalid = DS.SetStorageClassSpecThread(DeclSpec::TSCS_thread_local, Loc,
                                               PrevSpec, DiagID);
      break;
    case tok::kw__Thread_local:
      isInvalid = DS.SetStorageClassSpecThread(DeclSpec::TSCS__Thread_local,
                                               Loc, PrevSpec, DiagID);
      break;

    // function-specifier
    case tok::kw_inline:
      isInvalid = DS.setFunctionSpecInline(Loc);
      break;
    case tok::kw_virtual:
      isInvalid = DS.setFunctionSpecVirtual(Loc);
      break;
    case tok::kw_explicit:
      isInvalid = DS.setFunctionSpecExplicit(Loc);
      break;
    case tok::kw__Noreturn:
      if (!getLangOpts().C11)
        Diag(Loc, diag::ext_c11_noreturn);
      isInvalid = DS.setFunctionSpecNoreturn(Loc);
      break;

    // alignment-specifier
    case tok::kw__Alignas:
      if (!getLangOpts().C11)
        Diag(Tok, diag::ext_c11_alignment) << Tok.getName();
      ParseAlignmentSpecifier(DS.getAttributes());
      continue;

    // friend
    case tok::kw_friend:
      if (DSContext == DSC_class)
        isInvalid = DS.SetFriendSpec(Loc, PrevSpec, DiagID);
      else {
        PrevSpec = ""; // not actually used by the diagnostic
        DiagID = diag::err_friend_invalid_in_context;
        isInvalid = true;
      }
      break;

    // Modules
    case tok::kw___module_private__:
      isInvalid = DS.setModulePrivateSpec(Loc, PrevSpec, DiagID);
      break;

    // constexpr
    case tok::kw_constexpr:
      isInvalid = DS.SetConstexprSpec(Loc, PrevSpec, DiagID);
      break;

    // type-specifier
    case tok::kw_short:
      isInvalid = DS.SetTypeSpecWidth(DeclSpec::TSW_short, Loc, PrevSpec,
                                      DiagID);
      break;
    case tok::kw_long:
      if (DS.getTypeSpecWidth() != DeclSpec::TSW_long)
        isInvalid = DS.SetTypeSpecWidth(DeclSpec::TSW_long, Loc, PrevSpec,
                                        DiagID);
      else
        isInvalid = DS.SetTypeSpecWidth(DeclSpec::TSW_longlong, Loc, PrevSpec,
                                        DiagID);
      break;
    case tok::kw___int64:
        isInvalid = DS.SetTypeSpecWidth(DeclSpec::TSW_longlong, Loc, PrevSpec,
                                        DiagID);
      break;
    case tok::kw_signed:
      isInvalid = DS.SetTypeSpecSign(DeclSpec::TSS_signed, Loc, PrevSpec,
                                     DiagID);
      break;
    case tok::kw_unsigned:
      isInvalid = DS.SetTypeSpecSign(DeclSpec::TSS_unsigned, Loc, PrevSpec,
                                     DiagID);
      break;
    case tok::kw__Complex:
      isInvalid = DS.SetTypeSpecComplex(DeclSpec::TSC_complex, Loc, PrevSpec,
                                        DiagID);
      break;
    case tok::kw__Imaginary:
      isInvalid = DS.SetTypeSpecComplex(DeclSpec::TSC_imaginary, Loc, PrevSpec,
                                        DiagID);
      break;
    case tok::kw_void:
      isInvalid = DS.SetTypeSpecType(DeclSpec::TST_void, Loc, PrevSpec,
                                     DiagID);
      break;
    case tok::kw_char:
      isInvalid = DS.SetTypeSpecType(DeclSpec::TST_char, Loc, PrevSpec,
                                     DiagID);
      break;
    case tok::kw_int:
      isInvalid = DS.SetTypeSpecType(DeclSpec::TST_int, Loc, PrevSpec,
                                     DiagID);
      break;
    case tok::kw___int128:
      isInvalid = DS.SetTypeSpecType(DeclSpec::TST_int128, Loc, PrevSpec,
                                     DiagID);
      break;
    case tok::kw_half:
      isInvalid = DS.SetTypeSpecType(DeclSpec::TST_half, Loc, PrevSpec,
                                     DiagID);
      break;
    case tok::kw_float:
      isInvalid = DS.SetTypeSpecType(DeclSpec::TST_float, Loc, PrevSpec,
                                     DiagID);
      break;
    case tok::kw_double:
      isInvalid = DS.SetTypeSpecType(DeclSpec::TST_double, Loc, PrevSpec,
                                     DiagID);
      break;
    case tok::kw_wchar_t:
      isInvalid = DS.SetTypeSpecType(DeclSpec::TST_wchar, Loc, PrevSpec,
                                     DiagID);
      break;
    case tok::kw_char16_t:
      isInvalid = DS.SetTypeSpecType(DeclSpec::TST_char16, Loc, PrevSpec,
                                     DiagID);
      break;
    case tok::kw_char32_t:
      isInvalid = DS.SetTypeSpecType(DeclSpec::TST_char32, Loc, PrevSpec,
                                     DiagID);
      break;
    case tok::kw_bool:
    case tok::kw__Bool:
      if (Tok.is(tok::kw_bool) &&
          DS.getTypeSpecType() != DeclSpec::TST_unspecified &&
          DS.getStorageClassSpec() == DeclSpec::SCS_typedef) {
        PrevSpec = ""; // Not used by the diagnostic.
        DiagID = diag::err_bool_redeclaration;
        // For better error recovery.
        Tok.setKind(tok::identifier);
        isInvalid = true;
      } else {
        isInvalid = DS.SetTypeSpecType(DeclSpec::TST_bool, Loc, PrevSpec,
                                       DiagID);
      }
      break;
    case tok::kw__Decimal32:
      isInvalid = DS.SetTypeSpecType(DeclSpec::TST_decimal32, Loc, PrevSpec,
                                     DiagID);
      break;
    case tok::kw__Decimal64:
      isInvalid = DS.SetTypeSpecType(DeclSpec::TST_decimal64, Loc, PrevSpec,
                                     DiagID);
      break;
    case tok::kw__Decimal128:
      isInvalid = DS.SetTypeSpecType(DeclSpec::TST_decimal128, Loc, PrevSpec,
                                     DiagID);
      break;
    case tok::kw___vector:
      isInvalid = DS.SetTypeAltiVecVector(true, Loc, PrevSpec, DiagID);
      break;
    case tok::kw___pixel:
      isInvalid = DS.SetTypeAltiVecPixel(true, Loc, PrevSpec, DiagID);
      break;
    case tok::kw_image1d_t:
       isInvalid = DS.SetTypeSpecType(DeclSpec::TST_image1d_t, Loc,
                                      PrevSpec, DiagID);
      break;
    case tok::kw_image1d_array_t:
       isInvalid = DS.SetTypeSpecType(DeclSpec::TST_image1d_array_t, Loc,
                                      PrevSpec, DiagID);
      break;
    case tok::kw_image1d_buffer_t:
       isInvalid = DS.SetTypeSpecType(DeclSpec::TST_image1d_buffer_t, Loc,
                                      PrevSpec, DiagID);
      break;
    case tok::kw_image2d_t:
       isInvalid = DS.SetTypeSpecType(DeclSpec::TST_image2d_t, Loc,
                                      PrevSpec, DiagID);
      break;
    case tok::kw_image2d_array_t:
       isInvalid = DS.SetTypeSpecType(DeclSpec::TST_image2d_array_t, Loc,
                                      PrevSpec, DiagID);
      break;
    case tok::kw_image3d_t:
      isInvalid = DS.SetTypeSpecType(DeclSpec::TST_image3d_t, Loc,
                                     PrevSpec, DiagID);
      break;
    case tok::kw_sampler_t:
      isInvalid = DS.SetTypeSpecType(DeclSpec::TST_sampler_t, Loc,
                                     PrevSpec, DiagID);
      break;
    case tok::kw_event_t:
      isInvalid = DS.SetTypeSpecType(DeclSpec::TST_event_t, Loc,
                                     PrevSpec, DiagID);
      break;
    case tok::kw___unknown_anytype:
      isInvalid = DS.SetTypeSpecType(TST_unknown_anytype, Loc,
                                     PrevSpec, DiagID);
      break;

    // class-specifier:
    case tok::kw_class:
    case tok::kw_struct:
    case tok::kw___interface:
    case tok::kw_union: {
      tok::TokenKind Kind = Tok.getKind();
      ConsumeToken();

      // These are attributes following class specifiers.
      // To produce better diagnostic, we parse them when
      // parsing class specifier.
      ParsedAttributesWithRange Attributes(AttrFactory);
      ParseClassSpecifier(Kind, Loc, DS, TemplateInfo, AS,
                          EnteringContext, DSContext, Attributes);

      // If there are attributes following class specifier,
      // take them over and handle them here.
      if (!Attributes.empty()) {
        AttrsLastTime = true;
        attrs.takeAllFrom(Attributes);
      }
      continue;
    }

    // enum-specifier:
    case tok::kw_enum:
      ConsumeToken();
      ParseEnumSpecifier(Loc, DS, TemplateInfo, AS, DSContext);
      continue;

    // cv-qualifier:
    case tok::kw_const:
      isInvalid = DS.SetTypeQual(DeclSpec::TQ_const, Loc, PrevSpec, DiagID,
                                 getLangOpts());
      break;
    case tok::kw_volatile:
      isInvalid = DS.SetTypeQual(DeclSpec::TQ_volatile, Loc, PrevSpec, DiagID,
                                 getLangOpts());
      break;
    case tok::kw_restrict:
      isInvalid = DS.SetTypeQual(DeclSpec::TQ_restrict, Loc, PrevSpec, DiagID,
                                 getLangOpts());
      break;

    // UPC type qualifiers
    case tok::kw_shared:
      {
        Token SharedTok = Tok;
        ConsumeToken();
        DeclSpec::TQ LQ;
        ExprResult LayoutQualifier;

        BalancedDelimiterTracker T(*this, tok::l_square);
        if (!T.consumeOpen()) {
          switch (Tok.getKind()) {
          case tok::r_square:
            LQ = DeclSpec::TQ_lqexpr;
            T.consumeClose();
            break;
          case tok::star:
            if (GetLookAheadToken(1).getKind() == tok::r_square) {
              ConsumeToken();
              T.consumeClose();
              LQ = DeclSpec::TQ_lqstar;
              break;
            }
          default:
            LayoutQualifier = ParseConstantExpression();
            T.consumeClose();
            LQ = DeclSpec::TQ_lqexpr;
          }
        } else {
          LQ = DeclSpec::TQ_unspecified;
        }
        isInvalid = DS.SetTypeQualShared(Actions, Loc, LQ, LayoutQualifier.take(),
                                         PrevSpec, DiagID);

        // If the specifier combination wasn't legal, issue a diagnostic.
        if (isInvalid) {
          assert(PrevSpec && "Method did not return previous specifier!");
          Diag(SharedTok, DiagID) << PrevSpec;
        }
        continue;
      }
    case tok::kw_relaxed:
      isInvalid = DS.SetTypeQualRelaxed(Loc, PrevSpec, DiagID);
      break;
    case tok::kw_strict:
      isInvalid = DS.SetTypeQualStrict(Loc, PrevSpec, DiagID);
      break;

    // C++ typename-specifier:
    case tok::kw_typename:
      if (TryAnnotateTypeOrScopeToken()) {
        DS.SetTypeSpecError();
        goto DoneWithDeclSpec;
      }
      if (!Tok.is(tok::kw_typename))
        continue;
      break;

    // GNU typeof support.
    case tok::kw_typeof:
      ParseTypeofSpecifier(DS);
      continue;

    case tok::annot_decltype:
      ParseDecltypeSpecifier(DS);
      continue;

    case tok::kw___underlying_type:
      ParseUnderlyingTypeSpecifier(DS);
      continue;

    case tok::kw__Atomic:
      // C11 6.7.2.4/4:
      //   If the _Atomic keyword is immediately followed by a left parenthesis,
      //   it is interpreted as a type specifier (with a type name), not as a
      //   type qualifier.
      if (NextToken().is(tok::l_paren)) {
        ParseAtomicSpecifier(DS);
        continue;
      }
      isInvalid = DS.SetTypeQual(DeclSpec::TQ_atomic, Loc, PrevSpec, DiagID,
                                 getLangOpts());
      break;

    // OpenCL qualifiers:
    case tok::kw_private:
      if (!getLangOpts().OpenCL)
        goto DoneWithDeclSpec;
    case tok::kw___private:
    case tok::kw___global:
    case tok::kw___local:
    case tok::kw___constant:
    case tok::kw___read_only:
    case tok::kw___write_only:
    case tok::kw___read_write:
      ParseOpenCLQualifiers(DS);
      break;

    case tok::less:
      // GCC ObjC supports types like "<SomeProtocol>" as a synonym for
      // "id<SomeProtocol>".  This is hopelessly old fashioned and dangerous,
      // but we support it.
      if (DS.hasTypeSpecifier() || !getLangOpts().ObjC1)
        goto DoneWithDeclSpec;

      if (!ParseObjCProtocolQualifiers(DS))
        Diag(Loc, diag::warn_objc_protocol_qualifier_missing_id)
          << FixItHint::CreateInsertion(Loc, "id")
          << SourceRange(Loc, DS.getSourceRange().getEnd());

      // Need to support trailing type qualifiers (e.g. "id<p> const").
      // If a type specifier follows, it will be diagnosed elsewhere.
      continue;
    }
    // If the specifier wasn't legal, issue a diagnostic.
    if (isInvalid) {
      assert(PrevSpec && "Method did not return previous specifier!");
      assert(DiagID);

      if (DiagID == diag::ext_duplicate_declspec)
        Diag(Tok, DiagID)
          << PrevSpec << FixItHint::CreateRemoval(Tok.getLocation());
      else
        Diag(Tok, DiagID) << PrevSpec;
    }

    DS.SetRangeEnd(Tok.getLocation());
    if (DiagID != diag::err_bool_redeclaration)
      ConsumeToken();

    AttrsLastTime = false;
  }
}

/// ParseStructDeclaration - Parse a struct declaration without the terminating
/// semicolon.
///
///       struct-declaration:
///         specifier-qualifier-list struct-declarator-list
/// [GNU]   __extension__ struct-declaration
/// [GNU]   specifier-qualifier-list
///       struct-declarator-list:
///         struct-declarator
///         struct-declarator-list ',' struct-declarator
/// [GNU]   struct-declarator-list ',' attributes[opt] struct-declarator
///       struct-declarator:
///         declarator
/// [GNU]   declarator attributes[opt]
///         declarator[opt] ':' constant-expression
/// [GNU]   declarator[opt] ':' constant-expression attributes[opt]
///
void Parser::
ParseStructDeclaration(ParsingDeclSpec &DS, FieldCallback &Fields) {

  if (Tok.is(tok::kw___extension__)) {
    // __extension__ silences extension warnings in the subexpression.
    ExtensionRAIIObject O(Diags);  // Use RAII to do this.
    ConsumeToken();
    return ParseStructDeclaration(DS, Fields);
  }

  // Parse the common specifier-qualifiers-list piece.
  ParseSpecifierQualifierList(DS);

  // If there are no declarators, this is a free-standing declaration
  // specifier. Let the actions module cope with it.
  if (Tok.is(tok::semi)) {
    Decl *TheDecl = Actions.ParsedFreeStandingDeclSpec(getCurScope(), AS_none,
                                                       DS);
    DS.complete(TheDecl);
    return;
  }

  // Read struct-declarators until we find the semicolon.
  bool FirstDeclarator = true;
  SourceLocation CommaLoc;
  while (1) {
    ParsingFieldDeclarator DeclaratorInfo(*this, DS);
    DeclaratorInfo.D.setCommaLoc(CommaLoc);

    // Attributes are only allowed here on successive declarators.
    if (!FirstDeclarator)
      MaybeParseGNUAttributes(DeclaratorInfo.D);

    /// struct-declarator: declarator
    /// struct-declarator: declarator[opt] ':' constant-expression
    if (Tok.isNot(tok::colon)) {
      // Don't parse FOO:BAR as if it were a typo for FOO::BAR.
      ColonProtectionRAIIObject X(*this);
      ParseDeclarator(DeclaratorInfo.D);
    }

    if (Tok.is(tok::colon)) {
      ConsumeToken();
      ExprResult Res(ParseConstantExpression());
      if (Res.isInvalid())
        SkipUntil(tok::semi, true, true);
      else
        DeclaratorInfo.BitfieldSize = Res.release();
    }

    // If attributes exist after the declarator, parse them.
    MaybeParseGNUAttributes(DeclaratorInfo.D);

    // We're done with this declarator;  invoke the callback.
    Fields.invoke(DeclaratorInfo);

    // If we don't have a comma, it is either the end of the list (a ';')
    // or an error, bail out.
    if (Tok.isNot(tok::comma))
      return;

    // Consume the comma.
    CommaLoc = ConsumeToken();

    FirstDeclarator = false;
  }
}

/// ParseStructUnionBody
///       struct-contents:
///         struct-declaration-list
/// [EXT]   empty
/// [GNU]   "struct-declaration-list" without terminatoring ';'
///       struct-declaration-list:
///         struct-declaration
///         struct-declaration-list struct-declaration
/// [OBC]   '@' 'defs' '(' class-name ')'
///
void Parser::ParseStructUnionBody(SourceLocation RecordLoc,
                                  unsigned TagType, Decl *TagDecl) {
  PrettyDeclStackTraceEntry CrashInfo(Actions, TagDecl, RecordLoc,
                                      "parsing struct/union body");
  assert(!getLangOpts().CPlusPlus && "C++ declarations not supported");

  BalancedDelimiterTracker T(*this, tok::l_brace);
  if (T.consumeOpen())
    return;

  ParseScope StructScope(this, Scope::ClassScope|Scope::DeclScope);
  Actions.ActOnTagStartDefinition(getCurScope(), TagDecl);

  // Empty structs are an extension in C (C99 6.7.2.1p7).
  if (Tok.is(tok::r_brace)) {
    Diag(Tok, diag::ext_empty_struct_union) << (TagType == TST_union);
    Diag(Tok, diag::warn_empty_struct_union_compat) << (TagType == TST_union);
  }

  SmallVector<Decl *, 32> FieldDecls;

  // While we still have something to read, read the declarations in the struct.
  while (Tok.isNot(tok::r_brace) && Tok.isNot(tok::eof)) {
    // Each iteration of this loop reads one struct-declaration.

    // Check for extraneous top-level semicolon.
    if (Tok.is(tok::semi)) {
      ConsumeExtraSemi(InsideStruct, TagType);
      continue;
    }

    // Parse _Static_assert declaration.
    if (Tok.is(tok::kw__Static_assert)) {
      SourceLocation DeclEnd;
      ParseStaticAssertDeclaration(DeclEnd);
      continue;
    }

    if (Tok.is(tok::annot_pragma_pack)) {
      HandlePragmaPack();
      continue;
    }

    if (Tok.is(tok::annot_pragma_align)) {
      HandlePragmaAlign();
      continue;
    }

    if (!Tok.is(tok::at)) {
      struct CFieldCallback : FieldCallback {
        Parser &P;
        Decl *TagDecl;
        SmallVectorImpl<Decl *> &FieldDecls;

        CFieldCallback(Parser &P, Decl *TagDecl,
                       SmallVectorImpl<Decl *> &FieldDecls) :
          P(P), TagDecl(TagDecl), FieldDecls(FieldDecls) {}

        void invoke(ParsingFieldDeclarator &FD) {
          // Install the declarator into the current TagDecl.
          Decl *Field = P.Actions.ActOnField(P.getCurScope(), TagDecl,
                              FD.D.getDeclSpec().getSourceRange().getBegin(),
                                                 FD.D, FD.BitfieldSize);
          FieldDecls.push_back(Field);
          FD.complete(Field);
        }
      } Callback(*this, TagDecl, FieldDecls);

      // Parse all the comma separated declarators.
      ParsingDeclSpec DS(*this);
      ParseStructDeclaration(DS, Callback);
    } else { // Handle @defs
      ConsumeToken();
      if (!Tok.isObjCAtKeyword(tok::objc_defs)) {
        Diag(Tok, diag::err_unexpected_at);
        SkipUntil(tok::semi, true);
        continue;
      }
      ConsumeToken();
      ExpectAndConsume(tok::l_paren, diag::err_expected_lparen);
      if (!Tok.is(tok::identifier)) {
        Diag(Tok, diag::err_expected_ident);
        SkipUntil(tok::semi, true);
        continue;
      }
      SmallVector<Decl *, 16> Fields;
      Actions.ActOnDefs(getCurScope(), TagDecl, Tok.getLocation(),
                        Tok.getIdentifierInfo(), Fields);
      FieldDecls.insert(FieldDecls.end(), Fields.begin(), Fields.end());
      ConsumeToken();
      ExpectAndConsume(tok::r_paren, diag::err_expected_rparen);
    }

    if (Tok.is(tok::semi)) {
      ConsumeToken();
    } else if (Tok.is(tok::r_brace)) {
      ExpectAndConsume(tok::semi, diag::ext_expected_semi_decl_list);
      break;
    } else {
      ExpectAndConsume(tok::semi, diag::err_expected_semi_decl_list);
      // Skip to end of block or statement to avoid ext-warning on extra ';'.
      SkipUntil(tok::r_brace, true, true);
      // If we stopped at a ';', eat it.
      if (Tok.is(tok::semi)) ConsumeToken();
    }
  }

  T.consumeClose();

  ParsedAttributes attrs(AttrFactory);
  // If attributes exist after struct contents, parse them.
  MaybeParseGNUAttributes(attrs);

  Actions.ActOnFields(getCurScope(),
                      RecordLoc, TagDecl, FieldDecls,
                      T.getOpenLocation(), T.getCloseLocation(),
                      attrs.getList());
  StructScope.Exit();
  Actions.ActOnTagFinishDefinition(getCurScope(), TagDecl,
                                   T.getCloseLocation());
}

/// ParseEnumSpecifier
///       enum-specifier: [C99 6.7.2.2]
///         'enum' identifier[opt] '{' enumerator-list '}'
///[C99/C++]'enum' identifier[opt] '{' enumerator-list ',' '}'
/// [GNU]   'enum' attributes[opt] identifier[opt] '{' enumerator-list ',' [opt]
///                                                 '}' attributes[opt]
/// [MS]    'enum' __declspec[opt] identifier[opt] '{' enumerator-list ',' [opt]
///                                                 '}'
///         'enum' identifier
/// [GNU]   'enum' attributes[opt] identifier
///
/// [C++11] enum-head '{' enumerator-list[opt] '}'
/// [C++11] enum-head '{' enumerator-list ','  '}'
///
///       enum-head: [C++11]
///         enum-key attribute-specifier-seq[opt] identifier[opt] enum-base[opt]
///         enum-key attribute-specifier-seq[opt] nested-name-specifier
///             identifier enum-base[opt]
///
///       enum-key: [C++11]
///         'enum'
///         'enum' 'class'
///         'enum' 'struct'
///
///       enum-base: [C++11]
///         ':' type-specifier-seq
///
/// [C++] elaborated-type-specifier:
/// [C++]   'enum' '::'[opt] nested-name-specifier[opt] identifier
///
void Parser::ParseEnumSpecifier(SourceLocation StartLoc, DeclSpec &DS,
                                const ParsedTemplateInfo &TemplateInfo,
                                AccessSpecifier AS, DeclSpecContext DSC) {
  // Parse the tag portion of this.
  if (Tok.is(tok::code_completion)) {
    // Code completion for an enum name.
    Actions.CodeCompleteTag(getCurScope(), DeclSpec::TST_enum);
    return cutOffParsing();
  }

  // If attributes exist after tag, parse them.
  ParsedAttributesWithRange attrs(AttrFactory);
  MaybeParseGNUAttributes(attrs);
  MaybeParseCXX11Attributes(attrs);

  // If declspecs exist after tag, parse them.
  while (Tok.is(tok::kw___declspec))
    ParseMicrosoftDeclSpec(attrs);

  SourceLocation ScopedEnumKWLoc;
  bool IsScopedUsingClassTag = false;

  // In C++11, recognize 'enum class' and 'enum struct'.
  if (Tok.is(tok::kw_class) || Tok.is(tok::kw_struct)) {
    Diag(Tok, getLangOpts().CPlusPlus11 ? diag::warn_cxx98_compat_scoped_enum
                                        : diag::ext_scoped_enum);
    IsScopedUsingClassTag = Tok.is(tok::kw_class);
    ScopedEnumKWLoc = ConsumeToken();

    // Attributes are not allowed between these keywords.  Diagnose,
    // but then just treat them like they appeared in the right place.
    ProhibitAttributes(attrs);

    // They are allowed afterwards, though.
    MaybeParseGNUAttributes(attrs);
    MaybeParseCXX11Attributes(attrs);
    while (Tok.is(tok::kw___declspec))
      ParseMicrosoftDeclSpec(attrs);
  }

  // C++11 [temp.explicit]p12:
  //   The usual access controls do not apply to names used to specify
  //   explicit instantiations.
  // We extend this to also cover explicit specializations.  Note that
  // we don't suppress if this turns out to be an elaborated type
  // specifier.
  bool shouldDelayDiagsInTag =
    (TemplateInfo.Kind == ParsedTemplateInfo::ExplicitInstantiation ||
     TemplateInfo.Kind == ParsedTemplateInfo::ExplicitSpecialization);
  SuppressAccessChecks diagsFromTag(*this, shouldDelayDiagsInTag);

  // Enum definitions should not be parsed in a trailing-return-type.
  bool AllowDeclaration = DSC != DSC_trailing;

  bool AllowFixedUnderlyingType = AllowDeclaration &&
    (getLangOpts().CPlusPlus11 || getLangOpts().MicrosoftExt ||
     getLangOpts().ObjC2);

  CXXScopeSpec &SS = DS.getTypeSpecScope();
  if (getLangOpts().CPlusPlus) {
    // "enum foo : bar;" is not a potential typo for "enum foo::bar;"
    // if a fixed underlying type is allowed.
    ColonProtectionRAIIObject X(*this, AllowFixedUnderlyingType);

    if (ParseOptionalCXXScopeSpecifier(SS, ParsedType(),
                                       /*EnteringContext=*/true))
      return;

    if (SS.isSet() && Tok.isNot(tok::identifier)) {
      Diag(Tok, diag::err_expected_ident);
      if (Tok.isNot(tok::l_brace)) {
        // Has no name and is not a definition.
        // Skip the rest of this declarator, up until the comma or semicolon.
        SkipUntil(tok::comma, true);
        return;
      }
    }
  }

  // Must have either 'enum name' or 'enum {...}'.
  if (Tok.isNot(tok::identifier) && Tok.isNot(tok::l_brace) &&
      !(AllowFixedUnderlyingType && Tok.is(tok::colon))) {
    Diag(Tok, diag::err_expected_ident_lbrace);

    // Skip the rest of this declarator, up until the comma or semicolon.
    SkipUntil(tok::comma, true);
    return;
  }

  // If an identifier is present, consume and remember it.
  IdentifierInfo *Name = 0;
  SourceLocation NameLoc;
  if (Tok.is(tok::identifier)) {
    Name = Tok.getIdentifierInfo();
    NameLoc = ConsumeToken();
  }

  if (!Name && ScopedEnumKWLoc.isValid()) {
    // C++0x 7.2p2: The optional identifier shall not be omitted in the
    // declaration of a scoped enumeration.
    Diag(Tok, diag::err_scoped_enum_missing_identifier);
    ScopedEnumKWLoc = SourceLocation();
    IsScopedUsingClassTag = false;
  }

  // Okay, end the suppression area.  We'll decide whether to emit the
  // diagnostics in a second.
  if (shouldDelayDiagsInTag)
    diagsFromTag.done();

  TypeResult BaseType;

  // Parse the fixed underlying type.
  bool CanBeBitfield = getCurScope()->getFlags() & Scope::ClassScope;
  if (AllowFixedUnderlyingType && Tok.is(tok::colon)) {
    bool PossibleBitfield = false;
    if (CanBeBitfield) {
      // If we're in class scope, this can either be an enum declaration with
      // an underlying type, or a declaration of a bitfield member. We try to
      // use a simple disambiguation scheme first to catch the common cases
      // (integer literal, sizeof); if it's still ambiguous, we then consider
      // anything that's a simple-type-specifier followed by '(' as an
      // expression. This suffices because function types are not valid
      // underlying types anyway.
      EnterExpressionEvaluationContext Unevaluated(Actions,
                                                   Sema::ConstantEvaluated);
      TPResult TPR = isExpressionOrTypeSpecifierSimple(NextToken().getKind());
      // If the next token starts an expression, we know we're parsing a
      // bit-field. This is the common case.
      if (TPR == TPResult::True())
        PossibleBitfield = true;
      // If the next token starts a type-specifier-seq, it may be either a
      // a fixed underlying type or the start of a function-style cast in C++;
      // lookahead one more token to see if it's obvious that we have a
      // fixed underlying type.
      else if (TPR == TPResult::False() &&
               GetLookAheadToken(2).getKind() == tok::semi) {
        // Consume the ':'.
        ConsumeToken();
      } else {
        // We have the start of a type-specifier-seq, so we have to perform
        // tentative parsing to determine whether we have an expression or a
        // type.
        TentativeParsingAction TPA(*this);

        // Consume the ':'.
        ConsumeToken();

        // If we see a type specifier followed by an open-brace, we have an
        // ambiguity between an underlying type and a C++11 braced
        // function-style cast. Resolve this by always treating it as an
        // underlying type.
        // FIXME: The standard is not entirely clear on how to disambiguate in
        // this case.
        if ((getLangOpts().CPlusPlus &&
             isCXXDeclarationSpecifier(TPResult::True()) != TPResult::True()) ||
            (!getLangOpts().CPlusPlus && !isDeclarationSpecifier(true))) {
          // We'll parse this as a bitfield later.
          PossibleBitfield = true;
          TPA.Revert();
        } else {
          // We have a type-specifier-seq.
          TPA.Commit();
        }
      }
    } else {
      // Consume the ':'.
      ConsumeToken();
    }

    if (!PossibleBitfield) {
      SourceRange Range;
      BaseType = ParseTypeName(&Range);

      if (getLangOpts().CPlusPlus11) {
        Diag(StartLoc, diag::warn_cxx98_compat_enum_fixed_underlying_type);
      } else if (!getLangOpts().ObjC2) {
        if (getLangOpts().CPlusPlus)
          Diag(StartLoc, diag::ext_cxx11_enum_fixed_underlying_type) << Range;
        else
          Diag(StartLoc, diag::ext_c_enum_fixed_underlying_type) << Range;
      }
    }
  }

  // There are four options here.  If we have 'friend enum foo;' then this is a
  // friend declaration, and cannot have an accompanying definition. If we have
  // 'enum foo;', then this is a forward declaration.  If we have
  // 'enum foo {...' then this is a definition. Otherwise we have something
  // like 'enum foo xyz', a reference.
  //
  // This is needed to handle stuff like this right (C99 6.7.2.3p11):
  // enum foo {..};  void bar() { enum foo; }    <- new foo in bar.
  // enum foo {..};  void bar() { enum foo x; }  <- use of old foo.
  //
  Sema::TagUseKind TUK;
  if (!AllowDeclaration) {
    TUK = Sema::TUK_Reference;
  } else if (Tok.is(tok::l_brace)) {
    if (DS.isFriendSpecified()) {
      Diag(Tok.getLocation(), diag::err_friend_decl_defines_type)
        << SourceRange(DS.getFriendSpecLoc());
      ConsumeBrace();
      SkipUntil(tok::r_brace);
      TUK = Sema::TUK_Friend;
    } else {
      TUK = Sema::TUK_Definition;
    }
  } else if (DSC != DSC_type_specifier &&
             (Tok.is(tok::semi) ||
              (Tok.isAtStartOfLine() &&
               !isValidAfterTypeSpecifier(CanBeBitfield)))) {
    TUK = DS.isFriendSpecified() ? Sema::TUK_Friend : Sema::TUK_Declaration;
    if (Tok.isNot(tok::semi)) {
      // A semicolon was missing after this declaration. Diagnose and recover.
      ExpectAndConsume(tok::semi, diag::err_expected_semi_after_tagdecl,
                       "enum");
      PP.EnterToken(Tok);
      Tok.setKind(tok::semi);
    }
  } else {
    TUK = Sema::TUK_Reference;
  }

  // If this is an elaborated type specifier, and we delayed
  // diagnostics before, just merge them into the current pool.
  if (TUK == Sema::TUK_Reference && shouldDelayDiagsInTag) {
    diagsFromTag.redelay();
  }

  MultiTemplateParamsArg TParams;
  if (TemplateInfo.Kind != ParsedTemplateInfo::NonTemplate &&
      TUK != Sema::TUK_Reference) {
    if (!getLangOpts().CPlusPlus11 || !SS.isSet()) {
      // Skip the rest of this declarator, up until the comma or semicolon.
      Diag(Tok, diag::err_enum_template);
      SkipUntil(tok::comma, true);
      return;
    }

    if (TemplateInfo.Kind == ParsedTemplateInfo::ExplicitInstantiation) {
      // Enumerations can't be explicitly instantiated.
      DS.SetTypeSpecError();
      Diag(StartLoc, diag::err_explicit_instantiation_enum);
      return;
    }

    assert(TemplateInfo.TemplateParams && "no template parameters");
    TParams = MultiTemplateParamsArg(TemplateInfo.TemplateParams->data(),
                                     TemplateInfo.TemplateParams->size());
  }

  if (TUK == Sema::TUK_Reference)
    ProhibitAttributes(attrs);

  if (!Name && TUK != Sema::TUK_Definition) {
    Diag(Tok, diag::err_enumerator_unnamed_no_def);

    // Skip the rest of this declarator, up until the comma or semicolon.
    SkipUntil(tok::comma, true);
    return;
  }

  bool Owned = false;
  bool IsDependent = false;
  const char *PrevSpec = 0;
  unsigned DiagID;
  Decl *TagDecl = Actions.ActOnTag(getCurScope(), DeclSpec::TST_enum, TUK,
                                   StartLoc, SS, Name, NameLoc, attrs.getList(),
                                   AS, DS.getModulePrivateSpecLoc(), TParams,
                                   Owned, IsDependent, ScopedEnumKWLoc,
                                   IsScopedUsingClassTag, BaseType);

  if (IsDependent) {
    // This enum has a dependent nested-name-specifier. Handle it as a
    // dependent tag.
    if (!Name) {
      DS.SetTypeSpecError();
      Diag(Tok, diag::err_expected_type_name_after_typename);
      return;
    }

    TypeResult Type = Actions.ActOnDependentTag(getCurScope(), DeclSpec::TST_enum,
                                                TUK, SS, Name, StartLoc,
                                                NameLoc);
    if (Type.isInvalid()) {
      DS.SetTypeSpecError();
      return;
    }

    if (DS.SetTypeSpecType(DeclSpec::TST_typename, StartLoc,
                           NameLoc.isValid() ? NameLoc : StartLoc,
                           PrevSpec, DiagID, Type.get()))
      Diag(StartLoc, DiagID) << PrevSpec;

    return;
  }

  if (!TagDecl) {
    // The action failed to produce an enumeration tag. If this is a
    // definition, consume the entire definition.
    if (Tok.is(tok::l_brace) && TUK != Sema::TUK_Reference) {
      ConsumeBrace();
      SkipUntil(tok::r_brace);
    }

    DS.SetTypeSpecError();
    return;
  }

  if (Tok.is(tok::l_brace) && TUK != Sema::TUK_Reference)
    ParseEnumBody(StartLoc, TagDecl);

  if (DS.SetTypeSpecType(DeclSpec::TST_enum, StartLoc,
                         NameLoc.isValid() ? NameLoc : StartLoc,
                         PrevSpec, DiagID, TagDecl, Owned))
    Diag(StartLoc, DiagID) << PrevSpec;
}

/// ParseEnumBody - Parse a {} enclosed enumerator-list.
///       enumerator-list:
///         enumerator
///         enumerator-list ',' enumerator
///       enumerator:
///         enumeration-constant
///         enumeration-constant '=' constant-expression
///       enumeration-constant:
///         identifier
///
void Parser::ParseEnumBody(SourceLocation StartLoc, Decl *EnumDecl) {
  // Enter the scope of the enum body and start the definition.
  ParseScope EnumScope(this, Scope::DeclScope);
  Actions.ActOnTagStartDefinition(getCurScope(), EnumDecl);

  BalancedDelimiterTracker T(*this, tok::l_brace);
  T.consumeOpen();

  // C does not allow an empty enumerator-list, C++ does [dcl.enum].
  if (Tok.is(tok::r_brace) && !getLangOpts().CPlusPlus)
    Diag(Tok, diag::error_empty_enum);

  SmallVector<Decl *, 32> EnumConstantDecls;

  Decl *LastEnumConstDecl = 0;

  // Parse the enumerator-list.
  while (Tok.is(tok::identifier)) {
    IdentifierInfo *Ident = Tok.getIdentifierInfo();
    SourceLocation IdentLoc = ConsumeToken();

    // If attributes exist after the enumerator, parse them.
    ParsedAttributesWithRange attrs(AttrFactory);
    MaybeParseGNUAttributes(attrs);
    MaybeParseCXX11Attributes(attrs);
    ProhibitAttributes(attrs);

    SourceLocation EqualLoc;
    ExprResult AssignedVal;
    ParsingDeclRAIIObject PD(*this, ParsingDeclRAIIObject::NoParent);

    if (Tok.is(tok::equal)) {
      EqualLoc = ConsumeToken();
      AssignedVal = ParseConstantExpression();
      if (AssignedVal.isInvalid())
        SkipUntil(tok::comma, tok::r_brace, true, true);
    }

    // Install the enumerator constant into EnumDecl.
    Decl *EnumConstDecl = Actions.ActOnEnumConstant(getCurScope(), EnumDecl,
                                                    LastEnumConstDecl,
                                                    IdentLoc, Ident,
                                                    attrs.getList(), EqualLoc,
                                                    AssignedVal.release());
    PD.complete(EnumConstDecl);

    EnumConstantDecls.push_back(EnumConstDecl);
    LastEnumConstDecl = EnumConstDecl;

    if (Tok.is(tok::identifier)) {
      // We're missing a comma between enumerators.
      SourceLocation Loc = PP.getLocForEndOfToken(PrevTokLocation);
      Diag(Loc, diag::err_enumerator_list_missing_comma)
        << FixItHint::CreateInsertion(Loc, ", ");
      continue;
    }

    if (Tok.isNot(tok::comma))
      break;
    SourceLocation CommaLoc = ConsumeToken();

    if (Tok.isNot(tok::identifier)) {
      if (!getLangOpts().C99 && !getLangOpts().CPlusPlus11)
        Diag(CommaLoc, getLangOpts().CPlusPlus ?
               diag::ext_enumerator_list_comma_cxx :
               diag::ext_enumerator_list_comma_c)
          << FixItHint::CreateRemoval(CommaLoc);
      else if (getLangOpts().CPlusPlus11)
        Diag(CommaLoc, diag::warn_cxx98_compat_enumerator_list_comma)
          << FixItHint::CreateRemoval(CommaLoc);
    }
  }

  // Eat the }.
  T.consumeClose();

  // If attributes exist after the identifier list, parse them.
  ParsedAttributes attrs(AttrFactory);
  MaybeParseGNUAttributes(attrs);

  Actions.ActOnEnumBody(StartLoc, T.getOpenLocation(), T.getCloseLocation(),
                        EnumDecl, EnumConstantDecls,
                        getCurScope(),
                        attrs.getList());

  EnumScope.Exit();
  Actions.ActOnTagFinishDefinition(getCurScope(), EnumDecl,
                                   T.getCloseLocation());

  // The next token must be valid after an enum definition. If not, a ';'
  // was probably forgotten.
  bool CanBeBitfield = getCurScope()->getFlags() & Scope::ClassScope;
  if (!isValidAfterTypeSpecifier(CanBeBitfield)) {
    ExpectAndConsume(tok::semi, diag::err_expected_semi_after_tagdecl, "enum");
    // Push this token back into the preprocessor and change our current token
    // to ';' so that the rest of the code recovers as though there were an
    // ';' after the definition.
    PP.EnterToken(Tok);
    Tok.setKind(tok::semi);
  }
}

/// isTypeSpecifierQualifier - Return true if the current token could be the
/// start of a type-qualifier-list.
bool Parser::isTypeQualifier() const {
  switch (Tok.getKind()) {
  default: return false;

    // type-qualifier only in OpenCL
  case tok::kw_private:
    return getLangOpts().OpenCL;

    // type-qualifier
  case tok::kw_const:
  case tok::kw_volatile:
  case tok::kw_restrict:
  case tok::kw___private:
  case tok::kw___local:
  case tok::kw___global:
  case tok::kw___constant:
  case tok::kw___read_only:
  case tok::kw___read_write:
  case tok::kw___write_only:
  case tok::kw_shared:
  case tok::kw_relaxed:
  case tok::kw_strict:
    return true;
  }
}

/// isKnownToBeTypeSpecifier - Return true if we know that the specified token
/// is definitely a type-specifier.  Return false if it isn't part of a type
/// specifier or if we're not sure.
bool Parser::isKnownToBeTypeSpecifier(const Token &Tok) const {
  switch (Tok.getKind()) {
  default: return false;
    // type-specifiers
  case tok::kw_short:
  case tok::kw_long:
  case tok::kw___int64:
  case tok::kw___int128:
  case tok::kw_signed:
  case tok::kw_unsigned:
  case tok::kw__Complex:
  case tok::kw__Imaginary:
  case tok::kw_void:
  case tok::kw_char:
  case tok::kw_wchar_t:
  case tok::kw_char16_t:
  case tok::kw_char32_t:
  case tok::kw_int:
  case tok::kw_half:
  case tok::kw_float:
  case tok::kw_double:
  case tok::kw_bool:
  case tok::kw__Bool:
  case tok::kw__Decimal32:
  case tok::kw__Decimal64:
  case tok::kw__Decimal128:
  case tok::kw___vector:

    // OpenCL specific types:
  case tok::kw_image1d_t:
  case tok::kw_image1d_array_t:
  case tok::kw_image1d_buffer_t:
  case tok::kw_image2d_t:
  case tok::kw_image2d_array_t:
  case tok::kw_image3d_t:
  case tok::kw_sampler_t:
  case tok::kw_event_t:

    // struct-or-union-specifier (C99) or class-specifier (C++)
  case tok::kw_class:
  case tok::kw_struct:
  case tok::kw___interface:
  case tok::kw_union:
    // enum-specifier
  case tok::kw_enum:

    // typedef-name
  case tok::annot_typename:
    return true;
  }
}

/// isTypeSpecifierQualifier - Return true if the current token could be the
/// start of a specifier-qualifier-list.
bool Parser::isTypeSpecifierQualifier() {
  switch (Tok.getKind()) {
  default: return false;

  case tok::identifier:   // foo::bar
    if (TryAltiVecVectorToken())
      return true;
    // Fall through.
  case tok::kw_typename:  // typename T::type
    // Annotate typenames and C++ scope specifiers.  If we get one, just
    // recurse to handle whatever we get.
    if (TryAnnotateTypeOrScopeToken())
      return true;
    if (Tok.is(tok::identifier))
      return false;
    return isTypeSpecifierQualifier();

  case tok::coloncolon:   // ::foo::bar
    if (NextToken().is(tok::kw_new) ||    // ::new
        NextToken().is(tok::kw_delete))   // ::delete
      return false;

    if (TryAnnotateTypeOrScopeToken())
      return true;
    return isTypeSpecifierQualifier();

    // GNU attributes support.
  case tok::kw___attribute:
    // GNU typeof support.
  case tok::kw_typeof:

    // type-specifiers
  case tok::kw_short:
  case tok::kw_long:
  case tok::kw___int64:
  case tok::kw___int128:
  case tok::kw_signed:
  case tok::kw_unsigned:
  case tok::kw__Complex:
  case tok::kw__Imaginary:
  case tok::kw_void:
  case tok::kw_char:
  case tok::kw_wchar_t:
  case tok::kw_char16_t:
  case tok::kw_char32_t:
  case tok::kw_int:
  case tok::kw_half:
  case tok::kw_float:
  case tok::kw_double:
  case tok::kw_bool:
  case tok::kw__Bool:
  case tok::kw__Decimal32:
  case tok::kw__Decimal64:
  case tok::kw__Decimal128:
  case tok::kw___vector:

    // OpenCL specific types:
  case tok::kw_image1d_t:
  case tok::kw_image1d_array_t:
  case tok::kw_image1d_buffer_t:
  case tok::kw_image2d_t:
  case tok::kw_image2d_array_t:
  case tok::kw_image3d_t:
  case tok::kw_sampler_t:
  case tok::kw_event_t:

    // struct-or-union-specifier (C99) or class-specifier (C++)
  case tok::kw_class:
  case tok::kw_struct:
  case tok::kw___interface:
  case tok::kw_union:
    // enum-specifier
  case tok::kw_enum:

    // type-qualifier
  case tok::kw_const:
  case tok::kw_volatile:
  case tok::kw_restrict:

<<<<<<< HEAD
  case tok::kw_shared:
  case tok::kw_relaxed:
  case tok::kw_strict:
=======
    // Debugger support.
  case tok::kw___unknown_anytype:
>>>>>>> 6267fb10

    // typedef-name
  case tok::annot_typename:
    return true;

    // GNU ObjC bizarre protocol extension: <proto1,proto2> with implicit 'id'.
  case tok::less:
    return getLangOpts().ObjC1;

  case tok::kw___cdecl:
  case tok::kw___stdcall:
  case tok::kw___fastcall:
  case tok::kw___thiscall:
  case tok::kw___w64:
  case tok::kw___ptr64:
  case tok::kw___ptr32:
  case tok::kw___pascal:
  case tok::kw___unaligned:

  case tok::kw___private:
  case tok::kw___local:
  case tok::kw___global:
  case tok::kw___constant:
  case tok::kw___read_only:
  case tok::kw___read_write:
  case tok::kw___write_only:

    return true;

  case tok::kw_private:
    return getLangOpts().OpenCL;

  // C11 _Atomic
  case tok::kw__Atomic:
    return true;
  }
}

/// isDeclarationSpecifier() - Return true if the current token is part of a
/// declaration specifier.
///
/// \param DisambiguatingWithExpression True to indicate that the purpose of
/// this check is to disambiguate between an expression and a declaration.
bool Parser::isDeclarationSpecifier(bool DisambiguatingWithExpression) {
  switch (Tok.getKind()) {
  default: return false;

  case tok::kw_private:
    return getLangOpts().OpenCL;

  case tok::identifier:   // foo::bar
    // Unfortunate hack to support "Class.factoryMethod" notation.
    if (getLangOpts().ObjC1 && NextToken().is(tok::period))
      return false;
    if (TryAltiVecVectorToken())
      return true;
    // Fall through.
  case tok::kw_decltype: // decltype(T())::type
  case tok::kw_typename: // typename T::type
    // Annotate typenames and C++ scope specifiers.  If we get one, just
    // recurse to handle whatever we get.
    if (TryAnnotateTypeOrScopeToken())
      return true;
    if (Tok.is(tok::identifier))
      return false;

    // If we're in Objective-C and we have an Objective-C class type followed
    // by an identifier and then either ':' or ']', in a place where an
    // expression is permitted, then this is probably a class message send
    // missing the initial '['. In this case, we won't consider this to be
    // the start of a declaration.
    if (DisambiguatingWithExpression &&
        isStartOfObjCClassMessageMissingOpenBracket())
      return false;

    return isDeclarationSpecifier();

  case tok::coloncolon:   // ::foo::bar
    if (NextToken().is(tok::kw_new) ||    // ::new
        NextToken().is(tok::kw_delete))   // ::delete
      return false;

    // Annotate typenames and C++ scope specifiers.  If we get one, just
    // recurse to handle whatever we get.
    if (TryAnnotateTypeOrScopeToken())
      return true;
    return isDeclarationSpecifier();

    // storage-class-specifier
  case tok::kw_typedef:
  case tok::kw_extern:
  case tok::kw___private_extern__:
  case tok::kw_static:
  case tok::kw_auto:
  case tok::kw_register:
  case tok::kw___thread:
  case tok::kw_thread_local:
  case tok::kw__Thread_local:

    // Modules
  case tok::kw___module_private__:

    // Debugger support
  case tok::kw___unknown_anytype:

    // type-specifiers
  case tok::kw_short:
  case tok::kw_long:
  case tok::kw___int64:
  case tok::kw___int128:
  case tok::kw_signed:
  case tok::kw_unsigned:
  case tok::kw__Complex:
  case tok::kw__Imaginary:
  case tok::kw_void:
  case tok::kw_char:
  case tok::kw_wchar_t:
  case tok::kw_char16_t:
  case tok::kw_char32_t:

  case tok::kw_int:
  case tok::kw_half:
  case tok::kw_float:
  case tok::kw_double:
  case tok::kw_bool:
  case tok::kw__Bool:
  case tok::kw__Decimal32:
  case tok::kw__Decimal64:
  case tok::kw__Decimal128:
  case tok::kw___vector:

    // OpenCL specific types:
  case tok::kw_image1d_t:
  case tok::kw_image1d_array_t:
  case tok::kw_image1d_buffer_t:
  case tok::kw_image2d_t:
  case tok::kw_image2d_array_t:
  case tok::kw_image3d_t:
  case tok::kw_sampler_t:
  case tok::kw_event_t:

    // struct-or-union-specifier (C99) or class-specifier (C++)
  case tok::kw_class:
  case tok::kw_struct:
  case tok::kw_union:
  case tok::kw___interface:
    // enum-specifier
  case tok::kw_enum:

    // type-qualifier
  case tok::kw_const:
  case tok::kw_volatile:
  case tok::kw_restrict:
  case tok::kw_shared:
  case tok::kw_relaxed:
  case tok::kw_strict:

    // function-specifier
  case tok::kw_inline:
  case tok::kw_virtual:
  case tok::kw_explicit:
  case tok::kw__Noreturn:

    // alignment-specifier
  case tok::kw__Alignas:

    // friend keyword.
  case tok::kw_friend:

    // static_assert-declaration
  case tok::kw__Static_assert:

    // GNU typeof support.
  case tok::kw_typeof:

    // GNU attributes.
  case tok::kw___attribute:

    // C++11 decltype and constexpr.
  case tok::annot_decltype:
  case tok::kw_constexpr:

    // C11 _Atomic
  case tok::kw__Atomic:
    return true;

    // GNU ObjC bizarre protocol extension: <proto1,proto2> with implicit 'id'.
  case tok::less:
    return getLangOpts().ObjC1;

    // typedef-name
  case tok::annot_typename:
    return !DisambiguatingWithExpression ||
           !isStartOfObjCClassMessageMissingOpenBracket();

  case tok::kw___declspec:
  case tok::kw___cdecl:
  case tok::kw___stdcall:
  case tok::kw___fastcall:
  case tok::kw___thiscall:
  case tok::kw___w64:
  case tok::kw___ptr64:
  case tok::kw___ptr32:
  case tok::kw___forceinline:
  case tok::kw___pascal:
  case tok::kw___unaligned:

  case tok::kw___private:
  case tok::kw___local:
  case tok::kw___global:
  case tok::kw___constant:
  case tok::kw___read_only:
  case tok::kw___read_write:
  case tok::kw___write_only:

    return true;
  }
}

bool Parser::isConstructorDeclarator() {
  TentativeParsingAction TPA(*this);

  // Parse the C++ scope specifier.
  CXXScopeSpec SS;
  if (ParseOptionalCXXScopeSpecifier(SS, ParsedType(),
                                     /*EnteringContext=*/true)) {
    TPA.Revert();
    return false;
  }

  // Parse the constructor name.
  if (Tok.is(tok::identifier) || Tok.is(tok::annot_template_id)) {
    // We already know that we have a constructor name; just consume
    // the token.
    ConsumeToken();
  } else {
    TPA.Revert();
    return false;
  }

  // Current class name must be followed by a left parenthesis.
  if (Tok.isNot(tok::l_paren)) {
    TPA.Revert();
    return false;
  }
  ConsumeParen();

  // A right parenthesis, or ellipsis followed by a right parenthesis signals
  // that we have a constructor.
  if (Tok.is(tok::r_paren) ||
      (Tok.is(tok::ellipsis) && NextToken().is(tok::r_paren))) {
    TPA.Revert();
    return true;
  }

  // If we need to, enter the specified scope.
  DeclaratorScopeObj DeclScopeObj(*this, SS);
  if (SS.isSet() && Actions.ShouldEnterDeclaratorScope(getCurScope(), SS))
    DeclScopeObj.EnterDeclaratorScope();

  // Optionally skip Microsoft attributes.
  ParsedAttributes Attrs(AttrFactory);
  MaybeParseMicrosoftAttributes(Attrs);

  // Check whether the next token(s) are part of a declaration
  // specifier, in which case we have the start of a parameter and,
  // therefore, we know that this is a constructor.
  bool IsConstructor = false;
  if (isDeclarationSpecifier())
    IsConstructor = true;
  else if (Tok.is(tok::identifier) ||
           (Tok.is(tok::annot_cxxscope) && NextToken().is(tok::identifier))) {
    // We've seen "C ( X" or "C ( X::Y", but "X" / "X::Y" is not a type.
    // This might be a parenthesized member name, but is more likely to
    // be a constructor declaration with an invalid argument type. Keep
    // looking.
    if (Tok.is(tok::annot_cxxscope))
      ConsumeToken();
    ConsumeToken();

    // If this is not a constructor, we must be parsing a declarator,
    // which must have one of the following syntactic forms (see the
    // grammar extract at the start of ParseDirectDeclarator):
    switch (Tok.getKind()) {
    case tok::l_paren:
      // C(X   (   int));
    case tok::l_square:
      // C(X   [   5]);
      // C(X   [   [attribute]]);
    case tok::coloncolon:
      // C(X   ::   Y);
      // C(X   ::   *p);
    case tok::r_paren:
      // C(X   )
      // Assume this isn't a constructor, rather than assuming it's a
      // constructor with an unnamed parameter of an ill-formed type.
      break;

    default:
      IsConstructor = true;
      break;
    }
  }

  TPA.Revert();
  return IsConstructor;
}

/// ParseTypeQualifierListOpt
///          type-qualifier-list: [C99 6.7.5]
///            type-qualifier
/// [vendor]   attributes
///              [ only if VendorAttributesAllowed=true ]
///            type-qualifier-list type-qualifier
/// [vendor]   type-qualifier-list attributes
///              [ only if VendorAttributesAllowed=true ]
/// [C++0x]    attribute-specifier[opt] is allowed before cv-qualifier-seq
///              [ only if CXX11AttributesAllowed=true ]
/// Note: vendor can be GNU, MS, etc.
///
void Parser::ParseTypeQualifierListOpt(DeclSpec &DS,
                                       bool VendorAttributesAllowed,
                                       bool CXX11AttributesAllowed,
                                       bool AtomicAllowed) {
  if (getLangOpts().CPlusPlus11 && CXX11AttributesAllowed &&
      isCXX11AttributeSpecifier()) {
    ParsedAttributesWithRange attrs(AttrFactory);
    ParseCXX11Attributes(attrs);
    DS.takeAttributesFrom(attrs);
  }

  SourceLocation EndLoc;

  while (1) {
    bool isInvalid = false;
    const char *PrevSpec = 0;
    unsigned DiagID = 0;
    SourceLocation Loc = Tok.getLocation();

    switch (Tok.getKind()) {
    case tok::code_completion:
      Actions.CodeCompleteTypeQualifiers(DS);
      return cutOffParsing();

    case tok::kw_const:
      isInvalid = DS.SetTypeQual(DeclSpec::TQ_const   , Loc, PrevSpec, DiagID,
                                 getLangOpts());
      break;
    case tok::kw_volatile:
      isInvalid = DS.SetTypeQual(DeclSpec::TQ_volatile, Loc, PrevSpec, DiagID,
                                 getLangOpts());
      break;
    case tok::kw_restrict:
      isInvalid = DS.SetTypeQual(DeclSpec::TQ_restrict, Loc, PrevSpec, DiagID,
                                 getLangOpts());
      break;
<<<<<<< HEAD
    case tok::kw_shared:
      {
        Token SharedTok = Tok;
        EndLoc = ConsumeToken();
        DeclSpec::TQ LQ;
        ExprResult LayoutQualifier;

        BalancedDelimiterTracker T(*this, tok::l_square);
        if (!T.consumeOpen()) {
          switch (Tok.getKind()) {
          case tok::r_square:
            LQ = DeclSpec::TQ_lqexpr;
            T.consumeClose();
            break;
          case tok::star:
            if (GetLookAheadToken(1).getKind() == tok::r_square) {
              ConsumeToken();
              T.consumeClose();
              LQ = DeclSpec::TQ_lqstar;
              break;
            }
          default:
            LayoutQualifier = ParseConstantExpression();
            T.consumeClose();
            LQ = DeclSpec::TQ_lqexpr;
          }
        } else {
          LQ = DeclSpec::TQ_unspecified;
        }
        isInvalid = DS.SetTypeQualShared(Actions, Loc, LQ, LayoutQualifier.take(),
                                         PrevSpec, DiagID);

        // If the specifier combination wasn't legal, issue a diagnostic.
        if (isInvalid) {
          assert(PrevSpec && "Method did not return previous specifier!");
          Diag(SharedTok, DiagID) << PrevSpec;
        }
        continue;
      }
    case tok::kw_relaxed:
      isInvalid = DS.SetTypeQualRelaxed(Loc, PrevSpec, DiagID);
      break;
    case tok::kw_strict:
      isInvalid = DS.SetTypeQualStrict(Loc, PrevSpec, DiagID);
=======
    case tok::kw__Atomic:
      if (!AtomicAllowed)
        goto DoneWithTypeQuals;
      isInvalid = DS.SetTypeQual(DeclSpec::TQ_atomic, Loc, PrevSpec, DiagID,
                                 getLangOpts());
>>>>>>> 6267fb10
      break;

    // OpenCL qualifiers:
    case tok::kw_private:
      if (!getLangOpts().OpenCL)
        goto DoneWithTypeQuals;
    case tok::kw___private:
    case tok::kw___global:
    case tok::kw___local:
    case tok::kw___constant:
    case tok::kw___read_only:
    case tok::kw___write_only:
    case tok::kw___read_write:
      ParseOpenCLQualifiers(DS);
      break;

    case tok::kw___w64:
    case tok::kw___ptr64:
    case tok::kw___ptr32:
    case tok::kw___cdecl:
    case tok::kw___stdcall:
    case tok::kw___fastcall:
    case tok::kw___thiscall:
    case tok::kw___unaligned:
      if (VendorAttributesAllowed) {
        ParseMicrosoftTypeAttributes(DS.getAttributes());
        continue;
      }
      goto DoneWithTypeQuals;
    case tok::kw___pascal:
      if (VendorAttributesAllowed) {
        ParseBorlandTypeAttributes(DS.getAttributes());
        continue;
      }
      goto DoneWithTypeQuals;
    case tok::kw___attribute:
      if (VendorAttributesAllowed) {
        ParseGNUAttributes(DS.getAttributes());
        continue; // do *not* consume the next token!
      }
      // otherwise, FALL THROUGH!
    default:
      DoneWithTypeQuals:
      // If this is not a type-qualifier token, we're done reading type
      // qualifiers.  First verify that DeclSpec's are consistent.
      DS.Finish(Diags, PP);
      if (EndLoc.isValid())
        DS.SetRangeEnd(EndLoc);
      return;
    }

    // If the specifier combination wasn't legal, issue a diagnostic.
    if (isInvalid) {
      assert(PrevSpec && "Method did not return previous specifier!");
      Diag(Tok, DiagID) << PrevSpec;
    }
    EndLoc = ConsumeToken();
  }
}


/// ParseDeclarator - Parse and verify a newly-initialized declarator.
///
void Parser::ParseDeclarator(Declarator &D) {
  /// This implements the 'declarator' production in the C grammar, then checks
  /// for well-formedness and issues diagnostics.
  ParseDeclaratorInternal(D, &Parser::ParseDirectDeclarator);
}

static bool isPtrOperatorToken(tok::TokenKind Kind, const LangOptions &Lang) {
  if (Kind == tok::star || Kind == tok::caret)
    return true;

  // We parse rvalue refs in C++03, because otherwise the errors are scary.
  if (!Lang.CPlusPlus)
    return false;

  return Kind == tok::amp || Kind == tok::ampamp;
}

/// ParseDeclaratorInternal - Parse a C or C++ declarator. The direct-declarator
/// is parsed by the function passed to it. Pass null, and the direct-declarator
/// isn't parsed at all, making this function effectively parse the C++
/// ptr-operator production.
///
/// If the grammar of this construct is extended, matching changes must also be
/// made to TryParseDeclarator and MightBeDeclarator, and possibly to
/// isConstructorDeclarator.
///
///       declarator: [C99 6.7.5] [C++ 8p4, dcl.decl]
/// [C]     pointer[opt] direct-declarator
/// [C++]   direct-declarator
/// [C++]   ptr-operator declarator
///
///       pointer: [C99 6.7.5]
///         '*' type-qualifier-list[opt]
///         '*' type-qualifier-list[opt] pointer
///
///       ptr-operator:
///         '*' cv-qualifier-seq[opt]
///         '&'
/// [C++0x] '&&'
/// [GNU]   '&' restrict[opt] attributes[opt]
/// [GNU?]  '&&' restrict[opt] attributes[opt]
///         '::'[opt] nested-name-specifier '*' cv-qualifier-seq[opt]
void Parser::ParseDeclaratorInternal(Declarator &D,
                                     DirectDeclParseFunction DirectDeclParser) {
  if (Diags.hasAllExtensionsSilenced())
    D.setExtension();

  // C++ member pointers start with a '::' or a nested-name.
  // Member pointers get special handling, since there's no place for the
  // scope spec in the generic path below.
  if (getLangOpts().CPlusPlus &&
      (Tok.is(tok::coloncolon) || Tok.is(tok::identifier) ||
       Tok.is(tok::annot_cxxscope))) {
    bool EnteringContext = D.getContext() == Declarator::FileContext ||
                           D.getContext() == Declarator::MemberContext;
    CXXScopeSpec SS;
    ParseOptionalCXXScopeSpecifier(SS, ParsedType(), EnteringContext);

    if (SS.isNotEmpty()) {
      if (Tok.isNot(tok::star)) {
        // The scope spec really belongs to the direct-declarator.
        if (D.mayHaveIdentifier())
          D.getCXXScopeSpec() = SS;
        else
          AnnotateScopeToken(SS, true);

        if (DirectDeclParser)
          (this->*DirectDeclParser)(D);
        return;
      }

      SourceLocation Loc = ConsumeToken();
      D.SetRangeEnd(Loc);
      DeclSpec DS(AttrFactory);
      ParseTypeQualifierListOpt(DS);
      D.ExtendWithDeclSpec(DS);

      // Recurse to parse whatever is left.
      ParseDeclaratorInternal(D, DirectDeclParser);

      // Sema will have to catch (syntactically invalid) pointers into global
      // scope. It has to catch pointers into namespace scope anyway.
      D.AddTypeInfo(DeclaratorChunk::getMemberPointer(SS,DS.getTypeQualifiers(),
                                                      Loc),
                    DS.getAttributes(),
                    /* Don't replace range end. */SourceLocation());
      return;
    }
  }

  tok::TokenKind Kind = Tok.getKind();
  // Not a pointer, C++ reference, or block.
  if (!isPtrOperatorToken(Kind, getLangOpts())) {
    if (DirectDeclParser)
      (this->*DirectDeclParser)(D);
    return;
  }

  // Otherwise, '*' -> pointer, '^' -> block, '&' -> lvalue reference,
  // '&&' -> rvalue reference
  SourceLocation Loc = ConsumeToken();  // Eat the *, ^, & or &&.
  D.SetRangeEnd(Loc);

  if (Kind == tok::star || Kind == tok::caret) {
    // Is a pointer.
    DeclSpec DS(AttrFactory);

    // FIXME: GNU attributes are not allowed here in a new-type-id.
    ParseTypeQualifierListOpt(DS);
    D.ExtendWithDeclSpec(DS);

    // Recursively parse the declarator.
    ParseDeclaratorInternal(D, DirectDeclParser);
    if (Kind == tok::star)
      // Remember that we parsed a pointer type, and remember the type-quals.
      D.AddTypeInfo(DeclaratorChunk::getPointer(DS.getTypeQualifiers(),
                                                DS.getUPCLayoutQualifier(),
                                                Loc,
                                                DS.getConstSpecLoc(),
                                                DS.getVolatileSpecLoc(),
                                                DS.getRestrictSpecLoc(),
                                                DS.getSharedSpecLoc(),
                                                DS.getRelaxedSpecLoc(),
                                                DS.getStrictSpecLoc()),
                    DS.getAttributes(),
                    SourceLocation());
    else
      // Remember that we parsed a Block type, and remember the type-quals.
      D.AddTypeInfo(DeclaratorChunk::getBlockPointer(DS.getTypeQualifiers(),
                                                     Loc),
                    DS.getAttributes(),
                    SourceLocation());
  } else {
    // Is a reference
    DeclSpec DS(AttrFactory);

    // Complain about rvalue references in C++03, but then go on and build
    // the declarator.
    if (Kind == tok::ampamp)
      Diag(Loc, getLangOpts().CPlusPlus11 ?
           diag::warn_cxx98_compat_rvalue_reference :
           diag::ext_rvalue_reference);

    // GNU-style and C++11 attributes are allowed here, as is restrict.
    ParseTypeQualifierListOpt(DS);
    D.ExtendWithDeclSpec(DS);

    // C++ 8.3.2p1: cv-qualified references are ill-formed except when the
    // cv-qualifiers are introduced through the use of a typedef or of a
    // template type argument, in which case the cv-qualifiers are ignored.
    if (DS.getTypeQualifiers() != DeclSpec::TQ_unspecified) {
      if (DS.getTypeQualifiers() & DeclSpec::TQ_const)
        Diag(DS.getConstSpecLoc(),
             diag::err_invalid_reference_qualifier_application) << "const";
      if (DS.getTypeQualifiers() & DeclSpec::TQ_volatile)
        Diag(DS.getVolatileSpecLoc(),
             diag::err_invalid_reference_qualifier_application) << "volatile";
      // 'restrict' is permitted as an extension.
      if (DS.getTypeQualifiers() & DeclSpec::TQ_atomic)
        Diag(DS.getAtomicSpecLoc(),
             diag::err_invalid_reference_qualifier_application) << "_Atomic";
    }

    // Recursively parse the declarator.
    ParseDeclaratorInternal(D, DirectDeclParser);

    if (D.getNumTypeObjects() > 0) {
      // C++ [dcl.ref]p4: There shall be no references to references.
      DeclaratorChunk& InnerChunk = D.getTypeObject(D.getNumTypeObjects() - 1);
      if (InnerChunk.Kind == DeclaratorChunk::Reference) {
        if (const IdentifierInfo *II = D.getIdentifier())
          Diag(InnerChunk.Loc, diag::err_illegal_decl_reference_to_reference)
           << II;
        else
          Diag(InnerChunk.Loc, diag::err_illegal_decl_reference_to_reference)
            << "type name";

        // Once we've complained about the reference-to-reference, we
        // can go ahead and build the (technically ill-formed)
        // declarator: reference collapsing will take care of it.
      }
    }

    // Remember that we parsed a reference type.
    D.AddTypeInfo(DeclaratorChunk::getReference(DS.getTypeQualifiers(), Loc,
                                                Kind == tok::amp),
                  DS.getAttributes(),
                  SourceLocation());
  }
}

static void diagnoseMisplacedEllipsis(Parser &P, Declarator &D,
                                      SourceLocation EllipsisLoc) {
  if (EllipsisLoc.isValid()) {
    FixItHint Insertion;
    if (!D.getEllipsisLoc().isValid()) {
      Insertion = FixItHint::CreateInsertion(D.getIdentifierLoc(), "...");
      D.setEllipsisLoc(EllipsisLoc);
    }
    P.Diag(EllipsisLoc, diag::err_misplaced_ellipsis_in_declaration)
      << FixItHint::CreateRemoval(EllipsisLoc) << Insertion << !D.hasName();
  }
}

/// ParseDirectDeclarator
///       direct-declarator: [C99 6.7.5]
/// [C99]   identifier
///         '(' declarator ')'
/// [GNU]   '(' attributes declarator ')'
/// [C90]   direct-declarator '[' constant-expression[opt] ']'
/// [C99]   direct-declarator '[' type-qual-list[opt] assignment-expr[opt] ']'
/// [C99]   direct-declarator '[' 'static' type-qual-list[opt] assign-expr ']'
/// [C99]   direct-declarator '[' type-qual-list 'static' assignment-expr ']'
/// [C99]   direct-declarator '[' type-qual-list[opt] '*' ']'
/// [C++11] direct-declarator '[' constant-expression[opt] ']'
///                    attribute-specifier-seq[opt]
///         direct-declarator '(' parameter-type-list ')'
///         direct-declarator '(' identifier-list[opt] ')'
/// [GNU]   direct-declarator '(' parameter-forward-declarations
///                    parameter-type-list[opt] ')'
/// [C++]   direct-declarator '(' parameter-declaration-clause ')'
///                    cv-qualifier-seq[opt] exception-specification[opt]
/// [C++11] direct-declarator '(' parameter-declaration-clause ')'
///                    attribute-specifier-seq[opt] cv-qualifier-seq[opt]
///                    ref-qualifier[opt] exception-specification[opt]
/// [C++]   declarator-id
/// [C++11] declarator-id attribute-specifier-seq[opt]
///
///       declarator-id: [C++ 8]
///         '...'[opt] id-expression
///         '::'[opt] nested-name-specifier[opt] type-name
///
///       id-expression: [C++ 5.1]
///         unqualified-id
///         qualified-id
///
///       unqualified-id: [C++ 5.1]
///         identifier
///         operator-function-id
///         conversion-function-id
///          '~' class-name
///         template-id
///
/// Note, any additional constructs added here may need corresponding changes
/// in isConstructorDeclarator.
void Parser::ParseDirectDeclarator(Declarator &D) {
  DeclaratorScopeObj DeclScopeObj(*this, D.getCXXScopeSpec());

  if (getLangOpts().CPlusPlus && D.mayHaveIdentifier()) {
    // ParseDeclaratorInternal might already have parsed the scope.
    if (D.getCXXScopeSpec().isEmpty()) {
      bool EnteringContext = D.getContext() == Declarator::FileContext ||
                             D.getContext() == Declarator::MemberContext;
      ParseOptionalCXXScopeSpecifier(D.getCXXScopeSpec(), ParsedType(),
                                     EnteringContext);
    }

    if (D.getCXXScopeSpec().isValid()) {
      if (Actions.ShouldEnterDeclaratorScope(getCurScope(), D.getCXXScopeSpec()))
        // Change the declaration context for name lookup, until this function
        // is exited (and the declarator has been parsed).
        DeclScopeObj.EnterDeclaratorScope();
    }

    // C++0x [dcl.fct]p14:
    //   There is a syntactic ambiguity when an ellipsis occurs at the end
    //   of a parameter-declaration-clause without a preceding comma. In
    //   this case, the ellipsis is parsed as part of the
    //   abstract-declarator if the type of the parameter names a template
    //   parameter pack that has not been expanded; otherwise, it is parsed
    //   as part of the parameter-declaration-clause.
    if (Tok.is(tok::ellipsis) && D.getCXXScopeSpec().isEmpty() &&
        !((D.getContext() == Declarator::PrototypeContext ||
           D.getContext() == Declarator::BlockLiteralContext) &&
          NextToken().is(tok::r_paren) &&
          !D.hasGroupingParens() &&
          !Actions.containsUnexpandedParameterPacks(D))) {
      SourceLocation EllipsisLoc = ConsumeToken();
      if (isPtrOperatorToken(Tok.getKind(), getLangOpts())) {
        // The ellipsis was put in the wrong place. Recover, and explain to
        // the user what they should have done.
        ParseDeclarator(D);
        diagnoseMisplacedEllipsis(*this, D, EllipsisLoc);
        return;
      } else
        D.setEllipsisLoc(EllipsisLoc);

      // The ellipsis can't be followed by a parenthesized declarator. We
      // check for that in ParseParenDeclarator, after we have disambiguated
      // the l_paren token.
    }

    if (Tok.is(tok::identifier) || Tok.is(tok::kw_operator) ||
        Tok.is(tok::annot_template_id) || Tok.is(tok::tilde)) {
      // We found something that indicates the start of an unqualified-id.
      // Parse that unqualified-id.
      bool AllowConstructorName;
      if (D.getDeclSpec().hasTypeSpecifier())
        AllowConstructorName = false;
      else if (D.getCXXScopeSpec().isSet())
        AllowConstructorName =
          (D.getContext() == Declarator::FileContext ||
           D.getContext() == Declarator::MemberContext);
      else
        AllowConstructorName = (D.getContext() == Declarator::MemberContext);

      SourceLocation TemplateKWLoc;
      if (ParseUnqualifiedId(D.getCXXScopeSpec(),
                             /*EnteringContext=*/true,
                             /*AllowDestructorName=*/true,
                             AllowConstructorName,
                             ParsedType(),
                             TemplateKWLoc,
                             D.getName()) ||
          // Once we're past the identifier, if the scope was bad, mark the
          // whole declarator bad.
          D.getCXXScopeSpec().isInvalid()) {
        D.SetIdentifier(0, Tok.getLocation());
        D.setInvalidType(true);
      } else {
        // Parsed the unqualified-id; update range information and move along.
        if (D.getSourceRange().getBegin().isInvalid())
          D.SetRangeBegin(D.getName().getSourceRange().getBegin());
        D.SetRangeEnd(D.getName().getSourceRange().getEnd());
      }
      goto PastIdentifier;
    }
  } else if (Tok.is(tok::identifier) && D.mayHaveIdentifier()) {
    assert(!getLangOpts().CPlusPlus &&
           "There's a C++-specific check for tok::identifier above");
    assert(Tok.getIdentifierInfo() && "Not an identifier?");
    D.SetIdentifier(Tok.getIdentifierInfo(), Tok.getLocation());
    ConsumeToken();
    goto PastIdentifier;
  }

  if (Tok.is(tok::l_paren)) {
    // direct-declarator: '(' declarator ')'
    // direct-declarator: '(' attributes declarator ')'
    // Example: 'char (*X)'   or 'int (*XX)(void)'
    ParseParenDeclarator(D);

    // If the declarator was parenthesized, we entered the declarator
    // scope when parsing the parenthesized declarator, then exited
    // the scope already. Re-enter the scope, if we need to.
    if (D.getCXXScopeSpec().isSet()) {
      // If there was an error parsing parenthesized declarator, declarator
      // scope may have been entered before. Don't do it again.
      if (!D.isInvalidType() &&
          Actions.ShouldEnterDeclaratorScope(getCurScope(), D.getCXXScopeSpec()))
        // Change the declaration context for name lookup, until this function
        // is exited (and the declarator has been parsed).
        DeclScopeObj.EnterDeclaratorScope();
    }
  } else if (D.mayOmitIdentifier()) {
    // This could be something simple like "int" (in which case the declarator
    // portion is empty), if an abstract-declarator is allowed.
    D.SetIdentifier(0, Tok.getLocation());

    // The grammar for abstract-pack-declarator does not allow grouping parens.
    // FIXME: Revisit this once core issue 1488 is resolved.
    if (D.hasEllipsis() && D.hasGroupingParens())
      Diag(PP.getLocForEndOfToken(D.getEllipsisLoc()),
           diag::ext_abstract_pack_declarator_parens);
  } else {
    if (Tok.getKind() == tok::annot_pragma_parser_crash)
      LLVM_BUILTIN_TRAP;
    if (D.getContext() == Declarator::MemberContext)
      Diag(Tok, diag::err_expected_member_name_or_semi)
        << D.getDeclSpec().getSourceRange();
    else if (getLangOpts().CPlusPlus) {
      if (Tok.is(tok::period) || Tok.is(tok::arrow))
        Diag(Tok, diag::err_invalid_operator_on_type) << Tok.is(tok::arrow);
      else
        Diag(Tok, diag::err_expected_unqualified_id) << getLangOpts().CPlusPlus;
    } else
      Diag(Tok, diag::err_expected_ident_lparen);
    D.SetIdentifier(0, Tok.getLocation());
    D.setInvalidType(true);
  }

 PastIdentifier:
  assert(D.isPastIdentifier() &&
         "Haven't past the location of the identifier yet?");

  // Don't parse attributes unless we have parsed an unparenthesized name.
  if (D.hasName() && !D.getNumTypeObjects())
    MaybeParseCXX11Attributes(D);

  while (1) {
    if (Tok.is(tok::l_paren)) {
      // Enter function-declaration scope, limiting any declarators to the
      // function prototype scope, including parameter declarators.
      ParseScope PrototypeScope(this,
                                Scope::FunctionPrototypeScope|Scope::DeclScope|
                                (D.isFunctionDeclaratorAFunctionDeclaration()
                                   ? Scope::FunctionDeclarationScope : 0));

      // The paren may be part of a C++ direct initializer, eg. "int x(1);".
      // In such a case, check if we actually have a function declarator; if it
      // is not, the declarator has been fully parsed.
      bool IsAmbiguous = false;
      if (getLangOpts().CPlusPlus && D.mayBeFollowedByCXXDirectInit()) {
        // The name of the declarator, if any, is tentatively declared within
        // a possible direct initializer.
        TentativelyDeclaredIdentifiers.push_back(D.getIdentifier());
        bool IsFunctionDecl = isCXXFunctionDeclarator(&IsAmbiguous);
        TentativelyDeclaredIdentifiers.pop_back();
        if (!IsFunctionDecl)
          break;
      }
      ParsedAttributes attrs(AttrFactory);
      BalancedDelimiterTracker T(*this, tok::l_paren);
      T.consumeOpen();
      ParseFunctionDeclarator(D, attrs, T, IsAmbiguous);
      PrototypeScope.Exit();
    } else if (Tok.is(tok::l_square)) {
      ParseBracketDeclarator(D);
    } else {
      break;
    }
  }
}

/// ParseParenDeclarator - We parsed the declarator D up to a paren.  This is
/// only called before the identifier, so these are most likely just grouping
/// parens for precedence.  If we find that these are actually function
/// parameter parens in an abstract-declarator, we call ParseFunctionDeclarator.
///
///       direct-declarator:
///         '(' declarator ')'
/// [GNU]   '(' attributes declarator ')'
///         direct-declarator '(' parameter-type-list ')'
///         direct-declarator '(' identifier-list[opt] ')'
/// [GNU]   direct-declarator '(' parameter-forward-declarations
///                    parameter-type-list[opt] ')'
///
void Parser::ParseParenDeclarator(Declarator &D) {
  BalancedDelimiterTracker T(*this, tok::l_paren);
  T.consumeOpen();

  assert(!D.isPastIdentifier() && "Should be called before passing identifier");

  // Eat any attributes before we look at whether this is a grouping or function
  // declarator paren.  If this is a grouping paren, the attribute applies to
  // the type being built up, for example:
  //     int (__attribute__(()) *x)(long y)
  // If this ends up not being a grouping paren, the attribute applies to the
  // first argument, for example:
  //     int (__attribute__(()) int x)
  // In either case, we need to eat any attributes to be able to determine what
  // sort of paren this is.
  //
  ParsedAttributes attrs(AttrFactory);
  bool RequiresArg = false;
  if (Tok.is(tok::kw___attribute)) {
    ParseGNUAttributes(attrs);

    // We require that the argument list (if this is a non-grouping paren) be
    // present even if the attribute list was empty.
    RequiresArg = true;
  }

  // Eat any Microsoft extensions.
  ParseMicrosoftTypeAttributes(attrs);

  // Eat any Borland extensions.
  if  (Tok.is(tok::kw___pascal))
    ParseBorlandTypeAttributes(attrs);

  // If we haven't past the identifier yet (or where the identifier would be
  // stored, if this is an abstract declarator), then this is probably just
  // grouping parens. However, if this could be an abstract-declarator, then
  // this could also be the start of function arguments (consider 'void()').
  bool isGrouping;

  if (!D.mayOmitIdentifier()) {
    // If this can't be an abstract-declarator, this *must* be a grouping
    // paren, because we haven't seen the identifier yet.
    isGrouping = true;
  } else if (Tok.is(tok::r_paren) ||           // 'int()' is a function.
             (getLangOpts().CPlusPlus && Tok.is(tok::ellipsis) &&
              NextToken().is(tok::r_paren)) || // C++ int(...)
             isDeclarationSpecifier() ||       // 'int(int)' is a function.
             isCXX11AttributeSpecifier()) {    // 'int([[]]int)' is a function.
    // This handles C99 6.7.5.3p11: in "typedef int X; void foo(X)", X is
    // considered to be a type, not a K&R identifier-list.
    isGrouping = false;
  } else {
    // Otherwise, this is a grouping paren, e.g. 'int (*X)' or 'int(X)'.
    isGrouping = true;
  }

  // If this is a grouping paren, handle:
  // direct-declarator: '(' declarator ')'
  // direct-declarator: '(' attributes declarator ')'
  if (isGrouping) {
    SourceLocation EllipsisLoc = D.getEllipsisLoc();
    D.setEllipsisLoc(SourceLocation());

    bool hadGroupingParens = D.hasGroupingParens();
    D.setGroupingParens(true);
    ParseDeclaratorInternal(D, &Parser::ParseDirectDeclarator);
    // Match the ')'.
    T.consumeClose();
    D.AddTypeInfo(DeclaratorChunk::getParen(T.getOpenLocation(),
                                            T.getCloseLocation()),
                  attrs, T.getCloseLocation());

    D.setGroupingParens(hadGroupingParens);

    // An ellipsis cannot be placed outside parentheses.
    if (EllipsisLoc.isValid())
      diagnoseMisplacedEllipsis(*this, D, EllipsisLoc);

    return;
  }

  // Okay, if this wasn't a grouping paren, it must be the start of a function
  // argument list.  Recognize that this declarator will never have an
  // identifier (and remember where it would have been), then call into
  // ParseFunctionDeclarator to handle of argument list.
  D.SetIdentifier(0, Tok.getLocation());

  // Enter function-declaration scope, limiting any declarators to the
  // function prototype scope, including parameter declarators.
  ParseScope PrototypeScope(this,
                            Scope::FunctionPrototypeScope | Scope::DeclScope |
                            (D.isFunctionDeclaratorAFunctionDeclaration()
                               ? Scope::FunctionDeclarationScope : 0));
  ParseFunctionDeclarator(D, attrs, T, false, RequiresArg);
  PrototypeScope.Exit();
}

/// ParseFunctionDeclarator - We are after the identifier and have parsed the
/// declarator D up to a paren, which indicates that we are parsing function
/// arguments.
///
/// If FirstArgAttrs is non-null, then the caller parsed those arguments
/// immediately after the open paren - they should be considered to be the
/// first argument of a parameter.
///
/// If RequiresArg is true, then the first argument of the function is required
/// to be present and required to not be an identifier list.
///
/// For C++, after the parameter-list, it also parses the cv-qualifier-seq[opt],
/// (C++11) ref-qualifier[opt], exception-specification[opt],
/// (C++11) attribute-specifier-seq[opt], and (C++11) trailing-return-type[opt].
///
/// [C++11] exception-specification:
///           dynamic-exception-specification
///           noexcept-specification
///
void Parser::ParseFunctionDeclarator(Declarator &D,
                                     ParsedAttributes &FirstArgAttrs,
                                     BalancedDelimiterTracker &Tracker,
                                     bool IsAmbiguous,
                                     bool RequiresArg) {
  assert(getCurScope()->isFunctionPrototypeScope() &&
         "Should call from a Function scope");
  // lparen is already consumed!
  assert(D.isPastIdentifier() && "Should not call before identifier!");

  // This should be true when the function has typed arguments.
  // Otherwise, it is treated as a K&R-style function.
  bool HasProto = false;
  // Build up an array of information about the parsed arguments.
  SmallVector<DeclaratorChunk::ParamInfo, 16> ParamInfo;
  // Remember where we see an ellipsis, if any.
  SourceLocation EllipsisLoc;

  DeclSpec DS(AttrFactory);
  bool RefQualifierIsLValueRef = true;
  SourceLocation RefQualifierLoc;
  SourceLocation ConstQualifierLoc;
  SourceLocation VolatileQualifierLoc;
  ExceptionSpecificationType ESpecType = EST_None;
  SourceRange ESpecRange;
  SmallVector<ParsedType, 2> DynamicExceptions;
  SmallVector<SourceRange, 2> DynamicExceptionRanges;
  ExprResult NoexceptExpr;
  ParsedAttributes FnAttrs(AttrFactory);
  TypeResult TrailingReturnType;

  Actions.ActOnStartFunctionDeclarator();

  /* LocalEndLoc is the end location for the local FunctionTypeLoc.
     EndLoc is the end location for the function declarator.
     They differ for trailing return types. */
  SourceLocation StartLoc, LocalEndLoc, EndLoc;
  SourceLocation LParenLoc, RParenLoc;
  LParenLoc = Tracker.getOpenLocation();
  StartLoc = LParenLoc;

  if (isFunctionDeclaratorIdentifierList()) {
    if (RequiresArg)
      Diag(Tok, diag::err_argument_required_after_attribute);

    ParseFunctionDeclaratorIdentifierList(D, ParamInfo);

    Tracker.consumeClose();
    RParenLoc = Tracker.getCloseLocation();
    LocalEndLoc = RParenLoc;
    EndLoc = RParenLoc;
  } else {
    if (Tok.isNot(tok::r_paren))
      ParseParameterDeclarationClause(D, FirstArgAttrs, ParamInfo, EllipsisLoc);
    else if (RequiresArg)
      Diag(Tok, diag::err_argument_required_after_attribute);

    HasProto = ParamInfo.size() || getLangOpts().CPlusPlus;

    // If we have the closing ')', eat it.
    Tracker.consumeClose();
    RParenLoc = Tracker.getCloseLocation();
    LocalEndLoc = RParenLoc;
    EndLoc = RParenLoc;

    if (getLangOpts().CPlusPlus) {
      // FIXME: Accept these components in any order, and produce fixits to
      // correct the order if the user gets it wrong. Ideally we should deal
      // with the virt-specifier-seq and pure-specifier in the same way.

      // Parse cv-qualifier-seq[opt].
      ParseTypeQualifierListOpt(DS, /*VendorAttributesAllowed*/ false,
                                /*CXX11AttributesAllowed*/ false,
                                /*AtomicAllowed*/ false);
      if (!DS.getSourceRange().getEnd().isInvalid()) {
        EndLoc = DS.getSourceRange().getEnd();
        ConstQualifierLoc = DS.getConstSpecLoc();
        VolatileQualifierLoc = DS.getVolatileSpecLoc();
      }

      // Parse ref-qualifier[opt].
      if (Tok.is(tok::amp) || Tok.is(tok::ampamp)) {
        Diag(Tok, getLangOpts().CPlusPlus11 ?
             diag::warn_cxx98_compat_ref_qualifier :
             diag::ext_ref_qualifier);

        RefQualifierIsLValueRef = Tok.is(tok::amp);
        RefQualifierLoc = ConsumeToken();
        EndLoc = RefQualifierLoc;
      }

      // C++11 [expr.prim.general]p3:
      //   If a declaration declares a member function or member function
      //   template of a class X, the expression this is a prvalue of type
      //   "pointer to cv-qualifier-seq X" between the optional cv-qualifer-seq
      //   and the end of the function-definition, member-declarator, or
      //   declarator.
      // FIXME: currently, "static" case isn't handled correctly.
      bool IsCXX11MemberFunction =
        getLangOpts().CPlusPlus11 &&
        (D.getContext() == Declarator::MemberContext
         ? !D.getDeclSpec().isFriendSpecified()
         : D.getContext() == Declarator::FileContext &&
           D.getCXXScopeSpec().isValid() &&
           Actions.CurContext->isRecord());
      Sema::CXXThisScopeRAII ThisScope(Actions,
                               dyn_cast<CXXRecordDecl>(Actions.CurContext),
                               DS.getTypeQualifiers() |
                               (D.getDeclSpec().isConstexprSpecified() &&
                                !getLangOpts().CPlusPlus1y
                                  ? Qualifiers::Const : 0),
                               IsCXX11MemberFunction);
      
      // Parse exception-specification[opt].
      ESpecType = tryParseExceptionSpecification(ESpecRange,
                                                 DynamicExceptions,
                                                 DynamicExceptionRanges,
                                                 NoexceptExpr);
      if (ESpecType != EST_None)
        EndLoc = ESpecRange.getEnd();

      // Parse attribute-specifier-seq[opt]. Per DR 979 and DR 1297, this goes
      // after the exception-specification.
      MaybeParseCXX11Attributes(FnAttrs);

      // Parse trailing-return-type[opt].
      LocalEndLoc = EndLoc;
      if (getLangOpts().CPlusPlus11 && Tok.is(tok::arrow)) {
        Diag(Tok, diag::warn_cxx98_compat_trailing_return_type);
        if (D.getDeclSpec().getTypeSpecType() == TST_auto)
          StartLoc = D.getDeclSpec().getTypeSpecTypeLoc();
        LocalEndLoc = Tok.getLocation();
        SourceRange Range;
        TrailingReturnType = ParseTrailingReturnType(Range);
        EndLoc = Range.getEnd();
      }
    }
  }

  // Remember that we parsed a function type, and remember the attributes.
  D.AddTypeInfo(DeclaratorChunk::getFunction(HasProto,
                                             IsAmbiguous,
                                             LParenLoc,
                                             ParamInfo.data(), ParamInfo.size(),
                                             EllipsisLoc, RParenLoc,
                                             DS.getTypeQualifiers(),
                                             RefQualifierIsLValueRef,
                                             RefQualifierLoc, ConstQualifierLoc,
                                             VolatileQualifierLoc,
                                             /*MutableLoc=*/SourceLocation(),
                                             ESpecType, ESpecRange.getBegin(),
                                             DynamicExceptions.data(),
                                             DynamicExceptionRanges.data(),
                                             DynamicExceptions.size(),
                                             NoexceptExpr.isUsable() ?
                                               NoexceptExpr.get() : 0,
                                             StartLoc, LocalEndLoc, D,
                                             TrailingReturnType),
                FnAttrs, EndLoc);

  Actions.ActOnEndFunctionDeclarator();
}

/// isFunctionDeclaratorIdentifierList - This parameter list may have an
/// identifier list form for a K&R-style function:  void foo(a,b,c)
///
/// Note that identifier-lists are only allowed for normal declarators, not for
/// abstract-declarators.
bool Parser::isFunctionDeclaratorIdentifierList() {
  return !getLangOpts().CPlusPlus
         && Tok.is(tok::identifier)
         && !TryAltiVecVectorToken()
         // K&R identifier lists can't have typedefs as identifiers, per C99
         // 6.7.5.3p11.
         && (TryAnnotateTypeOrScopeToken() || !Tok.is(tok::annot_typename))
         // Identifier lists follow a really simple grammar: the identifiers can
         // be followed *only* by a ", identifier" or ")".  However, K&R
         // identifier lists are really rare in the brave new modern world, and
         // it is very common for someone to typo a type in a non-K&R style
         // list.  If we are presented with something like: "void foo(intptr x,
         // float y)", we don't want to start parsing the function declarator as
         // though it is a K&R style declarator just because intptr is an
         // invalid type.
         //
         // To handle this, we check to see if the token after the first
         // identifier is a "," or ")".  Only then do we parse it as an
         // identifier list.
         && (NextToken().is(tok::comma) || NextToken().is(tok::r_paren));
}

/// ParseFunctionDeclaratorIdentifierList - While parsing a function declarator
/// we found a K&R-style identifier list instead of a typed parameter list.
///
/// After returning, ParamInfo will hold the parsed parameters.
///
///       identifier-list: [C99 6.7.5]
///         identifier
///         identifier-list ',' identifier
///
void Parser::ParseFunctionDeclaratorIdentifierList(
       Declarator &D,
       SmallVector<DeclaratorChunk::ParamInfo, 16> &ParamInfo) {
  // If there was no identifier specified for the declarator, either we are in
  // an abstract-declarator, or we are in a parameter declarator which was found
  // to be abstract.  In abstract-declarators, identifier lists are not valid:
  // diagnose this.
  if (!D.getIdentifier())
    Diag(Tok, diag::ext_ident_list_in_param);

  // Maintain an efficient lookup of params we have seen so far.
  llvm::SmallSet<const IdentifierInfo*, 16> ParamsSoFar;

  while (1) {
    // If this isn't an identifier, report the error and skip until ')'.
    if (Tok.isNot(tok::identifier)) {
      Diag(Tok, diag::err_expected_ident);
      SkipUntil(tok::r_paren, /*StopAtSemi=*/true, /*DontConsume=*/true);
      // Forget we parsed anything.
      ParamInfo.clear();
      return;
    }

    IdentifierInfo *ParmII = Tok.getIdentifierInfo();

    // Reject 'typedef int y; int test(x, y)', but continue parsing.
    if (Actions.getTypeName(*ParmII, Tok.getLocation(), getCurScope()))
      Diag(Tok, diag::err_unexpected_typedef_ident) << ParmII;

    // Verify that the argument identifier has not already been mentioned.
    if (!ParamsSoFar.insert(ParmII)) {
      Diag(Tok, diag::err_param_redefinition) << ParmII;
    } else {
      // Remember this identifier in ParamInfo.
      ParamInfo.push_back(DeclaratorChunk::ParamInfo(ParmII,
                                                     Tok.getLocation(),
                                                     0));
    }

    // Eat the identifier.
    ConsumeToken();

    // The list continues if we see a comma.
    if (Tok.isNot(tok::comma))
      break;
    ConsumeToken();
  }
}

/// ParseParameterDeclarationClause - Parse a (possibly empty) parameter-list
/// after the opening parenthesis. This function will not parse a K&R-style
/// identifier list.
///
/// D is the declarator being parsed.  If FirstArgAttrs is non-null, then the
/// caller parsed those arguments immediately after the open paren - they should
/// be considered to be part of the first parameter.
///
/// After returning, ParamInfo will hold the parsed parameters. EllipsisLoc will
/// be the location of the ellipsis, if any was parsed.
///
///       parameter-type-list: [C99 6.7.5]
///         parameter-list
///         parameter-list ',' '...'
/// [C++]   parameter-list '...'
///
///       parameter-list: [C99 6.7.5]
///         parameter-declaration
///         parameter-list ',' parameter-declaration
///
///       parameter-declaration: [C99 6.7.5]
///         declaration-specifiers declarator
/// [C++]   declaration-specifiers declarator '=' assignment-expression
/// [C++11]                                       initializer-clause
/// [GNU]   declaration-specifiers declarator attributes
///         declaration-specifiers abstract-declarator[opt]
/// [C++]   declaration-specifiers abstract-declarator[opt]
///           '=' assignment-expression
/// [GNU]   declaration-specifiers abstract-declarator[opt] attributes
/// [C++11] attribute-specifier-seq parameter-declaration
///
void Parser::ParseParameterDeclarationClause(
       Declarator &D,
       ParsedAttributes &FirstArgAttrs,
       SmallVector<DeclaratorChunk::ParamInfo, 16> &ParamInfo,
       SourceLocation &EllipsisLoc) {

  while (1) {
    if (Tok.is(tok::ellipsis)) {
      // FIXME: Issue a diagnostic if we parsed an attribute-specifier-seq
      // before deciding this was a parameter-declaration-clause.
      EllipsisLoc = ConsumeToken();     // Consume the ellipsis.
      break;
    }

    // Parse the declaration-specifiers.
    // Just use the ParsingDeclaration "scope" of the declarator.
    DeclSpec DS(AttrFactory);

    // Parse any C++11 attributes.
    MaybeParseCXX11Attributes(DS.getAttributes());

    // Skip any Microsoft attributes before a param.
    MaybeParseMicrosoftAttributes(DS.getAttributes());

    SourceLocation DSStart = Tok.getLocation();

    // If the caller parsed attributes for the first argument, add them now.
    // Take them so that we only apply the attributes to the first parameter.
    // FIXME: If we can leave the attributes in the token stream somehow, we can
    // get rid of a parameter (FirstArgAttrs) and this statement. It might be
    // too much hassle.
    DS.takeAttributesFrom(FirstArgAttrs);

    ParseDeclarationSpecifiers(DS);

    // Parse the declarator.  This is "PrototypeContext", because we must
    // accept either 'declarator' or 'abstract-declarator' here.
    Declarator ParmDecl(DS, Declarator::PrototypeContext);
    ParseDeclarator(ParmDecl);

    // Parse GNU attributes, if present.
    MaybeParseGNUAttributes(ParmDecl);

    // Remember this parsed parameter in ParamInfo.
    IdentifierInfo *ParmII = ParmDecl.getIdentifier();

    // DefArgToks is used when the parsing of default arguments needs
    // to be delayed.
    CachedTokens *DefArgToks = 0;

    // If no parameter was specified, verify that *something* was specified,
    // otherwise we have a missing type and identifier.
    if (DS.isEmpty() && ParmDecl.getIdentifier() == 0 &&
        ParmDecl.getNumTypeObjects() == 0) {
      // Completely missing, emit error.
      Diag(DSStart, diag::err_missing_param);
    } else {
      // Otherwise, we have something.  Add it and let semantic analysis try
      // to grok it and add the result to the ParamInfo we are building.

      // Inform the actions module about the parameter declarator, so it gets
      // added to the current scope.
      Decl *Param = Actions.ActOnParamDeclarator(getCurScope(), ParmDecl);

      // Parse the default argument, if any. We parse the default
      // arguments in all dialects; the semantic analysis in
      // ActOnParamDefaultArgument will reject the default argument in
      // C.
      if (Tok.is(tok::equal)) {
        SourceLocation EqualLoc = Tok.getLocation();

        // Parse the default argument
        if (D.getContext() == Declarator::MemberContext) {
          // If we're inside a class definition, cache the tokens
          // corresponding to the default argument. We'll actually parse
          // them when we see the end of the class definition.
          // FIXME: Can we use a smart pointer for Toks?
          DefArgToks = new CachedTokens;

          if (!ConsumeAndStoreUntil(tok::comma, tok::r_paren, *DefArgToks,
                                    /*StopAtSemi=*/true,
                                    /*ConsumeFinalToken=*/false)) {
            delete DefArgToks;
            DefArgToks = 0;
            Actions.ActOnParamDefaultArgumentError(Param);
          } else {
            // Mark the end of the default argument so that we know when to
            // stop when we parse it later on.
            Token DefArgEnd;
            DefArgEnd.startToken();
            DefArgEnd.setKind(tok::cxx_defaultarg_end);
            DefArgEnd.setLocation(Tok.getLocation());
            DefArgToks->push_back(DefArgEnd);
            Actions.ActOnParamUnparsedDefaultArgument(Param, EqualLoc,
                                                (*DefArgToks)[1].getLocation());
          }
        } else {
          // Consume the '='.
          ConsumeToken();

          // The argument isn't actually potentially evaluated unless it is
          // used.
          EnterExpressionEvaluationContext Eval(Actions,
                                              Sema::PotentiallyEvaluatedIfUsed,
                                                Param);

          ExprResult DefArgResult;
          if (getLangOpts().CPlusPlus11 && Tok.is(tok::l_brace)) {
            Diag(Tok, diag::warn_cxx98_compat_generalized_initializer_lists);
            DefArgResult = ParseBraceInitializer();
          } else
            DefArgResult = ParseAssignmentExpression();
          if (DefArgResult.isInvalid()) {
            Actions.ActOnParamDefaultArgumentError(Param);
            SkipUntil(tok::comma, tok::r_paren, true, true);
          } else {
            // Inform the actions module about the default argument
            Actions.ActOnParamDefaultArgument(Param, EqualLoc,
                                              DefArgResult.take());
          }
        }
      }

      ParamInfo.push_back(DeclaratorChunk::ParamInfo(ParmII,
                                          ParmDecl.getIdentifierLoc(), Param,
                                          DefArgToks));
    }

    // If the next token is a comma, consume it and keep reading arguments.
    if (Tok.isNot(tok::comma)) {
      if (Tok.is(tok::ellipsis)) {
        EllipsisLoc = ConsumeToken();     // Consume the ellipsis.

        if (!getLangOpts().CPlusPlus) {
          // We have ellipsis without a preceding ',', which is ill-formed
          // in C. Complain and provide the fix.
          Diag(EllipsisLoc, diag::err_missing_comma_before_ellipsis)
            << FixItHint::CreateInsertion(EllipsisLoc, ", ");
        }
      }

      break;
    }

    // Consume the comma.
    ConsumeToken();
  }

}

/// [C90]   direct-declarator '[' constant-expression[opt] ']'
/// [C99]   direct-declarator '[' type-qual-list[opt] assignment-expr[opt] ']'
/// [C99]   direct-declarator '[' 'static' type-qual-list[opt] assign-expr ']'
/// [C99]   direct-declarator '[' type-qual-list 'static' assignment-expr ']'
/// [C99]   direct-declarator '[' type-qual-list[opt] '*' ']'
/// [C++11] direct-declarator '[' constant-expression[opt] ']'
///                           attribute-specifier-seq[opt]
void Parser::ParseBracketDeclarator(Declarator &D) {
  if (CheckProhibitedCXX11Attribute())
    return;

  BalancedDelimiterTracker T(*this, tok::l_square);
  T.consumeOpen();

  // C array syntax has many features, but by-far the most common is [] and [4].
  // This code does a fast path to handle some of the most obvious cases.
  if (Tok.getKind() == tok::r_square) {
    T.consumeClose();
    ParsedAttributes attrs(AttrFactory);
    MaybeParseCXX11Attributes(attrs);

    // Remember that we parsed the empty array type.
    ExprResult NumElements;
    D.AddTypeInfo(DeclaratorChunk::getArray(0, false, false, 0,
                                            T.getOpenLocation(),
                                            T.getCloseLocation()),
                  attrs, T.getCloseLocation());
    return;
  } else if (Tok.getKind() == tok::numeric_constant &&
             GetLookAheadToken(1).is(tok::r_square)) {
    // [4] is very common.  Parse the numeric constant expression.
    ExprResult ExprRes(Actions.ActOnNumericConstant(Tok, getCurScope()));
    ConsumeToken();

    T.consumeClose();
    ParsedAttributes attrs(AttrFactory);
    MaybeParseCXX11Attributes(attrs);

    // Remember that we parsed a array type, and remember its features.
    D.AddTypeInfo(DeclaratorChunk::getArray(0, false, false,
                                            ExprRes.release(),
                                            T.getOpenLocation(),
                                            T.getCloseLocation()),
                  attrs, T.getCloseLocation());
    return;
  }

  // If valid, this location is the position where we read the 'static' keyword.
  SourceLocation StaticLoc;
  if (Tok.is(tok::kw_static))
    StaticLoc = ConsumeToken();

  // If there is a type-qualifier-list, read it now.
  // Type qualifiers in an array subscript are a C99 feature.
  DeclSpec DS(AttrFactory);
  ParseTypeQualifierListOpt(DS, false /*no attributes*/);

  // If we haven't already read 'static', check to see if there is one after the
  // type-qualifier-list.
  if (!StaticLoc.isValid() && Tok.is(tok::kw_static))
    StaticLoc = ConsumeToken();

  // Handle "direct-declarator [ type-qual-list[opt] * ]".
  bool isStar = false;
  ExprResult NumElements;

  // Handle the case where we have '[*]' as the array size.  However, a leading
  // star could be the start of an expression, for example 'X[*p + 4]'.  Verify
  // the token after the star is a ']'.  Since stars in arrays are
  // infrequent, use of lookahead is not costly here.
  if (Tok.is(tok::star) && GetLookAheadToken(1).is(tok::r_square)) {
    ConsumeToken();  // Eat the '*'.

    if (StaticLoc.isValid()) {
      Diag(StaticLoc, diag::err_unspecified_vla_size_with_static);
      StaticLoc = SourceLocation();  // Drop the static.
    }
    isStar = true;
  } else if (Tok.isNot(tok::r_square)) {
    // Note, in C89, this production uses the constant-expr production instead
    // of assignment-expr.  The only difference is that assignment-expr allows
    // things like '=' and '*='.  Sema rejects these in C89 mode because they
    // are not i-c-e's, so we don't need to distinguish between the two here.

    // Parse the constant-expression or assignment-expression now (depending
    // on dialect).
    if (getLangOpts().CPlusPlus) {
      NumElements = ParseConstantExpression();
    } else {
      EnterExpressionEvaluationContext Unevaluated(Actions,
                                                   Sema::ConstantEvaluated);
      NumElements = ParseAssignmentExpression();
    }
  }

  // If there was an error parsing the assignment-expression, recover.
  if (NumElements.isInvalid()) {
    D.setInvalidType(true);
    // If the expression was invalid, skip it.
    SkipUntil(tok::r_square);
    return;
  }

  T.consumeClose();

  ParsedAttributes attrs(AttrFactory);
  MaybeParseCXX11Attributes(attrs);

  // Remember that we parsed a array type, and remember its features.
  D.AddTypeInfo(DeclaratorChunk::getArray(DS.getTypeQualifiers(),
                                          StaticLoc.isValid(), isStar,
                                          NumElements.release(),
                                          T.getOpenLocation(),
                                          T.getCloseLocation()),
                attrs, T.getCloseLocation());
}

/// [GNU]   typeof-specifier:
///           typeof ( expressions )
///           typeof ( type-name )
/// [GNU/C++] typeof unary-expression
///
void Parser::ParseTypeofSpecifier(DeclSpec &DS) {
  assert(Tok.is(tok::kw_typeof) && "Not a typeof specifier");
  Token OpTok = Tok;
  SourceLocation StartLoc = ConsumeToken();

  const bool hasParens = Tok.is(tok::l_paren);

  EnterExpressionEvaluationContext Unevaluated(Actions, Sema::Unevaluated,
                                               Sema::ReuseLambdaContextDecl);

  bool isCastExpr;
  ParsedType CastTy;
  SourceRange CastRange;
  ExprResult Operand = ParseExprAfterUnaryExprOrTypeTrait(OpTok, isCastExpr,
                                                          CastTy, CastRange);
  if (hasParens)
    DS.setTypeofParensRange(CastRange);

  if (CastRange.getEnd().isInvalid())
    // FIXME: Not accurate, the range gets one token more than it should.
    DS.SetRangeEnd(Tok.getLocation());
  else
    DS.SetRangeEnd(CastRange.getEnd());

  if (isCastExpr) {
    if (!CastTy) {
      DS.SetTypeSpecError();
      return;
    }

    const char *PrevSpec = 0;
    unsigned DiagID;
    // Check for duplicate type specifiers (e.g. "int typeof(int)").
    if (DS.SetTypeSpecType(DeclSpec::TST_typeofType, StartLoc, PrevSpec,
                           DiagID, CastTy))
      Diag(StartLoc, DiagID) << PrevSpec;
    return;
  }

  // If we get here, the operand to the typeof was an expresion.
  if (Operand.isInvalid()) {
    DS.SetTypeSpecError();
    return;
  }

  // We might need to transform the operand if it is potentially evaluated.
  Operand = Actions.HandleExprEvaluationContextForTypeof(Operand.get());
  if (Operand.isInvalid()) {
    DS.SetTypeSpecError();
    return;
  }

  const char *PrevSpec = 0;
  unsigned DiagID;
  // Check for duplicate type specifiers (e.g. "int typeof(int)").
  if (DS.SetTypeSpecType(DeclSpec::TST_typeofExpr, StartLoc, PrevSpec,
                         DiagID, Operand.get()))
    Diag(StartLoc, DiagID) << PrevSpec;
}

/// [C11]   atomic-specifier:
///           _Atomic ( type-name )
///
void Parser::ParseAtomicSpecifier(DeclSpec &DS) {
  assert(Tok.is(tok::kw__Atomic) && NextToken().is(tok::l_paren) &&
         "Not an atomic specifier");

  SourceLocation StartLoc = ConsumeToken();
  BalancedDelimiterTracker T(*this, tok::l_paren);
  if (T.consumeOpen())
    return;

  TypeResult Result = ParseTypeName();
  if (Result.isInvalid()) {
    SkipUntil(tok::r_paren);
    return;
  }

  // Match the ')'
  T.consumeClose();

  if (T.getCloseLocation().isInvalid())
    return;

  DS.setTypeofParensRange(T.getRange());
  DS.SetRangeEnd(T.getCloseLocation());

  const char *PrevSpec = 0;
  unsigned DiagID;
  if (DS.SetTypeSpecType(DeclSpec::TST_atomic, StartLoc, PrevSpec,
                         DiagID, Result.release()))
    Diag(StartLoc, DiagID) << PrevSpec;
}


/// TryAltiVecVectorTokenOutOfLine - Out of line body that should only be called
/// from TryAltiVecVectorToken.
bool Parser::TryAltiVecVectorTokenOutOfLine() {
  Token Next = NextToken();
  switch (Next.getKind()) {
  default: return false;
  case tok::kw_short:
  case tok::kw_long:
  case tok::kw_signed:
  case tok::kw_unsigned:
  case tok::kw_void:
  case tok::kw_char:
  case tok::kw_int:
  case tok::kw_float:
  case tok::kw_double:
  case tok::kw_bool:
  case tok::kw___pixel:
    Tok.setKind(tok::kw___vector);
    return true;
  case tok::identifier:
    if (Next.getIdentifierInfo() == Ident_pixel) {
      Tok.setKind(tok::kw___vector);
      return true;
    }
    return false;
  }
}

bool Parser::TryAltiVecTokenOutOfLine(DeclSpec &DS, SourceLocation Loc,
                                      const char *&PrevSpec, unsigned &DiagID,
                                      bool &isInvalid) {
  if (Tok.getIdentifierInfo() == Ident_vector) {
    Token Next = NextToken();
    switch (Next.getKind()) {
    case tok::kw_short:
    case tok::kw_long:
    case tok::kw_signed:
    case tok::kw_unsigned:
    case tok::kw_void:
    case tok::kw_char:
    case tok::kw_int:
    case tok::kw_float:
    case tok::kw_double:
    case tok::kw_bool:
    case tok::kw___pixel:
      isInvalid = DS.SetTypeAltiVecVector(true, Loc, PrevSpec, DiagID);
      return true;
    case tok::identifier:
      if (Next.getIdentifierInfo() == Ident_pixel) {
        isInvalid = DS.SetTypeAltiVecVector(true, Loc, PrevSpec, DiagID);
        return true;
      }
      break;
    default:
      break;
    }
  } else if ((Tok.getIdentifierInfo() == Ident_pixel) &&
             DS.isTypeAltiVecVector()) {
    isInvalid = DS.SetTypeAltiVecPixel(true, Loc, PrevSpec, DiagID);
    return true;
  }
  return false;
}<|MERGE_RESOLUTION|>--- conflicted
+++ resolved
@@ -3995,14 +3995,12 @@
   case tok::kw_volatile:
   case tok::kw_restrict:
 
-<<<<<<< HEAD
   case tok::kw_shared:
   case tok::kw_relaxed:
   case tok::kw_strict:
-=======
+
     // Debugger support.
   case tok::kw___unknown_anytype:
->>>>>>> 6267fb10
 
     // typedef-name
   case tok::annot_typename:
@@ -4359,7 +4357,6 @@
       isInvalid = DS.SetTypeQual(DeclSpec::TQ_restrict, Loc, PrevSpec, DiagID,
                                  getLangOpts());
       break;
-<<<<<<< HEAD
     case tok::kw_shared:
       {
         Token SharedTok = Tok;
@@ -4404,13 +4401,12 @@
       break;
     case tok::kw_strict:
       isInvalid = DS.SetTypeQualStrict(Loc, PrevSpec, DiagID);
-=======
+      break;
     case tok::kw__Atomic:
       if (!AtomicAllowed)
         goto DoneWithTypeQuals;
       isInvalid = DS.SetTypeQual(DeclSpec::TQ_atomic, Loc, PrevSpec, DiagID,
                                  getLangOpts());
->>>>>>> 6267fb10
       break;
 
     // OpenCL qualifiers:
