--- conflicted
+++ resolved
@@ -5113,13 +5113,10 @@
                                                 DS.getConstSpecLoc(),
                                                 DS.getVolatileSpecLoc(),
                                                 DS.getRestrictSpecLoc(),
-<<<<<<< HEAD
+                                                DS.getAtomicSpecLoc(),
                                                 DS.getSharedSpecLoc(),
                                                 DS.getRelaxedSpecLoc(),
-                                                DS.getStrictSpecLoc()),
-=======
-                                                DS.getAtomicSpecLoc()),
->>>>>>> 4fb22331
+                                                DS.getStrictSpecLoc())),
                     DS.getAttributes(),
                     SourceLocation());
     else
