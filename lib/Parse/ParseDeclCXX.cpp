//===--- ParseDeclCXX.cpp - C++ Declaration Parsing -------------*- C++ -*-===//
//
//                     The LLVM Compiler Infrastructure
//
// This file is distributed under the University of Illinois Open Source
// License. See LICENSE.TXT for details.
//
//===----------------------------------------------------------------------===//
//
//  This file implements the C++ Declaration portions of the Parser interfaces.
//
//===----------------------------------------------------------------------===//

#include "clang/Parse/Parser.h"
#include "RAIIObjectsForParser.h"
#include "clang/AST/ASTContext.h"
#include "clang/AST/DeclTemplate.h"
#include "clang/Basic/Attributes.h"
#include "clang/Basic/CharInfo.h"
#include "clang/Basic/OperatorKinds.h"
#include "clang/Basic/TargetInfo.h"
#include "clang/Parse/ParseDiagnostic.h"
#include "clang/Sema/DeclSpec.h"
#include "clang/Sema/ParsedTemplate.h"
#include "clang/Sema/PrettyDeclStackTrace.h"
#include "clang/Sema/Scope.h"
#include "clang/Sema/SemaDiagnostic.h"
#include "llvm/ADT/SmallString.h"

using namespace clang;

/// ParseNamespace - We know that the current token is a namespace keyword. This
/// may either be a top level namespace or a block-level namespace alias. If
/// there was an inline keyword, it has already been parsed.
///
///       namespace-definition: [C++ 7.3: basic.namespace]
///         named-namespace-definition
///         unnamed-namespace-definition
///
///       unnamed-namespace-definition:
///         'inline'[opt] 'namespace' attributes[opt] '{' namespace-body '}'
///
///       named-namespace-definition:
///         original-namespace-definition
///         extension-namespace-definition
///
///       original-namespace-definition:
///         'inline'[opt] 'namespace' identifier attributes[opt]
///             '{' namespace-body '}'
///
///       extension-namespace-definition:
///         'inline'[opt] 'namespace' original-namespace-name
///             '{' namespace-body '}'
///
///       namespace-alias-definition:  [C++ 7.3.2: namespace.alias]
///         'namespace' identifier '=' qualified-namespace-specifier ';'
///
Parser::DeclGroupPtrTy Parser::ParseNamespace(unsigned Context,
                                              SourceLocation &DeclEnd,
                                              SourceLocation InlineLoc) {
  assert(Tok.is(tok::kw_namespace) && "Not a namespace!");
  SourceLocation NamespaceLoc = ConsumeToken();  // eat the 'namespace'.
  ObjCDeclContextSwitch ObjCDC(*this);
    
  if (Tok.is(tok::code_completion)) {
    Actions.CodeCompleteNamespaceDecl(getCurScope());
    cutOffParsing();
    return DeclGroupPtrTy();
  }

  SourceLocation IdentLoc;
  IdentifierInfo *Ident = nullptr;
  std::vector<SourceLocation> ExtraIdentLoc;
  std::vector<IdentifierInfo*> ExtraIdent;
  std::vector<SourceLocation> ExtraNamespaceLoc;

  ParsedAttributesWithRange attrs(AttrFactory);
  SourceLocation attrLoc;
  if (getLangOpts().CPlusPlus11 && isCXX11AttributeSpecifier()) {
    if (!getLangOpts().CPlusPlus1z)
      Diag(Tok.getLocation(), diag::warn_cxx14_compat_attribute)
          << 0 /*namespace*/;
    attrLoc = Tok.getLocation();
    ParseCXX11Attributes(attrs);
  }

  if (Tok.is(tok::identifier)) {
    Ident = Tok.getIdentifierInfo();
    IdentLoc = ConsumeToken();  // eat the identifier.
    while (Tok.is(tok::coloncolon) && NextToken().is(tok::identifier)) {
      ExtraNamespaceLoc.push_back(ConsumeToken());
      ExtraIdent.push_back(Tok.getIdentifierInfo());
      ExtraIdentLoc.push_back(ConsumeToken());
    }
  }

  // A nested namespace definition cannot have attributes.
  if (!ExtraNamespaceLoc.empty() && attrLoc.isValid())
    Diag(attrLoc, diag::err_unexpected_nested_namespace_attribute);

  // Read label attributes, if present.
  if (Tok.is(tok::kw___attribute)) {
    attrLoc = Tok.getLocation();
    ParseGNUAttributes(attrs);
  }

  if (Tok.is(tok::equal)) {
    if (!Ident) {
      Diag(Tok, diag::err_expected) << tok::identifier;
      // Skip to end of the definition and eat the ';'.
      SkipUntil(tok::semi);
      return DeclGroupPtrTy();
    }
    if (attrLoc.isValid())
      Diag(attrLoc, diag::err_unexpected_namespace_attributes_alias);
    if (InlineLoc.isValid())
      Diag(InlineLoc, diag::err_inline_namespace_alias)
          << FixItHint::CreateRemoval(InlineLoc);
    Decl *NSAlias = ParseNamespaceAlias(NamespaceLoc, IdentLoc, Ident, DeclEnd);
    return Actions.ConvertDeclToDeclGroup(NSAlias);
}

  BalancedDelimiterTracker T(*this, tok::l_brace);
  if (T.consumeOpen()) {
    if (Ident)
      Diag(Tok, diag::err_expected) << tok::l_brace;
    else
      Diag(Tok, diag::err_expected_either) << tok::identifier << tok::l_brace;
    return DeclGroupPtrTy();
  }

  if (getCurScope()->isClassScope() || getCurScope()->isTemplateParamScope() || 
      getCurScope()->isInObjcMethodScope() || getCurScope()->getBlockParent() || 
      getCurScope()->getFnParent()) {
    Diag(T.getOpenLocation(), diag::err_namespace_nonnamespace_scope);
    SkipUntil(tok::r_brace);
    return DeclGroupPtrTy();
  }

  if (ExtraIdent.empty()) {
    // Normal namespace definition, not a nested-namespace-definition.
  } else if (InlineLoc.isValid()) {
    Diag(InlineLoc, diag::err_inline_nested_namespace_definition);
  } else if (getLangOpts().CPlusPlus1z) {
    Diag(ExtraNamespaceLoc[0],
         diag::warn_cxx14_compat_nested_namespace_definition);
  } else {
    TentativeParsingAction TPA(*this);
    SkipUntil(tok::r_brace, StopBeforeMatch);
    Token rBraceToken = Tok;
    TPA.Revert();

    if (!rBraceToken.is(tok::r_brace)) {
      Diag(ExtraNamespaceLoc[0], diag::ext_nested_namespace_definition)
          << SourceRange(ExtraNamespaceLoc.front(), ExtraIdentLoc.back());
    } else {
      std::string NamespaceFix;
      for (std::vector<IdentifierInfo*>::iterator I = ExtraIdent.begin(),
           E = ExtraIdent.end(); I != E; ++I) {
        NamespaceFix += " { namespace ";
        NamespaceFix += (*I)->getName();
      }

      std::string RBraces;
      for (unsigned i = 0, e = ExtraIdent.size(); i != e; ++i)
        RBraces +=  "} ";

      Diag(ExtraNamespaceLoc[0], diag::ext_nested_namespace_definition)
          << FixItHint::CreateReplacement(SourceRange(ExtraNamespaceLoc.front(),
                                                      ExtraIdentLoc.back()),
                                          NamespaceFix)
          << FixItHint::CreateInsertion(rBraceToken.getLocation(), RBraces);
    }
  }

  // If we're still good, complain about inline namespaces in non-C++0x now.
  if (InlineLoc.isValid())
    Diag(InlineLoc, getLangOpts().CPlusPlus11 ?
         diag::warn_cxx98_compat_inline_namespace : diag::ext_inline_namespace);

  // Enter a scope for the namespace.
  ParseScope NamespaceScope(this, Scope::DeclScope);

  UsingDirectiveDecl *ImplicitUsingDirectiveDecl = nullptr;
  Decl *NamespcDecl =
    Actions.ActOnStartNamespaceDef(getCurScope(), InlineLoc, NamespaceLoc,
                                   IdentLoc, Ident, T.getOpenLocation(), 
                                   attrs.getList(), ImplicitUsingDirectiveDecl);

  PrettyDeclStackTraceEntry CrashInfo(Actions, NamespcDecl, NamespaceLoc,
                                      "parsing namespace");

  // Parse the contents of the namespace.  This includes parsing recovery on 
  // any improperly nested namespaces.
  ParseInnerNamespace(ExtraIdentLoc, ExtraIdent, ExtraNamespaceLoc, 0,
                      InlineLoc, attrs, T);

  // Leave the namespace scope.
  NamespaceScope.Exit();

  DeclEnd = T.getCloseLocation();
  Actions.ActOnFinishNamespaceDef(NamespcDecl, DeclEnd);
  
  return Actions.ConvertDeclToDeclGroup(NamespcDecl, 
                                        ImplicitUsingDirectiveDecl);
}

/// ParseInnerNamespace - Parse the contents of a namespace.
void Parser::ParseInnerNamespace(std::vector<SourceLocation> &IdentLoc,
                                 std::vector<IdentifierInfo *> &Ident,
                                 std::vector<SourceLocation> &NamespaceLoc,
                                 unsigned int index, SourceLocation &InlineLoc,
                                 ParsedAttributes &attrs,
                                 BalancedDelimiterTracker &Tracker) {
  if (index == Ident.size()) {
    while (!tryParseMisplacedModuleImport() && Tok.isNot(tok::r_brace) &&
           Tok.isNot(tok::eof)) {
      ParsedAttributesWithRange attrs(AttrFactory);
      MaybeParseCXX11Attributes(attrs);
      MaybeParseMicrosoftAttributes(attrs);
      ParseExternalDeclaration(attrs);
    }

    // The caller is what called check -- we are simply calling
    // the close for it.
    Tracker.consumeClose();

    return;
  }

  // Handle a nested namespace definition.
  // FIXME: Preserve the source information through to the AST rather than
  // desugaring it here.
  ParseScope NamespaceScope(this, Scope::DeclScope);
  UsingDirectiveDecl *ImplicitUsingDirectiveDecl = nullptr;
  Decl *NamespcDecl =
    Actions.ActOnStartNamespaceDef(getCurScope(), SourceLocation(),
                                   NamespaceLoc[index], IdentLoc[index],
                                   Ident[index], Tracker.getOpenLocation(), 
                                   attrs.getList(), ImplicitUsingDirectiveDecl);
  assert(!ImplicitUsingDirectiveDecl && 
         "nested namespace definition cannot define anonymous namespace");

  ParseInnerNamespace(IdentLoc, Ident, NamespaceLoc, ++index, InlineLoc,
                      attrs, Tracker);

  NamespaceScope.Exit();
  Actions.ActOnFinishNamespaceDef(NamespcDecl, Tracker.getCloseLocation());
}

/// ParseNamespaceAlias - Parse the part after the '=' in a namespace
/// alias definition.
///
Decl *Parser::ParseNamespaceAlias(SourceLocation NamespaceLoc,
                                  SourceLocation AliasLoc,
                                  IdentifierInfo *Alias,
                                  SourceLocation &DeclEnd) {
  assert(Tok.is(tok::equal) && "Not equal token");

  ConsumeToken(); // eat the '='.

  if (Tok.is(tok::code_completion)) {
    Actions.CodeCompleteNamespaceAliasDecl(getCurScope());
    cutOffParsing();
    return nullptr;
  }

  CXXScopeSpec SS;
  // Parse (optional) nested-name-specifier.
  ParseOptionalCXXScopeSpecifier(SS, ParsedType(), /*EnteringContext=*/false);

  if (SS.isInvalid() || Tok.isNot(tok::identifier)) {
    Diag(Tok, diag::err_expected_namespace_name);
    // Skip to end of the definition and eat the ';'.
    SkipUntil(tok::semi);
    return nullptr;
  }

  // Parse identifier.
  IdentifierInfo *Ident = Tok.getIdentifierInfo();
  SourceLocation IdentLoc = ConsumeToken();

  // Eat the ';'.
  DeclEnd = Tok.getLocation();
  if (ExpectAndConsume(tok::semi, diag::err_expected_semi_after_namespace_name))
    SkipUntil(tok::semi);

  return Actions.ActOnNamespaceAliasDef(getCurScope(), NamespaceLoc, AliasLoc,
                                        Alias, SS, IdentLoc, Ident);
}

/// ParseLinkage - We know that the current token is a string_literal
/// and just before that, that extern was seen.
///
///       linkage-specification: [C++ 7.5p2: dcl.link]
///         'extern' string-literal '{' declaration-seq[opt] '}'
///         'extern' string-literal declaration
///
Decl *Parser::ParseLinkage(ParsingDeclSpec &DS, unsigned Context) {
  assert(isTokenStringLiteral() && "Not a string literal!");
  ExprResult Lang = ParseStringLiteralExpression(false);

  ParseScope LinkageScope(this, Scope::DeclScope);
  Decl *LinkageSpec =
      Lang.isInvalid()
          ? nullptr
          : Actions.ActOnStartLinkageSpecification(
                getCurScope(), DS.getSourceRange().getBegin(), Lang.get(),
                Tok.is(tok::l_brace) ? Tok.getLocation() : SourceLocation());

  ParsedAttributesWithRange attrs(AttrFactory);
  MaybeParseCXX11Attributes(attrs);
  MaybeParseMicrosoftAttributes(attrs);

  if (Tok.isNot(tok::l_brace)) {
    // Reset the source range in DS, as the leading "extern"
    // does not really belong to the inner declaration ...
    DS.SetRangeStart(SourceLocation());
    DS.SetRangeEnd(SourceLocation());
    // ... but anyway remember that such an "extern" was seen.
    DS.setExternInLinkageSpec(true);
    ParseExternalDeclaration(attrs, &DS);
    return LinkageSpec ? Actions.ActOnFinishLinkageSpecification(
                             getCurScope(), LinkageSpec, SourceLocation())
                       : nullptr;
  }

  DS.abort();

  ProhibitAttributes(attrs);

  BalancedDelimiterTracker T(*this, tok::l_brace);
  T.consumeOpen();

  unsigned NestedModules = 0;
  while (true) {
    switch (Tok.getKind()) {
    case tok::annot_module_begin:
      ++NestedModules;
      ParseTopLevelDecl();
      continue;

    case tok::annot_module_end:
      if (!NestedModules)
        break;
      --NestedModules;
      ParseTopLevelDecl();
      continue;

    case tok::annot_module_include:
      ParseTopLevelDecl();
      continue;

    case tok::eof:
      break;

    case tok::r_brace:
      if (!NestedModules)
        break;
      // Fall through.
    default:
      ParsedAttributesWithRange attrs(AttrFactory);
      MaybeParseCXX11Attributes(attrs);
      MaybeParseMicrosoftAttributes(attrs);
      ParseExternalDeclaration(attrs);
      continue;
    }

    break;
  }

  T.consumeClose();
  return LinkageSpec ? Actions.ActOnFinishLinkageSpecification(
                           getCurScope(), LinkageSpec, T.getCloseLocation())
                     : nullptr;
}

/// ParseUsingDirectiveOrDeclaration - Parse C++ using using-declaration or
/// using-directive. Assumes that current token is 'using'.
Decl *Parser::ParseUsingDirectiveOrDeclaration(unsigned Context,
                                         const ParsedTemplateInfo &TemplateInfo,
                                               SourceLocation &DeclEnd,
                                             ParsedAttributesWithRange &attrs,
                                               Decl **OwnedType) {
  assert(Tok.is(tok::kw_using) && "Not using token");
  ObjCDeclContextSwitch ObjCDC(*this);
  
  // Eat 'using'.
  SourceLocation UsingLoc = ConsumeToken();

  if (Tok.is(tok::code_completion)) {
    Actions.CodeCompleteUsing(getCurScope());
    cutOffParsing();
    return nullptr;
  }

  // 'using namespace' means this is a using-directive.
  if (Tok.is(tok::kw_namespace)) {
    // Template parameters are always an error here.
    if (TemplateInfo.Kind) {
      SourceRange R = TemplateInfo.getSourceRange();
      Diag(UsingLoc, diag::err_templated_using_directive_declaration)
        << 0 /* directive */ << R << FixItHint::CreateRemoval(R);
    }

    return ParseUsingDirective(Context, UsingLoc, DeclEnd, attrs);
  }

  // Otherwise, it must be a using-declaration or an alias-declaration.

  // Using declarations can't have attributes.
  ProhibitAttributes(attrs);

  return ParseUsingDeclaration(Context, TemplateInfo, UsingLoc, DeclEnd,
                                    AS_none, OwnedType);
}

/// ParseUsingDirective - Parse C++ using-directive, assumes
/// that current token is 'namespace' and 'using' was already parsed.
///
///       using-directive: [C++ 7.3.p4: namespace.udir]
///        'using' 'namespace' ::[opt] nested-name-specifier[opt]
///                 namespace-name ;
/// [GNU] using-directive:
///        'using' 'namespace' ::[opt] nested-name-specifier[opt]
///                 namespace-name attributes[opt] ;
///
Decl *Parser::ParseUsingDirective(unsigned Context,
                                  SourceLocation UsingLoc,
                                  SourceLocation &DeclEnd,
                                  ParsedAttributes &attrs) {
  assert(Tok.is(tok::kw_namespace) && "Not 'namespace' token");

  // Eat 'namespace'.
  SourceLocation NamespcLoc = ConsumeToken();

  if (Tok.is(tok::code_completion)) {
    Actions.CodeCompleteUsingDirective(getCurScope());
    cutOffParsing();
    return nullptr;
  }

  CXXScopeSpec SS;
  // Parse (optional) nested-name-specifier.
  ParseOptionalCXXScopeSpecifier(SS, ParsedType(), /*EnteringContext=*/false);

  IdentifierInfo *NamespcName = nullptr;
  SourceLocation IdentLoc = SourceLocation();

  // Parse namespace-name.
  if (SS.isInvalid() || Tok.isNot(tok::identifier)) {
    Diag(Tok, diag::err_expected_namespace_name);
    // If there was invalid namespace name, skip to end of decl, and eat ';'.
    SkipUntil(tok::semi);
    // FIXME: Are there cases, when we would like to call ActOnUsingDirective?
    return nullptr;
  }

  // Parse identifier.
  NamespcName = Tok.getIdentifierInfo();
  IdentLoc = ConsumeToken();

  // Parse (optional) attributes (most likely GNU strong-using extension).
  bool GNUAttr = false;
  if (Tok.is(tok::kw___attribute)) {
    GNUAttr = true;
    ParseGNUAttributes(attrs);
  }

  // Eat ';'.
  DeclEnd = Tok.getLocation();
  if (ExpectAndConsume(tok::semi,
                       GNUAttr ? diag::err_expected_semi_after_attribute_list
                               : diag::err_expected_semi_after_namespace_name))
    SkipUntil(tok::semi);

  return Actions.ActOnUsingDirective(getCurScope(), UsingLoc, NamespcLoc, SS,
                                     IdentLoc, NamespcName, attrs.getList());
}

/// ParseUsingDeclaration - Parse C++ using-declaration or alias-declaration.
/// Assumes that 'using' was already seen.
///
///     using-declaration: [C++ 7.3.p3: namespace.udecl]
///       'using' 'typename'[opt] ::[opt] nested-name-specifier
///               unqualified-id
///       'using' :: unqualified-id
///
///     alias-declaration: C++11 [dcl.dcl]p1
///       'using' identifier attribute-specifier-seq[opt] = type-id ;
///
Decl *Parser::ParseUsingDeclaration(unsigned Context,
                                    const ParsedTemplateInfo &TemplateInfo,
                                    SourceLocation UsingLoc,
                                    SourceLocation &DeclEnd,
                                    AccessSpecifier AS,
                                    Decl **OwnedType) {
  CXXScopeSpec SS;
  SourceLocation TypenameLoc;
  bool HasTypenameKeyword = false;

  // Check for misplaced attributes before the identifier in an
  // alias-declaration.
  ParsedAttributesWithRange MisplacedAttrs(AttrFactory);
  MaybeParseCXX11Attributes(MisplacedAttrs);

  // Ignore optional 'typename'.
  // FIXME: This is wrong; we should parse this as a typename-specifier.
  if (TryConsumeToken(tok::kw_typename, TypenameLoc))
    HasTypenameKeyword = true;

  if (Tok.is(tok::kw___super)) {
    Diag(Tok.getLocation(), diag::err_super_in_using_declaration);
    SkipUntil(tok::semi);
    return nullptr;
  }

  // Parse nested-name-specifier.
  IdentifierInfo *LastII = nullptr;
  ParseOptionalCXXScopeSpecifier(SS, ParsedType(), /*EnteringContext=*/false,
                                 /*MayBePseudoDtor=*/nullptr,
                                 /*IsTypename=*/false,
                                 /*LastII=*/&LastII);

  // Check nested-name specifier.
  if (SS.isInvalid()) {
    SkipUntil(tok::semi);
    return nullptr;
  }

  SourceLocation TemplateKWLoc;
  UnqualifiedId Name;

  // Parse the unqualified-id. We allow parsing of both constructor and
  // destructor names and allow the action module to diagnose any semantic
  // errors.
  //
  // C++11 [class.qual]p2:
  //   [...] in a using-declaration that is a member-declaration, if the name
  //   specified after the nested-name-specifier is the same as the identifier
  //   or the simple-template-id's template-name in the last component of the
  //   nested-name-specifier, the name is [...] considered to name the
  //   constructor.
  if (getLangOpts().CPlusPlus11 && Context == Declarator::MemberContext &&
      Tok.is(tok::identifier) && NextToken().is(tok::semi) &&
      SS.isNotEmpty() && LastII == Tok.getIdentifierInfo() &&
      !SS.getScopeRep()->getAsNamespace() &&
      !SS.getScopeRep()->getAsNamespaceAlias()) {
    SourceLocation IdLoc = ConsumeToken();
    ParsedType Type = Actions.getInheritingConstructorName(SS, IdLoc, *LastII);
    Name.setConstructorName(Type, IdLoc, IdLoc);
  } else if (ParseUnqualifiedId(
                 SS, /*EnteringContext=*/false,
                 /*AllowDestructorName=*/true,
                 /*AllowConstructorName=*/!(Tok.is(tok::identifier) &&
                                            NextToken().is(tok::equal)),
                 ParsedType(), TemplateKWLoc, Name)) {
    SkipUntil(tok::semi);
    return nullptr;
  }

  ParsedAttributesWithRange Attrs(AttrFactory);
  MaybeParseGNUAttributes(Attrs);
  MaybeParseCXX11Attributes(Attrs);

  // Maybe this is an alias-declaration.
  TypeResult TypeAlias;
  bool IsAliasDecl = Tok.is(tok::equal);
  Decl *DeclFromDeclSpec = nullptr;
  if (IsAliasDecl) {
    // If we had any misplaced attributes from earlier, this is where they
    // should have been written.
    if (MisplacedAttrs.Range.isValid()) {
      Diag(MisplacedAttrs.Range.getBegin(), diag::err_attributes_not_allowed)
        << FixItHint::CreateInsertionFromRange(
               Tok.getLocation(),
               CharSourceRange::getTokenRange(MisplacedAttrs.Range))
        << FixItHint::CreateRemoval(MisplacedAttrs.Range);
      Attrs.takeAllFrom(MisplacedAttrs);
    }

    ConsumeToken();

    Diag(Tok.getLocation(), getLangOpts().CPlusPlus11 ?
         diag::warn_cxx98_compat_alias_declaration :
         diag::ext_alias_declaration);

    // Type alias templates cannot be specialized.
    int SpecKind = -1;
    if (TemplateInfo.Kind == ParsedTemplateInfo::Template &&
        Name.getKind() == UnqualifiedId::IK_TemplateId)
      SpecKind = 0;
    if (TemplateInfo.Kind == ParsedTemplateInfo::ExplicitSpecialization)
      SpecKind = 1;
    if (TemplateInfo.Kind == ParsedTemplateInfo::ExplicitInstantiation)
      SpecKind = 2;
    if (SpecKind != -1) {
      SourceRange Range;
      if (SpecKind == 0)
        Range = SourceRange(Name.TemplateId->LAngleLoc,
                            Name.TemplateId->RAngleLoc);
      else
        Range = TemplateInfo.getSourceRange();
      Diag(Range.getBegin(), diag::err_alias_declaration_specialization)
        << SpecKind << Range;
      SkipUntil(tok::semi);
      return nullptr;
    }

    // Name must be an identifier.
    if (Name.getKind() != UnqualifiedId::IK_Identifier) {
      Diag(Name.StartLocation, diag::err_alias_declaration_not_identifier);
      // No removal fixit: can't recover from this.
      SkipUntil(tok::semi);
      return nullptr;
    } else if (HasTypenameKeyword)
      Diag(TypenameLoc, diag::err_alias_declaration_not_identifier)
        << FixItHint::CreateRemoval(SourceRange(TypenameLoc,
                             SS.isNotEmpty() ? SS.getEndLoc() : TypenameLoc));
    else if (SS.isNotEmpty())
      Diag(SS.getBeginLoc(), diag::err_alias_declaration_not_identifier)
        << FixItHint::CreateRemoval(SS.getRange());

    TypeAlias = ParseTypeName(nullptr, TemplateInfo.Kind
                                           ? Declarator::AliasTemplateContext
                                           : Declarator::AliasDeclContext,
                              AS, &DeclFromDeclSpec, &Attrs);
    if (OwnedType)
      *OwnedType = DeclFromDeclSpec;
  } else {
    // C++11 attributes are not allowed on a using-declaration, but GNU ones
    // are.
    ProhibitAttributes(MisplacedAttrs);
    ProhibitAttributes(Attrs);

    // Parse (optional) attributes (most likely GNU strong-using extension).
    MaybeParseGNUAttributes(Attrs);
  }

  // Eat ';'.
  DeclEnd = Tok.getLocation();
  if (ExpectAndConsume(tok::semi, diag::err_expected_after,
                       !Attrs.empty() ? "attributes list"
                                      : IsAliasDecl ? "alias declaration"
                                                    : "using declaration"))
    SkipUntil(tok::semi);

  // Diagnose an attempt to declare a templated using-declaration.
  // In C++11, alias-declarations can be templates:
  //   template <...> using id = type;
  if (TemplateInfo.Kind && !IsAliasDecl) {
    SourceRange R = TemplateInfo.getSourceRange();
    Diag(UsingLoc, diag::err_templated_using_directive_declaration)
      << 1 /* declaration */ << R << FixItHint::CreateRemoval(R);

    // Unfortunately, we have to bail out instead of recovering by
    // ignoring the parameters, just in case the nested name specifier
    // depends on the parameters.
    return nullptr;
  }

  // "typename" keyword is allowed for identifiers only,
  // because it may be a type definition.
  if (HasTypenameKeyword && Name.getKind() != UnqualifiedId::IK_Identifier) {
    Diag(Name.getSourceRange().getBegin(), diag::err_typename_identifiers_only)
      << FixItHint::CreateRemoval(SourceRange(TypenameLoc));
    // Proceed parsing, but reset the HasTypenameKeyword flag.
    HasTypenameKeyword = false;
  }

  if (IsAliasDecl) {
    TemplateParameterLists *TemplateParams = TemplateInfo.TemplateParams;
    MultiTemplateParamsArg TemplateParamsArg(
      TemplateParams ? TemplateParams->data() : nullptr,
      TemplateParams ? TemplateParams->size() : 0);
    return Actions.ActOnAliasDeclaration(getCurScope(), AS, TemplateParamsArg,
                                         UsingLoc, Name, Attrs.getList(),
                                         TypeAlias, DeclFromDeclSpec);
  }

  return Actions.ActOnUsingDeclaration(getCurScope(), AS,
                                       /* HasUsingKeyword */ true, UsingLoc,
                                       SS, Name, Attrs.getList(),
                                       HasTypenameKeyword, TypenameLoc);
}

/// ParseStaticAssertDeclaration - Parse C++0x or C11 static_assert-declaration.
///
/// [C++0x] static_assert-declaration:
///           static_assert ( constant-expression  ,  string-literal  ) ;
///
/// [C11]   static_assert-declaration:
///           _Static_assert ( constant-expression  ,  string-literal  ) ;
///
Decl *Parser::ParseStaticAssertDeclaration(SourceLocation &DeclEnd){
  assert(Tok.isOneOf(tok::kw_static_assert, tok::kw__Static_assert) &&
         "Not a static_assert declaration");

  if (Tok.is(tok::kw__Static_assert) && !getLangOpts().C11)
    Diag(Tok, diag::ext_c11_static_assert);
  if (Tok.is(tok::kw_static_assert))
    Diag(Tok, diag::warn_cxx98_compat_static_assert);

  SourceLocation StaticAssertLoc = ConsumeToken();

  BalancedDelimiterTracker T(*this, tok::l_paren);
  if (T.consumeOpen()) {
    Diag(Tok, diag::err_expected) << tok::l_paren;
    SkipMalformedDecl();
    return nullptr;
  }

  ExprResult AssertExpr(ParseConstantExpression());
  if (AssertExpr.isInvalid()) {
    SkipMalformedDecl();
    return nullptr;
  }

  ExprResult AssertMessage;
  if (Tok.is(tok::r_paren)) {
    Diag(Tok, getLangOpts().CPlusPlus1z
                  ? diag::warn_cxx14_compat_static_assert_no_message
                  : diag::ext_static_assert_no_message)
      << (getLangOpts().CPlusPlus1z
              ? FixItHint()
              : FixItHint::CreateInsertion(Tok.getLocation(), ", \"\""));
  } else {
    if (ExpectAndConsume(tok::comma)) {
      SkipUntil(tok::semi);
      return nullptr;
    }

    if (!isTokenStringLiteral()) {
      Diag(Tok, diag::err_expected_string_literal)
        << /*Source='static_assert'*/1;
      SkipMalformedDecl();
      return nullptr;
    }

    AssertMessage = ParseStringLiteralExpression();
    if (AssertMessage.isInvalid()) {
      SkipMalformedDecl();
      return nullptr;
    }
  }

  T.consumeClose();

  DeclEnd = Tok.getLocation();
  ExpectAndConsumeSemi(diag::err_expected_semi_after_static_assert);

  return Actions.ActOnStaticAssertDeclaration(StaticAssertLoc,
                                              AssertExpr.get(),
                                              AssertMessage.get(),
                                              T.getCloseLocation());
}

/// ParseDecltypeSpecifier - Parse a C++11 decltype specifier.
///
/// 'decltype' ( expression )
/// 'decltype' ( 'auto' )      [C++1y]
///
SourceLocation Parser::ParseDecltypeSpecifier(DeclSpec &DS) {
  assert(Tok.isOneOf(tok::kw_decltype, tok::annot_decltype)
           && "Not a decltype specifier");
  
  ExprResult Result;
  SourceLocation StartLoc = Tok.getLocation();
  SourceLocation EndLoc;

  if (Tok.is(tok::annot_decltype)) {
    Result = getExprAnnotation(Tok);
    EndLoc = Tok.getAnnotationEndLoc();
    ConsumeToken();
    if (Result.isInvalid()) {
      DS.SetTypeSpecError();
      return EndLoc;
    }
  } else {
    if (Tok.getIdentifierInfo()->isStr("decltype"))
      Diag(Tok, diag::warn_cxx98_compat_decltype);

    ConsumeToken();

    BalancedDelimiterTracker T(*this, tok::l_paren);
    if (T.expectAndConsume(diag::err_expected_lparen_after,
                           "decltype", tok::r_paren)) {
      DS.SetTypeSpecError();
      return T.getOpenLocation() == Tok.getLocation() ?
             StartLoc : T.getOpenLocation();
    }

    // Check for C++1y 'decltype(auto)'.
    if (Tok.is(tok::kw_auto)) {
      // No need to disambiguate here: an expression can't start with 'auto',
      // because the typename-specifier in a function-style cast operation can't
      // be 'auto'.
      Diag(Tok.getLocation(),
           getLangOpts().CPlusPlus14
             ? diag::warn_cxx11_compat_decltype_auto_type_specifier
             : diag::ext_decltype_auto_type_specifier);
      ConsumeToken();
    } else {
      // Parse the expression

      // C++11 [dcl.type.simple]p4:
      //   The operand of the decltype specifier is an unevaluated operand.
      EnterExpressionEvaluationContext Unevaluated(Actions, Sema::Unevaluated,
                                                   nullptr,/*IsDecltype=*/true);
      Result =
          Actions.CorrectDelayedTyposInExpr(ParseExpression(), [](Expr *E) {
            return E->hasPlaceholderType() ? ExprError() : E;
          });
      if (Result.isInvalid()) {
        DS.SetTypeSpecError();
        if (SkipUntil(tok::r_paren, StopAtSemi | StopBeforeMatch)) {
          EndLoc = ConsumeParen();
        } else {
          if (PP.isBacktrackEnabled() && Tok.is(tok::semi)) {
            // Backtrack to get the location of the last token before the semi.
            PP.RevertCachedTokens(2);
            ConsumeToken(); // the semi.
            EndLoc = ConsumeAnyToken();
            assert(Tok.is(tok::semi));
          } else {
            EndLoc = Tok.getLocation();
          }
        }
        return EndLoc;
      }

      Result = Actions.ActOnDecltypeExpression(Result.get());
    }

    // Match the ')'
    T.consumeClose();
    if (T.getCloseLocation().isInvalid()) {
      DS.SetTypeSpecError();
      // FIXME: this should return the location of the last token
      //        that was consumed (by "consumeClose()")
      return T.getCloseLocation();
    }

    if (Result.isInvalid()) {
      DS.SetTypeSpecError();
      return T.getCloseLocation();
    }

    EndLoc = T.getCloseLocation();
  }
  assert(!Result.isInvalid());

  const char *PrevSpec = nullptr;
  unsigned DiagID;
  const PrintingPolicy &Policy = Actions.getASTContext().getPrintingPolicy();
  // Check for duplicate type specifiers (e.g. "int decltype(a)").
  if (Result.get()
        ? DS.SetTypeSpecType(DeclSpec::TST_decltype, StartLoc, PrevSpec,
                             DiagID, Result.get(), Policy)
        : DS.SetTypeSpecType(DeclSpec::TST_decltype_auto, StartLoc, PrevSpec,
                             DiagID, Policy)) {
    Diag(StartLoc, DiagID) << PrevSpec;
    DS.SetTypeSpecError();
  }
  return EndLoc;
}

void Parser::AnnotateExistingDecltypeSpecifier(const DeclSpec& DS, 
                                               SourceLocation StartLoc,
                                               SourceLocation EndLoc) {
  // make sure we have a token we can turn into an annotation token
  if (PP.isBacktrackEnabled())
    PP.RevertCachedTokens(1);
  else
    PP.EnterToken(Tok);

  Tok.setKind(tok::annot_decltype);
  setExprAnnotation(Tok,
                    DS.getTypeSpecType() == TST_decltype ? DS.getRepAsExpr() :
                    DS.getTypeSpecType() == TST_decltype_auto ? ExprResult() :
                    ExprError());
  Tok.setAnnotationEndLoc(EndLoc);
  Tok.setLocation(StartLoc);
  PP.AnnotateCachedTokens(Tok);
}

void Parser::ParseUnderlyingTypeSpecifier(DeclSpec &DS) {
  assert(Tok.is(tok::kw___underlying_type) &&
         "Not an underlying type specifier");

  SourceLocation StartLoc = ConsumeToken();
  BalancedDelimiterTracker T(*this, tok::l_paren);
  if (T.expectAndConsume(diag::err_expected_lparen_after,
                       "__underlying_type", tok::r_paren)) {
    return;
  }

  TypeResult Result = ParseTypeName();
  if (Result.isInvalid()) {
    SkipUntil(tok::r_paren, StopAtSemi);
    return;
  }

  // Match the ')'
  T.consumeClose();
  if (T.getCloseLocation().isInvalid())
    return;

  const char *PrevSpec = nullptr;
  unsigned DiagID;
  if (DS.SetTypeSpecType(DeclSpec::TST_underlyingType, StartLoc, PrevSpec,
                         DiagID, Result.get(),
                         Actions.getASTContext().getPrintingPolicy()))
    Diag(StartLoc, DiagID) << PrevSpec;
  DS.setTypeofParensRange(T.getRange());
}

/// ParseBaseTypeSpecifier - Parse a C++ base-type-specifier which is either a
/// class name or decltype-specifier. Note that we only check that the result 
/// names a type; semantic analysis will need to verify that the type names a 
/// class. The result is either a type or null, depending on whether a type 
/// name was found.
///
///       base-type-specifier: [C++11 class.derived]
///         class-or-decltype
///       class-or-decltype: [C++11 class.derived]
///         nested-name-specifier[opt] class-name
///         decltype-specifier
///       class-name: [C++ class.name]
///         identifier
///         simple-template-id
///
/// In C++98, instead of base-type-specifier, we have:
///
///         ::[opt] nested-name-specifier[opt] class-name
TypeResult Parser::ParseBaseTypeSpecifier(SourceLocation &BaseLoc,
                                          SourceLocation &EndLocation) {
  // Ignore attempts to use typename
  if (Tok.is(tok::kw_typename)) {
    Diag(Tok, diag::err_expected_class_name_not_template)
      << FixItHint::CreateRemoval(Tok.getLocation());
    ConsumeToken();
  }

  // Parse optional nested-name-specifier
  CXXScopeSpec SS;
  ParseOptionalCXXScopeSpecifier(SS, ParsedType(), /*EnteringContext=*/false);

  BaseLoc = Tok.getLocation();

  // Parse decltype-specifier
  // tok == kw_decltype is just error recovery, it can only happen when SS 
  // isn't empty
  if (Tok.isOneOf(tok::kw_decltype, tok::annot_decltype)) {
    if (SS.isNotEmpty())
      Diag(SS.getBeginLoc(), diag::err_unexpected_scope_on_base_decltype)
        << FixItHint::CreateRemoval(SS.getRange());
    // Fake up a Declarator to use with ActOnTypeName.
    DeclSpec DS(AttrFactory);

    EndLocation = ParseDecltypeSpecifier(DS);

    Declarator DeclaratorInfo(DS, Declarator::TypeNameContext);
    return Actions.ActOnTypeName(getCurScope(), DeclaratorInfo);
  }

  // Check whether we have a template-id that names a type.
  if (Tok.is(tok::annot_template_id)) {
    TemplateIdAnnotation *TemplateId = takeTemplateIdAnnotation(Tok);
    if (TemplateId->Kind == TNK_Type_template ||
        TemplateId->Kind == TNK_Dependent_template_name) {
      AnnotateTemplateIdTokenAsType();

      assert(Tok.is(tok::annot_typename) && "template-id -> type failed");
      ParsedType Type = getTypeAnnotation(Tok);
      EndLocation = Tok.getAnnotationEndLoc();
      ConsumeToken();

      if (Type)
        return Type;
      return true;
    }

    // Fall through to produce an error below.
  }

  if (Tok.isNot(tok::identifier)) {
    Diag(Tok, diag::err_expected_class_name);
    return true;
  }

  IdentifierInfo *Id = Tok.getIdentifierInfo();
  SourceLocation IdLoc = ConsumeToken();

  if (Tok.is(tok::less)) {
    // It looks the user intended to write a template-id here, but the
    // template-name was wrong. Try to fix that.
    TemplateNameKind TNK = TNK_Type_template;
    TemplateTy Template;
    if (!Actions.DiagnoseUnknownTemplateName(*Id, IdLoc, getCurScope(),
                                             &SS, Template, TNK)) {
      Diag(IdLoc, diag::err_unknown_template_name)
        << Id;
    }

    if (!Template) {
      TemplateArgList TemplateArgs;
      SourceLocation LAngleLoc, RAngleLoc;
      ParseTemplateIdAfterTemplateName(TemplateTy(), IdLoc, SS,
          true, LAngleLoc, TemplateArgs, RAngleLoc);
      return true;
    }

    // Form the template name
    UnqualifiedId TemplateName;
    TemplateName.setIdentifier(Id, IdLoc);

    // Parse the full template-id, then turn it into a type.
    if (AnnotateTemplateIdToken(Template, TNK, SS, SourceLocation(),
                                TemplateName, true))
      return true;
    if (TNK == TNK_Dependent_template_name)
      AnnotateTemplateIdTokenAsType();

    // If we didn't end up with a typename token, there's nothing more we
    // can do.
    if (Tok.isNot(tok::annot_typename))
      return true;

    // Retrieve the type from the annotation token, consume that token, and
    // return.
    EndLocation = Tok.getAnnotationEndLoc();
    ParsedType Type = getTypeAnnotation(Tok);
    ConsumeToken();
    return Type;
  }

  // We have an identifier; check whether it is actually a type.
  IdentifierInfo *CorrectedII = nullptr;
  ParsedType Type = Actions.getTypeName(*Id, IdLoc, getCurScope(), &SS, true,
                                        false, ParsedType(),
                                        /*IsCtorOrDtorName=*/false,
                                        /*NonTrivialTypeSourceInfo=*/true,
                                        &CorrectedII);
  if (!Type) {
    Diag(IdLoc, diag::err_expected_class_name);
    return true;
  }

  // Consume the identifier.
  EndLocation = IdLoc;

  // Fake up a Declarator to use with ActOnTypeName.
  DeclSpec DS(AttrFactory);
  DS.SetRangeStart(IdLoc);
  DS.SetRangeEnd(EndLocation);
  DS.getTypeSpecScope() = SS;

  const char *PrevSpec = nullptr;
  unsigned DiagID;
  DS.SetTypeSpecType(TST_typename, IdLoc, PrevSpec, DiagID, Type,
                     Actions.getASTContext().getPrintingPolicy());

  Declarator DeclaratorInfo(DS, Declarator::TypeNameContext);
  return Actions.ActOnTypeName(getCurScope(), DeclaratorInfo);
}

void Parser::ParseMicrosoftInheritanceClassAttributes(ParsedAttributes &attrs) {
  while (Tok.isOneOf(tok::kw___single_inheritance,
                     tok::kw___multiple_inheritance,
                     tok::kw___virtual_inheritance)) {
    IdentifierInfo *AttrName = Tok.getIdentifierInfo();
    SourceLocation AttrNameLoc = ConsumeToken();
    attrs.addNew(AttrName, AttrNameLoc, nullptr, AttrNameLoc, nullptr, 0,
                 AttributeList::AS_Keyword);
  }
}

/// Determine whether the following tokens are valid after a type-specifier
/// which could be a standalone declaration. This will conservatively return
/// true if there's any doubt, and is appropriate for insert-';' fixits.
bool Parser::isValidAfterTypeSpecifier(bool CouldBeBitfield) {
  // This switch enumerates the valid "follow" set for type-specifiers.
  switch (Tok.getKind()) {
  default: break;
  case tok::semi:               // struct foo {...} ;
  case tok::star:               // struct foo {...} *         P;
  case tok::amp:                // struct foo {...} &         R = ...
  case tok::ampamp:             // struct foo {...} &&        R = ...
  case tok::identifier:         // struct foo {...} V         ;
  case tok::r_paren:            //(struct foo {...} )         {4}
  case tok::annot_cxxscope:     // struct foo {...} a::       b;
  case tok::annot_typename:     // struct foo {...} a         ::b;
  case tok::annot_template_id:  // struct foo {...} a<int>    ::b;
  case tok::l_paren:            // struct foo {...} (         x);
  case tok::comma:              // __builtin_offsetof(struct foo{...} ,
  case tok::kw_operator:        // struct foo       operator  ++() {...}
  case tok::kw___declspec:      // struct foo {...} __declspec(...)
  case tok::l_square:           // void f(struct f  [         3])
  case tok::ellipsis:           // void f(struct f  ...       [Ns])
  // FIXME: we should emit semantic diagnostic when declaration
  // attribute is in type attribute position.
  case tok::kw___attribute:     // struct foo __attribute__((used)) x;
    return true;
  case tok::colon:
    return CouldBeBitfield;     // enum E { ... }   :         2;
  // Type qualifiers
  case tok::kw_const:           // struct foo {...} const     x;
  case tok::kw_volatile:        // struct foo {...} volatile  x;
  case tok::kw_restrict:        // struct foo {...} restrict  x;
  case tok::kw__Atomic:         // struct foo {...} _Atomic   x;
  case tok::kw___unaligned:     // struct foo {...} __unaligned *x;
  // Function specifiers
  // Note, no 'explicit'. An explicit function must be either a conversion
  // operator or a constructor. Either way, it can't have a return type.
  case tok::kw_inline:          // struct foo       inline    f();
  case tok::kw_virtual:         // struct foo       virtual   f();
  case tok::kw_friend:          // struct foo       friend    f();
  // Storage-class specifiers
  case tok::kw_static:          // struct foo {...} static    x;
  case tok::kw_extern:          // struct foo {...} extern    x;
  case tok::kw_typedef:         // struct foo {...} typedef   x;
  case tok::kw_register:        // struct foo {...} register  x;
  case tok::kw_auto:            // struct foo {...} auto      x;
  case tok::kw_mutable:         // struct foo {...} mutable   x;
  case tok::kw_thread_local:    // struct foo {...} thread_local x;
  case tok::kw_constexpr:       // struct foo {...} constexpr x;
    // As shown above, type qualifiers and storage class specifiers absolutely
    // can occur after class specifiers according to the grammar.  However,
    // almost no one actually writes code like this.  If we see one of these,
    // it is much more likely that someone missed a semi colon and the
    // type/storage class specifier we're seeing is part of the *next*
    // intended declaration, as in:
    //
    //   struct foo { ... }
    //   typedef int X;
    //
    // We'd really like to emit a missing semicolon error instead of emitting
    // an error on the 'int' saying that you can't have two type specifiers in
    // the same declaration of X.  Because of this, we look ahead past this
    // token to see if it's a type specifier.  If so, we know the code is
    // otherwise invalid, so we can produce the expected semi error.
    if (!isKnownToBeTypeSpecifier(NextToken()))
      return true;
    break;
  case tok::r_brace:  // struct bar { struct foo {...} }
    // Missing ';' at end of struct is accepted as an extension in C mode.
    if (!getLangOpts().CPlusPlus)
      return true;
    break;
  case tok::greater:
    // template<class T = class X>
    return getLangOpts().CPlusPlus;
  }
  return false;
}

/// ParseClassSpecifier - Parse a C++ class-specifier [C++ class] or
/// elaborated-type-specifier [C++ dcl.type.elab]; we can't tell which
/// until we reach the start of a definition or see a token that
/// cannot start a definition.
///
///       class-specifier: [C++ class]
///         class-head '{' member-specification[opt] '}'
///         class-head '{' member-specification[opt] '}' attributes[opt]
///       class-head:
///         class-key identifier[opt] base-clause[opt]
///         class-key nested-name-specifier identifier base-clause[opt]
///         class-key nested-name-specifier[opt] simple-template-id
///                          base-clause[opt]
/// [GNU]   class-key attributes[opt] identifier[opt] base-clause[opt]
/// [GNU]   class-key attributes[opt] nested-name-specifier
///                          identifier base-clause[opt]
/// [GNU]   class-key attributes[opt] nested-name-specifier[opt]
///                          simple-template-id base-clause[opt]
///       class-key:
///         'class'
///         'struct'
///         'union'
///
///       elaborated-type-specifier: [C++ dcl.type.elab]
///         class-key ::[opt] nested-name-specifier[opt] identifier
///         class-key ::[opt] nested-name-specifier[opt] 'template'[opt]
///                          simple-template-id
///
///  Note that the C++ class-specifier and elaborated-type-specifier,
///  together, subsume the C99 struct-or-union-specifier:
///
///       struct-or-union-specifier: [C99 6.7.2.1]
///         struct-or-union identifier[opt] '{' struct-contents '}'
///         struct-or-union identifier
/// [GNU]   struct-or-union attributes[opt] identifier[opt] '{' struct-contents
///                                                         '}' attributes[opt]
/// [GNU]   struct-or-union attributes[opt] identifier
///       struct-or-union:
///         'struct'
///         'union'
void Parser::ParseClassSpecifier(tok::TokenKind TagTokKind,
                                 SourceLocation StartLoc, DeclSpec &DS,
                                 const ParsedTemplateInfo &TemplateInfo,
                                 AccessSpecifier AS, 
                                 bool EnteringContext, DeclSpecContext DSC, 
                                 ParsedAttributesWithRange &Attributes) {
  DeclSpec::TST TagType;
  if (TagTokKind == tok::kw_struct)
    TagType = DeclSpec::TST_struct;
  else if (TagTokKind == tok::kw___interface)
    TagType = DeclSpec::TST_interface;
  else if (TagTokKind == tok::kw_class)
    TagType = DeclSpec::TST_class;
  else {
    assert(TagTokKind == tok::kw_union && "Not a class specifier");
    TagType = DeclSpec::TST_union;
  }

  if (Tok.is(tok::code_completion)) {
    // Code completion for a struct, class, or union name.
    Actions.CodeCompleteTag(getCurScope(), TagType);
    return cutOffParsing();
  }

  // C++03 [temp.explicit] 14.7.2/8:
  //   The usual access checking rules do not apply to names used to specify
  //   explicit instantiations.
  //
  // As an extension we do not perform access checking on the names used to
  // specify explicit specializations either. This is important to allow
  // specializing traits classes for private types.
  //
  // Note that we don't suppress if this turns out to be an elaborated
  // type specifier.
  bool shouldDelayDiagsInTag =
    (TemplateInfo.Kind == ParsedTemplateInfo::ExplicitInstantiation ||
     TemplateInfo.Kind == ParsedTemplateInfo::ExplicitSpecialization);
  SuppressAccessChecks diagsFromTag(*this, shouldDelayDiagsInTag);

  ParsedAttributesWithRange attrs(AttrFactory);
  // If attributes exist after tag, parse them.
  MaybeParseGNUAttributes(attrs);
  MaybeParseMicrosoftDeclSpecs(attrs);

  // Parse inheritance specifiers.
  if (Tok.isOneOf(tok::kw___single_inheritance,
                  tok::kw___multiple_inheritance,
                  tok::kw___virtual_inheritance))
    ParseMicrosoftInheritanceClassAttributes(attrs);

  // If C++0x attributes exist here, parse them.
  // FIXME: Are we consistent with the ordering of parsing of different
  // styles of attributes?
  MaybeParseCXX11Attributes(attrs);

  // Source location used by FIXIT to insert misplaced
  // C++11 attributes
  SourceLocation AttrFixitLoc = Tok.getLocation();

  if (TagType == DeclSpec::TST_struct &&
      Tok.isNot(tok::identifier) &&
      !Tok.isAnnotation() &&
      Tok.getIdentifierInfo() &&
      Tok.isOneOf(tok::kw___is_abstract,
                  tok::kw___is_arithmetic,
                  tok::kw___is_array,
                  tok::kw___is_base_of,
                  tok::kw___is_class,
                  tok::kw___is_complete_type,
                  tok::kw___is_compound,
                  tok::kw___is_const,
                  tok::kw___is_constructible,
                  tok::kw___is_convertible,
                  tok::kw___is_convertible_to,
                  tok::kw___is_destructible,
                  tok::kw___is_empty,
                  tok::kw___is_enum,
                  tok::kw___is_floating_point,
                  tok::kw___is_final,
                  tok::kw___is_function,
                  tok::kw___is_fundamental,
                  tok::kw___is_integral,
                  tok::kw___is_interface_class,
                  tok::kw___is_literal,
                  tok::kw___is_lvalue_expr,
                  tok::kw___is_lvalue_reference,
                  tok::kw___is_member_function_pointer,
                  tok::kw___is_member_object_pointer,
                  tok::kw___is_member_pointer,
                  tok::kw___is_nothrow_assignable,
                  tok::kw___is_nothrow_constructible,
                  tok::kw___is_nothrow_destructible,
                  tok::kw___is_object,
                  tok::kw___is_pod,
                  tok::kw___is_pointer,
                  tok::kw___is_polymorphic,
                  tok::kw___is_reference,
                  tok::kw___is_rvalue_expr,
                  tok::kw___is_rvalue_reference,
                  tok::kw___is_same,
                  tok::kw___is_scalar,
                  tok::kw___is_sealed,
                  tok::kw___is_signed,
                  tok::kw___is_standard_layout,
                  tok::kw___is_trivial,
                  tok::kw___is_trivially_assignable,
                  tok::kw___is_trivially_constructible,
                  tok::kw___is_trivially_copyable,
                  tok::kw___is_union,
                  tok::kw___is_unsigned,
                  tok::kw___is_void,
                  tok::kw___is_volatile))
    // GNU libstdc++ 4.2 and libc++ use certain intrinsic names as the
    // name of struct templates, but some are keywords in GCC >= 4.3
    // and Clang. Therefore, when we see the token sequence "struct
    // X", make X into a normal identifier rather than a keyword, to
    // allow libstdc++ 4.2 and libc++ to work properly.
    TryKeywordIdentFallback(true);

  struct PreserveAtomicIdentifierInfoRAII {
    PreserveAtomicIdentifierInfoRAII(Token &Tok, bool Enabled)
        : AtomicII(nullptr) {
      if (!Enabled)
        return;
      assert(Tok.is(tok::kw__Atomic));
      AtomicII = Tok.getIdentifierInfo();
      AtomicII->revertTokenIDToIdentifier();
      Tok.setKind(tok::identifier);
    }
    ~PreserveAtomicIdentifierInfoRAII() {
      if (!AtomicII)
        return;
      AtomicII->revertIdentifierToTokenID(tok::kw__Atomic);
    }
    IdentifierInfo *AtomicII;
  };

  // HACK: MSVC doesn't consider _Atomic to be a keyword and its STL
  // implementation for VS2013 uses _Atomic as an identifier for one of the
  // classes in <atomic>.  When we are parsing 'struct _Atomic', don't consider
  // '_Atomic' to be a keyword.  We are careful to undo this so that clang can
  // use '_Atomic' in its own header files.
  bool ShouldChangeAtomicToIdentifier = getLangOpts().MSVCCompat &&
                                        Tok.is(tok::kw__Atomic) &&
                                        TagType == DeclSpec::TST_struct;
  PreserveAtomicIdentifierInfoRAII AtomicTokenGuard(
      Tok, ShouldChangeAtomicToIdentifier);

  // Parse the (optional) nested-name-specifier.
  CXXScopeSpec &SS = DS.getTypeSpecScope();
  if (getLangOpts().CPlusPlus) {
    // "FOO : BAR" is not a potential typo for "FOO::BAR".  In this context it
    // is a base-specifier-list.
    ColonProtectionRAIIObject X(*this);

    CXXScopeSpec Spec;
    bool HasValidSpec = true;
    if (ParseOptionalCXXScopeSpecifier(Spec, ParsedType(), EnteringContext)) {
      DS.SetTypeSpecError();
      HasValidSpec = false;
    }
    if (Spec.isSet())
      if (Tok.isNot(tok::identifier) && Tok.isNot(tok::annot_template_id)) {
        Diag(Tok, diag::err_expected) << tok::identifier;
        HasValidSpec = false;
      }
    if (HasValidSpec)
      SS = Spec;
  }

  TemplateParameterLists *TemplateParams = TemplateInfo.TemplateParams;

  // Parse the (optional) class name or simple-template-id.
  IdentifierInfo *Name = nullptr;
  SourceLocation NameLoc;
  TemplateIdAnnotation *TemplateId = nullptr;
  if (Tok.is(tok::identifier)) {
    Name = Tok.getIdentifierInfo();
    NameLoc = ConsumeToken();

    if (Tok.is(tok::less) && getLangOpts().CPlusPlus) {
      // The name was supposed to refer to a template, but didn't.
      // Eat the template argument list and try to continue parsing this as
      // a class (or template thereof).
      TemplateArgList TemplateArgs;
      SourceLocation LAngleLoc, RAngleLoc;
      if (ParseTemplateIdAfterTemplateName(TemplateTy(), NameLoc, SS,
                                           true, LAngleLoc,
                                           TemplateArgs, RAngleLoc)) {
        // We couldn't parse the template argument list at all, so don't
        // try to give any location information for the list.
        LAngleLoc = RAngleLoc = SourceLocation();
      }

      Diag(NameLoc, diag::err_explicit_spec_non_template)
          << (TemplateInfo.Kind == ParsedTemplateInfo::ExplicitInstantiation)
          << TagTokKind << Name << SourceRange(LAngleLoc, RAngleLoc);

      // Strip off the last template parameter list if it was empty, since
      // we've removed its template argument list.
      if (TemplateParams && TemplateInfo.LastParameterListWasEmpty) {
        if (TemplateParams && TemplateParams->size() > 1) {
          TemplateParams->pop_back();
        } else {
          TemplateParams = nullptr;
          const_cast<ParsedTemplateInfo&>(TemplateInfo).Kind
            = ParsedTemplateInfo::NonTemplate;
        }
      } else if (TemplateInfo.Kind
                                == ParsedTemplateInfo::ExplicitInstantiation) {
        // Pretend this is just a forward declaration.
        TemplateParams = nullptr;
        const_cast<ParsedTemplateInfo&>(TemplateInfo).Kind
          = ParsedTemplateInfo::NonTemplate;
        const_cast<ParsedTemplateInfo&>(TemplateInfo).TemplateLoc
          = SourceLocation();
        const_cast<ParsedTemplateInfo&>(TemplateInfo).ExternLoc
          = SourceLocation();
      }
    }
  } else if (Tok.is(tok::annot_template_id)) {
    TemplateId = takeTemplateIdAnnotation(Tok);
    NameLoc = ConsumeToken();

    if (TemplateId->Kind != TNK_Type_template &&
        TemplateId->Kind != TNK_Dependent_template_name) {
      // The template-name in the simple-template-id refers to
      // something other than a class template. Give an appropriate
      // error message and skip to the ';'.
      SourceRange Range(NameLoc);
      if (SS.isNotEmpty())
        Range.setBegin(SS.getBeginLoc());

      // FIXME: Name may be null here.
      Diag(TemplateId->LAngleLoc, diag::err_template_spec_syntax_non_template)
        << TemplateId->Name << static_cast<int>(TemplateId->Kind) << Range;

      DS.SetTypeSpecError();
      SkipUntil(tok::semi, StopBeforeMatch);
      return;
    }
  }

  // There are four options here.
  //  - If we are in a trailing return type, this is always just a reference,
  //    and we must not try to parse a definition. For instance,
  //      [] () -> struct S { };
  //    does not define a type.
  //  - If we have 'struct foo {...', 'struct foo :...',
  //    'struct foo final :' or 'struct foo final {', then this is a definition.
  //  - If we have 'struct foo;', then this is either a forward declaration
  //    or a friend declaration, which have to be treated differently.
  //  - Otherwise we have something like 'struct foo xyz', a reference.
  //
  //  We also detect these erroneous cases to provide better diagnostic for
  //  C++11 attributes parsing.
  //  - attributes follow class name:
  //    struct foo [[]] {};
  //  - attributes appear before or after 'final':
  //    struct foo [[]] final [[]] {};
  //
  // However, in type-specifier-seq's, things look like declarations but are
  // just references, e.g.
  //   new struct s;
  // or
  //   &T::operator struct s;
  // For these, DSC is DSC_type_specifier or DSC_alias_declaration.

  // If there are attributes after class name, parse them.
  MaybeParseCXX11Attributes(Attributes);

  const PrintingPolicy &Policy = Actions.getASTContext().getPrintingPolicy();
  Sema::TagUseKind TUK;
  if (DSC == DSC_trailing)
    TUK = Sema::TUK_Reference;
  else if (Tok.is(tok::l_brace) ||
           (getLangOpts().CPlusPlus && Tok.is(tok::colon)) ||
           (isCXX11FinalKeyword() &&
            (NextToken().is(tok::l_brace) || NextToken().is(tok::colon)))) {
    if (DS.isFriendSpecified()) {
      // C++ [class.friend]p2:
      //   A class shall not be defined in a friend declaration.
      Diag(Tok.getLocation(), diag::err_friend_decl_defines_type)
        << SourceRange(DS.getFriendSpecLoc());

      // Skip everything up to the semicolon, so that this looks like a proper
      // friend class (or template thereof) declaration.
      SkipUntil(tok::semi, StopBeforeMatch);
      TUK = Sema::TUK_Friend;
    } else {
      // Okay, this is a class definition.
      TUK = Sema::TUK_Definition;
    }
  } else if (isCXX11FinalKeyword() && (NextToken().is(tok::l_square) ||
                                       NextToken().is(tok::kw_alignas))) {
    // We can't tell if this is a definition or reference
    // until we skipped the 'final' and C++11 attribute specifiers.
    TentativeParsingAction PA(*this);

    // Skip the 'final' keyword.
    ConsumeToken();

    // Skip C++11 attribute specifiers.
    while (true) {
      if (Tok.is(tok::l_square) && NextToken().is(tok::l_square)) {
        ConsumeBracket();
        if (!SkipUntil(tok::r_square, StopAtSemi))
          break;
      } else if (Tok.is(tok::kw_alignas) && NextToken().is(tok::l_paren)) {
        ConsumeToken();
        ConsumeParen();
        if (!SkipUntil(tok::r_paren, StopAtSemi))
          break;
      } else {
        break;
      }
    }

    if (Tok.isOneOf(tok::l_brace, tok::colon))
      TUK = Sema::TUK_Definition;
    else
      TUK = Sema::TUK_Reference;

    PA.Revert();
  } else if (!isTypeSpecifier(DSC) &&
             (Tok.is(tok::semi) ||
              (Tok.isAtStartOfLine() && !isValidAfterTypeSpecifier(false)))) {
    TUK = DS.isFriendSpecified() ? Sema::TUK_Friend : Sema::TUK_Declaration;
    if (Tok.isNot(tok::semi)) {
      const PrintingPolicy &PPol = Actions.getASTContext().getPrintingPolicy();
      // A semicolon was missing after this declaration. Diagnose and recover.
      ExpectAndConsume(tok::semi, diag::err_expected_after,
                       DeclSpec::getSpecifierName(TagType, PPol));
      PP.EnterToken(Tok);
      Tok.setKind(tok::semi);
    }
  } else
    TUK = Sema::TUK_Reference;

  // Forbid misplaced attributes. In cases of a reference, we pass attributes
  // to caller to handle.
  if (TUK != Sema::TUK_Reference) {
    // If this is not a reference, then the only possible
    // valid place for C++11 attributes to appear here
    // is between class-key and class-name. If there are
    // any attributes after class-name, we try a fixit to move
    // them to the right place.
    SourceRange AttrRange = Attributes.Range;
    if (AttrRange.isValid()) {
      Diag(AttrRange.getBegin(), diag::err_attributes_not_allowed)
        << AttrRange
        << FixItHint::CreateInsertionFromRange(AttrFixitLoc,
                                               CharSourceRange(AttrRange, true))
        << FixItHint::CreateRemoval(AttrRange);

      // Recover by adding misplaced attributes to the attribute list
      // of the class so they can be applied on the class later.
      attrs.takeAllFrom(Attributes);
    }
  }

  // If this is an elaborated type specifier, and we delayed
  // diagnostics before, just merge them into the current pool.
  if (shouldDelayDiagsInTag) {
    diagsFromTag.done();
    if (TUK == Sema::TUK_Reference)
      diagsFromTag.redelay();
  }

  if (!Name && !TemplateId && (DS.getTypeSpecType() == DeclSpec::TST_error ||
                               TUK != Sema::TUK_Definition)) {
    if (DS.getTypeSpecType() != DeclSpec::TST_error) {
      // We have a declaration or reference to an anonymous class.
      Diag(StartLoc, diag::err_anon_type_definition)
        << DeclSpec::getSpecifierName(TagType, Policy);
    }

    // If we are parsing a definition and stop at a base-clause, continue on
    // until the semicolon.  Continuing from the comma will just trick us into
    // thinking we are seeing a variable declaration.
    if (TUK == Sema::TUK_Definition && Tok.is(tok::colon))
      SkipUntil(tok::semi, StopBeforeMatch);
    else
      SkipUntil(tok::comma, StopAtSemi);
    return;
  }

  // Create the tag portion of the class or class template.
  DeclResult TagOrTempResult = true; // invalid
  TypeResult TypeResult = true; // invalid

  bool Owned = false;
  Sema::SkipBodyInfo SkipBody;
  if (TemplateId) {
    // Explicit specialization, class template partial specialization,
    // or explicit instantiation.
    ASTTemplateArgsPtr TemplateArgsPtr(TemplateId->getTemplateArgs(),
                                       TemplateId->NumArgs);
    if (TemplateInfo.Kind == ParsedTemplateInfo::ExplicitInstantiation &&
        TUK == Sema::TUK_Declaration) {
      // This is an explicit instantiation of a class template.
      ProhibitAttributes(attrs);

      TagOrTempResult
        = Actions.ActOnExplicitInstantiation(getCurScope(),
                                             TemplateInfo.ExternLoc,
                                             TemplateInfo.TemplateLoc,
                                             TagType,
                                             StartLoc,
                                             SS,
                                             TemplateId->Template,
                                             TemplateId->TemplateNameLoc,
                                             TemplateId->LAngleLoc,
                                             TemplateArgsPtr,
                                             TemplateId->RAngleLoc,
                                             attrs.getList());

    // Friend template-ids are treated as references unless
    // they have template headers, in which case they're ill-formed
    // (FIXME: "template <class T> friend class A<T>::B<int>;").
    // We diagnose this error in ActOnClassTemplateSpecialization.
    } else if (TUK == Sema::TUK_Reference ||
               (TUK == Sema::TUK_Friend &&
                TemplateInfo.Kind == ParsedTemplateInfo::NonTemplate)) {
      ProhibitAttributes(attrs);
      TypeResult = Actions.ActOnTagTemplateIdType(TUK, TagType, StartLoc,
                                                  TemplateId->SS,
                                                  TemplateId->TemplateKWLoc,
                                                  TemplateId->Template,
                                                  TemplateId->TemplateNameLoc,
                                                  TemplateId->LAngleLoc,
                                                  TemplateArgsPtr,
                                                  TemplateId->RAngleLoc);
    } else {
      // This is an explicit specialization or a class template
      // partial specialization.
      TemplateParameterLists FakedParamLists;
      if (TemplateInfo.Kind == ParsedTemplateInfo::ExplicitInstantiation) {
        // This looks like an explicit instantiation, because we have
        // something like
        //
        //   template class Foo<X>
        //
        // but it actually has a definition. Most likely, this was
        // meant to be an explicit specialization, but the user forgot
        // the '<>' after 'template'.
        // It this is friend declaration however, since it cannot have a
        // template header, it is most likely that the user meant to
        // remove the 'template' keyword.
        assert((TUK == Sema::TUK_Definition || TUK == Sema::TUK_Friend) &&
               "Expected a definition here");

        if (TUK == Sema::TUK_Friend) {
          Diag(DS.getFriendSpecLoc(), diag::err_friend_explicit_instantiation);
          TemplateParams = nullptr;
        } else {
          SourceLocation LAngleLoc =
              PP.getLocForEndOfToken(TemplateInfo.TemplateLoc);
          Diag(TemplateId->TemplateNameLoc,
               diag::err_explicit_instantiation_with_definition)
              << SourceRange(TemplateInfo.TemplateLoc)
              << FixItHint::CreateInsertion(LAngleLoc, "<>");

          // Create a fake template parameter list that contains only
          // "template<>", so that we treat this construct as a class
          // template specialization.
          FakedParamLists.push_back(Actions.ActOnTemplateParameterList(
              0, SourceLocation(), TemplateInfo.TemplateLoc, LAngleLoc, None,
              LAngleLoc));
          TemplateParams = &FakedParamLists;
        }
      }

      // Build the class template specialization.
      TagOrTempResult = Actions.ActOnClassTemplateSpecialization(
          getCurScope(), TagType, TUK, StartLoc, DS.getModulePrivateSpecLoc(),
          *TemplateId, attrs.getList(),
          MultiTemplateParamsArg(TemplateParams ? &(*TemplateParams)[0]
                                                : nullptr,
                                 TemplateParams ? TemplateParams->size() : 0),
          &SkipBody);
    }
  } else if (TemplateInfo.Kind == ParsedTemplateInfo::ExplicitInstantiation &&
             TUK == Sema::TUK_Declaration) {
    // Explicit instantiation of a member of a class template
    // specialization, e.g.,
    //
    //   template struct Outer<int>::Inner;
    //
    ProhibitAttributes(attrs);

    TagOrTempResult
      = Actions.ActOnExplicitInstantiation(getCurScope(),
                                           TemplateInfo.ExternLoc,
                                           TemplateInfo.TemplateLoc,
                                           TagType, StartLoc, SS, Name,
                                           NameLoc, attrs.getList());
  } else if (TUK == Sema::TUK_Friend &&
             TemplateInfo.Kind != ParsedTemplateInfo::NonTemplate) {
    ProhibitAttributes(attrs);

    TagOrTempResult =
      Actions.ActOnTemplatedFriendTag(getCurScope(), DS.getFriendSpecLoc(),
                                      TagType, StartLoc, SS,
                                      Name, NameLoc, attrs.getList(),
                                      MultiTemplateParamsArg(
                                    TemplateParams? &(*TemplateParams)[0]
                                                  : nullptr,
                                 TemplateParams? TemplateParams->size() : 0));
  } else {
    if (TUK != Sema::TUK_Declaration && TUK != Sema::TUK_Definition)
      ProhibitAttributes(attrs);

    if (TUK == Sema::TUK_Definition &&
        TemplateInfo.Kind == ParsedTemplateInfo::ExplicitInstantiation) {
      // If the declarator-id is not a template-id, issue a diagnostic and
      // recover by ignoring the 'template' keyword.
      Diag(Tok, diag::err_template_defn_explicit_instantiation)
        << 1 << FixItHint::CreateRemoval(TemplateInfo.TemplateLoc);
      TemplateParams = nullptr;
    }

    bool IsDependent = false;

    // Don't pass down template parameter lists if this is just a tag
    // reference.  For example, we don't need the template parameters here:
    //   template <class T> class A *makeA(T t);
    MultiTemplateParamsArg TParams;
    if (TUK != Sema::TUK_Reference && TemplateParams)
      TParams =
        MultiTemplateParamsArg(&(*TemplateParams)[0], TemplateParams->size());

    handleDeclspecAlignBeforeClassKey(attrs, DS, TUK);

    // Declaration or definition of a class type
    TagOrTempResult = Actions.ActOnTag(getCurScope(), TagType, TUK, StartLoc,
                                       SS, Name, NameLoc, attrs.getList(), AS,
                                       DS.getModulePrivateSpecLoc(),
                                       TParams, Owned, IsDependent,
                                       SourceLocation(), false,
                                       clang::TypeResult(),
                                       DSC == DSC_type_specifier,
                                       &SkipBody);

    // If ActOnTag said the type was dependent, try again with the
    // less common call.
    if (IsDependent) {
      assert(TUK == Sema::TUK_Reference || TUK == Sema::TUK_Friend);
      TypeResult = Actions.ActOnDependentTag(getCurScope(), TagType, TUK,
                                             SS, Name, StartLoc, NameLoc);
    }
  }

  // If there is a body, parse it and inform the actions module.
  if (TUK == Sema::TUK_Definition) {
    assert(Tok.is(tok::l_brace) ||
           (getLangOpts().CPlusPlus && Tok.is(tok::colon)) ||
           isCXX11FinalKeyword());
    if (SkipBody.ShouldSkip)
      SkipCXXMemberSpecification(StartLoc, AttrFixitLoc, TagType,
                                 TagOrTempResult.get());
    else if (getLangOpts().CPlusPlus)
      ParseCXXMemberSpecification(StartLoc, AttrFixitLoc, attrs, TagType,
                                  TagOrTempResult.get());
    else
      ParseStructUnionBody(StartLoc, TagType, TagOrTempResult.get());
  }

  const char *PrevSpec = nullptr;
  unsigned DiagID;
  bool Result;
  if (!TypeResult.isInvalid()) {
    Result = DS.SetTypeSpecType(DeclSpec::TST_typename, StartLoc,
                                NameLoc.isValid() ? NameLoc : StartLoc,
                                PrevSpec, DiagID, TypeResult.get(), Policy);
  } else if (!TagOrTempResult.isInvalid()) {
    Result = DS.SetTypeSpecType(TagType, StartLoc,
                                NameLoc.isValid() ? NameLoc : StartLoc,
                                PrevSpec, DiagID, TagOrTempResult.get(), Owned,
                                Policy);
  } else {
    DS.SetTypeSpecError();
    return;
  }

  if (Result)
    Diag(StartLoc, DiagID) << PrevSpec;

  // At this point, we've successfully parsed a class-specifier in 'definition'
  // form (e.g. "struct foo { int x; }".  While we could just return here, we're
  // going to look at what comes after it to improve error recovery.  If an
  // impossible token occurs next, we assume that the programmer forgot a ; at
  // the end of the declaration and recover that way.
  //
  // Also enforce C++ [temp]p3:
  //   In a template-declaration which defines a class, no declarator
  //   is permitted.
  //
  // After a type-specifier, we don't expect a semicolon. This only happens in
  // C, since definitions are not permitted in this context in C++.
  if (TUK == Sema::TUK_Definition &&
      (getLangOpts().CPlusPlus || !isTypeSpecifier(DSC)) &&
      (TemplateInfo.Kind || !isValidAfterTypeSpecifier(false))) {
    if (Tok.isNot(tok::semi)) {
      const PrintingPolicy &PPol = Actions.getASTContext().getPrintingPolicy();
      ExpectAndConsume(tok::semi, diag::err_expected_after,
                       DeclSpec::getSpecifierName(TagType, PPol));
      // Push this token back into the preprocessor and change our current token
      // to ';' so that the rest of the code recovers as though there were an
      // ';' after the definition.
      PP.EnterToken(Tok);
      Tok.setKind(tok::semi);
    }
  }
}

/// ParseBaseClause - Parse the base-clause of a C++ class [C++ class.derived].
///
///       base-clause : [C++ class.derived]
///         ':' base-specifier-list
///       base-specifier-list:
///         base-specifier '...'[opt]
///         base-specifier-list ',' base-specifier '...'[opt]
void Parser::ParseBaseClause(Decl *ClassDecl) {
  assert(Tok.is(tok::colon) && "Not a base clause");
  ConsumeToken();

  // Build up an array of parsed base specifiers.
  SmallVector<CXXBaseSpecifier *, 8> BaseInfo;

  while (true) {
    // Parse a base-specifier.
    BaseResult Result = ParseBaseSpecifier(ClassDecl);
    if (Result.isInvalid()) {
      // Skip the rest of this base specifier, up until the comma or
      // opening brace.
      SkipUntil(tok::comma, tok::l_brace, StopAtSemi | StopBeforeMatch);
    } else {
      // Add this to our array of base specifiers.
      BaseInfo.push_back(Result.get());
    }

    // If the next token is a comma, consume it and keep reading
    // base-specifiers.
    if (!TryConsumeToken(tok::comma))
      break;
  }

  // Attach the base specifiers
  Actions.ActOnBaseSpecifiers(ClassDecl, BaseInfo);
}

/// ParseBaseSpecifier - Parse a C++ base-specifier. A base-specifier is
/// one entry in the base class list of a class specifier, for example:
///    class foo : public bar, virtual private baz {
/// 'public bar' and 'virtual private baz' are each base-specifiers.
///
///       base-specifier: [C++ class.derived]
///         attribute-specifier-seq[opt] base-type-specifier
///         attribute-specifier-seq[opt] 'virtual' access-specifier[opt]
///                 base-type-specifier
///         attribute-specifier-seq[opt] access-specifier 'virtual'[opt]
///                 base-type-specifier
BaseResult Parser::ParseBaseSpecifier(Decl *ClassDecl) {
  bool IsVirtual = false;
  SourceLocation StartLoc = Tok.getLocation();

  ParsedAttributesWithRange Attributes(AttrFactory);
  MaybeParseCXX11Attributes(Attributes);

  // Parse the 'virtual' keyword.
  if (TryConsumeToken(tok::kw_virtual))
    IsVirtual = true;

  CheckMisplacedCXX11Attribute(Attributes, StartLoc);

  // Parse an (optional) access specifier.
  AccessSpecifier Access = getAccessSpecifierIfPresent();
  if (Access != AS_none)
    ConsumeToken();

  CheckMisplacedCXX11Attribute(Attributes, StartLoc);

  // Parse the 'virtual' keyword (again!), in case it came after the
  // access specifier.
  if (Tok.is(tok::kw_virtual))  {
    SourceLocation VirtualLoc = ConsumeToken();
    if (IsVirtual) {
      // Complain about duplicate 'virtual'
      Diag(VirtualLoc, diag::err_dup_virtual)
        << FixItHint::CreateRemoval(VirtualLoc);
    }

    IsVirtual = true;
  }

  CheckMisplacedCXX11Attribute(Attributes, StartLoc);

  // Parse the class-name.

  // HACK: MSVC doesn't consider _Atomic to be a keyword and its STL
  // implementation for VS2013 uses _Atomic as an identifier for one of the
  // classes in <atomic>.  Treat '_Atomic' to be an identifier when we are
  // parsing the class-name for a base specifier.
  if (getLangOpts().MSVCCompat && Tok.is(tok::kw__Atomic) &&
      NextToken().is(tok::less))
    Tok.setKind(tok::identifier);

  SourceLocation EndLocation;
  SourceLocation BaseLoc;
  TypeResult BaseType = ParseBaseTypeSpecifier(BaseLoc, EndLocation);
  if (BaseType.isInvalid())
    return true;

  // Parse the optional ellipsis (for a pack expansion). The ellipsis is 
  // actually part of the base-specifier-list grammar productions, but we
  // parse it here for convenience.
  SourceLocation EllipsisLoc;
  TryConsumeToken(tok::ellipsis, EllipsisLoc);

  // Find the complete source range for the base-specifier.
  SourceRange Range(StartLoc, EndLocation);

  // Notify semantic analysis that we have parsed a complete
  // base-specifier.
  return Actions.ActOnBaseSpecifier(ClassDecl, Range, Attributes, IsVirtual,
                                    Access, BaseType.get(), BaseLoc,
                                    EllipsisLoc);
}

/// getAccessSpecifierIfPresent - Determine whether the next token is
/// a C++ access-specifier.
///
///       access-specifier: [C++ class.derived]
///         'private'
///         'protected'
///         'public'
AccessSpecifier Parser::getAccessSpecifierIfPresent() const {
  switch (Tok.getKind()) {
  default: return AS_none;
  case tok::kw_private: return AS_private;
  case tok::kw_protected: return AS_protected;
  case tok::kw_public: return AS_public;
  }
}

/// \brief If the given declarator has any parts for which parsing has to be
/// delayed, e.g., default arguments or an exception-specification, create a
/// late-parsed method declaration record to handle the parsing at the end of
/// the class definition.
void Parser::HandleMemberFunctionDeclDelays(Declarator& DeclaratorInfo,
                                            Decl *ThisDecl) {
  DeclaratorChunk::FunctionTypeInfo &FTI
    = DeclaratorInfo.getFunctionTypeInfo();
  // If there was a late-parsed exception-specification, we'll need a
  // late parse
  bool NeedLateParse = FTI.getExceptionSpecType() == EST_Unparsed;

  if (!NeedLateParse) {
    // Look ahead to see if there are any default args
    for (unsigned ParamIdx = 0; ParamIdx < FTI.NumParams; ++ParamIdx) {
      auto Param = cast<ParmVarDecl>(FTI.Params[ParamIdx].Param);
      if (Param->hasUnparsedDefaultArg()) {
        NeedLateParse = true;
        break;
      }
    }
  }

  if (NeedLateParse) {
    // Push this method onto the stack of late-parsed method
    // declarations.
    auto LateMethod = new LateParsedMethodDeclaration(this, ThisDecl);
    getCurrentClass().LateParsedDeclarations.push_back(LateMethod);
    LateMethod->TemplateScope = getCurScope()->isTemplateParamScope();

    // Stash the exception-specification tokens in the late-pased method.
    LateMethod->ExceptionSpecTokens = FTI.ExceptionSpecTokens;
    FTI.ExceptionSpecTokens = nullptr;

    // Push tokens for each parameter.  Those that do not have
    // defaults will be NULL.
    LateMethod->DefaultArgs.reserve(FTI.NumParams);
    for (unsigned ParamIdx = 0; ParamIdx < FTI.NumParams; ++ParamIdx)
      LateMethod->DefaultArgs.push_back(LateParsedDefaultArgument(
        FTI.Params[ParamIdx].Param, FTI.Params[ParamIdx].DefaultArgTokens));
  }
}

/// isCXX11VirtSpecifier - Determine whether the given token is a C++11
/// virt-specifier.
///
///       virt-specifier:
///         override
///         final
VirtSpecifiers::Specifier Parser::isCXX11VirtSpecifier(const Token &Tok) const {
  if (!getLangOpts().CPlusPlus || Tok.isNot(tok::identifier))
    return VirtSpecifiers::VS_None;

  IdentifierInfo *II = Tok.getIdentifierInfo();

  // Initialize the contextual keywords.
  if (!Ident_final) {
    Ident_final = &PP.getIdentifierTable().get("final");
    if (getLangOpts().MicrosoftExt)
      Ident_sealed = &PP.getIdentifierTable().get("sealed");
    Ident_override = &PP.getIdentifierTable().get("override");
  }

  if (II == Ident_override)
    return VirtSpecifiers::VS_Override;

  if (II == Ident_sealed)
    return VirtSpecifiers::VS_Sealed;

  if (II == Ident_final)
    return VirtSpecifiers::VS_Final;

  return VirtSpecifiers::VS_None;
}

/// ParseOptionalCXX11VirtSpecifierSeq - Parse a virt-specifier-seq.
///
///       virt-specifier-seq:
///         virt-specifier
///         virt-specifier-seq virt-specifier
void Parser::ParseOptionalCXX11VirtSpecifierSeq(VirtSpecifiers &VS,
                                                bool IsInterface,
                                                SourceLocation FriendLoc) {
  while (true) {
    VirtSpecifiers::Specifier Specifier = isCXX11VirtSpecifier();
    if (Specifier == VirtSpecifiers::VS_None)
      return;

    if (FriendLoc.isValid()) {
      Diag(Tok.getLocation(), diag::err_friend_decl_spec)
        << VirtSpecifiers::getSpecifierName(Specifier)
        << FixItHint::CreateRemoval(Tok.getLocation())
        << SourceRange(FriendLoc, FriendLoc);
      ConsumeToken();
      continue;
    }

    // C++ [class.mem]p8:
    //   A virt-specifier-seq shall contain at most one of each virt-specifier.
    const char *PrevSpec = nullptr;
    if (VS.SetSpecifier(Specifier, Tok.getLocation(), PrevSpec))
      Diag(Tok.getLocation(), diag::err_duplicate_virt_specifier)
        << PrevSpec
        << FixItHint::CreateRemoval(Tok.getLocation());

    if (IsInterface && (Specifier == VirtSpecifiers::VS_Final ||
                        Specifier == VirtSpecifiers::VS_Sealed)) {
      Diag(Tok.getLocation(), diag::err_override_control_interface)
        << VirtSpecifiers::getSpecifierName(Specifier);
    } else if (Specifier == VirtSpecifiers::VS_Sealed) {
      Diag(Tok.getLocation(), diag::ext_ms_sealed_keyword);
    } else {
      Diag(Tok.getLocation(),
           getLangOpts().CPlusPlus11
               ? diag::warn_cxx98_compat_override_control_keyword
               : diag::ext_override_control_keyword)
          << VirtSpecifiers::getSpecifierName(Specifier);
    }
    ConsumeToken();
  }
}

/// isCXX11FinalKeyword - Determine whether the next token is a C++11
/// 'final' or Microsoft 'sealed' contextual keyword.
bool Parser::isCXX11FinalKeyword() const {
  VirtSpecifiers::Specifier Specifier = isCXX11VirtSpecifier();
  return Specifier == VirtSpecifiers::VS_Final ||
         Specifier == VirtSpecifiers::VS_Sealed;
}

/// \brief Parse a C++ member-declarator up to, but not including, the optional
/// brace-or-equal-initializer or pure-specifier.
bool Parser::ParseCXXMemberDeclaratorBeforeInitializer(
    Declarator &DeclaratorInfo, VirtSpecifiers &VS, ExprResult &BitfieldSize,
    LateParsedAttrList &LateParsedAttrs) {
  // member-declarator:
  //   declarator pure-specifier[opt]
  //   declarator brace-or-equal-initializer[opt]
  //   identifier[opt] ':' constant-expression
  if (Tok.isNot(tok::colon))
    ParseDeclarator(DeclaratorInfo);
  else
    DeclaratorInfo.SetIdentifier(nullptr, Tok.getLocation());

  if (!DeclaratorInfo.isFunctionDeclarator() && TryConsumeToken(tok::colon)) {
    assert(DeclaratorInfo.isPastIdentifier() &&
           "don't know where identifier would go yet?");
    BitfieldSize = ParseConstantExpression();
    if (BitfieldSize.isInvalid())
      SkipUntil(tok::comma, StopAtSemi | StopBeforeMatch);
  } else {
    ParseOptionalCXX11VirtSpecifierSeq(
        VS, getCurrentClass().IsInterface,
        DeclaratorInfo.getDeclSpec().getFriendSpecLoc());
    if (!VS.isUnset())
      MaybeParseAndDiagnoseDeclSpecAfterCXX11VirtSpecifierSeq(DeclaratorInfo, VS);
  }

  // If a simple-asm-expr is present, parse it.
  if (Tok.is(tok::kw_asm)) {
    SourceLocation Loc;
    ExprResult AsmLabel(ParseSimpleAsm(&Loc));
    if (AsmLabel.isInvalid())
      SkipUntil(tok::comma, StopAtSemi | StopBeforeMatch);

    DeclaratorInfo.setAsmLabel(AsmLabel.get());
    DeclaratorInfo.SetRangeEnd(Loc);
  }

  // If attributes exist after the declarator, but before an '{', parse them.
  MaybeParseGNUAttributes(DeclaratorInfo, &LateParsedAttrs);

  // For compatibility with code written to older Clang, also accept a
  // virt-specifier *after* the GNU attributes.
  if (BitfieldSize.isUnset() && VS.isUnset()) {
    ParseOptionalCXX11VirtSpecifierSeq(
        VS, getCurrentClass().IsInterface,
        DeclaratorInfo.getDeclSpec().getFriendSpecLoc());
    if (!VS.isUnset()) {
      // If we saw any GNU-style attributes that are known to GCC followed by a
      // virt-specifier, issue a GCC-compat warning.
      const AttributeList *Attr = DeclaratorInfo.getAttributes();
      while (Attr) {
        if (Attr->isKnownToGCC() && !Attr->isCXX11Attribute())
          Diag(Attr->getLoc(), diag::warn_gcc_attribute_location);
        Attr = Attr->getNext();
      }
      MaybeParseAndDiagnoseDeclSpecAfterCXX11VirtSpecifierSeq(DeclaratorInfo, VS);
    }
  }

  // If this has neither a name nor a bit width, something has gone seriously
  // wrong. Skip until the semi-colon or }.
  if (!DeclaratorInfo.hasName() && BitfieldSize.isUnset()) {
    // If so, skip until the semi-colon or a }.
    SkipUntil(tok::r_brace, StopAtSemi | StopBeforeMatch);
    return true;
  }
  return false;
}

/// \brief Look for declaration specifiers possibly occurring after C++11
/// virt-specifier-seq and diagnose them.
void Parser::MaybeParseAndDiagnoseDeclSpecAfterCXX11VirtSpecifierSeq(
    Declarator &D,
    VirtSpecifiers &VS) {
  DeclSpec DS(AttrFactory);

  // GNU-style and C++11 attributes are not allowed here, but they will be
  // handled by the caller.  Diagnose everything else.
  ParseTypeQualifierListOpt(DS, AR_NoAttributesParsed, false);
  D.ExtendWithDeclSpec(DS);

  if (D.isFunctionDeclarator()) {
    auto &Function = D.getFunctionTypeInfo();
    if (DS.getTypeQualifiers() != DeclSpec::TQ_unspecified) {
      auto DeclSpecCheck = [&] (DeclSpec::TQ TypeQual,
                                const char *FixItName,
                                SourceLocation SpecLoc,
                                unsigned* QualifierLoc) {
        FixItHint Insertion;
        if (DS.getTypeQualifiers() & TypeQual) {
          if (!(Function.TypeQuals & TypeQual)) {
            std::string Name(FixItName);
            Name += " ";
            Insertion = FixItHint::CreateInsertion(VS.getFirstLocation(), Name.c_str());
            Function.TypeQuals |= TypeQual;
            *QualifierLoc = SpecLoc.getRawEncoding();
          }
          Diag(SpecLoc, diag::err_declspec_after_virtspec)
            << FixItName
            << VirtSpecifiers::getSpecifierName(VS.getLastSpecifier())
            << FixItHint::CreateRemoval(SpecLoc)
            << Insertion;
        }
      };
      DeclSpecCheck(DeclSpec::TQ_const, "const", DS.getConstSpecLoc(),
                    &Function.ConstQualifierLoc);
      DeclSpecCheck(DeclSpec::TQ_volatile, "volatile", DS.getVolatileSpecLoc(),
                    &Function.VolatileQualifierLoc);
      DeclSpecCheck(DeclSpec::TQ_restrict, "restrict", DS.getRestrictSpecLoc(),
                    &Function.RestrictQualifierLoc);
    }

    // Parse ref-qualifiers.
    bool RefQualifierIsLValueRef = true;
    SourceLocation RefQualifierLoc;
    if (ParseRefQualifier(RefQualifierIsLValueRef, RefQualifierLoc)) {
      const char *Name = (RefQualifierIsLValueRef ? "& " : "&& ");
      FixItHint Insertion = FixItHint::CreateInsertion(VS.getFirstLocation(), Name);
      Function.RefQualifierIsLValueRef = RefQualifierIsLValueRef;
      Function.RefQualifierLoc = RefQualifierLoc.getRawEncoding();

      Diag(RefQualifierLoc, diag::err_declspec_after_virtspec)
        << (RefQualifierIsLValueRef ? "&" : "&&")
        << VirtSpecifiers::getSpecifierName(VS.getLastSpecifier())
        << FixItHint::CreateRemoval(RefQualifierLoc)
        << Insertion;
      D.SetRangeEnd(RefQualifierLoc);
    }
  }
}

/// ParseCXXClassMemberDeclaration - Parse a C++ class member declaration.
///
///       member-declaration:
///         decl-specifier-seq[opt] member-declarator-list[opt] ';'
///         function-definition ';'[opt]
///         ::[opt] nested-name-specifier template[opt] unqualified-id ';'[TODO]
///         using-declaration                                            [TODO]
/// [C++0x] static_assert-declaration
///         template-declaration
/// [GNU]   '__extension__' member-declaration
///
///       member-declarator-list:
///         member-declarator
///         member-declarator-list ',' member-declarator
///
///       member-declarator:
///         declarator virt-specifier-seq[opt] pure-specifier[opt]
///         declarator constant-initializer[opt]
/// [C++11] declarator brace-or-equal-initializer[opt]
///         identifier[opt] ':' constant-expression
///
///       virt-specifier-seq:
///         virt-specifier
///         virt-specifier-seq virt-specifier
///
///       virt-specifier:
///         override
///         final
/// [MS]    sealed
/// 
///       pure-specifier:
///         '= 0'
///
///       constant-initializer:
///         '=' constant-expression
///
Parser::DeclGroupPtrTy
Parser::ParseCXXClassMemberDeclaration(AccessSpecifier AS,
                                       AttributeList *AccessAttrs,
                                       const ParsedTemplateInfo &TemplateInfo,
                                       ParsingDeclRAIIObject *TemplateDiags) {
  if (Tok.is(tok::at)) {
    if (getLangOpts().ObjC1 && NextToken().isObjCAtKeyword(tok::objc_defs))
      Diag(Tok, diag::err_at_defs_cxx);
    else
      Diag(Tok, diag::err_at_in_class);

    ConsumeToken();
    SkipUntil(tok::r_brace, StopAtSemi);
    return DeclGroupPtrTy();
  }

  // Turn on colon protection early, while parsing declspec, although there is
  // nothing to protect there. It prevents from false errors if error recovery
  // incorrectly determines where the declspec ends, as in the example:
  //   struct A { enum class B { C }; };
  //   const int C = 4;
  //   struct D { A::B : C; };
  ColonProtectionRAIIObject X(*this);

  // Access declarations.
  bool MalformedTypeSpec = false;
  if (!TemplateInfo.Kind &&
      Tok.isOneOf(tok::identifier, tok::coloncolon, tok::kw___super)) {
    if (TryAnnotateCXXScopeToken())
      MalformedTypeSpec = true;

    bool isAccessDecl;
    if (Tok.isNot(tok::annot_cxxscope))
      isAccessDecl = false;
    else if (NextToken().is(tok::identifier))
      isAccessDecl = GetLookAheadToken(2).is(tok::semi);
    else
      isAccessDecl = NextToken().is(tok::kw_operator);

    if (isAccessDecl) {
      // Collect the scope specifier token we annotated earlier.
      CXXScopeSpec SS;
      ParseOptionalCXXScopeSpecifier(SS, ParsedType(), 
                                     /*EnteringContext=*/false);

      if (SS.isInvalid()) {
        SkipUntil(tok::semi);
        return DeclGroupPtrTy();
      }

      // Try to parse an unqualified-id.
      SourceLocation TemplateKWLoc;
      UnqualifiedId Name;
      if (ParseUnqualifiedId(SS, false, true, true, ParsedType(),
                             TemplateKWLoc, Name)) {
        SkipUntil(tok::semi);
        return DeclGroupPtrTy();
      }

      // TODO: recover from mistakenly-qualified operator declarations.
      if (ExpectAndConsume(tok::semi, diag::err_expected_after,
                           "access declaration")) {
        SkipUntil(tok::semi);
        return DeclGroupPtrTy();
      }

      return DeclGroupPtrTy::make(DeclGroupRef(Actions.ActOnUsingDeclaration(
          getCurScope(), AS,
          /* HasUsingKeyword */ false, SourceLocation(), SS, Name,
          /* AttrList */ nullptr,
          /* HasTypenameKeyword */ false, SourceLocation())));
    }
  }

  // static_assert-declaration. A templated static_assert declaration is
  // diagnosed in Parser::ParseSingleDeclarationAfterTemplate.
  if (!TemplateInfo.Kind &&
      Tok.isOneOf(tok::kw_static_assert, tok::kw__Static_assert)) {
    SourceLocation DeclEnd;
    return DeclGroupPtrTy::make(
        DeclGroupRef(ParseStaticAssertDeclaration(DeclEnd)));
  }

  if (Tok.is(tok::kw_template)) {
    assert(!TemplateInfo.TemplateParams &&
           "Nested template improperly parsed?");
    SourceLocation DeclEnd;
    return DeclGroupPtrTy::make(
        DeclGroupRef(ParseDeclarationStartingWithTemplate(
            Declarator::MemberContext, DeclEnd, AS, AccessAttrs)));
  }

  // Handle:  member-declaration ::= '__extension__' member-declaration
  if (Tok.is(tok::kw___extension__)) {
    // __extension__ silences extension warnings in the subexpression.
    ExtensionRAIIObject O(Diags);  // Use RAII to do this.
    ConsumeToken();
    return ParseCXXClassMemberDeclaration(AS, AccessAttrs,
                                          TemplateInfo, TemplateDiags);
  }

  ParsedAttributesWithRange attrs(AttrFactory);
  ParsedAttributesWithRange FnAttrs(AttrFactory);
  // Optional C++11 attribute-specifier
  MaybeParseCXX11Attributes(attrs);
  // We need to keep these attributes for future diagnostic
  // before they are taken over by declaration specifier.
  FnAttrs.addAll(attrs.getList());
  FnAttrs.Range = attrs.Range;

  MaybeParseMicrosoftAttributes(attrs);

  if (Tok.is(tok::kw_using)) {
    ProhibitAttributes(attrs);

    // Eat 'using'.
    SourceLocation UsingLoc = ConsumeToken();

    if (Tok.is(tok::kw_namespace)) {
      Diag(UsingLoc, diag::err_using_namespace_in_class);
      SkipUntil(tok::semi, StopBeforeMatch);
      return DeclGroupPtrTy();
    }
    SourceLocation DeclEnd;
    // Otherwise, it must be a using-declaration or an alias-declaration.
    return DeclGroupPtrTy::make(DeclGroupRef(ParseUsingDeclaration(
        Declarator::MemberContext, TemplateInfo, UsingLoc, DeclEnd, AS)));
  }

  // Hold late-parsed attributes so we can attach a Decl to them later.
  LateParsedAttrList CommonLateParsedAttrs;

  // decl-specifier-seq:
  // Parse the common declaration-specifiers piece.
  ParsingDeclSpec DS(*this, TemplateDiags);
  DS.takeAttributesFrom(attrs);
  if (MalformedTypeSpec)
    DS.SetTypeSpecError();

  ParseDeclarationSpecifiers(DS, TemplateInfo, AS, DSC_class,
                             &CommonLateParsedAttrs);

  // Turn off colon protection that was set for declspec.
  X.restore();

  // If we had a free-standing type definition with a missing semicolon, we
  // may get this far before the problem becomes obvious.
  if (DS.hasTagDefinition() &&
      TemplateInfo.Kind == ParsedTemplateInfo::NonTemplate &&
      DiagnoseMissingSemiAfterTagDefinition(DS, AS, DSC_class,
                                            &CommonLateParsedAttrs))
    return DeclGroupPtrTy();

  MultiTemplateParamsArg TemplateParams(
      TemplateInfo.TemplateParams? TemplateInfo.TemplateParams->data()
                                 : nullptr,
      TemplateInfo.TemplateParams? TemplateInfo.TemplateParams->size() : 0);

  if (TryConsumeToken(tok::semi)) {
    if (DS.isFriendSpecified())
      ProhibitAttributes(FnAttrs);

    Decl *TheDecl =
      Actions.ParsedFreeStandingDeclSpec(getCurScope(), AS, DS, TemplateParams);
    DS.complete(TheDecl);
    return DeclGroupPtrTy::make(DeclGroupRef(TheDecl));
  }

  ParsingDeclarator DeclaratorInfo(*this, DS, Declarator::MemberContext);
  VirtSpecifiers VS;

  // Hold late-parsed attributes so we can attach a Decl to them later.
  LateParsedAttrList LateParsedAttrs;

  SourceLocation EqualLoc;
  SourceLocation PureSpecLoc;

  auto TryConsumePureSpecifier = [&] (bool AllowDefinition) {
    if (Tok.isNot(tok::equal))
      return false;

    auto &Zero = NextToken();
    SmallString<8> Buffer;
    if (Zero.isNot(tok::numeric_constant) || Zero.getLength() != 1 ||
        PP.getSpelling(Zero, Buffer) != "0")
      return false;

    auto &After = GetLookAheadToken(2);
    if (!After.isOneOf(tok::semi, tok::comma) &&
        !(AllowDefinition &&
          After.isOneOf(tok::l_brace, tok::colon, tok::kw_try)))
      return false;

    EqualLoc = ConsumeToken();
    PureSpecLoc = ConsumeToken();
    return true;
  };

  SmallVector<Decl *, 8> DeclsInGroup;
  ExprResult BitfieldSize;
  bool ExpectSemi = true;

  // Parse the first declarator.
  if (ParseCXXMemberDeclaratorBeforeInitializer(
          DeclaratorInfo, VS, BitfieldSize, LateParsedAttrs)) {
    TryConsumeToken(tok::semi);
    return DeclGroupPtrTy();
  }

  // Check for a member function definition.
  if (BitfieldSize.isUnset()) {
    // MSVC permits pure specifier on inline functions defined at class scope.
    // Hence check for =0 before checking for function definition.
    if (getLangOpts().MicrosoftExt && DeclaratorInfo.isDeclarationOfFunction())
      TryConsumePureSpecifier(/*AllowDefinition*/ true);

    FunctionDefinitionKind DefinitionKind = FDK_Declaration;
    // function-definition:
    //
    // In C++11, a non-function declarator followed by an open brace is a
    // braced-init-list for an in-class member initialization, not an
    // erroneous function definition.
    if (Tok.is(tok::l_brace) && !getLangOpts().CPlusPlus11) {
      DefinitionKind = FDK_Definition;
    } else if (DeclaratorInfo.isFunctionDeclarator()) {
      if (Tok.isOneOf(tok::l_brace, tok::colon, tok::kw_try)) {
        DefinitionKind = FDK_Definition;
      } else if (Tok.is(tok::equal)) {
        const Token &KW = NextToken();
        if (KW.is(tok::kw_default))
          DefinitionKind = FDK_Defaulted;
        else if (KW.is(tok::kw_delete))
          DefinitionKind = FDK_Deleted;
      }
    }
    DeclaratorInfo.setFunctionDefinitionKind(DefinitionKind);

    // C++11 [dcl.attr.grammar] p4: If an attribute-specifier-seq appertains 
    // to a friend declaration, that declaration shall be a definition.
    if (DeclaratorInfo.isFunctionDeclarator() && 
        DefinitionKind != FDK_Definition && DS.isFriendSpecified()) {
      // Diagnose attributes that appear before decl specifier:
      // [[]] friend int foo();
      ProhibitAttributes(FnAttrs);
    }

    if (DefinitionKind != FDK_Declaration) {
      if (!DeclaratorInfo.isFunctionDeclarator()) {
        Diag(DeclaratorInfo.getIdentifierLoc(), diag::err_func_def_no_params);
        ConsumeBrace();
        SkipUntil(tok::r_brace);

        // Consume the optional ';'
        TryConsumeToken(tok::semi);

        return DeclGroupPtrTy();
      }

      if (DS.getStorageClassSpec() == DeclSpec::SCS_typedef) {
        Diag(DeclaratorInfo.getIdentifierLoc(),
             diag::err_function_declared_typedef);

        // Recover by treating the 'typedef' as spurious.
        DS.ClearStorageClassSpecs();
      }

      Decl *FunDecl =
        ParseCXXInlineMethodDef(AS, AccessAttrs, DeclaratorInfo, TemplateInfo,
                                VS, PureSpecLoc);

      if (FunDecl) {
        for (unsigned i = 0, ni = CommonLateParsedAttrs.size(); i < ni; ++i) {
          CommonLateParsedAttrs[i]->addDecl(FunDecl);
        }
        for (unsigned i = 0, ni = LateParsedAttrs.size(); i < ni; ++i) {
          LateParsedAttrs[i]->addDecl(FunDecl);
        }
      }
      LateParsedAttrs.clear();

      // Consume the ';' - it's optional unless we have a delete or default
      if (Tok.is(tok::semi))
        ConsumeExtraSemi(AfterMemberFunctionDefinition);

      return DeclGroupPtrTy::make(DeclGroupRef(FunDecl));
    }
  }

  // member-declarator-list:
  //   member-declarator
  //   member-declarator-list ',' member-declarator

  while (1) {
    InClassInitStyle HasInClassInit = ICIS_NoInit;
    bool HasStaticInitializer = false;
    if (Tok.isOneOf(tok::equal, tok::l_brace) && PureSpecLoc.isInvalid()) {
      if (BitfieldSize.get()) {
        Diag(Tok, diag::err_bitfield_member_init);
        SkipUntil(tok::comma, StopAtSemi | StopBeforeMatch);
      } else if (DeclaratorInfo.isDeclarationOfFunction()) {
        // It's a pure-specifier.
        if (!TryConsumePureSpecifier(/*AllowFunctionDefinition*/ false))
          // Parse it as an expression so that Sema can diagnose it.
          HasStaticInitializer = true;
      } else if (DeclaratorInfo.getDeclSpec().getStorageClassSpec() !=
                     DeclSpec::SCS_static &&
                 DeclaratorInfo.getDeclSpec().getStorageClassSpec() !=
                     DeclSpec::SCS_typedef &&
                 !DS.isFriendSpecified()) {
        // It's a default member initializer.
        HasInClassInit = Tok.is(tok::equal) ? ICIS_CopyInit : ICIS_ListInit;
      } else {
        HasStaticInitializer = true;
      }
    }

    // NOTE: If Sema is the Action module and declarator is an instance field,
    // this call will *not* return the created decl; It will return null.
    // See Sema::ActOnCXXMemberDeclarator for details.

    NamedDecl *ThisDecl = nullptr;
    if (DS.isFriendSpecified()) {
      // C++11 [dcl.attr.grammar] p4: If an attribute-specifier-seq appertains
      // to a friend declaration, that declaration shall be a definition.
      //
      // Diagnose attributes that appear in a friend member function declarator:
      //   friend int foo [[]] ();
      SmallVector<SourceRange, 4> Ranges;
      DeclaratorInfo.getCXX11AttributeRanges(Ranges);
      for (SmallVectorImpl<SourceRange>::iterator I = Ranges.begin(),
           E = Ranges.end(); I != E; ++I)
        Diag((*I).getBegin(), diag::err_attributes_not_allowed) << *I;

      ThisDecl = Actions.ActOnFriendFunctionDecl(getCurScope(), DeclaratorInfo,
                                                 TemplateParams);
    } else {
      ThisDecl = Actions.ActOnCXXMemberDeclarator(getCurScope(), AS,
                                                  DeclaratorInfo,
                                                  TemplateParams,
                                                  BitfieldSize.get(),
                                                  VS, HasInClassInit);

      if (VarTemplateDecl *VT =
              ThisDecl ? dyn_cast<VarTemplateDecl>(ThisDecl) : nullptr)
        // Re-direct this decl to refer to the templated decl so that we can
        // initialize it.
        ThisDecl = VT->getTemplatedDecl();

      if (ThisDecl && AccessAttrs)
        Actions.ProcessDeclAttributeList(getCurScope(), ThisDecl, AccessAttrs);
    }

    // Error recovery might have converted a non-static member into a static
    // member.
    if (HasInClassInit != ICIS_NoInit &&
        DeclaratorInfo.getDeclSpec().getStorageClassSpec() ==
            DeclSpec::SCS_static) {
      HasInClassInit = ICIS_NoInit;
      HasStaticInitializer = true;
    }

    if (ThisDecl && PureSpecLoc.isValid())
      Actions.ActOnPureSpecifier(ThisDecl, PureSpecLoc);

    // Handle the initializer.
    if (HasInClassInit != ICIS_NoInit) {
      // The initializer was deferred; parse it and cache the tokens.
      Diag(Tok, getLangOpts().CPlusPlus11
                    ? diag::warn_cxx98_compat_nonstatic_member_init
                    : diag::ext_nonstatic_member_init);

      if (DeclaratorInfo.isArrayOfUnknownBound()) {
        // C++11 [dcl.array]p3: An array bound may also be omitted when the
        // declarator is followed by an initializer.
        //
        // A brace-or-equal-initializer for a member-declarator is not an
        // initializer in the grammar, so this is ill-formed.
        Diag(Tok, diag::err_incomplete_array_member_init);
        SkipUntil(tok::comma, StopAtSemi | StopBeforeMatch);

        // Avoid later warnings about a class member of incomplete type.
        if (ThisDecl)
          ThisDecl->setInvalidDecl();
      } else
        ParseCXXNonStaticMemberInitializer(ThisDecl);
    } else if (HasStaticInitializer) {
      // Normal initializer.
      ExprResult Init = ParseCXXMemberInitializer(
          ThisDecl, DeclaratorInfo.isDeclarationOfFunction(), EqualLoc);

      if (Init.isInvalid())
        SkipUntil(tok::comma, StopAtSemi | StopBeforeMatch);
      else if (ThisDecl)
        Actions.AddInitializerToDecl(ThisDecl, Init.get(), EqualLoc.isInvalid(),
                                     DS.containsPlaceholderType());
    } else if (ThisDecl && DS.getStorageClassSpec() == DeclSpec::SCS_static)
      // No initializer.
      Actions.ActOnUninitializedDecl(ThisDecl, DS.containsPlaceholderType());

    if (ThisDecl) {
      if (!ThisDecl->isInvalidDecl()) {
        // Set the Decl for any late parsed attributes
        for (unsigned i = 0, ni = CommonLateParsedAttrs.size(); i < ni; ++i)
          CommonLateParsedAttrs[i]->addDecl(ThisDecl);

        for (unsigned i = 0, ni = LateParsedAttrs.size(); i < ni; ++i)
          LateParsedAttrs[i]->addDecl(ThisDecl);
      }
      Actions.FinalizeDeclaration(ThisDecl);
      DeclsInGroup.push_back(ThisDecl);

      if (DeclaratorInfo.isFunctionDeclarator() &&
          DeclaratorInfo.getDeclSpec().getStorageClassSpec() !=
              DeclSpec::SCS_typedef)
        HandleMemberFunctionDeclDelays(DeclaratorInfo, ThisDecl);
    }
    LateParsedAttrs.clear();

    DeclaratorInfo.complete(ThisDecl);

    // If we don't have a comma, it is either the end of the list (a ';')
    // or an error, bail out.
    SourceLocation CommaLoc;
    if (!TryConsumeToken(tok::comma, CommaLoc))
      break;

    if (Tok.isAtStartOfLine() &&
        !MightBeDeclarator(Declarator::MemberContext)) {
      // This comma was followed by a line-break and something which can't be
      // the start of a declarator. The comma was probably a typo for a
      // semicolon.
      Diag(CommaLoc, diag::err_expected_semi_declaration)
        << FixItHint::CreateReplacement(CommaLoc, ";");
      ExpectSemi = false;
      break;
    }

    // Parse the next declarator.
    DeclaratorInfo.clear();
    VS.clear();
    BitfieldSize = ExprResult(/*Invalid=*/false);
    EqualLoc = PureSpecLoc = SourceLocation();
    DeclaratorInfo.setCommaLoc(CommaLoc);

    // GNU attributes are allowed before the second and subsequent declarator.
    MaybeParseGNUAttributes(DeclaratorInfo);

    if (ParseCXXMemberDeclaratorBeforeInitializer(
            DeclaratorInfo, VS, BitfieldSize, LateParsedAttrs))
      break;
  }

  if (ExpectSemi &&
      ExpectAndConsume(tok::semi, diag::err_expected_semi_decl_list)) {
    // Skip to end of block or statement.
    SkipUntil(tok::r_brace, StopAtSemi | StopBeforeMatch);
    // If we stopped at a ';', eat it.
    TryConsumeToken(tok::semi);
    return DeclGroupPtrTy();
  }

  return Actions.FinalizeDeclaratorGroup(getCurScope(), DS, DeclsInGroup);
}

/// ParseCXXMemberInitializer - Parse the brace-or-equal-initializer.
/// Also detect and reject any attempted defaulted/deleted function definition.
/// The location of the '=', if any, will be placed in EqualLoc.
///
/// This does not check for a pure-specifier; that's handled elsewhere.
///
///   brace-or-equal-initializer:
///     '=' initializer-expression
///     braced-init-list
///
///   initializer-clause:
///     assignment-expression
///     braced-init-list
///
///   defaulted/deleted function-definition:
///     '=' 'default'
///     '=' 'delete'
///
/// Prior to C++0x, the assignment-expression in an initializer-clause must
/// be a constant-expression.
ExprResult Parser::ParseCXXMemberInitializer(Decl *D, bool IsFunction,
                                             SourceLocation &EqualLoc) {
  assert(Tok.isOneOf(tok::equal, tok::l_brace)
         && "Data member initializer not starting with '=' or '{'");

  EnterExpressionEvaluationContext Context(Actions, 
                                           Sema::PotentiallyEvaluated,
                                           D);
  if (TryConsumeToken(tok::equal, EqualLoc)) {
    if (Tok.is(tok::kw_delete)) {
      // In principle, an initializer of '= delete p;' is legal, but it will
      // never type-check. It's better to diagnose it as an ill-formed expression
      // than as an ill-formed deleted non-function member.
      // An initializer of '= delete p, foo' will never be parsed, because
      // a top-level comma always ends the initializer expression.
      const Token &Next = NextToken();
      if (IsFunction || Next.isOneOf(tok::semi, tok::comma, tok::eof)) {
        if (IsFunction)
          Diag(ConsumeToken(), diag::err_default_delete_in_multiple_declaration)
            << 1 /* delete */;
        else
          Diag(ConsumeToken(), diag::err_deleted_non_function);
        return ExprError();
      }
    } else if (Tok.is(tok::kw_default)) {
      if (IsFunction)
        Diag(Tok, diag::err_default_delete_in_multiple_declaration)
          << 0 /* default */;
      else
        Diag(ConsumeToken(), diag::err_default_special_members);
      return ExprError();
    }
  }
  if (const auto *PD = dyn_cast_or_null<MSPropertyDecl>(D)) {
    Diag(Tok, diag::err_ms_property_initializer) << PD;
    return ExprError();
  }
  return ParseInitializer();
}

void Parser::SkipCXXMemberSpecification(SourceLocation RecordLoc,
                                        SourceLocation AttrFixitLoc,
                                        unsigned TagType, Decl *TagDecl) {
  // Skip the optional 'final' keyword.
  if (getLangOpts().CPlusPlus && Tok.is(tok::identifier)) {
    assert(isCXX11FinalKeyword() && "not a class definition");
    ConsumeToken();

    // Diagnose any C++11 attributes after 'final' keyword.
    // We deliberately discard these attributes.
    ParsedAttributesWithRange Attrs(AttrFactory);
    CheckMisplacedCXX11Attribute(Attrs, AttrFixitLoc);

    // This can only happen if we had malformed misplaced attributes;
    // we only get called if there is a colon or left-brace after the
    // attributes.
    if (Tok.isNot(tok::colon) && Tok.isNot(tok::l_brace))
      return;
  }

  // Skip the base clauses. This requires actually parsing them, because
  // otherwise we can't be sure where they end (a left brace may appear
  // within a template argument).
  if (Tok.is(tok::colon)) {
    // Enter the scope of the class so that we can correctly parse its bases.
    ParseScope ClassScope(this, Scope::ClassScope|Scope::DeclScope);
    ParsingClassDefinition ParsingDef(*this, TagDecl, /*NonNestedClass*/ true,
                                      TagType == DeclSpec::TST_interface);
    auto OldContext =
        Actions.ActOnTagStartSkippedDefinition(getCurScope(), TagDecl);

    // Parse the bases but don't attach them to the class.
    ParseBaseClause(nullptr);

    Actions.ActOnTagFinishSkippedDefinition(OldContext);

    if (!Tok.is(tok::l_brace)) {
      Diag(PP.getLocForEndOfToken(PrevTokLocation),
           diag::err_expected_lbrace_after_base_specifiers);
      return;
    }
  }

  // Skip the body.
  assert(Tok.is(tok::l_brace));
  BalancedDelimiterTracker T(*this, tok::l_brace);
  T.consumeOpen();
  T.skipToEnd();

  // Parse and discard any trailing attributes.
  ParsedAttributes Attrs(AttrFactory);
  if (Tok.is(tok::kw___attribute))
    MaybeParseGNUAttributes(Attrs);
}

Parser::DeclGroupPtrTy Parser::ParseCXXClassMemberDeclarationWithPragmas(
    AccessSpecifier &AS, ParsedAttributesWithRange &AccessAttrs,
    DeclSpec::TST TagType, Decl *TagDecl) {
  if (getLangOpts().MicrosoftExt &&
      Tok.isOneOf(tok::kw___if_exists, tok::kw___if_not_exists)) {
    ParseMicrosoftIfExistsClassDeclaration(TagType, AS);
    return DeclGroupPtrTy();
  }

  // Check for extraneous top-level semicolon.
  if (Tok.is(tok::semi)) {
    ConsumeExtraSemi(InsideStruct, TagType);
    return DeclGroupPtrTy();
  }

  if (Tok.is(tok::annot_pragma_vis)) {
    HandlePragmaVisibility();
    return DeclGroupPtrTy();
  }

  if (Tok.is(tok::annot_pragma_pack)) {
    HandlePragmaPack();
    return DeclGroupPtrTy();
  }

  if (Tok.is(tok::annot_pragma_align)) {
    HandlePragmaAlign();
    return DeclGroupPtrTy();
  }

  if (Tok.is(tok::annot_pragma_ms_pointers_to_members)) {
    HandlePragmaMSPointersToMembers();
    return DeclGroupPtrTy();
  }

  if (Tok.is(tok::annot_pragma_ms_pragma)) {
    HandlePragmaMSPragma();
    return DeclGroupPtrTy();
  }

  if (Tok.is(tok::annot_pragma_ms_vtordisp)) {
    HandlePragmaMSVtorDisp();
    return DeclGroupPtrTy();
  }

  // If we see a namespace here, a close brace was missing somewhere.
  if (Tok.is(tok::kw_namespace)) {
    DiagnoseUnexpectedNamespace(cast<NamedDecl>(TagDecl));
    return DeclGroupPtrTy();
  }

  AccessSpecifier NewAS = getAccessSpecifierIfPresent();
  if (NewAS != AS_none) {
    // Current token is a C++ access specifier.
    AS = NewAS;
    SourceLocation ASLoc = Tok.getLocation();
    unsigned TokLength = Tok.getLength();
    ConsumeToken();
    AccessAttrs.clear();
    MaybeParseGNUAttributes(AccessAttrs);

    SourceLocation EndLoc;
    if (TryConsumeToken(tok::colon, EndLoc)) {
    } else if (TryConsumeToken(tok::semi, EndLoc)) {
      Diag(EndLoc, diag::err_expected)
          << tok::colon << FixItHint::CreateReplacement(EndLoc, ":");
    } else {
      EndLoc = ASLoc.getLocWithOffset(TokLength);
      Diag(EndLoc, diag::err_expected)
          << tok::colon << FixItHint::CreateInsertion(EndLoc, ":");
    }

    // The Microsoft extension __interface does not permit non-public
    // access specifiers.
    if (TagType == DeclSpec::TST_interface && AS != AS_public) {
      Diag(ASLoc, diag::err_access_specifier_interface) << (AS == AS_protected);
    }

    if (Actions.ActOnAccessSpecifier(NewAS, ASLoc, EndLoc,
                                     AccessAttrs.getList())) {
      // found another attribute than only annotations
      AccessAttrs.clear();
    }

    return DeclGroupPtrTy();
  }

  if (Tok.is(tok::annot_pragma_openmp))
    return ParseOpenMPDeclarativeDirective();

  // Parse all the comma separated declarators.
  return ParseCXXClassMemberDeclaration(AS, AccessAttrs.getList());
}

/// ParseCXXMemberSpecification - Parse the class definition.
///
///       member-specification:
///         member-declaration member-specification[opt]
///         access-specifier ':' member-specification[opt]
///
void Parser::ParseCXXMemberSpecification(SourceLocation RecordLoc,
                                         SourceLocation AttrFixitLoc,
                                         ParsedAttributesWithRange &Attrs,
                                         unsigned TagType, Decl *TagDecl) {
  assert((TagType == DeclSpec::TST_struct ||
         TagType == DeclSpec::TST_interface ||
         TagType == DeclSpec::TST_union  ||
         TagType == DeclSpec::TST_class) && "Invalid TagType!");

  PrettyDeclStackTraceEntry CrashInfo(Actions, TagDecl, RecordLoc,
                                      "parsing struct/union/class body");

  // Determine whether this is a non-nested class. Note that local
  // classes are *not* considered to be nested classes.
  bool NonNestedClass = true;
  if (!ClassStack.empty()) {
    for (const Scope *S = getCurScope(); S; S = S->getParent()) {
      if (S->isClassScope()) {
        // We're inside a class scope, so this is a nested class.
        NonNestedClass = false;

        // The Microsoft extension __interface does not permit nested classes.
        if (getCurrentClass().IsInterface) {
          Diag(RecordLoc, diag::err_invalid_member_in_interface)
            << /*ErrorType=*/6
            << (isa<NamedDecl>(TagDecl)
                  ? cast<NamedDecl>(TagDecl)->getQualifiedNameAsString()
                  : "(anonymous)");
        }
        break;
      }

      if ((S->getFlags() & Scope::FnScope))
        // If we're in a function or function template then this is a local
        // class rather than a nested class.
        break;
    }
  }

  // Enter a scope for the class.
  ParseScope ClassScope(this, Scope::ClassScope|Scope::DeclScope);

  // Note that we are parsing a new (potentially-nested) class definition.
  ParsingClassDefinition ParsingDef(*this, TagDecl, NonNestedClass,
                                    TagType == DeclSpec::TST_interface);

  if (TagDecl)
    Actions.ActOnTagStartDefinition(getCurScope(), TagDecl);

  SourceLocation FinalLoc;
  bool IsFinalSpelledSealed = false;

  // Parse the optional 'final' keyword.
  if (getLangOpts().CPlusPlus && Tok.is(tok::identifier)) {
    VirtSpecifiers::Specifier Specifier = isCXX11VirtSpecifier(Tok);
    assert((Specifier == VirtSpecifiers::VS_Final ||
            Specifier == VirtSpecifiers::VS_Sealed) &&
           "not a class definition");
    FinalLoc = ConsumeToken();
    IsFinalSpelledSealed = Specifier == VirtSpecifiers::VS_Sealed;

    if (TagType == DeclSpec::TST_interface)
      Diag(FinalLoc, diag::err_override_control_interface)
        << VirtSpecifiers::getSpecifierName(Specifier);
    else if (Specifier == VirtSpecifiers::VS_Final)
      Diag(FinalLoc, getLangOpts().CPlusPlus11
                         ? diag::warn_cxx98_compat_override_control_keyword
                         : diag::ext_override_control_keyword)
        << VirtSpecifiers::getSpecifierName(Specifier);
    else if (Specifier == VirtSpecifiers::VS_Sealed)
      Diag(FinalLoc, diag::ext_ms_sealed_keyword);

    // Parse any C++11 attributes after 'final' keyword.
    // These attributes are not allowed to appear here,
    // and the only possible place for them to appertain
    // to the class would be between class-key and class-name.
    CheckMisplacedCXX11Attribute(Attrs, AttrFixitLoc);

    // ParseClassSpecifier() does only a superficial check for attributes before
    // deciding to call this method.  For example, for
    // `class C final alignas ([l) {` it will decide that this looks like a
    // misplaced attribute since it sees `alignas '(' ')'`.  But the actual
    // attribute parsing code will try to parse the '[' as a constexpr lambda
    // and consume enough tokens that the alignas parsing code will eat the
    // opening '{'.  So bail out if the next token isn't one we expect.
    if (!Tok.is(tok::colon) && !Tok.is(tok::l_brace)) {
      if (TagDecl)
        Actions.ActOnTagDefinitionError(getCurScope(), TagDecl);
      return;
    }
  }

  if (Tok.is(tok::colon)) {
    ParseBaseClause(TagDecl);
    if (!Tok.is(tok::l_brace)) {
      bool SuggestFixIt = false;
      SourceLocation BraceLoc = PP.getLocForEndOfToken(PrevTokLocation);
      if (Tok.isAtStartOfLine()) {
        switch (Tok.getKind()) {
        case tok::kw_private:
        case tok::kw_protected:
        case tok::kw_public:
          SuggestFixIt = NextToken().getKind() == tok::colon;
          break;
        case tok::kw_static_assert:
        case tok::r_brace:
        case tok::kw_using:
        // base-clause can have simple-template-id; 'template' can't be there
        case tok::kw_template:
          SuggestFixIt = true;
          break;
        case tok::identifier:
          SuggestFixIt = isConstructorDeclarator(true);
          break;
        default:
          SuggestFixIt = isCXXSimpleDeclaration(/*AllowForRangeDecl=*/false);
          break;
        }
      }
      DiagnosticBuilder LBraceDiag =
          Diag(BraceLoc, diag::err_expected_lbrace_after_base_specifiers);
      if (SuggestFixIt) {
        LBraceDiag << FixItHint::CreateInsertion(BraceLoc, " {");
        // Try recovering from missing { after base-clause.
        PP.EnterToken(Tok);
        Tok.setKind(tok::l_brace);
      } else {
        if (TagDecl)
          Actions.ActOnTagDefinitionError(getCurScope(), TagDecl);
        return;
      }
    }
  }

  assert(Tok.is(tok::l_brace));
  BalancedDelimiterTracker T(*this, tok::l_brace);
  T.consumeOpen();

  if (TagDecl)
    Actions.ActOnStartCXXMemberDeclarations(getCurScope(), TagDecl, FinalLoc,
                                            IsFinalSpelledSealed,
                                            T.getOpenLocation());

  // C++ 11p3: Members of a class defined with the keyword class are private
  // by default. Members of a class defined with the keywords struct or union
  // are public by default.
  AccessSpecifier CurAS;
  if (TagType == DeclSpec::TST_class)
    CurAS = AS_private;
  else
    CurAS = AS_public;
  ParsedAttributesWithRange AccessAttrs(AttrFactory);

  if (TagDecl) {
    // While we still have something to read, read the member-declarations.
    while (!tryParseMisplacedModuleImport() && Tok.isNot(tok::r_brace) &&
           Tok.isNot(tok::eof)) {
      // Each iteration of this loop reads one member-declaration.
<<<<<<< HEAD

      if (getLangOpts().MicrosoftExt && (Tok.is(tok::kw___if_exists) ||
          Tok.is(tok::kw___if_not_exists))) {
        ParseMicrosoftIfExistsClassDeclaration((DeclSpec::TST)TagType, CurAS);
        continue;
      }

      // Check for extraneous top-level semicolon.
      if (Tok.is(tok::semi)) {
        ConsumeExtraSemi(InsideStruct, TagType);
        continue;
      }

      if (Tok.is(tok::annot_pragma_vis)) {
        HandlePragmaVisibility();
        continue;
      }

      if (Tok.is(tok::annot_pragma_pack)) {
        HandlePragmaPack();
        continue;
      }

      if (Tok.is(tok::annot_pragma_upc)) {
        HandlePragmaUPC();
        continue;
      }

      if (Tok.is(tok::annot_pragma_pupc)) {
        HandlePragmaPUPC();
        continue;
      }

      if (Tok.is(tok::annot_pragma_align)) {
        HandlePragmaAlign();
        continue;
      }

      if (Tok.is(tok::annot_pragma_openmp)) {
        ParseOpenMPDeclarativeDirective();
        continue;
      }

      if (Tok.is(tok::annot_pragma_ms_pointers_to_members)) {
        HandlePragmaMSPointersToMembers();
        continue;
      }

      if (Tok.is(tok::annot_pragma_ms_pragma)) {
        HandlePragmaMSPragma();
        continue;
      }

      // If we see a namespace here, a close brace was missing somewhere.
      if (Tok.is(tok::kw_namespace)) {
        DiagnoseUnexpectedNamespace(cast<NamedDecl>(TagDecl));
        break;
      }

      AccessSpecifier AS = getAccessSpecifierIfPresent();
      if (AS != AS_none) {
        // Current token is a C++ access specifier.
        CurAS = AS;
        SourceLocation ASLoc = Tok.getLocation();
        unsigned TokLength = Tok.getLength();
        ConsumeToken();
        AccessAttrs.clear();
        MaybeParseGNUAttributes(AccessAttrs);

        SourceLocation EndLoc;
        if (TryConsumeToken(tok::colon, EndLoc)) {
        } else if (TryConsumeToken(tok::semi, EndLoc)) {
          Diag(EndLoc, diag::err_expected)
              << tok::colon << FixItHint::CreateReplacement(EndLoc, ":");
        } else {
          EndLoc = ASLoc.getLocWithOffset(TokLength);
          Diag(EndLoc, diag::err_expected)
              << tok::colon << FixItHint::CreateInsertion(EndLoc, ":");
        }

        // The Microsoft extension __interface does not permit non-public
        // access specifiers.
        if (TagType == DeclSpec::TST_interface && CurAS != AS_public) {
          Diag(ASLoc, diag::err_access_specifier_interface)
            << (CurAS == AS_protected);
        }

        if (Actions.ActOnAccessSpecifier(AS, ASLoc, EndLoc,
                                         AccessAttrs.getList())) {
          // found another attribute than only annotations
          AccessAttrs.clear();
        }

        continue;
      }

      // Parse all the comma separated declarators.
      ParseCXXClassMemberDeclaration(CurAS, AccessAttrs.getList());
=======
      ParseCXXClassMemberDeclarationWithPragmas(
          CurAS, AccessAttrs, static_cast<DeclSpec::TST>(TagType), TagDecl);
>>>>>>> 4fb22331
    }
    T.consumeClose();
  } else {
    SkipUntil(tok::r_brace);
  }

  // If attributes exist after class contents, parse them.
  ParsedAttributes attrs(AttrFactory);
  MaybeParseGNUAttributes(attrs);

  if (TagDecl)
    Actions.ActOnFinishCXXMemberSpecification(getCurScope(), RecordLoc, TagDecl,
                                              T.getOpenLocation(), 
                                              T.getCloseLocation(),
                                              attrs.getList());

  // C++11 [class.mem]p2:
  //   Within the class member-specification, the class is regarded as complete
  //   within function bodies, default arguments, exception-specifications, and
  //   brace-or-equal-initializers for non-static data members (including such
  //   things in nested classes).
  if (TagDecl && NonNestedClass) {
    // We are not inside a nested class. This class and its nested classes
    // are complete and we can parse the delayed portions of method
    // declarations and the lexed inline method definitions, along with any
    // delayed attributes.
    SourceLocation SavedPrevTokLocation = PrevTokLocation;
    ParseLexedAttributes(getCurrentClass());
    ParseLexedMethodDeclarations(getCurrentClass());

    // We've finished with all pending member declarations.
    Actions.ActOnFinishCXXMemberDecls();

    ParseLexedMemberInitializers(getCurrentClass());
    ParseLexedMethodDefs(getCurrentClass());
    PrevTokLocation = SavedPrevTokLocation;

    // We've finished parsing everything, including default argument
    // initializers.
    Actions.ActOnFinishCXXNonNestedClass(TagDecl);
  }

  if (TagDecl)
    Actions.ActOnTagFinishDefinition(getCurScope(), TagDecl, 
                                     T.getCloseLocation());

  // Leave the class scope.
  ParsingDef.Pop();
  ClassScope.Exit();
}

void Parser::DiagnoseUnexpectedNamespace(NamedDecl *D) {
  assert(Tok.is(tok::kw_namespace));

  // FIXME: Suggest where the close brace should have gone by looking
  // at indentation changes within the definition body.
  Diag(D->getLocation(),
       diag::err_missing_end_of_definition) << D;
  Diag(Tok.getLocation(),
       diag::note_missing_end_of_definition_before) << D;

  // Push '};' onto the token stream to recover.
  PP.EnterToken(Tok);

  Tok.startToken();
  Tok.setLocation(PP.getLocForEndOfToken(PrevTokLocation));
  Tok.setKind(tok::semi);
  PP.EnterToken(Tok);

  Tok.setKind(tok::r_brace);
}

/// ParseConstructorInitializer - Parse a C++ constructor initializer,
/// which explicitly initializes the members or base classes of a
/// class (C++ [class.base.init]). For example, the three initializers
/// after the ':' in the Derived constructor below:
///
/// @code
/// class Base { };
/// class Derived : Base {
///   int x;
///   float f;
/// public:
///   Derived(float f) : Base(), x(17), f(f) { }
/// };
/// @endcode
///
/// [C++]  ctor-initializer:
///          ':' mem-initializer-list
///
/// [C++]  mem-initializer-list:
///          mem-initializer ...[opt]
///          mem-initializer ...[opt] , mem-initializer-list
void Parser::ParseConstructorInitializer(Decl *ConstructorDecl) {
  assert(Tok.is(tok::colon) &&
         "Constructor initializer always starts with ':'");

  // Poison the SEH identifiers so they are flagged as illegal in constructor
  // initializers.
  PoisonSEHIdentifiersRAIIObject PoisonSEHIdentifiers(*this, true);
  SourceLocation ColonLoc = ConsumeToken();

  SmallVector<CXXCtorInitializer*, 4> MemInitializers;
  bool AnyErrors = false;

  do {
    if (Tok.is(tok::code_completion)) {
      Actions.CodeCompleteConstructorInitializer(ConstructorDecl,
                                                 MemInitializers);
      return cutOffParsing();
    } else {
      MemInitResult MemInit = ParseMemInitializer(ConstructorDecl);
      if (!MemInit.isInvalid())
        MemInitializers.push_back(MemInit.get());
      else
        AnyErrors = true;
    }
    
    if (Tok.is(tok::comma))
      ConsumeToken();
    else if (Tok.is(tok::l_brace))
      break;
    // If the next token looks like a base or member initializer, assume that
    // we're just missing a comma.
    else if (Tok.isOneOf(tok::identifier, tok::coloncolon)) {
      SourceLocation Loc = PP.getLocForEndOfToken(PrevTokLocation);
      Diag(Loc, diag::err_ctor_init_missing_comma)
        << FixItHint::CreateInsertion(Loc, ", ");
    } else {
      // Skip over garbage, until we get to '{'.  Don't eat the '{'.
      Diag(Tok.getLocation(), diag::err_expected_either) << tok::l_brace
                                                         << tok::comma;
      SkipUntil(tok::l_brace, StopAtSemi | StopBeforeMatch);
      break;
    }
  } while (true);

  Actions.ActOnMemInitializers(ConstructorDecl, ColonLoc, MemInitializers,
                               AnyErrors);
}

/// ParseMemInitializer - Parse a C++ member initializer, which is
/// part of a constructor initializer that explicitly initializes one
/// member or base class (C++ [class.base.init]). See
/// ParseConstructorInitializer for an example.
///
/// [C++] mem-initializer:
///         mem-initializer-id '(' expression-list[opt] ')'
/// [C++0x] mem-initializer-id braced-init-list
///
/// [C++] mem-initializer-id:
///         '::'[opt] nested-name-specifier[opt] class-name
///         identifier
MemInitResult Parser::ParseMemInitializer(Decl *ConstructorDecl) {
  // parse '::'[opt] nested-name-specifier[opt]
  CXXScopeSpec SS;
  ParseOptionalCXXScopeSpecifier(SS, ParsedType(), /*EnteringContext=*/false);
  ParsedType TemplateTypeTy;
  if (Tok.is(tok::annot_template_id)) {
    TemplateIdAnnotation *TemplateId = takeTemplateIdAnnotation(Tok);
    if (TemplateId->Kind == TNK_Type_template ||
        TemplateId->Kind == TNK_Dependent_template_name) {
      AnnotateTemplateIdTokenAsType();
      assert(Tok.is(tok::annot_typename) && "template-id -> type failed");
      TemplateTypeTy = getTypeAnnotation(Tok);
    }
  }
  // Uses of decltype will already have been converted to annot_decltype by
  // ParseOptionalCXXScopeSpecifier at this point.
  if (!TemplateTypeTy && Tok.isNot(tok::identifier)
      && Tok.isNot(tok::annot_decltype)) {
    Diag(Tok, diag::err_expected_member_or_base_name);
    return true;
  }

  IdentifierInfo *II = nullptr;
  DeclSpec DS(AttrFactory);
  SourceLocation IdLoc = Tok.getLocation();
  if (Tok.is(tok::annot_decltype)) {
    // Get the decltype expression, if there is one.
    ParseDecltypeSpecifier(DS);
  } else {
    if (Tok.is(tok::identifier))
      // Get the identifier. This may be a member name or a class name,
      // but we'll let the semantic analysis determine which it is.
      II = Tok.getIdentifierInfo();
    ConsumeToken();
  }


  // Parse the '('.
  if (getLangOpts().CPlusPlus11 && Tok.is(tok::l_brace)) {
    Diag(Tok, diag::warn_cxx98_compat_generalized_initializer_lists);

    ExprResult InitList = ParseBraceInitializer();
    if (InitList.isInvalid())
      return true;

    SourceLocation EllipsisLoc;
    TryConsumeToken(tok::ellipsis, EllipsisLoc);

    return Actions.ActOnMemInitializer(ConstructorDecl, getCurScope(), SS, II,
                                       TemplateTypeTy, DS, IdLoc, 
                                       InitList.get(), EllipsisLoc);
  } else if(Tok.is(tok::l_paren)) {
    BalancedDelimiterTracker T(*this, tok::l_paren);
    T.consumeOpen();

    // Parse the optional expression-list.
    ExprVector ArgExprs;
    CommaLocsTy CommaLocs;
    if (Tok.isNot(tok::r_paren) && ParseExpressionList(ArgExprs, CommaLocs)) {
      SkipUntil(tok::r_paren, StopAtSemi);
      return true;
    }

    T.consumeClose();

    SourceLocation EllipsisLoc;
    TryConsumeToken(tok::ellipsis, EllipsisLoc);

    return Actions.ActOnMemInitializer(ConstructorDecl, getCurScope(), SS, II,
                                       TemplateTypeTy, DS, IdLoc,
                                       T.getOpenLocation(), ArgExprs,
                                       T.getCloseLocation(), EllipsisLoc);
  }

  if (getLangOpts().CPlusPlus11)
    return Diag(Tok, diag::err_expected_either) << tok::l_paren << tok::l_brace;
  else
    return Diag(Tok, diag::err_expected) << tok::l_paren;
}

/// \brief Parse a C++ exception-specification if present (C++0x [except.spec]).
///
///       exception-specification:
///         dynamic-exception-specification
///         noexcept-specification
///
///       noexcept-specification:
///         'noexcept'
///         'noexcept' '(' constant-expression ')'
ExceptionSpecificationType
Parser::tryParseExceptionSpecification(bool Delayed,
                    SourceRange &SpecificationRange,
                    SmallVectorImpl<ParsedType> &DynamicExceptions,
                    SmallVectorImpl<SourceRange> &DynamicExceptionRanges,
                    ExprResult &NoexceptExpr,
                    CachedTokens *&ExceptionSpecTokens) {
  ExceptionSpecificationType Result = EST_None;
  ExceptionSpecTokens = nullptr;
  
  // Handle delayed parsing of exception-specifications.
  if (Delayed) {
    if (Tok.isNot(tok::kw_throw) && Tok.isNot(tok::kw_noexcept))
      return EST_None;

    // Consume and cache the starting token.
    bool IsNoexcept = Tok.is(tok::kw_noexcept);
    Token StartTok = Tok;
    SpecificationRange = SourceRange(ConsumeToken());

    // Check for a '('.
    if (!Tok.is(tok::l_paren)) {
      // If this is a bare 'noexcept', we're done.
      if (IsNoexcept) {
        Diag(Tok, diag::warn_cxx98_compat_noexcept_decl);
        NoexceptExpr = nullptr;
        return EST_BasicNoexcept;
      }
      
      Diag(Tok, diag::err_expected_lparen_after) << "throw";
      return EST_DynamicNone;
    }
    
    // Cache the tokens for the exception-specification.
    ExceptionSpecTokens = new CachedTokens;
    ExceptionSpecTokens->push_back(StartTok); // 'throw' or 'noexcept'
    ExceptionSpecTokens->push_back(Tok); // '('
    SpecificationRange.setEnd(ConsumeParen()); // '('

    ConsumeAndStoreUntil(tok::r_paren, *ExceptionSpecTokens,
                         /*StopAtSemi=*/true,
                         /*ConsumeFinalToken=*/true);
    SpecificationRange.setEnd(ExceptionSpecTokens->back().getLocation());

    return EST_Unparsed;
  }
  
  // See if there's a dynamic specification.
  if (Tok.is(tok::kw_throw)) {
    Result = ParseDynamicExceptionSpecification(SpecificationRange,
                                                DynamicExceptions,
                                                DynamicExceptionRanges);
    assert(DynamicExceptions.size() == DynamicExceptionRanges.size() &&
           "Produced different number of exception types and ranges.");
  }

  // If there's no noexcept specification, we're done.
  if (Tok.isNot(tok::kw_noexcept))
    return Result;

  Diag(Tok, diag::warn_cxx98_compat_noexcept_decl);

  // If we already had a dynamic specification, parse the noexcept for,
  // recovery, but emit a diagnostic and don't store the results.
  SourceRange NoexceptRange;
  ExceptionSpecificationType NoexceptType = EST_None;

  SourceLocation KeywordLoc = ConsumeToken();
  if (Tok.is(tok::l_paren)) {
    // There is an argument.
    BalancedDelimiterTracker T(*this, tok::l_paren);
    T.consumeOpen();
    NoexceptType = EST_ComputedNoexcept;
    NoexceptExpr = ParseConstantExpression();
    T.consumeClose();
    // The argument must be contextually convertible to bool. We use
    // ActOnBooleanCondition for this purpose.
    if (!NoexceptExpr.isInvalid()) {
      NoexceptExpr = Actions.ActOnBooleanCondition(getCurScope(), KeywordLoc,
                                                   NoexceptExpr.get());
      NoexceptRange = SourceRange(KeywordLoc, T.getCloseLocation());
    } else {
      NoexceptType = EST_None;
    }
  } else {
    // There is no argument.
    NoexceptType = EST_BasicNoexcept;
    NoexceptRange = SourceRange(KeywordLoc, KeywordLoc);
  }

  if (Result == EST_None) {
    SpecificationRange = NoexceptRange;
    Result = NoexceptType;

    // If there's a dynamic specification after a noexcept specification,
    // parse that and ignore the results.
    if (Tok.is(tok::kw_throw)) {
      Diag(Tok.getLocation(), diag::err_dynamic_and_noexcept_specification);
      ParseDynamicExceptionSpecification(NoexceptRange, DynamicExceptions,
                                         DynamicExceptionRanges);
    }
  } else {
    Diag(Tok.getLocation(), diag::err_dynamic_and_noexcept_specification);
  }

  return Result;
}

static void diagnoseDynamicExceptionSpecification(
    Parser &P, SourceRange Range, bool IsNoexcept) {
  if (P.getLangOpts().CPlusPlus11) {
    const char *Replacement = IsNoexcept ? "noexcept" : "noexcept(false)";
    P.Diag(Range.getBegin(), diag::warn_exception_spec_deprecated) << Range;
    P.Diag(Range.getBegin(), diag::note_exception_spec_deprecated)
      << Replacement << FixItHint::CreateReplacement(Range, Replacement);
  }
}

/// ParseDynamicExceptionSpecification - Parse a C++
/// dynamic-exception-specification (C++ [except.spec]).
///
///       dynamic-exception-specification:
///         'throw' '(' type-id-list [opt] ')'
/// [MS]    'throw' '(' '...' ')'
///
///       type-id-list:
///         type-id ... [opt]
///         type-id-list ',' type-id ... [opt]
///
ExceptionSpecificationType Parser::ParseDynamicExceptionSpecification(
                                  SourceRange &SpecificationRange,
                                  SmallVectorImpl<ParsedType> &Exceptions,
                                  SmallVectorImpl<SourceRange> &Ranges) {
  assert(Tok.is(tok::kw_throw) && "expected throw");

  SpecificationRange.setBegin(ConsumeToken());
  BalancedDelimiterTracker T(*this, tok::l_paren);
  if (T.consumeOpen()) {
    Diag(Tok, diag::err_expected_lparen_after) << "throw";
    SpecificationRange.setEnd(SpecificationRange.getBegin());
    return EST_DynamicNone;
  }

  // Parse throw(...), a Microsoft extension that means "this function
  // can throw anything".
  if (Tok.is(tok::ellipsis)) {
    SourceLocation EllipsisLoc = ConsumeToken();
    if (!getLangOpts().MicrosoftExt)
      Diag(EllipsisLoc, diag::ext_ellipsis_exception_spec);
    T.consumeClose();
    SpecificationRange.setEnd(T.getCloseLocation());
    diagnoseDynamicExceptionSpecification(*this, SpecificationRange, false);
    return EST_MSAny;
  }

  // Parse the sequence of type-ids.
  SourceRange Range;
  while (Tok.isNot(tok::r_paren)) {
    TypeResult Res(ParseTypeName(&Range));

    if (Tok.is(tok::ellipsis)) {
      // C++0x [temp.variadic]p5:
      //   - In a dynamic-exception-specification (15.4); the pattern is a 
      //     type-id.
      SourceLocation Ellipsis = ConsumeToken();
      Range.setEnd(Ellipsis);
      if (!Res.isInvalid())
        Res = Actions.ActOnPackExpansion(Res.get(), Ellipsis);
    }

    if (!Res.isInvalid()) {
      Exceptions.push_back(Res.get());
      Ranges.push_back(Range);
    }

    if (!TryConsumeToken(tok::comma))
      break;
  }

  T.consumeClose();
  SpecificationRange.setEnd(T.getCloseLocation());
  diagnoseDynamicExceptionSpecification(*this, SpecificationRange,
                                        Exceptions.empty());
  return Exceptions.empty() ? EST_DynamicNone : EST_Dynamic;
}

/// ParseTrailingReturnType - Parse a trailing return type on a new-style
/// function declaration.
TypeResult Parser::ParseTrailingReturnType(SourceRange &Range) {
  assert(Tok.is(tok::arrow) && "expected arrow");

  ConsumeToken();

  return ParseTypeName(&Range, Declarator::TrailingReturnContext);
}

/// \brief We have just started parsing the definition of a new class,
/// so push that class onto our stack of classes that is currently
/// being parsed.
Sema::ParsingClassState
Parser::PushParsingClass(Decl *ClassDecl, bool NonNestedClass,
                         bool IsInterface) {
  assert((NonNestedClass || !ClassStack.empty()) &&
         "Nested class without outer class");
  ClassStack.push(new ParsingClass(ClassDecl, NonNestedClass, IsInterface));
  return Actions.PushParsingClass();
}

/// \brief Deallocate the given parsed class and all of its nested
/// classes.
void Parser::DeallocateParsedClasses(Parser::ParsingClass *Class) {
  for (unsigned I = 0, N = Class->LateParsedDeclarations.size(); I != N; ++I)
    delete Class->LateParsedDeclarations[I];
  delete Class;
}

/// \brief Pop the top class of the stack of classes that are
/// currently being parsed.
///
/// This routine should be called when we have finished parsing the
/// definition of a class, but have not yet popped the Scope
/// associated with the class's definition.
void Parser::PopParsingClass(Sema::ParsingClassState state) {
  assert(!ClassStack.empty() && "Mismatched push/pop for class parsing");

  Actions.PopParsingClass(state);

  ParsingClass *Victim = ClassStack.top();
  ClassStack.pop();
  if (Victim->TopLevelClass) {
    // Deallocate all of the nested classes of this class,
    // recursively: we don't need to keep any of this information.
    DeallocateParsedClasses(Victim);
    return;
  }
  assert(!ClassStack.empty() && "Missing top-level class?");

  if (Victim->LateParsedDeclarations.empty()) {
    // The victim is a nested class, but we will not need to perform
    // any processing after the definition of this class since it has
    // no members whose handling was delayed. Therefore, we can just
    // remove this nested class.
    DeallocateParsedClasses(Victim);
    return;
  }

  // This nested class has some members that will need to be processed
  // after the top-level class is completely defined. Therefore, add
  // it to the list of nested classes within its parent.
  assert(getCurScope()->isClassScope() && "Nested class outside of class scope?");
  ClassStack.top()->LateParsedDeclarations.push_back(new LateParsedClass(this, Victim));
  Victim->TemplateScope = getCurScope()->getParent()->isTemplateParamScope();
}

/// \brief Try to parse an 'identifier' which appears within an attribute-token.
///
/// \return the parsed identifier on success, and 0 if the next token is not an
/// attribute-token.
///
/// C++11 [dcl.attr.grammar]p3:
///   If a keyword or an alternative token that satisfies the syntactic
///   requirements of an identifier is contained in an attribute-token,
///   it is considered an identifier.
IdentifierInfo *Parser::TryParseCXX11AttributeIdentifier(SourceLocation &Loc) {
  switch (Tok.getKind()) {
  default:
    // Identifiers and keywords have identifier info attached.
    if (!Tok.isAnnotation()) {
      if (IdentifierInfo *II = Tok.getIdentifierInfo()) {
        Loc = ConsumeToken();
        return II;
      }
    }
    return nullptr;

  case tok::ampamp:       // 'and'
  case tok::pipe:         // 'bitor'
  case tok::pipepipe:     // 'or'
  case tok::caret:        // 'xor'
  case tok::tilde:        // 'compl'
  case tok::amp:          // 'bitand'
  case tok::ampequal:     // 'and_eq'
  case tok::pipeequal:    // 'or_eq'
  case tok::caretequal:   // 'xor_eq'
  case tok::exclaim:      // 'not'
  case tok::exclaimequal: // 'not_eq'
    // Alternative tokens do not have identifier info, but their spelling
    // starts with an alphabetical character.
    SmallString<8> SpellingBuf;
    SourceLocation SpellingLoc =
        PP.getSourceManager().getSpellingLoc(Tok.getLocation());
    StringRef Spelling = PP.getSpelling(SpellingLoc, SpellingBuf);
    if (isLetter(Spelling[0])) {
      Loc = ConsumeToken();
      return &PP.getIdentifierTable().get(Spelling);
    }
    return nullptr;
  }
}

static bool IsBuiltInOrStandardCXX11Attribute(IdentifierInfo *AttrName,
                                               IdentifierInfo *ScopeName) {
  switch (AttributeList::getKind(AttrName, ScopeName,
                                 AttributeList::AS_CXX11)) {
  case AttributeList::AT_CarriesDependency:
  case AttributeList::AT_Deprecated:
  case AttributeList::AT_FallThrough:
  case AttributeList::AT_CXX11NoReturn:
    return true;

  default:
    return false;
  }
}

/// ParseCXX11AttributeArgs -- Parse a C++11 attribute-argument-clause.
///
/// [C++11] attribute-argument-clause:
///         '(' balanced-token-seq ')'
///
/// [C++11] balanced-token-seq:
///         balanced-token
///         balanced-token-seq balanced-token
///
/// [C++11] balanced-token:
///         '(' balanced-token-seq ')'
///         '[' balanced-token-seq ']'
///         '{' balanced-token-seq '}'
///         any token but '(', ')', '[', ']', '{', or '}'
bool Parser::ParseCXX11AttributeArgs(IdentifierInfo *AttrName,
                                     SourceLocation AttrNameLoc,
                                     ParsedAttributes &Attrs,
                                     SourceLocation *EndLoc,
                                     IdentifierInfo *ScopeName,
                                     SourceLocation ScopeLoc) {
  assert(Tok.is(tok::l_paren) && "Not a C++11 attribute argument list");
  SourceLocation LParenLoc = Tok.getLocation();

  // If the attribute isn't known, we will not attempt to parse any
  // arguments.
  if (!hasAttribute(AttrSyntax::CXX, ScopeName, AttrName,
                    getTargetInfo(), getLangOpts())) {
    // Eat the left paren, then skip to the ending right paren.
    ConsumeParen();
    SkipUntil(tok::r_paren);
    return false;
  }

  if (ScopeName && ScopeName->getName() == "gnu")
    // GNU-scoped attributes have some special cases to handle GNU-specific
    // behaviors.
    ParseGNUAttributeArgs(AttrName, AttrNameLoc, Attrs, EndLoc, ScopeName,
                          ScopeLoc, AttributeList::AS_CXX11, nullptr);
  else {
    unsigned NumArgs =
        ParseAttributeArgsCommon(AttrName, AttrNameLoc, Attrs, EndLoc,
                                 ScopeName, ScopeLoc, AttributeList::AS_CXX11);
    
    const AttributeList *Attr = Attrs.getList();
    if (Attr && IsBuiltInOrStandardCXX11Attribute(AttrName, ScopeName)) {
      // If the attribute is a standard or built-in attribute and we are
      // parsing an argument list, we need to determine whether this attribute
      // was allowed to have an argument list (such as [[deprecated]]), and how
      // many arguments were parsed (so we can diagnose on [[deprecated()]]).
      if (Attr->getMaxArgs() && !NumArgs) {
        // The attribute was allowed to have arguments, but none were provided
        // even though the attribute parsed successfully. This is an error.
        Diag(LParenLoc, diag::err_attribute_requires_arguments) << AttrName;
      } else if (!Attr->getMaxArgs()) {
        // The attribute parsed successfully, but was not allowed to have any
        // arguments. It doesn't matter whether any were provided -- the
        // presence of the argument list (even if empty) is diagnosed.
        Diag(LParenLoc, diag::err_cxx11_attribute_forbids_arguments)
            << AttrName
            << FixItHint::CreateRemoval(SourceRange(LParenLoc, *EndLoc));
      }
    }
  }
  return true;
}

/// ParseCXX11AttributeSpecifier - Parse a C++11 attribute-specifier.
///
/// [C++11] attribute-specifier:
///         '[' '[' attribute-list ']' ']'
///         alignment-specifier
///
/// [C++11] attribute-list:
///         attribute[opt]
///         attribute-list ',' attribute[opt]
///         attribute '...'
///         attribute-list ',' attribute '...'
///
/// [C++11] attribute:
///         attribute-token attribute-argument-clause[opt]
///
/// [C++11] attribute-token:
///         identifier
///         attribute-scoped-token
///
/// [C++11] attribute-scoped-token:
///         attribute-namespace '::' identifier
///
/// [C++11] attribute-namespace:
///         identifier
void Parser::ParseCXX11AttributeSpecifier(ParsedAttributes &attrs,
                                          SourceLocation *endLoc) {
  if (Tok.is(tok::kw_alignas)) {
    Diag(Tok.getLocation(), diag::warn_cxx98_compat_alignas);
    ParseAlignmentSpecifier(attrs, endLoc);
    return;
  }

  assert(Tok.is(tok::l_square) && NextToken().is(tok::l_square)
      && "Not a C++11 attribute list");

  Diag(Tok.getLocation(), diag::warn_cxx98_compat_attribute);

  ConsumeBracket();
  ConsumeBracket();

  llvm::SmallDenseMap<IdentifierInfo*, SourceLocation, 4> SeenAttrs;

  while (Tok.isNot(tok::r_square)) {
    // attribute not present
    if (TryConsumeToken(tok::comma))
      continue;

    SourceLocation ScopeLoc, AttrLoc;
    IdentifierInfo *ScopeName = nullptr, *AttrName = nullptr;

    AttrName = TryParseCXX11AttributeIdentifier(AttrLoc);
    if (!AttrName)
      // Break out to the "expected ']'" diagnostic.
      break;

    // scoped attribute
    if (TryConsumeToken(tok::coloncolon)) {
      ScopeName = AttrName;
      ScopeLoc = AttrLoc;

      AttrName = TryParseCXX11AttributeIdentifier(AttrLoc);
      if (!AttrName) {
        Diag(Tok.getLocation(), diag::err_expected) << tok::identifier;
        SkipUntil(tok::r_square, tok::comma, StopAtSemi | StopBeforeMatch);
        continue;
      }
    }

    bool StandardAttr = IsBuiltInOrStandardCXX11Attribute(AttrName, ScopeName);
    bool AttrParsed = false;

    if (StandardAttr &&
        !SeenAttrs.insert(std::make_pair(AttrName, AttrLoc)).second)
      Diag(AttrLoc, diag::err_cxx11_attribute_repeated)
          << AttrName << SourceRange(SeenAttrs[AttrName]);

    // Parse attribute arguments
    if (Tok.is(tok::l_paren))
      AttrParsed = ParseCXX11AttributeArgs(AttrName, AttrLoc, attrs, endLoc,
                                           ScopeName, ScopeLoc);

    if (!AttrParsed)
      attrs.addNew(AttrName,
                   SourceRange(ScopeLoc.isValid() ? ScopeLoc : AttrLoc,
                               AttrLoc),
                   ScopeName, ScopeLoc, nullptr, 0, AttributeList::AS_CXX11);

    if (TryConsumeToken(tok::ellipsis))
      Diag(Tok, diag::err_cxx11_attribute_forbids_ellipsis)
        << AttrName->getName();
  }

  if (ExpectAndConsume(tok::r_square))
    SkipUntil(tok::r_square);
  if (endLoc)
    *endLoc = Tok.getLocation();
  if (ExpectAndConsume(tok::r_square))
    SkipUntil(tok::r_square);
}

/// ParseCXX11Attributes - Parse a C++11 attribute-specifier-seq.
///
/// attribute-specifier-seq:
///       attribute-specifier-seq[opt] attribute-specifier
void Parser::ParseCXX11Attributes(ParsedAttributesWithRange &attrs,
                                  SourceLocation *endLoc) {
  assert(getLangOpts().CPlusPlus11);

  SourceLocation StartLoc = Tok.getLocation(), Loc;
  if (!endLoc)
    endLoc = &Loc;

  do {
    ParseCXX11AttributeSpecifier(attrs, endLoc);
  } while (isCXX11AttributeSpecifier());

  attrs.Range = SourceRange(StartLoc, *endLoc);
}

void Parser::DiagnoseAndSkipCXX11Attributes() {
  // Start and end location of an attribute or an attribute list.
  SourceLocation StartLoc = Tok.getLocation();
  SourceLocation EndLoc = SkipCXX11Attributes();

  if (EndLoc.isValid()) {
    SourceRange Range(StartLoc, EndLoc);
    Diag(StartLoc, diag::err_attributes_not_allowed)
      << Range;
  }
}

SourceLocation Parser::SkipCXX11Attributes() {
  SourceLocation EndLoc;

  if (!isCXX11AttributeSpecifier())
    return EndLoc;

  do {
    if (Tok.is(tok::l_square)) {
      BalancedDelimiterTracker T(*this, tok::l_square);
      T.consumeOpen();
      T.skipToEnd();
      EndLoc = T.getCloseLocation();
    } else {
      assert(Tok.is(tok::kw_alignas) && "not an attribute specifier");
      ConsumeToken();
      BalancedDelimiterTracker T(*this, tok::l_paren);
      if (!T.consumeOpen())
        T.skipToEnd();
      EndLoc = T.getCloseLocation();
    }
  } while (isCXX11AttributeSpecifier());

  return EndLoc;
}

/// ParseMicrosoftAttributes - Parse Microsoft attributes [Attr]
///
/// [MS] ms-attribute:
///             '[' token-seq ']'
///
/// [MS] ms-attribute-seq:
///             ms-attribute[opt]
///             ms-attribute ms-attribute-seq
void Parser::ParseMicrosoftAttributes(ParsedAttributes &attrs,
                                      SourceLocation *endLoc) {
  assert(Tok.is(tok::l_square) && "Not a Microsoft attribute list");

  do {
    // FIXME: If this is actually a C++11 attribute, parse it as one.
    BalancedDelimiterTracker T(*this, tok::l_square);
    T.consumeOpen();
    SkipUntil(tok::r_square, StopAtSemi | StopBeforeMatch);
    T.consumeClose();
    if (endLoc)
      *endLoc = T.getCloseLocation();
  } while (Tok.is(tok::l_square));
}

void Parser::ParseMicrosoftIfExistsClassDeclaration(DeclSpec::TST TagType,
                                                    AccessSpecifier& CurAS) {
  IfExistsCondition Result;
  if (ParseMicrosoftIfExistsCondition(Result))
    return;
  
  BalancedDelimiterTracker Braces(*this, tok::l_brace);
  if (Braces.consumeOpen()) {
    Diag(Tok, diag::err_expected) << tok::l_brace;
    return;
  }

  switch (Result.Behavior) {
  case IEB_Parse:
    // Parse the declarations below.
    break;
        
  case IEB_Dependent:
    Diag(Result.KeywordLoc, diag::warn_microsoft_dependent_exists)
      << Result.IsIfExists;
    // Fall through to skip.
      
  case IEB_Skip:
    Braces.skipToEnd();
    return;
  }

  while (Tok.isNot(tok::r_brace) && !isEofOrEom()) {
    // __if_exists, __if_not_exists can nest.
    if (Tok.isOneOf(tok::kw___if_exists, tok::kw___if_not_exists)) {
      ParseMicrosoftIfExistsClassDeclaration((DeclSpec::TST)TagType, CurAS);
      continue;
    }

    // Check for extraneous top-level semicolon.
    if (Tok.is(tok::semi)) {
      ConsumeExtraSemi(InsideStruct, TagType);
      continue;
    }

    AccessSpecifier AS = getAccessSpecifierIfPresent();
    if (AS != AS_none) {
      // Current token is a C++ access specifier.
      CurAS = AS;
      SourceLocation ASLoc = Tok.getLocation();
      ConsumeToken();
      if (Tok.is(tok::colon))
        Actions.ActOnAccessSpecifier(AS, ASLoc, Tok.getLocation());
      else
        Diag(Tok, diag::err_expected) << tok::colon;
      ConsumeToken();
      continue;
    }

    // Parse all the comma separated declarators.
    ParseCXXClassMemberDeclaration(CurAS, nullptr);
  }
  
  Braces.consumeClose();
}<|MERGE_RESOLUTION|>--- conflicted
+++ resolved
@@ -2849,6 +2849,16 @@
     return DeclGroupPtrTy();
   }
 
+  if (Tok.is(tok::annot_pragma_upc)) {
+    HandlePragmaUPC();
+    return DeclGroupPtrTy();
+  }
+
+  if (Tok.is(tok::annot_pragma_pupc)) {
+    HandlePragmaPUPC();
+    return DeclGroupPtrTy();
+  }
+
   if (Tok.is(tok::annot_pragma_ms_pointers_to_members)) {
     HandlePragmaMSPointersToMembers();
     return DeclGroupPtrTy();
@@ -3077,109 +3087,8 @@
     while (!tryParseMisplacedModuleImport() && Tok.isNot(tok::r_brace) &&
            Tok.isNot(tok::eof)) {
       // Each iteration of this loop reads one member-declaration.
-<<<<<<< HEAD
-
-      if (getLangOpts().MicrosoftExt && (Tok.is(tok::kw___if_exists) ||
-          Tok.is(tok::kw___if_not_exists))) {
-        ParseMicrosoftIfExistsClassDeclaration((DeclSpec::TST)TagType, CurAS);
-        continue;
-      }
-
-      // Check for extraneous top-level semicolon.
-      if (Tok.is(tok::semi)) {
-        ConsumeExtraSemi(InsideStruct, TagType);
-        continue;
-      }
-
-      if (Tok.is(tok::annot_pragma_vis)) {
-        HandlePragmaVisibility();
-        continue;
-      }
-
-      if (Tok.is(tok::annot_pragma_pack)) {
-        HandlePragmaPack();
-        continue;
-      }
-
-      if (Tok.is(tok::annot_pragma_upc)) {
-        HandlePragmaUPC();
-        continue;
-      }
-
-      if (Tok.is(tok::annot_pragma_pupc)) {
-        HandlePragmaPUPC();
-        continue;
-      }
-
-      if (Tok.is(tok::annot_pragma_align)) {
-        HandlePragmaAlign();
-        continue;
-      }
-
-      if (Tok.is(tok::annot_pragma_openmp)) {
-        ParseOpenMPDeclarativeDirective();
-        continue;
-      }
-
-      if (Tok.is(tok::annot_pragma_ms_pointers_to_members)) {
-        HandlePragmaMSPointersToMembers();
-        continue;
-      }
-
-      if (Tok.is(tok::annot_pragma_ms_pragma)) {
-        HandlePragmaMSPragma();
-        continue;
-      }
-
-      // If we see a namespace here, a close brace was missing somewhere.
-      if (Tok.is(tok::kw_namespace)) {
-        DiagnoseUnexpectedNamespace(cast<NamedDecl>(TagDecl));
-        break;
-      }
-
-      AccessSpecifier AS = getAccessSpecifierIfPresent();
-      if (AS != AS_none) {
-        // Current token is a C++ access specifier.
-        CurAS = AS;
-        SourceLocation ASLoc = Tok.getLocation();
-        unsigned TokLength = Tok.getLength();
-        ConsumeToken();
-        AccessAttrs.clear();
-        MaybeParseGNUAttributes(AccessAttrs);
-
-        SourceLocation EndLoc;
-        if (TryConsumeToken(tok::colon, EndLoc)) {
-        } else if (TryConsumeToken(tok::semi, EndLoc)) {
-          Diag(EndLoc, diag::err_expected)
-              << tok::colon << FixItHint::CreateReplacement(EndLoc, ":");
-        } else {
-          EndLoc = ASLoc.getLocWithOffset(TokLength);
-          Diag(EndLoc, diag::err_expected)
-              << tok::colon << FixItHint::CreateInsertion(EndLoc, ":");
-        }
-
-        // The Microsoft extension __interface does not permit non-public
-        // access specifiers.
-        if (TagType == DeclSpec::TST_interface && CurAS != AS_public) {
-          Diag(ASLoc, diag::err_access_specifier_interface)
-            << (CurAS == AS_protected);
-        }
-
-        if (Actions.ActOnAccessSpecifier(AS, ASLoc, EndLoc,
-                                         AccessAttrs.getList())) {
-          // found another attribute than only annotations
-          AccessAttrs.clear();
-        }
-
-        continue;
-      }
-
-      // Parse all the comma separated declarators.
-      ParseCXXClassMemberDeclaration(CurAS, AccessAttrs.getList());
-=======
       ParseCXXClassMemberDeclarationWithPragmas(
           CurAS, AccessAttrs, static_cast<DeclSpec::TST>(TagType), TagDecl);
->>>>>>> 4fb22331
     }
     T.consumeClose();
   } else {
