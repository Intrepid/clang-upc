//===--- ParseDeclCXX.cpp - C++ Declaration Parsing -----------------------===//
//
//                     The LLVM Compiler Infrastructure
//
// This file is distributed under the University of Illinois Open Source
// License. See LICENSE.TXT for details.
//
//===----------------------------------------------------------------------===//
//
//  This file implements the C++ Declaration portions of the Parser interfaces.
//
//===----------------------------------------------------------------------===//

#include "clang/Basic/OperatorKinds.h"
#include "clang/Parse/Parser.h"
#include "clang/Parse/ParseDiagnostic.h"
#include "clang/Sema/DeclSpec.h"
#include "clang/Sema/Scope.h"
#include "clang/Sema/ParsedTemplate.h"
#include "clang/Sema/PrettyDeclStackTrace.h"
#include "clang/Sema/SemaDiagnostic.h"
#include "llvm/ADT/SmallString.h"
#include "RAIIObjectsForParser.h"
using namespace clang;

/// ParseNamespace - We know that the current token is a namespace keyword. This
/// may either be a top level namespace or a block-level namespace alias. If
/// there was an inline keyword, it has already been parsed.
///
///       namespace-definition: [C++ 7.3: basic.namespace]
///         named-namespace-definition
///         unnamed-namespace-definition
///
///       unnamed-namespace-definition:
///         'inline'[opt] 'namespace' attributes[opt] '{' namespace-body '}'
///
///       named-namespace-definition:
///         original-namespace-definition
///         extension-namespace-definition
///
///       original-namespace-definition:
///         'inline'[opt] 'namespace' identifier attributes[opt]
///             '{' namespace-body '}'
///
///       extension-namespace-definition:
///         'inline'[opt] 'namespace' original-namespace-name
///             '{' namespace-body '}'
///
///       namespace-alias-definition:  [C++ 7.3.2: namespace.alias]
///         'namespace' identifier '=' qualified-namespace-specifier ';'
///
Decl *Parser::ParseNamespace(unsigned Context,
                             SourceLocation &DeclEnd,
                             SourceLocation InlineLoc) {
  assert(Tok.is(tok::kw_namespace) && "Not a namespace!");
  SourceLocation NamespaceLoc = ConsumeToken();  // eat the 'namespace'.
  ObjCDeclContextSwitch ObjCDC(*this);
    
  if (Tok.is(tok::code_completion)) {
    Actions.CodeCompleteNamespaceDecl(getCurScope());
    cutOffParsing();
    return 0;
  }

  SourceLocation IdentLoc;
  IdentifierInfo *Ident = 0;
  std::vector<SourceLocation> ExtraIdentLoc;
  std::vector<IdentifierInfo*> ExtraIdent;
  std::vector<SourceLocation> ExtraNamespaceLoc;

  Token attrTok;

  if (Tok.is(tok::identifier)) {
    Ident = Tok.getIdentifierInfo();
    IdentLoc = ConsumeToken();  // eat the identifier.
    while (Tok.is(tok::coloncolon) && NextToken().is(tok::identifier)) {
      ExtraNamespaceLoc.push_back(ConsumeToken());
      ExtraIdent.push_back(Tok.getIdentifierInfo());
      ExtraIdentLoc.push_back(ConsumeToken());
    }
  }

  // Read label attributes, if present.
  ParsedAttributes attrs(AttrFactory);
  if (Tok.is(tok::kw___attribute)) {
    attrTok = Tok;
    ParseGNUAttributes(attrs);
  }

  if (Tok.is(tok::equal)) {
    if (Ident == 0) {
      Diag(Tok, diag::err_expected_ident);
      // Skip to end of the definition and eat the ';'.
      SkipUntil(tok::semi);
      return 0;
    }
    if (!attrs.empty())
      Diag(attrTok, diag::err_unexpected_namespace_attributes_alias);
    if (InlineLoc.isValid())
      Diag(InlineLoc, diag::err_inline_namespace_alias)
          << FixItHint::CreateRemoval(InlineLoc);
    return ParseNamespaceAlias(NamespaceLoc, IdentLoc, Ident, DeclEnd);
  }


  BalancedDelimiterTracker T(*this, tok::l_brace);
  if (T.consumeOpen()) {
    if (!ExtraIdent.empty()) {
      Diag(ExtraNamespaceLoc[0], diag::err_nested_namespaces_with_double_colon)
          << SourceRange(ExtraNamespaceLoc.front(), ExtraIdentLoc.back());
    }
    Diag(Tok, Ident ? diag::err_expected_lbrace :
         diag::err_expected_ident_lbrace);
    return 0;
  }

  if (getCurScope()->isClassScope() || getCurScope()->isTemplateParamScope() || 
      getCurScope()->isInObjcMethodScope() || getCurScope()->getBlockParent() || 
      getCurScope()->getFnParent()) {
    if (!ExtraIdent.empty()) {
      Diag(ExtraNamespaceLoc[0], diag::err_nested_namespaces_with_double_colon)
          << SourceRange(ExtraNamespaceLoc.front(), ExtraIdentLoc.back());
    }
    Diag(T.getOpenLocation(), diag::err_namespace_nonnamespace_scope);
    SkipUntil(tok::r_brace, false);
    return 0;
  }

  if (!ExtraIdent.empty()) {
    TentativeParsingAction TPA(*this);
    SkipUntil(tok::r_brace, /*StopAtSemi*/false, /*DontConsume*/true);
    Token rBraceToken = Tok;
    TPA.Revert();

    if (!rBraceToken.is(tok::r_brace)) {
      Diag(ExtraNamespaceLoc[0], diag::err_nested_namespaces_with_double_colon)
          << SourceRange(ExtraNamespaceLoc.front(), ExtraIdentLoc.back());
    } else {
      std::string NamespaceFix;
      for (std::vector<IdentifierInfo*>::iterator I = ExtraIdent.begin(),
           E = ExtraIdent.end(); I != E; ++I) {
        NamespaceFix += " { namespace ";
        NamespaceFix += (*I)->getName();
      }

      std::string RBraces;
      for (unsigned i = 0, e = ExtraIdent.size(); i != e; ++i)
        RBraces +=  "} ";

      Diag(ExtraNamespaceLoc[0], diag::err_nested_namespaces_with_double_colon)
          << FixItHint::CreateReplacement(SourceRange(ExtraNamespaceLoc.front(),
                                                      ExtraIdentLoc.back()),
                                          NamespaceFix)
          << FixItHint::CreateInsertion(rBraceToken.getLocation(), RBraces);
    }
  }

  // If we're still good, complain about inline namespaces in non-C++0x now.
  if (InlineLoc.isValid())
    Diag(InlineLoc, getLangOpts().CPlusPlus0x ?
         diag::warn_cxx98_compat_inline_namespace : diag::ext_inline_namespace);

  // Enter a scope for the namespace.
  ParseScope NamespaceScope(this, Scope::DeclScope);

  Decl *NamespcDecl =
    Actions.ActOnStartNamespaceDef(getCurScope(), InlineLoc, NamespaceLoc,
                                   IdentLoc, Ident, T.getOpenLocation(), 
                                   attrs.getList());

  PrettyDeclStackTraceEntry CrashInfo(Actions, NamespcDecl, NamespaceLoc,
                                      "parsing namespace");

  // Parse the contents of the namespace.  This includes parsing recovery on 
  // any improperly nested namespaces.
  ParseInnerNamespace(ExtraIdentLoc, ExtraIdent, ExtraNamespaceLoc, 0,
                      InlineLoc, attrs, T);

  // Leave the namespace scope.
  NamespaceScope.Exit();

  DeclEnd = T.getCloseLocation();
  Actions.ActOnFinishNamespaceDef(NamespcDecl, DeclEnd);

  return NamespcDecl;
}

/// ParseInnerNamespace - Parse the contents of a namespace.
void Parser::ParseInnerNamespace(std::vector<SourceLocation>& IdentLoc,
                                 std::vector<IdentifierInfo*>& Ident,
                                 std::vector<SourceLocation>& NamespaceLoc,
                                 unsigned int index, SourceLocation& InlineLoc,
                                 ParsedAttributes& attrs,
                                 BalancedDelimiterTracker &Tracker) {
  if (index == Ident.size()) {
    while (Tok.isNot(tok::r_brace) && Tok.isNot(tok::eof)) {
      ParsedAttributesWithRange attrs(AttrFactory);
      MaybeParseCXX0XAttributes(attrs);
      MaybeParseMicrosoftAttributes(attrs);
      ParseExternalDeclaration(attrs);
    }

    // The caller is what called check -- we are simply calling
    // the close for it.
    Tracker.consumeClose();

    return;
  }

  // Parse improperly nested namespaces.
  ParseScope NamespaceScope(this, Scope::DeclScope);
  Decl *NamespcDecl =
    Actions.ActOnStartNamespaceDef(getCurScope(), SourceLocation(),
                                   NamespaceLoc[index], IdentLoc[index],
                                   Ident[index], Tracker.getOpenLocation(), 
                                   attrs.getList());

  ParseInnerNamespace(IdentLoc, Ident, NamespaceLoc, ++index, InlineLoc,
                      attrs, Tracker);

  NamespaceScope.Exit();

  Actions.ActOnFinishNamespaceDef(NamespcDecl, Tracker.getCloseLocation());
}

/// ParseNamespaceAlias - Parse the part after the '=' in a namespace
/// alias definition.
///
Decl *Parser::ParseNamespaceAlias(SourceLocation NamespaceLoc,
                                  SourceLocation AliasLoc,
                                  IdentifierInfo *Alias,
                                  SourceLocation &DeclEnd) {
  assert(Tok.is(tok::equal) && "Not equal token");

  ConsumeToken(); // eat the '='.

  if (Tok.is(tok::code_completion)) {
    Actions.CodeCompleteNamespaceAliasDecl(getCurScope());
    cutOffParsing();
    return 0;
  }

  CXXScopeSpec SS;
  // Parse (optional) nested-name-specifier.
  ParseOptionalCXXScopeSpecifier(SS, ParsedType(), /*EnteringContext=*/false);

  if (SS.isInvalid() || Tok.isNot(tok::identifier)) {
    Diag(Tok, diag::err_expected_namespace_name);
    // Skip to end of the definition and eat the ';'.
    SkipUntil(tok::semi);
    return 0;
  }

  // Parse identifier.
  IdentifierInfo *Ident = Tok.getIdentifierInfo();
  SourceLocation IdentLoc = ConsumeToken();

  // Eat the ';'.
  DeclEnd = Tok.getLocation();
  ExpectAndConsume(tok::semi, diag::err_expected_semi_after_namespace_name,
                   "", tok::semi);

  return Actions.ActOnNamespaceAliasDef(getCurScope(), NamespaceLoc, AliasLoc, Alias,
                                        SS, IdentLoc, Ident);
}

/// ParseLinkage - We know that the current token is a string_literal
/// and just before that, that extern was seen.
///
///       linkage-specification: [C++ 7.5p2: dcl.link]
///         'extern' string-literal '{' declaration-seq[opt] '}'
///         'extern' string-literal declaration
///
Decl *Parser::ParseLinkage(ParsingDeclSpec &DS, unsigned Context) {
  assert(Tok.is(tok::string_literal) && "Not a string literal!");
  SmallString<8> LangBuffer;
  bool Invalid = false;
  StringRef Lang = PP.getSpelling(Tok, LangBuffer, &Invalid);
  if (Invalid)
    return 0;

  // FIXME: This is incorrect: linkage-specifiers are parsed in translation
  // phase 7, so string-literal concatenation is supposed to occur.
  //   extern "" "C" "" "+" "+" { } is legal.
  if (Tok.hasUDSuffix())
    Diag(Tok, diag::err_invalid_string_udl);
  SourceLocation Loc = ConsumeStringToken();

  ParseScope LinkageScope(this, Scope::DeclScope);
  Decl *LinkageSpec
    = Actions.ActOnStartLinkageSpecification(getCurScope(),
                                             DS.getSourceRange().getBegin(),
                                             Loc, Lang,
                                      Tok.is(tok::l_brace) ? Tok.getLocation()
                                                           : SourceLocation());

  ParsedAttributesWithRange attrs(AttrFactory);
  MaybeParseCXX0XAttributes(attrs);
  MaybeParseMicrosoftAttributes(attrs);

  if (Tok.isNot(tok::l_brace)) {
    // Reset the source range in DS, as the leading "extern"
    // does not really belong to the inner declaration ...
    DS.SetRangeStart(SourceLocation());
    DS.SetRangeEnd(SourceLocation());
    // ... but anyway remember that such an "extern" was seen.
    DS.setExternInLinkageSpec(true);
    ParseExternalDeclaration(attrs, &DS);
    return Actions.ActOnFinishLinkageSpecification(getCurScope(), LinkageSpec,
                                                   SourceLocation());
  }

  DS.abort();

  ProhibitAttributes(attrs);

  BalancedDelimiterTracker T(*this, tok::l_brace);
  T.consumeOpen();
  while (Tok.isNot(tok::r_brace) && Tok.isNot(tok::eof)) {
    ParsedAttributesWithRange attrs(AttrFactory);
    MaybeParseCXX0XAttributes(attrs);
    MaybeParseMicrosoftAttributes(attrs);
    ParseExternalDeclaration(attrs);
  }

  T.consumeClose();
  return Actions.ActOnFinishLinkageSpecification(getCurScope(), LinkageSpec,
                                                 T.getCloseLocation());
}

/// ParseUsingDirectiveOrDeclaration - Parse C++ using using-declaration or
/// using-directive. Assumes that current token is 'using'.
Decl *Parser::ParseUsingDirectiveOrDeclaration(unsigned Context,
                                         const ParsedTemplateInfo &TemplateInfo,
                                               SourceLocation &DeclEnd,
                                             ParsedAttributesWithRange &attrs,
                                               Decl **OwnedType) {
  assert(Tok.is(tok::kw_using) && "Not using token");
  ObjCDeclContextSwitch ObjCDC(*this);
  
  // Eat 'using'.
  SourceLocation UsingLoc = ConsumeToken();

  if (Tok.is(tok::code_completion)) {
    Actions.CodeCompleteUsing(getCurScope());
    cutOffParsing();
    return 0;
  }

  // 'using namespace' means this is a using-directive.
  if (Tok.is(tok::kw_namespace)) {
    // Template parameters are always an error here.
    if (TemplateInfo.Kind) {
      SourceRange R = TemplateInfo.getSourceRange();
      Diag(UsingLoc, diag::err_templated_using_directive)
        << R << FixItHint::CreateRemoval(R);
    }

    return ParseUsingDirective(Context, UsingLoc, DeclEnd, attrs);
  }

  // Otherwise, it must be a using-declaration or an alias-declaration.

  // Using declarations can't have attributes.
  ProhibitAttributes(attrs);

  return ParseUsingDeclaration(Context, TemplateInfo, UsingLoc, DeclEnd,
                                    AS_none, OwnedType);
}

/// ParseUsingDirective - Parse C++ using-directive, assumes
/// that current token is 'namespace' and 'using' was already parsed.
///
///       using-directive: [C++ 7.3.p4: namespace.udir]
///        'using' 'namespace' ::[opt] nested-name-specifier[opt]
///                 namespace-name ;
/// [GNU] using-directive:
///        'using' 'namespace' ::[opt] nested-name-specifier[opt]
///                 namespace-name attributes[opt] ;
///
Decl *Parser::ParseUsingDirective(unsigned Context,
                                  SourceLocation UsingLoc,
                                  SourceLocation &DeclEnd,
                                  ParsedAttributes &attrs) {
  assert(Tok.is(tok::kw_namespace) && "Not 'namespace' token");

  // Eat 'namespace'.
  SourceLocation NamespcLoc = ConsumeToken();

  if (Tok.is(tok::code_completion)) {
    Actions.CodeCompleteUsingDirective(getCurScope());
    cutOffParsing();
    return 0;
  }

  CXXScopeSpec SS;
  // Parse (optional) nested-name-specifier.
  ParseOptionalCXXScopeSpecifier(SS, ParsedType(), /*EnteringContext=*/false);

  IdentifierInfo *NamespcName = 0;
  SourceLocation IdentLoc = SourceLocation();

  // Parse namespace-name.
  if (SS.isInvalid() || Tok.isNot(tok::identifier)) {
    Diag(Tok, diag::err_expected_namespace_name);
    // If there was invalid namespace name, skip to end of decl, and eat ';'.
    SkipUntil(tok::semi);
    // FIXME: Are there cases, when we would like to call ActOnUsingDirective?
    return 0;
  }

  // Parse identifier.
  NamespcName = Tok.getIdentifierInfo();
  IdentLoc = ConsumeToken();

  // Parse (optional) attributes (most likely GNU strong-using extension).
  bool GNUAttr = false;
  if (Tok.is(tok::kw___attribute)) {
    GNUAttr = true;
    ParseGNUAttributes(attrs);
  }

  // Eat ';'.
  DeclEnd = Tok.getLocation();
  ExpectAndConsume(tok::semi,
                   GNUAttr ? diag::err_expected_semi_after_attribute_list
                           : diag::err_expected_semi_after_namespace_name, 
                   "", tok::semi);

  return Actions.ActOnUsingDirective(getCurScope(), UsingLoc, NamespcLoc, SS,
                                     IdentLoc, NamespcName, attrs.getList());
}

/// ParseUsingDeclaration - Parse C++ using-declaration or alias-declaration.
/// Assumes that 'using' was already seen.
///
///     using-declaration: [C++ 7.3.p3: namespace.udecl]
///       'using' 'typename'[opt] ::[opt] nested-name-specifier
///               unqualified-id
///       'using' :: unqualified-id
///
///     alias-declaration: C++0x [decl.typedef]p2
///       'using' identifier = type-id ;
///
Decl *Parser::ParseUsingDeclaration(unsigned Context,
                                    const ParsedTemplateInfo &TemplateInfo,
                                    SourceLocation UsingLoc,
                                    SourceLocation &DeclEnd,
                                    AccessSpecifier AS,
                                    Decl **OwnedType) {
  CXXScopeSpec SS;
  SourceLocation TypenameLoc;
  bool IsTypeName;
  ParsedAttributesWithRange attrs(AttrFactory);

  // FIXME: Simply skip the attributes and diagnose, don't bother parsing them.
  MaybeParseCXX0XAttributes(attrs);
  ProhibitAttributes(attrs);
  attrs.clear();
  attrs.Range = SourceRange();

  // Ignore optional 'typename'.
  // FIXME: This is wrong; we should parse this as a typename-specifier.
  if (Tok.is(tok::kw_typename)) {
    TypenameLoc = Tok.getLocation();
    ConsumeToken();
    IsTypeName = true;
  }
  else
    IsTypeName = false;

  // Parse nested-name-specifier.
  ParseOptionalCXXScopeSpecifier(SS, ParsedType(), /*EnteringContext=*/false);

  // Check nested-name specifier.
  if (SS.isInvalid()) {
    SkipUntil(tok::semi);
    return 0;
  }

  // Parse the unqualified-id. We allow parsing of both constructor and
  // destructor names and allow the action module to diagnose any semantic
  // errors.
  SourceLocation TemplateKWLoc;
  UnqualifiedId Name;
  if (ParseUnqualifiedId(SS,
                         /*EnteringContext=*/false,
                         /*AllowDestructorName=*/true,
                         /*AllowConstructorName=*/true,
                         ParsedType(),
                         TemplateKWLoc,
                         Name)) {
    SkipUntil(tok::semi);
    return 0;
  }

  MaybeParseCXX0XAttributes(attrs);

  // Maybe this is an alias-declaration.
  bool IsAliasDecl = Tok.is(tok::equal);
  TypeResult TypeAlias;
  if (IsAliasDecl) {
    // TODO: Attribute support. C++0x attributes may appear before the equals.
    // Where can GNU attributes appear?
    ConsumeToken();

    Diag(Tok.getLocation(), getLangOpts().CPlusPlus0x ?
         diag::warn_cxx98_compat_alias_declaration :
         diag::ext_alias_declaration);

    // Type alias templates cannot be specialized.
    int SpecKind = -1;
    if (TemplateInfo.Kind == ParsedTemplateInfo::Template &&
        Name.getKind() == UnqualifiedId::IK_TemplateId)
      SpecKind = 0;
    if (TemplateInfo.Kind == ParsedTemplateInfo::ExplicitSpecialization)
      SpecKind = 1;
    if (TemplateInfo.Kind == ParsedTemplateInfo::ExplicitInstantiation)
      SpecKind = 2;
    if (SpecKind != -1) {
      SourceRange Range;
      if (SpecKind == 0)
        Range = SourceRange(Name.TemplateId->LAngleLoc,
                            Name.TemplateId->RAngleLoc);
      else
        Range = TemplateInfo.getSourceRange();
      Diag(Range.getBegin(), diag::err_alias_declaration_specialization)
        << SpecKind << Range;
      SkipUntil(tok::semi);
      return 0;
    }

    // Name must be an identifier.
    if (Name.getKind() != UnqualifiedId::IK_Identifier) {
      Diag(Name.StartLocation, diag::err_alias_declaration_not_identifier);
      // No removal fixit: can't recover from this.
      SkipUntil(tok::semi);
      return 0;
    } else if (IsTypeName)
      Diag(TypenameLoc, diag::err_alias_declaration_not_identifier)
        << FixItHint::CreateRemoval(SourceRange(TypenameLoc,
                             SS.isNotEmpty() ? SS.getEndLoc() : TypenameLoc));
    else if (SS.isNotEmpty())
      Diag(SS.getBeginLoc(), diag::err_alias_declaration_not_identifier)
        << FixItHint::CreateRemoval(SS.getRange());

    TypeAlias = ParseTypeName(0, TemplateInfo.Kind ?
                              Declarator::AliasTemplateContext :
                              Declarator::AliasDeclContext, AS, OwnedType);
  } else {
    // C++11 attributes are not allowed on a using-declaration, but GNU ones
    // are.
    ProhibitAttributes(attrs);

    // Parse (optional) attributes (most likely GNU strong-using extension).
    MaybeParseGNUAttributes(attrs);
  }

  // Eat ';'.
  DeclEnd = Tok.getLocation();
  ExpectAndConsume(tok::semi, diag::err_expected_semi_after,
                   !attrs.empty() ? "attributes list" :
                   IsAliasDecl ? "alias declaration" : "using declaration",
                   tok::semi);

  // Diagnose an attempt to declare a templated using-declaration.
  // In C++0x, alias-declarations can be templates:
  //   template <...> using id = type;
  if (TemplateInfo.Kind && !IsAliasDecl) {
    SourceRange R = TemplateInfo.getSourceRange();
    Diag(UsingLoc, diag::err_templated_using_declaration)
      << R << FixItHint::CreateRemoval(R);

    // Unfortunately, we have to bail out instead of recovering by
    // ignoring the parameters, just in case the nested name specifier
    // depends on the parameters.
    return 0;
  }

  // "typename" keyword is allowed for identifiers only,
  // because it may be a type definition.
  if (IsTypeName && Name.getKind() != UnqualifiedId::IK_Identifier) {
    Diag(Name.getSourceRange().getBegin(), diag::err_typename_identifiers_only)
      << FixItHint::CreateRemoval(SourceRange(TypenameLoc));
    // Proceed parsing, but reset the IsTypeName flag.
    IsTypeName = false;
  }

  if (IsAliasDecl) {
    TemplateParameterLists *TemplateParams = TemplateInfo.TemplateParams;
    MultiTemplateParamsArg TemplateParamsArg(
      TemplateParams ? TemplateParams->data() : 0,
      TemplateParams ? TemplateParams->size() : 0);
    // FIXME: Propagate attributes.
    return Actions.ActOnAliasDeclaration(getCurScope(), AS, TemplateParamsArg,
                                         UsingLoc, Name, TypeAlias);
  }

  return Actions.ActOnUsingDeclaration(getCurScope(), AS, true, UsingLoc, SS,
                                       Name, attrs.getList(),
                                       IsTypeName, TypenameLoc);
}

/// ParseStaticAssertDeclaration - Parse C++0x or C11 static_assert-declaration.
///
/// [C++0x] static_assert-declaration:
///           static_assert ( constant-expression  ,  string-literal  ) ;
///
/// [C11]   static_assert-declaration:
///           _Static_assert ( constant-expression  ,  string-literal  ) ;
///
Decl *Parser::ParseStaticAssertDeclaration(SourceLocation &DeclEnd){
  assert((Tok.is(tok::kw_static_assert) || Tok.is(tok::kw__Static_assert)) &&
         "Not a static_assert declaration");

  if (Tok.is(tok::kw__Static_assert) && !getLangOpts().C11)
    Diag(Tok, diag::ext_c11_static_assert);
  if (Tok.is(tok::kw_static_assert))
    Diag(Tok, diag::warn_cxx98_compat_static_assert);

  SourceLocation StaticAssertLoc = ConsumeToken();

  BalancedDelimiterTracker T(*this, tok::l_paren);
  if (T.consumeOpen()) {
    Diag(Tok, diag::err_expected_lparen);
    SkipMalformedDecl();
    return 0;
  }

  ExprResult AssertExpr(ParseConstantExpression());
  if (AssertExpr.isInvalid()) {
    SkipMalformedDecl();
    return 0;
  }

  if (ExpectAndConsume(tok::comma, diag::err_expected_comma, "", tok::semi))
    return 0;

  if (!isTokenStringLiteral()) {
    Diag(Tok, diag::err_expected_string_literal);
    SkipMalformedDecl();
    return 0;
  }

  ExprResult AssertMessage(ParseStringLiteralExpression());
  if (AssertMessage.isInvalid()) {
    SkipMalformedDecl();
    return 0;
  }

  T.consumeClose();

  DeclEnd = Tok.getLocation();
  ExpectAndConsumeSemi(diag::err_expected_semi_after_static_assert);

  return Actions.ActOnStaticAssertDeclaration(StaticAssertLoc,
                                              AssertExpr.take(),
                                              AssertMessage.take(),
                                              T.getCloseLocation());
}

/// ParseDecltypeSpecifier - Parse a C++0x decltype specifier.
///
/// 'decltype' ( expression )
///
SourceLocation Parser::ParseDecltypeSpecifier(DeclSpec &DS) {
  assert((Tok.is(tok::kw_decltype) || Tok.is(tok::annot_decltype))
           && "Not a decltype specifier");
  

  ExprResult Result;
  SourceLocation StartLoc = Tok.getLocation();
  SourceLocation EndLoc;

  if (Tok.is(tok::annot_decltype)) {
    Result = getExprAnnotation(Tok);
    EndLoc = Tok.getAnnotationEndLoc();
    ConsumeToken();
    if (Result.isInvalid()) {
      DS.SetTypeSpecError();
      return EndLoc;
    }
  } else {
    if (Tok.getIdentifierInfo()->isStr("decltype"))
      Diag(Tok, diag::warn_cxx98_compat_decltype);

    ConsumeToken();

    BalancedDelimiterTracker T(*this, tok::l_paren);
    if (T.expectAndConsume(diag::err_expected_lparen_after,
                           "decltype", tok::r_paren)) {
      DS.SetTypeSpecError();
      return T.getOpenLocation() == Tok.getLocation() ?
             StartLoc : T.getOpenLocation();
    }

    // Parse the expression

    // C++0x [dcl.type.simple]p4:
    //   The operand of the decltype specifier is an unevaluated operand.
    EnterExpressionEvaluationContext Unevaluated(Actions, Sema::Unevaluated,
                                                 0, /*IsDecltype=*/true);
    Result = ParseExpression();
    if (Result.isInvalid()) {
      DS.SetTypeSpecError();
      if (SkipUntil(tok::r_paren, /*StopAtSemi=*/true, /*DontConsume=*/true)) {
        EndLoc = ConsumeParen();
      } else {
        if (PP.isBacktrackEnabled() && Tok.is(tok::semi)) {
          // Backtrack to get the location of the last token before the semi.
          PP.RevertCachedTokens(2);
          ConsumeToken(); // the semi.
          EndLoc = ConsumeAnyToken();
          assert(Tok.is(tok::semi));
        } else {
          EndLoc = Tok.getLocation();
        }
      }
      return EndLoc;
    }

    // Match the ')'
    T.consumeClose();
    if (T.getCloseLocation().isInvalid()) {
      DS.SetTypeSpecError();
      // FIXME: this should return the location of the last token
      //        that was consumed (by "consumeClose()")
      return T.getCloseLocation();
    }

    Result = Actions.ActOnDecltypeExpression(Result.take());
    if (Result.isInvalid()) {
      DS.SetTypeSpecError();
      return T.getCloseLocation();
    }

    EndLoc = T.getCloseLocation();
  }

  const char *PrevSpec = 0;
  unsigned DiagID;
  // Check for duplicate type specifiers (e.g. "int decltype(a)").
  if (DS.SetTypeSpecType(DeclSpec::TST_decltype, StartLoc, PrevSpec,
                         DiagID, Result.release())) {
    Diag(StartLoc, DiagID) << PrevSpec;
    DS.SetTypeSpecError();
  }
  return EndLoc;
}

void Parser::AnnotateExistingDecltypeSpecifier(const DeclSpec& DS, 
                                               SourceLocation StartLoc,
                                               SourceLocation EndLoc) {
  // make sure we have a token we can turn into an annotation token
  if (PP.isBacktrackEnabled())
    PP.RevertCachedTokens(1);
  else
    PP.EnterToken(Tok);

  Tok.setKind(tok::annot_decltype);
  setExprAnnotation(Tok, DS.getTypeSpecType() == TST_decltype ? 
                         DS.getRepAsExpr() : ExprResult());
  Tok.setAnnotationEndLoc(EndLoc);
  Tok.setLocation(StartLoc);
  PP.AnnotateCachedTokens(Tok);
}

void Parser::ParseUnderlyingTypeSpecifier(DeclSpec &DS) {
  assert(Tok.is(tok::kw___underlying_type) &&
         "Not an underlying type specifier");

  SourceLocation StartLoc = ConsumeToken();
  BalancedDelimiterTracker T(*this, tok::l_paren);
  if (T.expectAndConsume(diag::err_expected_lparen_after,
                       "__underlying_type", tok::r_paren)) {
    return;
  }

  TypeResult Result = ParseTypeName();
  if (Result.isInvalid()) {
    SkipUntil(tok::r_paren);
    return;
  }

  // Match the ')'
  T.consumeClose();
  if (T.getCloseLocation().isInvalid())
    return;

  const char *PrevSpec = 0;
  unsigned DiagID;
  if (DS.SetTypeSpecType(DeclSpec::TST_underlyingType, StartLoc, PrevSpec,
                         DiagID, Result.release()))
    Diag(StartLoc, DiagID) << PrevSpec;
}

/// ParseBaseTypeSpecifier - Parse a C++ base-type-specifier which is either a
/// class name or decltype-specifier. Note that we only check that the result 
/// names a type; semantic analysis will need to verify that the type names a 
/// class. The result is either a type or null, depending on whether a type 
/// name was found.
///
///       base-type-specifier: [C++ 10.1]
///         class-or-decltype
///       class-or-decltype: [C++ 10.1]
///         nested-name-specifier[opt] class-name
///         decltype-specifier
///       class-name: [C++ 9.1]
///         identifier
///         simple-template-id
///
Parser::TypeResult Parser::ParseBaseTypeSpecifier(SourceLocation &BaseLoc,
                                                  SourceLocation &EndLocation) {
  // Ignore attempts to use typename
  if (Tok.is(tok::kw_typename)) {
    Diag(Tok, diag::err_expected_class_name_not_template)
      << FixItHint::CreateRemoval(Tok.getLocation());
    ConsumeToken();
  }

  // Parse optional nested-name-specifier
  CXXScopeSpec SS;
  ParseOptionalCXXScopeSpecifier(SS, ParsedType(), /*EnteringContext=*/false);

  BaseLoc = Tok.getLocation();

  // Parse decltype-specifier
  // tok == kw_decltype is just error recovery, it can only happen when SS 
  // isn't empty
  if (Tok.is(tok::kw_decltype) || Tok.is(tok::annot_decltype)) {
    if (SS.isNotEmpty())
      Diag(SS.getBeginLoc(), diag::err_unexpected_scope_on_base_decltype)
        << FixItHint::CreateRemoval(SS.getRange());
    // Fake up a Declarator to use with ActOnTypeName.
    DeclSpec DS(AttrFactory);

    EndLocation = ParseDecltypeSpecifier(DS);

    Declarator DeclaratorInfo(DS, Declarator::TypeNameContext);
    return Actions.ActOnTypeName(getCurScope(), DeclaratorInfo);
  }

  // Check whether we have a template-id that names a type.
  if (Tok.is(tok::annot_template_id)) {
    TemplateIdAnnotation *TemplateId = takeTemplateIdAnnotation(Tok);
    if (TemplateId->Kind == TNK_Type_template ||
        TemplateId->Kind == TNK_Dependent_template_name) {
      AnnotateTemplateIdTokenAsType();

      assert(Tok.is(tok::annot_typename) && "template-id -> type failed");
      ParsedType Type = getTypeAnnotation(Tok);
      EndLocation = Tok.getAnnotationEndLoc();
      ConsumeToken();

      if (Type)
        return Type;
      return true;
    }

    // Fall through to produce an error below.
  }

  if (Tok.isNot(tok::identifier)) {
    Diag(Tok, diag::err_expected_class_name);
    return true;
  }

  IdentifierInfo *Id = Tok.getIdentifierInfo();
  SourceLocation IdLoc = ConsumeToken();

  if (Tok.is(tok::less)) {
    // It looks the user intended to write a template-id here, but the
    // template-name was wrong. Try to fix that.
    TemplateNameKind TNK = TNK_Type_template;
    TemplateTy Template;
    if (!Actions.DiagnoseUnknownTemplateName(*Id, IdLoc, getCurScope(),
                                             &SS, Template, TNK)) {
      Diag(IdLoc, diag::err_unknown_template_name)
        << Id;
    }

    if (!Template)
      return true;

    // Form the template name
    UnqualifiedId TemplateName;
    TemplateName.setIdentifier(Id, IdLoc);

    // Parse the full template-id, then turn it into a type.
    if (AnnotateTemplateIdToken(Template, TNK, SS, SourceLocation(),
                                TemplateName, true))
      return true;
    if (TNK == TNK_Dependent_template_name)
      AnnotateTemplateIdTokenAsType();

    // If we didn't end up with a typename token, there's nothing more we
    // can do.
    if (Tok.isNot(tok::annot_typename))
      return true;

    // Retrieve the type from the annotation token, consume that token, and
    // return.
    EndLocation = Tok.getAnnotationEndLoc();
    ParsedType Type = getTypeAnnotation(Tok);
    ConsumeToken();
    return Type;
  }

  // We have an identifier; check whether it is actually a type.
  IdentifierInfo *CorrectedII = 0;
  ParsedType Type = Actions.getTypeName(*Id, IdLoc, getCurScope(), &SS, true,
                                        false, ParsedType(),
                                        /*IsCtorOrDtorName=*/false,
                                        /*NonTrivialTypeSourceInfo=*/true,
                                        &CorrectedII);
  if (!Type) {
    Diag(IdLoc, diag::err_expected_class_name);
    return true;
  }

  // Consume the identifier.
  EndLocation = IdLoc;

  // Fake up a Declarator to use with ActOnTypeName.
  DeclSpec DS(AttrFactory);
  DS.SetRangeStart(IdLoc);
  DS.SetRangeEnd(EndLocation);
  DS.getTypeSpecScope() = SS;

  const char *PrevSpec = 0;
  unsigned DiagID;
  DS.SetTypeSpecType(TST_typename, IdLoc, PrevSpec, DiagID, Type);

  Declarator DeclaratorInfo(DS, Declarator::TypeNameContext);
  return Actions.ActOnTypeName(getCurScope(), DeclaratorInfo);
}

void Parser::ParseMicrosoftInheritanceClassAttributes(ParsedAttributes &attrs) {
  while (Tok.is(tok::kw___single_inheritance) ||
         Tok.is(tok::kw___multiple_inheritance) ||
         Tok.is(tok::kw___virtual_inheritance)) {
    IdentifierInfo *AttrName = Tok.getIdentifierInfo();
    SourceLocation AttrNameLoc = ConsumeToken();
    attrs.addNew(AttrName, AttrNameLoc, 0, AttrNameLoc, 0,
                 SourceLocation(), 0, 0, AttributeList::AS_GNU);
  }
}

/// Determine whether the following tokens are valid after a type-specifier
/// which could be a standalone declaration. This will conservatively return
/// true if there's any doubt, and is appropriate for insert-';' fixits.
bool Parser::isValidAfterTypeSpecifier(bool CouldBeBitfield) {
  // This switch enumerates the valid "follow" set for type-specifiers.
  switch (Tok.getKind()) {
  default: break;
  case tok::semi:               // struct foo {...} ;
  case tok::star:               // struct foo {...} *         P;
  case tok::amp:                // struct foo {...} &         R = ...
  case tok::identifier:         // struct foo {...} V         ;
  case tok::r_paren:            //(struct foo {...} )         {4}
  case tok::annot_cxxscope:     // struct foo {...} a::       b;
  case tok::annot_typename:     // struct foo {...} a         ::b;
  case tok::annot_template_id:  // struct foo {...} a<int>    ::b;
  case tok::l_paren:            // struct foo {...} (         x);
  case tok::comma:              // __builtin_offsetof(struct foo{...} ,
    return true;
  case tok::colon:
    return CouldBeBitfield;     // enum E { ... }   :         2;
  // Type qualifiers
  case tok::kw_const:           // struct foo {...} const     x;
  case tok::kw_volatile:        // struct foo {...} volatile  x;
  case tok::kw_restrict:        // struct foo {...} restrict  x;
  case tok::kw_inline:          // struct foo {...} inline    foo() {};
  // Storage-class specifiers
  case tok::kw_static:          // struct foo {...} static    x;
  case tok::kw_extern:          // struct foo {...} extern    x;
  case tok::kw_typedef:         // struct foo {...} typedef   x;
  case tok::kw_register:        // struct foo {...} register  x;
  case tok::kw_auto:            // struct foo {...} auto      x;
  case tok::kw_mutable:         // struct foo {...} mutable   x;
  case tok::kw_constexpr:       // struct foo {...} constexpr x;
    // As shown above, type qualifiers and storage class specifiers absolutely
    // can occur after class specifiers according to the grammar.  However,
    // almost no one actually writes code like this.  If we see one of these,
    // it is much more likely that someone missed a semi colon and the
    // type/storage class specifier we're seeing is part of the *next*
    // intended declaration, as in:
    //
    //   struct foo { ... }
    //   typedef int X;
    //
    // We'd really like to emit a missing semicolon error instead of emitting
    // an error on the 'int' saying that you can't have two type specifiers in
    // the same declaration of X.  Because of this, we look ahead past this
    // token to see if it's a type specifier.  If so, we know the code is
    // otherwise invalid, so we can produce the expected semi error.
    if (!isKnownToBeTypeSpecifier(NextToken()))
      return true;
    break;
  case tok::r_brace:  // struct bar { struct foo {...} }
    // Missing ';' at end of struct is accepted as an extension in C mode.
    if (!getLangOpts().CPlusPlus)
      return true;
    break;
  }
  return false;
}

/// ParseClassSpecifier - Parse a C++ class-specifier [C++ class] or
/// elaborated-type-specifier [C++ dcl.type.elab]; we can't tell which
/// until we reach the start of a definition or see a token that
/// cannot start a definition.
///
///       class-specifier: [C++ class]
///         class-head '{' member-specification[opt] '}'
///         class-head '{' member-specification[opt] '}' attributes[opt]
///       class-head:
///         class-key identifier[opt] base-clause[opt]
///         class-key nested-name-specifier identifier base-clause[opt]
///         class-key nested-name-specifier[opt] simple-template-id
///                          base-clause[opt]
/// [GNU]   class-key attributes[opt] identifier[opt] base-clause[opt]
/// [GNU]   class-key attributes[opt] nested-name-specifier
///                          identifier base-clause[opt]
/// [GNU]   class-key attributes[opt] nested-name-specifier[opt]
///                          simple-template-id base-clause[opt]
///       class-key:
///         'class'
///         'struct'
///         'union'
///
///       elaborated-type-specifier: [C++ dcl.type.elab]
///         class-key ::[opt] nested-name-specifier[opt] identifier
///         class-key ::[opt] nested-name-specifier[opt] 'template'[opt]
///                          simple-template-id
///
///  Note that the C++ class-specifier and elaborated-type-specifier,
///  together, subsume the C99 struct-or-union-specifier:
///
///       struct-or-union-specifier: [C99 6.7.2.1]
///         struct-or-union identifier[opt] '{' struct-contents '}'
///         struct-or-union identifier
/// [GNU]   struct-or-union attributes[opt] identifier[opt] '{' struct-contents
///                                                         '}' attributes[opt]
/// [GNU]   struct-or-union attributes[opt] identifier
///       struct-or-union:
///         'struct'
///         'union'
void Parser::ParseClassSpecifier(tok::TokenKind TagTokKind,
                                 SourceLocation StartLoc, DeclSpec &DS,
                                 const ParsedTemplateInfo &TemplateInfo,
                                 AccessSpecifier AS, 
                                 bool EnteringContext, DeclSpecContext DSC) {
  DeclSpec::TST TagType;
  if (TagTokKind == tok::kw_struct)
    TagType = DeclSpec::TST_struct;
  else if (TagTokKind == tok::kw___interface)
    TagType = DeclSpec::TST_interface;
  else if (TagTokKind == tok::kw_class)
    TagType = DeclSpec::TST_class;
  else {
    assert(TagTokKind == tok::kw_union && "Not a class specifier");
    TagType = DeclSpec::TST_union;
  }

  if (Tok.is(tok::code_completion)) {
    // Code completion for a struct, class, or union name.
    Actions.CodeCompleteTag(getCurScope(), TagType);
    return cutOffParsing();
  }

  // C++03 [temp.explicit] 14.7.2/8:
  //   The usual access checking rules do not apply to names used to specify
  //   explicit instantiations.
  //
  // As an extension we do not perform access checking on the names used to
  // specify explicit specializations either. This is important to allow
  // specializing traits classes for private types.
  //
  // Note that we don't suppress if this turns out to be an elaborated
  // type specifier.
  bool shouldDelayDiagsInTag =
    (TemplateInfo.Kind == ParsedTemplateInfo::ExplicitInstantiation ||
     TemplateInfo.Kind == ParsedTemplateInfo::ExplicitSpecialization);
  SuppressAccessChecks diagsFromTag(*this, shouldDelayDiagsInTag);

  ParsedAttributesWithRange attrs(AttrFactory);
  // If attributes exist after tag, parse them.
  if (Tok.is(tok::kw___attribute))
    ParseGNUAttributes(attrs);

  // If declspecs exist after tag, parse them.
  while (Tok.is(tok::kw___declspec))
    ParseMicrosoftDeclSpec(attrs);

  // Parse inheritance specifiers.
  if (Tok.is(tok::kw___single_inheritance) ||
      Tok.is(tok::kw___multiple_inheritance) ||
      Tok.is(tok::kw___virtual_inheritance))
      ParseMicrosoftInheritanceClassAttributes(attrs);

  // If C++0x attributes exist here, parse them.
  // FIXME: Are we consistent with the ordering of parsing of different
  // styles of attributes?
  MaybeParseCXX0XAttributes(attrs);

  if (TagType == DeclSpec::TST_struct &&
      !Tok.is(tok::identifier) &&
      Tok.getIdentifierInfo() &&
      (Tok.is(tok::kw___is_arithmetic) ||
       Tok.is(tok::kw___is_convertible) ||
       Tok.is(tok::kw___is_empty) ||
       Tok.is(tok::kw___is_floating_point) ||
       Tok.is(tok::kw___is_function) ||
       Tok.is(tok::kw___is_fundamental) ||
       Tok.is(tok::kw___is_integral) ||
       Tok.is(tok::kw___is_member_function_pointer) ||
       Tok.is(tok::kw___is_member_pointer) ||
       Tok.is(tok::kw___is_pod) ||
       Tok.is(tok::kw___is_pointer) ||
       Tok.is(tok::kw___is_same) ||
       Tok.is(tok::kw___is_scalar) ||
       Tok.is(tok::kw___is_signed) ||
       Tok.is(tok::kw___is_unsigned) ||
       Tok.is(tok::kw___is_void))) {
    // GNU libstdc++ 4.2 and libc++ use certain intrinsic names as the
    // name of struct templates, but some are keywords in GCC >= 4.3
    // and Clang. Therefore, when we see the token sequence "struct
    // X", make X into a normal identifier rather than a keyword, to
    // allow libstdc++ 4.2 and libc++ to work properly.
    Tok.getIdentifierInfo()->RevertTokenIDToIdentifier();
    Tok.setKind(tok::identifier);
  }

  // Parse the (optional) nested-name-specifier.
  CXXScopeSpec &SS = DS.getTypeSpecScope();
  if (getLangOpts().CPlusPlus) {
    // "FOO : BAR" is not a potential typo for "FOO::BAR".
    ColonProtectionRAIIObject X(*this);

    if (ParseOptionalCXXScopeSpecifier(SS, ParsedType(), EnteringContext))
      DS.SetTypeSpecError();
    if (SS.isSet())
      if (Tok.isNot(tok::identifier) && Tok.isNot(tok::annot_template_id))
        Diag(Tok, diag::err_expected_ident);
  }

  TemplateParameterLists *TemplateParams = TemplateInfo.TemplateParams;

  // Parse the (optional) class name or simple-template-id.
  IdentifierInfo *Name = 0;
  SourceLocation NameLoc;
  TemplateIdAnnotation *TemplateId = 0;
  if (Tok.is(tok::identifier)) {
    Name = Tok.getIdentifierInfo();
    NameLoc = ConsumeToken();

    if (Tok.is(tok::less) && getLangOpts().CPlusPlus) {
      // The name was supposed to refer to a template, but didn't.
      // Eat the template argument list and try to continue parsing this as
      // a class (or template thereof).
      TemplateArgList TemplateArgs;
      SourceLocation LAngleLoc, RAngleLoc;
      if (ParseTemplateIdAfterTemplateName(TemplateTy(), NameLoc, SS,
                                           true, LAngleLoc,
                                           TemplateArgs, RAngleLoc)) {
        // We couldn't parse the template argument list at all, so don't
        // try to give any location information for the list.
        LAngleLoc = RAngleLoc = SourceLocation();
      }

      Diag(NameLoc, diag::err_explicit_spec_non_template)
        << (TemplateInfo.Kind == ParsedTemplateInfo::ExplicitInstantiation)
        << (TagType == DeclSpec::TST_class? 0
            : TagType == DeclSpec::TST_struct? 1
            : TagType == DeclSpec::TST_interface? 2
            : 3)
        << Name
        << SourceRange(LAngleLoc, RAngleLoc);

      // Strip off the last template parameter list if it was empty, since
      // we've removed its template argument list.
      if (TemplateParams && TemplateInfo.LastParameterListWasEmpty) {
        if (TemplateParams && TemplateParams->size() > 1) {
          TemplateParams->pop_back();
        } else {
          TemplateParams = 0;
          const_cast<ParsedTemplateInfo&>(TemplateInfo).Kind
            = ParsedTemplateInfo::NonTemplate;
        }
      } else if (TemplateInfo.Kind
                                == ParsedTemplateInfo::ExplicitInstantiation) {
        // Pretend this is just a forward declaration.
        TemplateParams = 0;
        const_cast<ParsedTemplateInfo&>(TemplateInfo).Kind
          = ParsedTemplateInfo::NonTemplate;
        const_cast<ParsedTemplateInfo&>(TemplateInfo).TemplateLoc
          = SourceLocation();
        const_cast<ParsedTemplateInfo&>(TemplateInfo).ExternLoc
          = SourceLocation();
      }
    }
  } else if (Tok.is(tok::annot_template_id)) {
    TemplateId = takeTemplateIdAnnotation(Tok);
    NameLoc = ConsumeToken();

    if (TemplateId->Kind != TNK_Type_template &&
        TemplateId->Kind != TNK_Dependent_template_name) {
      // The template-name in the simple-template-id refers to
      // something other than a class template. Give an appropriate
      // error message and skip to the ';'.
      SourceRange Range(NameLoc);
      if (SS.isNotEmpty())
        Range.setBegin(SS.getBeginLoc());

      Diag(TemplateId->LAngleLoc, diag::err_template_spec_syntax_non_template)
        << Name << static_cast<int>(TemplateId->Kind) << Range;

      DS.SetTypeSpecError();
      SkipUntil(tok::semi, false, true);
      return;
    }
  }

  // There are four options here.
  //  - If we are in a trailing return type, this is always just a reference,
  //    and we must not try to parse a definition. For instance,
  //      [] () -> struct S { };
  //    does not define a type.
  //  - If we have 'struct foo {...', 'struct foo :...',
  //    'struct foo final :' or 'struct foo final {', then this is a definition.
  //  - If we have 'struct foo;', then this is either a forward declaration
  //    or a friend declaration, which have to be treated differently.
  //  - Otherwise we have something like 'struct foo xyz', a reference.
  // However, in type-specifier-seq's, things look like declarations but are
  // just references, e.g.
  //   new struct s;
  // or
  //   &T::operator struct s;
  // For these, DSC is DSC_type_specifier.
  Sema::TagUseKind TUK;
  if (DSC == DSC_trailing)
    TUK = Sema::TUK_Reference;
  else if (Tok.is(tok::l_brace) ||
           (getLangOpts().CPlusPlus && Tok.is(tok::colon)) ||
           (isCXX0XFinalKeyword() &&
            (NextToken().is(tok::l_brace) || NextToken().is(tok::colon)))) {
    if (DS.isFriendSpecified()) {
      // C++ [class.friend]p2:
      //   A class shall not be defined in a friend declaration.
      Diag(Tok.getLocation(), diag::err_friend_decl_defines_type)
        << SourceRange(DS.getFriendSpecLoc());

      // Skip everything up to the semicolon, so that this looks like a proper
      // friend class (or template thereof) declaration.
      SkipUntil(tok::semi, true, true);
      TUK = Sema::TUK_Friend;
    } else {
      // Okay, this is a class definition.
      TUK = Sema::TUK_Definition;
    }
  } else if (DSC != DSC_type_specifier &&
             (Tok.is(tok::semi) ||
              (Tok.isAtStartOfLine() && !isValidAfterTypeSpecifier(false)))) {
    TUK = DS.isFriendSpecified() ? Sema::TUK_Friend : Sema::TUK_Declaration;
    if (Tok.isNot(tok::semi)) {
      // A semicolon was missing after this declaration. Diagnose and recover.
      ExpectAndConsume(tok::semi, diag::err_expected_semi_after_tagdecl,
        DeclSpec::getSpecifierName(TagType));
      PP.EnterToken(Tok);
      Tok.setKind(tok::semi);
    }
  } else
    TUK = Sema::TUK_Reference;

  // If this is an elaborated type specifier, and we delayed
  // diagnostics before, just merge them into the current pool.
  if (shouldDelayDiagsInTag) {
    diagsFromTag.done();
    if (TUK == Sema::TUK_Reference)
      diagsFromTag.redelay();
  }

  if (!Name && !TemplateId && (DS.getTypeSpecType() == DeclSpec::TST_error ||
                               TUK != Sema::TUK_Definition)) {
    if (DS.getTypeSpecType() != DeclSpec::TST_error) {
      // We have a declaration or reference to an anonymous class.
      Diag(StartLoc, diag::err_anon_type_definition)
        << DeclSpec::getSpecifierName(TagType);
    }

    SkipUntil(tok::comma, true);
    return;
  }

  // Create the tag portion of the class or class template.
  DeclResult TagOrTempResult = true; // invalid
  TypeResult TypeResult = true; // invalid

  bool Owned = false;
  if (TemplateId) {
    // Explicit specialization, class template partial specialization,
    // or explicit instantiation.
    ASTTemplateArgsPtr TemplateArgsPtr(TemplateId->getTemplateArgs(),
                                       TemplateId->NumArgs);
    if (TemplateInfo.Kind == ParsedTemplateInfo::ExplicitInstantiation &&
        TUK == Sema::TUK_Declaration) {
      // This is an explicit instantiation of a class template.
      ProhibitAttributes(attrs);

      TagOrTempResult
        = Actions.ActOnExplicitInstantiation(getCurScope(),
                                             TemplateInfo.ExternLoc,
                                             TemplateInfo.TemplateLoc,
                                             TagType,
                                             StartLoc,
                                             SS,
                                             TemplateId->Template,
                                             TemplateId->TemplateNameLoc,
                                             TemplateId->LAngleLoc,
                                             TemplateArgsPtr,
                                             TemplateId->RAngleLoc,
                                             attrs.getList());

    // Friend template-ids are treated as references unless
    // they have template headers, in which case they're ill-formed
    // (FIXME: "template <class T> friend class A<T>::B<int>;").
    // We diagnose this error in ActOnClassTemplateSpecialization.
    } else if (TUK == Sema::TUK_Reference ||
               (TUK == Sema::TUK_Friend &&
                TemplateInfo.Kind == ParsedTemplateInfo::NonTemplate)) {
      ProhibitAttributes(attrs);
      TypeResult = Actions.ActOnTagTemplateIdType(TUK, TagType, StartLoc,
                                                  TemplateId->SS,
                                                  TemplateId->TemplateKWLoc,
                                                  TemplateId->Template,
                                                  TemplateId->TemplateNameLoc,
                                                  TemplateId->LAngleLoc,
                                                  TemplateArgsPtr,
                                                  TemplateId->RAngleLoc);
    } else {
      // This is an explicit specialization or a class template
      // partial specialization.
      TemplateParameterLists FakedParamLists;

      if (TemplateInfo.Kind == ParsedTemplateInfo::ExplicitInstantiation) {
        // This looks like an explicit instantiation, because we have
        // something like
        //
        //   template class Foo<X>
        //
        // but it actually has a definition. Most likely, this was
        // meant to be an explicit specialization, but the user forgot
        // the '<>' after 'template'.
        assert(TUK == Sema::TUK_Definition && "Expected a definition here");

        SourceLocation LAngleLoc
          = PP.getLocForEndOfToken(TemplateInfo.TemplateLoc);
        Diag(TemplateId->TemplateNameLoc,
             diag::err_explicit_instantiation_with_definition)
          << SourceRange(TemplateInfo.TemplateLoc)
          << FixItHint::CreateInsertion(LAngleLoc, "<>");

        // Create a fake template parameter list that contains only
        // "template<>", so that we treat this construct as a class
        // template specialization.
        FakedParamLists.push_back(
          Actions.ActOnTemplateParameterList(0, SourceLocation(),
                                             TemplateInfo.TemplateLoc,
                                             LAngleLoc,
                                             0, 0,
                                             LAngleLoc));
        TemplateParams = &FakedParamLists;
      }

      // Build the class template specialization.
      TagOrTempResult
        = Actions.ActOnClassTemplateSpecialization(getCurScope(), TagType, TUK,
                       StartLoc, DS.getModulePrivateSpecLoc(), SS,
                       TemplateId->Template,
                       TemplateId->TemplateNameLoc,
                       TemplateId->LAngleLoc,
                       TemplateArgsPtr,
                       TemplateId->RAngleLoc,
                       attrs.getList(),
                       MultiTemplateParamsArg(
                                    TemplateParams? &(*TemplateParams)[0] : 0,
                                 TemplateParams? TemplateParams->size() : 0));
    }
  } else if (TemplateInfo.Kind == ParsedTemplateInfo::ExplicitInstantiation &&
             TUK == Sema::TUK_Declaration) {
    // Explicit instantiation of a member of a class template
    // specialization, e.g.,
    //
    //   template struct Outer<int>::Inner;
    //
    ProhibitAttributes(attrs);

    TagOrTempResult
      = Actions.ActOnExplicitInstantiation(getCurScope(),
                                           TemplateInfo.ExternLoc,
                                           TemplateInfo.TemplateLoc,
                                           TagType, StartLoc, SS, Name,
                                           NameLoc, attrs.getList());
  } else if (TUK == Sema::TUK_Friend &&
             TemplateInfo.Kind != ParsedTemplateInfo::NonTemplate) {
    ProhibitAttributes(attrs);

    TagOrTempResult =
      Actions.ActOnTemplatedFriendTag(getCurScope(), DS.getFriendSpecLoc(),
                                      TagType, StartLoc, SS,
                                      Name, NameLoc, attrs.getList(),
                                      MultiTemplateParamsArg(
                                    TemplateParams? &(*TemplateParams)[0] : 0,
                                 TemplateParams? TemplateParams->size() : 0));
  } else {
    if (TemplateInfo.Kind == ParsedTemplateInfo::ExplicitInstantiation &&
        TUK == Sema::TUK_Definition) {
      // FIXME: Diagnose this particular error.
    }

    if (TUK != Sema::TUK_Declaration && TUK != Sema::TUK_Definition)
      ProhibitAttributes(attrs);

    bool IsDependent = false;

    // Don't pass down template parameter lists if this is just a tag
    // reference.  For example, we don't need the template parameters here:
    //   template <class T> class A *makeA(T t);
    MultiTemplateParamsArg TParams;
    if (TUK != Sema::TUK_Reference && TemplateParams)
      TParams =
        MultiTemplateParamsArg(&(*TemplateParams)[0], TemplateParams->size());

    // Declaration or definition of a class type
    TagOrTempResult = Actions.ActOnTag(getCurScope(), TagType, TUK, StartLoc,
                                       SS, Name, NameLoc, attrs.getList(), AS,
                                       DS.getModulePrivateSpecLoc(),
                                       TParams, Owned, IsDependent,
                                       SourceLocation(), false,
                                       clang::TypeResult());

    // If ActOnTag said the type was dependent, try again with the
    // less common call.
    if (IsDependent) {
      assert(TUK == Sema::TUK_Reference || TUK == Sema::TUK_Friend);
      TypeResult = Actions.ActOnDependentTag(getCurScope(), TagType, TUK,
                                             SS, Name, StartLoc, NameLoc);
    }
  }

  // If there is a body, parse it and inform the actions module.
  if (TUK == Sema::TUK_Definition) {
    assert(Tok.is(tok::l_brace) ||
           (getLangOpts().CPlusPlus && Tok.is(tok::colon)) ||
           isCXX0XFinalKeyword());
    if (getLangOpts().CPlusPlus)
      ParseCXXMemberSpecification(StartLoc, TagType, TagOrTempResult.get());
    else
      ParseStructUnionBody(StartLoc, TagType, TagOrTempResult.get());
  }

  const char *PrevSpec = 0;
  unsigned DiagID;
  bool Result;
  if (!TypeResult.isInvalid()) {
    Result = DS.SetTypeSpecType(DeclSpec::TST_typename, StartLoc,
                                NameLoc.isValid() ? NameLoc : StartLoc,
                                PrevSpec, DiagID, TypeResult.get());
  } else if (!TagOrTempResult.isInvalid()) {
    Result = DS.SetTypeSpecType(TagType, StartLoc,
                                NameLoc.isValid() ? NameLoc : StartLoc,
                                PrevSpec, DiagID, TagOrTempResult.get(), Owned);
  } else {
    DS.SetTypeSpecError();
    return;
  }

  if (Result)
    Diag(StartLoc, DiagID) << PrevSpec;

  // At this point, we've successfully parsed a class-specifier in 'definition'
  // form (e.g. "struct foo { int x; }".  While we could just return here, we're
  // going to look at what comes after it to improve error recovery.  If an
  // impossible token occurs next, we assume that the programmer forgot a ; at
  // the end of the declaration and recover that way.
  //
  // Also enforce C++ [temp]p3:
  //   In a template-declaration which defines a class, no declarator
  //   is permitted.
  if (TUK == Sema::TUK_Definition &&
      (TemplateInfo.Kind || !isValidAfterTypeSpecifier(false))) {
    ExpectAndConsume(tok::semi, diag::err_expected_semi_after_tagdecl,
      DeclSpec::getSpecifierName(TagType));
    // Push this token back into the preprocessor and change our current token
    // to ';' so that the rest of the code recovers as though there were an
    // ';' after the definition.
    PP.EnterToken(Tok);
    Tok.setKind(tok::semi);
  }
}

/// ParseBaseClause - Parse the base-clause of a C++ class [C++ class.derived].
///
///       base-clause : [C++ class.derived]
///         ':' base-specifier-list
///       base-specifier-list:
///         base-specifier '...'[opt]
///         base-specifier-list ',' base-specifier '...'[opt]
void Parser::ParseBaseClause(Decl *ClassDecl) {
  assert(Tok.is(tok::colon) && "Not a base clause");
  ConsumeToken();

  // Build up an array of parsed base specifiers.
  SmallVector<CXXBaseSpecifier *, 8> BaseInfo;

  while (true) {
    // Parse a base-specifier.
    BaseResult Result = ParseBaseSpecifier(ClassDecl);
    if (Result.isInvalid()) {
      // Skip the rest of this base specifier, up until the comma or
      // opening brace.
      SkipUntil(tok::comma, tok::l_brace, true, true);
    } else {
      // Add this to our array of base specifiers.
      BaseInfo.push_back(Result.get());
    }

    // If the next token is a comma, consume it and keep reading
    // base-specifiers.
    if (Tok.isNot(tok::comma)) break;

    // Consume the comma.
    ConsumeToken();
  }

  // Attach the base specifiers
  Actions.ActOnBaseSpecifiers(ClassDecl, BaseInfo.data(), BaseInfo.size());
}

/// ParseBaseSpecifier - Parse a C++ base-specifier. A base-specifier is
/// one entry in the base class list of a class specifier, for example:
///    class foo : public bar, virtual private baz {
/// 'public bar' and 'virtual private baz' are each base-specifiers.
///
///       base-specifier: [C++ class.derived]
///         ::[opt] nested-name-specifier[opt] class-name
///         'virtual' access-specifier[opt] ::[opt] nested-name-specifier[opt]
///                        base-type-specifier
///         access-specifier 'virtual'[opt] ::[opt] nested-name-specifier[opt]
///                        base-type-specifier
Parser::BaseResult Parser::ParseBaseSpecifier(Decl *ClassDecl) {
  bool IsVirtual = false;
  SourceLocation StartLoc = Tok.getLocation();

  // Parse the 'virtual' keyword.
  if (Tok.is(tok::kw_virtual))  {
    ConsumeToken();
    IsVirtual = true;
  }

  // Parse an (optional) access specifier.
  AccessSpecifier Access = getAccessSpecifierIfPresent();
  if (Access != AS_none)
    ConsumeToken();

  // Parse the 'virtual' keyword (again!), in case it came after the
  // access specifier.
  if (Tok.is(tok::kw_virtual))  {
    SourceLocation VirtualLoc = ConsumeToken();
    if (IsVirtual) {
      // Complain about duplicate 'virtual'
      Diag(VirtualLoc, diag::err_dup_virtual)
        << FixItHint::CreateRemoval(VirtualLoc);
    }

    IsVirtual = true;
  }

  // Parse the class-name.
  SourceLocation EndLocation;
  SourceLocation BaseLoc;
  TypeResult BaseType = ParseBaseTypeSpecifier(BaseLoc, EndLocation);
  if (BaseType.isInvalid())
    return true;

  // Parse the optional ellipsis (for a pack expansion). The ellipsis is 
  // actually part of the base-specifier-list grammar productions, but we
  // parse it here for convenience.
  SourceLocation EllipsisLoc;
  if (Tok.is(tok::ellipsis))
    EllipsisLoc = ConsumeToken();
  
  // Find the complete source range for the base-specifier.
  SourceRange Range(StartLoc, EndLocation);

  // Notify semantic analysis that we have parsed a complete
  // base-specifier.
  return Actions.ActOnBaseSpecifier(ClassDecl, Range, IsVirtual, Access,
                                    BaseType.get(), BaseLoc, EllipsisLoc);
}

/// getAccessSpecifierIfPresent - Determine whether the next token is
/// a C++ access-specifier.
///
///       access-specifier: [C++ class.derived]
///         'private'
///         'protected'
///         'public'
AccessSpecifier Parser::getAccessSpecifierIfPresent() const {
  switch (Tok.getKind()) {
  default: return AS_none;
  case tok::kw_private: return AS_private;
  case tok::kw_protected: return AS_protected;
  case tok::kw_public: return AS_public;
  }
}

/// \brief If the given declarator has any parts for which parsing has to be
/// delayed, e.g., default arguments, create a late-parsed method declaration
/// record to handle the parsing at the end of the class definition.
void Parser::HandleMemberFunctionDeclDelays(Declarator& DeclaratorInfo,
                                            Decl *ThisDecl) {
  // We just declared a member function. If this member function
  // has any default arguments, we'll need to parse them later.
  LateParsedMethodDeclaration *LateMethod = 0;
  DeclaratorChunk::FunctionTypeInfo &FTI
    = DeclaratorInfo.getFunctionTypeInfo();
  
  for (unsigned ParamIdx = 0; ParamIdx < FTI.NumArgs; ++ParamIdx) {
    if (LateMethod || FTI.ArgInfo[ParamIdx].DefaultArgTokens) {
      if (!LateMethod) {
        // Push this method onto the stack of late-parsed method
        // declarations.
        LateMethod = new LateParsedMethodDeclaration(this, ThisDecl);
        getCurrentClass().LateParsedDeclarations.push_back(LateMethod);
        LateMethod->TemplateScope = getCurScope()->isTemplateParamScope();

        // Add all of the parameters prior to this one (they don't
        // have default arguments).
        LateMethod->DefaultArgs.reserve(FTI.NumArgs);
        for (unsigned I = 0; I < ParamIdx; ++I)
          LateMethod->DefaultArgs.push_back(
                             LateParsedDefaultArgument(FTI.ArgInfo[I].Param));
      }

      // Add this parameter to the list of parameters (it may or may
      // not have a default argument).
      LateMethod->DefaultArgs.push_back(
        LateParsedDefaultArgument(FTI.ArgInfo[ParamIdx].Param,
                                  FTI.ArgInfo[ParamIdx].DefaultArgTokens));
    }
  }
}

/// isCXX0XVirtSpecifier - Determine whether the given token is a C++0x
/// virt-specifier.
///
///       virt-specifier:
///         override
///         final
VirtSpecifiers::Specifier Parser::isCXX0XVirtSpecifier(const Token &Tok) const {
  if (!getLangOpts().CPlusPlus)
    return VirtSpecifiers::VS_None;

  if (Tok.is(tok::identifier)) {
    IdentifierInfo *II = Tok.getIdentifierInfo();

    // Initialize the contextual keywords.
    if (!Ident_final) {
      Ident_final = &PP.getIdentifierTable().get("final");
      Ident_override = &PP.getIdentifierTable().get("override");
    }

    if (II == Ident_override)
      return VirtSpecifiers::VS_Override;

    if (II == Ident_final)
      return VirtSpecifiers::VS_Final;
  }

  return VirtSpecifiers::VS_None;
}

/// ParseOptionalCXX0XVirtSpecifierSeq - Parse a virt-specifier-seq.
///
///       virt-specifier-seq:
///         virt-specifier
///         virt-specifier-seq virt-specifier
void Parser::ParseOptionalCXX0XVirtSpecifierSeq(VirtSpecifiers &VS,
                                                bool IsInterface) {
  while (true) {
    VirtSpecifiers::Specifier Specifier = isCXX0XVirtSpecifier();
    if (Specifier == VirtSpecifiers::VS_None)
      return;

    // C++ [class.mem]p8:
    //   A virt-specifier-seq shall contain at most one of each virt-specifier.
    const char *PrevSpec = 0;
    if (VS.SetSpecifier(Specifier, Tok.getLocation(), PrevSpec))
      Diag(Tok.getLocation(), diag::err_duplicate_virt_specifier)
        << PrevSpec
        << FixItHint::CreateRemoval(Tok.getLocation());

    if (IsInterface && Specifier == VirtSpecifiers::VS_Final) {
      Diag(Tok.getLocation(), diag::err_override_control_interface)
        << VirtSpecifiers::getSpecifierName(Specifier);
    } else {
      Diag(Tok.getLocation(), getLangOpts().CPlusPlus0x ?
           diag::warn_cxx98_compat_override_control_keyword :
           diag::ext_override_control_keyword)
        << VirtSpecifiers::getSpecifierName(Specifier);
    }
    ConsumeToken();
  }
}

/// isCXX0XFinalKeyword - Determine whether the next token is a C++0x
/// contextual 'final' keyword.
bool Parser::isCXX0XFinalKeyword() const {
  if (!getLangOpts().CPlusPlus)
    return false;

  if (!Tok.is(tok::identifier))
    return false;

  // Initialize the contextual keywords.
  if (!Ident_final) {
    Ident_final = &PP.getIdentifierTable().get("final");
    Ident_override = &PP.getIdentifierTable().get("override");
  }
  
  return Tok.getIdentifierInfo() == Ident_final;
}

/// ParseCXXClassMemberDeclaration - Parse a C++ class member declaration.
///
///       member-declaration:
///         decl-specifier-seq[opt] member-declarator-list[opt] ';'
///         function-definition ';'[opt]
///         ::[opt] nested-name-specifier template[opt] unqualified-id ';'[TODO]
///         using-declaration                                            [TODO]
/// [C++0x] static_assert-declaration
///         template-declaration
/// [GNU]   '__extension__' member-declaration
///
///       member-declarator-list:
///         member-declarator
///         member-declarator-list ',' member-declarator
///
///       member-declarator:
///         declarator virt-specifier-seq[opt] pure-specifier[opt]
///         declarator constant-initializer[opt]
/// [C++11] declarator brace-or-equal-initializer[opt]
///         identifier[opt] ':' constant-expression
///
///       virt-specifier-seq:
///         virt-specifier
///         virt-specifier-seq virt-specifier
///
///       virt-specifier:
///         override
///         final
/// 
///       pure-specifier:
///         '= 0'
///
///       constant-initializer:
///         '=' constant-expression
///
void Parser::ParseCXXClassMemberDeclaration(AccessSpecifier AS,
                                            AttributeList *AccessAttrs,
                                       const ParsedTemplateInfo &TemplateInfo,
                                       ParsingDeclRAIIObject *TemplateDiags) {
  if (Tok.is(tok::at)) {
    if (getLangOpts().ObjC1 && NextToken().isObjCAtKeyword(tok::objc_defs))
      Diag(Tok, diag::err_at_defs_cxx);
    else
      Diag(Tok, diag::err_at_in_class);
    
    ConsumeToken();
    SkipUntil(tok::r_brace);
    return;
  }
  
  // Access declarations.
  bool MalformedTypeSpec = false;
  if (!TemplateInfo.Kind &&
      (Tok.is(tok::identifier) || Tok.is(tok::coloncolon))) {
    if (TryAnnotateCXXScopeToken())
      MalformedTypeSpec = true;

    bool isAccessDecl;
    if (Tok.isNot(tok::annot_cxxscope))
      isAccessDecl = false;
    else if (NextToken().is(tok::identifier))
      isAccessDecl = GetLookAheadToken(2).is(tok::semi);
    else
      isAccessDecl = NextToken().is(tok::kw_operator);

    if (isAccessDecl) {
      // Collect the scope specifier token we annotated earlier.
      CXXScopeSpec SS;
      ParseOptionalCXXScopeSpecifier(SS, ParsedType(), 
                                     /*EnteringContext=*/false);

      // Try to parse an unqualified-id.
      SourceLocation TemplateKWLoc;
      UnqualifiedId Name;
      if (ParseUnqualifiedId(SS, false, true, true, ParsedType(),
                             TemplateKWLoc, Name)) {
        SkipUntil(tok::semi);
        return;
      }

      // TODO: recover from mistakenly-qualified operator declarations.
      if (ExpectAndConsume(tok::semi,
                           diag::err_expected_semi_after,
                           "access declaration",
                           tok::semi))
        return;

      Actions.ActOnUsingDeclaration(getCurScope(), AS,
                                    false, SourceLocation(),
                                    SS, Name,
                                    /* AttrList */ 0,
                                    /* IsTypeName */ false,
                                    SourceLocation());
      return;
    }
  }

  // static_assert-declaration
  if (Tok.is(tok::kw_static_assert) || Tok.is(tok::kw__Static_assert)) {
    // FIXME: Check for templates
    SourceLocation DeclEnd;
    ParseStaticAssertDeclaration(DeclEnd);
    return;
  }

  if (Tok.is(tok::kw_template)) {
    assert(!TemplateInfo.TemplateParams &&
           "Nested template improperly parsed?");
    SourceLocation DeclEnd;
    ParseDeclarationStartingWithTemplate(Declarator::MemberContext, DeclEnd,
                                         AS, AccessAttrs);
    return;
  }

  // Handle:  member-declaration ::= '__extension__' member-declaration
  if (Tok.is(tok::kw___extension__)) {
    // __extension__ silences extension warnings in the subexpression.
    ExtensionRAIIObject O(Diags);  // Use RAII to do this.
    ConsumeToken();
    return ParseCXXClassMemberDeclaration(AS, AccessAttrs,
                                          TemplateInfo, TemplateDiags);
  }

  // Don't parse FOO:BAR as if it were a typo for FOO::BAR, in this context it
  // is a bitfield.
  ColonProtectionRAIIObject X(*this);

  ParsedAttributesWithRange attrs(AttrFactory);
  // Optional C++0x attribute-specifier
  MaybeParseCXX0XAttributes(attrs);
  MaybeParseMicrosoftAttributes(attrs);

  if (Tok.is(tok::kw_using)) {
    ProhibitAttributes(attrs);

    // Eat 'using'.
    SourceLocation UsingLoc = ConsumeToken();

    if (Tok.is(tok::kw_namespace)) {
      Diag(UsingLoc, diag::err_using_namespace_in_class);
      SkipUntil(tok::semi, true, true);
    } else {
      SourceLocation DeclEnd;
      // Otherwise, it must be a using-declaration or an alias-declaration.
      ParseUsingDeclaration(Declarator::MemberContext, TemplateInfo,
                            UsingLoc, DeclEnd, AS);
    }
    return;
  }

  // Hold late-parsed attributes so we can attach a Decl to them later.
  LateParsedAttrList CommonLateParsedAttrs;

  // decl-specifier-seq:
  // Parse the common declaration-specifiers piece.
  ParsingDeclSpec DS(*this, TemplateDiags);
  DS.takeAttributesFrom(attrs);
  if (MalformedTypeSpec)
    DS.SetTypeSpecError();
  ParseDeclarationSpecifiers(DS, TemplateInfo, AS, DSC_class,
                             &CommonLateParsedAttrs);

  MultiTemplateParamsArg TemplateParams(
      TemplateInfo.TemplateParams? TemplateInfo.TemplateParams->data() : 0,
      TemplateInfo.TemplateParams? TemplateInfo.TemplateParams->size() : 0);

  if (Tok.is(tok::semi)) {
    ConsumeToken();
    Decl *TheDecl =
      Actions.ParsedFreeStandingDeclSpec(getCurScope(), AS, DS, TemplateParams);
    DS.complete(TheDecl);
    return;
  }

  ParsingDeclarator DeclaratorInfo(*this, DS, Declarator::MemberContext);
  VirtSpecifiers VS;

  // Hold late-parsed attributes so we can attach a Decl to them later.
  LateParsedAttrList LateParsedAttrs;

  SourceLocation EqualLoc;
  bool HasInitializer = false;
  ExprResult Init;
  if (Tok.isNot(tok::colon)) {
    // Don't parse FOO:BAR as if it were a typo for FOO::BAR.
    ColonProtectionRAIIObject X(*this);

    // Parse the first declarator.
    ParseDeclarator(DeclaratorInfo);
    // Error parsin g the declarator?
    if (!DeclaratorInfo.hasName()) {
      // If so, skip until the semi-colon or a }.
      SkipUntil(tok::r_brace, true, true);
      if (Tok.is(tok::semi))
        ConsumeToken();
      return;
    }

    ParseOptionalCXX0XVirtSpecifierSeq(VS, getCurrentClass().IsInterface);

    // If attributes exist after the declarator, but before an '{', parse them.
    MaybeParseGNUAttributes(DeclaratorInfo, &LateParsedAttrs);

    // MSVC permits pure specifier on inline functions declared at class scope.
    // Hence check for =0 before checking for function definition.
    if (getLangOpts().MicrosoftExt && Tok.is(tok::equal) &&
        DeclaratorInfo.isFunctionDeclarator() && 
        NextToken().is(tok::numeric_constant)) {
      EqualLoc = ConsumeToken();
      Init = ParseInitializer();
      if (Init.isInvalid())
        SkipUntil(tok::comma, true, true);
      else
        HasInitializer = true;
    }

    FunctionDefinitionKind DefinitionKind = FDK_Declaration;
    // function-definition:
    //
    // In C++11, a non-function declarator followed by an open brace is a
    // braced-init-list for an in-class member initialization, not an
    // erroneous function definition.
    if (Tok.is(tok::l_brace) && !getLangOpts().CPlusPlus0x) {
      DefinitionKind = FDK_Definition;
    } else if (DeclaratorInfo.isFunctionDeclarator()) {
      if (Tok.is(tok::l_brace) || Tok.is(tok::colon) || Tok.is(tok::kw_try)) {
        DefinitionKind = FDK_Definition;
      } else if (Tok.is(tok::equal)) {
        const Token &KW = NextToken();
        if (KW.is(tok::kw_default))
          DefinitionKind = FDK_Defaulted;
        else if (KW.is(tok::kw_delete))
          DefinitionKind = FDK_Deleted;
      }
    }

    if (DefinitionKind) {
      if (!DeclaratorInfo.isFunctionDeclarator()) {
        Diag(DeclaratorInfo.getIdentifierLoc(), diag::err_func_def_no_params);
        ConsumeBrace();
        SkipUntil(tok::r_brace, /*StopAtSemi*/false);
        
        // Consume the optional ';'
        if (Tok.is(tok::semi))
          ConsumeToken();
        return;
      }

      if (DS.getStorageClassSpec() == DeclSpec::SCS_typedef) {
        Diag(DeclaratorInfo.getIdentifierLoc(),
             diag::err_function_declared_typedef);
        // This recovery skips the entire function body. It would be nice
        // to simply call ParseCXXInlineMethodDef() below, however Sema
        // assumes the declarator represents a function, not a typedef.
        ConsumeBrace();
        SkipUntil(tok::r_brace, /*StopAtSemi*/false);

        // Consume the optional ';'
        if (Tok.is(tok::semi))
          ConsumeToken();
        return;
      }

      Decl *FunDecl =
        ParseCXXInlineMethodDef(AS, AccessAttrs, DeclaratorInfo, TemplateInfo,
                                VS, DefinitionKind, Init);

      for (unsigned i = 0, ni = CommonLateParsedAttrs.size(); i < ni; ++i) {
        CommonLateParsedAttrs[i]->addDecl(FunDecl);
      }
      for (unsigned i = 0, ni = LateParsedAttrs.size(); i < ni; ++i) {
        LateParsedAttrs[i]->addDecl(FunDecl);
      }
      LateParsedAttrs.clear();

      // Consume the ';' - it's optional unless we have a delete or default
      if (Tok.is(tok::semi))
        ConsumeExtraSemi(AfterMemberFunctionDefinition);

      return;
    }
  }

  // member-declarator-list:
  //   member-declarator
  //   member-declarator-list ',' member-declarator

  SmallVector<Decl *, 8> DeclsInGroup;
  ExprResult BitfieldSize;
  bool ExpectSemi = true;

  while (1) {
    // member-declarator:
    //   declarator pure-specifier[opt]
    //   declarator brace-or-equal-initializer[opt]
    //   identifier[opt] ':' constant-expression
    if (Tok.is(tok::colon)) {
      ConsumeToken();
      BitfieldSize = ParseConstantExpression();
      if (BitfieldSize.isInvalid())
        SkipUntil(tok::comma, true, true);
    }

    // If a simple-asm-expr is present, parse it.
    if (Tok.is(tok::kw_asm)) {
      SourceLocation Loc;
      ExprResult AsmLabel(ParseSimpleAsm(&Loc));
      if (AsmLabel.isInvalid())
        SkipUntil(tok::comma, true, true);
 
      DeclaratorInfo.setAsmLabel(AsmLabel.release());
      DeclaratorInfo.SetRangeEnd(Loc);
    }

    // If attributes exist after the declarator, parse them.
    MaybeParseGNUAttributes(DeclaratorInfo, &LateParsedAttrs);

    // FIXME: When g++ adds support for this, we'll need to check whether it
    // goes before or after the GNU attributes and __asm__.
    ParseOptionalCXX0XVirtSpecifierSeq(VS, getCurrentClass().IsInterface);

    InClassInitStyle HasInClassInit = ICIS_NoInit;
    if ((Tok.is(tok::equal) || Tok.is(tok::l_brace)) && !HasInitializer) {
      if (BitfieldSize.get()) {
        Diag(Tok, diag::err_bitfield_member_init);
        SkipUntil(tok::comma, true, true);
      } else {
        HasInitializer = true;
        if (!DeclaratorInfo.isDeclarationOfFunction() &&
            DeclaratorInfo.getDeclSpec().getStorageClassSpec()
              != DeclSpec::SCS_static &&
            DeclaratorInfo.getDeclSpec().getStorageClassSpec()
              != DeclSpec::SCS_typedef)
          HasInClassInit = Tok.is(tok::equal) ? ICIS_CopyInit : ICIS_ListInit;
      }
    }

    // NOTE: If Sema is the Action module and declarator is an instance field,
    // this call will *not* return the created decl; It will return null.
    // See Sema::ActOnCXXMemberDeclarator for details.

    Decl *ThisDecl = 0;
    if (DS.isFriendSpecified()) {
      // TODO: handle initializers, bitfields, 'delete'
      ThisDecl = Actions.ActOnFriendFunctionDecl(getCurScope(), DeclaratorInfo,
                                                 TemplateParams);
    } else {
      ThisDecl = Actions.ActOnCXXMemberDeclarator(getCurScope(), AS,
                                                  DeclaratorInfo,
                                                  TemplateParams,
                                                  BitfieldSize.release(),
                                                  VS, HasInClassInit);
      if (AccessAttrs)
        Actions.ProcessDeclAttributeList(getCurScope(), ThisDecl, AccessAttrs,
                                         false, true);
    }
    
    // Set the Decl for any late parsed attributes
    for (unsigned i = 0, ni = CommonLateParsedAttrs.size(); i < ni; ++i) {
      CommonLateParsedAttrs[i]->addDecl(ThisDecl);
    }
    for (unsigned i = 0, ni = LateParsedAttrs.size(); i < ni; ++i) {
      LateParsedAttrs[i]->addDecl(ThisDecl);
    }
    LateParsedAttrs.clear();

    // Handle the initializer.
    if (HasInClassInit != ICIS_NoInit) {
      // The initializer was deferred; parse it and cache the tokens.
      Diag(Tok, getLangOpts().CPlusPlus0x ?
           diag::warn_cxx98_compat_nonstatic_member_init :
           diag::ext_nonstatic_member_init);

      if (DeclaratorInfo.isArrayOfUnknownBound()) {
        // C++11 [dcl.array]p3: An array bound may also be omitted when the
        // declarator is followed by an initializer.
        //
        // A brace-or-equal-initializer for a member-declarator is not an
        // initializer in the grammar, so this is ill-formed.
        Diag(Tok, diag::err_incomplete_array_member_init);
        SkipUntil(tok::comma, true, true);
        if (ThisDecl)
          // Avoid later warnings about a class member of incomplete type.
          ThisDecl->setInvalidDecl();
      } else
        ParseCXXNonStaticMemberInitializer(ThisDecl);
    } else if (HasInitializer) {
      // Normal initializer.
      if (!Init.isUsable())
        Init = ParseCXXMemberInitializer(ThisDecl,
                 DeclaratorInfo.isDeclarationOfFunction(), EqualLoc);
      
      if (Init.isInvalid())
        SkipUntil(tok::comma, true, true);
      else if (ThisDecl)
        Actions.AddInitializerToDecl(ThisDecl, Init.get(), EqualLoc.isInvalid(),
                                   DS.getTypeSpecType() == DeclSpec::TST_auto);      
    } else if (ThisDecl && DS.getStorageClassSpec() == DeclSpec::SCS_static) {
      // No initializer.
      Actions.ActOnUninitializedDecl(ThisDecl, 
                                   DS.getTypeSpecType() == DeclSpec::TST_auto);
    }
    
    if (ThisDecl) {
      Actions.FinalizeDeclaration(ThisDecl);
      DeclsInGroup.push_back(ThisDecl);
    }
    
    if (ThisDecl && DeclaratorInfo.isFunctionDeclarator() &&
        DeclaratorInfo.getDeclSpec().getStorageClassSpec()
          != DeclSpec::SCS_typedef) {
      HandleMemberFunctionDeclDelays(DeclaratorInfo, ThisDecl);
    }

    DeclaratorInfo.complete(ThisDecl);

    // If we don't have a comma, it is either the end of the list (a ';')
    // or an error, bail out.
    if (Tok.isNot(tok::comma))
      break;

    // Consume the comma.
    SourceLocation CommaLoc = ConsumeToken();

    if (Tok.isAtStartOfLine() &&
        !MightBeDeclarator(Declarator::MemberContext)) {
      // This comma was followed by a line-break and something which can't be
      // the start of a declarator. The comma was probably a typo for a
      // semicolon.
      Diag(CommaLoc, diag::err_expected_semi_declaration)
        << FixItHint::CreateReplacement(CommaLoc, ";");
      ExpectSemi = false;
      break;
    }

    // Parse the next declarator.
    DeclaratorInfo.clear();
    VS.clear();
    BitfieldSize = true;
    Init = true;
    HasInitializer = false;
    DeclaratorInfo.setCommaLoc(CommaLoc);

    // Attributes are only allowed on the second declarator.
    MaybeParseGNUAttributes(DeclaratorInfo);

    if (Tok.isNot(tok::colon))
      ParseDeclarator(DeclaratorInfo);
  }

  if (ExpectSemi &&
      ExpectAndConsume(tok::semi, diag::err_expected_semi_decl_list)) {
    // Skip to end of block or statement.
    SkipUntil(tok::r_brace, true, true);
    // If we stopped at a ';', eat it.
    if (Tok.is(tok::semi)) ConsumeToken();
    return;
  }

  Actions.FinalizeDeclaratorGroup(getCurScope(), DS, DeclsInGroup.data(),
                                  DeclsInGroup.size());
}

/// ParseCXXMemberInitializer - Parse the brace-or-equal-initializer or
/// pure-specifier. Also detect and reject any attempted defaulted/deleted
/// function definition. The location of the '=', if any, will be placed in
/// EqualLoc.
///
///   pure-specifier:
///     '= 0'
///
///   brace-or-equal-initializer:
///     '=' initializer-expression
///     braced-init-list
///
///   initializer-clause:
///     assignment-expression
///     braced-init-list
///
///   defaulted/deleted function-definition:                                                                                                                                                                                               
///     '=' 'default'
///     '=' 'delete'
///
/// Prior to C++0x, the assignment-expression in an initializer-clause must
/// be a constant-expression.
ExprResult Parser::ParseCXXMemberInitializer(Decl *D, bool IsFunction,
                                             SourceLocation &EqualLoc) {
  assert((Tok.is(tok::equal) || Tok.is(tok::l_brace))
         && "Data member initializer not starting with '=' or '{'");

  EnterExpressionEvaluationContext Context(Actions, 
                                           Sema::PotentiallyEvaluated,
                                           D);
  if (Tok.is(tok::equal)) {
    EqualLoc = ConsumeToken();
    if (Tok.is(tok::kw_delete)) {
      // In principle, an initializer of '= delete p;' is legal, but it will
      // never type-check. It's better to diagnose it as an ill-formed expression
      // than as an ill-formed deleted non-function member.
      // An initializer of '= delete p, foo' will never be parsed, because
      // a top-level comma always ends the initializer expression.
      const Token &Next = NextToken();
      if (IsFunction || Next.is(tok::semi) || Next.is(tok::comma) ||
           Next.is(tok::eof)) {
        if (IsFunction)
          Diag(ConsumeToken(), diag::err_default_delete_in_multiple_declaration)
            << 1 /* delete */;
        else
          Diag(ConsumeToken(), diag::err_deleted_non_function);
        return ExprResult();
      }
    } else if (Tok.is(tok::kw_default)) {
      if (IsFunction)
        Diag(Tok, diag::err_default_delete_in_multiple_declaration)
          << 0 /* default */;
      else
        Diag(ConsumeToken(), diag::err_default_special_members);
      return ExprResult();
    }

  }
  return ParseInitializer();
}

/// ParseCXXMemberSpecification - Parse the class definition.
///
///       member-specification:
///         member-declaration member-specification[opt]
///         access-specifier ':' member-specification[opt]
///
void Parser::ParseCXXMemberSpecification(SourceLocation RecordLoc,
                                         unsigned TagType, Decl *TagDecl) {
  assert((TagType == DeclSpec::TST_struct ||
         TagType == DeclSpec::TST_interface ||
         TagType == DeclSpec::TST_union  ||
         TagType == DeclSpec::TST_class) && "Invalid TagType!");

  PrettyDeclStackTraceEntry CrashInfo(Actions, TagDecl, RecordLoc,
                                      "parsing struct/union/class body");

  // Determine whether this is a non-nested class. Note that local
  // classes are *not* considered to be nested classes.
  bool NonNestedClass = true;
  if (!ClassStack.empty()) {
    for (const Scope *S = getCurScope(); S; S = S->getParent()) {
      if (S->isClassScope()) {
        // We're inside a class scope, so this is a nested class.
        NonNestedClass = false;

        // The Microsoft extension __interface does not permit nested classes.
        if (getCurrentClass().IsInterface) {
          Diag(RecordLoc, diag::err_invalid_member_in_interface)
            << /*ErrorType=*/6
            << (isa<NamedDecl>(TagDecl)
                  ? cast<NamedDecl>(TagDecl)->getQualifiedNameAsString()
                  : "<anonymous>");
        }
        break;
      }

      if ((S->getFlags() & Scope::FnScope)) {
        // If we're in a function or function template declared in the
        // body of a class, then this is a local class rather than a
        // nested class.
        const Scope *Parent = S->getParent();
        if (Parent->isTemplateParamScope())
          Parent = Parent->getParent();
        if (Parent->isClassScope())
          break;
      }
    }
  }

  // Enter a scope for the class.
  ParseScope ClassScope(this, Scope::ClassScope|Scope::DeclScope);

  // Note that we are parsing a new (potentially-nested) class definition.
  ParsingClassDefinition ParsingDef(*this, TagDecl, NonNestedClass,
                                    TagType == DeclSpec::TST_interface);

  if (TagDecl)
    Actions.ActOnTagStartDefinition(getCurScope(), TagDecl);

  SourceLocation FinalLoc;

  // Parse the optional 'final' keyword.
  if (getLangOpts().CPlusPlus && Tok.is(tok::identifier)) {
    assert(isCXX0XFinalKeyword() && "not a class definition");
    FinalLoc = ConsumeToken();

    if (TagType == DeclSpec::TST_interface) {
      Diag(FinalLoc, diag::err_override_control_interface)
        << "final";
    } else {
      Diag(FinalLoc, getLangOpts().CPlusPlus0x ?
           diag::warn_cxx98_compat_override_control_keyword :
           diag::ext_override_control_keyword) << "final";
    }
  }

  if (Tok.is(tok::colon)) {
    ParseBaseClause(TagDecl);

    if (!Tok.is(tok::l_brace)) {
      Diag(Tok, diag::err_expected_lbrace_after_base_specifiers);

      if (TagDecl)
        Actions.ActOnTagDefinitionError(getCurScope(), TagDecl);
      return;
    }
  }

  assert(Tok.is(tok::l_brace));
  BalancedDelimiterTracker T(*this, tok::l_brace);
  T.consumeOpen();

  if (TagDecl)
    Actions.ActOnStartCXXMemberDeclarations(getCurScope(), TagDecl, FinalLoc,
                                            T.getOpenLocation());

  // C++ 11p3: Members of a class defined with the keyword class are private
  // by default. Members of a class defined with the keywords struct or union
  // are public by default.
  AccessSpecifier CurAS;
  if (TagType == DeclSpec::TST_class)
    CurAS = AS_private;
  else
    CurAS = AS_public;
  ParsedAttributes AccessAttrs(AttrFactory);

  if (TagDecl) {
    // While we still have something to read, read the member-declarations.
    while (Tok.isNot(tok::r_brace) && Tok.isNot(tok::eof)) {
      // Each iteration of this loop reads one member-declaration.

      if (getLangOpts().MicrosoftExt && (Tok.is(tok::kw___if_exists) ||
          Tok.is(tok::kw___if_not_exists))) {
        ParseMicrosoftIfExistsClassDeclaration((DeclSpec::TST)TagType, CurAS);
        continue;
      }

      // Check for extraneous top-level semicolon.
      if (Tok.is(tok::semi)) {
        ConsumeExtraSemi(InsideStruct, TagType);
        continue;
      }

      if (Tok.is(tok::annot_pragma_vis)) {
        HandlePragmaVisibility();
        continue;
      }

      if (Tok.is(tok::annot_pragma_pack)) {
        HandlePragmaPack();
        continue;
      }

<<<<<<< HEAD
      if (Tok.is(tok::annot_pragma_upc)) {
        HandlePragmaUPC();
=======
      if (Tok.is(tok::annot_pragma_align)) {
        HandlePragmaAlign();
>>>>>>> b03b278e
        continue;
      }

      AccessSpecifier AS = getAccessSpecifierIfPresent();
      if (AS != AS_none) {
        // Current token is a C++ access specifier.
        CurAS = AS;
        SourceLocation ASLoc = Tok.getLocation();
        unsigned TokLength = Tok.getLength();
        ConsumeToken();
        AccessAttrs.clear();
        MaybeParseGNUAttributes(AccessAttrs);

        SourceLocation EndLoc;
        if (Tok.is(tok::colon)) {
          EndLoc = Tok.getLocation();
          ConsumeToken();
        } else if (Tok.is(tok::semi)) {
          EndLoc = Tok.getLocation();
          ConsumeToken();
          Diag(EndLoc, diag::err_expected_colon) 
            << FixItHint::CreateReplacement(EndLoc, ":");
        } else {
          EndLoc = ASLoc.getLocWithOffset(TokLength);
          Diag(EndLoc, diag::err_expected_colon) 
            << FixItHint::CreateInsertion(EndLoc, ":");
        }

        // The Microsoft extension __interface does not permit non-public
        // access specifiers.
        if (TagType == DeclSpec::TST_interface && CurAS != AS_public) {
          Diag(ASLoc, diag::err_access_specifier_interface)
            << (CurAS == AS_protected);
        }

        if (Actions.ActOnAccessSpecifier(AS, ASLoc, EndLoc,
                                         AccessAttrs.getList())) {
          // found another attribute than only annotations
          AccessAttrs.clear();
        }

        continue;
      }

      // FIXME: Make sure we don't have a template here.

      // Parse all the comma separated declarators.
      ParseCXXClassMemberDeclaration(CurAS, AccessAttrs.getList());
    }

    T.consumeClose();
  } else {
    SkipUntil(tok::r_brace, false, false);
  }

  // If attributes exist after class contents, parse them.
  ParsedAttributes attrs(AttrFactory);
  MaybeParseGNUAttributes(attrs);

  if (TagDecl)
    Actions.ActOnFinishCXXMemberSpecification(getCurScope(), RecordLoc, TagDecl,
                                              T.getOpenLocation(), 
                                              T.getCloseLocation(),
                                              attrs.getList());

  // C++11 [class.mem]p2:
  //   Within the class member-specification, the class is regarded as complete
  //   within function bodies, default arguments, and
  //   brace-or-equal-initializers for non-static data members (including such
  //   things in nested classes).
  if (TagDecl && NonNestedClass) {
    // We are not inside a nested class. This class and its nested classes
    // are complete and we can parse the delayed portions of method
    // declarations and the lexed inline method definitions, along with any
    // delayed attributes.
    SourceLocation SavedPrevTokLocation = PrevTokLocation;
    ParseLexedAttributes(getCurrentClass());
    ParseLexedMethodDeclarations(getCurrentClass());

    // We've finished with all pending member declarations.
    Actions.ActOnFinishCXXMemberDecls();

    ParseLexedMemberInitializers(getCurrentClass());
    ParseLexedMethodDefs(getCurrentClass());
    PrevTokLocation = SavedPrevTokLocation;
  }

  if (TagDecl)
    Actions.ActOnTagFinishDefinition(getCurScope(), TagDecl, 
                                     T.getCloseLocation());

  // Leave the class scope.
  ParsingDef.Pop();
  ClassScope.Exit();
}

/// ParseConstructorInitializer - Parse a C++ constructor initializer,
/// which explicitly initializes the members or base classes of a
/// class (C++ [class.base.init]). For example, the three initializers
/// after the ':' in the Derived constructor below:
///
/// @code
/// class Base { };
/// class Derived : Base {
///   int x;
///   float f;
/// public:
///   Derived(float f) : Base(), x(17), f(f) { }
/// };
/// @endcode
///
/// [C++]  ctor-initializer:
///          ':' mem-initializer-list
///
/// [C++]  mem-initializer-list:
///          mem-initializer ...[opt]
///          mem-initializer ...[opt] , mem-initializer-list
void Parser::ParseConstructorInitializer(Decl *ConstructorDecl) {
  assert(Tok.is(tok::colon) && "Constructor initializer always starts with ':'");

  // Poison the SEH identifiers so they are flagged as illegal in constructor initializers
  PoisonSEHIdentifiersRAIIObject PoisonSEHIdentifiers(*this, true);
  SourceLocation ColonLoc = ConsumeToken();

  SmallVector<CXXCtorInitializer*, 4> MemInitializers;
  bool AnyErrors = false;

  do {
    if (Tok.is(tok::code_completion)) {
      Actions.CodeCompleteConstructorInitializer(ConstructorDecl, 
                                                 MemInitializers.data(), 
                                                 MemInitializers.size());
      return cutOffParsing();
    } else {
      MemInitResult MemInit = ParseMemInitializer(ConstructorDecl);
      if (!MemInit.isInvalid())
        MemInitializers.push_back(MemInit.get());
      else
        AnyErrors = true;
    }
    
    if (Tok.is(tok::comma))
      ConsumeToken();
    else if (Tok.is(tok::l_brace))
      break;
    // If the next token looks like a base or member initializer, assume that
    // we're just missing a comma.
    else if (Tok.is(tok::identifier) || Tok.is(tok::coloncolon)) {
      SourceLocation Loc = PP.getLocForEndOfToken(PrevTokLocation);
      Diag(Loc, diag::err_ctor_init_missing_comma)
        << FixItHint::CreateInsertion(Loc, ", ");
    } else {
      // Skip over garbage, until we get to '{'.  Don't eat the '{'.
      Diag(Tok.getLocation(), diag::err_expected_lbrace_or_comma);
      SkipUntil(tok::l_brace, true, true);
      break;
    }
  } while (true);

  Actions.ActOnMemInitializers(ConstructorDecl, ColonLoc,
                               MemInitializers.data(), MemInitializers.size(),
                               AnyErrors);
}

/// ParseMemInitializer - Parse a C++ member initializer, which is
/// part of a constructor initializer that explicitly initializes one
/// member or base class (C++ [class.base.init]). See
/// ParseConstructorInitializer for an example.
///
/// [C++] mem-initializer:
///         mem-initializer-id '(' expression-list[opt] ')'
/// [C++0x] mem-initializer-id braced-init-list
///
/// [C++] mem-initializer-id:
///         '::'[opt] nested-name-specifier[opt] class-name
///         identifier
Parser::MemInitResult Parser::ParseMemInitializer(Decl *ConstructorDecl) {
  // parse '::'[opt] nested-name-specifier[opt]
  CXXScopeSpec SS;
  ParseOptionalCXXScopeSpecifier(SS, ParsedType(), /*EnteringContext=*/false);
  ParsedType TemplateTypeTy;
  if (Tok.is(tok::annot_template_id)) {
    TemplateIdAnnotation *TemplateId = takeTemplateIdAnnotation(Tok);
    if (TemplateId->Kind == TNK_Type_template ||
        TemplateId->Kind == TNK_Dependent_template_name) {
      AnnotateTemplateIdTokenAsType();
      assert(Tok.is(tok::annot_typename) && "template-id -> type failed");
      TemplateTypeTy = getTypeAnnotation(Tok);
    }
  }
  // Uses of decltype will already have been converted to annot_decltype by
  // ParseOptionalCXXScopeSpecifier at this point.
  if (!TemplateTypeTy && Tok.isNot(tok::identifier)
      && Tok.isNot(tok::annot_decltype)) {
    Diag(Tok, diag::err_expected_member_or_base_name);
    return true;
  }

  IdentifierInfo *II = 0;
  DeclSpec DS(AttrFactory);
  SourceLocation IdLoc = Tok.getLocation();
  if (Tok.is(tok::annot_decltype)) {
    // Get the decltype expression, if there is one.
    ParseDecltypeSpecifier(DS);
  } else {
    if (Tok.is(tok::identifier))
      // Get the identifier. This may be a member name or a class name,
      // but we'll let the semantic analysis determine which it is.
      II = Tok.getIdentifierInfo();
    ConsumeToken();
  }


  // Parse the '('.
  if (getLangOpts().CPlusPlus0x && Tok.is(tok::l_brace)) {
    Diag(Tok, diag::warn_cxx98_compat_generalized_initializer_lists);

    ExprResult InitList = ParseBraceInitializer();
    if (InitList.isInvalid())
      return true;

    SourceLocation EllipsisLoc;
    if (Tok.is(tok::ellipsis))
      EllipsisLoc = ConsumeToken();

    return Actions.ActOnMemInitializer(ConstructorDecl, getCurScope(), SS, II,
                                       TemplateTypeTy, DS, IdLoc, 
                                       InitList.take(), EllipsisLoc);
  } else if(Tok.is(tok::l_paren)) {
    BalancedDelimiterTracker T(*this, tok::l_paren);
    T.consumeOpen();

    // Parse the optional expression-list.
    ExprVector ArgExprs;
    CommaLocsTy CommaLocs;
    if (Tok.isNot(tok::r_paren) && ParseExpressionList(ArgExprs, CommaLocs)) {
      SkipUntil(tok::r_paren);
      return true;
    }

    T.consumeClose();

    SourceLocation EllipsisLoc;
    if (Tok.is(tok::ellipsis))
      EllipsisLoc = ConsumeToken();

    return Actions.ActOnMemInitializer(ConstructorDecl, getCurScope(), SS, II,
                                       TemplateTypeTy, DS, IdLoc,
                                       T.getOpenLocation(), ArgExprs.data(),
                                       ArgExprs.size(), T.getCloseLocation(),
                                       EllipsisLoc);
  }

  Diag(Tok, getLangOpts().CPlusPlus0x ? diag::err_expected_lparen_or_lbrace
                                  : diag::err_expected_lparen);
  return true;
}

/// \brief Parse a C++ exception-specification if present (C++0x [except.spec]).
///
///       exception-specification:
///         dynamic-exception-specification
///         noexcept-specification
///
///       noexcept-specification:
///         'noexcept'
///         'noexcept' '(' constant-expression ')'
ExceptionSpecificationType
Parser::tryParseExceptionSpecification(
                    SourceRange &SpecificationRange,
                    SmallVectorImpl<ParsedType> &DynamicExceptions,
                    SmallVectorImpl<SourceRange> &DynamicExceptionRanges,
                    ExprResult &NoexceptExpr) {
  ExceptionSpecificationType Result = EST_None;
  
  // See if there's a dynamic specification.
  if (Tok.is(tok::kw_throw)) {
    Result = ParseDynamicExceptionSpecification(SpecificationRange,
                                                DynamicExceptions,
                                                DynamicExceptionRanges);
    assert(DynamicExceptions.size() == DynamicExceptionRanges.size() &&
           "Produced different number of exception types and ranges.");
  }

  // If there's no noexcept specification, we're done.
  if (Tok.isNot(tok::kw_noexcept))
    return Result;

  Diag(Tok, diag::warn_cxx98_compat_noexcept_decl);

  // If we already had a dynamic specification, parse the noexcept for,
  // recovery, but emit a diagnostic and don't store the results.
  SourceRange NoexceptRange;
  ExceptionSpecificationType NoexceptType = EST_None;

  SourceLocation KeywordLoc = ConsumeToken();
  if (Tok.is(tok::l_paren)) {
    // There is an argument.
    BalancedDelimiterTracker T(*this, tok::l_paren);
    T.consumeOpen();
    NoexceptType = EST_ComputedNoexcept;
    NoexceptExpr = ParseConstantExpression();
    // The argument must be contextually convertible to bool. We use
    // ActOnBooleanCondition for this purpose.
    if (!NoexceptExpr.isInvalid())
      NoexceptExpr = Actions.ActOnBooleanCondition(getCurScope(), KeywordLoc,
                                                   NoexceptExpr.get());
    T.consumeClose();
    NoexceptRange = SourceRange(KeywordLoc, T.getCloseLocation());
  } else {
    // There is no argument.
    NoexceptType = EST_BasicNoexcept;
    NoexceptRange = SourceRange(KeywordLoc, KeywordLoc);
  }

  if (Result == EST_None) {
    SpecificationRange = NoexceptRange;
    Result = NoexceptType;

    // If there's a dynamic specification after a noexcept specification,
    // parse that and ignore the results.
    if (Tok.is(tok::kw_throw)) {
      Diag(Tok.getLocation(), diag::err_dynamic_and_noexcept_specification);
      ParseDynamicExceptionSpecification(NoexceptRange, DynamicExceptions,
                                         DynamicExceptionRanges);
    }
  } else {
    Diag(Tok.getLocation(), diag::err_dynamic_and_noexcept_specification);
  }

  return Result;
}

/// ParseDynamicExceptionSpecification - Parse a C++
/// dynamic-exception-specification (C++ [except.spec]).
///
///       dynamic-exception-specification:
///         'throw' '(' type-id-list [opt] ')'
/// [MS]    'throw' '(' '...' ')'
///
///       type-id-list:
///         type-id ... [opt]
///         type-id-list ',' type-id ... [opt]
///
ExceptionSpecificationType Parser::ParseDynamicExceptionSpecification(
                                  SourceRange &SpecificationRange,
                                  SmallVectorImpl<ParsedType> &Exceptions,
                                  SmallVectorImpl<SourceRange> &Ranges) {
  assert(Tok.is(tok::kw_throw) && "expected throw");

  SpecificationRange.setBegin(ConsumeToken());
  BalancedDelimiterTracker T(*this, tok::l_paren);
  if (T.consumeOpen()) {
    Diag(Tok, diag::err_expected_lparen_after) << "throw";
    SpecificationRange.setEnd(SpecificationRange.getBegin());
    return EST_DynamicNone;
  }

  // Parse throw(...), a Microsoft extension that means "this function
  // can throw anything".
  if (Tok.is(tok::ellipsis)) {
    SourceLocation EllipsisLoc = ConsumeToken();
    if (!getLangOpts().MicrosoftExt)
      Diag(EllipsisLoc, diag::ext_ellipsis_exception_spec);
    T.consumeClose();
    SpecificationRange.setEnd(T.getCloseLocation());
    return EST_MSAny;
  }

  // Parse the sequence of type-ids.
  SourceRange Range;
  while (Tok.isNot(tok::r_paren)) {
    TypeResult Res(ParseTypeName(&Range));

    if (Tok.is(tok::ellipsis)) {
      // C++0x [temp.variadic]p5:
      //   - In a dynamic-exception-specification (15.4); the pattern is a 
      //     type-id.
      SourceLocation Ellipsis = ConsumeToken();
      Range.setEnd(Ellipsis);
      if (!Res.isInvalid())
        Res = Actions.ActOnPackExpansion(Res.get(), Ellipsis);
    }

    if (!Res.isInvalid()) {
      Exceptions.push_back(Res.get());
      Ranges.push_back(Range);
    }
    
    if (Tok.is(tok::comma))
      ConsumeToken();
    else
      break;
  }

  T.consumeClose();
  SpecificationRange.setEnd(T.getCloseLocation());
  return Exceptions.empty() ? EST_DynamicNone : EST_Dynamic;
}

/// ParseTrailingReturnType - Parse a trailing return type on a new-style
/// function declaration.
TypeResult Parser::ParseTrailingReturnType(SourceRange &Range) {
  assert(Tok.is(tok::arrow) && "expected arrow");

  ConsumeToken();

  return ParseTypeName(&Range, Declarator::TrailingReturnContext);
}

/// \brief We have just started parsing the definition of a new class,
/// so push that class onto our stack of classes that is currently
/// being parsed.
Sema::ParsingClassState
Parser::PushParsingClass(Decl *ClassDecl, bool NonNestedClass,
                         bool IsInterface) {
  assert((NonNestedClass || !ClassStack.empty()) &&
         "Nested class without outer class");
  ClassStack.push(new ParsingClass(ClassDecl, NonNestedClass, IsInterface));
  return Actions.PushParsingClass();
}

/// \brief Deallocate the given parsed class and all of its nested
/// classes.
void Parser::DeallocateParsedClasses(Parser::ParsingClass *Class) {
  for (unsigned I = 0, N = Class->LateParsedDeclarations.size(); I != N; ++I)
    delete Class->LateParsedDeclarations[I];
  delete Class;
}

/// \brief Pop the top class of the stack of classes that are
/// currently being parsed.
///
/// This routine should be called when we have finished parsing the
/// definition of a class, but have not yet popped the Scope
/// associated with the class's definition.
void Parser::PopParsingClass(Sema::ParsingClassState state) {
  assert(!ClassStack.empty() && "Mismatched push/pop for class parsing");

  Actions.PopParsingClass(state);

  ParsingClass *Victim = ClassStack.top();
  ClassStack.pop();
  if (Victim->TopLevelClass) {
    // Deallocate all of the nested classes of this class,
    // recursively: we don't need to keep any of this information.
    DeallocateParsedClasses(Victim);
    return;
  }
  assert(!ClassStack.empty() && "Missing top-level class?");

  if (Victim->LateParsedDeclarations.empty()) {
    // The victim is a nested class, but we will not need to perform
    // any processing after the definition of this class since it has
    // no members whose handling was delayed. Therefore, we can just
    // remove this nested class.
    DeallocateParsedClasses(Victim);
    return;
  }

  // This nested class has some members that will need to be processed
  // after the top-level class is completely defined. Therefore, add
  // it to the list of nested classes within its parent.
  assert(getCurScope()->isClassScope() && "Nested class outside of class scope?");
  ClassStack.top()->LateParsedDeclarations.push_back(new LateParsedClass(this, Victim));
  Victim->TemplateScope = getCurScope()->getParent()->isTemplateParamScope();
}

/// \brief Try to parse an 'identifier' which appears within an attribute-token.
///
/// \return the parsed identifier on success, and 0 if the next token is not an
/// attribute-token.
///
/// C++11 [dcl.attr.grammar]p3:
///   If a keyword or an alternative token that satisfies the syntactic
///   requirements of an identifier is contained in an attribute-token,
///   it is considered an identifier.
IdentifierInfo *Parser::TryParseCXX11AttributeIdentifier(SourceLocation &Loc) {
  switch (Tok.getKind()) {
  default:
    // Identifiers and keywords have identifier info attached.
    if (IdentifierInfo *II = Tok.getIdentifierInfo()) {
      Loc = ConsumeToken();
      return II;
    }
    return 0;

  case tok::ampamp:       // 'and'
  case tok::pipe:         // 'bitor'
  case tok::pipepipe:     // 'or'
  case tok::caret:        // 'xor'
  case tok::tilde:        // 'compl'
  case tok::amp:          // 'bitand'
  case tok::ampequal:     // 'and_eq'
  case tok::pipeequal:    // 'or_eq'
  case tok::caretequal:   // 'xor_eq'
  case tok::exclaim:      // 'not'
  case tok::exclaimequal: // 'not_eq'
    // Alternative tokens do not have identifier info, but their spelling
    // starts with an alphabetical character.
    llvm::SmallString<8> SpellingBuf;
    StringRef Spelling = PP.getSpelling(Tok.getLocation(), SpellingBuf);
    if (std::isalpha(Spelling[0])) {
      Loc = ConsumeToken();
      return &PP.getIdentifierTable().get(Spelling);
    }
    return 0;
  }
}

static bool IsBuiltInOrStandardCXX11Attribute(IdentifierInfo *AttrName,
                                               IdentifierInfo *ScopeName) {
  switch (AttributeList::getKind(AttrName, ScopeName,
                                 AttributeList::AS_CXX11)) {
  case AttributeList::AT_CarriesDependency:
  case AttributeList::AT_FallThrough:
  case AttributeList::AT_NoReturn: {
    return true;
  }

  default:
    return false;
  }
}

/// ParseCXX11AttributeSpecifier - Parse a C++11 attribute-specifier. Currently
/// only parses standard attributes.
///
/// [C++11] attribute-specifier:
///         '[' '[' attribute-list ']' ']'
///         alignment-specifier
///
/// [C++11] attribute-list:
///         attribute[opt]
///         attribute-list ',' attribute[opt]
///         attribute '...'
///         attribute-list ',' attribute '...'
///
/// [C++11] attribute:
///         attribute-token attribute-argument-clause[opt]
///
/// [C++11] attribute-token:
///         identifier
///         attribute-scoped-token
///
/// [C++11] attribute-scoped-token:
///         attribute-namespace '::' identifier
///
/// [C++11] attribute-namespace:
///         identifier
///
/// [C++11] attribute-argument-clause:
///         '(' balanced-token-seq ')'
///
/// [C++11] balanced-token-seq:
///         balanced-token
///         balanced-token-seq balanced-token
///
/// [C++11] balanced-token:
///         '(' balanced-token-seq ')'
///         '[' balanced-token-seq ']'
///         '{' balanced-token-seq '}'
///         any token but '(', ')', '[', ']', '{', or '}'
void Parser::ParseCXX11AttributeSpecifier(ParsedAttributes &attrs,
                                          SourceLocation *endLoc) {
  if (Tok.is(tok::kw_alignas)) {
    Diag(Tok.getLocation(), diag::warn_cxx98_compat_alignas);
    ParseAlignmentSpecifier(attrs, endLoc);
    return;
  }

  assert(Tok.is(tok::l_square) && NextToken().is(tok::l_square)
      && "Not a C++11 attribute list");

  Diag(Tok.getLocation(), diag::warn_cxx98_compat_attribute);

  ConsumeBracket();
  ConsumeBracket();

  while (Tok.isNot(tok::r_square)) {
    // attribute not present
    if (Tok.is(tok::comma)) {
      ConsumeToken();
      continue;
    }

    SourceLocation ScopeLoc, AttrLoc;
    IdentifierInfo *ScopeName = 0, *AttrName = 0;

    AttrName = TryParseCXX11AttributeIdentifier(AttrLoc);
    if (!AttrName)
      // Break out to the "expected ']'" diagnostic.
      break;

    // scoped attribute
    if (Tok.is(tok::coloncolon)) {
      ConsumeToken();

      ScopeName = AttrName;
      ScopeLoc = AttrLoc;

      AttrName = TryParseCXX11AttributeIdentifier(AttrLoc);
      if (!AttrName) {
        Diag(Tok.getLocation(), diag::err_expected_ident);
        SkipUntil(tok::r_square, tok::comma, true, true);
        continue;
      }
    }

    bool StandardAttr = IsBuiltInOrStandardCXX11Attribute(AttrName,ScopeName);
    bool AttrParsed = false;

    // Parse attribute arguments
    if (Tok.is(tok::l_paren)) {
      if (ScopeName && ScopeName->getName() == "gnu") {
        ParseGNUAttributeArgs(AttrName, AttrLoc, attrs, endLoc,
                              ScopeName, ScopeLoc, AttributeList::AS_CXX11);
        AttrParsed = true;
      } else {
        if (StandardAttr)
          Diag(Tok.getLocation(), diag::err_cxx11_attribute_forbids_arguments)
            << AttrName->getName();

        // FIXME: handle other formats of c++11 attribute arguments
        ConsumeParen();
        SkipUntil(tok::r_paren, false);
      }
    }

    if (!AttrParsed)
      attrs.addNew(AttrName,
                   SourceRange(ScopeLoc.isValid() ? ScopeLoc : AttrLoc,
                               AttrLoc),
                   ScopeName, ScopeLoc, 0,
                   SourceLocation(), 0, 0, AttributeList::AS_CXX11);

    if (Tok.is(tok::ellipsis)) {
      ConsumeToken();

      Diag(Tok, diag::err_cxx11_attribute_forbids_ellipsis)
        << AttrName->getName();
    }
  }

  if (ExpectAndConsume(tok::r_square, diag::err_expected_rsquare))
    SkipUntil(tok::r_square, false);
  if (endLoc)
    *endLoc = Tok.getLocation();
  if (ExpectAndConsume(tok::r_square, diag::err_expected_rsquare))
    SkipUntil(tok::r_square, false);
}

/// ParseCXX11Attributes - Parse a C++11 attribute-specifier-seq.
///
/// attribute-specifier-seq:
///       attribute-specifier-seq[opt] attribute-specifier
void Parser::ParseCXX11Attributes(ParsedAttributesWithRange &attrs,
                                  SourceLocation *endLoc) {
  SourceLocation StartLoc = Tok.getLocation(), Loc;
  if (!endLoc)
    endLoc = &Loc;

  do {
    ParseCXX11AttributeSpecifier(attrs, endLoc);
  } while (isCXX11AttributeSpecifier());

  attrs.Range = SourceRange(StartLoc, *endLoc);
}

/// ParseMicrosoftAttributes - Parse a Microsoft attribute [Attr]
///
/// [MS] ms-attribute:
///             '[' token-seq ']'
///
/// [MS] ms-attribute-seq:
///             ms-attribute[opt]
///             ms-attribute ms-attribute-seq
void Parser::ParseMicrosoftAttributes(ParsedAttributes &attrs,
                                      SourceLocation *endLoc) {
  assert(Tok.is(tok::l_square) && "Not a Microsoft attribute list");

  while (Tok.is(tok::l_square)) {
    // FIXME: If this is actually a C++11 attribute, parse it as one.
    ConsumeBracket();
    SkipUntil(tok::r_square, true, true);
    if (endLoc) *endLoc = Tok.getLocation();
    ExpectAndConsume(tok::r_square, diag::err_expected_rsquare);
  }
}

void Parser::ParseMicrosoftIfExistsClassDeclaration(DeclSpec::TST TagType,
                                                    AccessSpecifier& CurAS) {
  IfExistsCondition Result;
  if (ParseMicrosoftIfExistsCondition(Result))
    return;
  
  BalancedDelimiterTracker Braces(*this, tok::l_brace);
  if (Braces.consumeOpen()) {
    Diag(Tok, diag::err_expected_lbrace);
    return;
  }

  switch (Result.Behavior) {
  case IEB_Parse:
    // Parse the declarations below.
    break;
        
  case IEB_Dependent:
    Diag(Result.KeywordLoc, diag::warn_microsoft_dependent_exists)
      << Result.IsIfExists;
    // Fall through to skip.
      
  case IEB_Skip:
    Braces.skipToEnd();
    return;
  }

  while (Tok.isNot(tok::r_brace) && Tok.isNot(tok::eof)) {
    // __if_exists, __if_not_exists can nest.
    if ((Tok.is(tok::kw___if_exists) || Tok.is(tok::kw___if_not_exists))) {
      ParseMicrosoftIfExistsClassDeclaration((DeclSpec::TST)TagType, CurAS);
      continue;
    }

    // Check for extraneous top-level semicolon.
    if (Tok.is(tok::semi)) {
      ConsumeExtraSemi(InsideStruct, TagType);
      continue;
    }

    AccessSpecifier AS = getAccessSpecifierIfPresent();
    if (AS != AS_none) {
      // Current token is a C++ access specifier.
      CurAS = AS;
      SourceLocation ASLoc = Tok.getLocation();
      ConsumeToken();
      if (Tok.is(tok::colon))
        Actions.ActOnAccessSpecifier(AS, ASLoc, Tok.getLocation());
      else
        Diag(Tok, diag::err_expected_colon);
      ConsumeToken();
      continue;
    }

    // Parse all the comma separated declarators.
    ParseCXXClassMemberDeclaration(CurAS, 0);
  }
  
  Braces.consumeClose();
}<|MERGE_RESOLUTION|>--- conflicted
+++ resolved
@@ -2390,13 +2390,13 @@
         continue;
       }
 
-<<<<<<< HEAD
       if (Tok.is(tok::annot_pragma_upc)) {
         HandlePragmaUPC();
-=======
+        continue;
+      }
+
       if (Tok.is(tok::annot_pragma_align)) {
         HandlePragmaAlign();
->>>>>>> b03b278e
         continue;
       }
 
