//=-- ExprEngine.cpp - Path-Sensitive Expression-Level Dataflow ---*- C++ -*-=
//
//                     The LLVM Compiler Infrastructure
//
// This file is distributed under the University of Illinois Open Source
// License. See LICENSE.TXT for details.
//
//===----------------------------------------------------------------------===//
//
//  This file defines a meta-engine for path-sensitive dataflow analysis that
//  is built on GREngine, but provides the boilerplate to execute transfer
//  functions and build the ExplodedGraph at the expression level.
//
//===----------------------------------------------------------------------===//

#include "clang/StaticAnalyzer/Core/PathSensitive/ExprEngine.h"
#include "PrettyStackTraceLocationContext.h"
#include "clang/AST/CharUnits.h"
#include "clang/AST/ParentMap.h"
#include "clang/AST/StmtCXX.h"
#include "clang/AST/StmtObjC.h"
#include "clang/Basic/Builtins.h"
#include "clang/Basic/PrettyStackTrace.h"
#include "clang/Basic/SourceManager.h"
#include "clang/StaticAnalyzer/Core/BugReporter/BugType.h"
#include "clang/StaticAnalyzer/Core/CheckerManager.h"
#include "clang/StaticAnalyzer/Core/PathSensitive/AnalysisManager.h"
#include "clang/StaticAnalyzer/Core/PathSensitive/CallEvent.h"
#include "llvm/ADT/ImmutableList.h"
#include "llvm/ADT/Statistic.h"
#include "llvm/Support/raw_ostream.h"

#ifndef NDEBUG
#include "llvm/Support/GraphWriter.h"
#endif

using namespace clang;
using namespace ento;
using llvm::APSInt;

#define DEBUG_TYPE "ExprEngine"

STATISTIC(NumRemoveDeadBindings,
            "The # of times RemoveDeadBindings is called");
STATISTIC(NumMaxBlockCountReached,
            "The # of aborted paths due to reaching the maximum block count in "
            "a top level function");
STATISTIC(NumMaxBlockCountReachedInInlined,
            "The # of aborted paths due to reaching the maximum block count in "
            "an inlined function");
STATISTIC(NumTimesRetriedWithoutInlining,
            "The # of times we re-evaluated a call without inlining");

//===----------------------------------------------------------------------===//
// Engine construction and deletion.
//===----------------------------------------------------------------------===//

static const char* TagProviderName = "ExprEngine";

ExprEngine::ExprEngine(AnalysisManager &mgr, bool gcEnabled,
                       SetOfConstDecls *VisitedCalleesIn,
                       FunctionSummariesTy *FS,
                       InliningModes HowToInlineIn)
  : AMgr(mgr),
    AnalysisDeclContexts(mgr.getAnalysisDeclContextManager()),
    Engine(*this, FS),
    G(Engine.getGraph()),
    StateMgr(getContext(), mgr.getStoreManagerCreator(),
             mgr.getConstraintManagerCreator(), G.getAllocator(),
             this),
    SymMgr(StateMgr.getSymbolManager()),
    svalBuilder(StateMgr.getSValBuilder()),
    currStmtIdx(0), currBldrCtx(nullptr),
    ObjCNoRet(mgr.getASTContext()),
    ObjCGCEnabled(gcEnabled), BR(mgr, *this),
    VisitedCallees(VisitedCalleesIn),
    HowToInline(HowToInlineIn)
{
  unsigned TrimInterval = mgr.options.getGraphTrimInterval();
  if (TrimInterval != 0) {
    // Enable eager node reclaimation when constructing the ExplodedGraph.
    G.enableNodeReclamation(TrimInterval);
  }
}

ExprEngine::~ExprEngine() {
  BR.FlushReports();
}

//===----------------------------------------------------------------------===//
// Utility methods.
//===----------------------------------------------------------------------===//

ProgramStateRef ExprEngine::getInitialState(const LocationContext *InitLoc) {
  ProgramStateRef state = StateMgr.getInitialState(InitLoc);
  const Decl *D = InitLoc->getDecl();

  // Preconditions.
  // FIXME: It would be nice if we had a more general mechanism to add
  // such preconditions.  Some day.
  do {

    if (const FunctionDecl *FD = dyn_cast<FunctionDecl>(D)) {
      // Precondition: the first argument of 'main' is an integer guaranteed
      //  to be > 0.
      const IdentifierInfo *II = FD->getIdentifier();
      if (!II || !(II->getName() == "main" && FD->getNumParams() > 0))
        break;

      const ParmVarDecl *PD = FD->getParamDecl(0);
      QualType T = PD->getType();
      const BuiltinType *BT = dyn_cast<BuiltinType>(T);
      if (!BT || !BT->isInteger())
        break;

      const MemRegion *R = state->getRegion(PD, InitLoc);
      if (!R)
        break;

      SVal V = state->getSVal(loc::MemRegionVal(R));
      SVal Constraint_untested = evalBinOp(state, BO_GT, V,
                                           svalBuilder.makeZeroVal(T),
                                           svalBuilder.getConditionType());

      Optional<DefinedOrUnknownSVal> Constraint =
          Constraint_untested.getAs<DefinedOrUnknownSVal>();

      if (!Constraint)
        break;

      if (ProgramStateRef newState = state->assume(*Constraint, true))
        state = newState;
    }
    break;
  }
  while (0);

  if (const ObjCMethodDecl *MD = dyn_cast<ObjCMethodDecl>(D)) {
    // Precondition: 'self' is always non-null upon entry to an Objective-C
    // method.
    const ImplicitParamDecl *SelfD = MD->getSelfDecl();
    const MemRegion *R = state->getRegion(SelfD, InitLoc);
    SVal V = state->getSVal(loc::MemRegionVal(R));

    if (Optional<Loc> LV = V.getAs<Loc>()) {
      // Assume that the pointer value in 'self' is non-null.
      state = state->assume(*LV, true);
      assert(state && "'self' cannot be null");
    }
  }

  if (const CXXMethodDecl *MD = dyn_cast<CXXMethodDecl>(D)) {
    if (!MD->isStatic()) {
      // Precondition: 'this' is always non-null upon entry to the
      // top-level function.  This is our starting assumption for
      // analyzing an "open" program.
      const StackFrameContext *SFC = InitLoc->getCurrentStackFrame();
      if (SFC->getParent() == nullptr) {
        loc::MemRegionVal L = svalBuilder.getCXXThis(MD, SFC);
        SVal V = state->getSVal(L);
        if (Optional<Loc> LV = V.getAs<Loc>()) {
          state = state->assume(*LV, true);
          assert(state && "'this' cannot be null");
        }
      }
    }
  }
    
  return state;
}

ProgramStateRef
ExprEngine::createTemporaryRegionIfNeeded(ProgramStateRef State,
                                          const LocationContext *LC,
                                          const Expr *Ex,
                                          const Expr *Result) {
  SVal V = State->getSVal(Ex, LC);
  if (!Result) {
    // If we don't have an explicit result expression, we're in "if needed"
    // mode. Only create a region if the current value is a NonLoc.
    if (!V.getAs<NonLoc>())
      return State;
    Result = Ex;
  } else {
    // We need to create a region no matter what. For sanity, make sure we don't
    // try to stuff a Loc into a non-pointer temporary region.
    assert(!V.getAs<Loc>() || Loc::isLocType(Result->getType()) ||
           Result->getType()->isMemberPointerType());
  }

  ProgramStateManager &StateMgr = State->getStateManager();
  MemRegionManager &MRMgr = StateMgr.getRegionManager();
  StoreManager &StoreMgr = StateMgr.getStoreManager();

  // We need to be careful about treating a derived type's value as
  // bindings for a base type. Unless we're creating a temporary pointer region,
  // start by stripping and recording base casts.
  SmallVector<const CastExpr *, 4> Casts;
  const Expr *Inner = Ex->IgnoreParens();
  if (!Loc::isLocType(Result->getType())) {
    while (const CastExpr *CE = dyn_cast<CastExpr>(Inner)) {
      if (CE->getCastKind() == CK_DerivedToBase ||
          CE->getCastKind() == CK_UncheckedDerivedToBase)
        Casts.push_back(CE);
      else if (CE->getCastKind() != CK_NoOp)
        break;

      Inner = CE->getSubExpr()->IgnoreParens();
    }
  }

  // Create a temporary object region for the inner expression (which may have
  // a more derived type) and bind the value into it.
  const TypedValueRegion *TR = nullptr;
  if (const MaterializeTemporaryExpr *MT =
          dyn_cast<MaterializeTemporaryExpr>(Result)) {
    StorageDuration SD = MT->getStorageDuration();
    // If this object is bound to a reference with static storage duration, we
    // put it in a different region to prevent "address leakage" warnings.
    if (SD == SD_Static || SD == SD_Thread)
        TR = MRMgr.getCXXStaticTempObjectRegion(Inner);
  }
  if (!TR)
    TR = MRMgr.getCXXTempObjectRegion(Inner, LC);

  SVal Reg = loc::MemRegionVal(TR);

  if (V.isUnknown())
    V = getSValBuilder().conjureSymbolVal(Result, LC, TR->getValueType(),
                                          currBldrCtx->blockCount());
  State = State->bindLoc(Reg, V);

  // Re-apply the casts (from innermost to outermost) for type sanity.
  for (SmallVectorImpl<const CastExpr *>::reverse_iterator I = Casts.rbegin(),
                                                           E = Casts.rend();
       I != E; ++I) {
    Reg = StoreMgr.evalDerivedToBase(Reg, *I);
  }

  State = State->BindExpr(Result, LC, Reg);
  return State;
}

//===----------------------------------------------------------------------===//
// Top-level transfer function logic (Dispatcher).
//===----------------------------------------------------------------------===//

/// evalAssume - Called by ConstraintManager. Used to call checker-specific
///  logic for handling assumptions on symbolic values.
ProgramStateRef ExprEngine::processAssume(ProgramStateRef state,
                                              SVal cond, bool assumption) {
  return getCheckerManager().runCheckersForEvalAssume(state, cond, assumption);
}

bool ExprEngine::wantsRegionChangeUpdate(ProgramStateRef state) {
  return getCheckerManager().wantsRegionChangeUpdate(state);
}

ProgramStateRef 
ExprEngine::processRegionChanges(ProgramStateRef state,
                                 const InvalidatedSymbols *invalidated,
                                 ArrayRef<const MemRegion *> Explicits,
                                 ArrayRef<const MemRegion *> Regions,
                                 const CallEvent *Call) {
  return getCheckerManager().runCheckersForRegionChanges(state, invalidated,
                                                      Explicits, Regions, Call);
}

void ExprEngine::printState(raw_ostream &Out, ProgramStateRef State,
                            const char *NL, const char *Sep) {
  getCheckerManager().runCheckersForPrintState(Out, State, NL, Sep);
}

void ExprEngine::processEndWorklist(bool hasWorkRemaining) {
  getCheckerManager().runCheckersForEndAnalysis(G, BR, *this);
}

void ExprEngine::processCFGElement(const CFGElement E, ExplodedNode *Pred,
                                   unsigned StmtIdx, NodeBuilderContext *Ctx) {
  PrettyStackTraceLocationContext CrashInfo(Pred->getLocationContext());
  currStmtIdx = StmtIdx;
  currBldrCtx = Ctx;

  switch (E.getKind()) {
    case CFGElement::Statement:
      ProcessStmt(const_cast<Stmt*>(E.castAs<CFGStmt>().getStmt()), Pred);
      return;
    case CFGElement::Initializer:
      ProcessInitializer(E.castAs<CFGInitializer>().getInitializer(), Pred);
      return;
    case CFGElement::NewAllocator:
      ProcessNewAllocator(E.castAs<CFGNewAllocator>().getAllocatorExpr(),
                          Pred);
      return;
    case CFGElement::AutomaticObjectDtor:
    case CFGElement::DeleteDtor:
    case CFGElement::BaseDtor:
    case CFGElement::MemberDtor:
    case CFGElement::TemporaryDtor:
      ProcessImplicitDtor(E.castAs<CFGImplicitDtor>(), Pred);
      return;
  }
}

static bool shouldRemoveDeadBindings(AnalysisManager &AMgr,
                                     const CFGStmt S,
                                     const ExplodedNode *Pred,
                                     const LocationContext *LC) {
  
  // Are we never purging state values?
  if (AMgr.options.AnalysisPurgeOpt == PurgeNone)
    return false;

  // Is this the beginning of a basic block?
  if (Pred->getLocation().getAs<BlockEntrance>())
    return true;

  // Is this on a non-expression?
  if (!isa<Expr>(S.getStmt()))
    return true;
    
  // Run before processing a call.
  if (CallEvent::isCallStmt(S.getStmt()))
    return true;

  // Is this an expression that is consumed by another expression?  If so,
  // postpone cleaning out the state.
  ParentMap &PM = LC->getAnalysisDeclContext()->getParentMap();
  return !PM.isConsumedExpr(cast<Expr>(S.getStmt()));
}

void ExprEngine::removeDead(ExplodedNode *Pred, ExplodedNodeSet &Out,
                            const Stmt *ReferenceStmt,
                            const LocationContext *LC,
                            const Stmt *DiagnosticStmt,
                            ProgramPoint::Kind K) {
  assert((K == ProgramPoint::PreStmtPurgeDeadSymbolsKind ||
          ReferenceStmt == nullptr || isa<ReturnStmt>(ReferenceStmt))
          && "PostStmt is not generally supported by the SymbolReaper yet");
  assert(LC && "Must pass the current (or expiring) LocationContext");

  if (!DiagnosticStmt) {
    DiagnosticStmt = ReferenceStmt;
    assert(DiagnosticStmt && "Required for clearing a LocationContext");
  }

  NumRemoveDeadBindings++;
  ProgramStateRef CleanedState = Pred->getState();

  // LC is the location context being destroyed, but SymbolReaper wants a
  // location context that is still live. (If this is the top-level stack
  // frame, this will be null.)
  if (!ReferenceStmt) {
    assert(K == ProgramPoint::PostStmtPurgeDeadSymbolsKind &&
           "Use PostStmtPurgeDeadSymbolsKind for clearing a LocationContext");
    LC = LC->getParent();
  }

  const StackFrameContext *SFC = LC ? LC->getCurrentStackFrame() : nullptr;
  SymbolReaper SymReaper(SFC, ReferenceStmt, SymMgr, getStoreManager());

  getCheckerManager().runCheckersForLiveSymbols(CleanedState, SymReaper);

  // Create a state in which dead bindings are removed from the environment
  // and the store. TODO: The function should just return new env and store,
  // not a new state.
  CleanedState = StateMgr.removeDeadBindings(CleanedState, SFC, SymReaper);

  // Process any special transfer function for dead symbols.
  // A tag to track convenience transitions, which can be removed at cleanup.
  static SimpleProgramPointTag cleanupTag(TagProviderName, "Clean Node");
  if (!SymReaper.hasDeadSymbols()) {
    // Generate a CleanedNode that has the environment and store cleaned
    // up. Since no symbols are dead, we can optimize and not clean out
    // the constraint manager.
    StmtNodeBuilder Bldr(Pred, Out, *currBldrCtx);
    Bldr.generateNode(DiagnosticStmt, Pred, CleanedState, &cleanupTag, K);

  } else {
    // Call checkers with the non-cleaned state so that they could query the
    // values of the soon to be dead symbols.
    ExplodedNodeSet CheckedSet;
    getCheckerManager().runCheckersForDeadSymbols(CheckedSet, Pred, SymReaper,
                                                  DiagnosticStmt, *this, K);

    // For each node in CheckedSet, generate CleanedNodes that have the
    // environment, the store, and the constraints cleaned up but have the
    // user-supplied states as the predecessors.
    StmtNodeBuilder Bldr(CheckedSet, Out, *currBldrCtx);
    for (ExplodedNodeSet::const_iterator
          I = CheckedSet.begin(), E = CheckedSet.end(); I != E; ++I) {
      ProgramStateRef CheckerState = (*I)->getState();

      // The constraint manager has not been cleaned up yet, so clean up now.
      CheckerState = getConstraintManager().removeDeadBindings(CheckerState,
                                                               SymReaper);

      assert(StateMgr.haveEqualEnvironments(CheckerState, Pred->getState()) &&
        "Checkers are not allowed to modify the Environment as a part of "
        "checkDeadSymbols processing.");
      assert(StateMgr.haveEqualStores(CheckerState, Pred->getState()) &&
        "Checkers are not allowed to modify the Store as a part of "
        "checkDeadSymbols processing.");

      // Create a state based on CleanedState with CheckerState GDM and
      // generate a transition to that state.
      ProgramStateRef CleanedCheckerSt =
        StateMgr.getPersistentStateWithGDM(CleanedState, CheckerState);
      Bldr.generateNode(DiagnosticStmt, *I, CleanedCheckerSt, &cleanupTag, K);
    }
  }
}

void ExprEngine::ProcessStmt(const CFGStmt S,
                             ExplodedNode *Pred) {
  // Reclaim any unnecessary nodes in the ExplodedGraph.
  G.reclaimRecentlyAllocatedNodes();

  const Stmt *currStmt = S.getStmt();
  PrettyStackTraceLoc CrashInfo(getContext().getSourceManager(),
                                currStmt->getLocStart(),
                                "Error evaluating statement");

  // Remove dead bindings and symbols.
  ExplodedNodeSet CleanedStates;
  if (shouldRemoveDeadBindings(AMgr, S, Pred, Pred->getLocationContext())){
    removeDead(Pred, CleanedStates, currStmt, Pred->getLocationContext());
  } else
    CleanedStates.Add(Pred);

  // Visit the statement.
  ExplodedNodeSet Dst;
  for (ExplodedNodeSet::iterator I = CleanedStates.begin(),
                                 E = CleanedStates.end(); I != E; ++I) {
    ExplodedNodeSet DstI;
    // Visit the statement.
    Visit(currStmt, *I, DstI);
    Dst.insert(DstI);
  }

  // Enqueue the new nodes onto the work list.
  Engine.enqueue(Dst, currBldrCtx->getBlock(), currStmtIdx);
}

void ExprEngine::ProcessInitializer(const CFGInitializer Init,
                                    ExplodedNode *Pred) {
  const CXXCtorInitializer *BMI = Init.getInitializer();

  PrettyStackTraceLoc CrashInfo(getContext().getSourceManager(),
                                BMI->getSourceLocation(),
                                "Error evaluating initializer");

  // We don't clean up dead bindings here.
  const StackFrameContext *stackFrame =
                           cast<StackFrameContext>(Pred->getLocationContext());
  const CXXConstructorDecl *decl =
                           cast<CXXConstructorDecl>(stackFrame->getDecl());

  ProgramStateRef State = Pred->getState();
  SVal thisVal = State->getSVal(svalBuilder.getCXXThis(decl, stackFrame));

  ExplodedNodeSet Tmp(Pred);
  SVal FieldLoc;

  // Evaluate the initializer, if necessary
  if (BMI->isAnyMemberInitializer()) {
    // Constructors build the object directly in the field,
    // but non-objects must be copied in from the initializer.
    const Expr *Init = BMI->getInit()->IgnoreImplicit();
    if (!isa<CXXConstructExpr>(Init)) {
      const ValueDecl *Field;
      if (BMI->isIndirectMemberInitializer()) {
        Field = BMI->getIndirectMember();
        FieldLoc = State->getLValue(BMI->getIndirectMember(), thisVal);
      } else {
        Field = BMI->getMember();
        FieldLoc = State->getLValue(BMI->getMember(), thisVal);
      }

      SVal InitVal;
      if (BMI->getNumArrayIndices() > 0) {
        // Handle arrays of trivial type. We can represent this with a
        // primitive load/copy from the base array region.
        const ArraySubscriptExpr *ASE;
        while ((ASE = dyn_cast<ArraySubscriptExpr>(Init)))
          Init = ASE->getBase()->IgnoreImplicit();

        SVal LValue = State->getSVal(Init, stackFrame);
        if (Optional<Loc> LValueLoc = LValue.getAs<Loc>())
          InitVal = State->getSVal(*LValueLoc);

        // If we fail to get the value for some reason, use a symbolic value.
        if (InitVal.isUnknownOrUndef()) {
          SValBuilder &SVB = getSValBuilder();
          InitVal = SVB.conjureSymbolVal(BMI->getInit(), stackFrame,
                                         Field->getType(),
                                         currBldrCtx->blockCount());
        }
      } else {
        InitVal = State->getSVal(BMI->getInit(), stackFrame);
      }

      assert(Tmp.size() == 1 && "have not generated any new nodes yet");
      assert(*Tmp.begin() == Pred && "have not generated any new nodes yet");
      Tmp.clear();
      
      PostInitializer PP(BMI, FieldLoc.getAsRegion(), stackFrame);
      evalBind(Tmp, Init, Pred, FieldLoc, InitVal, /*isInit=*/true, &PP);
    }
  } else {
    assert(BMI->isBaseInitializer() || BMI->isDelegatingInitializer());
    // We already did all the work when visiting the CXXConstructExpr.
  }

  // Construct PostInitializer nodes whether the state changed or not,
  // so that the diagnostics don't get confused.
  PostInitializer PP(BMI, FieldLoc.getAsRegion(), stackFrame);
  ExplodedNodeSet Dst;
  NodeBuilder Bldr(Tmp, Dst, *currBldrCtx);
  for (ExplodedNodeSet::iterator I = Tmp.begin(), E = Tmp.end(); I != E; ++I) {
    ExplodedNode *N = *I;
    Bldr.generateNode(PP, N->getState(), N);
  }

  // Enqueue the new nodes onto the work list.
  Engine.enqueue(Dst, currBldrCtx->getBlock(), currStmtIdx);
}

void ExprEngine::ProcessImplicitDtor(const CFGImplicitDtor D,
                                     ExplodedNode *Pred) {
  ExplodedNodeSet Dst;
  switch (D.getKind()) {
  case CFGElement::AutomaticObjectDtor:
    ProcessAutomaticObjDtor(D.castAs<CFGAutomaticObjDtor>(), Pred, Dst);
    break;
  case CFGElement::BaseDtor:
    ProcessBaseDtor(D.castAs<CFGBaseDtor>(), Pred, Dst);
    break;
  case CFGElement::MemberDtor:
    ProcessMemberDtor(D.castAs<CFGMemberDtor>(), Pred, Dst);
    break;
  case CFGElement::TemporaryDtor:
    ProcessTemporaryDtor(D.castAs<CFGTemporaryDtor>(), Pred, Dst);
    break;
  case CFGElement::DeleteDtor:
    ProcessDeleteDtor(D.castAs<CFGDeleteDtor>(), Pred, Dst);
    break;
  default:
    llvm_unreachable("Unexpected dtor kind.");
  }

  // Enqueue the new nodes onto the work list.
  Engine.enqueue(Dst, currBldrCtx->getBlock(), currStmtIdx);
}

void ExprEngine::ProcessNewAllocator(const CXXNewExpr *NE,
                                     ExplodedNode *Pred) {
  ExplodedNodeSet Dst;
  AnalysisManager &AMgr = getAnalysisManager();
  AnalyzerOptions &Opts = AMgr.options;
  // TODO: We're not evaluating allocators for all cases just yet as
  // we're not handling the return value correctly, which causes false
  // positives when the alpha.cplusplus.NewDeleteLeaks check is on.
  if (Opts.mayInlineCXXAllocator())
    VisitCXXNewAllocatorCall(NE, Pred, Dst);
  else {
    NodeBuilder Bldr(Pred, Dst, *currBldrCtx);
    const LocationContext *LCtx = Pred->getLocationContext();
    PostImplicitCall PP(NE->getOperatorNew(), NE->getLocStart(), LCtx);
    Bldr.generateNode(PP, Pred->getState(), Pred);
  }
  Engine.enqueue(Dst, currBldrCtx->getBlock(), currStmtIdx);
}

void ExprEngine::ProcessAutomaticObjDtor(const CFGAutomaticObjDtor Dtor,
                                         ExplodedNode *Pred,
                                         ExplodedNodeSet &Dst) {
  const VarDecl *varDecl = Dtor.getVarDecl();
  QualType varType = varDecl->getType();

  ProgramStateRef state = Pred->getState();
  SVal dest = state->getLValue(varDecl, Pred->getLocationContext());
  const MemRegion *Region = dest.castAs<loc::MemRegionVal>().getRegion();

  if (const ReferenceType *refType = varType->getAs<ReferenceType>()) {
    varType = refType->getPointeeType();
    Region = state->getSVal(Region).getAsRegion();
  }

  VisitCXXDestructor(varType, Region, Dtor.getTriggerStmt(), /*IsBase=*/ false,
                     Pred, Dst);
}

void ExprEngine::ProcessDeleteDtor(const CFGDeleteDtor Dtor,
                                   ExplodedNode *Pred,
                                   ExplodedNodeSet &Dst) {
  ProgramStateRef State = Pred->getState();
  const LocationContext *LCtx = Pred->getLocationContext();
  const CXXDeleteExpr *DE = Dtor.getDeleteExpr();
  const Stmt *Arg = DE->getArgument();
  SVal ArgVal = State->getSVal(Arg, LCtx);

  // If the argument to delete is known to be a null value,
  // don't run destructor.
  if (State->isNull(ArgVal).isConstrainedTrue()) {
    QualType DTy = DE->getDestroyedType();
    QualType BTy = getContext().getBaseElementType(DTy);
    const CXXRecordDecl *RD = BTy->getAsCXXRecordDecl();
    const CXXDestructorDecl *Dtor = RD->getDestructor();

    PostImplicitCall PP(Dtor, DE->getLocStart(), LCtx);
    NodeBuilder Bldr(Pred, Dst, *currBldrCtx);
    Bldr.generateNode(PP, Pred->getState(), Pred);
    return;
  }

  VisitCXXDestructor(DE->getDestroyedType(),
                     ArgVal.getAsRegion(),
                     DE, /*IsBase=*/ false,
                     Pred, Dst);
}

void ExprEngine::ProcessBaseDtor(const CFGBaseDtor D,
                                 ExplodedNode *Pred, ExplodedNodeSet &Dst) {
  const LocationContext *LCtx = Pred->getLocationContext();

  const CXXDestructorDecl *CurDtor = cast<CXXDestructorDecl>(LCtx->getDecl());
  Loc ThisPtr = getSValBuilder().getCXXThis(CurDtor,
                                            LCtx->getCurrentStackFrame());
  SVal ThisVal = Pred->getState()->getSVal(ThisPtr);

  // Create the base object region.
  const CXXBaseSpecifier *Base = D.getBaseSpecifier();
  QualType BaseTy = Base->getType();
  SVal BaseVal = getStoreManager().evalDerivedToBase(ThisVal, BaseTy,
                                                     Base->isVirtual());

  VisitCXXDestructor(BaseTy, BaseVal.castAs<loc::MemRegionVal>().getRegion(),
                     CurDtor->getBody(), /*IsBase=*/ true, Pred, Dst);
}

void ExprEngine::ProcessMemberDtor(const CFGMemberDtor D,
                                   ExplodedNode *Pred, ExplodedNodeSet &Dst) {
  const FieldDecl *Member = D.getFieldDecl();
  ProgramStateRef State = Pred->getState();
  const LocationContext *LCtx = Pred->getLocationContext();

  const CXXDestructorDecl *CurDtor = cast<CXXDestructorDecl>(LCtx->getDecl());
  Loc ThisVal = getSValBuilder().getCXXThis(CurDtor,
                                            LCtx->getCurrentStackFrame());
  SVal FieldVal =
      State->getLValue(Member, State->getSVal(ThisVal).castAs<Loc>());

  VisitCXXDestructor(Member->getType(),
                     FieldVal.castAs<loc::MemRegionVal>().getRegion(),
                     CurDtor->getBody(), /*IsBase=*/false, Pred, Dst);
}

void ExprEngine::ProcessTemporaryDtor(const CFGTemporaryDtor D,
                                      ExplodedNode *Pred,
                                      ExplodedNodeSet &Dst) {

  QualType varType = D.getBindTemporaryExpr()->getSubExpr()->getType();

  // FIXME: Inlining of temporary destructors is not supported yet anyway, so we
  // just put a NULL region for now. This will need to be changed later.
  VisitCXXDestructor(varType, nullptr, D.getBindTemporaryExpr(),
                     /*IsBase=*/ false, Pred, Dst);
}

void ExprEngine::Visit(const Stmt *S, ExplodedNode *Pred,
                       ExplodedNodeSet &DstTop) {
  PrettyStackTraceLoc CrashInfo(getContext().getSourceManager(),
                                S->getLocStart(),
                                "Error evaluating statement");
  ExplodedNodeSet Dst;
  StmtNodeBuilder Bldr(Pred, DstTop, *currBldrCtx);

  assert(!isa<Expr>(S) || S == cast<Expr>(S)->IgnoreParens());

  switch (S->getStmtClass()) {
    // C++ and ARC stuff we don't support yet.
    case Expr::ObjCIndirectCopyRestoreExprClass:
    case Stmt::CXXDependentScopeMemberExprClass:
    case Stmt::CXXTryStmtClass:
    case Stmt::CXXTypeidExprClass:
    case Stmt::CXXUuidofExprClass:
    case Stmt::MSPropertyRefExprClass:
    case Stmt::CXXUnresolvedConstructExprClass:
    case Stmt::DependentScopeDeclRefExprClass:
    case Stmt::TypeTraitExprClass:
    case Stmt::ArrayTypeTraitExprClass:
    case Stmt::ExpressionTraitExprClass:
    case Stmt::UnresolvedLookupExprClass:
    case Stmt::UnresolvedMemberExprClass:
    case Stmt::CXXNoexceptExprClass:
    case Stmt::PackExpansionExprClass:
    case Stmt::SubstNonTypeTemplateParmPackExprClass:
    case Stmt::FunctionParmPackExprClass:
    case Stmt::SEHTryStmtClass:
    case Stmt::SEHExceptStmtClass:
    case Stmt::SEHLeaveStmtClass:
    case Stmt::LambdaExprClass:
    case Stmt::SEHFinallyStmtClass: {
      const ExplodedNode *node = Bldr.generateSink(S, Pred, Pred->getState());
      Engine.addAbortedBlock(node, currBldrCtx->getBlock());
      break;
    }
    
    case Stmt::ParenExprClass:
      llvm_unreachable("ParenExprs already handled.");
    case Stmt::GenericSelectionExprClass:
      llvm_unreachable("GenericSelectionExprs already handled.");
    // Cases that should never be evaluated simply because they shouldn't
    // appear in the CFG.
    case Stmt::BreakStmtClass:
    case Stmt::CaseStmtClass:
    case Stmt::CompoundStmtClass:
    case Stmt::ContinueStmtClass:
    case Stmt::CXXForRangeStmtClass:
    case Stmt::DefaultStmtClass:
    case Stmt::DoStmtClass:
    case Stmt::ForStmtClass:
    case Stmt::UPCForAllStmtClass:
    case Stmt::GotoStmtClass:
    case Stmt::IfStmtClass:
    case Stmt::IndirectGotoStmtClass:
    case Stmt::LabelStmtClass:
    case Stmt::NoStmtClass:
    case Stmt::NullStmtClass:
    case Stmt::SwitchStmtClass:
    case Stmt::WhileStmtClass:
    case Expr::MSDependentExistsStmtClass:
    case Stmt::OMPParallelDirectiveClass:
    case Stmt::OMPForDirectiveClass:
    case Stmt::OMPParallelForDirectiveClass:
    case Stmt::OMPParallelForSimdDirectiveClass:
    case Stmt::OMPSimdDirectiveClass:
    case Stmt::OMPForSimdDirectiveClass:
    case Stmt::OMPDistributeSimdDirectiveClass:
    case Stmt::OMPDistributeParallelForDirectiveClass:
    case Stmt::OMPDistributeParallelForSimdDirectiveClass:
    case Stmt::OMPTeamsDistributeParallelForDirectiveClass:
    case Stmt::OMPTeamsDistributeParallelForSimdDirectiveClass:
    case Stmt::OMPTargetTeamsDistributeParallelForDirectiveClass:
    case Stmt::OMPTargetTeamsDistributeParallelForSimdDirectiveClass:
    case Stmt::OMPSectionsDirectiveClass:
    case Stmt::OMPParallelSectionsDirectiveClass:
    case Stmt::OMPSectionDirectiveClass:
    case Stmt::OMPSingleDirectiveClass:
    case Stmt::OMPTaskDirectiveClass:
    case Stmt::OMPTaskyieldDirectiveClass:
    case Stmt::OMPMasterDirectiveClass:
    case Stmt::OMPCriticalDirectiveClass:
    case Stmt::OMPBarrierDirectiveClass:
    case Stmt::OMPTaskwaitDirectiveClass:
    case Stmt::OMPTaskgroupDirectiveClass:
    case Stmt::OMPAtomicDirectiveClass:
    case Stmt::OMPFlushDirectiveClass:
    case Stmt::OMPOrderedDirectiveClass:
    case Stmt::OMPTeamsDirectiveClass:
    case Stmt::OMPTargetTeamsDirectiveClass:
    case Stmt::OMPDistributeDirectiveClass:
    case Stmt::OMPCancelDirectiveClass:
    case Stmt::OMPCancellationPointDirectiveClass:
    case Stmt::OMPTargetDirectiveClass:
    case Stmt::OMPTargetDataDirectiveClass:
    case Stmt::OMPTargetUpdateDirectiveClass:
    case Stmt::OMPTeamsDistributeDirectiveClass:
    case Stmt::OMPTeamsDistributeSimdDirectiveClass:
    case Stmt::OMPTargetTeamsDistributeDirectiveClass:
    case Stmt::OMPTargetTeamsDistributeSimdDirectiveClass:
    case Stmt::CapturedStmtClass:
      llvm_unreachable("Stmt should not be in analyzer evaluation loop");

    case Stmt::ObjCSubscriptRefExprClass:
    case Stmt::ObjCPropertyRefExprClass:
      llvm_unreachable("These are handled by PseudoObjectExpr");

    case Stmt::GNUNullExprClass: {
      // GNU __null is a pointer-width integer, not an actual pointer.
      ProgramStateRef state = Pred->getState();
      state = state->BindExpr(S, Pred->getLocationContext(),
                              svalBuilder.makeIntValWithPtrWidth(0, false));
      Bldr.generateNode(S, Pred, state);
      break;
    }

    case Stmt::ObjCAtSynchronizedStmtClass:
      Bldr.takeNodes(Pred);
      VisitObjCAtSynchronizedStmt(cast<ObjCAtSynchronizedStmt>(S), Pred, Dst);
      Bldr.addNodes(Dst);
      break;

    case Stmt::ExprWithCleanupsClass:
      // Handled due to fully linearised CFG.
      break;

    // Cases not handled yet; but will handle some day.
    case Stmt::DesignatedInitExprClass:
    case Stmt::ExtVectorElementExprClass:
    case Stmt::ImaginaryLiteralClass:
    case Stmt::ObjCAtCatchStmtClass:
    case Stmt::ObjCAtFinallyStmtClass:
    case Stmt::ObjCAtTryStmtClass:
    case Stmt::ObjCAutoreleasePoolStmtClass:
    case Stmt::ObjCEncodeExprClass:
    case Stmt::ObjCIsaExprClass:
    case Stmt::ObjCProtocolExprClass:
    case Stmt::ObjCSelectorExprClass:
    case Stmt::ParenListExprClass:
    case Stmt::PredefinedExprClass:
    case Stmt::ShuffleVectorExprClass:
    case Stmt::ConvertVectorExprClass:
    case Stmt::VAArgExprClass:
    case Stmt::CUDAKernelCallExprClass:
    case Stmt::OpaqueValueExprClass:
    case Stmt::AsTypeExprClass:
    case Stmt::AtomicExprClass:
<<<<<<< HEAD
    case Stmt::UPCThreadExprClass:
    case Stmt::UPCMyThreadExprClass:
    case Stmt::UPCNotifyStmtClass:
    case Stmt::UPCWaitStmtClass:
    case Stmt::UPCBarrierStmtClass:
    case Stmt::UPCFenceStmtClass:
    case Stmt::UPCPragmaStmtClass:
      // Fall through.
=======
    case Stmt::CEANIndexExprClass:
    // Fall through.
>>>>>>> b2fc5b32

    // Cases we intentionally don't evaluate, since they don't need
    // to be explicitly evaluated.
    case Stmt::AddrLabelExprClass:
    case Stmt::AttributedStmtClass:
    case Stmt::IntegerLiteralClass:
    case Stmt::CharacterLiteralClass:
    case Stmt::ImplicitValueInitExprClass:
    case Stmt::CXXScalarValueInitExprClass:
    case Stmt::CXXBoolLiteralExprClass:
    case Stmt::ObjCBoolLiteralExprClass:
    case Stmt::FloatingLiteralClass:
    case Stmt::SizeOfPackExprClass:
    case Stmt::StringLiteralClass:
    case Stmt::ObjCStringLiteralClass:
    case Stmt::CXXBindTemporaryExprClass:
    case Stmt::CXXPseudoDestructorExprClass:
    case Stmt::SubstNonTypeTemplateParmExprClass:
    case Stmt::CXXNullPtrLiteralExprClass: {
      Bldr.takeNodes(Pred);
      ExplodedNodeSet preVisit;
      getCheckerManager().runCheckersForPreStmt(preVisit, Pred, S, *this);
      getCheckerManager().runCheckersForPostStmt(Dst, preVisit, S, *this);
      Bldr.addNodes(Dst);
      break;
    }

    case Stmt::CXXDefaultArgExprClass:
    case Stmt::CXXDefaultInitExprClass: {
      Bldr.takeNodes(Pred);
      ExplodedNodeSet PreVisit;
      getCheckerManager().runCheckersForPreStmt(PreVisit, Pred, S, *this);

      ExplodedNodeSet Tmp;
      StmtNodeBuilder Bldr2(PreVisit, Tmp, *currBldrCtx);

      const Expr *ArgE;
      if (const CXXDefaultArgExpr *DefE = dyn_cast<CXXDefaultArgExpr>(S))
        ArgE = DefE->getExpr();
      else if (const CXXDefaultInitExpr *DefE = dyn_cast<CXXDefaultInitExpr>(S))
        ArgE = DefE->getExpr();
      else
        llvm_unreachable("unknown constant wrapper kind");

      bool IsTemporary = false;
      if (const MaterializeTemporaryExpr *MTE =
            dyn_cast<MaterializeTemporaryExpr>(ArgE)) {
        ArgE = MTE->GetTemporaryExpr();
        IsTemporary = true;
      }

      Optional<SVal> ConstantVal = svalBuilder.getConstantVal(ArgE);
      if (!ConstantVal)
        ConstantVal = UnknownVal();

      const LocationContext *LCtx = Pred->getLocationContext();
      for (ExplodedNodeSet::iterator I = PreVisit.begin(), E = PreVisit.end();
           I != E; ++I) {
        ProgramStateRef State = (*I)->getState();
        State = State->BindExpr(S, LCtx, *ConstantVal);
        if (IsTemporary)
          State = createTemporaryRegionIfNeeded(State, LCtx,
                                                cast<Expr>(S),
                                                cast<Expr>(S));
        Bldr2.generateNode(S, *I, State);
      }

      getCheckerManager().runCheckersForPostStmt(Dst, Tmp, S, *this);
      Bldr.addNodes(Dst);
      break;
    }

    // Cases we evaluate as opaque expressions, conjuring a symbol.
    case Stmt::CXXStdInitializerListExprClass:
    case Expr::ObjCArrayLiteralClass:
    case Expr::ObjCDictionaryLiteralClass:
    case Expr::ObjCBoxedExprClass: {
      Bldr.takeNodes(Pred);

      ExplodedNodeSet preVisit;
      getCheckerManager().runCheckersForPreStmt(preVisit, Pred, S, *this);
      
      ExplodedNodeSet Tmp;
      StmtNodeBuilder Bldr2(preVisit, Tmp, *currBldrCtx);

      const Expr *Ex = cast<Expr>(S);
      QualType resultType = Ex->getType();

      for (ExplodedNodeSet::iterator it = preVisit.begin(), et = preVisit.end();
           it != et; ++it) {      
        ExplodedNode *N = *it;
        const LocationContext *LCtx = N->getLocationContext();
        SVal result = svalBuilder.conjureSymbolVal(nullptr, Ex, LCtx,
                                                   resultType,
                                                   currBldrCtx->blockCount());
        ProgramStateRef state = N->getState()->BindExpr(Ex, LCtx, result);
        Bldr2.generateNode(S, N, state);
      }
      
      getCheckerManager().runCheckersForPostStmt(Dst, Tmp, S, *this);
      Bldr.addNodes(Dst);
      break;      
    }

    case Stmt::ArraySubscriptExprClass:
      Bldr.takeNodes(Pred);
      VisitLvalArraySubscriptExpr(cast<ArraySubscriptExpr>(S), Pred, Dst);
      Bldr.addNodes(Dst);
      break;

    case Stmt::GCCAsmStmtClass:
      Bldr.takeNodes(Pred);
      VisitGCCAsmStmt(cast<GCCAsmStmt>(S), Pred, Dst);
      Bldr.addNodes(Dst);
      break;

    case Stmt::MSAsmStmtClass:
      Bldr.takeNodes(Pred);
      VisitMSAsmStmt(cast<MSAsmStmt>(S), Pred, Dst);
      Bldr.addNodes(Dst);
      break;

    case Stmt::BlockExprClass:
      Bldr.takeNodes(Pred);
      VisitBlockExpr(cast<BlockExpr>(S), Pred, Dst);
      Bldr.addNodes(Dst);
      break;

    case Stmt::BinaryOperatorClass: {
      const BinaryOperator* B = cast<BinaryOperator>(S);
      if (B->isLogicalOp()) {
        Bldr.takeNodes(Pred);
        VisitLogicalExpr(B, Pred, Dst);
        Bldr.addNodes(Dst);
        break;
      }
      else if (B->getOpcode() == BO_Comma) {
        ProgramStateRef state = Pred->getState();
        Bldr.generateNode(B, Pred,
                          state->BindExpr(B, Pred->getLocationContext(),
                                          state->getSVal(B->getRHS(),
                                                  Pred->getLocationContext())));
        break;
      }

      Bldr.takeNodes(Pred);
      
      if (AMgr.options.eagerlyAssumeBinOpBifurcation &&
          (B->isRelationalOp() || B->isEqualityOp())) {
        ExplodedNodeSet Tmp;
        VisitBinaryOperator(cast<BinaryOperator>(S), Pred, Tmp);
        evalEagerlyAssumeBinOpBifurcation(Dst, Tmp, cast<Expr>(S));
      }
      else
        VisitBinaryOperator(cast<BinaryOperator>(S), Pred, Dst);

      Bldr.addNodes(Dst);
      break;
    }

    case Stmt::CXXOperatorCallExprClass: {
      const CXXOperatorCallExpr *OCE = cast<CXXOperatorCallExpr>(S);

      // For instance method operators, make sure the 'this' argument has a
      // valid region.
      const Decl *Callee = OCE->getCalleeDecl();
      if (const CXXMethodDecl *MD = dyn_cast_or_null<CXXMethodDecl>(Callee)) {
        if (MD->isInstance()) {
          ProgramStateRef State = Pred->getState();
          const LocationContext *LCtx = Pred->getLocationContext();
          ProgramStateRef NewState =
            createTemporaryRegionIfNeeded(State, LCtx, OCE->getArg(0));
          if (NewState != State) {
            Pred = Bldr.generateNode(OCE, Pred, NewState, /*Tag=*/nullptr,
                                     ProgramPoint::PreStmtKind);
            // Did we cache out?
            if (!Pred)
              break;
          }
        }
      }
      // FALLTHROUGH
    }
    case Stmt::CallExprClass:
    case Stmt::CXXMemberCallExprClass:
    case Stmt::UserDefinedLiteralClass: {
      Bldr.takeNodes(Pred);
      VisitCallExpr(cast<CallExpr>(S), Pred, Dst);
      Bldr.addNodes(Dst);
      break;
    }
    
    case Stmt::CXXCatchStmtClass: {
      Bldr.takeNodes(Pred);
      VisitCXXCatchStmt(cast<CXXCatchStmt>(S), Pred, Dst);
      Bldr.addNodes(Dst);
      break;
    }

    case Stmt::CXXTemporaryObjectExprClass:
    case Stmt::CXXConstructExprClass: {      
      Bldr.takeNodes(Pred);
      VisitCXXConstructExpr(cast<CXXConstructExpr>(S), Pred, Dst);
      Bldr.addNodes(Dst);
      break;
    }

    case Stmt::CXXNewExprClass: {
      Bldr.takeNodes(Pred);
      ExplodedNodeSet PostVisit;
      VisitCXXNewExpr(cast<CXXNewExpr>(S), Pred, PostVisit);
      getCheckerManager().runCheckersForPostStmt(Dst, PostVisit, S, *this);
      Bldr.addNodes(Dst);
      break;
    }

    case Stmt::CXXDeleteExprClass: {
      Bldr.takeNodes(Pred);
      ExplodedNodeSet PreVisit;
      const CXXDeleteExpr *CDE = cast<CXXDeleteExpr>(S);
      getCheckerManager().runCheckersForPreStmt(PreVisit, Pred, S, *this);

      for (ExplodedNodeSet::iterator i = PreVisit.begin(), 
                                     e = PreVisit.end(); i != e ; ++i)
        VisitCXXDeleteExpr(CDE, *i, Dst);

      Bldr.addNodes(Dst);
      break;
    }
      // FIXME: ChooseExpr is really a constant.  We need to fix
      //        the CFG do not model them as explicit control-flow.

    case Stmt::ChooseExprClass: { // __builtin_choose_expr
      Bldr.takeNodes(Pred);
      const ChooseExpr *C = cast<ChooseExpr>(S);
      VisitGuardedExpr(C, C->getLHS(), C->getRHS(), Pred, Dst);
      Bldr.addNodes(Dst);
      break;
    }

    case Stmt::CompoundAssignOperatorClass:
      Bldr.takeNodes(Pred);
      VisitBinaryOperator(cast<BinaryOperator>(S), Pred, Dst);
      Bldr.addNodes(Dst);
      break;

    case Stmt::CompoundLiteralExprClass:
      Bldr.takeNodes(Pred);
      VisitCompoundLiteralExpr(cast<CompoundLiteralExpr>(S), Pred, Dst);
      Bldr.addNodes(Dst);
      break;

    case Stmt::BinaryConditionalOperatorClass:
    case Stmt::ConditionalOperatorClass: { // '?' operator
      Bldr.takeNodes(Pred);
      const AbstractConditionalOperator *C
        = cast<AbstractConditionalOperator>(S);
      VisitGuardedExpr(C, C->getTrueExpr(), C->getFalseExpr(), Pred, Dst);
      Bldr.addNodes(Dst);
      break;
    }

    case Stmt::CXXThisExprClass:
      Bldr.takeNodes(Pred);
      VisitCXXThisExpr(cast<CXXThisExpr>(S), Pred, Dst);
      Bldr.addNodes(Dst);
      break;

    case Stmt::DeclRefExprClass: {
      Bldr.takeNodes(Pred);
      const DeclRefExpr *DE = cast<DeclRefExpr>(S);
      VisitCommonDeclRefExpr(DE, DE->getDecl(), Pred, Dst);
      Bldr.addNodes(Dst);
      break;
    }

    case Stmt::DeclStmtClass:
      Bldr.takeNodes(Pred);
      VisitDeclStmt(cast<DeclStmt>(S), Pred, Dst);
      Bldr.addNodes(Dst);
      break;

    case Stmt::ImplicitCastExprClass:
    case Stmt::CStyleCastExprClass:
    case Stmt::CXXStaticCastExprClass:
    case Stmt::CXXDynamicCastExprClass:
    case Stmt::CXXReinterpretCastExprClass:
    case Stmt::CXXConstCastExprClass:
    case Stmt::CXXFunctionalCastExprClass: 
    case Stmt::ObjCBridgedCastExprClass: {
      Bldr.takeNodes(Pred);
      const CastExpr *C = cast<CastExpr>(S);
      // Handle the previsit checks.
      ExplodedNodeSet dstPrevisit;
      getCheckerManager().runCheckersForPreStmt(dstPrevisit, Pred, C, *this);
      
      // Handle the expression itself.
      ExplodedNodeSet dstExpr;
      for (ExplodedNodeSet::iterator i = dstPrevisit.begin(),
                                     e = dstPrevisit.end(); i != e ; ++i) { 
        VisitCast(C, C->getSubExpr(), *i, dstExpr);
      }

      // Handle the postvisit checks.
      getCheckerManager().runCheckersForPostStmt(Dst, dstExpr, C, *this);
      Bldr.addNodes(Dst);
      break;
    }

    case Expr::MaterializeTemporaryExprClass: {
      Bldr.takeNodes(Pred);
      const MaterializeTemporaryExpr *MTE = cast<MaterializeTemporaryExpr>(S);
      CreateCXXTemporaryObject(MTE, Pred, Dst);
      Bldr.addNodes(Dst);
      break;
    }
      
    case Stmt::InitListExprClass:
      Bldr.takeNodes(Pred);
      VisitInitListExpr(cast<InitListExpr>(S), Pred, Dst);
      Bldr.addNodes(Dst);
      break;

    case Stmt::MemberExprClass:
      Bldr.takeNodes(Pred);
      VisitMemberExpr(cast<MemberExpr>(S), Pred, Dst);
      Bldr.addNodes(Dst);
      break;

    case Stmt::ObjCIvarRefExprClass:
      Bldr.takeNodes(Pred);
      VisitLvalObjCIvarRefExpr(cast<ObjCIvarRefExpr>(S), Pred, Dst);
      Bldr.addNodes(Dst);
      break;

    case Stmt::ObjCForCollectionStmtClass:
      Bldr.takeNodes(Pred);
      VisitObjCForCollectionStmt(cast<ObjCForCollectionStmt>(S), Pred, Dst);
      Bldr.addNodes(Dst);
      break;

    case Stmt::ObjCMessageExprClass:
      Bldr.takeNodes(Pred);
      VisitObjCMessage(cast<ObjCMessageExpr>(S), Pred, Dst);
      Bldr.addNodes(Dst);
      break;

    case Stmt::ObjCAtThrowStmtClass:
    case Stmt::CXXThrowExprClass:
      // FIXME: This is not complete.  We basically treat @throw as
      // an abort.
      Bldr.generateSink(S, Pred, Pred->getState());
      break;

    case Stmt::ReturnStmtClass:
      Bldr.takeNodes(Pred);
      VisitReturnStmt(cast<ReturnStmt>(S), Pred, Dst);
      Bldr.addNodes(Dst);
      break;

    case Stmt::OffsetOfExprClass:
      Bldr.takeNodes(Pred);
      VisitOffsetOfExpr(cast<OffsetOfExpr>(S), Pred, Dst);
      Bldr.addNodes(Dst);
      break;

    case Stmt::UnaryExprOrTypeTraitExprClass:
      Bldr.takeNodes(Pred);
      VisitUnaryExprOrTypeTraitExpr(cast<UnaryExprOrTypeTraitExpr>(S),
                                    Pred, Dst);
      Bldr.addNodes(Dst);
      break;

    case Stmt::StmtExprClass: {
      const StmtExpr *SE = cast<StmtExpr>(S);

      if (SE->getSubStmt()->body_empty()) {
        // Empty statement expression.
        assert(SE->getType() == getContext().VoidTy
               && "Empty statement expression must have void type.");
        break;
      }

      if (Expr *LastExpr = dyn_cast<Expr>(*SE->getSubStmt()->body_rbegin())) {
        ProgramStateRef state = Pred->getState();
        Bldr.generateNode(SE, Pred,
                          state->BindExpr(SE, Pred->getLocationContext(),
                                          state->getSVal(LastExpr,
                                                  Pred->getLocationContext())));
      }
      break;
    }

    case Stmt::UnaryOperatorClass: {
      Bldr.takeNodes(Pred);
      const UnaryOperator *U = cast<UnaryOperator>(S);
      if (AMgr.options.eagerlyAssumeBinOpBifurcation && (U->getOpcode() == UO_LNot)) {
        ExplodedNodeSet Tmp;
        VisitUnaryOperator(U, Pred, Tmp);
        evalEagerlyAssumeBinOpBifurcation(Dst, Tmp, U);
      }
      else
        VisitUnaryOperator(U, Pred, Dst);
      Bldr.addNodes(Dst);
      break;
    }

    case Stmt::PseudoObjectExprClass: {
      Bldr.takeNodes(Pred);
      ProgramStateRef state = Pred->getState();
      const PseudoObjectExpr *PE = cast<PseudoObjectExpr>(S);
      if (const Expr *Result = PE->getResultExpr()) { 
        SVal V = state->getSVal(Result, Pred->getLocationContext());
        Bldr.generateNode(S, Pred,
                          state->BindExpr(S, Pred->getLocationContext(), V));
      }
      else
        Bldr.generateNode(S, Pred,
                          state->BindExpr(S, Pred->getLocationContext(),
                                                   UnknownVal()));

      Bldr.addNodes(Dst);
      break;
    }
  }
}

bool ExprEngine::replayWithoutInlining(ExplodedNode *N,
                                       const LocationContext *CalleeLC) {
  const StackFrameContext *CalleeSF = CalleeLC->getCurrentStackFrame();
  const StackFrameContext *CallerSF = CalleeSF->getParent()->getCurrentStackFrame();
  assert(CalleeSF && CallerSF);
  ExplodedNode *BeforeProcessingCall = nullptr;
  const Stmt *CE = CalleeSF->getCallSite();

  // Find the first node before we started processing the call expression.
  while (N) {
    ProgramPoint L = N->getLocation();
    BeforeProcessingCall = N;
    N = N->pred_empty() ? nullptr : *(N->pred_begin());

    // Skip the nodes corresponding to the inlined code.
    if (L.getLocationContext()->getCurrentStackFrame() != CallerSF)
      continue;
    // We reached the caller. Find the node right before we started
    // processing the call.
    if (L.isPurgeKind())
      continue;
    if (L.getAs<PreImplicitCall>())
      continue;
    if (L.getAs<CallEnter>())
      continue;
    if (Optional<StmtPoint> SP = L.getAs<StmtPoint>())
      if (SP->getStmt() == CE)
        continue;
    break;
  }

  if (!BeforeProcessingCall)
    return false;

  // TODO: Clean up the unneeded nodes.

  // Build an Epsilon node from which we will restart the analyzes.
  // Note that CE is permitted to be NULL!
  ProgramPoint NewNodeLoc =
               EpsilonPoint(BeforeProcessingCall->getLocationContext(), CE);
  // Add the special flag to GDM to signal retrying with no inlining.
  // Note, changing the state ensures that we are not going to cache out.
  ProgramStateRef NewNodeState = BeforeProcessingCall->getState();
  NewNodeState =
    NewNodeState->set<ReplayWithoutInlining>(const_cast<Stmt *>(CE));

  // Make the new node a successor of BeforeProcessingCall.
  bool IsNew = false;
  ExplodedNode *NewNode = G.getNode(NewNodeLoc, NewNodeState, false, &IsNew);
  // We cached out at this point. Caching out is common due to us backtracking
  // from the inlined function, which might spawn several paths.
  if (!IsNew)
    return true;

  NewNode->addPredecessor(BeforeProcessingCall, G);

  // Add the new node to the work list.
  Engine.enqueueStmtNode(NewNode, CalleeSF->getCallSiteBlock(),
                                  CalleeSF->getIndex());
  NumTimesRetriedWithoutInlining++;
  return true;
}

/// Block entrance.  (Update counters).
void ExprEngine::processCFGBlockEntrance(const BlockEdge &L,
                                         NodeBuilderWithSinks &nodeBuilder, 
                                         ExplodedNode *Pred) {
  PrettyStackTraceLocationContext CrashInfo(Pred->getLocationContext());

  // FIXME: Refactor this into a checker.
  if (nodeBuilder.getContext().blockCount() >= AMgr.options.maxBlockVisitOnPath) {
    static SimpleProgramPointTag tag(TagProviderName, "Block count exceeded");
    const ExplodedNode *Sink =
                   nodeBuilder.generateSink(Pred->getState(), Pred, &tag);

    // Check if we stopped at the top level function or not.
    // Root node should have the location context of the top most function.
    const LocationContext *CalleeLC = Pred->getLocation().getLocationContext();
    const LocationContext *CalleeSF = CalleeLC->getCurrentStackFrame();
    const LocationContext *RootLC =
                        (*G.roots_begin())->getLocation().getLocationContext();
    if (RootLC->getCurrentStackFrame() != CalleeSF) {
      Engine.FunctionSummaries->markReachedMaxBlockCount(CalleeSF->getDecl());

      // Re-run the call evaluation without inlining it, by storing the
      // no-inlining policy in the state and enqueuing the new work item on
      // the list. Replay should almost never fail. Use the stats to catch it
      // if it does.
      if ((!AMgr.options.NoRetryExhausted &&
           replayWithoutInlining(Pred, CalleeLC)))
        return;
      NumMaxBlockCountReachedInInlined++;
    } else
      NumMaxBlockCountReached++;

    // Make sink nodes as exhausted(for stats) only if retry failed.
    Engine.blocksExhausted.push_back(std::make_pair(L, Sink));
  }
}

//===----------------------------------------------------------------------===//
// Branch processing.
//===----------------------------------------------------------------------===//

/// RecoverCastedSymbol - A helper function for ProcessBranch that is used
/// to try to recover some path-sensitivity for casts of symbolic
/// integers that promote their values (which are currently not tracked well).
/// This function returns the SVal bound to Condition->IgnoreCasts if all the
//  cast(s) did was sign-extend the original value.
static SVal RecoverCastedSymbol(ProgramStateManager& StateMgr,
                                ProgramStateRef state,
                                const Stmt *Condition,
                                const LocationContext *LCtx,
                                ASTContext &Ctx) {

  const Expr *Ex = dyn_cast<Expr>(Condition);
  if (!Ex)
    return UnknownVal();

  uint64_t bits = 0;
  bool bitsInit = false;

  while (const CastExpr *CE = dyn_cast<CastExpr>(Ex)) {
    QualType T = CE->getType();

    if (!T->isIntegralOrEnumerationType())
      return UnknownVal();

    uint64_t newBits = Ctx.getTypeSize(T);
    if (!bitsInit || newBits < bits) {
      bitsInit = true;
      bits = newBits;
    }

    Ex = CE->getSubExpr();
  }

  // We reached a non-cast.  Is it a symbolic value?
  QualType T = Ex->getType();

  if (!bitsInit || !T->isIntegralOrEnumerationType() ||
      Ctx.getTypeSize(T) > bits)
    return UnknownVal();

  return state->getSVal(Ex, LCtx);
}

#ifndef NDEBUG
static const Stmt *getRightmostLeaf(const Stmt *Condition) {
  while (Condition) {
    const BinaryOperator *BO = dyn_cast<BinaryOperator>(Condition);
    if (!BO || !BO->isLogicalOp()) {
      return Condition;
    }
    Condition = BO->getRHS()->IgnoreParens();
  }
  return nullptr;
}
#endif

// Returns the condition the branch at the end of 'B' depends on and whose value
// has been evaluated within 'B'.
// In most cases, the terminator condition of 'B' will be evaluated fully in
// the last statement of 'B'; in those cases, the resolved condition is the
// given 'Condition'.
// If the condition of the branch is a logical binary operator tree, the CFG is
// optimized: in that case, we know that the expression formed by all but the
// rightmost leaf of the logical binary operator tree must be true, and thus
// the branch condition is at this point equivalent to the truth value of that
// rightmost leaf; the CFG block thus only evaluates this rightmost leaf
// expression in its final statement. As the full condition in that case was
// not evaluated, and is thus not in the SVal cache, we need to use that leaf
// expression to evaluate the truth value of the condition in the current state
// space.
static const Stmt *ResolveCondition(const Stmt *Condition,
                                    const CFGBlock *B) {
  if (const Expr *Ex = dyn_cast<Expr>(Condition))
    Condition = Ex->IgnoreParens();

  const BinaryOperator *BO = dyn_cast<BinaryOperator>(Condition);
  if (!BO || !BO->isLogicalOp())
    return Condition;

  // FIXME: This is a workaround until we handle temporary destructor branches
  // correctly; currently, temporary destructor branches lead to blocks that
  // only have a terminator (and no statements). These blocks violate the
  // invariant this function assumes.
  if (B->getTerminator().isTemporaryDtorsBranch()) return Condition;

  // For logical operations, we still have the case where some branches
  // use the traditional "merge" approach and others sink the branch
  // directly into the basic blocks representing the logical operation.
  // We need to distinguish between those two cases here.

  // The invariants are still shifting, but it is possible that the
  // last element in a CFGBlock is not a CFGStmt.  Look for the last
  // CFGStmt as the value of the condition.
  CFGBlock::const_reverse_iterator I = B->rbegin(), E = B->rend();
  for (; I != E; ++I) {
    CFGElement Elem = *I;
    Optional<CFGStmt> CS = Elem.getAs<CFGStmt>();
    if (!CS)
      continue;
    const Stmt *LastStmt = CS->getStmt();
    assert(LastStmt == Condition || LastStmt == getRightmostLeaf(Condition));
    return LastStmt;
  }
  llvm_unreachable("could not resolve condition");
}

void ExprEngine::processBranch(const Stmt *Condition, const Stmt *Term,
                               NodeBuilderContext& BldCtx,
                               ExplodedNode *Pred,
                               ExplodedNodeSet &Dst,
                               const CFGBlock *DstT,
                               const CFGBlock *DstF) {
  const LocationContext *LCtx = Pred->getLocationContext();
  PrettyStackTraceLocationContext StackCrashInfo(LCtx);
  currBldrCtx = &BldCtx;

  // Check for NULL conditions; e.g. "for(;;)"
  if (!Condition) {
    BranchNodeBuilder NullCondBldr(Pred, Dst, BldCtx, DstT, DstF);
    NullCondBldr.markInfeasible(false);
    NullCondBldr.generateNode(Pred->getState(), true, Pred);
    return;
  }


  if (const Expr *Ex = dyn_cast<Expr>(Condition))
    Condition = Ex->IgnoreParens();

  Condition = ResolveCondition(Condition, BldCtx.getBlock());
  PrettyStackTraceLoc CrashInfo(getContext().getSourceManager(),
                                Condition->getLocStart(),
                                "Error evaluating branch");

  ExplodedNodeSet CheckersOutSet;
  getCheckerManager().runCheckersForBranchCondition(Condition, CheckersOutSet,
                                                    Pred, *this);
  // We generated only sinks.
  if (CheckersOutSet.empty())
    return;

  BranchNodeBuilder builder(CheckersOutSet, Dst, BldCtx, DstT, DstF);
  for (NodeBuilder::iterator I = CheckersOutSet.begin(),
                             E = CheckersOutSet.end(); E != I; ++I) {
    ExplodedNode *PredI = *I;

    if (PredI->isSink())
      continue;

    ProgramStateRef PrevState = PredI->getState();
    SVal X = PrevState->getSVal(Condition, PredI->getLocationContext());

    if (X.isUnknownOrUndef()) {
      // Give it a chance to recover from unknown.
      if (const Expr *Ex = dyn_cast<Expr>(Condition)) {
        if (Ex->getType()->isIntegralOrEnumerationType()) {
          // Try to recover some path-sensitivity.  Right now casts of symbolic
          // integers that promote their values are currently not tracked well.
          // If 'Condition' is such an expression, try and recover the
          // underlying value and use that instead.
          SVal recovered = RecoverCastedSymbol(getStateManager(),
                                               PrevState, Condition,
                                               PredI->getLocationContext(),
                                               getContext());

          if (!recovered.isUnknown()) {
            X = recovered;
          }
        }
      }
    }
    
    // If the condition is still unknown, give up.
    if (X.isUnknownOrUndef()) {
      builder.generateNode(PrevState, true, PredI);
      builder.generateNode(PrevState, false, PredI);
      continue;
    }

    DefinedSVal V = X.castAs<DefinedSVal>();

    ProgramStateRef StTrue, StFalse;
    std::tie(StTrue, StFalse) = PrevState->assume(V);

    // Process the true branch.
    if (builder.isFeasible(true)) {
      if (StTrue)
        builder.generateNode(StTrue, true, PredI);
      else
        builder.markInfeasible(true);
    }

    // Process the false branch.
    if (builder.isFeasible(false)) {
      if (StFalse)
        builder.generateNode(StFalse, false, PredI);
      else
        builder.markInfeasible(false);
    }
  }
  currBldrCtx = nullptr;
}

/// The GDM component containing the set of global variables which have been
/// previously initialized with explicit initializers.
REGISTER_TRAIT_WITH_PROGRAMSTATE(InitializedGlobalsSet,
                                 llvm::ImmutableSet<const VarDecl *>)

void ExprEngine::processStaticInitializer(const DeclStmt *DS,
                                          NodeBuilderContext &BuilderCtx,
                                          ExplodedNode *Pred,
                                          clang::ento::ExplodedNodeSet &Dst,
                                          const CFGBlock *DstT,
                                          const CFGBlock *DstF) {
  PrettyStackTraceLocationContext CrashInfo(Pred->getLocationContext());
  currBldrCtx = &BuilderCtx;

  const VarDecl *VD = cast<VarDecl>(DS->getSingleDecl());
  ProgramStateRef state = Pred->getState();
  bool initHasRun = state->contains<InitializedGlobalsSet>(VD);
  BranchNodeBuilder builder(Pred, Dst, BuilderCtx, DstT, DstF);

  if (!initHasRun) {
    state = state->add<InitializedGlobalsSet>(VD);
  }

  builder.generateNode(state, initHasRun, Pred);
  builder.markInfeasible(!initHasRun);

  currBldrCtx = nullptr;
}

/// processIndirectGoto - Called by CoreEngine.  Used to generate successor
///  nodes by processing the 'effects' of a computed goto jump.
void ExprEngine::processIndirectGoto(IndirectGotoNodeBuilder &builder) {

  ProgramStateRef state = builder.getState();
  SVal V = state->getSVal(builder.getTarget(), builder.getLocationContext());

  // Three possibilities:
  //
  //   (1) We know the computed label.
  //   (2) The label is NULL (or some other constant), or Undefined.
  //   (3) We have no clue about the label.  Dispatch to all targets.
  //

  typedef IndirectGotoNodeBuilder::iterator iterator;

  if (Optional<loc::GotoLabel> LV = V.getAs<loc::GotoLabel>()) {
    const LabelDecl *L = LV->getLabel();

    for (iterator I = builder.begin(), E = builder.end(); I != E; ++I) {
      if (I.getLabel() == L) {
        builder.generateNode(I, state);
        return;
      }
    }

    llvm_unreachable("No block with label.");
  }

  if (V.getAs<loc::ConcreteInt>() || V.getAs<UndefinedVal>()) {
    // Dispatch to the first target and mark it as a sink.
    //ExplodedNode* N = builder.generateNode(builder.begin(), state, true);
    // FIXME: add checker visit.
    //    UndefBranches.insert(N);
    return;
  }

  // This is really a catch-all.  We don't support symbolics yet.
  // FIXME: Implement dispatch for symbolic pointers.

  for (iterator I=builder.begin(), E=builder.end(); I != E; ++I)
    builder.generateNode(I, state);
}

/// ProcessEndPath - Called by CoreEngine.  Used to generate end-of-path
///  nodes when the control reaches the end of a function.
void ExprEngine::processEndOfFunction(NodeBuilderContext& BC,
                                      ExplodedNode *Pred) {
  PrettyStackTraceLocationContext CrashInfo(Pred->getLocationContext());
  StateMgr.EndPath(Pred->getState());

  ExplodedNodeSet Dst;
  if (Pred->getLocationContext()->inTopFrame()) {
    // Remove dead symbols.
    ExplodedNodeSet AfterRemovedDead;
    removeDeadOnEndOfFunction(BC, Pred, AfterRemovedDead);

    // Notify checkers.
    for (ExplodedNodeSet::iterator I = AfterRemovedDead.begin(),
        E = AfterRemovedDead.end(); I != E; ++I) {
      getCheckerManager().runCheckersForEndFunction(BC, Dst, *I, *this);
    }
  } else {
    getCheckerManager().runCheckersForEndFunction(BC, Dst, Pred, *this);
  }

  Engine.enqueueEndOfFunction(Dst);
}

/// ProcessSwitch - Called by CoreEngine.  Used to generate successor
///  nodes by processing the 'effects' of a switch statement.
void ExprEngine::processSwitch(SwitchNodeBuilder& builder) {
  typedef SwitchNodeBuilder::iterator iterator;
  ProgramStateRef state = builder.getState();
  const Expr *CondE = builder.getCondition();
  SVal  CondV_untested = state->getSVal(CondE, builder.getLocationContext());

  if (CondV_untested.isUndef()) {
    //ExplodedNode* N = builder.generateDefaultCaseNode(state, true);
    // FIXME: add checker
    //UndefBranches.insert(N);

    return;
  }
  DefinedOrUnknownSVal CondV = CondV_untested.castAs<DefinedOrUnknownSVal>();

  ProgramStateRef DefaultSt = state;
  
  iterator I = builder.begin(), EI = builder.end();
  bool defaultIsFeasible = I == EI;

  for ( ; I != EI; ++I) {
    // Successor may be pruned out during CFG construction.
    if (!I.getBlock())
      continue;
    
    const CaseStmt *Case = I.getCase();

    // Evaluate the LHS of the case value.
    llvm::APSInt V1 = Case->getLHS()->EvaluateKnownConstInt(getContext());
    assert(V1.getBitWidth() == getContext().getTypeSize(CondE->getType()));

    // Get the RHS of the case, if it exists.
    llvm::APSInt V2;
    if (const Expr *E = Case->getRHS())
      V2 = E->EvaluateKnownConstInt(getContext());
    else
      V2 = V1;

    // FIXME: Eventually we should replace the logic below with a range
    //  comparison, rather than concretize the values within the range.
    //  This should be easy once we have "ranges" for NonLVals.

    do {
      nonloc::ConcreteInt CaseVal(getBasicVals().getValue(V1));
      DefinedOrUnknownSVal Res = svalBuilder.evalEQ(DefaultSt ? DefaultSt : state,
                                               CondV, CaseVal);

      // Now "assume" that the case matches.
      if (ProgramStateRef stateNew = state->assume(Res, true)) {
        builder.generateCaseStmtNode(I, stateNew);

        // If CondV evaluates to a constant, then we know that this
        // is the *only* case that we can take, so stop evaluating the
        // others.
        if (CondV.getAs<nonloc::ConcreteInt>())
          return;
      }

      // Now "assume" that the case doesn't match.  Add this state
      // to the default state (if it is feasible).
      if (DefaultSt) {
        if (ProgramStateRef stateNew = DefaultSt->assume(Res, false)) {
          defaultIsFeasible = true;
          DefaultSt = stateNew;
        }
        else {
          defaultIsFeasible = false;
          DefaultSt = nullptr;
        }
      }

      // Concretize the next value in the range.
      if (V1 == V2)
        break;

      ++V1;
      assert (V1 <= V2);

    } while (true);
  }

  if (!defaultIsFeasible)
    return;

  // If we have switch(enum value), the default branch is not
  // feasible if all of the enum constants not covered by 'case:' statements
  // are not feasible values for the switch condition.
  //
  // Note that this isn't as accurate as it could be.  Even if there isn't
  // a case for a particular enum value as long as that enum value isn't
  // feasible then it shouldn't be considered for making 'default:' reachable.
  const SwitchStmt *SS = builder.getSwitch();
  const Expr *CondExpr = SS->getCond()->IgnoreParenImpCasts();
  if (CondExpr->getType()->getAs<EnumType>()) {
    if (SS->isAllEnumCasesCovered())
      return;
  }

  builder.generateDefaultCaseNode(DefaultSt);
}

//===----------------------------------------------------------------------===//
// Transfer functions: Loads and stores.
//===----------------------------------------------------------------------===//

void ExprEngine::VisitCommonDeclRefExpr(const Expr *Ex, const NamedDecl *D,
                                        ExplodedNode *Pred,
                                        ExplodedNodeSet &Dst) {
  StmtNodeBuilder Bldr(Pred, Dst, *currBldrCtx);

  ProgramStateRef state = Pred->getState();
  const LocationContext *LCtx = Pred->getLocationContext();

  if (const VarDecl *VD = dyn_cast<VarDecl>(D)) {
    // C permits "extern void v", and if you cast the address to a valid type,
    // you can even do things with it. We simply pretend 
    assert(Ex->isGLValue() || VD->getType()->isVoidType());
    SVal V = state->getLValue(VD, Pred->getLocationContext());

    // For references, the 'lvalue' is the pointer address stored in the
    // reference region.
    if (VD->getType()->isReferenceType()) {
      if (const MemRegion *R = V.getAsRegion())
        V = state->getSVal(R);
      else
        V = UnknownVal();
    }

    Bldr.generateNode(Ex, Pred, state->BindExpr(Ex, LCtx, V), nullptr,
                      ProgramPoint::PostLValueKind);
    return;
  }
  if (const EnumConstantDecl *ED = dyn_cast<EnumConstantDecl>(D)) {
    assert(!Ex->isGLValue());
    SVal V = svalBuilder.makeIntVal(ED->getInitVal());
    Bldr.generateNode(Ex, Pred, state->BindExpr(Ex, LCtx, V));
    return;
  }
  if (const FunctionDecl *FD = dyn_cast<FunctionDecl>(D)) {
    SVal V = svalBuilder.getFunctionPointer(FD);
    Bldr.generateNode(Ex, Pred, state->BindExpr(Ex, LCtx, V), nullptr,
                      ProgramPoint::PostLValueKind);
    return;
  }
  if (isa<FieldDecl>(D)) {
    // FIXME: Compute lvalue of field pointers-to-member.
    // Right now we just use a non-null void pointer, so that it gives proper
    // results in boolean contexts.
    SVal V = svalBuilder.conjureSymbolVal(Ex, LCtx, getContext().VoidPtrTy,
                                          currBldrCtx->blockCount());
    state = state->assume(V.castAs<DefinedOrUnknownSVal>(), true);
    Bldr.generateNode(Ex, Pred, state->BindExpr(Ex, LCtx, V), nullptr,
		      ProgramPoint::PostLValueKind);
    return;
  }

  llvm_unreachable("Support for this Decl not implemented.");
}

/// VisitArraySubscriptExpr - Transfer function for array accesses
void ExprEngine::VisitLvalArraySubscriptExpr(const ArraySubscriptExpr *A,
                                             ExplodedNode *Pred,
                                             ExplodedNodeSet &Dst){

  const Expr *Base = A->getBase()->IgnoreParens();
  const Expr *Idx  = A->getIdx()->IgnoreParens();
  

  ExplodedNodeSet checkerPreStmt;
  getCheckerManager().runCheckersForPreStmt(checkerPreStmt, Pred, A, *this);

  StmtNodeBuilder Bldr(checkerPreStmt, Dst, *currBldrCtx);

  for (ExplodedNodeSet::iterator it = checkerPreStmt.begin(),
                                 ei = checkerPreStmt.end(); it != ei; ++it) {
    const LocationContext *LCtx = (*it)->getLocationContext();
    ProgramStateRef state = (*it)->getState();
    SVal V = state->getLValue(A->getType(),
                              state->getSVal(Idx, LCtx),
                              state->getSVal(Base, LCtx));
    assert(A->isGLValue());
    Bldr.generateNode(A, *it, state->BindExpr(A, LCtx, V), nullptr,
                      ProgramPoint::PostLValueKind);
  }
}

/// VisitMemberExpr - Transfer function for member expressions.
void ExprEngine::VisitMemberExpr(const MemberExpr *M, ExplodedNode *Pred,
                                 ExplodedNodeSet &Dst) {

  // FIXME: Prechecks eventually go in ::Visit().
  ExplodedNodeSet CheckedSet;
  getCheckerManager().runCheckersForPreStmt(CheckedSet, Pred, M, *this);

  ExplodedNodeSet EvalSet;
  ValueDecl *Member = M->getMemberDecl();

  // Handle static member variables and enum constants accessed via
  // member syntax.
  if (isa<VarDecl>(Member) || isa<EnumConstantDecl>(Member)) {
    ExplodedNodeSet Dst;
    for (ExplodedNodeSet::iterator I = CheckedSet.begin(), E = CheckedSet.end();
         I != E; ++I) {
      VisitCommonDeclRefExpr(M, Member, Pred, EvalSet);
    }
  } else {
    StmtNodeBuilder Bldr(CheckedSet, EvalSet, *currBldrCtx);
    ExplodedNodeSet Tmp;

    for (ExplodedNodeSet::iterator I = CheckedSet.begin(), E = CheckedSet.end();
         I != E; ++I) {
      ProgramStateRef state = (*I)->getState();
      const LocationContext *LCtx = (*I)->getLocationContext();
      Expr *BaseExpr = M->getBase();

      // Handle C++ method calls.
      if (const CXXMethodDecl *MD = dyn_cast<CXXMethodDecl>(Member)) {
        if (MD->isInstance())
          state = createTemporaryRegionIfNeeded(state, LCtx, BaseExpr);

        SVal MDVal = svalBuilder.getFunctionPointer(MD);
        state = state->BindExpr(M, LCtx, MDVal);

        Bldr.generateNode(M, *I, state);
        continue;
      }

      // Handle regular struct fields / member variables.
      state = createTemporaryRegionIfNeeded(state, LCtx, BaseExpr);
      SVal baseExprVal = state->getSVal(BaseExpr, LCtx);

      FieldDecl *field = cast<FieldDecl>(Member);
      SVal L = state->getLValue(field, baseExprVal);

      if (M->isGLValue() || M->getType()->isArrayType()) {
        // We special-case rvalues of array type because the analyzer cannot
        // reason about them, since we expect all regions to be wrapped in Locs.
        // We instead treat these as lvalues and assume that they will decay to
        // pointers as soon as they are used.
        if (!M->isGLValue()) {
          assert(M->getType()->isArrayType());
          const ImplicitCastExpr *PE =
            dyn_cast<ImplicitCastExpr>((*I)->getParentMap().getParent(M));
          if (!PE || PE->getCastKind() != CK_ArrayToPointerDecay) {
            llvm_unreachable("should always be wrapped in ArrayToPointerDecay");
          }
        }

        if (field->getType()->isReferenceType()) {
          if (const MemRegion *R = L.getAsRegion())
            L = state->getSVal(R);
          else
            L = UnknownVal();
        }

        Bldr.generateNode(M, *I, state->BindExpr(M, LCtx, L), nullptr,
                          ProgramPoint::PostLValueKind);
      } else {
        Bldr.takeNodes(*I);
        evalLoad(Tmp, M, M, *I, state, L);
        Bldr.addNodes(Tmp);
      }
    }
  }

  getCheckerManager().runCheckersForPostStmt(Dst, EvalSet, M, *this);
}

namespace {
class CollectReachableSymbolsCallback : public SymbolVisitor {
  InvalidatedSymbols Symbols;
public:
  CollectReachableSymbolsCallback(ProgramStateRef State) {}
  const InvalidatedSymbols &getSymbols() const { return Symbols; }

  bool VisitSymbol(SymbolRef Sym) override {
    Symbols.insert(Sym);
    return true;
  }
};
} // end anonymous namespace

// A value escapes in three possible cases:
// (1) We are binding to something that is not a memory region.
// (2) We are binding to a MemrRegion that does not have stack storage.
// (3) We are binding to a MemRegion with stack storage that the store
//     does not understand.
ProgramStateRef ExprEngine::processPointerEscapedOnBind(ProgramStateRef State,
                                                        SVal Loc, SVal Val) {
  // Are we storing to something that causes the value to "escape"?
  bool escapes = true;

  // TODO: Move to StoreManager.
  if (Optional<loc::MemRegionVal> regionLoc = Loc.getAs<loc::MemRegionVal>()) {
    escapes = !regionLoc->getRegion()->hasStackStorage();

    if (!escapes) {
      // To test (3), generate a new state with the binding added.  If it is
      // the same state, then it escapes (since the store cannot represent
      // the binding).
      // Do this only if we know that the store is not supposed to generate the
      // same state.
      SVal StoredVal = State->getSVal(regionLoc->getRegion());
      if (StoredVal != Val)
        escapes = (State == (State->bindLoc(*regionLoc, Val)));
    }
  }

  // If our store can represent the binding and we aren't storing to something
  // that doesn't have local storage then just return and have the simulation
  // state continue as is.
  if (!escapes)
    return State;

  // Otherwise, find all symbols referenced by 'val' that we are tracking
  // and stop tracking them.
  CollectReachableSymbolsCallback Scanner =
      State->scanReachableSymbols<CollectReachableSymbolsCallback>(Val);
  const InvalidatedSymbols &EscapedSymbols = Scanner.getSymbols();
  State = getCheckerManager().runCheckersForPointerEscape(State,
                                                          EscapedSymbols,
                                                          /*CallEvent*/ nullptr,
                                                          PSK_EscapeOnBind,
                                                          nullptr);

  return State;
}

ProgramStateRef 
ExprEngine::notifyCheckersOfPointerEscape(ProgramStateRef State,
    const InvalidatedSymbols *Invalidated,
    ArrayRef<const MemRegion *> ExplicitRegions,
    ArrayRef<const MemRegion *> Regions,
    const CallEvent *Call,
    RegionAndSymbolInvalidationTraits &ITraits) {
  
  if (!Invalidated || Invalidated->empty())
    return State;

  if (!Call)
    return getCheckerManager().runCheckersForPointerEscape(State,
                                                           *Invalidated,
                                                           nullptr,
                                                           PSK_EscapeOther,
                                                           &ITraits);

  // If the symbols were invalidated by a call, we want to find out which ones 
  // were invalidated directly due to being arguments to the call.
  InvalidatedSymbols SymbolsDirectlyInvalidated;
  for (ArrayRef<const MemRegion *>::iterator I = ExplicitRegions.begin(),
      E = ExplicitRegions.end(); I != E; ++I) {
    if (const SymbolicRegion *R = (*I)->StripCasts()->getAs<SymbolicRegion>())
      SymbolsDirectlyInvalidated.insert(R->getSymbol());
  }

  InvalidatedSymbols SymbolsIndirectlyInvalidated;
  for (InvalidatedSymbols::const_iterator I=Invalidated->begin(),
      E = Invalidated->end(); I!=E; ++I) {
    SymbolRef sym = *I;
    if (SymbolsDirectlyInvalidated.count(sym))
      continue;
    SymbolsIndirectlyInvalidated.insert(sym);
  }

  if (!SymbolsDirectlyInvalidated.empty())
    State = getCheckerManager().runCheckersForPointerEscape(State,
        SymbolsDirectlyInvalidated, Call, PSK_DirectEscapeOnCall, &ITraits);

  // Notify about the symbols that get indirectly invalidated by the call.
  if (!SymbolsIndirectlyInvalidated.empty())
    State = getCheckerManager().runCheckersForPointerEscape(State,
        SymbolsIndirectlyInvalidated, Call, PSK_IndirectEscapeOnCall, &ITraits);

  return State;
}

/// evalBind - Handle the semantics of binding a value to a specific location.
///  This method is used by evalStore and (soon) VisitDeclStmt, and others.
void ExprEngine::evalBind(ExplodedNodeSet &Dst, const Stmt *StoreE,
                          ExplodedNode *Pred,
                          SVal location, SVal Val,
                          bool atDeclInit, const ProgramPoint *PP) {

  const LocationContext *LC = Pred->getLocationContext();
  PostStmt PS(StoreE, LC);
  if (!PP)
    PP = &PS;

  // Do a previsit of the bind.
  ExplodedNodeSet CheckedSet;
  getCheckerManager().runCheckersForBind(CheckedSet, Pred, location, Val,
                                         StoreE, *this, *PP);


  StmtNodeBuilder Bldr(CheckedSet, Dst, *currBldrCtx);

  // If the location is not a 'Loc', it will already be handled by
  // the checkers.  There is nothing left to do.
  if (!location.getAs<Loc>()) {
    const ProgramPoint L = PostStore(StoreE, LC, /*Loc*/nullptr,
                                     /*tag*/nullptr);
    ProgramStateRef state = Pred->getState();
    state = processPointerEscapedOnBind(state, location, Val);
    Bldr.generateNode(L, state, Pred);
    return;
  }
  

  for (ExplodedNodeSet::iterator I = CheckedSet.begin(), E = CheckedSet.end();
       I!=E; ++I) {
    ExplodedNode *PredI = *I;
    ProgramStateRef state = PredI->getState();
    
    state = processPointerEscapedOnBind(state, location, Val);

    // When binding the value, pass on the hint that this is a initialization.
    // For initializations, we do not need to inform clients of region
    // changes.
    state = state->bindLoc(location.castAs<Loc>(),
                           Val, /* notifyChanges = */ !atDeclInit);

    const MemRegion *LocReg = nullptr;
    if (Optional<loc::MemRegionVal> LocRegVal =
            location.getAs<loc::MemRegionVal>()) {
      LocReg = LocRegVal->getRegion();
    }

    const ProgramPoint L = PostStore(StoreE, LC, LocReg, nullptr);
    Bldr.generateNode(L, state, PredI);
  }
}

/// evalStore - Handle the semantics of a store via an assignment.
///  @param Dst The node set to store generated state nodes
///  @param AssignE The assignment expression if the store happens in an
///         assignment.
///  @param LocationE The location expression that is stored to.
///  @param state The current simulation state
///  @param location The location to store the value
///  @param Val The value to be stored
void ExprEngine::evalStore(ExplodedNodeSet &Dst, const Expr *AssignE,
                             const Expr *LocationE,
                             ExplodedNode *Pred,
                             ProgramStateRef state, SVal location, SVal Val,
                             const ProgramPointTag *tag) {
  // Proceed with the store.  We use AssignE as the anchor for the PostStore
  // ProgramPoint if it is non-NULL, and LocationE otherwise.
  const Expr *StoreE = AssignE ? AssignE : LocationE;

  // Evaluate the location (checks for bad dereferences).
  ExplodedNodeSet Tmp;
  evalLocation(Tmp, AssignE, LocationE, Pred, state, location, tag, false);

  if (Tmp.empty())
    return;

  if (location.isUndef())
    return;

  for (ExplodedNodeSet::iterator NI=Tmp.begin(), NE=Tmp.end(); NI!=NE; ++NI)
    evalBind(Dst, StoreE, *NI, location, Val, false);
}

void ExprEngine::evalLoad(ExplodedNodeSet &Dst,
                          const Expr *NodeEx,
                          const Expr *BoundEx,
                          ExplodedNode *Pred,
                          ProgramStateRef state,
                          SVal location,
                          const ProgramPointTag *tag,
                          QualType LoadTy)
{
  assert(!location.getAs<NonLoc>() && "location cannot be a NonLoc.");

  // Are we loading from a region?  This actually results in two loads; one
  // to fetch the address of the referenced value and one to fetch the
  // referenced value.
  if (const TypedValueRegion *TR =
        dyn_cast_or_null<TypedValueRegion>(location.getAsRegion())) {

    QualType ValTy = TR->getValueType();
    if (const ReferenceType *RT = ValTy->getAs<ReferenceType>()) {
      static SimpleProgramPointTag
             loadReferenceTag(TagProviderName, "Load Reference");
      ExplodedNodeSet Tmp;
      evalLoadCommon(Tmp, NodeEx, BoundEx, Pred, state,
                     location, &loadReferenceTag,
                     getContext().getPointerType(RT->getPointeeType()));

      // Perform the load from the referenced value.
      for (ExplodedNodeSet::iterator I=Tmp.begin(), E=Tmp.end() ; I!=E; ++I) {
        state = (*I)->getState();
        location = state->getSVal(BoundEx, (*I)->getLocationContext());
        evalLoadCommon(Dst, NodeEx, BoundEx, *I, state, location, tag, LoadTy);
      }
      return;
    }
  }

  evalLoadCommon(Dst, NodeEx, BoundEx, Pred, state, location, tag, LoadTy);
}

void ExprEngine::evalLoadCommon(ExplodedNodeSet &Dst,
                                const Expr *NodeEx,
                                const Expr *BoundEx,
                                ExplodedNode *Pred,
                                ProgramStateRef state,
                                SVal location,
                                const ProgramPointTag *tag,
                                QualType LoadTy) {
  assert(NodeEx);
  assert(BoundEx);
  // Evaluate the location (checks for bad dereferences).
  ExplodedNodeSet Tmp;
  evalLocation(Tmp, NodeEx, BoundEx, Pred, state, location, tag, true);
  if (Tmp.empty())
    return;

  StmtNodeBuilder Bldr(Tmp, Dst, *currBldrCtx);
  if (location.isUndef())
    return;

  // Proceed with the load.
  for (ExplodedNodeSet::iterator NI=Tmp.begin(), NE=Tmp.end(); NI!=NE; ++NI) {
    state = (*NI)->getState();
    const LocationContext *LCtx = (*NI)->getLocationContext();

    SVal V = UnknownVal();
    if (location.isValid()) {
      if (LoadTy.isNull())
        LoadTy = BoundEx->getType();
      V = state->getSVal(location.castAs<Loc>(), LoadTy);
    }

    Bldr.generateNode(NodeEx, *NI, state->BindExpr(BoundEx, LCtx, V), tag,
                      ProgramPoint::PostLoadKind);
  }
}

void ExprEngine::evalLocation(ExplodedNodeSet &Dst,
                              const Stmt *NodeEx,
                              const Stmt *BoundEx,
                              ExplodedNode *Pred,
                              ProgramStateRef state,
                              SVal location,
                              const ProgramPointTag *tag,
                              bool isLoad) {
  StmtNodeBuilder BldrTop(Pred, Dst, *currBldrCtx);
  // Early checks for performance reason.
  if (location.isUnknown()) {
    return;
  }

  ExplodedNodeSet Src;
  BldrTop.takeNodes(Pred);
  StmtNodeBuilder Bldr(Pred, Src, *currBldrCtx);
  if (Pred->getState() != state) {
    // Associate this new state with an ExplodedNode.
    // FIXME: If I pass null tag, the graph is incorrect, e.g for
    //   int *p;
    //   p = 0;
    //   *p = 0xDEADBEEF;
    // "p = 0" is not noted as "Null pointer value stored to 'p'" but
    // instead "int *p" is noted as
    // "Variable 'p' initialized to a null pointer value"
    
    static SimpleProgramPointTag tag(TagProviderName, "Location");
    Bldr.generateNode(NodeEx, Pred, state, &tag);
  }
  ExplodedNodeSet Tmp;
  getCheckerManager().runCheckersForLocation(Tmp, Src, location, isLoad,
                                             NodeEx, BoundEx, *this);
  BldrTop.addNodes(Tmp);
}

std::pair<const ProgramPointTag *, const ProgramPointTag*>
ExprEngine::geteagerlyAssumeBinOpBifurcationTags() {
  static SimpleProgramPointTag
         eagerlyAssumeBinOpBifurcationTrue(TagProviderName,
                                           "Eagerly Assume True"),
         eagerlyAssumeBinOpBifurcationFalse(TagProviderName,
                                            "Eagerly Assume False");
  return std::make_pair(&eagerlyAssumeBinOpBifurcationTrue,
                        &eagerlyAssumeBinOpBifurcationFalse);
}

void ExprEngine::evalEagerlyAssumeBinOpBifurcation(ExplodedNodeSet &Dst,
                                                   ExplodedNodeSet &Src,
                                                   const Expr *Ex) {
  StmtNodeBuilder Bldr(Src, Dst, *currBldrCtx);
  
  for (ExplodedNodeSet::iterator I=Src.begin(), E=Src.end(); I!=E; ++I) {
    ExplodedNode *Pred = *I;
    // Test if the previous node was as the same expression.  This can happen
    // when the expression fails to evaluate to anything meaningful and
    // (as an optimization) we don't generate a node.
    ProgramPoint P = Pred->getLocation();
    if (!P.getAs<PostStmt>() || P.castAs<PostStmt>().getStmt() != Ex) {
      continue;
    }

    ProgramStateRef state = Pred->getState();
    SVal V = state->getSVal(Ex, Pred->getLocationContext());
    Optional<nonloc::SymbolVal> SEV = V.getAs<nonloc::SymbolVal>();
    if (SEV && SEV->isExpression()) {
      const std::pair<const ProgramPointTag *, const ProgramPointTag*> &tags =
        geteagerlyAssumeBinOpBifurcationTags();

      ProgramStateRef StateTrue, StateFalse;
      std::tie(StateTrue, StateFalse) = state->assume(*SEV);

      // First assume that the condition is true.
      if (StateTrue) {
        SVal Val = svalBuilder.makeIntVal(1U, Ex->getType());        
        StateTrue = StateTrue->BindExpr(Ex, Pred->getLocationContext(), Val);
        Bldr.generateNode(Ex, Pred, StateTrue, tags.first);
      }

      // Next, assume that the condition is false.
      if (StateFalse) {
        SVal Val = svalBuilder.makeIntVal(0U, Ex->getType());
        StateFalse = StateFalse->BindExpr(Ex, Pred->getLocationContext(), Val);
        Bldr.generateNode(Ex, Pred, StateFalse, tags.second);
      }
    }
  }
}

void ExprEngine::VisitGCCAsmStmt(const GCCAsmStmt *A, ExplodedNode *Pred,
                                 ExplodedNodeSet &Dst) {
  StmtNodeBuilder Bldr(Pred, Dst, *currBldrCtx);
  // We have processed both the inputs and the outputs.  All of the outputs
  // should evaluate to Locs.  Nuke all of their values.

  // FIXME: Some day in the future it would be nice to allow a "plug-in"
  // which interprets the inline asm and stores proper results in the
  // outputs.

  ProgramStateRef state = Pred->getState();

  for (const Expr *O : A->outputs()) {
    SVal X = state->getSVal(O, Pred->getLocationContext());
    assert (!X.getAs<NonLoc>());  // Should be an Lval, or unknown, undef.

    if (Optional<Loc> LV = X.getAs<Loc>())
      state = state->bindLoc(*LV, UnknownVal());
  }

  Bldr.generateNode(A, Pred, state);
}

void ExprEngine::VisitMSAsmStmt(const MSAsmStmt *A, ExplodedNode *Pred,
                                ExplodedNodeSet &Dst) {
  StmtNodeBuilder Bldr(Pred, Dst, *currBldrCtx);
  Bldr.generateNode(A, Pred, Pred->getState());
}

//===----------------------------------------------------------------------===//
// Visualization.
//===----------------------------------------------------------------------===//

#ifndef NDEBUG
static ExprEngine* GraphPrintCheckerState;
static SourceManager* GraphPrintSourceManager;

namespace llvm {
template<>
struct DOTGraphTraits<ExplodedNode*> :
  public DefaultDOTGraphTraits {

  DOTGraphTraits (bool isSimple=false) : DefaultDOTGraphTraits(isSimple) {}

  // FIXME: Since we do not cache error nodes in ExprEngine now, this does not
  // work.
  static std::string getNodeAttributes(const ExplodedNode *N, void*) {

#if 0
      // FIXME: Replace with a general scheme to tell if the node is
      // an error node.
    if (GraphPrintCheckerState->isImplicitNullDeref(N) ||
        GraphPrintCheckerState->isExplicitNullDeref(N) ||
        GraphPrintCheckerState->isUndefDeref(N) ||
        GraphPrintCheckerState->isUndefStore(N) ||
        GraphPrintCheckerState->isUndefControlFlow(N) ||
        GraphPrintCheckerState->isUndefResult(N) ||
        GraphPrintCheckerState->isBadCall(N) ||
        GraphPrintCheckerState->isUndefArg(N))
      return "color=\"red\",style=\"filled\"";

    if (GraphPrintCheckerState->isNoReturnCall(N))
      return "color=\"blue\",style=\"filled\"";
#endif
    return "";
  }

  static void printLocation(raw_ostream &Out, SourceLocation SLoc) {
    if (SLoc.isFileID()) {
      Out << "\\lline="
        << GraphPrintSourceManager->getExpansionLineNumber(SLoc)
        << " col="
        << GraphPrintSourceManager->getExpansionColumnNumber(SLoc)
        << "\\l";
    }
  }

  static std::string getNodeLabel(const ExplodedNode *N, void*){

    std::string sbuf;
    llvm::raw_string_ostream Out(sbuf);

    // Program Location.
    ProgramPoint Loc = N->getLocation();

    switch (Loc.getKind()) {
      case ProgramPoint::BlockEntranceKind: {
        Out << "Block Entrance: B"
            << Loc.castAs<BlockEntrance>().getBlock()->getBlockID();
        if (const NamedDecl *ND =
                    dyn_cast<NamedDecl>(Loc.getLocationContext()->getDecl())) {
          Out << " (";
          ND->printName(Out);
          Out << ")";
        }
        break;
      }

      case ProgramPoint::BlockExitKind:
        assert (false);
        break;

      case ProgramPoint::CallEnterKind:
        Out << "CallEnter";
        break;

      case ProgramPoint::CallExitBeginKind:
        Out << "CallExitBegin";
        break;

      case ProgramPoint::CallExitEndKind:
        Out << "CallExitEnd";
        break;

      case ProgramPoint::PostStmtPurgeDeadSymbolsKind:
        Out << "PostStmtPurgeDeadSymbols";
        break;

      case ProgramPoint::PreStmtPurgeDeadSymbolsKind:
        Out << "PreStmtPurgeDeadSymbols";
        break;

      case ProgramPoint::EpsilonKind:
        Out << "Epsilon Point";
        break;

      case ProgramPoint::PreImplicitCallKind: {
        ImplicitCallPoint PC = Loc.castAs<ImplicitCallPoint>();
        Out << "PreCall: ";

        // FIXME: Get proper printing options.
        PC.getDecl()->print(Out, LangOptions());
        printLocation(Out, PC.getLocation());
        break;
      }

      case ProgramPoint::PostImplicitCallKind: {
        ImplicitCallPoint PC = Loc.castAs<ImplicitCallPoint>();
        Out << "PostCall: ";

        // FIXME: Get proper printing options.
        PC.getDecl()->print(Out, LangOptions());
        printLocation(Out, PC.getLocation());
        break;
      }

      case ProgramPoint::PostInitializerKind: {
        Out << "PostInitializer: ";
        const CXXCtorInitializer *Init =
          Loc.castAs<PostInitializer>().getInitializer();
        if (const FieldDecl *FD = Init->getAnyMember())
          Out << *FD;
        else {
          QualType Ty = Init->getTypeSourceInfo()->getType();
          Ty = Ty.getLocalUnqualifiedType();
          LangOptions LO; // FIXME.
          Ty.print(Out, LO);
        }
        break;
      }

      case ProgramPoint::BlockEdgeKind: {
        const BlockEdge &E = Loc.castAs<BlockEdge>();
        Out << "Edge: (B" << E.getSrc()->getBlockID() << ", B"
            << E.getDst()->getBlockID()  << ')';

        if (const Stmt *T = E.getSrc()->getTerminator()) {
          SourceLocation SLoc = T->getLocStart();

          Out << "\\|Terminator: ";
          LangOptions LO; // FIXME.
          E.getSrc()->printTerminator(Out, LO);

          if (SLoc.isFileID()) {
            Out << "\\lline="
              << GraphPrintSourceManager->getExpansionLineNumber(SLoc)
              << " col="
              << GraphPrintSourceManager->getExpansionColumnNumber(SLoc);
          }

          if (isa<SwitchStmt>(T)) {
            const Stmt *Label = E.getDst()->getLabel();

            if (Label) {
              if (const CaseStmt *C = dyn_cast<CaseStmt>(Label)) {
                Out << "\\lcase ";
                LangOptions LO; // FIXME.
                if (C->getLHS())
                  C->getLHS()->printPretty(Out, nullptr, PrintingPolicy(LO));

                if (const Stmt *RHS = C->getRHS()) {
                  Out << " .. ";
                  RHS->printPretty(Out, nullptr, PrintingPolicy(LO));
                }

                Out << ":";
              }
              else {
                assert (isa<DefaultStmt>(Label));
                Out << "\\ldefault:";
              }
            }
            else
              Out << "\\l(implicit) default:";
          }
          else if (isa<IndirectGotoStmt>(T)) {
            // FIXME
          }
          else {
            Out << "\\lCondition: ";
            if (*E.getSrc()->succ_begin() == E.getDst())
              Out << "true";
            else
              Out << "false";
          }

          Out << "\\l";
        }

#if 0
          // FIXME: Replace with a general scheme to determine
          // the name of the check.
        if (GraphPrintCheckerState->isUndefControlFlow(N)) {
          Out << "\\|Control-flow based on\\lUndefined value.\\l";
        }
#endif
        break;
      }

      default: {
        const Stmt *S = Loc.castAs<StmtPoint>().getStmt();
        assert(S != nullptr && "Expecting non-null Stmt");

        Out << S->getStmtClassName() << ' ' << (const void*) S << ' ';
        LangOptions LO; // FIXME.
        S->printPretty(Out, nullptr, PrintingPolicy(LO));
        printLocation(Out, S->getLocStart());

        if (Loc.getAs<PreStmt>())
          Out << "\\lPreStmt\\l;";
        else if (Loc.getAs<PostLoad>())
          Out << "\\lPostLoad\\l;";
        else if (Loc.getAs<PostStore>())
          Out << "\\lPostStore\\l";
        else if (Loc.getAs<PostLValue>())
          Out << "\\lPostLValue\\l";

#if 0
          // FIXME: Replace with a general scheme to determine
          // the name of the check.
        if (GraphPrintCheckerState->isImplicitNullDeref(N))
          Out << "\\|Implicit-Null Dereference.\\l";
        else if (GraphPrintCheckerState->isExplicitNullDeref(N))
          Out << "\\|Explicit-Null Dereference.\\l";
        else if (GraphPrintCheckerState->isUndefDeref(N))
          Out << "\\|Dereference of undefialied value.\\l";
        else if (GraphPrintCheckerState->isUndefStore(N))
          Out << "\\|Store to Undefined Loc.";
        else if (GraphPrintCheckerState->isUndefResult(N))
          Out << "\\|Result of operation is undefined.";
        else if (GraphPrintCheckerState->isNoReturnCall(N))
          Out << "\\|Call to function marked \"noreturn\".";
        else if (GraphPrintCheckerState->isBadCall(N))
          Out << "\\|Call to NULL/Undefined.";
        else if (GraphPrintCheckerState->isUndefArg(N))
          Out << "\\|Argument in call is undefined";
#endif

        break;
      }
    }

    ProgramStateRef state = N->getState();
    Out << "\\|StateID: " << (const void*) state.get()
        << " NodeID: " << (const void*) N << "\\|";
    state->printDOT(Out);

    Out << "\\l";    

    if (const ProgramPointTag *tag = Loc.getTag()) {
      Out << "\\|Tag: " << tag->getTagDescription(); 
      Out << "\\l";
    }
    return Out.str();
  }
};
} // end llvm namespace
#endif

#ifndef NDEBUG
template <typename ITERATOR>
ExplodedNode *GetGraphNode(ITERATOR I) { return *I; }

template <> ExplodedNode*
GetGraphNode<llvm::DenseMap<ExplodedNode*, Expr*>::iterator>
  (llvm::DenseMap<ExplodedNode*, Expr*>::iterator I) {
  return I->first;
}
#endif

void ExprEngine::ViewGraph(bool trim) {
#ifndef NDEBUG
  if (trim) {
    std::vector<const ExplodedNode*> Src;

    // Flush any outstanding reports to make sure we cover all the nodes.
    // This does not cause them to get displayed.
    for (BugReporter::iterator I=BR.begin(), E=BR.end(); I!=E; ++I)
      const_cast<BugType*>(*I)->FlushReports(BR);

    // Iterate through the reports and get their nodes.
    for (BugReporter::EQClasses_iterator
           EI = BR.EQClasses_begin(), EE = BR.EQClasses_end(); EI != EE; ++EI) {
      ExplodedNode *N = const_cast<ExplodedNode*>(EI->begin()->getErrorNode());
      if (N) Src.push_back(N);
    }

    ViewGraph(Src);
  }
  else {
    GraphPrintCheckerState = this;
    GraphPrintSourceManager = &getContext().getSourceManager();

    llvm::ViewGraph(*G.roots_begin(), "ExprEngine");

    GraphPrintCheckerState = nullptr;
    GraphPrintSourceManager = nullptr;
  }
#endif
}

void ExprEngine::ViewGraph(ArrayRef<const ExplodedNode*> Nodes) {
#ifndef NDEBUG
  GraphPrintCheckerState = this;
  GraphPrintSourceManager = &getContext().getSourceManager();

  std::unique_ptr<ExplodedGraph> TrimmedG(G.trim(Nodes));

  if (!TrimmedG.get())
    llvm::errs() << "warning: Trimmed ExplodedGraph is empty.\n";
  else
    llvm::ViewGraph(*TrimmedG->roots_begin(), "TrimmedExprEngine");

  GraphPrintCheckerState = nullptr;
  GraphPrintSourceManager = nullptr;
#endif
}<|MERGE_RESOLUTION|>--- conflicted
+++ resolved
@@ -817,7 +817,6 @@
     case Stmt::OpaqueValueExprClass:
     case Stmt::AsTypeExprClass:
     case Stmt::AtomicExprClass:
-<<<<<<< HEAD
     case Stmt::UPCThreadExprClass:
     case Stmt::UPCMyThreadExprClass:
     case Stmt::UPCNotifyStmtClass:
@@ -825,11 +824,8 @@
     case Stmt::UPCBarrierStmtClass:
     case Stmt::UPCFenceStmtClass:
     case Stmt::UPCPragmaStmtClass:
-      // Fall through.
-=======
     case Stmt::CEANIndexExprClass:
     // Fall through.
->>>>>>> b2fc5b32
 
     // Cases we intentionally don't evaluate, since they don't need
     // to be explicitly evaluated.
