--- conflicted
+++ resolved
@@ -1505,11 +1505,7 @@
     DefinedSVal V = X.castAs<DefinedSVal>();
 
     ProgramStateRef StTrue, StFalse;
-<<<<<<< HEAD
-    tie(StTrue, StFalse) = PrevState->assume(V);
-=======
     std::tie(StTrue, StFalse) = PrevState->assume(V);
->>>>>>> cd7df602
 
     // Process the true branch.
     if (builder.isFeasible(true)) {
