//== MemRegion.cpp - Abstract memory regions for static analysis --*- C++ -*--//
//
//                     The LLVM Compiler Infrastructure
//
// This file is distributed under the University of Illinois Open Source
// License. See LICENSE.TXT for details.
//
//===----------------------------------------------------------------------===//
//
//  This file defines MemRegion and its subclasses.  MemRegion defines a
//  partially-typed abstraction of memory useful for path-sensitive dataflow
//  analyses.
//
//===----------------------------------------------------------------------===//

#include "clang/StaticAnalyzer/Core/PathSensitive/MemRegion.h"
#include "clang/AST/Attr.h"
#include "clang/AST/CharUnits.h"
#include "clang/AST/DeclObjC.h"
#include "clang/AST/RecordLayout.h"
#include "clang/Analysis/AnalysisContext.h"
#include "clang/Analysis/Support/BumpVector.h"
#include "clang/Basic/SourceManager.h"
#include "clang/StaticAnalyzer/Core/PathSensitive/SValBuilder.h"
#include "llvm/Support/raw_ostream.h"

using namespace clang;
using namespace ento;

//===----------------------------------------------------------------------===//
// MemRegion Construction.
//===----------------------------------------------------------------------===//

template<typename RegionTy> struct MemRegionManagerTrait;

template <typename RegionTy, typename A1>
RegionTy* MemRegionManager::getRegion(const A1 a1) {

  const typename MemRegionManagerTrait<RegionTy>::SuperRegionTy *superRegion =
  MemRegionManagerTrait<RegionTy>::getSuperRegion(*this, a1);

  llvm::FoldingSetNodeID ID;
  RegionTy::ProfileRegion(ID, a1, superRegion);
  void *InsertPos;
  RegionTy* R = cast_or_null<RegionTy>(Regions.FindNodeOrInsertPos(ID,
                                                                   InsertPos));

  if (!R) {
    R = (RegionTy*) A.Allocate<RegionTy>();
    new (R) RegionTy(a1, superRegion);
    Regions.InsertNode(R, InsertPos);
  }

  return R;
}

template <typename RegionTy, typename A1>
RegionTy* MemRegionManager::getSubRegion(const A1 a1,
                                         const MemRegion *superRegion) {
  llvm::FoldingSetNodeID ID;
  RegionTy::ProfileRegion(ID, a1, superRegion);
  void *InsertPos;
  RegionTy* R = cast_or_null<RegionTy>(Regions.FindNodeOrInsertPos(ID,
                                                                   InsertPos));

  if (!R) {
    R = (RegionTy*) A.Allocate<RegionTy>();
    new (R) RegionTy(a1, superRegion);
    Regions.InsertNode(R, InsertPos);
  }

  return R;
}

template <typename RegionTy, typename A1, typename A2>
RegionTy* MemRegionManager::getRegion(const A1 a1, const A2 a2) {

  const typename MemRegionManagerTrait<RegionTy>::SuperRegionTy *superRegion =
  MemRegionManagerTrait<RegionTy>::getSuperRegion(*this, a1, a2);

  llvm::FoldingSetNodeID ID;
  RegionTy::ProfileRegion(ID, a1, a2, superRegion);
  void *InsertPos;
  RegionTy* R = cast_or_null<RegionTy>(Regions.FindNodeOrInsertPos(ID,
                                                                   InsertPos));

  if (!R) {
    R = (RegionTy*) A.Allocate<RegionTy>();
    new (R) RegionTy(a1, a2, superRegion);
    Regions.InsertNode(R, InsertPos);
  }

  return R;
}

template <typename RegionTy, typename A1, typename A2>
RegionTy* MemRegionManager::getSubRegion(const A1 a1, const A2 a2,
                                         const MemRegion *superRegion) {

  llvm::FoldingSetNodeID ID;
  RegionTy::ProfileRegion(ID, a1, a2, superRegion);
  void *InsertPos;
  RegionTy* R = cast_or_null<RegionTy>(Regions.FindNodeOrInsertPos(ID,
                                                                   InsertPos));

  if (!R) {
    R = (RegionTy*) A.Allocate<RegionTy>();
    new (R) RegionTy(a1, a2, superRegion);
    Regions.InsertNode(R, InsertPos);
  }

  return R;
}

template <typename RegionTy, typename A1, typename A2, typename A3>
RegionTy* MemRegionManager::getSubRegion(const A1 a1, const A2 a2, const A3 a3,
                                         const MemRegion *superRegion) {

  llvm::FoldingSetNodeID ID;
  RegionTy::ProfileRegion(ID, a1, a2, a3, superRegion);
  void *InsertPos;
  RegionTy* R = cast_or_null<RegionTy>(Regions.FindNodeOrInsertPos(ID,
                                                                   InsertPos));

  if (!R) {
    R = (RegionTy*) A.Allocate<RegionTy>();
    new (R) RegionTy(a1, a2, a3, superRegion);
    Regions.InsertNode(R, InsertPos);
  }

  return R;
}

//===----------------------------------------------------------------------===//
// Object destruction.
//===----------------------------------------------------------------------===//

MemRegion::~MemRegion() {}

MemRegionManager::~MemRegionManager() {
  // All regions and their data are BumpPtrAllocated.  No need to call
  // their destructors.
}

//===----------------------------------------------------------------------===//
// Basic methods.
//===----------------------------------------------------------------------===//

bool SubRegion::isSubRegionOf(const MemRegion* R) const {
  const MemRegion* r = getSuperRegion();
  while (r != nullptr) {
    if (r == R)
      return true;
    if (const SubRegion* sr = dyn_cast<SubRegion>(r))
      r = sr->getSuperRegion();
    else
      break;
  }
  return false;
}

MemRegionManager* SubRegion::getMemRegionManager() const {
  const SubRegion* r = this;
  do {
    const MemRegion *superRegion = r->getSuperRegion();
    if (const SubRegion *sr = dyn_cast<SubRegion>(superRegion)) {
      r = sr;
      continue;
    }
    return superRegion->getMemRegionManager();
  } while (1);
}

const StackFrameContext *VarRegion::getStackFrame() const {
  const StackSpaceRegion *SSR = dyn_cast<StackSpaceRegion>(getMemorySpace());
  return SSR ? SSR->getStackFrame() : nullptr;
}

//===----------------------------------------------------------------------===//
// Region extents.
//===----------------------------------------------------------------------===//

DefinedOrUnknownSVal TypedValueRegion::getExtent(SValBuilder &svalBuilder) const {
  ASTContext &Ctx = svalBuilder.getContext();
  QualType T = getDesugaredValueType(Ctx);

  if (isa<VariableArrayType>(T))
    return nonloc::SymbolVal(svalBuilder.getSymbolManager().getExtentSymbol(this));
  if (T->isIncompleteType())
    return UnknownVal();

  CharUnits size = Ctx.getTypeSizeInChars(T);
  QualType sizeTy = svalBuilder.getArrayIndexType();
  return svalBuilder.makeIntVal(size.getQuantity(), sizeTy);
}

DefinedOrUnknownSVal FieldRegion::getExtent(SValBuilder &svalBuilder) const {
  // Force callers to deal with bitfields explicitly.
  if (getDecl()->isBitField())
    return UnknownVal();

  DefinedOrUnknownSVal Extent = DeclRegion::getExtent(svalBuilder);

  // A zero-length array at the end of a struct often stands for dynamically-
  // allocated extra memory.
  if (Extent.isZeroConstant()) {
    QualType T = getDesugaredValueType(svalBuilder.getContext());

    if (isa<ConstantArrayType>(T))
      return UnknownVal();
  }

  return Extent;
}

DefinedOrUnknownSVal AllocaRegion::getExtent(SValBuilder &svalBuilder) const {
  return nonloc::SymbolVal(svalBuilder.getSymbolManager().getExtentSymbol(this));
}

DefinedOrUnknownSVal SymbolicRegion::getExtent(SValBuilder &svalBuilder) const {
  return nonloc::SymbolVal(svalBuilder.getSymbolManager().getExtentSymbol(this));
}

DefinedOrUnknownSVal StringRegion::getExtent(SValBuilder &svalBuilder) const {
  return svalBuilder.makeIntVal(getStringLiteral()->getByteLength()+1,
                                svalBuilder.getArrayIndexType());
}

ObjCIvarRegion::ObjCIvarRegion(const ObjCIvarDecl *ivd, const MemRegion* sReg)
  : DeclRegion(ivd, sReg, ObjCIvarRegionKind) {}

const ObjCIvarDecl *ObjCIvarRegion::getDecl() const {
  return cast<ObjCIvarDecl>(D);
}

QualType ObjCIvarRegion::getValueType() const {
  return getDecl()->getType();
}

QualType CXXBaseObjectRegion::getValueType() const {
  return QualType(getDecl()->getTypeForDecl(), 0);
}

//===----------------------------------------------------------------------===//
// FoldingSet profiling.
//===----------------------------------------------------------------------===//

void MemSpaceRegion::Profile(llvm::FoldingSetNodeID& ID) const {
  ID.AddInteger((unsigned)getKind());
}

void StackSpaceRegion::Profile(llvm::FoldingSetNodeID &ID) const {
  ID.AddInteger((unsigned)getKind());
  ID.AddPointer(getStackFrame());
}

void StaticGlobalSpaceRegion::Profile(llvm::FoldingSetNodeID &ID) const {
  ID.AddInteger((unsigned)getKind());
  ID.AddPointer(getCodeRegion());
}

void StringRegion::ProfileRegion(llvm::FoldingSetNodeID& ID,
                                 const StringLiteral* Str,
                                 const MemRegion* superRegion) {
  ID.AddInteger((unsigned) StringRegionKind);
  ID.AddPointer(Str);
  ID.AddPointer(superRegion);
}

void ObjCStringRegion::ProfileRegion(llvm::FoldingSetNodeID& ID,
                                     const ObjCStringLiteral* Str,
                                     const MemRegion* superRegion) {
  ID.AddInteger((unsigned) ObjCStringRegionKind);
  ID.AddPointer(Str);
  ID.AddPointer(superRegion);
}

void AllocaRegion::ProfileRegion(llvm::FoldingSetNodeID& ID,
                                 const Expr *Ex, unsigned cnt,
                                 const MemRegion *superRegion) {
  ID.AddInteger((unsigned) AllocaRegionKind);
  ID.AddPointer(Ex);
  ID.AddInteger(cnt);
  ID.AddPointer(superRegion);
}

void AllocaRegion::Profile(llvm::FoldingSetNodeID& ID) const {
  ProfileRegion(ID, Ex, Cnt, superRegion);
}

void CompoundLiteralRegion::Profile(llvm::FoldingSetNodeID& ID) const {
  CompoundLiteralRegion::ProfileRegion(ID, CL, superRegion);
}

void CompoundLiteralRegion::ProfileRegion(llvm::FoldingSetNodeID& ID,
                                          const CompoundLiteralExpr *CL,
                                          const MemRegion* superRegion) {
  ID.AddInteger((unsigned) CompoundLiteralRegionKind);
  ID.AddPointer(CL);
  ID.AddPointer(superRegion);
}

void CXXThisRegion::ProfileRegion(llvm::FoldingSetNodeID &ID,
                                  const PointerType *PT,
                                  const MemRegion *sRegion) {
  ID.AddInteger((unsigned) CXXThisRegionKind);
  ID.AddPointer(PT);
  ID.AddPointer(sRegion);
}

void CXXThisRegion::Profile(llvm::FoldingSetNodeID &ID) const {
  CXXThisRegion::ProfileRegion(ID, ThisPointerTy, superRegion);
}

void ObjCIvarRegion::ProfileRegion(llvm::FoldingSetNodeID& ID,
                                   const ObjCIvarDecl *ivd,
                                   const MemRegion* superRegion) {
  DeclRegion::ProfileRegion(ID, ivd, superRegion, ObjCIvarRegionKind);
}

void DeclRegion::ProfileRegion(llvm::FoldingSetNodeID& ID, const Decl *D,
                               const MemRegion* superRegion, Kind k) {
  ID.AddInteger((unsigned) k);
  ID.AddPointer(D);
  ID.AddPointer(superRegion);
}

void DeclRegion::Profile(llvm::FoldingSetNodeID& ID) const {
  DeclRegion::ProfileRegion(ID, D, superRegion, getKind());
}

void VarRegion::Profile(llvm::FoldingSetNodeID &ID) const {
  VarRegion::ProfileRegion(ID, getDecl(), superRegion);
}

void SymbolicRegion::ProfileRegion(llvm::FoldingSetNodeID& ID, SymbolRef sym,
                                   const MemRegion *sreg) {
  ID.AddInteger((unsigned) MemRegion::SymbolicRegionKind);
  ID.Add(sym);
  ID.AddPointer(sreg);
}

void SymbolicRegion::Profile(llvm::FoldingSetNodeID& ID) const {
  SymbolicRegion::ProfileRegion(ID, sym, getSuperRegion());
}

void ElementRegion::ProfileRegion(llvm::FoldingSetNodeID& ID,
                                  QualType ElementType, SVal Idx,
                                  const MemRegion* superRegion) {
  ID.AddInteger(MemRegion::ElementRegionKind);
  ID.Add(ElementType);
  ID.AddPointer(superRegion);
  Idx.Profile(ID);
}

void ElementRegion::Profile(llvm::FoldingSetNodeID& ID) const {
  ElementRegion::ProfileRegion(ID, ElementType, Index, superRegion);
}

void FunctionTextRegion::ProfileRegion(llvm::FoldingSetNodeID& ID,
                                       const NamedDecl *FD,
                                       const MemRegion*) {
  ID.AddInteger(MemRegion::FunctionTextRegionKind);
  ID.AddPointer(FD);
}

void FunctionTextRegion::Profile(llvm::FoldingSetNodeID& ID) const {
  FunctionTextRegion::ProfileRegion(ID, FD, superRegion);
}

void BlockTextRegion::ProfileRegion(llvm::FoldingSetNodeID& ID,
                                    const BlockDecl *BD, CanQualType,
                                    const AnalysisDeclContext *AC,
                                    const MemRegion*) {
  ID.AddInteger(MemRegion::BlockTextRegionKind);
  ID.AddPointer(BD);
}

void BlockTextRegion::Profile(llvm::FoldingSetNodeID& ID) const {
  BlockTextRegion::ProfileRegion(ID, BD, locTy, AC, superRegion);
}

void BlockDataRegion::ProfileRegion(llvm::FoldingSetNodeID& ID,
                                    const BlockTextRegion *BC,
                                    const LocationContext *LC,
                                    unsigned BlkCount,
                                    const MemRegion *sReg) {
  ID.AddInteger(MemRegion::BlockDataRegionKind);
  ID.AddPointer(BC);
  ID.AddPointer(LC);
  ID.AddInteger(BlkCount);
  ID.AddPointer(sReg);
}

void BlockDataRegion::Profile(llvm::FoldingSetNodeID& ID) const {
  BlockDataRegion::ProfileRegion(ID, BC, LC, BlockCount, getSuperRegion());
}

void CXXTempObjectRegion::ProfileRegion(llvm::FoldingSetNodeID &ID,
                                        Expr const *Ex,
                                        const MemRegion *sReg) {
  ID.AddPointer(Ex);
  ID.AddPointer(sReg);
}

void CXXTempObjectRegion::Profile(llvm::FoldingSetNodeID &ID) const {
  ProfileRegion(ID, Ex, getSuperRegion());
}

void CXXBaseObjectRegion::ProfileRegion(llvm::FoldingSetNodeID &ID,
                                        const CXXRecordDecl *RD,
                                        bool IsVirtual,
                                        const MemRegion *SReg) {
  ID.AddPointer(RD);
  ID.AddBoolean(IsVirtual);
  ID.AddPointer(SReg);
}

void CXXBaseObjectRegion::Profile(llvm::FoldingSetNodeID &ID) const {
  ProfileRegion(ID, getDecl(), isVirtual(), superRegion);
}

//===----------------------------------------------------------------------===//
// Region anchors.
//===----------------------------------------------------------------------===//

void GlobalsSpaceRegion::anchor() { }
void HeapSpaceRegion::anchor() { }
void UnknownSpaceRegion::anchor() { }
void StackLocalsSpaceRegion::anchor() { }
void StackArgumentsSpaceRegion::anchor() { }
void TypedRegion::anchor() { }
void TypedValueRegion::anchor() { }
void CodeTextRegion::anchor() { }
void SubRegion::anchor() { }

//===----------------------------------------------------------------------===//
// Region pretty-printing.
//===----------------------------------------------------------------------===//

void MemRegion::dump() const {
  dumpToStream(llvm::errs());
}

std::string MemRegion::getString() const {
  std::string s;
  llvm::raw_string_ostream os(s);
  dumpToStream(os);
  return os.str();
}

void MemRegion::dumpToStream(raw_ostream &os) const {
  os << "<Unknown Region>";
}

void AllocaRegion::dumpToStream(raw_ostream &os) const {
  os << "alloca{" << (const void*) Ex << ',' << Cnt << '}';
}

void FunctionTextRegion::dumpToStream(raw_ostream &os) const {
  os << "code{" << getDecl()->getDeclName().getAsString() << '}';
}

void BlockTextRegion::dumpToStream(raw_ostream &os) const {
  os << "block_code{" << (const void*) this << '}';
}

void BlockDataRegion::dumpToStream(raw_ostream &os) const {
  os << "block_data{" << BC;
  os << "; ";
  for (BlockDataRegion::referenced_vars_iterator
         I = referenced_vars_begin(),
         E = referenced_vars_end(); I != E; ++I)
    os << "(" << I.getCapturedRegion() << "," <<
                 I.getOriginalRegion() << ") ";
  os << '}';
}

void CompoundLiteralRegion::dumpToStream(raw_ostream &os) const {
  // FIXME: More elaborate pretty-printing.
  os << "{ " << (const void*) CL <<  " }";
}

void CXXTempObjectRegion::dumpToStream(raw_ostream &os) const {
  os << "temp_object{" << getValueType().getAsString() << ','
     << (const void*) Ex << '}';
}

void CXXBaseObjectRegion::dumpToStream(raw_ostream &os) const {
  os << "base{" << superRegion << ',' << getDecl()->getName() << '}';
}

void CXXThisRegion::dumpToStream(raw_ostream &os) const {
  os << "this";
}

void ElementRegion::dumpToStream(raw_ostream &os) const {
  os << "element{" << superRegion << ','
     << Index << ',' << getElementType().getAsString() << '}';
}

void FieldRegion::dumpToStream(raw_ostream &os) const {
  os << superRegion << "->" << *getDecl();
}

void ObjCIvarRegion::dumpToStream(raw_ostream &os) const {
  os << "ivar{" << superRegion << ',' << *getDecl() << '}';
}

void StringRegion::dumpToStream(raw_ostream &os) const {
  assert(Str != nullptr && "Expecting non-null StringLiteral");
  Str->printPretty(os, nullptr, PrintingPolicy(getContext().getLangOpts()));
}

void ObjCStringRegion::dumpToStream(raw_ostream &os) const {
  assert(Str != nullptr && "Expecting non-null ObjCStringLiteral");
  Str->printPretty(os, nullptr, PrintingPolicy(getContext().getLangOpts()));
}

void SymbolicRegion::dumpToStream(raw_ostream &os) const {
  os << "SymRegion{" << sym << '}';
}

void VarRegion::dumpToStream(raw_ostream &os) const {
  os << *cast<VarDecl>(D);
}

void RegionRawOffset::dump() const {
  dumpToStream(llvm::errs());
}

void RegionRawOffset::dumpToStream(raw_ostream &os) const {
  os << "raw_offset{" << getRegion() << ',' << getOffset().getQuantity() << '}';
}

void StaticGlobalSpaceRegion::dumpToStream(raw_ostream &os) const {
  os << "StaticGlobalsMemSpace{" << CR << '}';
}

void GlobalInternalSpaceRegion::dumpToStream(raw_ostream &os) const {
  os << "GlobalInternalSpaceRegion";
}

void GlobalSystemSpaceRegion::dumpToStream(raw_ostream &os) const {
  os << "GlobalSystemSpaceRegion";
}

void GlobalImmutableSpaceRegion::dumpToStream(raw_ostream &os) const {
  os << "GlobalImmutableSpaceRegion";
}

void HeapSpaceRegion::dumpToStream(raw_ostream &os) const {
  os << "HeapSpaceRegion";
}

void UnknownSpaceRegion::dumpToStream(raw_ostream &os) const {
  os << "UnknownSpaceRegion";
}

void StackArgumentsSpaceRegion::dumpToStream(raw_ostream &os) const {
  os << "StackArgumentsSpaceRegion";
}

void StackLocalsSpaceRegion::dumpToStream(raw_ostream &os) const {
  os << "StackLocalsSpaceRegion";
}

bool MemRegion::canPrintPretty() const {
  return canPrintPrettyAsExpr();
}

bool MemRegion::canPrintPrettyAsExpr() const {
  return false;
}

void MemRegion::printPretty(raw_ostream &os) const {
  assert(canPrintPretty() && "This region cannot be printed pretty.");
  os << "'";
  printPrettyAsExpr(os);
  os << "'";
  return;
}

void MemRegion::printPrettyAsExpr(raw_ostream &os) const {
  llvm_unreachable("This region cannot be printed pretty.");
  return;
}

bool VarRegion::canPrintPrettyAsExpr() const {
  return true;
}

void VarRegion::printPrettyAsExpr(raw_ostream &os) const {
  os << getDecl()->getName();
}

bool ObjCIvarRegion::canPrintPrettyAsExpr() const {
  return true;
}

void ObjCIvarRegion::printPrettyAsExpr(raw_ostream &os) const {
  os << getDecl()->getName();
}

bool FieldRegion::canPrintPretty() const {
  return true;
}

bool FieldRegion::canPrintPrettyAsExpr() const {
  return superRegion->canPrintPrettyAsExpr();
}

void FieldRegion::printPrettyAsExpr(raw_ostream &os) const {
  assert(canPrintPrettyAsExpr());
  superRegion->printPrettyAsExpr(os);
  os << "." << getDecl()->getName();
}

void FieldRegion::printPretty(raw_ostream &os) const {
  if (canPrintPrettyAsExpr()) {
    os << "\'";
    printPrettyAsExpr(os);
    os << "'";
  } else {
    os << "field " << "\'" << getDecl()->getName() << "'";
  }
  return;
}

bool CXXBaseObjectRegion::canPrintPrettyAsExpr() const {
  return superRegion->canPrintPrettyAsExpr();
}

void CXXBaseObjectRegion::printPrettyAsExpr(raw_ostream &os) const {
  superRegion->printPrettyAsExpr(os);
}

//===----------------------------------------------------------------------===//
// MemRegionManager methods.
//===----------------------------------------------------------------------===//

template <typename REG>
const REG *MemRegionManager::LazyAllocate(REG*& region) {
  if (!region) {
    region = (REG*) A.Allocate<REG>();
    new (region) REG(this);
  }

  return region;
}

template <typename REG, typename ARG>
const REG *MemRegionManager::LazyAllocate(REG*& region, ARG a) {
  if (!region) {
    region = (REG*) A.Allocate<REG>();
    new (region) REG(this, a);
  }

  return region;
}

const StackLocalsSpaceRegion*
MemRegionManager::getStackLocalsRegion(const StackFrameContext *STC) {
  assert(STC);
  StackLocalsSpaceRegion *&R = StackLocalsSpaceRegions[STC];

  if (R)
    return R;

  R = A.Allocate<StackLocalsSpaceRegion>();
  new (R) StackLocalsSpaceRegion(this, STC);
  return R;
}

const StackArgumentsSpaceRegion *
MemRegionManager::getStackArgumentsRegion(const StackFrameContext *STC) {
  assert(STC);
  StackArgumentsSpaceRegion *&R = StackArgumentsSpaceRegions[STC];

  if (R)
    return R;

  R = A.Allocate<StackArgumentsSpaceRegion>();
  new (R) StackArgumentsSpaceRegion(this, STC);
  return R;
}

const GlobalsSpaceRegion
*MemRegionManager::getGlobalsRegion(MemRegion::Kind K,
                                    const CodeTextRegion *CR) {
  if (!CR) {
    if (K == MemRegion::GlobalSystemSpaceRegionKind)
      return LazyAllocate(SystemGlobals);
    if (K == MemRegion::GlobalImmutableSpaceRegionKind)
      return LazyAllocate(ImmutableGlobals);
    assert(K == MemRegion::GlobalInternalSpaceRegionKind);
    return LazyAllocate(InternalGlobals);
  }

  assert(K == MemRegion::StaticGlobalSpaceRegionKind);
  StaticGlobalSpaceRegion *&R = StaticsGlobalSpaceRegions[CR];
  if (R)
    return R;

  R = A.Allocate<StaticGlobalSpaceRegion>();
  new (R) StaticGlobalSpaceRegion(this, CR);
  return R;
}

const HeapSpaceRegion *MemRegionManager::getHeapRegion() {
  return LazyAllocate(heap);
}

const MemSpaceRegion *MemRegionManager::getUnknownRegion() {
  return LazyAllocate(unknown);
}

const MemSpaceRegion *MemRegionManager::getCodeRegion() {
  return LazyAllocate(code);
}

//===----------------------------------------------------------------------===//
// Constructing regions.
//===----------------------------------------------------------------------===//
const StringRegion* MemRegionManager::getStringRegion(const StringLiteral* Str){
  return getSubRegion<StringRegion>(Str, getGlobalsRegion());
}

const ObjCStringRegion *
MemRegionManager::getObjCStringRegion(const ObjCStringLiteral* Str){
  return getSubRegion<ObjCStringRegion>(Str, getGlobalsRegion());
}

/// Look through a chain of LocationContexts to either find the
/// StackFrameContext that matches a DeclContext, or find a VarRegion
/// for a variable captured by a block.
static llvm::PointerUnion<const StackFrameContext *, const VarRegion *>
getStackOrCaptureRegionForDeclContext(const LocationContext *LC,
                                      const DeclContext *DC,
                                      const VarDecl *VD) {
  while (LC) {
    if (const StackFrameContext *SFC = dyn_cast<StackFrameContext>(LC)) {
      if (cast<DeclContext>(SFC->getDecl()) == DC)
        return SFC;
    }
    if (const BlockInvocationContext *BC =
        dyn_cast<BlockInvocationContext>(LC)) {
      const BlockDataRegion *BR =
        static_cast<const BlockDataRegion*>(BC->getContextData());
      // FIXME: This can be made more efficient.
      for (BlockDataRegion::referenced_vars_iterator
           I = BR->referenced_vars_begin(),
           E = BR->referenced_vars_end(); I != E; ++I) {
        if (const VarRegion *VR = dyn_cast<VarRegion>(I.getOriginalRegion()))
          if (VR->getDecl() == VD)
            return cast<VarRegion>(I.getCapturedRegion());
      }
    }
    
    LC = LC->getParent();
  }
  return (const StackFrameContext *)nullptr;
}

const VarRegion* MemRegionManager::getVarRegion(const VarDecl *D,
                                                const LocationContext *LC) {
  const MemRegion *sReg = nullptr;

  if (D->hasGlobalStorage() && !D->isStaticLocal()) {

    // First handle the globals defined in system headers.
    if (C.getSourceManager().isInSystemHeader(D->getLocation())) {
      // Whitelist the system globals which often DO GET modified, assume the
      // rest are immutable.
      if (D->getName().find("errno") != StringRef::npos)
        sReg = getGlobalsRegion(MemRegion::GlobalSystemSpaceRegionKind);
      else
        sReg = getGlobalsRegion(MemRegion::GlobalImmutableSpaceRegionKind);

    // Treat other globals as GlobalInternal unless they are constants.
    } else {
      QualType GQT = D->getType();
      const Type *GT = GQT.getTypePtrOrNull();
      // TODO: We could walk the complex types here and see if everything is
      // constified.
      if (GT && GQT.isConstQualified() && GT->isArithmeticType())
        sReg = getGlobalsRegion(MemRegion::GlobalImmutableSpaceRegionKind);
      else
        sReg = getGlobalsRegion();
    }
  
  // Finally handle static locals.  
  } else {
    // FIXME: Once we implement scope handling, we will need to properly lookup
    // 'D' to the proper LocationContext.
    const DeclContext *DC = D->getDeclContext();
    llvm::PointerUnion<const StackFrameContext *, const VarRegion *> V =
      getStackOrCaptureRegionForDeclContext(LC, DC, D);
    
    if (V.is<const VarRegion*>())
      return V.get<const VarRegion*>();
    
    const StackFrameContext *STC = V.get<const StackFrameContext*>();

    if (!STC)
      sReg = getUnknownRegion();
    else {
      if (D->hasLocalStorage()) {
        sReg = isa<ParmVarDecl>(D) || isa<ImplicitParamDecl>(D)
               ? static_cast<const MemRegion*>(getStackArgumentsRegion(STC))
               : static_cast<const MemRegion*>(getStackLocalsRegion(STC));
      }
      else {
        assert(D->isStaticLocal());
        const Decl *STCD = STC->getDecl();
        if (isa<FunctionDecl>(STCD) || isa<ObjCMethodDecl>(STCD))
          sReg = getGlobalsRegion(MemRegion::StaticGlobalSpaceRegionKind,
                                  getFunctionTextRegion(cast<NamedDecl>(STCD)));
        else if (const BlockDecl *BD = dyn_cast<BlockDecl>(STCD)) {
          // FIXME: The fallback type here is totally bogus -- though it should
          // never be queried, it will prevent uniquing with the real
          // BlockTextRegion. Ideally we'd fix the AST so that we always had a
          // signature.
          QualType T;
          if (const TypeSourceInfo *TSI = BD->getSignatureAsWritten())
            T = TSI->getType();
          else
            T = getContext().getFunctionNoProtoType(getContext().VoidTy);
          
          const BlockTextRegion *BTR =
            getBlockTextRegion(BD, C.getCanonicalType(T),
                               STC->getAnalysisDeclContext());
          sReg = getGlobalsRegion(MemRegion::StaticGlobalSpaceRegionKind,
                                  BTR);
        }
        else {
          sReg = getGlobalsRegion();
        }
      }
    }
  }

  return getSubRegion<VarRegion>(D, sReg);
}

const VarRegion *MemRegionManager::getVarRegion(const VarDecl *D,
                                                const MemRegion *superR) {
  return getSubRegion<VarRegion>(D, superR);
}

const BlockDataRegion *
MemRegionManager::getBlockDataRegion(const BlockTextRegion *BC,
                                     const LocationContext *LC,
                                     unsigned blockCount) {
<<<<<<< HEAD
  const MemRegion *sReg = 0;
=======
  const MemRegion *sReg = nullptr;
>>>>>>> cd7df602
  const BlockDecl *BD = BC->getDecl();
  if (!BD->hasCaptures()) {
    // This handles 'static' blocks.
    sReg = getGlobalsRegion(MemRegion::GlobalImmutableSpaceRegionKind);
  }
  else {
    if (LC) {
      // FIXME: Once we implement scope handling, we want the parent region
      // to be the scope.
      const StackFrameContext *STC = LC->getCurrentStackFrame();
      assert(STC);
      sReg = getStackLocalsRegion(STC);
    }
    else {
      // We allow 'LC' to be NULL for cases where want BlockDataRegions
      // without context-sensitivity.
      sReg = getUnknownRegion();
    }
  }

  return getSubRegion<BlockDataRegion>(BC, LC, blockCount, sReg);
}

const CXXTempObjectRegion *
MemRegionManager::getCXXStaticTempObjectRegion(const Expr *Ex) {
  return getSubRegion<CXXTempObjectRegion>(
      Ex, getGlobalsRegion(MemRegion::GlobalInternalSpaceRegionKind, nullptr));
}

const CompoundLiteralRegion*
MemRegionManager::getCompoundLiteralRegion(const CompoundLiteralExpr *CL,
                                           const LocationContext *LC) {

  const MemRegion *sReg = nullptr;

  if (CL->isFileScope())
    sReg = getGlobalsRegion();
  else {
    const StackFrameContext *STC = LC->getCurrentStackFrame();
    assert(STC);
    sReg = getStackLocalsRegion(STC);
  }

  return getSubRegion<CompoundLiteralRegion>(CL, sReg);
}

const ElementRegion*
MemRegionManager::getElementRegion(QualType elementType, NonLoc Idx,
                                   const MemRegion* superRegion,
                                   ASTContext &Ctx){

  QualType T = Ctx.getCanonicalType(elementType).getUnqualifiedType();

  llvm::FoldingSetNodeID ID;
  ElementRegion::ProfileRegion(ID, T, Idx, superRegion);

  void *InsertPos;
  MemRegion* data = Regions.FindNodeOrInsertPos(ID, InsertPos);
  ElementRegion* R = cast_or_null<ElementRegion>(data);

  if (!R) {
    R = (ElementRegion*) A.Allocate<ElementRegion>();
    new (R) ElementRegion(T, Idx, superRegion);
    Regions.InsertNode(R, InsertPos);
  }

  return R;
}

const FunctionTextRegion *
MemRegionManager::getFunctionTextRegion(const NamedDecl *FD) {
  return getSubRegion<FunctionTextRegion>(FD, getCodeRegion());
}

const BlockTextRegion *
MemRegionManager::getBlockTextRegion(const BlockDecl *BD, CanQualType locTy,
                                     AnalysisDeclContext *AC) {
  return getSubRegion<BlockTextRegion>(BD, locTy, AC, getCodeRegion());
}


/// getSymbolicRegion - Retrieve or create a "symbolic" memory region.
const SymbolicRegion *MemRegionManager::getSymbolicRegion(SymbolRef sym) {
  return getSubRegion<SymbolicRegion>(sym, getUnknownRegion());
}

const SymbolicRegion *MemRegionManager::getSymbolicHeapRegion(SymbolRef Sym) {
  return getSubRegion<SymbolicRegion>(Sym, getHeapRegion());
}

const FieldRegion*
MemRegionManager::getFieldRegion(const FieldDecl *d,
                                 const MemRegion* superRegion){
  return getSubRegion<FieldRegion>(d, superRegion);
}

const ObjCIvarRegion*
MemRegionManager::getObjCIvarRegion(const ObjCIvarDecl *d,
                                    const MemRegion* superRegion) {
  return getSubRegion<ObjCIvarRegion>(d, superRegion);
}

const CXXTempObjectRegion*
MemRegionManager::getCXXTempObjectRegion(Expr const *E,
                                         LocationContext const *LC) {
  const StackFrameContext *SFC = LC->getCurrentStackFrame();
  assert(SFC);
  return getSubRegion<CXXTempObjectRegion>(E, getStackLocalsRegion(SFC));
}

/// Checks whether \p BaseClass is a valid virtual or direct non-virtual base
/// class of the type of \p Super.
static bool isValidBaseClass(const CXXRecordDecl *BaseClass,
                             const TypedValueRegion *Super,
                             bool IsVirtual) {
  BaseClass = BaseClass->getCanonicalDecl();

  const CXXRecordDecl *Class = Super->getValueType()->getAsCXXRecordDecl();
  if (!Class)
    return true;

  if (IsVirtual)
    return Class->isVirtuallyDerivedFrom(BaseClass);

  for (const auto &I : Class->bases()) {
    if (I.getType()->getAsCXXRecordDecl()->getCanonicalDecl() == BaseClass)
      return true;
  }

  return false;
}

const CXXBaseObjectRegion *
MemRegionManager::getCXXBaseObjectRegion(const CXXRecordDecl *RD,
                                         const MemRegion *Super,
                                         bool IsVirtual) {
  if (isa<TypedValueRegion>(Super)) {
    assert(isValidBaseClass(RD, dyn_cast<TypedValueRegion>(Super), IsVirtual));
    (void)&isValidBaseClass;

    if (IsVirtual) {
      // Virtual base regions should not be layered, since the layout rules
      // are different.
      while (const CXXBaseObjectRegion *Base =
               dyn_cast<CXXBaseObjectRegion>(Super)) {
        Super = Base->getSuperRegion();
      }
      assert(Super && !isa<MemSpaceRegion>(Super));
    }
  }

  return getSubRegion<CXXBaseObjectRegion>(RD, IsVirtual, Super);
}

const CXXThisRegion*
MemRegionManager::getCXXThisRegion(QualType thisPointerTy,
                                   const LocationContext *LC) {
  const StackFrameContext *STC = LC->getCurrentStackFrame();
  assert(STC);
  const PointerType *PT = thisPointerTy->getAs<PointerType>();
  assert(PT);
  return getSubRegion<CXXThisRegion>(PT, getStackArgumentsRegion(STC));
}

const AllocaRegion*
MemRegionManager::getAllocaRegion(const Expr *E, unsigned cnt,
                                  const LocationContext *LC) {
  const StackFrameContext *STC = LC->getCurrentStackFrame();
  assert(STC);
  return getSubRegion<AllocaRegion>(E, cnt, getStackLocalsRegion(STC));
}

const MemSpaceRegion *MemRegion::getMemorySpace() const {
  const MemRegion *R = this;
  const SubRegion* SR = dyn_cast<SubRegion>(this);

  while (SR) {
    R = SR->getSuperRegion();
    SR = dyn_cast<SubRegion>(R);
  }

  return dyn_cast<MemSpaceRegion>(R);
}

bool MemRegion::hasStackStorage() const {
  return isa<StackSpaceRegion>(getMemorySpace());
}

bool MemRegion::hasStackNonParametersStorage() const {
  return isa<StackLocalsSpaceRegion>(getMemorySpace());
}

bool MemRegion::hasStackParametersStorage() const {
  return isa<StackArgumentsSpaceRegion>(getMemorySpace());
}

bool MemRegion::hasGlobalsOrParametersStorage() const {
  const MemSpaceRegion *MS = getMemorySpace();
  return isa<StackArgumentsSpaceRegion>(MS) ||
         isa<GlobalsSpaceRegion>(MS);
}

// getBaseRegion strips away all elements and fields, and get the base region
// of them.
const MemRegion *MemRegion::getBaseRegion() const {
  const MemRegion *R = this;
  while (true) {
    switch (R->getKind()) {
      case MemRegion::ElementRegionKind:
      case MemRegion::FieldRegionKind:
      case MemRegion::ObjCIvarRegionKind:
      case MemRegion::CXXBaseObjectRegionKind:
        R = cast<SubRegion>(R)->getSuperRegion();
        continue;
      default:
        break;
    }
    break;
  }
  return R;
}

bool MemRegion::isSubRegionOf(const MemRegion *R) const {
  return false;
}

//===----------------------------------------------------------------------===//
// View handling.
//===----------------------------------------------------------------------===//

const MemRegion *MemRegion::StripCasts(bool StripBaseCasts) const {
  const MemRegion *R = this;
  while (true) {
    switch (R->getKind()) {
    case ElementRegionKind: {
      const ElementRegion *ER = cast<ElementRegion>(R);
      if (!ER->getIndex().isZeroConstant())
        return R;
      R = ER->getSuperRegion();
      break;
    }
    case CXXBaseObjectRegionKind:
      if (!StripBaseCasts)
        return R;
      R = cast<CXXBaseObjectRegion>(R)->getSuperRegion();
      break;
    default:
      return R;
    }
  }
}

const SymbolicRegion *MemRegion::getSymbolicBase() const {
  const SubRegion *SubR = dyn_cast<SubRegion>(this);

  while (SubR) {
    if (const SymbolicRegion *SymR = dyn_cast<SymbolicRegion>(SubR))
      return SymR;
    SubR = dyn_cast<SubRegion>(SubR->getSuperRegion());
  }
  return nullptr;
}

// FIXME: Merge with the implementation of the same method in Store.cpp
static bool IsCompleteType(ASTContext &Ctx, QualType Ty) {
  if (const RecordType *RT = Ty->getAs<RecordType>()) {
    const RecordDecl *D = RT->getDecl();
    if (!D->getDefinition())
      return false;
  }

  return true;
}

RegionRawOffset ElementRegion::getAsArrayOffset() const {
  CharUnits offset = CharUnits::Zero();
  const ElementRegion *ER = this;
  const MemRegion *superR = nullptr;
  ASTContext &C = getContext();

  // FIXME: Handle multi-dimensional arrays.

  while (ER) {
    superR = ER->getSuperRegion();

    // FIXME: generalize to symbolic offsets.
    SVal index = ER->getIndex();
    if (Optional<nonloc::ConcreteInt> CI = index.getAs<nonloc::ConcreteInt>()) {
      // Update the offset.
      int64_t i = CI->getValue().getSExtValue();

      if (i != 0) {
        QualType elemType = ER->getElementType();

        // If we are pointing to an incomplete type, go no further.
        if (!IsCompleteType(C, elemType)) {
          superR = ER;
          break;
        }

        CharUnits size = C.getTypeSizeInChars(elemType);
        offset += (i * size);
      }

      // Go to the next ElementRegion (if any).
      ER = dyn_cast<ElementRegion>(superR);
      continue;
    }

    return nullptr;
  }

  assert(superR && "super region cannot be NULL");
  return RegionRawOffset(superR, offset);
}


/// Returns true if \p Base is an immediate base class of \p Child
static bool isImmediateBase(const CXXRecordDecl *Child,
                            const CXXRecordDecl *Base) {
  // Note that we do NOT canonicalize the base class here, because
  // ASTRecordLayout doesn't either. If that leads us down the wrong path,
  // so be it; at least we won't crash.
  for (const auto &I : Child->bases()) {
    if (I.getType()->getAsCXXRecordDecl() == Base)
      return true;
  }

  return false;
}

RegionOffset MemRegion::getAsOffset() const {
  const MemRegion *R = this;
  const MemRegion *SymbolicOffsetBase = nullptr;
  int64_t Offset = 0;

  while (1) {
    switch (R->getKind()) {
    case GenericMemSpaceRegionKind:
    case StackLocalsSpaceRegionKind:
    case StackArgumentsSpaceRegionKind:
    case HeapSpaceRegionKind:
    case UnknownSpaceRegionKind:
    case StaticGlobalSpaceRegionKind:
    case GlobalInternalSpaceRegionKind:
    case GlobalSystemSpaceRegionKind:
    case GlobalImmutableSpaceRegionKind:
      // Stores can bind directly to a region space to set a default value.
      assert(Offset == 0 && !SymbolicOffsetBase);
      goto Finish;

    case FunctionTextRegionKind:
    case BlockTextRegionKind:
    case BlockDataRegionKind:
      // These will never have bindings, but may end up having values requested
      // if the user does some strange casting.
      if (Offset != 0)
        SymbolicOffsetBase = R;
      goto Finish;

    case SymbolicRegionKind:
    case AllocaRegionKind:
    case CompoundLiteralRegionKind:
    case CXXThisRegionKind:
    case StringRegionKind:
    case ObjCStringRegionKind:
    case VarRegionKind:
    case CXXTempObjectRegionKind:
      // Usual base regions.
      goto Finish;

    case ObjCIvarRegionKind:
      // This is a little strange, but it's a compromise between
      // ObjCIvarRegions having unknown compile-time offsets (when using the
      // non-fragile runtime) and yet still being distinct, non-overlapping
      // regions. Thus we treat them as "like" base regions for the purposes
      // of computing offsets.
      goto Finish;

    case CXXBaseObjectRegionKind: {
      const CXXBaseObjectRegion *BOR = cast<CXXBaseObjectRegion>(R);
      R = BOR->getSuperRegion();

      QualType Ty;
      bool RootIsSymbolic = false;
      if (const TypedValueRegion *TVR = dyn_cast<TypedValueRegion>(R)) {
        Ty = TVR->getDesugaredValueType(getContext());
      } else if (const SymbolicRegion *SR = dyn_cast<SymbolicRegion>(R)) {
        // If our base region is symbolic, we don't know what type it really is.
        // Pretend the type of the symbol is the true dynamic type.
        // (This will at least be self-consistent for the life of the symbol.)
        Ty = SR->getSymbol()->getType()->getPointeeType();
        RootIsSymbolic = true;
      }
      
      const CXXRecordDecl *Child = Ty->getAsCXXRecordDecl();
      if (!Child) {
        // We cannot compute the offset of the base class.
        SymbolicOffsetBase = R;
      }

      if (RootIsSymbolic) {
        // Base layers on symbolic regions may not be type-correct.
        // Double-check the inheritance here, and revert to a symbolic offset
        // if it's invalid (e.g. due to a reinterpret_cast).
        if (BOR->isVirtual()) {
          if (!Child->isVirtuallyDerivedFrom(BOR->getDecl()))
            SymbolicOffsetBase = R;
        } else {
          if (!isImmediateBase(Child, BOR->getDecl()))
            SymbolicOffsetBase = R;
        }
      }

      // Don't bother calculating precise offsets if we already have a
      // symbolic offset somewhere in the chain.
      if (SymbolicOffsetBase)
        continue;

      CharUnits BaseOffset;
      const ASTRecordLayout &Layout = getContext().getASTRecordLayout(Child);
      if (BOR->isVirtual())
        BaseOffset = Layout.getVBaseClassOffset(BOR->getDecl());
      else
        BaseOffset = Layout.getBaseClassOffset(BOR->getDecl());

      // The base offset is in chars, not in bits.
      Offset += BaseOffset.getQuantity() * getContext().getCharWidth();
      break;
    }
    case ElementRegionKind: {
      const ElementRegion *ER = cast<ElementRegion>(R);
      R = ER->getSuperRegion();

      QualType EleTy = ER->getValueType();
      if (!IsCompleteType(getContext(), EleTy)) {
        // We cannot compute the offset of the base class.
        SymbolicOffsetBase = R;
        continue;
      }

      SVal Index = ER->getIndex();
      if (Optional<nonloc::ConcreteInt> CI =
              Index.getAs<nonloc::ConcreteInt>()) {
        // Don't bother calculating precise offsets if we already have a
        // symbolic offset somewhere in the chain. 
        if (SymbolicOffsetBase)
          continue;

        int64_t i = CI->getValue().getSExtValue();
        // This type size is in bits.
        Offset += i * getContext().getTypeSize(EleTy);
      } else {
        // We cannot compute offset for non-concrete index.
        SymbolicOffsetBase = R;
      }
      break;
    }
    case FieldRegionKind: {
      const FieldRegion *FR = cast<FieldRegion>(R);
      R = FR->getSuperRegion();

      const RecordDecl *RD = FR->getDecl()->getParent();
      if (RD->isUnion() || !RD->isCompleteDefinition()) {
        // We cannot compute offset for incomplete type.
        // For unions, we could treat everything as offset 0, but we'd rather
        // treat each field as a symbolic offset so they aren't stored on top
        // of each other, since we depend on things in typed regions actually
        // matching their types.
        SymbolicOffsetBase = R;
      }

      // Don't bother calculating precise offsets if we already have a
      // symbolic offset somewhere in the chain.
      if (SymbolicOffsetBase)
        continue;

      // Get the field number.
      unsigned idx = 0;
      for (RecordDecl::field_iterator FI = RD->field_begin(), 
             FE = RD->field_end(); FI != FE; ++FI, ++idx)
        if (FR->getDecl() == *FI)
          break;

      const ASTRecordLayout &Layout = getContext().getASTRecordLayout(RD);
      // This is offset in bits.
      Offset += Layout.getFieldOffset(idx);
      break;
    }
    }
  }

 Finish:
  if (SymbolicOffsetBase)
    return RegionOffset(SymbolicOffsetBase, RegionOffset::Symbolic);
  return RegionOffset(R, Offset);
}

//===----------------------------------------------------------------------===//
// BlockDataRegion
//===----------------------------------------------------------------------===//

std::pair<const VarRegion *, const VarRegion *>
BlockDataRegion::getCaptureRegions(const VarDecl *VD) {
  MemRegionManager &MemMgr = *getMemRegionManager();
  const VarRegion *VR = nullptr;
  const VarRegion *OriginalVR = nullptr;

  if (!VD->hasAttr<BlocksAttr>() && VD->hasLocalStorage()) {
    VR = MemMgr.getVarRegion(VD, this);
    OriginalVR = MemMgr.getVarRegion(VD, LC);
  }
  else {
    if (LC) {
      VR = MemMgr.getVarRegion(VD, LC);
      OriginalVR = VR;
    }
    else {
      VR = MemMgr.getVarRegion(VD, MemMgr.getUnknownRegion());
      OriginalVR = MemMgr.getVarRegion(VD, LC);
    }
  }
  return std::make_pair(VR, OriginalVR);
}

void BlockDataRegion::LazyInitializeReferencedVars() {
  if (ReferencedVars)
    return;

  AnalysisDeclContext *AC = getCodeRegion()->getAnalysisDeclContext();
  AnalysisDeclContext::referenced_decls_iterator I, E;
  std::tie(I, E) = AC->getReferencedBlockVars(BC->getDecl());

  if (I == E) {
    ReferencedVars = (void*) 0x1;
    return;
  }

  MemRegionManager &MemMgr = *getMemRegionManager();
  llvm::BumpPtrAllocator &A = MemMgr.getAllocator();
  BumpVectorContext BC(A);

  typedef BumpVector<const MemRegion*> VarVec;
  VarVec *BV = (VarVec*) A.Allocate<VarVec>();
  new (BV) VarVec(BC, E - I);
  VarVec *BVOriginal = (VarVec*) A.Allocate<VarVec>();
  new (BVOriginal) VarVec(BC, E - I);

  for ( ; I != E; ++I) {
    const VarRegion *VR = nullptr;
    const VarRegion *OriginalVR = nullptr;
    std::tie(VR, OriginalVR) = getCaptureRegions(*I);
    assert(VR);
    assert(OriginalVR);
    BV->push_back(VR, BC);
    BVOriginal->push_back(OriginalVR, BC);
  }

  ReferencedVars = BV;
  OriginalVars = BVOriginal;
}

BlockDataRegion::referenced_vars_iterator
BlockDataRegion::referenced_vars_begin() const {
  const_cast<BlockDataRegion*>(this)->LazyInitializeReferencedVars();

  BumpVector<const MemRegion*> *Vec =
    static_cast<BumpVector<const MemRegion*>*>(ReferencedVars);

  if (Vec == (void*) 0x1)
    return BlockDataRegion::referenced_vars_iterator(nullptr, nullptr);

  BumpVector<const MemRegion*> *VecOriginal =
    static_cast<BumpVector<const MemRegion*>*>(OriginalVars);
  
  return BlockDataRegion::referenced_vars_iterator(Vec->begin(),
                                                   VecOriginal->begin());
}

BlockDataRegion::referenced_vars_iterator
BlockDataRegion::referenced_vars_end() const {
  const_cast<BlockDataRegion*>(this)->LazyInitializeReferencedVars();

  BumpVector<const MemRegion*> *Vec =
    static_cast<BumpVector<const MemRegion*>*>(ReferencedVars);

  if (Vec == (void*) 0x1)
    return BlockDataRegion::referenced_vars_iterator(nullptr, nullptr);

  BumpVector<const MemRegion*> *VecOriginal =
    static_cast<BumpVector<const MemRegion*>*>(OriginalVars);

  return BlockDataRegion::referenced_vars_iterator(Vec->end(),
                                                   VecOriginal->end());
}

const VarRegion *BlockDataRegion::getOriginalRegion(const VarRegion *R) const {
  for (referenced_vars_iterator I = referenced_vars_begin(),
                                E = referenced_vars_end();
       I != E; ++I) {
    if (I.getCapturedRegion() == R)
      return I.getOriginalRegion();
  }
  return nullptr;
}

//===----------------------------------------------------------------------===//
// RegionAndSymbolInvalidationTraits
//===----------------------------------------------------------------------===//

void RegionAndSymbolInvalidationTraits::setTrait(SymbolRef Sym, 
                                                 InvalidationKinds IK) {
  SymTraitsMap[Sym] |= IK;
}

void RegionAndSymbolInvalidationTraits::setTrait(const MemRegion *MR, 
                                                 InvalidationKinds IK) {
  assert(MR);
  if (const SymbolicRegion *SR = dyn_cast<SymbolicRegion>(MR))
    setTrait(SR->getSymbol(), IK);
  else
    MRTraitsMap[MR] |= IK;
}

bool RegionAndSymbolInvalidationTraits::hasTrait(SymbolRef Sym, 
                                                 InvalidationKinds IK) {
  const_symbol_iterator I = SymTraitsMap.find(Sym);
  if (I != SymTraitsMap.end())
    return I->second & IK;

  return false;    
}

bool RegionAndSymbolInvalidationTraits::hasTrait(const MemRegion *MR,
                                                 InvalidationKinds IK) {
  if (!MR)
    return false;

  if (const SymbolicRegion *SR = dyn_cast<SymbolicRegion>(MR))
    return hasTrait(SR->getSymbol(), IK);

  const_region_iterator I = MRTraitsMap.find(MR);
  if (I != MRTraitsMap.end())
    return I->second & IK;

  return false;
}<|MERGE_RESOLUTION|>--- conflicted
+++ resolved
@@ -852,11 +852,7 @@
 MemRegionManager::getBlockDataRegion(const BlockTextRegion *BC,
                                      const LocationContext *LC,
                                      unsigned blockCount) {
-<<<<<<< HEAD
-  const MemRegion *sReg = 0;
-=======
   const MemRegion *sReg = nullptr;
->>>>>>> cd7df602
   const BlockDecl *BD = BC->getDecl();
   if (!BD->hasCaptures()) {
     // This handles 'static' blocks.
