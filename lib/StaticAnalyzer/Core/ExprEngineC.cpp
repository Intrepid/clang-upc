--- conflicted
+++ resolved
@@ -378,13 +378,9 @@
       case CK_DerivedToBaseMemberPointer:
       case CK_ReinterpretMemberPointer:
       case CK_VectorSplat:
-<<<<<<< HEAD
-      case CK_MemberPointerToBoolean:
       case CK_UPCSharedToLocal:
-      case CK_UPCBitCastZeroPhase: {
-=======
+      case CK_UPCBitCastZeroPhase:
       case CK_LValueBitCast: {
->>>>>>> b03b278e
         // Recover some path-sensitivty by conjuring a new value.
         QualType resultType = CastE->getType();
         if (CastE->isGLValue())
