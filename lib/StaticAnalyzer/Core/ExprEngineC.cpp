//=-- ExprEngineC.cpp - ExprEngine support for C expressions ----*- C++ -*-===//
//
//                     The LLVM Compiler Infrastructure
//
// This file is distributed under the University of Illinois Open Source
// License. See LICENSE.TXT for details.
//
//===----------------------------------------------------------------------===//
//
//  This file defines ExprEngine's support for C expressions.
//
//===----------------------------------------------------------------------===//

#include "clang/AST/ExprCXX.h"
#include "clang/AST/DeclCXX.h"
#include "clang/StaticAnalyzer/Core/CheckerManager.h"
#include "clang/StaticAnalyzer/Core/PathSensitive/ExprEngine.h"

using namespace clang;
using namespace ento;
using llvm::APSInt;

void ExprEngine::VisitBinaryOperator(const BinaryOperator* B,
                                     ExplodedNode *Pred,
                                     ExplodedNodeSet &Dst) {

  Expr *LHS = B->getLHS()->IgnoreParens();
  Expr *RHS = B->getRHS()->IgnoreParens();

  // FIXME: Prechecks eventually go in ::Visit().
  ExplodedNodeSet CheckedSet;
  ExplodedNodeSet Tmp2;
  getCheckerManager().runCheckersForPreStmt(CheckedSet, Pred, B, *this);

  // With both the LHS and RHS evaluated, process the operation itself.
  for (ExplodedNodeSet::iterator it=CheckedSet.begin(), ei=CheckedSet.end();
         it != ei; ++it) {

    ProgramStateRef state = (*it)->getState();
    const LocationContext *LCtx = (*it)->getLocationContext();
    SVal LeftV = state->getSVal(LHS, LCtx);
    SVal RightV = state->getSVal(RHS, LCtx);

    BinaryOperator::Opcode Op = B->getOpcode();

    if (Op == BO_Assign) {
      // EXPERIMENTAL: "Conjured" symbols.
      // FIXME: Handle structs.
      if (RightV.isUnknown()) {
        unsigned Count = currBldrCtx->blockCount();
        RightV = svalBuilder.conjureSymbolVal(nullptr, B->getRHS(), LCtx,
                                              Count);
      }
      // Simulate the effects of a "store":  bind the value of the RHS
      // to the L-Value represented by the LHS.
      SVal ExprVal = B->isGLValue() ? LeftV : RightV;
      evalStore(Tmp2, B, LHS, *it, state->BindExpr(B, LCtx, ExprVal),
                LeftV, RightV);
      continue;
    }

    if (!B->isAssignmentOp()) {
      StmtNodeBuilder Bldr(*it, Tmp2, *currBldrCtx);

      if (B->isAdditiveOp()) {
        // If one of the operands is a location, conjure a symbol for the other
        // one (offset) if it's unknown so that memory arithmetic always
        // results in an ElementRegion.
        // TODO: This can be removed after we enable history tracking with
        // SymSymExpr.
        unsigned Count = currBldrCtx->blockCount();
        if (LeftV.getAs<Loc>() &&
            RHS->getType()->isIntegralOrEnumerationType() &&
            RightV.isUnknown()) {
          RightV = svalBuilder.conjureSymbolVal(RHS, LCtx, RHS->getType(),
                                                Count);
        }
        if (RightV.getAs<Loc>() &&
            LHS->getType()->isIntegralOrEnumerationType() &&
            LeftV.isUnknown()) {
          LeftV = svalBuilder.conjureSymbolVal(LHS, LCtx, LHS->getType(),
                                               Count);
        }
      }

      // Although we don't yet model pointers-to-members, we do need to make
      // sure that the members of temporaries have a valid 'this' pointer for
      // other checks.
      if (B->getOpcode() == BO_PtrMemD)
        state = createTemporaryRegionIfNeeded(state, LCtx, LHS);

      // Process non-assignments except commas or short-circuited
      // logical expressions (LAnd and LOr).
      SVal Result = evalBinOp(state, Op, LeftV, RightV, B->getType());
      if (Result.isUnknown()) {
        Bldr.generateNode(B, *it, state);
        continue;
      }

      state = state->BindExpr(B, LCtx, Result);
      Bldr.generateNode(B, *it, state);
      continue;
    }

    assert (B->isCompoundAssignmentOp());

    switch (Op) {
      default:
        llvm_unreachable("Invalid opcode for compound assignment.");
      case BO_MulAssign: Op = BO_Mul; break;
      case BO_DivAssign: Op = BO_Div; break;
      case BO_RemAssign: Op = BO_Rem; break;
      case BO_AddAssign: Op = BO_Add; break;
      case BO_SubAssign: Op = BO_Sub; break;
      case BO_ShlAssign: Op = BO_Shl; break;
      case BO_ShrAssign: Op = BO_Shr; break;
      case BO_AndAssign: Op = BO_And; break;
      case BO_XorAssign: Op = BO_Xor; break;
      case BO_OrAssign:  Op = BO_Or;  break;
    }

    // Perform a load (the LHS).  This performs the checks for
    // null dereferences, and so on.
    ExplodedNodeSet Tmp;
    SVal location = LeftV;
    evalLoad(Tmp, B, LHS, *it, state, location);

    for (ExplodedNodeSet::iterator I = Tmp.begin(), E = Tmp.end(); I != E;
         ++I) {

      state = (*I)->getState();
      const LocationContext *LCtx = (*I)->getLocationContext();
      SVal V = state->getSVal(LHS, LCtx);

      // Get the computation type.
      QualType CTy =
        cast<CompoundAssignOperator>(B)->getComputationResultType();
      CTy = getContext().getCanonicalType(CTy);

      QualType CLHSTy =
        cast<CompoundAssignOperator>(B)->getComputationLHSType();
      CLHSTy = getContext().getCanonicalType(CLHSTy);

      QualType LTy = getContext().getCanonicalType(LHS->getType());

      // Promote LHS.
      V = svalBuilder.evalCast(V, CLHSTy, LTy);

      // Compute the result of the operation.
      SVal Result = svalBuilder.evalCast(evalBinOp(state, Op, V, RightV, CTy),
                                         B->getType(), CTy);

      // EXPERIMENTAL: "Conjured" symbols.
      // FIXME: Handle structs.

      SVal LHSVal;

      if (Result.isUnknown()) {
        // The symbolic value is actually for the type of the left-hand side
        // expression, not the computation type, as this is the value the
        // LValue on the LHS will bind to.
        LHSVal = svalBuilder.conjureSymbolVal(nullptr, B->getRHS(), LCtx, LTy,
                                              currBldrCtx->blockCount());
        // However, we need to convert the symbol to the computation type.
        Result = svalBuilder.evalCast(LHSVal, CTy, LTy);
      }
      else {
        // The left-hand side may bind to a different value then the
        // computation type.
        LHSVal = svalBuilder.evalCast(Result, LTy, CTy);
      }

      // In C++, assignment and compound assignment operators return an
      // lvalue.
      if (B->isGLValue())
        state = state->BindExpr(B, LCtx, location);
      else
        state = state->BindExpr(B, LCtx, Result);

      evalStore(Tmp2, B, LHS, *I, state, location, LHSVal);
    }
  }

  // FIXME: postvisits eventually go in ::Visit()
  getCheckerManager().runCheckersForPostStmt(Dst, Tmp2, B, *this);
}

void ExprEngine::VisitBlockExpr(const BlockExpr *BE, ExplodedNode *Pred,
                                ExplodedNodeSet &Dst) {

  CanQualType T = getContext().getCanonicalType(BE->getType());

  const BlockDecl *BD = BE->getBlockDecl();
  // Get the value of the block itself.
  SVal V = svalBuilder.getBlockPointer(BD, T,
                                       Pred->getLocationContext(),
                                       currBldrCtx->blockCount());

  ProgramStateRef State = Pred->getState();

  // If we created a new MemRegion for the block, we should explicitly bind
  // the captured variables.
  if (const BlockDataRegion *BDR =
      dyn_cast_or_null<BlockDataRegion>(V.getAsRegion())) {

    BlockDataRegion::referenced_vars_iterator I = BDR->referenced_vars_begin(),
                                              E = BDR->referenced_vars_end();

    auto CI = BD->capture_begin();
    auto CE = BD->capture_end();
    for (; I != E; ++I) {
      const VarRegion *capturedR = I.getCapturedRegion();
      const VarRegion *originalR = I.getOriginalRegion();

      // If the capture had a copy expression, use the result of evaluating
      // that expression, otherwise use the original value.
      // We rely on the invariant that the block declaration's capture variables
      // are a prefix of the BlockDataRegion's referenced vars (which may include
      // referenced globals, etc.) to enable fast lookup of the capture for a
      // given referenced var.
      const Expr *copyExpr = nullptr;
      if (CI != CE) {
        assert(CI->getVariable() == capturedR->getDecl());
        copyExpr = CI->getCopyExpr();
        CI++;
      }

      if (capturedR != originalR) {
        SVal originalV;
        if (copyExpr) {
          originalV = State->getSVal(copyExpr, Pred->getLocationContext());
        } else {
          originalV = State->getSVal(loc::MemRegionVal(originalR));
        }
        State = State->bindLoc(loc::MemRegionVal(capturedR), originalV);
      }
    }
  }

  ExplodedNodeSet Tmp;
  StmtNodeBuilder Bldr(Pred, Tmp, *currBldrCtx);
  Bldr.generateNode(BE, Pred,
                    State->BindExpr(BE, Pred->getLocationContext(), V),
                    nullptr, ProgramPoint::PostLValueKind);

  // FIXME: Move all post/pre visits to ::Visit().
  getCheckerManager().runCheckersForPostStmt(Dst, Tmp, BE, *this);
}

ProgramStateRef ExprEngine::handleLValueBitCast(
    ProgramStateRef state, const Expr* Ex, const LocationContext* LCtx,
    QualType T, QualType ExTy, const CastExpr* CastE, StmtNodeBuilder& Bldr,
    ExplodedNode* Pred) {
  // Delegate to SValBuilder to process.
  SVal V = state->getSVal(Ex, LCtx);
  V = svalBuilder.evalCast(V, T, ExTy);
  // Negate the result if we're treating the boolean as a signed i1
  if (CastE->getCastKind() == CK_BooleanToSignedIntegral)
    V = evalMinus(V);
  state = state->BindExpr(CastE, LCtx, V);
  Bldr.generateNode(CastE, Pred, state);

  return state;
}

ProgramStateRef ExprEngine::handleLVectorSplat(
    ProgramStateRef state, const LocationContext* LCtx, const CastExpr* CastE,
    StmtNodeBuilder &Bldr, ExplodedNode* Pred) {
  // Recover some path sensitivity by conjuring a new value.
  QualType resultType = CastE->getType();
  if (CastE->isGLValue())
    resultType = getContext().getPointerType(resultType);
  SVal result = svalBuilder.conjureSymbolVal(nullptr, CastE, LCtx,
                                             resultType,
                                             currBldrCtx->blockCount());
  state = state->BindExpr(CastE, LCtx, result);
  Bldr.generateNode(CastE, Pred, state);

  return state;
}

void ExprEngine::VisitCast(const CastExpr *CastE, const Expr *Ex,
                           ExplodedNode *Pred, ExplodedNodeSet &Dst) {

  ExplodedNodeSet dstPreStmt;
  getCheckerManager().runCheckersForPreStmt(dstPreStmt, Pred, CastE, *this);

  if (CastE->getCastKind() == CK_LValueToRValue) {
    for (ExplodedNodeSet::iterator I = dstPreStmt.begin(), E = dstPreStmt.end();
         I!=E; ++I) {
      ExplodedNode *subExprNode = *I;
      ProgramStateRef state = subExprNode->getState();
      const LocationContext *LCtx = subExprNode->getLocationContext();
      evalLoad(Dst, CastE, CastE, subExprNode, state, state->getSVal(Ex, LCtx));
    }
    return;
  }

  // All other casts.
  QualType T = CastE->getType();
  QualType ExTy = Ex->getType();

  if (const ExplicitCastExpr *ExCast=dyn_cast_or_null<ExplicitCastExpr>(CastE))
    T = ExCast->getTypeAsWritten();

  StmtNodeBuilder Bldr(dstPreStmt, Dst, *currBldrCtx);
  for (ExplodedNodeSet::iterator I = dstPreStmt.begin(), E = dstPreStmt.end();
       I != E; ++I) {

    Pred = *I;
    ProgramStateRef state = Pred->getState();
    const LocationContext *LCtx = Pred->getLocationContext();

    switch (CastE->getCastKind()) {
      case CK_LValueToRValue:
        llvm_unreachable("LValueToRValue casts handled earlier.");
      case CK_ToVoid:
        continue;
        // The analyzer doesn't do anything special with these casts,
        // since it understands retain/release semantics already.
      case CK_ARCProduceObject:
      case CK_ARCConsumeObject:
      case CK_ARCReclaimReturnedObject:
      case CK_ARCExtendBlockObject: // Fall-through.
      case CK_CopyAndAutoreleaseBlockObject:
        // The analyser can ignore atomic casts for now, although some future
        // checkers may want to make certain that you're not modifying the same
        // value through atomic and nonatomic pointers.
      case CK_AtomicToNonAtomic:
      case CK_NonAtomicToAtomic:
        // True no-ops.
      case CK_NoOp:
      case CK_ConstructorConversion:
      case CK_UserDefinedConversion:
      case CK_FunctionToPointerDecay:
      case CK_BuiltinFnToFnPtr: {
        // Copy the SVal of Ex to CastE.
        ProgramStateRef state = Pred->getState();
        const LocationContext *LCtx = Pred->getLocationContext();
        SVal V = state->getSVal(Ex, LCtx);
        state = state->BindExpr(CastE, LCtx, V);
        Bldr.generateNode(CastE, Pred, state);
        continue;
      }
      case CK_MemberPointerToBoolean:
      case CK_PointerToBoolean: {
        SVal V = state->getSVal(Ex, LCtx);
        auto PTMSV = V.getAs<nonloc::PointerToMember>();
        if (PTMSV)
          V = svalBuilder.makeTruthVal(!PTMSV->isNullMemberPointer(), ExTy);
        if (V.isUndef() || PTMSV) {
          state = state->BindExpr(CastE, LCtx, V);
          Bldr.generateNode(CastE, Pred, state);
          continue;
        }
        // Explicitly proceed with default handler for this case cascade.
        state =
            handleLValueBitCast(state, Ex, LCtx, T, ExTy, CastE, Bldr, Pred);
        continue;
      }
      case CK_Dependent:
      case CK_ArrayToPointerDecay:
      case CK_BitCast:
      case CK_AddressSpaceConversion:
      case CK_BooleanToSignedIntegral:
      case CK_NullToPointer:
      case CK_IntegralToPointer:
      case CK_PointerToIntegral: {
        SVal V = state->getSVal(Ex, LCtx);
        if (V.getAs<nonloc::PointerToMember>()) {
          state = state->BindExpr(CastE, LCtx, UnknownVal());
          Bldr.generateNode(CastE, Pred, state);
          continue;
        }
        // Explicitly proceed with default handler for this case cascade.
        state =
            handleLValueBitCast(state, Ex, LCtx, T, ExTy, CastE, Bldr, Pred);
        continue;
      }
      case CK_IntegralToBoolean:
      case CK_IntegralToFloating:
      case CK_FloatingToIntegral:
      case CK_FloatingToBoolean:
      case CK_FloatingCast:
      case CK_FloatingRealToComplex:
      case CK_FloatingComplexToReal:
      case CK_FloatingComplexToBoolean:
      case CK_FloatingComplexCast:
      case CK_FloatingComplexToIntegralComplex:
      case CK_IntegralRealToComplex:
      case CK_IntegralComplexToReal:
      case CK_IntegralComplexToBoolean:
      case CK_IntegralComplexCast:
      case CK_IntegralComplexToFloatingComplex:
      case CK_CPointerToObjCPointerCast:
      case CK_BlockPointerToObjCPointerCast:
      case CK_AnyPointerToBlockPointerCast:
      case CK_ObjCObjectLValueCast:
      case CK_ZeroToOCLEvent:
      case CK_ZeroToOCLQueue:
      case CK_IntToOCLSampler:
      case CK_LValueBitCast: {
        state =
            handleLValueBitCast(state, Ex, LCtx, T, ExTy, CastE, Bldr, Pred);
        continue;
      }
      case CK_IntegralCast: {
        // Delegate to SValBuilder to process.
        SVal V = state->getSVal(Ex, LCtx);
        V = svalBuilder.evalIntegralCast(state, V, T, ExTy);
        state = state->BindExpr(CastE, LCtx, V);
        Bldr.generateNode(CastE, Pred, state);
        continue;
      }
      case CK_DerivedToBase:
      case CK_UncheckedDerivedToBase: {
        // For DerivedToBase cast, delegate to the store manager.
        SVal val = state->getSVal(Ex, LCtx);
        val = getStoreManager().evalDerivedToBase(val, CastE);
        state = state->BindExpr(CastE, LCtx, val);
        Bldr.generateNode(CastE, Pred, state);
        continue;
      }
      // Handle C++ dyn_cast.
      case CK_Dynamic: {
        SVal val = state->getSVal(Ex, LCtx);

        // Compute the type of the result.
        QualType resultType = CastE->getType();
        if (CastE->isGLValue())
          resultType = getContext().getPointerType(resultType);

        bool Failed = false;

        // Check if the value being cast evaluates to 0.
        if (val.isZeroConstant())
          Failed = true;
        // Else, evaluate the cast.
        else
          val = getStoreManager().attemptDownCast(val, T, Failed);

        if (Failed) {
          if (T->isReferenceType()) {
            // A bad_cast exception is thrown if input value is a reference.
            // Currently, we model this, by generating a sink.
            Bldr.generateSink(CastE, Pred, state);
            continue;
          } else {
            // If the cast fails on a pointer, bind to 0.
            state = state->BindExpr(CastE, LCtx, svalBuilder.makeNull());
          }
        } else {
          // If we don't know if the cast succeeded, conjure a new symbol.
          if (val.isUnknown()) {
            DefinedOrUnknownSVal NewSym =
              svalBuilder.conjureSymbolVal(nullptr, CastE, LCtx, resultType,
                                           currBldrCtx->blockCount());
            state = state->BindExpr(CastE, LCtx, NewSym);
          } else
            // Else, bind to the derived region value.
            state = state->BindExpr(CastE, LCtx, val);
        }
        Bldr.generateNode(CastE, Pred, state);
        continue;
      }
      case CK_BaseToDerived: {
        SVal val = state->getSVal(Ex, LCtx);
        QualType resultType = CastE->getType();
        if (CastE->isGLValue())
          resultType = getContext().getPointerType(resultType);

        bool Failed = false;

        if (!val.isConstant()) {
          val = getStoreManager().attemptDownCast(val, T, Failed);
        }

        // Failed to cast or the result is unknown, fall back to conservative.
        if (Failed || val.isUnknown()) {
          val =
            svalBuilder.conjureSymbolVal(nullptr, CastE, LCtx, resultType,
                                         currBldrCtx->blockCount());
        }
        state = state->BindExpr(CastE, LCtx, val);
        Bldr.generateNode(CastE, Pred, state);
        continue;
      }
      case CK_NullToMemberPointer: {
        SVal V = svalBuilder.getMemberPointer(nullptr);
        state = state->BindExpr(CastE, LCtx, V);
        Bldr.generateNode(CastE, Pred, state);
        continue;
      }
      case CK_DerivedToBaseMemberPointer:
      case CK_BaseToDerivedMemberPointer:
      case CK_ReinterpretMemberPointer: {
        SVal V = state->getSVal(Ex, LCtx);
        if (auto PTMSV = V.getAs<nonloc::PointerToMember>()) {
          SVal CastedPTMSV = svalBuilder.makePointerToMember(
              getBasicVals().accumCXXBase(
                  llvm::make_range<CastExpr::path_const_iterator>(
                      CastE->path_begin(), CastE->path_end()), *PTMSV));
          state = state->BindExpr(CastE, LCtx, CastedPTMSV);
          Bldr.generateNode(CastE, Pred, state);
          continue;
        }
        // Explicitly proceed with default handler for this case cascade.
        state = handleLVectorSplat(state, LCtx, CastE, Bldr, Pred);
        continue;
      }
      // Various C++ casts that are not handled yet.
      case CK_ToUnion:
<<<<<<< HEAD
      case CK_BaseToDerived:
      case CK_BaseToDerivedMemberPointer:
      case CK_DerivedToBaseMemberPointer:
      case CK_ReinterpretMemberPointer:
      case CK_VectorSplat:
      case CK_UPCSharedToLocal:
      case CK_UPCBitCastZeroPhase: {
        // Recover some path-sensitivty by conjuring a new value.
        QualType resultType = CastE->getType();
        if (CastE->isGLValue())
          resultType = getContext().getPointerType(resultType);
        SVal result = svalBuilder.conjureSymbolVal(nullptr, CastE, LCtx,
                                                   resultType,
                                                   currBldrCtx->blockCount());
        state = state->BindExpr(CastE, LCtx, result);
        Bldr.generateNode(CastE, Pred, state);
=======
      case CK_VectorSplat: {
        state = handleLVectorSplat(state, LCtx, CastE, Bldr, Pred);
>>>>>>> 6158be52
        continue;
      }
    }
  }
}

void ExprEngine::VisitCompoundLiteralExpr(const CompoundLiteralExpr *CL,
                                          ExplodedNode *Pred,
                                          ExplodedNodeSet &Dst) {
  StmtNodeBuilder B(Pred, Dst, *currBldrCtx);

  ProgramStateRef State = Pred->getState();
  const LocationContext *LCtx = Pred->getLocationContext();

  const Expr *Init = CL->getInitializer();
  SVal V = State->getSVal(CL->getInitializer(), LCtx);

  if (isa<CXXConstructExpr>(Init)) {
    // No work needed. Just pass the value up to this expression.
  } else {
    assert(isa<InitListExpr>(Init));
    Loc CLLoc = State->getLValue(CL, LCtx);
    State = State->bindLoc(CLLoc, V);

    if (CL->isGLValue())
      V = CLLoc;
  }

  B.generateNode(CL, Pred, State->BindExpr(CL, LCtx, V));
}

void ExprEngine::VisitDeclStmt(const DeclStmt *DS, ExplodedNode *Pred,
                               ExplodedNodeSet &Dst) {
  // Assumption: The CFG has one DeclStmt per Decl.
  const VarDecl *VD = dyn_cast_or_null<VarDecl>(*DS->decl_begin());

  if (!VD) {
    //TODO:AZ: remove explicit insertion after refactoring is done.
    Dst.insert(Pred);
    return;
  }

  // FIXME: all pre/post visits should eventually be handled by ::Visit().
  ExplodedNodeSet dstPreVisit;
  getCheckerManager().runCheckersForPreStmt(dstPreVisit, Pred, DS, *this);

  ExplodedNodeSet dstEvaluated;
  StmtNodeBuilder B(dstPreVisit, dstEvaluated, *currBldrCtx);
  for (ExplodedNodeSet::iterator I = dstPreVisit.begin(), E = dstPreVisit.end();
       I!=E; ++I) {
    ExplodedNode *N = *I;
    ProgramStateRef state = N->getState();
    const LocationContext *LC = N->getLocationContext();

    // Decls without InitExpr are not initialized explicitly.
    if (const Expr *InitEx = VD->getInit()) {

      // Note in the state that the initialization has occurred.
      ExplodedNode *UpdatedN = N;
      SVal InitVal = state->getSVal(InitEx, LC);

      assert(DS->isSingleDecl());
      if (auto *CtorExpr = findDirectConstructorForCurrentCFGElement()) {
        assert(InitEx->IgnoreImplicit() == CtorExpr);
        (void)CtorExpr;
        // We constructed the object directly in the variable.
        // No need to bind anything.
        B.generateNode(DS, UpdatedN, state);
      } else {
        // We bound the temp obj region to the CXXConstructExpr. Now recover
        // the lazy compound value when the variable is not a reference.
        if (AMgr.getLangOpts().CPlusPlus && VD->getType()->isRecordType() &&
            !VD->getType()->isReferenceType()) {
          if (Optional<loc::MemRegionVal> M =
                  InitVal.getAs<loc::MemRegionVal>()) {
            InitVal = state->getSVal(M->getRegion());
            assert(InitVal.getAs<nonloc::LazyCompoundVal>());
          }
        }

        // Recover some path-sensitivity if a scalar value evaluated to
        // UnknownVal.
        if (InitVal.isUnknown()) {
          QualType Ty = InitEx->getType();
          if (InitEx->isGLValue()) {
            Ty = getContext().getPointerType(Ty);
          }

          InitVal = svalBuilder.conjureSymbolVal(nullptr, InitEx, LC, Ty,
                                                 currBldrCtx->blockCount());
        }


        B.takeNodes(UpdatedN);
        ExplodedNodeSet Dst2;
        evalBind(Dst2, DS, UpdatedN, state->getLValue(VD, LC), InitVal, true);
        B.addNodes(Dst2);
      }
    }
    else {
      B.generateNode(DS, N, state);
    }
  }

  getCheckerManager().runCheckersForPostStmt(Dst, B.getResults(), DS, *this);
}

void ExprEngine::VisitLogicalExpr(const BinaryOperator* B, ExplodedNode *Pred,
                                  ExplodedNodeSet &Dst) {
  assert(B->getOpcode() == BO_LAnd ||
         B->getOpcode() == BO_LOr);

  StmtNodeBuilder Bldr(Pred, Dst, *currBldrCtx);
  ProgramStateRef state = Pred->getState();

  ExplodedNode *N = Pred;
  while (!N->getLocation().getAs<BlockEntrance>()) {
    ProgramPoint P = N->getLocation();
    assert(P.getAs<PreStmt>()|| P.getAs<PreStmtPurgeDeadSymbols>());
    (void) P;
    assert(N->pred_size() == 1);
    N = *N->pred_begin();
  }
  assert(N->pred_size() == 1);
  N = *N->pred_begin();
  BlockEdge BE = N->getLocation().castAs<BlockEdge>();
  SVal X;

  // Determine the value of the expression by introspecting how we
  // got this location in the CFG.  This requires looking at the previous
  // block we were in and what kind of control-flow transfer was involved.
  const CFGBlock *SrcBlock = BE.getSrc();
  // The only terminator (if there is one) that makes sense is a logical op.
  CFGTerminator T = SrcBlock->getTerminator();
  if (const BinaryOperator *Term = cast_or_null<BinaryOperator>(T.getStmt())) {
    (void) Term;
    assert(Term->isLogicalOp());
    assert(SrcBlock->succ_size() == 2);
    // Did we take the true or false branch?
    unsigned constant = (*SrcBlock->succ_begin() == BE.getDst()) ? 1 : 0;
    X = svalBuilder.makeIntVal(constant, B->getType());
  }
  else {
    // If there is no terminator, by construction the last statement
    // in SrcBlock is the value of the enclosing expression.
    // However, we still need to constrain that value to be 0 or 1.
    assert(!SrcBlock->empty());
    CFGStmt Elem = SrcBlock->rbegin()->castAs<CFGStmt>();
    const Expr *RHS = cast<Expr>(Elem.getStmt());
    SVal RHSVal = N->getState()->getSVal(RHS, Pred->getLocationContext());

    if (RHSVal.isUndef()) {
      X = RHSVal;
    } else {
      // We evaluate "RHSVal != 0" expression which result in 0 if the value is
      // known to be false, 1 if the value is known to be true and a new symbol
      // when the assumption is unknown.
      nonloc::ConcreteInt Zero(getBasicVals().getValue(0, B->getType()));
      X = evalBinOp(N->getState(), BO_NE, 
                    svalBuilder.evalCast(RHSVal, B->getType(), RHS->getType()),
                    Zero, B->getType());
    }
  }
  Bldr.generateNode(B, Pred, state->BindExpr(B, Pred->getLocationContext(), X));
}

void ExprEngine::VisitInitListExpr(const InitListExpr *IE,
                                   ExplodedNode *Pred,
                                   ExplodedNodeSet &Dst) {
  StmtNodeBuilder B(Pred, Dst, *currBldrCtx);

  ProgramStateRef state = Pred->getState();
  const LocationContext *LCtx = Pred->getLocationContext();
  QualType T = getContext().getCanonicalType(IE->getType());
  unsigned NumInitElements = IE->getNumInits();

  if (!IE->isGLValue() &&
      (T->isArrayType() || T->isRecordType() || T->isVectorType() ||
       T->isAnyComplexType())) {
    llvm::ImmutableList<SVal> vals = getBasicVals().getEmptySValList();

    // Handle base case where the initializer has no elements.
    // e.g: static int* myArray[] = {};
    if (NumInitElements == 0) {
      SVal V = svalBuilder.makeCompoundVal(T, vals);
      B.generateNode(IE, Pred, state->BindExpr(IE, LCtx, V));
      return;
    }

    for (InitListExpr::const_reverse_iterator it = IE->rbegin(),
         ei = IE->rend(); it != ei; ++it) {
      SVal V = state->getSVal(cast<Expr>(*it), LCtx);
      vals = getBasicVals().prependSVal(V, vals);
    }

    B.generateNode(IE, Pred,
                   state->BindExpr(IE, LCtx,
                                   svalBuilder.makeCompoundVal(T, vals)));
    return;
  }

  // Handle scalars: int{5} and int{} and GLvalues.
  // Note, if the InitListExpr is a GLvalue, it means that there is an address
  // representing it, so it must have a single init element.
  assert(NumInitElements <= 1);

  SVal V;
  if (NumInitElements == 0)
    V = getSValBuilder().makeZeroVal(T);
  else
    V = state->getSVal(IE->getInit(0), LCtx);

  B.generateNode(IE, Pred, state->BindExpr(IE, LCtx, V));
}

void ExprEngine::VisitGuardedExpr(const Expr *Ex,
                                  const Expr *L,
                                  const Expr *R,
                                  ExplodedNode *Pred,
                                  ExplodedNodeSet &Dst) {
  assert(L && R);

  StmtNodeBuilder B(Pred, Dst, *currBldrCtx);
  ProgramStateRef state = Pred->getState();
  const LocationContext *LCtx = Pred->getLocationContext();
  const CFGBlock *SrcBlock = nullptr;

  // Find the predecessor block.
  ProgramStateRef SrcState = state;
  for (const ExplodedNode *N = Pred ; N ; N = *N->pred_begin()) {
    ProgramPoint PP = N->getLocation();
    if (PP.getAs<PreStmtPurgeDeadSymbols>() || PP.getAs<BlockEntrance>()) {
      assert(N->pred_size() == 1);
      continue;
    }
    SrcBlock = PP.castAs<BlockEdge>().getSrc();
    SrcState = N->getState();
    break;
  }

  assert(SrcBlock && "missing function entry");

  // Find the last expression in the predecessor block.  That is the
  // expression that is used for the value of the ternary expression.
  bool hasValue = false;
  SVal V;

  for (CFGElement CE : llvm::reverse(*SrcBlock)) {
    if (Optional<CFGStmt> CS = CE.getAs<CFGStmt>()) {
      const Expr *ValEx = cast<Expr>(CS->getStmt());
      ValEx = ValEx->IgnoreParens();

      // For GNU extension '?:' operator, the left hand side will be an
      // OpaqueValueExpr, so get the underlying expression.
      if (const OpaqueValueExpr *OpaqueEx = dyn_cast<OpaqueValueExpr>(L))
        L = OpaqueEx->getSourceExpr();

      // If the last expression in the predecessor block matches true or false
      // subexpression, get its the value.
      if (ValEx == L->IgnoreParens() || ValEx == R->IgnoreParens()) {
        hasValue = true;
        V = SrcState->getSVal(ValEx, LCtx);
      }
      break;
    }
  }

  if (!hasValue)
    V = svalBuilder.conjureSymbolVal(nullptr, Ex, LCtx,
                                     currBldrCtx->blockCount());

  // Generate a new node with the binding from the appropriate path.
  B.generateNode(Ex, Pred, state->BindExpr(Ex, LCtx, V, true));
}

void ExprEngine::
VisitOffsetOfExpr(const OffsetOfExpr *OOE,
                  ExplodedNode *Pred, ExplodedNodeSet &Dst) {
  StmtNodeBuilder B(Pred, Dst, *currBldrCtx);
  APSInt IV;
  if (OOE->EvaluateAsInt(IV, getContext())) {
    assert(IV.getBitWidth() == getContext().getTypeSize(OOE->getType()));
    assert(OOE->getType()->isBuiltinType());
    assert(OOE->getType()->getAs<BuiltinType>()->isInteger());
    assert(IV.isSigned() == OOE->getType()->isSignedIntegerType());
    SVal X = svalBuilder.makeIntVal(IV);
    B.generateNode(OOE, Pred,
                   Pred->getState()->BindExpr(OOE, Pred->getLocationContext(),
                                              X));
  }
  // FIXME: Handle the case where __builtin_offsetof is not a constant.
}


void ExprEngine::
VisitUnaryExprOrTypeTraitExpr(const UnaryExprOrTypeTraitExpr *Ex,
                              ExplodedNode *Pred,
                              ExplodedNodeSet &Dst) {
  // FIXME: Prechecks eventually go in ::Visit().
  ExplodedNodeSet CheckedSet;
  getCheckerManager().runCheckersForPreStmt(CheckedSet, Pred, Ex, *this);

  ExplodedNodeSet EvalSet;
  StmtNodeBuilder Bldr(CheckedSet, EvalSet, *currBldrCtx);

  QualType T = Ex->getTypeOfArgument();

  for (ExplodedNodeSet::iterator I = CheckedSet.begin(), E = CheckedSet.end();
       I != E; ++I) {
    if (Ex->getKind() == UETT_SizeOf) {
      if (!T->isIncompleteType() && !T->isConstantSizeType()) {
        assert(T->isVariableArrayType() && "Unknown non-constant-sized type.");

        // FIXME: Add support for VLA type arguments and VLA expressions.
        // When that happens, we should probably refactor VLASizeChecker's code.
        continue;
      } else if (T->getAs<ObjCObjectType>()) {
        // Some code tries to take the sizeof an ObjCObjectType, relying that
        // the compiler has laid out its representation.  Just report Unknown
        // for these.
        continue;
      }
    }

    APSInt Value = Ex->EvaluateKnownConstInt(getContext());
    CharUnits amt = CharUnits::fromQuantity(Value.getZExtValue());

    ProgramStateRef state = (*I)->getState();
    state = state->BindExpr(Ex, (*I)->getLocationContext(),
                            svalBuilder.makeIntVal(amt.getQuantity(),
                                                   Ex->getType()));
    Bldr.generateNode(Ex, *I, state);
  }

  getCheckerManager().runCheckersForPostStmt(Dst, EvalSet, Ex, *this);
}

void ExprEngine::handleUOExtension(ExplodedNodeSet::iterator I,
                                   const UnaryOperator *U,
                                   StmtNodeBuilder &Bldr) {
  // FIXME: We can probably just have some magic in Environment::getSVal()
  // that propagates values, instead of creating a new node here.
  //
  // Unary "+" is a no-op, similar to a parentheses.  We still have places
  // where it may be a block-level expression, so we need to
  // generate an extra node that just propagates the value of the
  // subexpression.
  const Expr *Ex = U->getSubExpr()->IgnoreParens();
  ProgramStateRef state = (*I)->getState();
  const LocationContext *LCtx = (*I)->getLocationContext();
  Bldr.generateNode(U, *I, state->BindExpr(U, LCtx,
                                           state->getSVal(Ex, LCtx)));
}

void ExprEngine::VisitUnaryOperator(const UnaryOperator* U, ExplodedNode *Pred,
                                    ExplodedNodeSet &Dst) {
  // FIXME: Prechecks eventually go in ::Visit().
  ExplodedNodeSet CheckedSet;
  getCheckerManager().runCheckersForPreStmt(CheckedSet, Pred, U, *this);

  ExplodedNodeSet EvalSet;
  StmtNodeBuilder Bldr(CheckedSet, EvalSet, *currBldrCtx);

  for (ExplodedNodeSet::iterator I = CheckedSet.begin(), E = CheckedSet.end();
       I != E; ++I) {
    switch (U->getOpcode()) {
    default: {
      Bldr.takeNodes(*I);
      ExplodedNodeSet Tmp;
      VisitIncrementDecrementOperator(U, *I, Tmp);
      Bldr.addNodes(Tmp);
      break;
    }
    case UO_Real: {
      const Expr *Ex = U->getSubExpr()->IgnoreParens();

      // FIXME: We don't have complex SValues yet.
      if (Ex->getType()->isAnyComplexType()) {
        // Just report "Unknown."
        break;
      }

      // For all other types, UO_Real is an identity operation.
      assert (U->getType() == Ex->getType());
      ProgramStateRef state = (*I)->getState();
      const LocationContext *LCtx = (*I)->getLocationContext();
      Bldr.generateNode(U, *I, state->BindExpr(U, LCtx,
                                               state->getSVal(Ex, LCtx)));
      break;
    }

    case UO_Imag: {
      const Expr *Ex = U->getSubExpr()->IgnoreParens();
      // FIXME: We don't have complex SValues yet.
      if (Ex->getType()->isAnyComplexType()) {
        // Just report "Unknown."
        break;
      }
      // For all other types, UO_Imag returns 0.
      ProgramStateRef state = (*I)->getState();
      const LocationContext *LCtx = (*I)->getLocationContext();
      SVal X = svalBuilder.makeZeroVal(Ex->getType());
      Bldr.generateNode(U, *I, state->BindExpr(U, LCtx, X));
      break;
    }

    case UO_AddrOf: {
      // Process pointer-to-member address operation.
      const Expr *Ex = U->getSubExpr()->IgnoreParens();
      if (const DeclRefExpr *DRE = dyn_cast<DeclRefExpr>(Ex)) {
        const ValueDecl *VD = DRE->getDecl();

        if (isa<CXXMethodDecl>(VD) || isa<FieldDecl>(VD)) {
          ProgramStateRef State = (*I)->getState();
          const LocationContext *LCtx = (*I)->getLocationContext();
          SVal SV = svalBuilder.getMemberPointer(cast<DeclaratorDecl>(VD));
          Bldr.generateNode(U, *I, State->BindExpr(U, LCtx, SV));
          break;
        }
      }
      // Explicitly proceed with default handler for this case cascade.
      handleUOExtension(I, U, Bldr);
      break;
    }
    case UO_Plus:
      assert(!U->isGLValue());
      // FALL-THROUGH.
    case UO_Deref:
    case UO_Extension: {
      handleUOExtension(I, U, Bldr);
      break;
    }

    case UO_LNot:
    case UO_Minus:
    case UO_Not: {
      assert (!U->isGLValue());
      const Expr *Ex = U->getSubExpr()->IgnoreParens();
      ProgramStateRef state = (*I)->getState();
      const LocationContext *LCtx = (*I)->getLocationContext();

      // Get the value of the subexpression.
      SVal V = state->getSVal(Ex, LCtx);

      if (V.isUnknownOrUndef()) {
        Bldr.generateNode(U, *I, state->BindExpr(U, LCtx, V));
        break;
      }

      switch (U->getOpcode()) {
        default:
          llvm_unreachable("Invalid Opcode.");
        case UO_Not:
          // FIXME: Do we need to handle promotions?
          state = state->BindExpr(U, LCtx, evalComplement(V.castAs<NonLoc>()));
          break;
        case UO_Minus:
          // FIXME: Do we need to handle promotions?
          state = state->BindExpr(U, LCtx, evalMinus(V.castAs<NonLoc>()));
          break;
        case UO_LNot:
          // C99 6.5.3.3: "The expression !E is equivalent to (0==E)."
          //
          //  Note: technically we do "E == 0", but this is the same in the
          //    transfer functions as "0 == E".
          SVal Result;
          if (Optional<Loc> LV = V.getAs<Loc>()) {
            Loc X = svalBuilder.makeNull();
            Result = evalBinOp(state, BO_EQ, *LV, X, U->getType());
          }
          else if (Ex->getType()->isFloatingType()) {
            // FIXME: handle floating point types.
            Result = UnknownVal();
          } else {
            nonloc::ConcreteInt X(getBasicVals().getValue(0, Ex->getType()));
            Result = evalBinOp(state, BO_EQ, V.castAs<NonLoc>(), X,
                               U->getType());
          }

          state = state->BindExpr(U, LCtx, Result);
          break;
      }
      Bldr.generateNode(U, *I, state);
      break;
    }
    }
  }

  getCheckerManager().runCheckersForPostStmt(Dst, EvalSet, U, *this);
}

void ExprEngine::VisitIncrementDecrementOperator(const UnaryOperator* U,
                                                 ExplodedNode *Pred,
                                                 ExplodedNodeSet &Dst) {
  // Handle ++ and -- (both pre- and post-increment).
  assert (U->isIncrementDecrementOp());
  const Expr *Ex = U->getSubExpr()->IgnoreParens();

  const LocationContext *LCtx = Pred->getLocationContext();
  ProgramStateRef state = Pred->getState();
  SVal loc = state->getSVal(Ex, LCtx);

  // Perform a load.
  ExplodedNodeSet Tmp;
  evalLoad(Tmp, U, Ex, Pred, state, loc);

  ExplodedNodeSet Dst2;
  StmtNodeBuilder Bldr(Tmp, Dst2, *currBldrCtx);
  for (ExplodedNodeSet::iterator I=Tmp.begin(), E=Tmp.end();I!=E;++I) {

    state = (*I)->getState();
    assert(LCtx == (*I)->getLocationContext());
    SVal V2_untested = state->getSVal(Ex, LCtx);

    // Propagate unknown and undefined values.
    if (V2_untested.isUnknownOrUndef()) {
      Bldr.generateNode(U, *I, state->BindExpr(U, LCtx, V2_untested));
      continue;
    }
    DefinedSVal V2 = V2_untested.castAs<DefinedSVal>();

    // Handle all other values.
    BinaryOperator::Opcode Op = U->isIncrementOp() ? BO_Add : BO_Sub;

    // If the UnaryOperator has non-location type, use its type to create the
    // constant value. If the UnaryOperator has location type, create the
    // constant with int type and pointer width.
    SVal RHS;

    if (U->getType()->isAnyPointerType())
      RHS = svalBuilder.makeArrayIndex(1);
    else if (U->getType()->isIntegralOrEnumerationType())
      RHS = svalBuilder.makeIntVal(1, U->getType());
    else
      RHS = UnknownVal();

    SVal Result = evalBinOp(state, Op, V2, RHS, U->getType());

    // Conjure a new symbol if necessary to recover precision.
    if (Result.isUnknown()){
      DefinedOrUnknownSVal SymVal =
        svalBuilder.conjureSymbolVal(nullptr, Ex, LCtx,
                                     currBldrCtx->blockCount());
      Result = SymVal;

      // If the value is a location, ++/-- should always preserve
      // non-nullness.  Check if the original value was non-null, and if so
      // propagate that constraint.
      if (Loc::isLocType(U->getType())) {
        DefinedOrUnknownSVal Constraint =
        svalBuilder.evalEQ(state, V2,svalBuilder.makeZeroVal(U->getType()));

        if (!state->assume(Constraint, true)) {
          // It isn't feasible for the original value to be null.
          // Propagate this constraint.
          Constraint = svalBuilder.evalEQ(state, SymVal,
                                       svalBuilder.makeZeroVal(U->getType()));


          state = state->assume(Constraint, false);
          assert(state);
        }
      }
    }

    // Since the lvalue-to-rvalue conversion is explicit in the AST,
    // we bind an l-value if the operator is prefix and an lvalue (in C++).
    if (U->isGLValue())
      state = state->BindExpr(U, LCtx, loc);
    else
      state = state->BindExpr(U, LCtx, U->isPostfix() ? V2 : Result);

    // Perform the store.
    Bldr.takeNodes(*I);
    ExplodedNodeSet Dst3;
    evalStore(Dst3, U, U, *I, state, loc, Result);
    Bldr.addNodes(Dst3);
  }
  Dst.insert(Dst2);
}<|MERGE_RESOLUTION|>--- conflicted
+++ resolved
@@ -510,27 +510,10 @@
       }
       // Various C++ casts that are not handled yet.
       case CK_ToUnion:
-<<<<<<< HEAD
-      case CK_BaseToDerived:
-      case CK_BaseToDerivedMemberPointer:
-      case CK_DerivedToBaseMemberPointer:
-      case CK_ReinterpretMemberPointer:
-      case CK_VectorSplat:
       case CK_UPCSharedToLocal:
-      case CK_UPCBitCastZeroPhase: {
-        // Recover some path-sensitivty by conjuring a new value.
-        QualType resultType = CastE->getType();
-        if (CastE->isGLValue())
-          resultType = getContext().getPointerType(resultType);
-        SVal result = svalBuilder.conjureSymbolVal(nullptr, CastE, LCtx,
-                                                   resultType,
-                                                   currBldrCtx->blockCount());
-        state = state->BindExpr(CastE, LCtx, result);
-        Bldr.generateNode(CastE, Pred, state);
-=======
+      case CK_UPCBitCastZeroPhase:
       case CK_VectorSplat: {
         state = handleLVectorSplat(state, LCtx, CastE, Bldr, Pred);
->>>>>>> 6158be52
         continue;
       }
     }
