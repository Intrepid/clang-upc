//===---- StmtProfile.cpp - Profile implementation for Stmt ASTs ----------===//
//
//                     The LLVM Compiler Infrastructure
//
// This file is distributed under the University of Illinois Open Source
// License. See LICENSE.TXT for details.
//
//===----------------------------------------------------------------------===//
//
// This file implements the Stmt::Profile method, which builds a unique bit
// representation that identifies a statement/expression.
//
//===----------------------------------------------------------------------===//
#include "clang/AST/ASTContext.h"
#include "clang/AST/DeclCXX.h"
#include "clang/AST/DeclObjC.h"
#include "clang/AST/DeclTemplate.h"
#include "clang/AST/Expr.h"
#include "clang/AST/ExprCXX.h"
#include "clang/AST/ExprObjC.h"
#include "clang/AST/StmtVisitor.h"
#include "llvm/ADT/FoldingSet.h"
using namespace clang;

namespace {
  class StmtProfiler : public ConstStmtVisitor<StmtProfiler> {
    llvm::FoldingSetNodeID &ID;
    const ASTContext &Context;
    bool Canonical;

  public:
    StmtProfiler(llvm::FoldingSetNodeID &ID, const ASTContext &Context,
                 bool Canonical)
      : ID(ID), Context(Context), Canonical(Canonical) { }

    void VisitStmt(const Stmt *S);

#define STMT(Node, Base) void Visit##Node(const Node *S);
#include "clang/AST/StmtNodes.inc"

    /// \brief Visit a declaration that is referenced within an expression
    /// or statement.
    void VisitDecl(const Decl *D);

    /// \brief Visit a type that is referenced within an expression or
    /// statement.
    void VisitType(QualType T);

    /// \brief Visit a name that occurs within an expression or statement.
    void VisitName(DeclarationName Name);

    /// \brief Visit a nested-name-specifier that occurs within an expression
    /// or statement.
    void VisitNestedNameSpecifier(NestedNameSpecifier *NNS);

    /// \brief Visit a template name that occurs within an expression or
    /// statement.
    void VisitTemplateName(TemplateName Name);

    /// \brief Visit template arguments that occur within an expression or
    /// statement.
    void VisitTemplateArguments(const TemplateArgumentLoc *Args,
                                unsigned NumArgs);

    /// \brief Visit a single template argument.
    void VisitTemplateArgument(const TemplateArgument &Arg);
  };
}

void StmtProfiler::VisitStmt(const Stmt *S) {
  ID.AddInteger(S->getStmtClass());
  for (Stmt::const_child_range C = S->children(); C; ++C) {
    if (*C)
      Visit(*C);
    else
      ID.AddInteger(0);
  }
}

void StmtProfiler::VisitDeclStmt(const DeclStmt *S) {
  VisitStmt(S);
  for (DeclStmt::const_decl_iterator D = S->decl_begin(), DEnd = S->decl_end();
       D != DEnd; ++D)
    VisitDecl(*D);
}

void StmtProfiler::VisitNullStmt(const NullStmt *S) {
  VisitStmt(S);
}

void StmtProfiler::VisitCompoundStmt(const CompoundStmt *S) {
  VisitStmt(S);
}

void StmtProfiler::VisitSwitchCase(const SwitchCase *S) {
  VisitStmt(S);
}

void StmtProfiler::VisitCaseStmt(const CaseStmt *S) {
  VisitStmt(S);
}

void StmtProfiler::VisitDefaultStmt(const DefaultStmt *S) {
  VisitStmt(S);
}

void StmtProfiler::VisitLabelStmt(const LabelStmt *S) {
  VisitStmt(S);
  VisitDecl(S->getDecl());
}

void StmtProfiler::VisitAttributedStmt(const AttributedStmt *S) {
  VisitStmt(S);
  // TODO: maybe visit attributes?
}

void StmtProfiler::VisitIfStmt(const IfStmt *S) {
  VisitStmt(S);
  VisitDecl(S->getConditionVariable());
}

void StmtProfiler::VisitSwitchStmt(const SwitchStmt *S) {
  VisitStmt(S);
  VisitDecl(S->getConditionVariable());
}

void StmtProfiler::VisitWhileStmt(const WhileStmt *S) {
  VisitStmt(S);
  VisitDecl(S->getConditionVariable());
}

void StmtProfiler::VisitDoStmt(const DoStmt *S) {
  VisitStmt(S);
}

void StmtProfiler::VisitForStmt(const ForStmt *S) {
  VisitStmt(S);
}

void StmtProfiler::VisitGotoStmt(const GotoStmt *S) {
  VisitStmt(S);
  VisitDecl(S->getLabel());
}

void StmtProfiler::VisitIndirectGotoStmt(const IndirectGotoStmt *S) {
  VisitStmt(S);
}

void StmtProfiler::VisitContinueStmt(const ContinueStmt *S) {
  VisitStmt(S);
}

void StmtProfiler::VisitBreakStmt(const BreakStmt *S) {
  VisitStmt(S);
}

void StmtProfiler::VisitReturnStmt(const ReturnStmt *S) {
  VisitStmt(S);
}

<<<<<<< HEAD
void StmtProfiler::VisitUPCNotifyStmt(const UPCNotifyStmt *S) {
  VisitStmt(S);
}

void StmtProfiler::VisitUPCWaitStmt(const UPCWaitStmt *S) {
  VisitStmt(S);
}

void StmtProfiler::VisitUPCBarrierStmt(const UPCBarrierStmt *S) {
  VisitStmt(S);
}

void StmtProfiler::VisitUPCFenceStmt(const UPCFenceStmt *S) {
  VisitStmt(S);
}

void StmtProfiler::VisitUPCPragmaStmt(const UPCPragmaStmt *S) {
  VisitStmt(S);
  ID.AddBoolean(S->getStrict());
}

void StmtProfiler::VisitUPCForAllStmt(const UPCForAllStmt *S) {
  VisitStmt(S);
}

void StmtProfiler::VisitAsmStmt(const AsmStmt *S) {
=======
void StmtProfiler::VisitGCCAsmStmt(const GCCAsmStmt *S) {
>>>>>>> b03b278e
  VisitStmt(S);
  ID.AddBoolean(S->isVolatile());
  ID.AddBoolean(S->isSimple());
  VisitStringLiteral(S->getAsmString());
  ID.AddInteger(S->getNumOutputs());
  for (unsigned I = 0, N = S->getNumOutputs(); I != N; ++I) {
    ID.AddString(S->getOutputName(I));
    VisitStringLiteral(S->getOutputConstraintLiteral(I));
  }
  ID.AddInteger(S->getNumInputs());
  for (unsigned I = 0, N = S->getNumInputs(); I != N; ++I) {
    ID.AddString(S->getInputName(I));
    VisitStringLiteral(S->getInputConstraintLiteral(I));
  }
  ID.AddInteger(S->getNumClobbers());
  for (unsigned I = 0, N = S->getNumClobbers(); I != N; ++I)
    VisitStringLiteral(S->getClobberStringLiteral(I));
}

void StmtProfiler::VisitMSAsmStmt(const MSAsmStmt *S) {
  // FIXME: Implement MS style inline asm statement profiler.
  VisitStmt(S);
}

void StmtProfiler::VisitCXXCatchStmt(const CXXCatchStmt *S) {
  VisitStmt(S);
  VisitType(S->getCaughtType());
}

void StmtProfiler::VisitCXXTryStmt(const CXXTryStmt *S) {
  VisitStmt(S);
}

void StmtProfiler::VisitCXXForRangeStmt(const CXXForRangeStmt *S) {
  VisitStmt(S);
}

void StmtProfiler::VisitMSDependentExistsStmt(const MSDependentExistsStmt *S) {
  VisitStmt(S);
  ID.AddBoolean(S->isIfExists());
  VisitNestedNameSpecifier(S->getQualifierLoc().getNestedNameSpecifier());
  VisitName(S->getNameInfo().getName());
}

void StmtProfiler::VisitSEHTryStmt(const SEHTryStmt *S) {
  VisitStmt(S);
}

void StmtProfiler::VisitSEHFinallyStmt(const SEHFinallyStmt *S) {
  VisitStmt(S);
}

void StmtProfiler::VisitSEHExceptStmt(const SEHExceptStmt *S) {
  VisitStmt(S);
}

void StmtProfiler::VisitObjCForCollectionStmt(const ObjCForCollectionStmt *S) {
  VisitStmt(S);
}

void StmtProfiler::VisitObjCAtCatchStmt(const ObjCAtCatchStmt *S) {
  VisitStmt(S);
  ID.AddBoolean(S->hasEllipsis());
  if (S->getCatchParamDecl())
    VisitType(S->getCatchParamDecl()->getType());
}

void StmtProfiler::VisitObjCAtFinallyStmt(const ObjCAtFinallyStmt *S) {
  VisitStmt(S);
}

void StmtProfiler::VisitObjCAtTryStmt(const ObjCAtTryStmt *S) {
  VisitStmt(S);
}

void
StmtProfiler::VisitObjCAtSynchronizedStmt(const ObjCAtSynchronizedStmt *S) {
  VisitStmt(S);
}

void StmtProfiler::VisitObjCAtThrowStmt(const ObjCAtThrowStmt *S) {
  VisitStmt(S);
}

void
StmtProfiler::VisitObjCAutoreleasePoolStmt(const ObjCAutoreleasePoolStmt *S) {
  VisitStmt(S);
}

void StmtProfiler::VisitExpr(const Expr *S) {
  VisitStmt(S);
}

void StmtProfiler::VisitDeclRefExpr(const DeclRefExpr *S) {
  VisitExpr(S);
  if (!Canonical)
    VisitNestedNameSpecifier(S->getQualifier());
  VisitDecl(S->getDecl());
  if (!Canonical)
    VisitTemplateArguments(S->getTemplateArgs(), S->getNumTemplateArgs());
}

void StmtProfiler::VisitPredefinedExpr(const PredefinedExpr *S) {
  VisitExpr(S);
  ID.AddInteger(S->getIdentType());
}

void StmtProfiler::VisitIntegerLiteral(const IntegerLiteral *S) {
  VisitExpr(S);
  S->getValue().Profile(ID);
}

void StmtProfiler::VisitCharacterLiteral(const CharacterLiteral *S) {
  VisitExpr(S);
  ID.AddInteger(S->getKind());
  ID.AddInteger(S->getValue());
}

void StmtProfiler::VisitFloatingLiteral(const FloatingLiteral *S) {
  VisitExpr(S);
  S->getValue().Profile(ID);
  ID.AddBoolean(S->isExact());
}

void StmtProfiler::VisitImaginaryLiteral(const ImaginaryLiteral *S) {
  VisitExpr(S);
}

void StmtProfiler::VisitStringLiteral(const StringLiteral *S) {
  VisitExpr(S);
  ID.AddString(S->getBytes());
  ID.AddInteger(S->getKind());
}

void StmtProfiler::VisitUPCThreadExpr(const UPCThreadExpr *S) {
  VisitExpr(S);
}

void StmtProfiler::VisitParenExpr(const ParenExpr *S) {
  VisitExpr(S);
}

void StmtProfiler::VisitParenListExpr(const ParenListExpr *S) {
  VisitExpr(S);
}

void StmtProfiler::VisitUnaryOperator(const UnaryOperator *S) {
  VisitExpr(S);
  ID.AddInteger(S->getOpcode());
}

void StmtProfiler::VisitOffsetOfExpr(const OffsetOfExpr *S) {
  VisitType(S->getTypeSourceInfo()->getType());
  unsigned n = S->getNumComponents();
  for (unsigned i = 0; i < n; ++i) {
    const OffsetOfExpr::OffsetOfNode& ON = S->getComponent(i);
    ID.AddInteger(ON.getKind());
    switch (ON.getKind()) {
    case OffsetOfExpr::OffsetOfNode::Array:
      // Expressions handled below.
      break;

    case OffsetOfExpr::OffsetOfNode::Field:
      VisitDecl(ON.getField());
      break;

    case OffsetOfExpr::OffsetOfNode::Identifier:
      ID.AddPointer(ON.getFieldName());
      break;
        
    case OffsetOfExpr::OffsetOfNode::Base:
      // These nodes are implicit, and therefore don't need profiling.
      break;
    }
  }
  
  VisitExpr(S);
}

void
StmtProfiler::VisitUnaryExprOrTypeTraitExpr(const UnaryExprOrTypeTraitExpr *S) {
  VisitExpr(S);
  ID.AddInteger(S->getKind());
  if (S->isArgumentType())
    VisitType(S->getArgumentType());
}

void StmtProfiler::VisitArraySubscriptExpr(const ArraySubscriptExpr *S) {
  VisitExpr(S);
}

void StmtProfiler::VisitCallExpr(const CallExpr *S) {
  VisitExpr(S);
}

void StmtProfiler::VisitMemberExpr(const MemberExpr *S) {
  VisitExpr(S);
  VisitDecl(S->getMemberDecl());
  if (!Canonical)
    VisitNestedNameSpecifier(S->getQualifier());
  ID.AddBoolean(S->isArrow());
}

void StmtProfiler::VisitCompoundLiteralExpr(const CompoundLiteralExpr *S) {
  VisitExpr(S);
  ID.AddBoolean(S->isFileScope());
}

void StmtProfiler::VisitCastExpr(const CastExpr *S) {
  VisitExpr(S);
}

void StmtProfiler::VisitImplicitCastExpr(const ImplicitCastExpr *S) {
  VisitCastExpr(S);
  ID.AddInteger(S->getValueKind());
}

void StmtProfiler::VisitExplicitCastExpr(const ExplicitCastExpr *S) {
  VisitCastExpr(S);
  VisitType(S->getTypeAsWritten());
}

void StmtProfiler::VisitCStyleCastExpr(const CStyleCastExpr *S) {
  VisitExplicitCastExpr(S);
}

void StmtProfiler::VisitBinaryOperator(const BinaryOperator *S) {
  VisitExpr(S);
  ID.AddInteger(S->getOpcode());
}

void
StmtProfiler::VisitCompoundAssignOperator(const CompoundAssignOperator *S) {
  VisitBinaryOperator(S);
}

void StmtProfiler::VisitConditionalOperator(const ConditionalOperator *S) {
  VisitExpr(S);
}

void StmtProfiler::VisitBinaryConditionalOperator(
    const BinaryConditionalOperator *S) {
  VisitExpr(S);
}

void StmtProfiler::VisitAddrLabelExpr(const AddrLabelExpr *S) {
  VisitExpr(S);
  VisitDecl(S->getLabel());
}

void StmtProfiler::VisitStmtExpr(const StmtExpr *S) {
  VisitExpr(S);
}

void StmtProfiler::VisitShuffleVectorExpr(const ShuffleVectorExpr *S) {
  VisitExpr(S);
}

void StmtProfiler::VisitChooseExpr(const ChooseExpr *S) {
  VisitExpr(S);
}

void StmtProfiler::VisitGNUNullExpr(const GNUNullExpr *S) {
  VisitExpr(S);
}

void StmtProfiler::VisitVAArgExpr(const VAArgExpr *S) {
  VisitExpr(S);
}

void StmtProfiler::VisitInitListExpr(const InitListExpr *S) {
  if (S->getSyntacticForm()) {
    VisitInitListExpr(S->getSyntacticForm());
    return;
  }

  VisitExpr(S);
}

void StmtProfiler::VisitDesignatedInitExpr(const DesignatedInitExpr *S) {
  VisitExpr(S);
  ID.AddBoolean(S->usesGNUSyntax());
  for (DesignatedInitExpr::const_designators_iterator D =
         S->designators_begin(), DEnd = S->designators_end();
       D != DEnd; ++D) {
    if (D->isFieldDesignator()) {
      ID.AddInteger(0);
      VisitName(D->getFieldName());
      continue;
    }

    if (D->isArrayDesignator()) {
      ID.AddInteger(1);
    } else {
      assert(D->isArrayRangeDesignator());
      ID.AddInteger(2);
    }
    ID.AddInteger(D->getFirstExprIndex());
  }
}

void StmtProfiler::VisitImplicitValueInitExpr(const ImplicitValueInitExpr *S) {
  VisitExpr(S);
}

void StmtProfiler::VisitExtVectorElementExpr(const ExtVectorElementExpr *S) {
  VisitExpr(S);
  VisitName(&S->getAccessor());
}

void StmtProfiler::VisitBlockExpr(const BlockExpr *S) {
  VisitExpr(S);
  VisitDecl(S->getBlockDecl());
}

void StmtProfiler::VisitGenericSelectionExpr(const GenericSelectionExpr *S) {
  VisitExpr(S);
  for (unsigned i = 0; i != S->getNumAssocs(); ++i) {
    QualType T = S->getAssocType(i);
    if (T.isNull())
      ID.AddPointer(0);
    else
      VisitType(T);
    VisitExpr(S->getAssocExpr(i));
  }
}

void StmtProfiler::VisitPseudoObjectExpr(const PseudoObjectExpr *S) {
  VisitExpr(S);
  for (PseudoObjectExpr::const_semantics_iterator
         i = S->semantics_begin(), e = S->semantics_end(); i != e; ++i)
    // Normally, we would not profile the source expressions of OVEs.
    if (const OpaqueValueExpr *OVE = dyn_cast<OpaqueValueExpr>(*i))
      Visit(OVE->getSourceExpr());
}

void StmtProfiler::VisitAtomicExpr(const AtomicExpr *S) {
  VisitExpr(S);
  ID.AddInteger(S->getOp());
}

static Stmt::StmtClass DecodeOperatorCall(const CXXOperatorCallExpr *S,
                                          UnaryOperatorKind &UnaryOp,
                                          BinaryOperatorKind &BinaryOp) {
  switch (S->getOperator()) {
  case OO_None:
  case OO_New:
  case OO_Delete:
  case OO_Array_New:
  case OO_Array_Delete:
  case OO_Arrow:
  case OO_Call:
  case OO_Conditional:
  case NUM_OVERLOADED_OPERATORS:
    llvm_unreachable("Invalid operator call kind");
      
  case OO_Plus:
    if (S->getNumArgs() == 1) {
      UnaryOp = UO_Plus;
      return Stmt::UnaryOperatorClass;
    }
    
    BinaryOp = BO_Add;
    return Stmt::BinaryOperatorClass;
      
  case OO_Minus:
    if (S->getNumArgs() == 1) {
      UnaryOp = UO_Minus;
      return Stmt::UnaryOperatorClass;
    }
    
    BinaryOp = BO_Sub;
    return Stmt::BinaryOperatorClass;

  case OO_Star:
    if (S->getNumArgs() == 1) {
      UnaryOp = UO_Minus;
      return Stmt::UnaryOperatorClass;
    }
    
    BinaryOp = BO_Sub;
    return Stmt::BinaryOperatorClass;

  case OO_Slash:
    BinaryOp = BO_Div;
    return Stmt::BinaryOperatorClass;
      
  case OO_Percent:
    BinaryOp = BO_Rem;
    return Stmt::BinaryOperatorClass;

  case OO_Caret:
    BinaryOp = BO_Xor;
    return Stmt::BinaryOperatorClass;

  case OO_Amp:
    if (S->getNumArgs() == 1) {
      UnaryOp = UO_AddrOf;
      return Stmt::UnaryOperatorClass;
    }
    
    BinaryOp = BO_And;
    return Stmt::BinaryOperatorClass;
      
  case OO_Pipe:
    BinaryOp = BO_Or;
    return Stmt::BinaryOperatorClass;

  case OO_Tilde:
    UnaryOp = UO_Not;
    return Stmt::UnaryOperatorClass;

  case OO_Exclaim:
    UnaryOp = UO_LNot;
    return Stmt::UnaryOperatorClass;

  case OO_Equal:
    BinaryOp = BO_Assign;
    return Stmt::BinaryOperatorClass;

  case OO_Less:
    BinaryOp = BO_LT;
    return Stmt::BinaryOperatorClass;

  case OO_Greater:
    BinaryOp = BO_GT;
    return Stmt::BinaryOperatorClass;
      
  case OO_PlusEqual:
    BinaryOp = BO_AddAssign;
    return Stmt::CompoundAssignOperatorClass;

  case OO_MinusEqual:
    BinaryOp = BO_SubAssign;
    return Stmt::CompoundAssignOperatorClass;

  case OO_StarEqual:
    BinaryOp = BO_MulAssign;
    return Stmt::CompoundAssignOperatorClass;

  case OO_SlashEqual:
    BinaryOp = BO_DivAssign;
    return Stmt::CompoundAssignOperatorClass;

  case OO_PercentEqual:
    BinaryOp = BO_RemAssign;
    return Stmt::CompoundAssignOperatorClass;

  case OO_CaretEqual:
    BinaryOp = BO_XorAssign;
    return Stmt::CompoundAssignOperatorClass;
    
  case OO_AmpEqual:
    BinaryOp = BO_AndAssign;
    return Stmt::CompoundAssignOperatorClass;
    
  case OO_PipeEqual:
    BinaryOp = BO_OrAssign;
    return Stmt::CompoundAssignOperatorClass;
      
  case OO_LessLess:
    BinaryOp = BO_Shl;
    return Stmt::BinaryOperatorClass;
    
  case OO_GreaterGreater:
    BinaryOp = BO_Shr;
    return Stmt::BinaryOperatorClass;

  case OO_LessLessEqual:
    BinaryOp = BO_ShlAssign;
    return Stmt::CompoundAssignOperatorClass;
    
  case OO_GreaterGreaterEqual:
    BinaryOp = BO_ShrAssign;
    return Stmt::CompoundAssignOperatorClass;

  case OO_EqualEqual:
    BinaryOp = BO_EQ;
    return Stmt::BinaryOperatorClass;
    
  case OO_ExclaimEqual:
    BinaryOp = BO_NE;
    return Stmt::BinaryOperatorClass;
      
  case OO_LessEqual:
    BinaryOp = BO_LE;
    return Stmt::BinaryOperatorClass;
    
  case OO_GreaterEqual:
    BinaryOp = BO_GE;
    return Stmt::BinaryOperatorClass;
      
  case OO_AmpAmp:
    BinaryOp = BO_LAnd;
    return Stmt::BinaryOperatorClass;
    
  case OO_PipePipe:
    BinaryOp = BO_LOr;
    return Stmt::BinaryOperatorClass;

  case OO_PlusPlus:
    UnaryOp = S->getNumArgs() == 1? UO_PreInc 
                                  : UO_PostInc;
    return Stmt::UnaryOperatorClass;

  case OO_MinusMinus:
    UnaryOp = S->getNumArgs() == 1? UO_PreDec
                                  : UO_PostDec;
    return Stmt::UnaryOperatorClass;

  case OO_Comma:
    BinaryOp = BO_Comma;
    return Stmt::BinaryOperatorClass;


  case OO_ArrowStar:
    BinaryOp = BO_PtrMemI;
    return Stmt::BinaryOperatorClass;
      
  case OO_Subscript:
    return Stmt::ArraySubscriptExprClass;
  }
  
  llvm_unreachable("Invalid overloaded operator expression");
}
                               

void StmtProfiler::VisitCXXOperatorCallExpr(const CXXOperatorCallExpr *S) {
  if (S->isTypeDependent()) {
    // Type-dependent operator calls are profiled like their underlying
    // syntactic operator.
    UnaryOperatorKind UnaryOp = UO_Extension;
    BinaryOperatorKind BinaryOp = BO_Comma;
    Stmt::StmtClass SC = DecodeOperatorCall(S, UnaryOp, BinaryOp);
    
    ID.AddInteger(SC);
    for (unsigned I = 0, N = S->getNumArgs(); I != N; ++I)
      Visit(S->getArg(I));
    if (SC == Stmt::UnaryOperatorClass)
      ID.AddInteger(UnaryOp);
    else if (SC == Stmt::BinaryOperatorClass || 
             SC == Stmt::CompoundAssignOperatorClass)
      ID.AddInteger(BinaryOp);
    else
      assert(SC == Stmt::ArraySubscriptExprClass);
                    
    return;
  }
  
  VisitCallExpr(S);
  ID.AddInteger(S->getOperator());
}

void StmtProfiler::VisitCXXMemberCallExpr(const CXXMemberCallExpr *S) {
  VisitCallExpr(S);
}

void StmtProfiler::VisitCUDAKernelCallExpr(const CUDAKernelCallExpr *S) {
  VisitCallExpr(S);
}

void StmtProfiler::VisitAsTypeExpr(const AsTypeExpr *S) {
  VisitExpr(S);
}

void StmtProfiler::VisitCXXNamedCastExpr(const CXXNamedCastExpr *S) {
  VisitExplicitCastExpr(S);
}

void StmtProfiler::VisitCXXStaticCastExpr(const CXXStaticCastExpr *S) {
  VisitCXXNamedCastExpr(S);
}

void StmtProfiler::VisitCXXDynamicCastExpr(const CXXDynamicCastExpr *S) {
  VisitCXXNamedCastExpr(S);
}

void
StmtProfiler::VisitCXXReinterpretCastExpr(const CXXReinterpretCastExpr *S) {
  VisitCXXNamedCastExpr(S);
}

void StmtProfiler::VisitCXXConstCastExpr(const CXXConstCastExpr *S) {
  VisitCXXNamedCastExpr(S);
}

void StmtProfiler::VisitUserDefinedLiteral(const UserDefinedLiteral *S) {
  VisitCallExpr(S);
}

void StmtProfiler::VisitCXXBoolLiteralExpr(const CXXBoolLiteralExpr *S) {
  VisitExpr(S);
  ID.AddBoolean(S->getValue());
}

void StmtProfiler::VisitCXXNullPtrLiteralExpr(const CXXNullPtrLiteralExpr *S) {
  VisitExpr(S);
}

void StmtProfiler::VisitCXXTypeidExpr(const CXXTypeidExpr *S) {
  VisitExpr(S);
  if (S->isTypeOperand())
    VisitType(S->getTypeOperand());
}

void StmtProfiler::VisitCXXUuidofExpr(const CXXUuidofExpr *S) {
  VisitExpr(S);
  if (S->isTypeOperand())
    VisitType(S->getTypeOperand());
}

void StmtProfiler::VisitCXXThisExpr(const CXXThisExpr *S) {
  VisitExpr(S);
  ID.AddBoolean(S->isImplicit());
}

void StmtProfiler::VisitCXXThrowExpr(const CXXThrowExpr *S) {
  VisitExpr(S);
}

void StmtProfiler::VisitCXXDefaultArgExpr(const CXXDefaultArgExpr *S) {
  VisitExpr(S);
  VisitDecl(S->getParam());
}

void StmtProfiler::VisitCXXBindTemporaryExpr(const CXXBindTemporaryExpr *S) {
  VisitExpr(S);
  VisitDecl(
         const_cast<CXXDestructorDecl *>(S->getTemporary()->getDestructor()));
}

void StmtProfiler::VisitCXXConstructExpr(const CXXConstructExpr *S) {
  VisitExpr(S);
  VisitDecl(S->getConstructor());
  ID.AddBoolean(S->isElidable());
}

void StmtProfiler::VisitCXXFunctionalCastExpr(const CXXFunctionalCastExpr *S) {
  VisitExplicitCastExpr(S);
}

void
StmtProfiler::VisitCXXTemporaryObjectExpr(const CXXTemporaryObjectExpr *S) {
  VisitCXXConstructExpr(S);
}

void
StmtProfiler::VisitLambdaExpr(const LambdaExpr *S) {
  VisitExpr(S);
  for (LambdaExpr::capture_iterator C = S->explicit_capture_begin(),
                                 CEnd = S->explicit_capture_end();
       C != CEnd; ++C) {
    ID.AddInteger(C->getCaptureKind());
    if (C->capturesVariable()) {
      VisitDecl(C->getCapturedVar());
      ID.AddBoolean(C->isPackExpansion());
    }
  }
  // Note: If we actually needed to be able to match lambda
  // expressions, we would have to consider parameters and return type
  // here, among other things.
  VisitStmt(S->getBody());
}

void
StmtProfiler::VisitCXXScalarValueInitExpr(const CXXScalarValueInitExpr *S) {
  VisitExpr(S);
}

void StmtProfiler::VisitCXXDeleteExpr(const CXXDeleteExpr *S) {
  VisitExpr(S);
  ID.AddBoolean(S->isGlobalDelete());
  ID.AddBoolean(S->isArrayForm());
  VisitDecl(S->getOperatorDelete());
}


void StmtProfiler::VisitCXXNewExpr(const CXXNewExpr *S) {
  VisitExpr(S);
  VisitType(S->getAllocatedType());
  VisitDecl(S->getOperatorNew());
  VisitDecl(S->getOperatorDelete());
  ID.AddBoolean(S->isArray());
  ID.AddInteger(S->getNumPlacementArgs());
  ID.AddBoolean(S->isGlobalNew());
  ID.AddBoolean(S->isParenTypeId());
  ID.AddInteger(S->getInitializationStyle());
}

void
StmtProfiler::VisitCXXPseudoDestructorExpr(const CXXPseudoDestructorExpr *S) {
  VisitExpr(S);
  ID.AddBoolean(S->isArrow());
  VisitNestedNameSpecifier(S->getQualifier());
  VisitType(S->getDestroyedType());
}

void StmtProfiler::VisitOverloadExpr(const OverloadExpr *S) {
  VisitExpr(S);
  VisitNestedNameSpecifier(S->getQualifier());
  VisitName(S->getName());
  ID.AddBoolean(S->hasExplicitTemplateArgs());
  if (S->hasExplicitTemplateArgs())
    VisitTemplateArguments(S->getExplicitTemplateArgs().getTemplateArgs(),
                           S->getExplicitTemplateArgs().NumTemplateArgs);
}

void
StmtProfiler::VisitUnresolvedLookupExpr(const UnresolvedLookupExpr *S) {
  VisitOverloadExpr(S);
}

void StmtProfiler::VisitUnaryTypeTraitExpr(const UnaryTypeTraitExpr *S) {
  VisitExpr(S);
  ID.AddInteger(S->getTrait());
  VisitType(S->getQueriedType());
}

void StmtProfiler::VisitBinaryTypeTraitExpr(const BinaryTypeTraitExpr *S) {
  VisitExpr(S);
  ID.AddInteger(S->getTrait());
  VisitType(S->getLhsType());
  VisitType(S->getRhsType());
}

void StmtProfiler::VisitTypeTraitExpr(const TypeTraitExpr *S) {
  VisitExpr(S);
  ID.AddInteger(S->getTrait());
  ID.AddInteger(S->getNumArgs());
  for (unsigned I = 0, N = S->getNumArgs(); I != N; ++I)
    VisitType(S->getArg(I)->getType());
}

void StmtProfiler::VisitArrayTypeTraitExpr(const ArrayTypeTraitExpr *S) {
  VisitExpr(S);
  ID.AddInteger(S->getTrait());
  VisitType(S->getQueriedType());
}

void StmtProfiler::VisitExpressionTraitExpr(const ExpressionTraitExpr *S) {
  VisitExpr(S);
  ID.AddInteger(S->getTrait());
  VisitExpr(S->getQueriedExpression());
}

void StmtProfiler::VisitDependentScopeDeclRefExpr(
    const DependentScopeDeclRefExpr *S) {
  VisitExpr(S);
  VisitName(S->getDeclName());
  VisitNestedNameSpecifier(S->getQualifier());
  ID.AddBoolean(S->hasExplicitTemplateArgs());
  if (S->hasExplicitTemplateArgs())
    VisitTemplateArguments(S->getTemplateArgs(), S->getNumTemplateArgs());
}

void StmtProfiler::VisitExprWithCleanups(const ExprWithCleanups *S) {
  VisitExpr(S);
}

void StmtProfiler::VisitCXXUnresolvedConstructExpr(
    const CXXUnresolvedConstructExpr *S) {
  VisitExpr(S);
  VisitType(S->getTypeAsWritten());
}

void StmtProfiler::VisitCXXDependentScopeMemberExpr(
    const CXXDependentScopeMemberExpr *S) {
  ID.AddBoolean(S->isImplicitAccess());
  if (!S->isImplicitAccess()) {
    VisitExpr(S);
    ID.AddBoolean(S->isArrow());
  }
  VisitNestedNameSpecifier(S->getQualifier());
  VisitName(S->getMember());
  ID.AddBoolean(S->hasExplicitTemplateArgs());
  if (S->hasExplicitTemplateArgs())
    VisitTemplateArguments(S->getTemplateArgs(), S->getNumTemplateArgs());
}

void StmtProfiler::VisitUnresolvedMemberExpr(const UnresolvedMemberExpr *S) {
  ID.AddBoolean(S->isImplicitAccess());
  if (!S->isImplicitAccess()) {
    VisitExpr(S);
    ID.AddBoolean(S->isArrow());
  }
  VisitNestedNameSpecifier(S->getQualifier());
  VisitName(S->getMemberName());
  ID.AddBoolean(S->hasExplicitTemplateArgs());
  if (S->hasExplicitTemplateArgs())
    VisitTemplateArguments(S->getTemplateArgs(), S->getNumTemplateArgs());
}

void StmtProfiler::VisitCXXNoexceptExpr(const CXXNoexceptExpr *S) {
  VisitExpr(S);
}

void StmtProfiler::VisitPackExpansionExpr(const PackExpansionExpr *S) {
  VisitExpr(S);
}

void StmtProfiler::VisitSizeOfPackExpr(const SizeOfPackExpr *S) {
  VisitExpr(S);
  VisitDecl(S->getPack());
}

void StmtProfiler::VisitSubstNonTypeTemplateParmPackExpr(
    const SubstNonTypeTemplateParmPackExpr *S) {
  VisitExpr(S);
  VisitDecl(S->getParameterPack());
  VisitTemplateArgument(S->getArgumentPack());
}

void StmtProfiler::VisitSubstNonTypeTemplateParmExpr(
    const SubstNonTypeTemplateParmExpr *E) {
  // Profile exactly as the replacement expression.
  Visit(E->getReplacement());
}

void StmtProfiler::VisitFunctionParmPackExpr(const FunctionParmPackExpr *S) {
  VisitExpr(S);
  VisitDecl(S->getParameterPack());
  ID.AddInteger(S->getNumExpansions());
  for (FunctionParmPackExpr::iterator I = S->begin(), E = S->end(); I != E; ++I)
    VisitDecl(*I);
}

void StmtProfiler::VisitMaterializeTemporaryExpr(
                                           const MaterializeTemporaryExpr *S) {
  VisitExpr(S);
}

void StmtProfiler::VisitOpaqueValueExpr(const OpaqueValueExpr *E) {
  VisitExpr(E);  
}

void StmtProfiler::VisitObjCStringLiteral(const ObjCStringLiteral *S) {
  VisitExpr(S);
}

void StmtProfiler::VisitObjCBoxedExpr(const ObjCBoxedExpr *E) {
  VisitExpr(E);
}

void StmtProfiler::VisitObjCArrayLiteral(const ObjCArrayLiteral *E) {
  VisitExpr(E);
}

void StmtProfiler::VisitObjCDictionaryLiteral(const ObjCDictionaryLiteral *E) {
  VisitExpr(E);
}

void StmtProfiler::VisitObjCEncodeExpr(const ObjCEncodeExpr *S) {
  VisitExpr(S);
  VisitType(S->getEncodedType());
}

void StmtProfiler::VisitObjCSelectorExpr(const ObjCSelectorExpr *S) {
  VisitExpr(S);
  VisitName(S->getSelector());
}

void StmtProfiler::VisitObjCProtocolExpr(const ObjCProtocolExpr *S) {
  VisitExpr(S);
  VisitDecl(S->getProtocol());
}

void StmtProfiler::VisitObjCIvarRefExpr(const ObjCIvarRefExpr *S) {
  VisitExpr(S);
  VisitDecl(S->getDecl());
  ID.AddBoolean(S->isArrow());
  ID.AddBoolean(S->isFreeIvar());
}

void StmtProfiler::VisitObjCPropertyRefExpr(const ObjCPropertyRefExpr *S) {
  VisitExpr(S);
  if (S->isImplicitProperty()) {
    VisitDecl(S->getImplicitPropertyGetter());
    VisitDecl(S->getImplicitPropertySetter());
  } else {
    VisitDecl(S->getExplicitProperty());
  }
  if (S->isSuperReceiver()) {
    ID.AddBoolean(S->isSuperReceiver());
    VisitType(S->getSuperReceiverType());
  }
}

void StmtProfiler::VisitObjCSubscriptRefExpr(const ObjCSubscriptRefExpr *S) {
  VisitExpr(S);
  VisitDecl(S->getAtIndexMethodDecl());
  VisitDecl(S->setAtIndexMethodDecl());
}

void StmtProfiler::VisitObjCMessageExpr(const ObjCMessageExpr *S) {
  VisitExpr(S);
  VisitName(S->getSelector());
  VisitDecl(S->getMethodDecl());
}

void StmtProfiler::VisitObjCIsaExpr(const ObjCIsaExpr *S) {
  VisitExpr(S);
  ID.AddBoolean(S->isArrow());
}

void StmtProfiler::VisitObjCBoolLiteralExpr(const ObjCBoolLiteralExpr *S) {
  VisitExpr(S);
  ID.AddBoolean(S->getValue());
}

void StmtProfiler::VisitObjCIndirectCopyRestoreExpr(
    const ObjCIndirectCopyRestoreExpr *S) {
  VisitExpr(S);
  ID.AddBoolean(S->shouldCopy());
}

void StmtProfiler::VisitObjCBridgedCastExpr(const ObjCBridgedCastExpr *S) {
  VisitExplicitCastExpr(S);
  ID.AddBoolean(S->getBridgeKind());
}

void StmtProfiler::VisitDecl(const Decl *D) {
  ID.AddInteger(D? D->getKind() : 0);

  if (Canonical && D) {
    if (const NonTypeTemplateParmDecl *NTTP =
          dyn_cast<NonTypeTemplateParmDecl>(D)) {
      ID.AddInteger(NTTP->getDepth());
      ID.AddInteger(NTTP->getIndex());
      ID.AddBoolean(NTTP->isParameterPack());
      VisitType(NTTP->getType());
      return;
    }

    if (const ParmVarDecl *Parm = dyn_cast<ParmVarDecl>(D)) {
      // The Itanium C++ ABI uses the type, scope depth, and scope
      // index of a parameter when mangling expressions that involve
      // function parameters, so we will use the parameter's type for
      // establishing function parameter identity. That way, our
      // definition of "equivalent" (per C++ [temp.over.link]) is at
      // least as strong as the definition of "equivalent" used for
      // name mangling.
      VisitType(Parm->getType());
      ID.AddInteger(Parm->getFunctionScopeDepth());
      ID.AddInteger(Parm->getFunctionScopeIndex());
      return;
    }

    if (const TemplateTypeParmDecl *TTP =
          dyn_cast<TemplateTypeParmDecl>(D)) {
      ID.AddInteger(TTP->getDepth());
      ID.AddInteger(TTP->getIndex());
      ID.AddBoolean(TTP->isParameterPack());
      return;
    }

    if (const TemplateTemplateParmDecl *TTP =
          dyn_cast<TemplateTemplateParmDecl>(D)) {
      ID.AddInteger(TTP->getDepth());
      ID.AddInteger(TTP->getIndex());
      ID.AddBoolean(TTP->isParameterPack());
      return;
    }
  }

  ID.AddPointer(D? D->getCanonicalDecl() : 0);
}

void StmtProfiler::VisitType(QualType T) {
  if (Canonical)
    T = Context.getCanonicalType(T);

  ID.AddPointer(T.getAsOpaquePtr());
}

void StmtProfiler::VisitName(DeclarationName Name) {
  ID.AddPointer(Name.getAsOpaquePtr());
}

void StmtProfiler::VisitNestedNameSpecifier(NestedNameSpecifier *NNS) {
  if (Canonical)
    NNS = Context.getCanonicalNestedNameSpecifier(NNS);
  ID.AddPointer(NNS);
}

void StmtProfiler::VisitTemplateName(TemplateName Name) {
  if (Canonical)
    Name = Context.getCanonicalTemplateName(Name);

  Name.Profile(ID);
}

void StmtProfiler::VisitTemplateArguments(const TemplateArgumentLoc *Args,
                                          unsigned NumArgs) {
  ID.AddInteger(NumArgs);
  for (unsigned I = 0; I != NumArgs; ++I)
    VisitTemplateArgument(Args[I].getArgument());
}

void StmtProfiler::VisitTemplateArgument(const TemplateArgument &Arg) {
  // Mostly repetitive with TemplateArgument::Profile!
  ID.AddInteger(Arg.getKind());
  switch (Arg.getKind()) {
  case TemplateArgument::Null:
    break;

  case TemplateArgument::Type:
    VisitType(Arg.getAsType());
    break;

  case TemplateArgument::Template:
  case TemplateArgument::TemplateExpansion:
    VisitTemplateName(Arg.getAsTemplateOrTemplatePattern());
    break;
      
  case TemplateArgument::Declaration:
    VisitDecl(Arg.getAsDecl());
    break;

  case TemplateArgument::NullPtr:
    VisitType(Arg.getNullPtrType());
    break;

  case TemplateArgument::Integral:
    Arg.getAsIntegral().Profile(ID);
    VisitType(Arg.getIntegralType());
    break;

  case TemplateArgument::Expression:
    Visit(Arg.getAsExpr());
    break;

  case TemplateArgument::Pack:
    const TemplateArgument *Pack = Arg.pack_begin();
    for (unsigned i = 0, e = Arg.pack_size(); i != e; ++i)
      VisitTemplateArgument(Pack[i]);
    break;
  }
}

void Stmt::Profile(llvm::FoldingSetNodeID &ID, const ASTContext &Context,
                   bool Canonical) const {
  StmtProfiler Profiler(ID, Context, Canonical);
  Profiler.Visit(this);
}<|MERGE_RESOLUTION|>--- conflicted
+++ resolved
@@ -158,7 +158,6 @@
   VisitStmt(S);
 }
 
-<<<<<<< HEAD
 void StmtProfiler::VisitUPCNotifyStmt(const UPCNotifyStmt *S) {
   VisitStmt(S);
 }
@@ -184,10 +183,7 @@
   VisitStmt(S);
 }
 
-void StmtProfiler::VisitAsmStmt(const AsmStmt *S) {
-=======
 void StmtProfiler::VisitGCCAsmStmt(const GCCAsmStmt *S) {
->>>>>>> b03b278e
   VisitStmt(S);
   ID.AddBoolean(S->isVolatile());
   ID.AddBoolean(S->isSimple());
