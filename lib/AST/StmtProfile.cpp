--- conflicted
+++ resolved
@@ -268,97 +268,6 @@
   }
 #include "clang/Basic/OpenMPKinds.def"
 };
-<<<<<<< HEAD
-=======
-
-void OMPClauseProfiler::VisitOMPIfClause(const OMPIfClause *C) {
-  if (C->getCondition())
-    Profiler->VisitStmt(C->getCondition());
-}
-
-void OMPClauseProfiler::VisitOMPFinalClause(const OMPFinalClause *C) {
-  if (C->getCondition())
-    Profiler->VisitStmt(C->getCondition());
-}
-
-void OMPClauseProfiler::VisitOMPNumThreadsClause(const OMPNumThreadsClause *C) {
-  if (C->getNumThreads())
-    Profiler->VisitStmt(C->getNumThreads());
-}
-
-void OMPClauseProfiler::VisitOMPSafelenClause(const OMPSafelenClause *C) {
-  if (C->getSafelen())
-    Profiler->VisitStmt(C->getSafelen());
-}
-
-void OMPClauseProfiler::VisitOMPCollapseClause(const OMPCollapseClause *C) {
-  if (C->getNumForLoops())
-    Profiler->VisitStmt(C->getNumForLoops());
-}
-
-void OMPClauseProfiler::VisitOMPDefaultClause(const OMPDefaultClause *C) { }
-
-void OMPClauseProfiler::VisitOMPProcBindClause(const OMPProcBindClause *C) { }
-
-void OMPClauseProfiler::VisitOMPScheduleClause(const OMPScheduleClause *C) {
-  if (C->getChunkSize())
-    Profiler->VisitStmt(C->getChunkSize());
-}
-
-void OMPClauseProfiler::VisitOMPOrderedClause(const OMPOrderedClause *) {}
-
-void OMPClauseProfiler::VisitOMPNowaitClause(const OMPNowaitClause *) {}
-
-void OMPClauseProfiler::VisitOMPUntiedClause(const OMPUntiedClause *) {}
-
-void OMPClauseProfiler::VisitOMPMergeableClause(const OMPMergeableClause *) {}
-
-template<typename T>
-void OMPClauseProfiler::VisitOMPClauseList(T *Node) {
-  for (auto *I : Node->varlists())
-    Profiler->VisitStmt(I);
-}
-
-void OMPClauseProfiler::VisitOMPPrivateClause(const OMPPrivateClause *C) {
-  VisitOMPClauseList(C);
-}
-void OMPClauseProfiler::VisitOMPFirstprivateClause(
-                                         const OMPFirstprivateClause *C) {
-  VisitOMPClauseList(C);
-}
-void
-OMPClauseProfiler::VisitOMPLastprivateClause(const OMPLastprivateClause *C) {
-  VisitOMPClauseList(C);
-}
-void OMPClauseProfiler::VisitOMPSharedClause(const OMPSharedClause *C) {
-  VisitOMPClauseList(C);
-}
-void OMPClauseProfiler::VisitOMPReductionClause(
-                                         const OMPReductionClause *C) {
-  Profiler->VisitNestedNameSpecifier(
-      C->getQualifierLoc().getNestedNameSpecifier());
-  Profiler->VisitName(C->getNameInfo().getName());
-  VisitOMPClauseList(C);
-}
-void OMPClauseProfiler::VisitOMPLinearClause(const OMPLinearClause *C) {
-  VisitOMPClauseList(C);
-  Profiler->VisitStmt(C->getStep());
-}
-void OMPClauseProfiler::VisitOMPAlignedClause(const OMPAlignedClause *C) {
-  VisitOMPClauseList(C);
-  Profiler->VisitStmt(C->getAlignment());
-}
-void OMPClauseProfiler::VisitOMPCopyinClause(const OMPCopyinClause *C) {
-  VisitOMPClauseList(C);
-}
-void
-OMPClauseProfiler::VisitOMPCopyprivateClause(const OMPCopyprivateClause *C) {
-  VisitOMPClauseList(C);
-}
-void OMPClauseProfiler::VisitOMPFlushClause(const OMPFlushClause *C) {
-  VisitOMPClauseList(C);
-}
->>>>>>> d4309185
 }
 
 void
@@ -376,7 +285,6 @@
   VisitOMPExecutableDirective(S);
 }
 
-<<<<<<< HEAD
 void
 StmtProfiler::VisitOMPParallelForDirective(const OMPParallelForDirective *S) {
   VisitOMPExecutableDirective(S);
@@ -391,13 +299,10 @@
   VisitOMPExecutableDirective(S);
 }
 
-=======
->>>>>>> d4309185
 void StmtProfiler::VisitOMPSimdDirective(const OMPSimdDirective *S) {
   VisitOMPExecutableDirective(S);
 }
 
-<<<<<<< HEAD
 void StmtProfiler::VisitOMPForSimdDirective(const OMPForSimdDirective *S) {
   VisitOMPExecutableDirective(S);
 }
@@ -438,35 +343,6 @@
 }
 
 void StmtProfiler::VisitOMPSectionsDirective(const OMPSectionsDirective *S) {
-=======
-void StmtProfiler::VisitOMPForDirective(const OMPForDirective *S) {
-  VisitOMPExecutableDirective(S);
-}
-
-void StmtProfiler::VisitOMPSectionsDirective(const OMPSectionsDirective *S) {
-  VisitOMPExecutableDirective(S);
-}
-
-void StmtProfiler::VisitOMPSectionDirective(const OMPSectionDirective *S) {
-  VisitOMPExecutableDirective(S);
-}
-
-void StmtProfiler::VisitOMPSingleDirective(const OMPSingleDirective *S) {
-  VisitOMPExecutableDirective(S);
-}
-
-void StmtProfiler::VisitOMPMasterDirective(const OMPMasterDirective *S) {
-  VisitOMPExecutableDirective(S);
-}
-
-void StmtProfiler::VisitOMPCriticalDirective(const OMPCriticalDirective *S) {
-  VisitOMPExecutableDirective(S);
-  VisitName(S->getDirectiveName().getName());
-}
-
-void
-StmtProfiler::VisitOMPParallelForDirective(const OMPParallelForDirective *S) {
->>>>>>> d4309185
   VisitOMPExecutableDirective(S);
 }
 
@@ -475,7 +351,6 @@
   VisitOMPExecutableDirective(S);
 }
 
-<<<<<<< HEAD
 void StmtProfiler::VisitOMPSectionDirective(const OMPSectionDirective *S) {
   VisitOMPExecutableDirective(S);
 }
@@ -484,8 +359,6 @@
   VisitOMPExecutableDirective(S);
 }
 
-=======
->>>>>>> d4309185
 void StmtProfiler::VisitOMPTaskDirective(const OMPTaskDirective *S) {
   VisitOMPExecutableDirective(S);
 }
@@ -494,7 +367,6 @@
   VisitOMPExecutableDirective(S);
 }
 
-<<<<<<< HEAD
 void StmtProfiler::VisitOMPMasterDirective(const OMPMasterDirective *S) {
   VisitOMPExecutableDirective(S);
 }
@@ -503,8 +375,6 @@
   VisitOMPExecutableDirective(S);
 }
 
-=======
->>>>>>> d4309185
 void StmtProfiler::VisitOMPBarrierDirective(const OMPBarrierDirective *S) {
   VisitOMPExecutableDirective(S);
 }
@@ -513,7 +383,6 @@
   VisitOMPExecutableDirective(S);
 }
 
-<<<<<<< HEAD
 void StmtProfiler::VisitOMPTaskgroupDirective(const OMPTaskgroupDirective *S) {
   VisitOMPExecutableDirective(S);
 }
@@ -522,13 +391,10 @@
   VisitOMPExecutableDirective(S);
 }
 
-=======
->>>>>>> d4309185
 void StmtProfiler::VisitOMPFlushDirective(const OMPFlushDirective *S) {
   VisitOMPExecutableDirective(S);
 }
 
-<<<<<<< HEAD
 void StmtProfiler::VisitOMPCancelDirective(const OMPCancelDirective *S) {
   VisitOMPExecutableDirective(S);
 }
@@ -590,8 +456,6 @@
   VisitOMPExecutableDirective(S);
 }
 
-=======
->>>>>>> d4309185
 void StmtProfiler::VisitExpr(const Expr *S) {
   VisitStmt(S);
 }
