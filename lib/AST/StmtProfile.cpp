--- conflicted
+++ resolved
@@ -255,7 +255,6 @@
 namespace {
 class OMPClauseProfiler : public ConstOMPClauseVisitor<OMPClauseProfiler> {
   StmtProfiler *Profiler;
-<<<<<<< HEAD
 public:
   OMPClauseProfiler(StmtProfiler *P) : Profiler(P) { }
 #define OPENMP_CLAUSE(Name, Class)                                             \
@@ -362,49 +361,6 @@
 void
 StmtProfiler::VisitOMPOrderedDirective(const OMPOrderedDirective *S) {
   VisitOMPExecutableDirective(S);
-=======
-  /// \brief Process clauses with list of variables.
-  template <typename T>
-  void VisitOMPClauseList(T *Node);
-public:
-  OMPClauseProfiler(StmtProfiler *P) : Profiler(P) { }
-#define OPENMP_CLAUSE(Name, Class)                                             \
-  void Visit##Class(const Class *C);
-#include "clang/Basic/OpenMPKinds.def"
-};
-
-void OMPClauseProfiler::VisitOMPDefaultClause(const OMPDefaultClause *C) { }
-
-template<typename T>
-void OMPClauseProfiler::VisitOMPClauseList(T *Node) {
-  for (typename T::varlist_const_iterator I = Node->varlist_begin(),
-                                          E = Node->varlist_end();
-         I != E; ++I)
-    Profiler->VisitStmt(*I);
-}
-
-void OMPClauseProfiler::VisitOMPPrivateClause(const OMPPrivateClause *C) {
-  VisitOMPClauseList(C);
-}
-void OMPClauseProfiler::VisitOMPFirstprivateClause(
-                                         const OMPFirstprivateClause *C) {
-  VisitOMPClauseList(C);
-}
-void OMPClauseProfiler::VisitOMPSharedClause(const OMPSharedClause *C) {
-  VisitOMPClauseList(C);
-}
-}
-
-void
-StmtProfiler::VisitOMPParallelDirective(const OMPParallelDirective *S) {
-  VisitStmt(S);
-  OMPClauseProfiler P(this);
-  ArrayRef<OMPClause *> Clauses = S->clauses();
-  for (ArrayRef<OMPClause *>::iterator I = Clauses.begin(), E = Clauses.end();
-       I != E; ++I)
-    if (*I)
-      P.Visit(*I);
->>>>>>> f1f87fe9
 }
 
 void StmtProfiler::VisitExpr(const Expr *S) {
