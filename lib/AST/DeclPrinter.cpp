//===--- DeclPrinter.cpp - Printing implementation for Decl ASTs ----------===//
//
//                     The LLVM Compiler Infrastructure
//
// This file is distributed under the University of Illinois Open Source
// License. See LICENSE.TXT for details.
//
//===----------------------------------------------------------------------===//
//
// This file implements the Decl::print method, which pretty prints the
// AST back out to C/Objective-C/C++/Objective-C++ code.
//
//===----------------------------------------------------------------------===//
#include "clang/AST/ASTContext.h"
#include "clang/AST/Attr.h"
#include "clang/AST/Decl.h"
#include "clang/AST/DeclCXX.h"
#include "clang/AST/DeclObjC.h"
#include "clang/AST/DeclVisitor.h"
#include "clang/AST/Expr.h"
#include "clang/AST/ExprCXX.h"
#include "clang/AST/PrettyPrinter.h"
#include "clang/Basic/Module.h"
#include "llvm/Support/raw_ostream.h"
using namespace clang;

namespace {
  class DeclPrinter : public DeclVisitor<DeclPrinter> {
    raw_ostream &Out;
    PrintingPolicy Policy;
    unsigned Indentation;
    bool PrintInstantiation;

    raw_ostream& Indent() { return Indent(Indentation); }
    raw_ostream& Indent(unsigned Indentation);
    void ProcessDeclGroup(SmallVectorImpl<Decl*>& Decls);

    void Print(AccessSpecifier AS);

  public:
    DeclPrinter(raw_ostream &Out, const PrintingPolicy &Policy,
                unsigned Indentation = 0, bool PrintInstantiation = false)
      : Out(Out), Policy(Policy), Indentation(Indentation),
        PrintInstantiation(PrintInstantiation) { }

    void VisitDeclContext(DeclContext *DC, bool Indent = true);

    void VisitTranslationUnitDecl(TranslationUnitDecl *D);
    void VisitTypedefDecl(TypedefDecl *D);
    void VisitTypeAliasDecl(TypeAliasDecl *D);
    void VisitEnumDecl(EnumDecl *D);
    void VisitRecordDecl(RecordDecl *D);
    void VisitEnumConstantDecl(EnumConstantDecl *D);
    void VisitEmptyDecl(EmptyDecl *D);
    void VisitFunctionDecl(FunctionDecl *D);
    void VisitFriendDecl(FriendDecl *D);
    void VisitFieldDecl(FieldDecl *D);
    void VisitVarDecl(VarDecl *D);
    void VisitLabelDecl(LabelDecl *D);
    void VisitParmVarDecl(ParmVarDecl *D);
    void VisitFileScopeAsmDecl(FileScopeAsmDecl *D);
    void VisitImportDecl(ImportDecl *D);
    void VisitStaticAssertDecl(StaticAssertDecl *D);
    void VisitNamespaceDecl(NamespaceDecl *D);
    void VisitUsingDirectiveDecl(UsingDirectiveDecl *D);
    void VisitNamespaceAliasDecl(NamespaceAliasDecl *D);
    void VisitCXXRecordDecl(CXXRecordDecl *D);
    void VisitLinkageSpecDecl(LinkageSpecDecl *D);
    void VisitTemplateDecl(const TemplateDecl *D);
    void VisitFunctionTemplateDecl(FunctionTemplateDecl *D);
    void VisitClassTemplateDecl(ClassTemplateDecl *D);
    void VisitObjCMethodDecl(ObjCMethodDecl *D);
    void VisitObjCImplementationDecl(ObjCImplementationDecl *D);
    void VisitObjCInterfaceDecl(ObjCInterfaceDecl *D);
    void VisitObjCProtocolDecl(ObjCProtocolDecl *D);
    void VisitObjCCategoryImplDecl(ObjCCategoryImplDecl *D);
    void VisitObjCCategoryDecl(ObjCCategoryDecl *D);
    void VisitObjCCompatibleAliasDecl(ObjCCompatibleAliasDecl *D);
    void VisitObjCPropertyDecl(ObjCPropertyDecl *D);
    void VisitObjCPropertyImplDecl(ObjCPropertyImplDecl *D);
    void VisitUnresolvedUsingTypenameDecl(UnresolvedUsingTypenameDecl *D);
    void VisitUnresolvedUsingValueDecl(UnresolvedUsingValueDecl *D);
    void VisitUsingDecl(UsingDecl *D);
    void VisitUsingShadowDecl(UsingShadowDecl *D);
    void VisitOMPThreadPrivateDecl(OMPThreadPrivateDecl *D);
    void VisitOMPDeclareReductionDecl(OMPDeclareReductionDecl *D);

    void PrintTemplateParameters(const TemplateParameterList *Params,
                                 const TemplateArgumentList *Args = 0);
    void prettyPrintAttributes(Decl *D);
  };
}

void Decl::print(raw_ostream &Out, unsigned Indentation,
                 bool PrintInstantiation) const {
  print(Out, getASTContext().getPrintingPolicy(), Indentation, PrintInstantiation);
}

void Decl::print(raw_ostream &Out, const PrintingPolicy &Policy,
                 unsigned Indentation, bool PrintInstantiation) const {
  DeclPrinter Printer(Out, Policy, Indentation, PrintInstantiation);
  Printer.Visit(const_cast<Decl*>(this));
}

static QualType GetBaseType(QualType T) {
  // FIXME: This should be on the Type class!
  QualType BaseType = T;
  while (!BaseType->isSpecifierType()) {
    if (isa<TypedefType>(BaseType))
      break;
    else if (const PointerType* PTy = BaseType->getAs<PointerType>())
      BaseType = PTy->getPointeeType();
    else if (const BlockPointerType *BPy = BaseType->getAs<BlockPointerType>())
      BaseType = BPy->getPointeeType();
    else if (const ArrayType* ATy = dyn_cast<ArrayType>(BaseType))
      BaseType = ATy->getElementType();
    else if (const FunctionType* FTy = BaseType->getAs<FunctionType>())
      BaseType = FTy->getResultType();
    else if (const VectorType *VTy = BaseType->getAs<VectorType>())
      BaseType = VTy->getElementType();
    else if (const ReferenceType *RTy = BaseType->getAs<ReferenceType>())
      BaseType = RTy->getPointeeType();
    else
      llvm_unreachable("Unknown declarator!");
  }
  return BaseType;
}

static QualType getDeclType(Decl* D) {
  if (TypedefNameDecl* TDD = dyn_cast<TypedefNameDecl>(D))
    return TDD->getUnderlyingType();
  if (ValueDecl* VD = dyn_cast<ValueDecl>(D))
    return VD->getType();
  return QualType();
}

void Decl::printGroup(Decl** Begin, unsigned NumDecls,
                      raw_ostream &Out, const PrintingPolicy &Policy,
                      unsigned Indentation) {
  if (NumDecls == 1) {
    (*Begin)->print(Out, Policy, Indentation);
    return;
  }

  Decl** End = Begin + NumDecls;
  TagDecl* TD = dyn_cast<TagDecl>(*Begin);
  if (TD)
    ++Begin;

  PrintingPolicy SubPolicy(Policy);
  if (TD && TD->isCompleteDefinition()) {
    TD->print(Out, Policy, Indentation);
    Out << " ";
    SubPolicy.SuppressTag = true;
  }

  bool isFirst = true;
  for ( ; Begin != End; ++Begin) {
    if (isFirst) {
      SubPolicy.SuppressSpecifiers = false;
      isFirst = false;
    } else {
      if (!isFirst) Out << ", ";
      SubPolicy.SuppressSpecifiers = true;
    }

    (*Begin)->print(Out, SubPolicy, Indentation);
  }
}

void DeclContext::dumpDeclContext() const {
  // Get the translation unit
  const DeclContext *DC = this;
  while (!DC->isTranslationUnit())
    DC = DC->getParent();
  
  ASTContext &Ctx = cast<TranslationUnitDecl>(DC)->getASTContext();
  DeclPrinter Printer(llvm::errs(), Ctx.getPrintingPolicy(), 0);
  Printer.VisitDeclContext(const_cast<DeclContext *>(this), /*Indent=*/false);
}

raw_ostream& DeclPrinter::Indent(unsigned Indentation) {
  for (unsigned i = 0; i != Indentation; ++i)
    Out << "  ";
  return Out;
}

void DeclPrinter::prettyPrintAttributes(Decl *D) {
  if (Policy.PolishForDeclaration)
    return;
  
  if (D->hasAttrs()) {
    AttrVec &Attrs = D->getAttrs();
    for (AttrVec::const_iterator i=Attrs.begin(), e=Attrs.end(); i!=e; ++i) {
      Attr *A = *i;
      A->printPretty(Out, Policy);
    }
  }
}

void DeclPrinter::ProcessDeclGroup(SmallVectorImpl<Decl*>& Decls) {
  this->Indent();
  Decl::printGroup(Decls.data(), Decls.size(), Out, Policy, Indentation);
  Out << ";\n";
  Decls.clear();

}

void DeclPrinter::Print(AccessSpecifier AS) {
  switch(AS) {
  case AS_none:      llvm_unreachable("No access specifier!");
  case AS_public:    Out << "public"; break;
  case AS_protected: Out << "protected"; break;
  case AS_private:   Out << "private"; break;
  }
}

//----------------------------------------------------------------------------
// Common C declarations
//----------------------------------------------------------------------------

void DeclPrinter::VisitDeclContext(DeclContext *DC, bool Indent) {
  if (Policy.TerseOutput)
    return;

  if (Indent)
    Indentation += Policy.Indentation;

  SmallVector<Decl*, 2> Decls;
  for (DeclContext::decl_iterator D = DC->decls_begin(), DEnd = DC->decls_end();
       D != DEnd; ++D) {

    // Don't print ObjCIvarDecls, as they are printed when visiting the
    // containing ObjCInterfaceDecl.
    if (isa<ObjCIvarDecl>(*D))
      continue;

    // Skip over implicit declarations in pretty-printing mode.
    if (D->isImplicit())
      continue;

    // FIXME: Ugly hack so we don't pretty-print the builtin declaration
    // of __builtin_va_list or __[u]int128_t.  There should be some other way
    // to check that.
    if (NamedDecl *ND = dyn_cast<NamedDecl>(*D)) {
      if (IdentifierInfo *II = ND->getIdentifier()) {
        if (II->isStr("__builtin_va_list") ||
            II->isStr("__int128_t") || II->isStr("__uint128_t"))
          continue;
      }
    }

    // The next bits of code handles stuff like "struct {int x;} a,b"; we're
    // forced to merge the declarations because there's no other way to
    // refer to the struct in question.  This limited merging is safe without
    // a bunch of other checks because it only merges declarations directly
    // referring to the tag, not typedefs.
    //
    // Check whether the current declaration should be grouped with a previous
    // unnamed struct.
    QualType CurDeclType = getDeclType(*D);
    if (!Decls.empty() && !CurDeclType.isNull()) {
      QualType BaseType = GetBaseType(CurDeclType);
      if (!BaseType.isNull() && isa<ElaboratedType>(BaseType))
        BaseType = cast<ElaboratedType>(BaseType)->getNamedType();
      if (!BaseType.isNull() && isa<TagType>(BaseType) &&
          cast<TagType>(BaseType)->getDecl() == Decls[0]) {
        Decls.push_back(*D);
        continue;
      }
    }

    // If we have a merged group waiting to be handled, handle it now.
    if (!Decls.empty())
      ProcessDeclGroup(Decls);

    // If the current declaration is an unnamed tag type, save it
    // so we can merge it with the subsequent declaration(s) using it.
    if (isa<TagDecl>(*D) && !cast<TagDecl>(*D)->getIdentifier()) {
      Decls.push_back(*D);
      continue;
    }

    if (isa<AccessSpecDecl>(*D)) {
      Indentation -= Policy.Indentation;
      this->Indent();
      Print(D->getAccess());
      Out << ":\n";
      Indentation += Policy.Indentation;
      continue;
    }

    this->Indent();
    Visit(*D);

    // FIXME: Need to be able to tell the DeclPrinter when
    const char *Terminator = 0;
    if (isa<OMPThreadPrivateDecl>(*D) || isa<OMPDeclareReductionDecl>(*D))
      Terminator = 0;
    else if (isa<FunctionDecl>(*D) &&
             cast<FunctionDecl>(*D)->isThisDeclarationADefinition())
      Terminator = 0;
    else if (isa<ObjCMethodDecl>(*D) && cast<ObjCMethodDecl>(*D)->getBody())
      Terminator = 0;
    else if (isa<NamespaceDecl>(*D) || isa<LinkageSpecDecl>(*D) ||
             isa<ObjCImplementationDecl>(*D) ||
             isa<ObjCInterfaceDecl>(*D) ||
             isa<ObjCProtocolDecl>(*D) ||
             isa<ObjCCategoryImplDecl>(*D) ||
             isa<ObjCCategoryDecl>(*D))
      Terminator = 0;
    else if (isa<EnumConstantDecl>(*D)) {
      DeclContext::decl_iterator Next = D;
      ++Next;
      if (Next != DEnd)
        Terminator = ",";
    } else
      Terminator = ";";

    if (Terminator)
      Out << Terminator;
    Out << "\n";
  }

  if (!Decls.empty())
    ProcessDeclGroup(Decls);

  if (Indent)
    Indentation -= Policy.Indentation;
}

void DeclPrinter::VisitTranslationUnitDecl(TranslationUnitDecl *D) {
  VisitDeclContext(D, false);
}

void DeclPrinter::VisitTypedefDecl(TypedefDecl *D) {
  if (!Policy.SuppressSpecifiers) {
    Out << "typedef ";
    
    if (D->isModulePrivate())
      Out << "__module_private__ ";
  }
  D->getTypeSourceInfo()->getType().print(Out, Policy, D->getName());
  prettyPrintAttributes(D);
}

void DeclPrinter::VisitTypeAliasDecl(TypeAliasDecl *D) {
  Out << "using " << *D;
  prettyPrintAttributes(D);
  Out << " = " << D->getTypeSourceInfo()->getType().getAsString(Policy);
}

void DeclPrinter::VisitEnumDecl(EnumDecl *D) {
  if (!Policy.SuppressSpecifiers && D->isModulePrivate())
    Out << "__module_private__ ";
  Out << "enum ";
  if (D->isScoped()) {
    if (D->isScopedUsingClassTag())
      Out << "class ";
    else
      Out << "struct ";
  }
  Out << *D;

  if (D->isFixed())
    Out << " : " << D->getIntegerType().stream(Policy);

  if (D->isCompleteDefinition()) {
    Out << " {\n";
    VisitDeclContext(D);
    Indent() << "}";
  }
  prettyPrintAttributes(D);
}

void DeclPrinter::VisitRecordDecl(RecordDecl *D) {
  if (!Policy.SuppressSpecifiers && D->isModulePrivate())
    Out << "__module_private__ ";
  Out << D->getKindName();
  if (D->getIdentifier())
    Out << ' ' << *D;

  if (D->isCompleteDefinition()) {
    Out << " {\n";
    VisitDeclContext(D);
    Indent() << "}";
  }
}

void DeclPrinter::VisitEnumConstantDecl(EnumConstantDecl *D) {
  Out << *D;
  if (Expr *Init = D->getInitExpr()) {
    Out << " = ";
    Init->printPretty(Out, 0, Policy, Indentation);
  }
}

void DeclPrinter::VisitFunctionDecl(FunctionDecl *D) {
  CXXConstructorDecl *CDecl = dyn_cast<CXXConstructorDecl>(D);
  if (!Policy.SuppressSpecifiers) {
    switch (D->getStorageClass()) {
    case SC_None: break;
    case SC_Extern: Out << "extern "; break;
    case SC_Static: Out << "static "; break;
    case SC_PrivateExtern: Out << "__private_extern__ "; break;
    case SC_Auto: case SC_Register: case SC_OpenCLWorkGroupLocal:
      llvm_unreachable("invalid for functions");
    }

    if (D->isInlineSpecified())  Out << "inline ";
    if (D->isVirtualAsWritten()) Out << "virtual ";
    if (D->isModulePrivate())    Out << "__module_private__ ";
    if (CDecl && CDecl->isExplicitSpecified())
      Out << "explicit ";
  }

  PrintingPolicy SubPolicy(Policy);
  SubPolicy.SuppressSpecifiers = false;
  std::string Proto = D->getNameInfo().getAsString();

  QualType Ty = D->getType();
  while (const ParenType *PT = dyn_cast<ParenType>(Ty)) {
    Proto = '(' + Proto + ')';
    Ty = PT->getInnerType();
  }

  if (isa<FunctionType>(Ty)) {
    const FunctionType *AFT = Ty->getAs<FunctionType>();
    const FunctionProtoType *FT = 0;
    if (D->hasWrittenPrototype())
      FT = dyn_cast<FunctionProtoType>(AFT);

    Proto += "(";
    if (FT) {
      llvm::raw_string_ostream POut(Proto);
      DeclPrinter ParamPrinter(POut, SubPolicy, Indentation);
      for (unsigned i = 0, e = D->getNumParams(); i != e; ++i) {
        if (i) POut << ", ";
        ParamPrinter.VisitParmVarDecl(D->getParamDecl(i));
      }

      if (FT->isVariadic()) {
        if (D->getNumParams()) POut << ", ";
        POut << "...";
      }
    } else if (D->doesThisDeclarationHaveABody() && !D->hasPrototype()) {
      for (unsigned i = 0, e = D->getNumParams(); i != e; ++i) {
        if (i)
          Proto += ", ";
        Proto += D->getParamDecl(i)->getNameAsString();
      }
    }

    Proto += ")";
    
    if (FT) {
      if (FT->isConst())
        Proto += " const";
      if (FT->isVolatile())
        Proto += " volatile";
      if (FT->isRestrict())
        Proto += " restrict";
    }

    if (FT && FT->hasDynamicExceptionSpec()) {
      Proto += " throw(";
      if (FT->getExceptionSpecType() == EST_MSAny)
        Proto += "...";
      else 
        for (unsigned I = 0, N = FT->getNumExceptions(); I != N; ++I) {
          if (I)
            Proto += ", ";

          Proto += FT->getExceptionType(I).getAsString(SubPolicy);
        }
      Proto += ")";
    } else if (FT && isNoexceptExceptionSpec(FT->getExceptionSpecType())) {
      Proto += " noexcept";
      if (FT->getExceptionSpecType() == EST_ComputedNoexcept) {
        Proto += "(";
        llvm::raw_string_ostream EOut(Proto);
        FT->getNoexceptExpr()->printPretty(EOut, 0, SubPolicy,
                                           Indentation);
        EOut.flush();
        Proto += EOut.str();
        Proto += ")";
      }
    }

    if (CDecl) {
      bool HasInitializerList = false;
      for (CXXConstructorDecl::init_const_iterator B = CDecl->init_begin(),
           E = CDecl->init_end();
           B != E; ++B) {
        CXXCtorInitializer *BMInitializer = (*B);
        if (BMInitializer->isInClassMemberInitializer())
          continue;

        if (!HasInitializerList) {
          Proto += " : ";
          Out << Proto;
          Proto.clear();
          HasInitializerList = true;
        } else
          Out << ", ";

        if (BMInitializer->isAnyMemberInitializer()) {
          FieldDecl *FD = BMInitializer->getAnyMember();
          Out << *FD;
        } else {
          Out << QualType(BMInitializer->getBaseClass(), 0).getAsString(Policy);
        }
        
        Out << "(";
        if (!BMInitializer->getInit()) {
          // Nothing to print
        } else {
          Expr *Init = BMInitializer->getInit();
          if (ExprWithCleanups *Tmp = dyn_cast<ExprWithCleanups>(Init))
            Init = Tmp->getSubExpr();
          
          Init = Init->IgnoreParens();
          
          Expr *SimpleInit = 0;
          Expr **Args = 0;
          unsigned NumArgs = 0;
          if (ParenListExpr *ParenList = dyn_cast<ParenListExpr>(Init)) {
            Args = ParenList->getExprs();
            NumArgs = ParenList->getNumExprs();
          } else if (CXXConstructExpr *Construct
                                        = dyn_cast<CXXConstructExpr>(Init)) {
            Args = Construct->getArgs();
            NumArgs = Construct->getNumArgs();
          } else
            SimpleInit = Init;
          
          if (SimpleInit)
            SimpleInit->printPretty(Out, 0, Policy, Indentation);
          else {
            for (unsigned I = 0; I != NumArgs; ++I) {
              if (isa<CXXDefaultArgExpr>(Args[I]))
                break;
              
              if (I)
                Out << ", ";
              Args[I]->printPretty(Out, 0, Policy, Indentation);
            }
          }
        }
        Out << ")";
      }
      if (!Proto.empty())
        Out << Proto;
    } else {
      if (FT && FT->hasTrailingReturn()) {
        Out << "auto " << Proto << " -> ";
        Proto.clear();
      }
      AFT->getResultType().print(Out, Policy, Proto);
    }
  } else {
    Ty.print(Out, Policy, Proto);
  }

  prettyPrintAttributes(D);

  if (D->isPure())
    Out << " = 0";
  else if (D->isDeletedAsWritten())
    Out << " = delete";
  else if (D->isExplicitlyDefaulted())
    Out << " = default";
  else if (D->doesThisDeclarationHaveABody() && !Policy.TerseOutput) {
    if (!D->hasPrototype() && D->getNumParams()) {
      // This is a K&R function definition, so we need to print the
      // parameters.
      Out << '\n';
      DeclPrinter ParamPrinter(Out, SubPolicy, Indentation);
      Indentation += Policy.Indentation;
      for (unsigned i = 0, e = D->getNumParams(); i != e; ++i) {
        Indent();
        ParamPrinter.VisitParmVarDecl(D->getParamDecl(i));
        Out << ";\n";
      }
      Indentation -= Policy.Indentation;
    } else
      Out << ' ';

    D->getBody()->printPretty(Out, 0, SubPolicy, Indentation);
    Out << '\n';
  }
}

void DeclPrinter::VisitFriendDecl(FriendDecl *D) {
  if (TypeSourceInfo *TSI = D->getFriendType()) {
    unsigned NumTPLists = D->getFriendTypeNumTemplateParameterLists();
    for (unsigned i = 0; i < NumTPLists; ++i)
      PrintTemplateParameters(D->getFriendTypeTemplateParameterList(i));
    Out << "friend ";
    Out << " " << TSI->getType().getAsString(Policy);
  }
  else if (FunctionDecl *FD =
      dyn_cast<FunctionDecl>(D->getFriendDecl())) {
    Out << "friend ";
    VisitFunctionDecl(FD);
  }
  else if (FunctionTemplateDecl *FTD =
           dyn_cast<FunctionTemplateDecl>(D->getFriendDecl())) {
    Out << "friend ";
    VisitFunctionTemplateDecl(FTD);
  }
  else if (ClassTemplateDecl *CTD =
           dyn_cast<ClassTemplateDecl>(D->getFriendDecl())) {
    Out << "friend ";
    VisitRedeclarableTemplateDecl(CTD);
  }
}

void DeclPrinter::VisitFieldDecl(FieldDecl *D) {
  if (!Policy.SuppressSpecifiers && D->isMutable())
    Out << "mutable ";
  if (!Policy.SuppressSpecifiers && D->isModulePrivate())
    Out << "__module_private__ ";

  Out << D->getASTContext().getUnqualifiedObjCPointerType(D->getType()).
            stream(Policy, D->getName());

  if (D->isBitField()) {
    Out << " : ";
    D->getBitWidth()->printPretty(Out, 0, Policy, Indentation);
  }

  Expr *Init = D->getInClassInitializer();
  if (!Policy.SuppressInitializers && Init) {
    if (D->getInClassInitStyle() == ICIS_ListInit)
      Out << " ";
    else
      Out << " = ";
    Init->printPretty(Out, 0, Policy, Indentation);
  }
  prettyPrintAttributes(D);
}

void DeclPrinter::VisitLabelDecl(LabelDecl *D) {
  Out << *D << ":";
}


void DeclPrinter::VisitVarDecl(VarDecl *D) {
  if (!Policy.SuppressSpecifiers) {
    StorageClass SC = D->getStorageClass();
    if (SC != SC_None)
      Out << VarDecl::getStorageClassSpecifierString(SC) << " ";

    switch (D->getTSCSpec()) {
    case TSCS_unspecified:
      break;
    case TSCS___thread:
      Out << "__thread ";
      break;
    case TSCS__Thread_local:
      Out << "_Thread_local ";
      break;
    case TSCS_thread_local:
      Out << "thread_local ";
      break;
    }

    if (D->isModulePrivate())
      Out << "__module_private__ ";
  }

  QualType T = D->getTypeSourceInfo()
    ? D->getTypeSourceInfo()->getType()
    : D->getASTContext().getUnqualifiedObjCPointerType(D->getType());
  T.print(Out, Policy, D->getName());
  Expr *Init = D->getInit();
  if (!Policy.SuppressInitializers && Init) {
    bool ImplicitInit = false;
    if (CXXConstructExpr *Construct =
            dyn_cast<CXXConstructExpr>(Init->IgnoreImplicit())) {
      if (D->getInitStyle() == VarDecl::CallInit &&
          !Construct->isListInitialization()) {
        ImplicitInit = Construct->getNumArgs() == 0 ||
          Construct->getArg(0)->isDefaultArgument();
      }
    }
    if (!ImplicitInit) {
      if ((D->getInitStyle() == VarDecl::CallInit) && !isa<ParenListExpr>(Init))
        Out << "(";
      else if (D->getInitStyle() == VarDecl::CInit) {
        Out << " = ";
      }
      Init->printPretty(Out, 0, Policy, Indentation);
      if ((D->getInitStyle() == VarDecl::CallInit) && !isa<ParenListExpr>(Init))
        Out << ")";
    }
  }
  prettyPrintAttributes(D);
}

void DeclPrinter::VisitParmVarDecl(ParmVarDecl *D) {
  VisitVarDecl(D);
}

void DeclPrinter::VisitFileScopeAsmDecl(FileScopeAsmDecl *D) {
  Out << "__asm (";
  D->getAsmString()->printPretty(Out, 0, Policy, Indentation);
  Out << ")";
}

void DeclPrinter::VisitImportDecl(ImportDecl *D) {
  Out << "@import " << D->getImportedModule()->getFullModuleName()
      << ";\n";
}

void DeclPrinter::VisitStaticAssertDecl(StaticAssertDecl *D) {
  Out << "static_assert(";
  D->getAssertExpr()->printPretty(Out, 0, Policy, Indentation);
  Out << ", ";
  D->getMessage()->printPretty(Out, 0, Policy, Indentation);
  Out << ")";
}

//----------------------------------------------------------------------------
// C++ declarations
//----------------------------------------------------------------------------
void DeclPrinter::VisitNamespaceDecl(NamespaceDecl *D) {
  if (D->isInline())
    Out << "inline ";
  Out << "namespace " << *D << " {\n";
  VisitDeclContext(D);
  Indent() << "}";
}

void DeclPrinter::VisitUsingDirectiveDecl(UsingDirectiveDecl *D) {
  Out << "using namespace ";
  if (D->getQualifier())
    D->getQualifier()->print(Out, Policy);
  Out << *D->getNominatedNamespaceAsWritten();
}

void DeclPrinter::VisitNamespaceAliasDecl(NamespaceAliasDecl *D) {
  Out << "namespace " << *D << " = ";
  if (D->getQualifier())
    D->getQualifier()->print(Out, Policy);
  Out << *D->getAliasedNamespace();
}

void DeclPrinter::VisitEmptyDecl(EmptyDecl *D) {
  prettyPrintAttributes(D);
}

void DeclPrinter::VisitCXXRecordDecl(CXXRecordDecl *D) {
  if (!Policy.SuppressSpecifiers && D->isModulePrivate())
    Out << "__module_private__ ";
  Out << D->getKindName();
  if (D->getIdentifier())
    Out << ' ' << *D;

  if (D->isCompleteDefinition()) {
    // Print the base classes
    if (D->getNumBases()) {
      Out << " : ";
      for (CXXRecordDecl::base_class_iterator Base = D->bases_begin(),
             BaseEnd = D->bases_end(); Base != BaseEnd; ++Base) {
        if (Base != D->bases_begin())
          Out << ", ";

        if (Base->isVirtual())
          Out << "virtual ";

        AccessSpecifier AS = Base->getAccessSpecifierAsWritten();
        if (AS != AS_none)
          Print(AS);
        Out << " " << Base->getType().getAsString(Policy);

        if (Base->isPackExpansion())
          Out << "...";
      }
    }

    // Print the class definition
    // FIXME: Doesn't print access specifiers, e.g., "public:"
    Out << " {\n";
    VisitDeclContext(D);
    Indent() << "}";
  }
}

void DeclPrinter::VisitLinkageSpecDecl(LinkageSpecDecl *D) {
  const char *l;
  if (D->getLanguage() == LinkageSpecDecl::lang_c)
    l = "C";
  else {
    assert(D->getLanguage() == LinkageSpecDecl::lang_cxx &&
           "unknown language in linkage specification");
    l = "C++";
  }

  Out << "extern \"" << l << "\" ";
  if (D->hasBraces()) {
    Out << "{\n";
    VisitDeclContext(D);
    Indent() << "}";
  } else
    Visit(*D->decls_begin());
}

void DeclPrinter::PrintTemplateParameters(const TemplateParameterList *Params,
                                          const TemplateArgumentList *Args) {
  assert(Params);
  assert(!Args || Params->size() == Args->size());

  Out << "template <";

  for (unsigned i = 0, e = Params->size(); i != e; ++i) {
    if (i != 0)
      Out << ", ";

    const Decl *Param = Params->getParam(i);
    if (const TemplateTypeParmDecl *TTP =
          dyn_cast<TemplateTypeParmDecl>(Param)) {

      if (TTP->wasDeclaredWithTypename())
        Out << "typename ";
      else
        Out << "class ";

      if (TTP->isParameterPack())
        Out << "... ";

      Out << *TTP;

      if (Args) {
        Out << " = ";
        Args->get(i).print(Policy, Out);
      } else if (TTP->hasDefaultArgument()) {
        Out << " = ";
        Out << TTP->getDefaultArgument().getAsString(Policy);
      };
    } else if (const NonTypeTemplateParmDecl *NTTP =
                 dyn_cast<NonTypeTemplateParmDecl>(Param)) {
      Out << NTTP->getType().getAsString(Policy);

      if (NTTP->isParameterPack() && !isa<PackExpansionType>(NTTP->getType()))
        Out << "...";
        
      if (IdentifierInfo *Name = NTTP->getIdentifier()) {
        Out << ' ';
        Out << Name->getName();
      }

      if (Args) {
        Out << " = ";
        Args->get(i).print(Policy, Out);
      } else if (NTTP->hasDefaultArgument()) {
        Out << " = ";
        NTTP->getDefaultArgument()->printPretty(Out, 0, Policy, Indentation);
      }
    } else if (const TemplateTemplateParmDecl *TTPD =
                 dyn_cast<TemplateTemplateParmDecl>(Param)) {
      VisitTemplateDecl(TTPD);
      // FIXME: print the default argument, if present.
    }
  }

  Out << "> ";
}

void DeclPrinter::VisitTemplateDecl(const TemplateDecl *D) {
  PrintTemplateParameters(D->getTemplateParameters());

  if (const TemplateTemplateParmDecl *TTP =
        dyn_cast<TemplateTemplateParmDecl>(D)) {
    Out << "class ";
    if (TTP->isParameterPack())
      Out << "...";
    Out << D->getName();
  } else {
    Visit(D->getTemplatedDecl());
  }
}

void DeclPrinter::VisitFunctionTemplateDecl(FunctionTemplateDecl *D) {
  if (PrintInstantiation) {
    TemplateParameterList *Params = D->getTemplateParameters();
    for (FunctionTemplateDecl::spec_iterator I = D->spec_begin(), E = D->spec_end();
         I != E; ++I) {
      PrintTemplateParameters(Params, (*I)->getTemplateSpecializationArgs());
      Visit(*I);
    }
  }

  return VisitRedeclarableTemplateDecl(D);
}

void DeclPrinter::VisitClassTemplateDecl(ClassTemplateDecl *D) {
  if (PrintInstantiation) {
    TemplateParameterList *Params = D->getTemplateParameters();
    for (ClassTemplateDecl::spec_iterator I = D->spec_begin(), E = D->spec_end();
         I != E; ++I) {
      PrintTemplateParameters(Params, &(*I)->getTemplateArgs());
      Visit(*I);
      Out << '\n';
    }
  }

  return VisitRedeclarableTemplateDecl(D);
}

//----------------------------------------------------------------------------
// Objective-C declarations
//----------------------------------------------------------------------------

void DeclPrinter::VisitObjCMethodDecl(ObjCMethodDecl *OMD) {
  if (OMD->isInstanceMethod())
    Out << "- ";
  else
    Out << "+ ";
  if (!OMD->getResultType().isNull())
    Out << '(' << OMD->getASTContext().getUnqualifiedObjCPointerType(OMD->getResultType()).
                    getAsString(Policy) << ")";

  std::string name = OMD->getSelector().getAsString();
  std::string::size_type pos, lastPos = 0;
  for (ObjCMethodDecl::param_iterator PI = OMD->param_begin(),
       E = OMD->param_end(); PI != E; ++PI) {
    // FIXME: selector is missing here!
    pos = name.find_first_of(':', lastPos);
    Out << " " << name.substr(lastPos, pos - lastPos);
    Out << ":(" << (*PI)->getASTContext().getUnqualifiedObjCPointerType((*PI)->getType()).
                      getAsString(Policy) << ')' << **PI;
    lastPos = pos + 1;
  }

  if (OMD->param_begin() == OMD->param_end())
    Out << " " << name;

  if (OMD->isVariadic())
      Out << ", ...";

  if (OMD->getBody() && !Policy.TerseOutput) {
    Out << ' ';
    OMD->getBody()->printPretty(Out, 0, Policy);
    Out << '\n';
  }
  else if (Policy.PolishForDeclaration)
    Out << ';';
}

void DeclPrinter::VisitObjCImplementationDecl(ObjCImplementationDecl *OID) {
  std::string I = OID->getNameAsString();
  ObjCInterfaceDecl *SID = OID->getSuperClass();

  if (SID)
    Out << "@implementation " << I << " : " << *SID;
  else
    Out << "@implementation " << I;
  
  if (OID->ivar_size() > 0) {
    Out << "{\n";
    Indentation += Policy.Indentation;
    for (ObjCImplementationDecl::ivar_iterator I = OID->ivar_begin(),
         E = OID->ivar_end(); I != E; ++I) {
      Indent() << I->getASTContext().getUnqualifiedObjCPointerType(I->getType()).
                    getAsString(Policy) << ' ' << **I << ";\n";
    }
    Indentation -= Policy.Indentation;
    Out << "}\n";
  }
  VisitDeclContext(OID, false);
  Out << "@end";
}

void DeclPrinter::VisitObjCInterfaceDecl(ObjCInterfaceDecl *OID) {
  std::string I = OID->getNameAsString();
  ObjCInterfaceDecl *SID = OID->getSuperClass();

  if (!OID->isThisDeclarationADefinition()) {
    Out << "@class " << I << ";";
    return;
  }
  bool eolnOut = false;
  if (SID)
    Out << "@interface " << I << " : " << *SID;
  else
    Out << "@interface " << I;

  // Protocols?
  const ObjCList<ObjCProtocolDecl> &Protocols = OID->getReferencedProtocols();
  if (!Protocols.empty()) {
    for (ObjCList<ObjCProtocolDecl>::iterator I = Protocols.begin(),
         E = Protocols.end(); I != E; ++I)
      Out << (I == Protocols.begin() ? '<' : ',') << **I;
    Out << "> ";
  }

  if (OID->ivar_size() > 0) {
    Out << "{\n";
    eolnOut = true;
    Indentation += Policy.Indentation;
    for (ObjCInterfaceDecl::ivar_iterator I = OID->ivar_begin(),
         E = OID->ivar_end(); I != E; ++I) {
      Indent() << I->getASTContext().getUnqualifiedObjCPointerType(I->getType()).
                    getAsString(Policy) << ' ' << **I << ";\n";
    }
    Indentation -= Policy.Indentation;
    Out << "}\n";
  }
  else if (SID) {
    Out << "\n";
    eolnOut = true;
  }

  VisitDeclContext(OID, false);
  if (!eolnOut)
    Out << ' ';
  Out << "@end";
  // FIXME: implement the rest...
}

void DeclPrinter::VisitObjCProtocolDecl(ObjCProtocolDecl *PID) {
  if (!PID->isThisDeclarationADefinition()) {
    Out << "@protocol " << *PID << ";\n";
    return;
  }
  // Protocols?
  const ObjCList<ObjCProtocolDecl> &Protocols = PID->getReferencedProtocols();
  if (!Protocols.empty()) {
    Out << "@protocol " << *PID;
    for (ObjCList<ObjCProtocolDecl>::iterator I = Protocols.begin(),
         E = Protocols.end(); I != E; ++I)
      Out << (I == Protocols.begin() ? '<' : ',') << **I;
    Out << ">\n";
  } else
    Out << "@protocol " << *PID << '\n';
  VisitDeclContext(PID, false);
  Out << "@end";
}

void DeclPrinter::VisitObjCCategoryImplDecl(ObjCCategoryImplDecl *PID) {
  Out << "@implementation " << *PID->getClassInterface() << '(' << *PID <<")\n";

  VisitDeclContext(PID, false);
  Out << "@end";
  // FIXME: implement the rest...
}

void DeclPrinter::VisitObjCCategoryDecl(ObjCCategoryDecl *PID) {
  Out << "@interface " << *PID->getClassInterface() << '(' << *PID << ")\n";
  if (PID->ivar_size() > 0) {
    Out << "{\n";
    Indentation += Policy.Indentation;
    for (ObjCCategoryDecl::ivar_iterator I = PID->ivar_begin(),
         E = PID->ivar_end(); I != E; ++I) {
      Indent() << I->getASTContext().getUnqualifiedObjCPointerType(I->getType()).
                    getAsString(Policy) << ' ' << **I << ";\n";
    }
    Indentation -= Policy.Indentation;
    Out << "}\n";
  }
  
  VisitDeclContext(PID, false);
  Out << "@end";

  // FIXME: implement the rest...
}

void DeclPrinter::VisitObjCCompatibleAliasDecl(ObjCCompatibleAliasDecl *AID) {
  Out << "@compatibility_alias " << *AID
      << ' ' << *AID->getClassInterface() << ";\n";
}

/// PrintObjCPropertyDecl - print a property declaration.
///
void DeclPrinter::VisitObjCPropertyDecl(ObjCPropertyDecl *PDecl) {
  if (PDecl->getPropertyImplementation() == ObjCPropertyDecl::Required)
    Out << "@required\n";
  else if (PDecl->getPropertyImplementation() == ObjCPropertyDecl::Optional)
    Out << "@optional\n";

  Out << "@property";
  if (PDecl->getPropertyAttributes() != ObjCPropertyDecl::OBJC_PR_noattr) {
    bool first = true;
    Out << " (";
    if (PDecl->getPropertyAttributes() &
        ObjCPropertyDecl::OBJC_PR_readonly) {
      Out << (first ? ' ' : ',') << "readonly";
      first = false;
    }

    if (PDecl->getPropertyAttributes() & ObjCPropertyDecl::OBJC_PR_getter) {
      Out << (first ? ' ' : ',') << "getter = "
          << PDecl->getGetterName().getAsString();
      first = false;
    }
    if (PDecl->getPropertyAttributes() & ObjCPropertyDecl::OBJC_PR_setter) {
      Out << (first ? ' ' : ',') << "setter = "
          << PDecl->getSetterName().getAsString();
      first = false;
    }

    if (PDecl->getPropertyAttributes() & ObjCPropertyDecl::OBJC_PR_assign) {
      Out << (first ? ' ' : ',') << "assign";
      first = false;
    }

    if (PDecl->getPropertyAttributes() &
        ObjCPropertyDecl::OBJC_PR_readwrite) {
      Out << (first ? ' ' : ',') << "readwrite";
      first = false;
    }

    if (PDecl->getPropertyAttributes() & ObjCPropertyDecl::OBJC_PR_retain) {
      Out << (first ? ' ' : ',') << "retain";
      first = false;
    }

    if (PDecl->getPropertyAttributes() & ObjCPropertyDecl::OBJC_PR_strong) {
      Out << (first ? ' ' : ',') << "strong";
      first = false;
    }

    if (PDecl->getPropertyAttributes() & ObjCPropertyDecl::OBJC_PR_copy) {
      Out << (first ? ' ' : ',') << "copy";
      first = false;
    }

    if (PDecl->getPropertyAttributes() &
        ObjCPropertyDecl::OBJC_PR_nonatomic) {
      Out << (first ? ' ' : ',') << "nonatomic";
      first = false;
    }
    if (PDecl->getPropertyAttributes() &
        ObjCPropertyDecl::OBJC_PR_atomic) {
      Out << (first ? ' ' : ',') << "atomic";
      first = false;
    }
    
    (void) first; // Silence dead store warning due to idiomatic code.
    Out << " )";
  }
  Out << ' ' << PDecl->getASTContext().getUnqualifiedObjCPointerType(PDecl->getType()).
                  getAsString(Policy) << ' ' << *PDecl;
  if (Policy.PolishForDeclaration)
    Out << ';';
}

void DeclPrinter::VisitObjCPropertyImplDecl(ObjCPropertyImplDecl *PID) {
  if (PID->getPropertyImplementation() == ObjCPropertyImplDecl::Synthesize)
    Out << "@synthesize ";
  else
    Out << "@dynamic ";
  Out << *PID->getPropertyDecl();
  if (PID->getPropertyIvarDecl())
    Out << '=' << *PID->getPropertyIvarDecl();
}

void DeclPrinter::VisitUsingDecl(UsingDecl *D) {
  if (!D->isAccessDeclaration())
    Out << "using ";
  if (D->hasTypename())
    Out << "typename ";
  D->getQualifier()->print(Out, Policy);
  Out << *D;
}

void
DeclPrinter::VisitUnresolvedUsingTypenameDecl(UnresolvedUsingTypenameDecl *D) {
  Out << "using typename ";
  D->getQualifier()->print(Out, Policy);
  Out << D->getDeclName();
}

void DeclPrinter::VisitUnresolvedUsingValueDecl(UnresolvedUsingValueDecl *D) {
  if (!D->isAccessDeclaration())
    Out << "using ";
  D->getQualifier()->print(Out, Policy);
  Out << D->getName();
}

void DeclPrinter::VisitUsingShadowDecl(UsingShadowDecl *D) {
  // ignore
}

void DeclPrinter::VisitOMPThreadPrivateDecl(OMPThreadPrivateDecl *D) {
  Out << "#pragma omp threadprivate";
  if (!D->varlist_empty()) {
    for (OMPThreadPrivateDecl::varlist_iterator I = D->varlist_begin(),
                                                E = D->varlist_end();
                                                I != E; ++I) {
<<<<<<< HEAD
      Out << (I == D->varlist_begin() ? '(' : ',')
          << *cast<NamedDecl>(cast<DeclRefExpr>(*I)->getDecl());
=======
      Out << (I == D->varlist_begin() ? '(' : ',');
      NamedDecl *ND = cast<NamedDecl>(cast<DeclRefExpr>(*I)->getDecl());
      ND->printQualifiedName(Out);
>>>>>>> f1f87fe9
    }
    Out << ")";
  }
}

void DeclPrinter::VisitOMPDeclareReductionDecl(OMPDeclareReductionDecl *D) {
  if (!D->isInvalidDecl() && !D->datalist_empty()) {
    for (OMPDeclareReductionDecl::datalist_iterator I = D->datalist_begin(),
                                                    E = D->datalist_end();
         I != E; ++I) {
      Out << "#pragma omp declare reduction (";
      D->printName(Out);
      Out << " : ";
      I->QTy.print(Out, Policy);
      Out << " : ";
      FunctionDecl *CF =
        cast<FunctionDecl>(cast<DeclRefExpr>(I->CombinerFunction)->getDecl());
      CompoundStmt::body_iterator BI =
        cast<CompoundStmt>(CF->getBody())->body_begin();
      // Skip first 2 DeclStmts;
      ++BI;
      ++BI;
      (*BI)->printPretty(Out, 0, Policy, 0);
      Out << ")";
      FunctionDecl *IF =
        cast<FunctionDecl>(cast<DeclRefExpr>(I->InitFunction)->getDecl());
      if (IF->getBody() == 0) continue;
      BI = cast<CompoundStmt>(IF->getBody())->body_begin();
      // Skip first 2 DeclStmts;
      ++BI;
      if (DeclStmt *DS = dyn_cast<DeclStmt>(*BI)) {
        if (VarDecl *VD =
              dyn_cast_or_null<VarDecl>(DS->getSingleDecl())) {
          if (VD->hasInit() && VD->getInit()->getLocStart().isValid()) {
            Out << " initializer(omp_priv ";
            if (!Policy.LangOpts.CPlusPlus) {
              Out << "= ";
            }
            VD->getInit()->printPretty(Out, 0, Policy, 0);
            Out << ")\n";
            return;
          }
        }
        ++BI;
      }
      // Skip DeclStmt.
      // Check if next stmt is explicit function call.
      if (CallExpr *CE = dyn_cast_or_null<CallExpr>((*BI)->IgnoreImplicit())) {
        if (CE->getLocStart().isValid()) {
          Out << " initializer(";
          CE->printPretty(Out, 0, Policy, 0);
          Out << ")";
        }
      }
      Out << "\n";
    }
  }
}
<|MERGE_RESOLUTION|>--- conflicted
+++ resolved
@@ -1190,14 +1190,9 @@
     for (OMPThreadPrivateDecl::varlist_iterator I = D->varlist_begin(),
                                                 E = D->varlist_end();
                                                 I != E; ++I) {
-<<<<<<< HEAD
-      Out << (I == D->varlist_begin() ? '(' : ',')
-          << *cast<NamedDecl>(cast<DeclRefExpr>(*I)->getDecl());
-=======
       Out << (I == D->varlist_begin() ? '(' : ',');
       NamedDecl *ND = cast<NamedDecl>(cast<DeclRefExpr>(*I)->getDecl());
       ND->printQualifiedName(Out);
->>>>>>> f1f87fe9
     }
     Out << ")";
   }
