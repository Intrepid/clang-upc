--- conflicted
+++ resolved
@@ -85,13 +85,10 @@
     void VisitUsingDecl(UsingDecl *D);
     void VisitUsingShadowDecl(UsingShadowDecl *D);
     void VisitOMPThreadPrivateDecl(OMPThreadPrivateDecl *D);
-<<<<<<< HEAD
-    void VisitPragmaPupcDecl(PragmaPupcDecl *D);
-=======
     void VisitOMPDeclareSimdDecl(OMPDeclareSimdDecl *D);
     void VisitOMPDeclareReductionDecl(OMPDeclareReductionDecl *D);
     void VisitOMPDeclareTargetDecl(OMPDeclareTargetDecl *D);
->>>>>>> b2fc5b32
+    void VisitPragmaPupcDecl(PragmaPupcDecl *D);
 
     void PrintTemplateParameters(const TemplateParameterList *Params,
                                  const TemplateArgumentList *Args = nullptr);
@@ -314,12 +311,8 @@
 
     // FIXME: Need to be able to tell the DeclPrinter when
     const char *Terminator = nullptr;
-<<<<<<< HEAD
-    if (isa<OMPThreadPrivateDecl>(*D) || isa<PragmaPupcDecl>(*D))
-=======
     if (isa<OMPThreadPrivateDecl>(*D) || isa<OMPDeclareReductionDecl>(*D) ||
-        isa<OMPDeclareTargetDecl>(*D))
->>>>>>> b2fc5b32
+        isa<OMPDeclareTargetDecl>(*D) || isa<PragmaPupcDecl>(*D))
       Terminator = nullptr;
     else if (isa<OMPDeclareSimdDecl>(*D)) {
       if (FunctionDecl *Func = dyn_cast_or_null<FunctionDecl>(
@@ -1248,11 +1241,6 @@
   }
 }
 
-<<<<<<< HEAD
-void DeclPrinter::VisitPragmaPupcDecl(PragmaPupcDecl *D) {
-  Out << "#pragma pupc " << (D->getOn()? "on" : "off");
-}
-=======
 void DeclPrinter::VisitOMPDeclareSimdDecl(OMPDeclareSimdDecl *D) {
   for (OMPDeclareSimdDecl::simd_variants_iterator
         I = D->simd_variants_begin(),
@@ -1335,4 +1323,7 @@
   VisitDeclContext(D);
   Out << "#pragma omp end declare target\n";
 }
->>>>>>> b2fc5b32
+
+void DeclPrinter::VisitPragmaPupcDecl(PragmaPupcDecl *D) {
+  Out << "#pragma pupc " << (D->getOn()? "on" : "off");
+}