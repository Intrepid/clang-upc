//===--- DeclPrinter.cpp - Printing implementation for Decl ASTs ----------===//
//
//                     The LLVM Compiler Infrastructure
//
// This file is distributed under the University of Illinois Open Source
// License. See LICENSE.TXT for details.
//
//===----------------------------------------------------------------------===//
//
// This file implements the Decl::print method, which pretty prints the
// AST back out to C/Objective-C/C++/Objective-C++ code.
//
//===----------------------------------------------------------------------===//
#include "clang/AST/ASTContext.h"
#include "clang/AST/Attr.h"
#include "clang/AST/Decl.h"
#include "clang/AST/DeclCXX.h"
#include "clang/AST/DeclObjC.h"
#include "clang/AST/DeclVisitor.h"
#include "clang/AST/Expr.h"
#include "clang/AST/ExprCXX.h"
#include "clang/AST/PrettyPrinter.h"
#include "clang/Basic/Module.h"
#include "llvm/Support/raw_ostream.h"
using namespace clang;

namespace {
  class DeclPrinter : public DeclVisitor<DeclPrinter> {
    raw_ostream &Out;
    PrintingPolicy Policy;
    unsigned Indentation;
    bool PrintInstantiation;

    raw_ostream& Indent() { return Indent(Indentation); }
    raw_ostream& Indent(unsigned Indentation);
    void ProcessDeclGroup(SmallVectorImpl<Decl*>& Decls);

    void Print(AccessSpecifier AS);

  public:
    DeclPrinter(raw_ostream &Out, const PrintingPolicy &Policy,
                unsigned Indentation = 0, bool PrintInstantiation = false)
      : Out(Out), Policy(Policy), Indentation(Indentation),
        PrintInstantiation(PrintInstantiation) { }

    void Visit(Decl *D);

    void VisitDeclContext(DeclContext *DC, bool Indent = true);

    void VisitTranslationUnitDecl(TranslationUnitDecl *D);
    void VisitTypedefDecl(TypedefDecl *D);
    void VisitTypeAliasDecl(TypeAliasDecl *D);
    void VisitEnumDecl(EnumDecl *D);
    void VisitRecordDecl(RecordDecl *D);
    void VisitEnumConstantDecl(EnumConstantDecl *D);
    void VisitEmptyDecl(EmptyDecl *D);
    void VisitFunctionDecl(FunctionDecl *D);
    void VisitFriendDecl(FriendDecl *D);
    void VisitFieldDecl(FieldDecl *D);
    void VisitVarDecl(VarDecl *D);
    void VisitLabelDecl(LabelDecl *D);
    void VisitParmVarDecl(ParmVarDecl *D);
    void VisitFileScopeAsmDecl(FileScopeAsmDecl *D);
    void VisitImportDecl(ImportDecl *D);
    void VisitStaticAssertDecl(StaticAssertDecl *D);
    void VisitNamespaceDecl(NamespaceDecl *D);
    void VisitUsingDirectiveDecl(UsingDirectiveDecl *D);
    void VisitNamespaceAliasDecl(NamespaceAliasDecl *D);
    void VisitCXXRecordDecl(CXXRecordDecl *D);
    void VisitLinkageSpecDecl(LinkageSpecDecl *D);
    void VisitTemplateDecl(const TemplateDecl *D);
    void VisitFunctionTemplateDecl(FunctionTemplateDecl *D);
    void VisitClassTemplateDecl(ClassTemplateDecl *D);
    void VisitObjCMethodDecl(ObjCMethodDecl *D);
    void VisitObjCImplementationDecl(ObjCImplementationDecl *D);
    void VisitObjCInterfaceDecl(ObjCInterfaceDecl *D);
    void VisitObjCProtocolDecl(ObjCProtocolDecl *D);
    void VisitObjCCategoryImplDecl(ObjCCategoryImplDecl *D);
    void VisitObjCCategoryDecl(ObjCCategoryDecl *D);
    void VisitObjCCompatibleAliasDecl(ObjCCompatibleAliasDecl *D);
    void VisitObjCPropertyDecl(ObjCPropertyDecl *D);
    void VisitObjCPropertyImplDecl(ObjCPropertyImplDecl *D);
    void VisitUnresolvedUsingTypenameDecl(UnresolvedUsingTypenameDecl *D);
    void VisitUnresolvedUsingValueDecl(UnresolvedUsingValueDecl *D);
    void VisitUsingDecl(UsingDecl *D);
    void VisitUsingShadowDecl(UsingShadowDecl *D);
    void VisitOMPThreadPrivateDecl(OMPThreadPrivateDecl *D);
    void VisitPragmaPupcDecl(PragmaPupcDecl *D);

    void PrintTemplateParameters(const TemplateParameterList *Params,
                                 const TemplateArgumentList *Args = nullptr);
    void prettyPrintAttributes(Decl *D);
  };
}

void Decl::print(raw_ostream &Out, unsigned Indentation,
                 bool PrintInstantiation) const {
  print(Out, getASTContext().getPrintingPolicy(), Indentation, PrintInstantiation);
}

void Decl::print(raw_ostream &Out, const PrintingPolicy &Policy,
                 unsigned Indentation, bool PrintInstantiation) const {
  DeclPrinter Printer(Out, Policy, Indentation, PrintInstantiation);
  Printer.Visit(const_cast<Decl*>(this));
}

static QualType GetBaseType(QualType T) {
  // FIXME: This should be on the Type class!
  QualType BaseType = T;
  while (!BaseType->isSpecifierType()) {
    if (isa<TypedefType>(BaseType))
      break;
    else if (const PointerType* PTy = BaseType->getAs<PointerType>())
      BaseType = PTy->getPointeeType();
    else if (const BlockPointerType *BPy = BaseType->getAs<BlockPointerType>())
      BaseType = BPy->getPointeeType();
    else if (const ArrayType* ATy = dyn_cast<ArrayType>(BaseType))
      BaseType = ATy->getElementType();
    else if (const FunctionType* FTy = BaseType->getAs<FunctionType>())
      BaseType = FTy->getReturnType();
    else if (const VectorType *VTy = BaseType->getAs<VectorType>())
      BaseType = VTy->getElementType();
    else if (const ReferenceType *RTy = BaseType->getAs<ReferenceType>())
      BaseType = RTy->getPointeeType();
    else
      llvm_unreachable("Unknown declarator!");
  }
  return BaseType;
}

static QualType getDeclType(Decl* D) {
  if (TypedefNameDecl* TDD = dyn_cast<TypedefNameDecl>(D))
    return TDD->getUnderlyingType();
  if (ValueDecl* VD = dyn_cast<ValueDecl>(D))
    return VD->getType();
  return QualType();
}

void Decl::printGroup(Decl** Begin, unsigned NumDecls,
                      raw_ostream &Out, const PrintingPolicy &Policy,
                      unsigned Indentation) {
  if (NumDecls == 1) {
    (*Begin)->print(Out, Policy, Indentation);
    return;
  }

  Decl** End = Begin + NumDecls;
  TagDecl* TD = dyn_cast<TagDecl>(*Begin);
  if (TD)
    ++Begin;

  PrintingPolicy SubPolicy(Policy);

  bool isFirst = true;
  for ( ; Begin != End; ++Begin) {
    if (isFirst) {
      if(TD)
	SubPolicy.IncludeTagDefinition = true;
      SubPolicy.SuppressSpecifiers = false;
      isFirst = false;
    } else {
      if (!isFirst) Out << ", ";
      SubPolicy.SuppressSpecifiers = true;
      SubPolicy.IncludeTagDefinition = false;
    }

    (*Begin)->print(Out, SubPolicy, Indentation);
  }
}

LLVM_DUMP_METHOD void DeclContext::dumpDeclContext() const {
  // Get the translation unit
  const DeclContext *DC = this;
  while (!DC->isTranslationUnit())
    DC = DC->getParent();
  
  ASTContext &Ctx = cast<TranslationUnitDecl>(DC)->getASTContext();
  DeclPrinter Printer(llvm::errs(), Ctx.getPrintingPolicy(), 0);
  Printer.VisitDeclContext(const_cast<DeclContext *>(this), /*Indent=*/false);
}

raw_ostream& DeclPrinter::Indent(unsigned Indentation) {
  for (unsigned i = 0; i != Indentation; ++i)
    Out << "  ";
  return Out;
}

void DeclPrinter::prettyPrintAttributes(Decl *D) {
  if (Policy.PolishForDeclaration)
    return;
  
  if (D->hasAttrs()) {
    AttrVec &Attrs = D->getAttrs();
    for (AttrVec::const_iterator i=Attrs.begin(), e=Attrs.end(); i!=e; ++i) {
      Attr *A = *i;
      A->printPretty(Out, Policy);
    }
  }
}

void DeclPrinter::ProcessDeclGroup(SmallVectorImpl<Decl*>& Decls) {
  this->Indent();
  Decl::printGroup(Decls.data(), Decls.size(), Out, Policy, Indentation);
  Out << ";\n";
  Decls.clear();

}

void DeclPrinter::Print(AccessSpecifier AS) {
  switch(AS) {
  case AS_none:      llvm_unreachable("No access specifier!");
  case AS_public:    Out << "public"; break;
  case AS_protected: Out << "protected"; break;
  case AS_private:   Out << "private"; break;
  }
}

//----------------------------------------------------------------------------
// Common C declarations
//----------------------------------------------------------------------------

void DeclPrinter::Visit(Decl *D) {
  if(Policy.Helper && Policy.Helper->handledDecl(D, Policy, Out))
    return;
  else
    DeclVisitor<DeclPrinter>::Visit(D);
}

void DeclPrinter::VisitDeclContext(DeclContext *DC, bool Indent) {
  if (Policy.TerseOutput)
    return;

  if (Indent)
    Indentation += Policy.Indentation;

  SmallVector<Decl*, 2> Decls;
  bool MergeOneDecl = false;
  for (DeclContext::decl_iterator D = DC->decls_begin(), DEnd = DC->decls_end();
       D != DEnd; ++D) {

    // Don't print ObjCIvarDecls, as they are printed when visiting the
    // containing ObjCInterfaceDecl.
    if (isa<ObjCIvarDecl>(*D))
      continue;

    // Skip over implicit declarations in pretty-printing mode.
    if (D->isImplicit())
      continue;

    // The next bits of code handles stuff like "struct {int x;} a,b"; we're
    // forced to merge the declarations because there's no other way to
    // refer to the struct in question.  This limited merging is safe without
    // a bunch of other checks because it only merges declarations directly
    // referring to the tag, not typedefs.
    //
    // Check whether the current declaration should be grouped with a previous
    // unnamed struct.
    QualType CurDeclType = getDeclType(*D);
    if (!Decls.empty() && !CurDeclType.isNull() &&
	(!MergeOneDecl || Decls.size() == 1)) {
      QualType BaseType = GetBaseType(CurDeclType);
      if (!BaseType.isNull() && isa<ElaboratedType>(BaseType))
        BaseType = cast<ElaboratedType>(BaseType)->getNamedType();
      if (!BaseType.isNull() && isa<TagType>(BaseType) &&
          cast<TagType>(BaseType)->getDecl() == Decls[0]) {
        Decls.push_back(*D);
	continue;
      }
    }

    // If we have a merged group waiting to be handled, handle it now.
    if (!Decls.empty())
      ProcessDeclGroup(Decls);

    // If the current declaration is an unnamed tag type, save it
    // so we can merge it with the subsequent declaration(s) using it.
    if (isa<TagDecl>(*D) && !cast<TagDecl>(*D)->getIdentifier()) {
      Decls.push_back(*D);
      MergeOneDecl = false;
      continue;
    }

    // Attempt to merge named tags too, but
    // only with a single decl.  (This cleans
    // up warnings about unused declarations
    // when a struct is defined inline inside
    // another struct.)  Only merge one variable
    // declaration, so we don't have to worry
    // about whether the storage class and/or
    // qualifiers match.
    if (isa<TagDecl>(*D)) {
      Decls.push_back(*D);
      MergeOneDecl = true;
      continue;
    }

    if (isa<AccessSpecDecl>(*D)) {
      Indentation -= Policy.Indentation;
      this->Indent();
      Print(D->getAccess());
      Out << ":\n";
      Indentation += Policy.Indentation;
      continue;
    }

    this->Indent();
    Visit(*D);

    // FIXME: Need to be able to tell the DeclPrinter when
<<<<<<< HEAD
    const char *Terminator = 0;
    if (isa<OMPThreadPrivateDecl>(*D) || isa<PragmaPupcDecl>(*D))
      Terminator = 0;
=======
    const char *Terminator = nullptr;
    if (isa<OMPThreadPrivateDecl>(*D))
      Terminator = nullptr;
>>>>>>> 445305f4
    else if (isa<FunctionDecl>(*D) &&
             cast<FunctionDecl>(*D)->isThisDeclarationADefinition())
      Terminator = nullptr;
    else if (isa<ObjCMethodDecl>(*D) && cast<ObjCMethodDecl>(*D)->getBody())
      Terminator = nullptr;
    else if (isa<NamespaceDecl>(*D) || isa<LinkageSpecDecl>(*D) ||
             isa<ObjCImplementationDecl>(*D) ||
             isa<ObjCInterfaceDecl>(*D) ||
             isa<ObjCProtocolDecl>(*D) ||
             isa<ObjCCategoryImplDecl>(*D) ||
             isa<ObjCCategoryDecl>(*D))
      Terminator = nullptr;
    else if (isa<EnumConstantDecl>(*D)) {
      DeclContext::decl_iterator Next = D;
      ++Next;
      if (Next != DEnd)
        Terminator = ",";
    } else
      Terminator = ";";

    if (Terminator)
      Out << Terminator;
    Out << "\n";
  }

  if (!Decls.empty())
    ProcessDeclGroup(Decls);

  if (Indent)
    Indentation -= Policy.Indentation;
}

void DeclPrinter::VisitTranslationUnitDecl(TranslationUnitDecl *D) {
  VisitDeclContext(D, false);
}

void DeclPrinter::VisitTypedefDecl(TypedefDecl *D) {
  if (!Policy.SuppressSpecifiers) {
    Out << "typedef ";
    
    if (D->isModulePrivate())
      Out << "__module_private__ ";
  }
  D->getTypeSourceInfo()->getType().print(Out, Policy, D->getName());
  prettyPrintAttributes(D);
}

void DeclPrinter::VisitTypeAliasDecl(TypeAliasDecl *D) {
  Out << "using " << *D;
  prettyPrintAttributes(D);
  Out << " = " << D->getTypeSourceInfo()->getType().getAsString(Policy);
}

void DeclPrinter::VisitEnumDecl(EnumDecl *D) {
  if (!Policy.SuppressSpecifiers && D->isModulePrivate())
    Out << "__module_private__ ";
  Out << "enum ";
  if (D->isScoped()) {
    if (D->isScopedUsingClassTag())
      Out << "class ";
    else
      Out << "struct ";
  }
  Out << *D;

  if (D->isFixed())
    Out << " : " << D->getIntegerType().stream(Policy);

  if (D->isCompleteDefinition()) {
    Out << " {\n";
    VisitDeclContext(D);
    Indent() << "}";
  }
  prettyPrintAttributes(D);
}

void DeclPrinter::VisitRecordDecl(RecordDecl *D) {
  if (!Policy.SuppressSpecifiers && D->isModulePrivate())
    Out << "__module_private__ ";
  Out << D->getKindName();
  if (D->getIdentifier())
    Out << ' ' << *D;

  if (D->isCompleteDefinition()) {
    Out << " {\n";
    VisitDeclContext(D);
    Indent() << "}";
  }
}

void DeclPrinter::VisitEnumConstantDecl(EnumConstantDecl *D) {
  Out << *D;
  if (Expr *Init = D->getInitExpr()) {
    Out << " = ";
    Init->printPretty(Out, nullptr, Policy, Indentation);
  }
}

void DeclPrinter::VisitFunctionDecl(FunctionDecl *D) {
  CXXConstructorDecl *CDecl = dyn_cast<CXXConstructorDecl>(D);
  CXXConversionDecl *ConversionDecl = dyn_cast<CXXConversionDecl>(D);
  if (!Policy.SuppressSpecifiers) {
    switch (D->getStorageClass()) {
    case SC_None: break;
    case SC_Extern: Out << "extern "; break;
    case SC_Static: Out << "static "; break;
    case SC_PrivateExtern: Out << "__private_extern__ "; break;
    case SC_Auto: case SC_Register: case SC_OpenCLWorkGroupLocal:
      llvm_unreachable("invalid for functions");
    }

    if (D->isInlineSpecified())  Out << "inline ";
    if (D->isVirtualAsWritten()) Out << "virtual ";
    if (D->isModulePrivate())    Out << "__module_private__ ";
    if (D->isConstexpr() && !D->isExplicitlyDefaulted()) Out << "constexpr ";
    if ((CDecl && CDecl->isExplicitSpecified()) ||
        (ConversionDecl && ConversionDecl->isExplicit()))
      Out << "explicit ";
  }

  PrintingPolicy SubPolicy(Policy);
  SubPolicy.SuppressSpecifiers = false;
  std::string Proto = D->getNameInfo().getAsString();

  QualType Ty = D->getType();
  while (const ParenType *PT = dyn_cast<ParenType>(Ty)) {
    Proto = '(' + Proto + ')';
    Ty = PT->getInnerType();
  }

<<<<<<< HEAD
  prettyPrintAttributes(D);

  if (isa<FunctionType>(Ty)) {
    const FunctionType *AFT = Ty->getAs<FunctionType>();
    const FunctionProtoType *FT = 0;
=======
  if (const FunctionType *AFT = Ty->getAs<FunctionType>()) {
    const FunctionProtoType *FT = nullptr;
>>>>>>> 445305f4
    if (D->hasWrittenPrototype())
      FT = dyn_cast<FunctionProtoType>(AFT);

    Proto += "(";
    if (FT) {
      llvm::raw_string_ostream POut(Proto);
      DeclPrinter ParamPrinter(POut, SubPolicy, Indentation);
      for (unsigned i = 0, e = D->getNumParams(); i != e; ++i) {
        if (i) POut << ", ";
        ParamPrinter.VisitParmVarDecl(D->getParamDecl(i));
      }

      if (FT->isVariadic()) {
        if (D->getNumParams()) POut << ", ";
        POut << "...";
      }
    } else if (D->doesThisDeclarationHaveABody() && !D->hasPrototype()) {
      for (unsigned i = 0, e = D->getNumParams(); i != e; ++i) {
        if (i)
          Proto += ", ";
        Proto += D->getParamDecl(i)->getNameAsString();
      }
    }

    Proto += ")";
    
    if (FT) {
      if (FT->isConst())
        Proto += " const";
      if (FT->isVolatile())
        Proto += " volatile";
      if (FT->isRestrict())
        Proto += " restrict";

      switch (FT->getRefQualifier()) {
      case RQ_None:
        break;
      case RQ_LValue:
        Proto += " &";
        break;
      case RQ_RValue:
        Proto += " &&";
        break;
      }
    }

    if (FT && FT->hasDynamicExceptionSpec()) {
      Proto += " throw(";
      if (FT->getExceptionSpecType() == EST_MSAny)
        Proto += "...";
      else 
        for (unsigned I = 0, N = FT->getNumExceptions(); I != N; ++I) {
          if (I)
            Proto += ", ";

          Proto += FT->getExceptionType(I).getAsString(SubPolicy);
        }
      Proto += ")";
    } else if (FT && isNoexceptExceptionSpec(FT->getExceptionSpecType())) {
      Proto += " noexcept";
      if (FT->getExceptionSpecType() == EST_ComputedNoexcept) {
        Proto += "(";
        llvm::raw_string_ostream EOut(Proto);
        FT->getNoexceptExpr()->printPretty(EOut, nullptr, SubPolicy,
                                           Indentation);
        EOut.flush();
        Proto += EOut.str();
        Proto += ")";
      }
    }

    if (CDecl) {
      bool HasInitializerList = false;
      for (const auto *BMInitializer : CDecl->inits()) {
        if (BMInitializer->isInClassMemberInitializer())
          continue;

        if (!HasInitializerList) {
          Proto += " : ";
          Out << Proto;
          Proto.clear();
          HasInitializerList = true;
        } else
          Out << ", ";

        if (BMInitializer->isAnyMemberInitializer()) {
          FieldDecl *FD = BMInitializer->getAnyMember();
          Out << *FD;
        } else {
          Out << QualType(BMInitializer->getBaseClass(), 0).getAsString(Policy);
        }
        
        Out << "(";
        if (!BMInitializer->getInit()) {
          // Nothing to print
        } else {
          Expr *Init = BMInitializer->getInit();
          if (ExprWithCleanups *Tmp = dyn_cast<ExprWithCleanups>(Init))
            Init = Tmp->getSubExpr();
          
          Init = Init->IgnoreParens();

          Expr *SimpleInit = nullptr;
          Expr **Args = nullptr;
          unsigned NumArgs = 0;
          if (ParenListExpr *ParenList = dyn_cast<ParenListExpr>(Init)) {
            Args = ParenList->getExprs();
            NumArgs = ParenList->getNumExprs();
          } else if (CXXConstructExpr *Construct
                                        = dyn_cast<CXXConstructExpr>(Init)) {
            Args = Construct->getArgs();
            NumArgs = Construct->getNumArgs();
          } else
            SimpleInit = Init;
          
          if (SimpleInit)
            SimpleInit->printPretty(Out, nullptr, Policy, Indentation);
          else {
            for (unsigned I = 0; I != NumArgs; ++I) {
              assert(Args[I] != nullptr && "Expected non-null Expr");
              if (isa<CXXDefaultArgExpr>(Args[I]))
                break;
              
              if (I)
                Out << ", ";
              Args[I]->printPretty(Out, nullptr, Policy, Indentation);
            }
          }
        }
        Out << ")";
        if (BMInitializer->isPackExpansion())
          Out << "...";
      }
    } else if (!ConversionDecl && !isa<CXXDestructorDecl>(D)) {
      if (FT && FT->hasTrailingReturn()) {
        Out << "auto " << Proto << " -> ";
        Proto.clear();
      }
      AFT->getReturnType().print(Out, Policy, Proto);
      Proto.clear();
    }
    Out << Proto;
  } else {
    Ty.print(Out, Policy, Proto);
  }

  if (D->isPure())
    Out << " = 0";
  else if (D->isDeletedAsWritten())
    Out << " = delete";
  else if (D->isExplicitlyDefaulted())
    Out << " = default";
  else if (D->doesThisDeclarationHaveABody() && !Policy.TerseOutput) {
    if (!D->hasPrototype() && D->getNumParams()) {
      // This is a K&R function definition, so we need to print the
      // parameters.
      Out << '\n';
      DeclPrinter ParamPrinter(Out, SubPolicy, Indentation);
      Indentation += Policy.Indentation;
      for (unsigned i = 0, e = D->getNumParams(); i != e; ++i) {
        Indent();
        ParamPrinter.VisitParmVarDecl(D->getParamDecl(i));
        Out << ";\n";
      }
      Indentation -= Policy.Indentation;
    } else
      Out << ' ';

    if (D->getBody())
      D->getBody()->printPretty(Out, nullptr, SubPolicy, Indentation);
    Out << '\n';
  }
}

void DeclPrinter::VisitFriendDecl(FriendDecl *D) {
  if (TypeSourceInfo *TSI = D->getFriendType()) {
    unsigned NumTPLists = D->getFriendTypeNumTemplateParameterLists();
    for (unsigned i = 0; i < NumTPLists; ++i)
      PrintTemplateParameters(D->getFriendTypeTemplateParameterList(i));
    Out << "friend ";
    Out << " " << TSI->getType().getAsString(Policy);
  }
  else if (FunctionDecl *FD =
      dyn_cast<FunctionDecl>(D->getFriendDecl())) {
    Out << "friend ";
    VisitFunctionDecl(FD);
  }
  else if (FunctionTemplateDecl *FTD =
           dyn_cast<FunctionTemplateDecl>(D->getFriendDecl())) {
    Out << "friend ";
    VisitFunctionTemplateDecl(FTD);
  }
  else if (ClassTemplateDecl *CTD =
           dyn_cast<ClassTemplateDecl>(D->getFriendDecl())) {
    Out << "friend ";
    VisitRedeclarableTemplateDecl(CTD);
  }
}

void DeclPrinter::VisitFieldDecl(FieldDecl *D) {
  if (!Policy.SuppressSpecifiers && D->isMutable())
    Out << "mutable ";
  if (!Policy.SuppressSpecifiers && D->isModulePrivate())
    Out << "__module_private__ ";

  Out << D->getASTContext().getUnqualifiedObjCPointerType(D->getType()).
            stream(Policy, D->getName());

  if (D->isBitField()) {
    Out << " : ";
    D->getBitWidth()->printPretty(Out, nullptr, Policy, Indentation);
  }

  Expr *Init = D->getInClassInitializer();
  if (!Policy.SuppressInitializers && Init) {
    if (D->getInClassInitStyle() == ICIS_ListInit)
      Out << " ";
    else
      Out << " = ";
<<<<<<< HEAD
    PrintingPolicy SubPolicy(Policy);
    SubPolicy.SuppressSpecifiers = false;
    Init->printPretty(Out, 0, SubPolicy, Indentation);
=======
    Init->printPretty(Out, nullptr, Policy, Indentation);
>>>>>>> 445305f4
  }
  prettyPrintAttributes(D);
}

void DeclPrinter::VisitLabelDecl(LabelDecl *D) {
  Out << *D << ":";
}


void DeclPrinter::VisitVarDecl(VarDecl *D) {
  if (!Policy.SuppressSpecifiers) {
    StorageClass SC = D->getStorageClass();
    if (SC != SC_None)
      Out << VarDecl::getStorageClassSpecifierString(SC) << " ";

    switch (D->getTSCSpec()) {
    case TSCS_unspecified:
      break;
    case TSCS___thread:
      Out << "__thread ";
      break;
    case TSCS__Thread_local:
      Out << "_Thread_local ";
      break;
    case TSCS_thread_local:
      Out << "thread_local ";
      break;
    }

    if (D->isModulePrivate())
      Out << "__module_private__ ";
  }

  QualType T = D->getTypeSourceInfo()
    ? D->getTypeSourceInfo()->getType()
    : D->getASTContext().getUnqualifiedObjCPointerType(D->getType());
  T.print(Out, Policy, D->getName());
  Expr *Init = D->getInit();
  if (!Policy.SuppressInitializers && Init) {
    bool ImplicitInit = false;
    if (CXXConstructExpr *Construct =
            dyn_cast<CXXConstructExpr>(Init->IgnoreImplicit())) {
      if (D->getInitStyle() == VarDecl::CallInit &&
          !Construct->isListInitialization()) {
        ImplicitInit = Construct->getNumArgs() == 0 ||
          Construct->getArg(0)->isDefaultArgument();
      }
    }
    if (!ImplicitInit) {
      if ((D->getInitStyle() == VarDecl::CallInit) && !isa<ParenListExpr>(Init))
        Out << "(";
      else if (D->getInitStyle() == VarDecl::CInit) {
        Out << " = ";
      }
<<<<<<< HEAD
      PrintingPolicy SubPolicy(Policy);
      SubPolicy.SuppressSpecifiers = false;
      Init->printPretty(Out, 0, SubPolicy, Indentation);
=======
      Init->printPretty(Out, nullptr, Policy, Indentation);
>>>>>>> 445305f4
      if ((D->getInitStyle() == VarDecl::CallInit) && !isa<ParenListExpr>(Init))
        Out << ")";
    }
  }
  prettyPrintAttributes(D);
}

void DeclPrinter::VisitParmVarDecl(ParmVarDecl *D) {
  VisitVarDecl(D);
}

void DeclPrinter::VisitFileScopeAsmDecl(FileScopeAsmDecl *D) {
  Out << "__asm (";
  D->getAsmString()->printPretty(Out, nullptr, Policy, Indentation);
  Out << ")";
}

void DeclPrinter::VisitImportDecl(ImportDecl *D) {
  Out << "@import " << D->getImportedModule()->getFullModuleName()
      << ";\n";
}

void DeclPrinter::VisitStaticAssertDecl(StaticAssertDecl *D) {
  Out << "static_assert(";
  D->getAssertExpr()->printPretty(Out, nullptr, Policy, Indentation);
  Out << ", ";
  D->getMessage()->printPretty(Out, nullptr, Policy, Indentation);
  Out << ")";
}

//----------------------------------------------------------------------------
// C++ declarations
//----------------------------------------------------------------------------
void DeclPrinter::VisitNamespaceDecl(NamespaceDecl *D) {
  if (D->isInline())
    Out << "inline ";
  Out << "namespace " << *D << " {\n";
  VisitDeclContext(D);
  Indent() << "}";
}

void DeclPrinter::VisitUsingDirectiveDecl(UsingDirectiveDecl *D) {
  Out << "using namespace ";
  if (D->getQualifier())
    D->getQualifier()->print(Out, Policy);
  Out << *D->getNominatedNamespaceAsWritten();
}

void DeclPrinter::VisitNamespaceAliasDecl(NamespaceAliasDecl *D) {
  Out << "namespace " << *D << " = ";
  if (D->getQualifier())
    D->getQualifier()->print(Out, Policy);
  Out << *D->getAliasedNamespace();
}

void DeclPrinter::VisitEmptyDecl(EmptyDecl *D) {
  prettyPrintAttributes(D);
}

void DeclPrinter::VisitCXXRecordDecl(CXXRecordDecl *D) {
  if (!Policy.SuppressSpecifiers && D->isModulePrivate())
    Out << "__module_private__ ";
  Out << D->getKindName();
  if (D->getIdentifier())
    Out << ' ' << *D;

  if (D->isCompleteDefinition()) {
    // Print the base classes
    if (D->getNumBases()) {
      Out << " : ";
      for (CXXRecordDecl::base_class_iterator Base = D->bases_begin(),
             BaseEnd = D->bases_end(); Base != BaseEnd; ++Base) {
        if (Base != D->bases_begin())
          Out << ", ";

        if (Base->isVirtual())
          Out << "virtual ";

        AccessSpecifier AS = Base->getAccessSpecifierAsWritten();
        if (AS != AS_none)
          Print(AS);
        Out << " " << Base->getType().getAsString(Policy);

        if (Base->isPackExpansion())
          Out << "...";
      }
    }

    // Print the class definition
    // FIXME: Doesn't print access specifiers, e.g., "public:"
    Out << " {\n";
    VisitDeclContext(D);
    Indent() << "}";
  }
}

void DeclPrinter::VisitLinkageSpecDecl(LinkageSpecDecl *D) {
  const char *l;
  if (D->getLanguage() == LinkageSpecDecl::lang_c)
    l = "C";
  else {
    assert(D->getLanguage() == LinkageSpecDecl::lang_cxx &&
           "unknown language in linkage specification");
    l = "C++";
  }

  Out << "extern \"" << l << "\" ";
  if (D->hasBraces()) {
    Out << "{\n";
    VisitDeclContext(D);
    Indent() << "}";
  } else
    Visit(*D->decls_begin());
}

void DeclPrinter::PrintTemplateParameters(const TemplateParameterList *Params,
                                          const TemplateArgumentList *Args) {
  assert(Params);
  assert(!Args || Params->size() == Args->size());

  Out << "template <";

  for (unsigned i = 0, e = Params->size(); i != e; ++i) {
    if (i != 0)
      Out << ", ";

    const Decl *Param = Params->getParam(i);
    if (const TemplateTypeParmDecl *TTP =
          dyn_cast<TemplateTypeParmDecl>(Param)) {

      if (TTP->wasDeclaredWithTypename())
        Out << "typename ";
      else
        Out << "class ";

      if (TTP->isParameterPack())
        Out << "... ";

      Out << *TTP;

      if (Args) {
        Out << " = ";
        Args->get(i).print(Policy, Out);
      } else if (TTP->hasDefaultArgument()) {
        Out << " = ";
        Out << TTP->getDefaultArgument().getAsString(Policy);
      };
    } else if (const NonTypeTemplateParmDecl *NTTP =
                 dyn_cast<NonTypeTemplateParmDecl>(Param)) {
      Out << NTTP->getType().getAsString(Policy);

      if (NTTP->isParameterPack() && !isa<PackExpansionType>(NTTP->getType()))
        Out << "...";
        
      if (IdentifierInfo *Name = NTTP->getIdentifier()) {
        Out << ' ';
        Out << Name->getName();
      }

      if (Args) {
        Out << " = ";
        Args->get(i).print(Policy, Out);
      } else if (NTTP->hasDefaultArgument()) {
        Out << " = ";
        NTTP->getDefaultArgument()->printPretty(Out, nullptr, Policy,
                                                Indentation);
      }
    } else if (const TemplateTemplateParmDecl *TTPD =
                 dyn_cast<TemplateTemplateParmDecl>(Param)) {
      VisitTemplateDecl(TTPD);
      // FIXME: print the default argument, if present.
    }
  }

  Out << "> ";
}

void DeclPrinter::VisitTemplateDecl(const TemplateDecl *D) {
  PrintTemplateParameters(D->getTemplateParameters());

  if (const TemplateTemplateParmDecl *TTP =
        dyn_cast<TemplateTemplateParmDecl>(D)) {
    Out << "class ";
    if (TTP->isParameterPack())
      Out << "...";
    Out << D->getName();
  } else {
    Visit(D->getTemplatedDecl());
  }
}

void DeclPrinter::VisitFunctionTemplateDecl(FunctionTemplateDecl *D) {
  if (PrintInstantiation) {
    TemplateParameterList *Params = D->getTemplateParameters();
    for (auto *I : D->specializations()) {
      PrintTemplateParameters(Params, I->getTemplateSpecializationArgs());
      Visit(I);
    }
  }

  return VisitRedeclarableTemplateDecl(D);
}

void DeclPrinter::VisitClassTemplateDecl(ClassTemplateDecl *D) {
  if (PrintInstantiation) {
    TemplateParameterList *Params = D->getTemplateParameters();
    for (auto *I : D->specializations()) {
      PrintTemplateParameters(Params, &I->getTemplateArgs());
      Visit(I);
      Out << '\n';
    }
  }

  return VisitRedeclarableTemplateDecl(D);
}

//----------------------------------------------------------------------------
// Objective-C declarations
//----------------------------------------------------------------------------

void DeclPrinter::VisitObjCMethodDecl(ObjCMethodDecl *OMD) {
  if (OMD->isInstanceMethod())
    Out << "- ";
  else
    Out << "+ ";
  if (!OMD->getReturnType().isNull())
    Out << '(' << OMD->getASTContext()
                      .getUnqualifiedObjCPointerType(OMD->getReturnType())
                      .getAsString(Policy) << ")";

  std::string name = OMD->getSelector().getAsString();
  std::string::size_type pos, lastPos = 0;
  for (const auto *PI : OMD->params()) {
    // FIXME: selector is missing here!
    pos = name.find_first_of(':', lastPos);
    Out << " " << name.substr(lastPos, pos - lastPos);
    Out << ":(" << PI->getASTContext().getUnqualifiedObjCPointerType(PI->getType()).
                      getAsString(Policy) << ')' << *PI;
    lastPos = pos + 1;
  }

  if (OMD->param_begin() == OMD->param_end())
    Out << " " << name;

  if (OMD->isVariadic())
      Out << ", ...";

  if (OMD->getBody() && !Policy.TerseOutput) {
    Out << ' ';
    OMD->getBody()->printPretty(Out, nullptr, Policy);
    Out << '\n';
  }
  else if (Policy.PolishForDeclaration)
    Out << ';';
}

void DeclPrinter::VisitObjCImplementationDecl(ObjCImplementationDecl *OID) {
  std::string I = OID->getNameAsString();
  ObjCInterfaceDecl *SID = OID->getSuperClass();

  if (SID)
    Out << "@implementation " << I << " : " << *SID;
  else
    Out << "@implementation " << I;
  
  if (OID->ivar_size() > 0) {
    Out << "{\n";
    Indentation += Policy.Indentation;
    for (const auto *I : OID->ivars()) {
      Indent() << I->getASTContext().getUnqualifiedObjCPointerType(I->getType()).
                    getAsString(Policy) << ' ' << *I << ";\n";
    }
    Indentation -= Policy.Indentation;
    Out << "}\n";
  }
  VisitDeclContext(OID, false);
  Out << "@end";
}

void DeclPrinter::VisitObjCInterfaceDecl(ObjCInterfaceDecl *OID) {
  std::string I = OID->getNameAsString();
  ObjCInterfaceDecl *SID = OID->getSuperClass();

  if (!OID->isThisDeclarationADefinition()) {
    Out << "@class " << I << ";";
    return;
  }
  bool eolnOut = false;
  if (SID)
    Out << "@interface " << I << " : " << *SID;
  else
    Out << "@interface " << I;

  // Protocols?
  const ObjCList<ObjCProtocolDecl> &Protocols = OID->getReferencedProtocols();
  if (!Protocols.empty()) {
    for (ObjCList<ObjCProtocolDecl>::iterator I = Protocols.begin(),
         E = Protocols.end(); I != E; ++I)
      Out << (I == Protocols.begin() ? '<' : ',') << **I;
    Out << "> ";
  }

  if (OID->ivar_size() > 0) {
    Out << "{\n";
    eolnOut = true;
    Indentation += Policy.Indentation;
    for (const auto *I : OID->ivars()) {
      Indent() << I->getASTContext()
                      .getUnqualifiedObjCPointerType(I->getType())
                      .getAsString(Policy) << ' ' << *I << ";\n";
    }
    Indentation -= Policy.Indentation;
    Out << "}\n";
  }
  else if (SID) {
    Out << "\n";
    eolnOut = true;
  }

  VisitDeclContext(OID, false);
  if (!eolnOut)
    Out << ' ';
  Out << "@end";
  // FIXME: implement the rest...
}

void DeclPrinter::VisitObjCProtocolDecl(ObjCProtocolDecl *PID) {
  if (!PID->isThisDeclarationADefinition()) {
    Out << "@protocol " << *PID << ";\n";
    return;
  }
  // Protocols?
  const ObjCList<ObjCProtocolDecl> &Protocols = PID->getReferencedProtocols();
  if (!Protocols.empty()) {
    Out << "@protocol " << *PID;
    for (ObjCList<ObjCProtocolDecl>::iterator I = Protocols.begin(),
         E = Protocols.end(); I != E; ++I)
      Out << (I == Protocols.begin() ? '<' : ',') << **I;
    Out << ">\n";
  } else
    Out << "@protocol " << *PID << '\n';
  VisitDeclContext(PID, false);
  Out << "@end";
}

void DeclPrinter::VisitObjCCategoryImplDecl(ObjCCategoryImplDecl *PID) {
  Out << "@implementation " << *PID->getClassInterface() << '(' << *PID <<")\n";

  VisitDeclContext(PID, false);
  Out << "@end";
  // FIXME: implement the rest...
}

void DeclPrinter::VisitObjCCategoryDecl(ObjCCategoryDecl *PID) {
  Out << "@interface " << *PID->getClassInterface() << '(' << *PID << ")\n";
  if (PID->ivar_size() > 0) {
    Out << "{\n";
    Indentation += Policy.Indentation;
    for (const auto *I : PID->ivars())
      Indent() << I->getASTContext().getUnqualifiedObjCPointerType(I->getType()).
                    getAsString(Policy) << ' ' << *I << ";\n";
    Indentation -= Policy.Indentation;
    Out << "}\n";
  }
  
  VisitDeclContext(PID, false);
  Out << "@end";

  // FIXME: implement the rest...
}

void DeclPrinter::VisitObjCCompatibleAliasDecl(ObjCCompatibleAliasDecl *AID) {
  Out << "@compatibility_alias " << *AID
      << ' ' << *AID->getClassInterface() << ";\n";
}

/// PrintObjCPropertyDecl - print a property declaration.
///
void DeclPrinter::VisitObjCPropertyDecl(ObjCPropertyDecl *PDecl) {
  if (PDecl->getPropertyImplementation() == ObjCPropertyDecl::Required)
    Out << "@required\n";
  else if (PDecl->getPropertyImplementation() == ObjCPropertyDecl::Optional)
    Out << "@optional\n";

  Out << "@property";
  if (PDecl->getPropertyAttributes() != ObjCPropertyDecl::OBJC_PR_noattr) {
    bool first = true;
    Out << " (";
    if (PDecl->getPropertyAttributes() &
        ObjCPropertyDecl::OBJC_PR_readonly) {
      Out << (first ? ' ' : ',') << "readonly";
      first = false;
    }

    if (PDecl->getPropertyAttributes() & ObjCPropertyDecl::OBJC_PR_getter) {
      Out << (first ? ' ' : ',') << "getter = ";
      PDecl->getGetterName().print(Out);
      first = false;
    }
    if (PDecl->getPropertyAttributes() & ObjCPropertyDecl::OBJC_PR_setter) {
      Out << (first ? ' ' : ',') << "setter = ";
      PDecl->getSetterName().print(Out);
      first = false;
    }

    if (PDecl->getPropertyAttributes() & ObjCPropertyDecl::OBJC_PR_assign) {
      Out << (first ? ' ' : ',') << "assign";
      first = false;
    }

    if (PDecl->getPropertyAttributes() &
        ObjCPropertyDecl::OBJC_PR_readwrite) {
      Out << (first ? ' ' : ',') << "readwrite";
      first = false;
    }

    if (PDecl->getPropertyAttributes() & ObjCPropertyDecl::OBJC_PR_retain) {
      Out << (first ? ' ' : ',') << "retain";
      first = false;
    }

    if (PDecl->getPropertyAttributes() & ObjCPropertyDecl::OBJC_PR_strong) {
      Out << (first ? ' ' : ',') << "strong";
      first = false;
    }

    if (PDecl->getPropertyAttributes() & ObjCPropertyDecl::OBJC_PR_copy) {
      Out << (first ? ' ' : ',') << "copy";
      first = false;
    }

    if (PDecl->getPropertyAttributes() &
        ObjCPropertyDecl::OBJC_PR_nonatomic) {
      Out << (first ? ' ' : ',') << "nonatomic";
      first = false;
    }
    if (PDecl->getPropertyAttributes() &
        ObjCPropertyDecl::OBJC_PR_atomic) {
      Out << (first ? ' ' : ',') << "atomic";
      first = false;
    }
    
    (void) first; // Silence dead store warning due to idiomatic code.
    Out << " )";
  }
  Out << ' ' << PDecl->getASTContext().getUnqualifiedObjCPointerType(PDecl->getType()).
                  getAsString(Policy) << ' ' << *PDecl;
  if (Policy.PolishForDeclaration)
    Out << ';';
}

void DeclPrinter::VisitObjCPropertyImplDecl(ObjCPropertyImplDecl *PID) {
  if (PID->getPropertyImplementation() == ObjCPropertyImplDecl::Synthesize)
    Out << "@synthesize ";
  else
    Out << "@dynamic ";
  Out << *PID->getPropertyDecl();
  if (PID->getPropertyIvarDecl())
    Out << '=' << *PID->getPropertyIvarDecl();
}

void DeclPrinter::VisitUsingDecl(UsingDecl *D) {
  if (!D->isAccessDeclaration())
    Out << "using ";
  if (D->hasTypename())
    Out << "typename ";
  D->getQualifier()->print(Out, Policy);
  Out << *D;
}

void
DeclPrinter::VisitUnresolvedUsingTypenameDecl(UnresolvedUsingTypenameDecl *D) {
  Out << "using typename ";
  D->getQualifier()->print(Out, Policy);
  Out << D->getDeclName();
}

void DeclPrinter::VisitUnresolvedUsingValueDecl(UnresolvedUsingValueDecl *D) {
  if (!D->isAccessDeclaration())
    Out << "using ";
  D->getQualifier()->print(Out, Policy);
  Out << D->getName();
}

void DeclPrinter::VisitUsingShadowDecl(UsingShadowDecl *D) {
  // ignore
}

void DeclPrinter::VisitOMPThreadPrivateDecl(OMPThreadPrivateDecl *D) {
  Out << "#pragma omp threadprivate";
  if (!D->varlist_empty()) {
    for (OMPThreadPrivateDecl::varlist_iterator I = D->varlist_begin(),
                                                E = D->varlist_end();
                                                I != E; ++I) {
      Out << (I == D->varlist_begin() ? '(' : ',');
      NamedDecl *ND = cast<NamedDecl>(cast<DeclRefExpr>(*I)->getDecl());
      ND->printQualifiedName(Out);
    }
    Out << ")";
  }
}

void DeclPrinter::VisitPragmaPupcDecl(PragmaPupcDecl *D) {
  Out << "#pragma pupc " << (D->getOn()? "on" : "off");
}<|MERGE_RESOLUTION|>--- conflicted
+++ resolved
@@ -307,15 +307,9 @@
     Visit(*D);
 
     // FIXME: Need to be able to tell the DeclPrinter when
-<<<<<<< HEAD
-    const char *Terminator = 0;
+    const char *Terminator = nullptr;
     if (isa<OMPThreadPrivateDecl>(*D) || isa<PragmaPupcDecl>(*D))
-      Terminator = 0;
-=======
-    const char *Terminator = nullptr;
-    if (isa<OMPThreadPrivateDecl>(*D))
       Terminator = nullptr;
->>>>>>> 445305f4
     else if (isa<FunctionDecl>(*D) &&
              cast<FunctionDecl>(*D)->isThisDeclarationADefinition())
       Terminator = nullptr;
@@ -446,16 +440,10 @@
     Ty = PT->getInnerType();
   }
 
-<<<<<<< HEAD
   prettyPrintAttributes(D);
 
-  if (isa<FunctionType>(Ty)) {
-    const FunctionType *AFT = Ty->getAs<FunctionType>();
-    const FunctionProtoType *FT = 0;
-=======
   if (const FunctionType *AFT = Ty->getAs<FunctionType>()) {
     const FunctionProtoType *FT = nullptr;
->>>>>>> 445305f4
     if (D->hasWrittenPrototype())
       FT = dyn_cast<FunctionProtoType>(AFT);
 
@@ -675,13 +663,9 @@
       Out << " ";
     else
       Out << " = ";
-<<<<<<< HEAD
     PrintingPolicy SubPolicy(Policy);
     SubPolicy.SuppressSpecifiers = false;
-    Init->printPretty(Out, 0, SubPolicy, Indentation);
-=======
     Init->printPretty(Out, nullptr, Policy, Indentation);
->>>>>>> 445305f4
   }
   prettyPrintAttributes(D);
 }
@@ -736,13 +720,9 @@
       else if (D->getInitStyle() == VarDecl::CInit) {
         Out << " = ";
       }
-<<<<<<< HEAD
       PrintingPolicy SubPolicy(Policy);
       SubPolicy.SuppressSpecifiers = false;
-      Init->printPretty(Out, 0, SubPolicy, Indentation);
-=======
       Init->printPretty(Out, nullptr, Policy, Indentation);
->>>>>>> 445305f4
       if ((D->getInitStyle() == VarDecl::CallInit) && !isa<ParenListExpr>(Init))
         Out << ")";
     }
