--- conflicted
+++ resolved
@@ -285,28 +285,22 @@
     Visit(*D);
 
     // FIXME: Need to be able to tell the DeclPrinter when
-<<<<<<< HEAD
-    const char *Terminator = 0;
+    const char *Terminator = nullptr;
     if (isa<OMPThreadPrivateDecl>(*D) || isa<OMPDeclareReductionDecl>(*D) ||
         isa<OMPDeclareTargetDecl>(*D))
-      Terminator = 0;
+      Terminator = nullptr;
     else if (isa<OMPDeclareSimdDecl>(*D)) {
       if (FunctionDecl *Func = dyn_cast_or_null<FunctionDecl>(
             cast<OMPDeclareSimdDecl>(*D)->getFunction())) {
         if (Func->isThisDeclarationADefinition())
-          Terminator = 0;
+          Terminator = nullptr;
         else
           Terminator = ";";
       }
       else {
-        Terminator = 0;
-      }
-    }
-=======
-    const char *Terminator = nullptr;
-    if (isa<OMPThreadPrivateDecl>(*D))
-      Terminator = nullptr;
->>>>>>> d4309185
+        Terminator = nullptr;
+      }
+    }
     else if (isa<FunctionDecl>(*D) &&
              cast<FunctionDecl>(*D)->isThisDeclarationADefinition())
       Terminator = nullptr;
