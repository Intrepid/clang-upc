--- conflicted
+++ resolved
@@ -1438,15 +1438,10 @@
   default:
     // A character literal might be sign-extended, which
     // would result in an invalid \U escape sequence.
-<<<<<<< HEAD
-    if ((value & 0xFFFFFF00u) == 0xFFFFFF00u && Node->getKind() == CharacterLiteral::Ascii)
-      value = value & 0xFFu;
-=======
     // FIXME: multicharacter literals such as '\xFF\xFF\xFF\xFF'
     // are not correctly handled.
     if ((value & ~0xFFu) == ~0xFFu && Node->getKind() == CharacterLiteral::Ascii)
       value &= 0xFFu;
->>>>>>> 88fccc58
     if (value < 256 && isPrintable((unsigned char)value))
       OS << "'" << (char)value << "'";
     else if (value < 256)
@@ -1897,13 +1892,8 @@
 }
 
 void StmtPrinter::VisitImplicitValueInitExpr(ImplicitValueInitExpr *Node) {
-<<<<<<< HEAD
-  OS << "/*implicit*/";
-  if (Policy.LangOpts.CPlusPlus) {
-=======
   if (Node->getType()->getAsCXXRecordDecl()) {
     OS << "/*implicit*/";
->>>>>>> 88fccc58
     Node->getType().print(OS, Policy);
     OS << "()";
   } else {
