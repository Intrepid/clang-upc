--- conflicted
+++ resolved
@@ -1075,15 +1075,9 @@
 //  OpenMP directives printing methods
 //===----------------------------------------------------------------------===//
 
-<<<<<<< HEAD
-void StmtPrinter::PrintOMPExecutableDirective(OMPExecutableDirective *S) {
-  PrintLineDirective(S);
-  OMPClausePrinter Printer(OS, Policy);
-  ArrayRef<OMPClause *> Clauses = S->clauses();
-=======
 void StmtPrinter::VisitOMPExecutableDirective(OMPExecutableDirective *Node) {
+  PrintLineDirective(Node);
   ArrayRef<OMPClause *> Clauses = Node->clauses();
->>>>>>> b2fc5b32
   for (ArrayRef<OMPClause *>::iterator I = Clauses.begin(), E = Clauses.end();
        I != E; ++I)
     if (*I && !(*I)->isImplicit()) {
