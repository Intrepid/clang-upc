--- conflicted
+++ resolved
@@ -507,11 +507,7 @@
     VisitStringLiteral(Node->getOutputConstraintLiteral(i));
     OS << " (";
     Visit(Node->getOutputExpr(i));
-<<<<<<< HEAD
-    OS << ')';
-=======
     OS << ")";
->>>>>>> 4fb22331
   }
 
   // Inputs
@@ -531,11 +527,7 @@
     VisitStringLiteral(Node->getInputConstraintLiteral(i));
     OS << " (";
     Visit(Node->getInputExpr(i));
-<<<<<<< HEAD
-    OS << ')';
-=======
     OS << ")";
->>>>>>> 4fb22331
   }
 
   // Clobbers
@@ -1483,7 +1475,6 @@
   case UETT_VecStep:
     OS << "vec_step";
     break;
-<<<<<<< HEAD
   case UETT_UPC_LocalSizeOf:
     OS << "upc_localsizeof";
     break;
@@ -1492,10 +1483,9 @@
     break;
   case UETT_UPC_ElemSizeOf:
     OS << "upc_elemsizeof";
-=======
+    break;
   case UETT_OpenMPRequiredSimdAlign:
     OS << "__builtin_omp_required_simd_align";
->>>>>>> 4fb22331
     break;
   }
   if (Node->isArgumentType()) {
@@ -1739,7 +1729,22 @@
   PrintExpr(Node->getInit());
 }
 
-<<<<<<< HEAD
+void StmtPrinter::VisitDesignatedInitUpdateExpr(
+    DesignatedInitUpdateExpr *Node) {
+  OS << "{";
+  OS << "/*base*/";
+  PrintExpr(Node->getBase());
+  OS << ", ";
+
+  OS << "/*updater*/";
+  PrintExpr(Node->getUpdater());
+  OS << "}";
+}
+
+void StmtPrinter::VisitNoInitExpr(NoInitExpr *Node) {
+  OS << "/*no init*/";
+}
+
 static void IVIEHelper(raw_ostream &OS, QualType Ty) {
   if (Ty->isRecordType()) {
     const RecordDecl *RD = Ty->getAs<RecordType>()->getDecl();
@@ -1766,22 +1771,6 @@
   OS << '{';
   IVIEHelper(OS, Ty);
   OS << '}';
-=======
-void StmtPrinter::VisitDesignatedInitUpdateExpr(
-    DesignatedInitUpdateExpr *Node) {
-  OS << "{";
-  OS << "/*base*/";
-  PrintExpr(Node->getBase());
-  OS << ", ";
-
-  OS << "/*updater*/";
-  PrintExpr(Node->getUpdater());
-  OS << "}";
-}
-
-void StmtPrinter::VisitNoInitExpr(NoInitExpr *Node) {
-  OS << "/*no init*/";
->>>>>>> 4fb22331
 }
 
 void StmtPrinter::VisitImplicitValueInitExpr(ImplicitValueInitExpr *Node) {
