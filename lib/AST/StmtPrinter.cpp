//===--- StmtPrinter.cpp - Printing implementation for Stmt ASTs ----------===//
//
//                     The LLVM Compiler Infrastructure
//
// This file is distributed under the University of Illinois Open Source
// License. See LICENSE.TXT for details.
//
//===----------------------------------------------------------------------===//
//
// This file implements the Stmt::dumpPretty/Stmt::printPretty methods, which
// pretty print the AST back out to C code.
//
//===----------------------------------------------------------------------===//

#include "clang/AST/ASTContext.h"
#include "clang/AST/Attr.h"
#include "clang/AST/DeclCXX.h"
#include "clang/AST/DeclObjC.h"
#include "clang/AST/DeclTemplate.h"
#include "clang/AST/Expr.h"
#include "clang/AST/ExprCXX.h"
#include "clang/AST/PrettyPrinter.h"
#include "clang/AST/StmtVisitor.h"
#include "clang/Basic/CharInfo.h"
#include "llvm/ADT/SmallString.h"
#include "llvm/Support/Format.h"
using namespace clang;

//===----------------------------------------------------------------------===//
// StmtPrinter Visitor
//===----------------------------------------------------------------------===//

namespace  {
  class StmtPrinter : public StmtVisitor<StmtPrinter> {
    raw_ostream &OS;
    unsigned IndentLevel;
    clang::PrinterHelper* Helper;
    PrintingPolicy Policy;

  public:
    StmtPrinter(raw_ostream &os, PrinterHelper* helper,
                const PrintingPolicy &Policy,
                unsigned Indentation = 0)
      : OS(os), IndentLevel(Indentation), Helper(helper), Policy(Policy) {
      this->Policy.IncludeTagDefinition = false;
    }

    void PrintStmt(Stmt *S) {
      PrintStmt(S, Policy.Indentation);
    }

    void PrintStmt(Stmt *S, int SubIndent) {
      IndentLevel += SubIndent;
      if (S && isa<Expr>(S)) {
        // If this is an expr used in a stmt context, indent and newline it.
	PrintLineDirective(S);
        Indent();
        Visit(S);
        OS << ";\n";
      } else if (S) {
        Visit(S);
      } else {
        Indent() << "<<<NULL STATEMENT>>>\n";
      }
      IndentLevel -= SubIndent;
    }

    void PrintLineDirective(Stmt *S) {
      if(Policy.IncludeLineDirectives) {
	assert(Policy.SM != NULL);
	SourceLocation Loc = S->getLocStart();
	if(Loc.isValid()) {
	  PresumedLoc PLoc = Policy.SM->getPresumedLoc(Loc);
	  OS << "#line " << PLoc.getLine() << " \""
	     << PLoc.getFilename() << "\"\n";
	}
      }
    }

    void PrintRawCompoundStmt(CompoundStmt *S);
    void PrintRawDecl(Decl *D);
    void PrintRawDeclStmt(const DeclStmt *S);
    void PrintRawIfStmt(IfStmt *If);
    void PrintRawCXXCatchStmt(CXXCatchStmt *Catch);
    void PrintCallArgs(CallExpr *E);
    void PrintRawSEHExceptHandler(SEHExceptStmt *S);
    void PrintRawSEHFinallyStmt(SEHFinallyStmt *S);
    void PrintOMPExecutableDirective(OMPExecutableDirective *S);

    void PrintExpr(Expr *E) {
      if (E)
        Visit(E);
      else
        OS << "<null expr>";
    }

    raw_ostream &Indent(int Delta = 0) {
      for (int i = 0, e = IndentLevel+Delta; i < e; ++i)
        OS << "  ";
      return OS;
    }

    void Visit(Stmt* S) {
      if (Helper && Helper->handledStmt(S,OS))
          return;
      else StmtVisitor<StmtPrinter>::Visit(S);
    }

    void VisitStmt(Stmt *Node) LLVM_ATTRIBUTE_UNUSED {
      Indent() << "<<unknown stmt type>>\n";
    }
    void VisitExpr(Expr *Node) LLVM_ATTRIBUTE_UNUSED {
      OS << "<<unknown expr type>>";
    }
    void VisitCXXNamedCastExpr(CXXNamedCastExpr *Node);

#define ABSTRACT_STMT(CLASS)
#define STMT(CLASS, PARENT) \
    void Visit##CLASS(CLASS *Node);
#include "clang/AST/StmtNodes.inc"
  };
}

//===----------------------------------------------------------------------===//
//  Stmt printing methods.
//===----------------------------------------------------------------------===//

/// PrintRawCompoundStmt - Print a compound stmt without indenting the {, and
/// with no newline after the }.
void StmtPrinter::PrintRawCompoundStmt(CompoundStmt *Node) {
  OS << "{\n";
  for (auto *I : Node->body())
    PrintStmt(I);

  Indent() << "}";
}

void StmtPrinter::PrintRawDecl(Decl *D) {
  D->print(OS, Policy, IndentLevel);
}

void StmtPrinter::PrintRawDeclStmt(const DeclStmt *S) {
  SmallVector<Decl*, 2> Decls(S->decls());
  Decl::printGroup(Decls.data(), Decls.size(), OS, Policy, IndentLevel);
}

void StmtPrinter::VisitNullStmt(NullStmt *Node) {
  Indent() << ";\n";
}

void StmtPrinter::VisitDeclStmt(DeclStmt *Node) {
  PrintLineDirective(Node);
  Indent();
  PrintRawDeclStmt(Node);
  OS << ";\n";
}

void StmtPrinter::VisitCompoundStmt(CompoundStmt *Node) {
  PrintLineDirective(Node);
  Indent();
  PrintRawCompoundStmt(Node);
  OS << "\n";
}

void StmtPrinter::VisitCaseStmt(CaseStmt *Node) {
  Indent(-1) << "case ";
  PrintExpr(Node->getLHS());
  if (Node->getRHS()) {
    OS << " ... ";
    PrintExpr(Node->getRHS());
  }
  OS << ":\n";

  PrintStmt(Node->getSubStmt(), 0);
}

void StmtPrinter::VisitDefaultStmt(DefaultStmt *Node) {
  Indent(-1) << "default:\n";
  PrintStmt(Node->getSubStmt(), 0);
}

void StmtPrinter::VisitLabelStmt(LabelStmt *Node) {
  Indent(-1) << Node->getName() << ":\n";
  PrintStmt(Node->getSubStmt(), 0);
}

void StmtPrinter::VisitAttributedStmt(AttributedStmt *Node) {
  for (const auto *Attr : Node->getAttrs()) {
    Attr->printPretty(OS, Policy);
  }

  PrintStmt(Node->getSubStmt(), 0);
}

void StmtPrinter::PrintRawIfStmt(IfStmt *If) {
  OS << "if (";
  if (const DeclStmt *DS = If->getConditionVariableDeclStmt())
    PrintRawDeclStmt(DS);
  else
    PrintExpr(If->getCond());
  OS << ')';

  if (CompoundStmt *CS = dyn_cast<CompoundStmt>(If->getThen())) {
    OS << ' ';
    PrintRawCompoundStmt(CS);
    OS << (If->getElse() ? ' ' : '\n');
  } else {
    OS << '\n';
    PrintStmt(If->getThen());
    if (If->getElse()) Indent();
  }

  if (Stmt *Else = If->getElse()) {
    OS << "else";

    if (CompoundStmt *CS = dyn_cast<CompoundStmt>(Else)) {
      OS << ' ';
      PrintRawCompoundStmt(CS);
      OS << '\n';
    } else if (IfStmt *ElseIf = dyn_cast<IfStmt>(Else)) {
      OS << ' ';
      PrintRawIfStmt(ElseIf);
    } else {
      OS << '\n';
      PrintStmt(If->getElse());
    }
  }
}

void StmtPrinter::VisitIfStmt(IfStmt *If) {
  PrintLineDirective(If);
  Indent();
  PrintRawIfStmt(If);
}

void StmtPrinter::VisitSwitchStmt(SwitchStmt *Node) {
  PrintLineDirective(Node);
  Indent() << "switch (";
  if (const DeclStmt *DS = Node->getConditionVariableDeclStmt())
    PrintRawDeclStmt(DS);
  else
    PrintExpr(Node->getCond());
  OS << ")";

  // Pretty print compoundstmt bodies (very common).
  if (CompoundStmt *CS = dyn_cast<CompoundStmt>(Node->getBody())) {
    OS << " ";
    PrintRawCompoundStmt(CS);
    OS << "\n";
  } else {
    OS << "\n";
    PrintStmt(Node->getBody());
  }
}

void StmtPrinter::VisitWhileStmt(WhileStmt *Node) {
  PrintLineDirective(Node);
  Indent() << "while (";
  if (const DeclStmt *DS = Node->getConditionVariableDeclStmt())
    PrintRawDeclStmt(DS);
  else
    PrintExpr(Node->getCond());
  OS << ")\n";
  PrintStmt(Node->getBody());
}

void StmtPrinter::VisitDoStmt(DoStmt *Node) {
  PrintLineDirective(Node);
  Indent() << "do ";
  if (CompoundStmt *CS = dyn_cast<CompoundStmt>(Node->getBody())) {
    PrintRawCompoundStmt(CS);
    OS << " ";
  } else {
    OS << "\n";
    PrintStmt(Node->getBody());
    Indent();
  }

  OS << "while (";
  PrintExpr(Node->getCond());
  OS << ");\n";
}

void StmtPrinter::VisitForStmt(ForStmt *Node) {
  PrintLineDirective(Node);
  Indent() << "for (";
  if (Node->getInit()) {
    if (DeclStmt *DS = dyn_cast<DeclStmt>(Node->getInit()))
      PrintRawDeclStmt(DS);
    else
      PrintExpr(cast<Expr>(Node->getInit()));
  }
  OS << ";";
  if (Node->getCond()) {
    OS << " ";
    PrintExpr(Node->getCond());
  }
  OS << ";";
  if (Node->getInc()) {
    OS << " ";
    PrintExpr(Node->getInc());
  }
  OS << ") ";

  if (CompoundStmt *CS = dyn_cast<CompoundStmt>(Node->getBody())) {
    PrintRawCompoundStmt(CS);
    OS << "\n";
  } else {
    OS << "\n";
    PrintStmt(Node->getBody());
  }
}

void StmtPrinter::VisitObjCForCollectionStmt(ObjCForCollectionStmt *Node) {
  PrintLineDirective(Node);
  Indent() << "for (";
  if (DeclStmt *DS = dyn_cast<DeclStmt>(Node->getElement()))
    PrintRawDeclStmt(DS);
  else
    PrintExpr(cast<Expr>(Node->getElement()));
  OS << " in ";
  PrintExpr(Node->getCollection());
  OS << ") ";

  if (CompoundStmt *CS = dyn_cast<CompoundStmt>(Node->getBody())) {
    PrintRawCompoundStmt(CS);
    OS << "\n";
  } else {
    OS << "\n";
    PrintStmt(Node->getBody());
  }
}

void StmtPrinter::VisitCXXForRangeStmt(CXXForRangeStmt *Node) {
  PrintLineDirective(Node);
  Indent() << "for (";
  PrintingPolicy SubPolicy(Policy);
  SubPolicy.SuppressInitializers = true;
  Node->getLoopVariable()->print(OS, SubPolicy, IndentLevel);
  OS << " : ";
  PrintExpr(Node->getRangeInit());
  OS << ") {\n";
  PrintStmt(Node->getBody());
  Indent() << "}";
  if (Policy.IncludeNewlines) OS << "\n";
}

void StmtPrinter::VisitMSDependentExistsStmt(MSDependentExistsStmt *Node) {
  Indent();
  if (Node->isIfExists())
    OS << "__if_exists (";
  else
    OS << "__if_not_exists (";
  
  if (NestedNameSpecifier *Qualifier
        = Node->getQualifierLoc().getNestedNameSpecifier())
    Qualifier->print(OS, Policy);
  
  OS << Node->getNameInfo() << ") ";
  
  PrintRawCompoundStmt(Node->getSubStmt());
}

void StmtPrinter::VisitGotoStmt(GotoStmt *Node) {
<<<<<<< HEAD
  PrintLineDirective(Node);
  Indent() << "goto " << Node->getLabel()->getName() << ";\n";
=======
  Indent() << "goto " << Node->getLabel()->getName() << ";";
  if (Policy.IncludeNewlines) OS << "\n";
>>>>>>> 445305f4
}

void StmtPrinter::VisitIndirectGotoStmt(IndirectGotoStmt *Node) {
  PrintLineDirective(Node);
  Indent() << "goto *";
  PrintExpr(Node->getTarget());
  OS << ";";
  if (Policy.IncludeNewlines) OS << "\n";
}

void StmtPrinter::VisitContinueStmt(ContinueStmt *Node) {
<<<<<<< HEAD
  PrintLineDirective(Node);
  Indent() << "continue;\n";
}

void StmtPrinter::VisitBreakStmt(BreakStmt *Node) {
  PrintLineDirective(Node);
  Indent() << "break;\n";
=======
  Indent() << "continue;";
  if (Policy.IncludeNewlines) OS << "\n";
}

void StmtPrinter::VisitBreakStmt(BreakStmt *Node) {
  Indent() << "break;";
  if (Policy.IncludeNewlines) OS << "\n";
>>>>>>> 445305f4
}


void StmtPrinter::VisitReturnStmt(ReturnStmt *Node) {
  PrintLineDirective(Node);
  Indent() << "return";
  if (Node->getRetValue()) {
    OS << " ";
    PrintExpr(Node->getRetValue());
  }
  OS << ";";
  if (Policy.IncludeNewlines) OS << "\n";
}

void StmtPrinter::VisitUPCNotifyStmt(UPCNotifyStmt *Node) {
  PrintLineDirective(Node);
  Indent() << "upc_notify";
  if (Node->getIdValue()) {
    OS << " ";
    PrintExpr(Node->getIdValue());
  }
  OS << ";\n";
}

void StmtPrinter::VisitUPCWaitStmt(UPCWaitStmt *Node) {
  PrintLineDirective(Node);
  Indent() << "upc_wait";
  if (Node->getIdValue()) {
    OS << " ";
    PrintExpr(Node->getIdValue());
  }
  OS << ";\n";
}

void StmtPrinter::VisitUPCBarrierStmt(UPCBarrierStmt *Node) {
  PrintLineDirective(Node);
  Indent() << "upc_barrier";
  if (Node->getIdValue()) {
    OS << " ";
    PrintExpr(Node->getIdValue());
  }
  OS << ";\n";
}

void StmtPrinter::VisitUPCFenceStmt(UPCFenceStmt *Node) {
  PrintLineDirective(Node);
  Indent() << "upc_fence;\n";
}

void StmtPrinter::VisitUPCPragmaStmt(UPCPragmaStmt *Node) {
  if (Node->getStrict())
    Indent() << "#pragma upc strict\n";
  else
    Indent() << "#pragma upc relaxed\n";
}

void StmtPrinter::VisitUPCForAllStmt(UPCForAllStmt *Node) {
  PrintLineDirective(Node);
  Indent() << "upc_forall (";
  if (Node->getInit()) {
    if (DeclStmt *DS = dyn_cast<DeclStmt>(Node->getInit()))
      PrintRawDeclStmt(DS);
    else
      PrintExpr(cast<Expr>(Node->getInit()));
  }
  OS << ";";
  if (Node->getCond()) {
    OS << " ";
    PrintExpr(Node->getCond());
  }
  OS << ";";
  if (Node->getInc()) {
    OS << " ";
    PrintExpr(Node->getInc());
  }
  OS << ";";
  if (Node->getAfnty()) {
    OS << " ";
    PrintExpr(Node->getAfnty());
  } else {
    OS << " continue";
  }
  OS << ") ";

  if (CompoundStmt *CS = dyn_cast<CompoundStmt>(Node->getBody())) {
    PrintRawCompoundStmt(CS);
    OS << "\n";
  } else {
    OS << "\n";
    PrintStmt(Node->getBody());
  }
}

void StmtPrinter::VisitGCCAsmStmt(GCCAsmStmt *Node) {
  PrintLineDirective(Node);
  Indent() << "asm ";

  if (Node->isVolatile())
    OS << "volatile ";

  OS << "(";
  VisitStringLiteral(Node->getAsmString());

  // Outputs
  if (Node->getNumOutputs() != 0 || Node->getNumInputs() != 0 ||
      Node->getNumClobbers() != 0)
    OS << " : ";

  for (unsigned i = 0, e = Node->getNumOutputs(); i != e; ++i) {
    if (i != 0)
      OS << ", ";

    if (!Node->getOutputName(i).empty()) {
      OS << '[';
      OS << Node->getOutputName(i);
      OS << "] ";
    }

    VisitStringLiteral(Node->getOutputConstraintLiteral(i));
    OS << " (";
    Visit(Node->getOutputExpr(i));
    OS << ')';
  }

  // Inputs
  if (Node->getNumInputs() != 0 || Node->getNumClobbers() != 0)
    OS << " : ";

  for (unsigned i = 0, e = Node->getNumInputs(); i != e; ++i) {
    if (i != 0)
      OS << ", ";

    if (!Node->getInputName(i).empty()) {
      OS << '[';
      OS << Node->getInputName(i);
      OS << "] ";
    }

    VisitStringLiteral(Node->getInputConstraintLiteral(i));
    OS << " (";
    Visit(Node->getInputExpr(i));
    OS << ')';
  }

  // Clobbers
  if (Node->getNumClobbers() != 0)
    OS << " : ";

  for (unsigned i = 0, e = Node->getNumClobbers(); i != e; ++i) {
    if (i != 0)
      OS << ", ";

    VisitStringLiteral(Node->getClobberStringLiteral(i));
  }

  OS << ");";
  if (Policy.IncludeNewlines) OS << "\n";
}

void StmtPrinter::VisitMSAsmStmt(MSAsmStmt *Node) {
  // FIXME: Implement MS style inline asm statement printer.
  PrintLineDirective(Node);
  Indent() << "__asm ";
  if (Node->hasBraces())
    OS << "{\n";
  OS << Node->getAsmString() << "\n";
  if (Node->hasBraces())
    Indent() << "}\n";
}

void StmtPrinter::VisitCapturedStmt(CapturedStmt *Node) {
  PrintStmt(Node->getCapturedDecl()->getBody());
}

void StmtPrinter::VisitObjCAtTryStmt(ObjCAtTryStmt *Node) {
  PrintLineDirective(Node);
  Indent() << "@try";
  if (CompoundStmt *TS = dyn_cast<CompoundStmt>(Node->getTryBody())) {
    PrintRawCompoundStmt(TS);
    OS << "\n";
  }

  for (unsigned I = 0, N = Node->getNumCatchStmts(); I != N; ++I) {
    ObjCAtCatchStmt *catchStmt = Node->getCatchStmt(I);
    Indent() << "@catch(";
    if (catchStmt->getCatchParamDecl()) {
      if (Decl *DS = catchStmt->getCatchParamDecl())
        PrintRawDecl(DS);
    }
    OS << ")";
    if (CompoundStmt *CS = dyn_cast<CompoundStmt>(catchStmt->getCatchBody())) {
      PrintRawCompoundStmt(CS);
      OS << "\n";
    }
  }

  if (ObjCAtFinallyStmt *FS = static_cast<ObjCAtFinallyStmt *>(
        Node->getFinallyStmt())) {
    Indent() << "@finally";
    PrintRawCompoundStmt(dyn_cast<CompoundStmt>(FS->getFinallyBody()));
    OS << "\n";
  }
}

void StmtPrinter::VisitObjCAtFinallyStmt(ObjCAtFinallyStmt *Node) {
}

void StmtPrinter::VisitObjCAtCatchStmt (ObjCAtCatchStmt *Node) {
  Indent() << "@catch (...) { /* todo */ } \n";
}

void StmtPrinter::VisitObjCAtThrowStmt(ObjCAtThrowStmt *Node) {
  PrintLineDirective(Node);
  Indent() << "@throw";
  if (Node->getThrowExpr()) {
    OS << " ";
    PrintExpr(Node->getThrowExpr());
  }
  OS << ";\n";
}

void StmtPrinter::VisitObjCAtSynchronizedStmt(ObjCAtSynchronizedStmt *Node) {
  PrintLineDirective(Node);
  Indent() << "@synchronized (";
  PrintExpr(Node->getSynchExpr());
  OS << ")";
  PrintRawCompoundStmt(Node->getSynchBody());
  OS << "\n";
}

void StmtPrinter::VisitObjCAutoreleasePoolStmt(ObjCAutoreleasePoolStmt *Node) {
  PrintLineDirective(Node);
  Indent() << "@autoreleasepool";
  PrintRawCompoundStmt(dyn_cast<CompoundStmt>(Node->getSubStmt()));
  OS << "\n";
}

void StmtPrinter::PrintRawCXXCatchStmt(CXXCatchStmt *Node) {
  OS << "catch (";
  if (Decl *ExDecl = Node->getExceptionDecl())
    PrintRawDecl(ExDecl);
  else
    OS << "...";
  OS << ") ";
  PrintRawCompoundStmt(cast<CompoundStmt>(Node->getHandlerBlock()));
}

void StmtPrinter::VisitCXXCatchStmt(CXXCatchStmt *Node) {
  Indent();
  PrintRawCXXCatchStmt(Node);
  OS << "\n";
}

void StmtPrinter::VisitCXXTryStmt(CXXTryStmt *Node) {
  Indent() << "try ";
  PrintRawCompoundStmt(Node->getTryBlock());
  for (unsigned i = 0, e = Node->getNumHandlers(); i < e; ++i) {
    OS << " ";
    PrintRawCXXCatchStmt(Node->getHandler(i));
  }
  OS << "\n";
}

void StmtPrinter::VisitSEHTryStmt(SEHTryStmt *Node) {
  Indent() << (Node->getIsCXXTry() ? "try " : "__try ");
  PrintRawCompoundStmt(Node->getTryBlock());
  SEHExceptStmt *E = Node->getExceptHandler();
  SEHFinallyStmt *F = Node->getFinallyHandler();
  if(E)
    PrintRawSEHExceptHandler(E);
  else {
    assert(F && "Must have a finally block...");
    PrintRawSEHFinallyStmt(F);
  }
  OS << "\n";
}

void StmtPrinter::PrintRawSEHFinallyStmt(SEHFinallyStmt *Node) {
  OS << "__finally ";
  PrintRawCompoundStmt(Node->getBlock());
  OS << "\n";
}

void StmtPrinter::PrintRawSEHExceptHandler(SEHExceptStmt *Node) {
  OS << "__except (";
  VisitExpr(Node->getFilterExpr());
  OS << ")\n";
  PrintRawCompoundStmt(Node->getBlock());
  OS << "\n";
}

void StmtPrinter::VisitSEHExceptStmt(SEHExceptStmt *Node) {
  PrintLineDirective(Node);
  Indent();
  PrintRawSEHExceptHandler(Node);
  OS << "\n";
}

void StmtPrinter::VisitSEHFinallyStmt(SEHFinallyStmt *Node) {
  Indent();
  PrintRawSEHFinallyStmt(Node);
  OS << "\n";
}

void StmtPrinter::VisitSEHLeaveStmt(SEHLeaveStmt *Node) {
  Indent() << "__leave;";
  if (Policy.IncludeNewlines) OS << "\n";
}

//===----------------------------------------------------------------------===//
//  OpenMP clauses printing methods
//===----------------------------------------------------------------------===//

namespace {
class OMPClausePrinter : public OMPClauseVisitor<OMPClausePrinter> {
  raw_ostream &OS;
  const PrintingPolicy &Policy;
  /// \brief Process clauses with list of variables.
  template <typename T>
  void VisitOMPClauseList(T *Node, char StartSym);
public:
  OMPClausePrinter(raw_ostream &OS, const PrintingPolicy &Policy)
    : OS(OS), Policy(Policy) { }
#define OPENMP_CLAUSE(Name, Class)                              \
  void Visit##Class(Class *S);
#include "clang/Basic/OpenMPKinds.def"
};

void OMPClausePrinter::VisitOMPIfClause(OMPIfClause *Node) {
  OS << "if(";
  Node->getCondition()->printPretty(OS, nullptr, Policy, 0);
  OS << ")";
}

void OMPClausePrinter::VisitOMPFinalClause(OMPFinalClause *Node) {
  OS << "final(";
  Node->getCondition()->printPretty(OS, nullptr, Policy, 0);
  OS << ")";
}

void OMPClausePrinter::VisitOMPNumThreadsClause(OMPNumThreadsClause *Node) {
  OS << "num_threads(";
  Node->getNumThreads()->printPretty(OS, nullptr, Policy, 0);
  OS << ")";
}

void OMPClausePrinter::VisitOMPSafelenClause(OMPSafelenClause *Node) {
  OS << "safelen(";
  Node->getSafelen()->printPretty(OS, nullptr, Policy, 0);
  OS << ")";
}

void OMPClausePrinter::VisitOMPCollapseClause(OMPCollapseClause *Node) {
  OS << "collapse(";
  Node->getNumForLoops()->printPretty(OS, nullptr, Policy, 0);
  OS << ")";
}

void OMPClausePrinter::VisitOMPDefaultClause(OMPDefaultClause *Node) {
  OS << "default("
     << getOpenMPSimpleClauseTypeName(OMPC_default, Node->getDefaultKind())
     << ")";
}

void OMPClausePrinter::VisitOMPProcBindClause(OMPProcBindClause *Node) {
  OS << "proc_bind("
     << getOpenMPSimpleClauseTypeName(OMPC_proc_bind, Node->getProcBindKind())
     << ")";
}

void OMPClausePrinter::VisitOMPScheduleClause(OMPScheduleClause *Node) {
  OS << "schedule("
     << getOpenMPSimpleClauseTypeName(OMPC_schedule, Node->getScheduleKind());
  if (Node->getChunkSize()) {
    OS << ", ";
    Node->getChunkSize()->printPretty(OS, nullptr, Policy);
  }
  OS << ")";
}

void OMPClausePrinter::VisitOMPOrderedClause(OMPOrderedClause *) {
  OS << "ordered";
}

void OMPClausePrinter::VisitOMPNowaitClause(OMPNowaitClause *) {
  OS << "nowait";
}

void OMPClausePrinter::VisitOMPUntiedClause(OMPUntiedClause *) {
  OS << "untied";
}

void OMPClausePrinter::VisitOMPMergeableClause(OMPMergeableClause *) {
  OS << "mergeable";
}

template<typename T>
void OMPClausePrinter::VisitOMPClauseList(T *Node, char StartSym) {
  for (typename T::varlist_iterator I = Node->varlist_begin(),
                                    E = Node->varlist_end();
         I != E; ++I) {
    assert(*I && "Expected non-null Stmt");
    if (DeclRefExpr *DRE = dyn_cast<DeclRefExpr>(*I)) {
      OS << (I == Node->varlist_begin() ? StartSym : ',');
      cast<NamedDecl>(DRE->getDecl())->printQualifiedName(OS);
    } else {
      OS << (I == Node->varlist_begin() ? StartSym : ',');
      (*I)->printPretty(OS, nullptr, Policy, 0);
    }
  }
}

void OMPClausePrinter::VisitOMPPrivateClause(OMPPrivateClause *Node) {
  if (!Node->varlist_empty()) {
    OS << "private";
    VisitOMPClauseList(Node, '(');
    OS << ")";
  }
}

void OMPClausePrinter::VisitOMPFirstprivateClause(OMPFirstprivateClause *Node) {
  if (!Node->varlist_empty()) {
    OS << "firstprivate";
    VisitOMPClauseList(Node, '(');
    OS << ")";
  }
}

void OMPClausePrinter::VisitOMPLastprivateClause(OMPLastprivateClause *Node) {
  if (!Node->varlist_empty()) {
    OS << "lastprivate";
    VisitOMPClauseList(Node, '(');
    OS << ")";
  }
}

void OMPClausePrinter::VisitOMPSharedClause(OMPSharedClause *Node) {
  if (!Node->varlist_empty()) {
    OS << "shared";
    VisitOMPClauseList(Node, '(');
    OS << ")";
  }
}

void OMPClausePrinter::VisitOMPReductionClause(OMPReductionClause *Node) {
  if (!Node->varlist_empty()) {
    OS << "reduction(";
    NestedNameSpecifier *QualifierLoc =
        Node->getQualifierLoc().getNestedNameSpecifier();
    OverloadedOperatorKind OOK =
        Node->getNameInfo().getName().getCXXOverloadedOperator();
    if (QualifierLoc == nullptr && OOK != OO_None) {
      // Print reduction identifier in C format
      OS << getOperatorSpelling(OOK);
    } else {
      // Use C++ format
      if (QualifierLoc != nullptr)
        QualifierLoc->print(OS, Policy);
      OS << Node->getNameInfo();
    }
    OS << ":";
    VisitOMPClauseList(Node, ' ');
    OS << ")";
  }
}

void OMPClausePrinter::VisitOMPLinearClause(OMPLinearClause *Node) {
  if (!Node->varlist_empty()) {
    OS << "linear";
    VisitOMPClauseList(Node, '(');
    if (Node->getStep() != nullptr) {
      OS << ": ";
      Node->getStep()->printPretty(OS, nullptr, Policy, 0);
    }
    OS << ")";
  }
}

void OMPClausePrinter::VisitOMPAlignedClause(OMPAlignedClause *Node) {
  if (!Node->varlist_empty()) {
    OS << "aligned";
    VisitOMPClauseList(Node, '(');
    if (Node->getAlignment() != nullptr) {
      OS << ": ";
      Node->getAlignment()->printPretty(OS, nullptr, Policy, 0);
    }
    OS << ")";
  }
}

void OMPClausePrinter::VisitOMPCopyinClause(OMPCopyinClause *Node) {
  if (!Node->varlist_empty()) {
    OS << "copyin";
    VisitOMPClauseList(Node, '(');
    OS << ")";
  }
}

void OMPClausePrinter::VisitOMPCopyprivateClause(OMPCopyprivateClause *Node) {
  if (!Node->varlist_empty()) {
    OS << "copyprivate";
    VisitOMPClauseList(Node, '(');
    OS << ")";
  }
}

void OMPClausePrinter::VisitOMPFlushClause(OMPFlushClause *Node) {
  if (!Node->varlist_empty()) {
    VisitOMPClauseList(Node, '(');
    OS << ")";
  }
}
}

//===----------------------------------------------------------------------===//
//  OpenMP directives printing methods
//===----------------------------------------------------------------------===//

<<<<<<< HEAD
void StmtPrinter::VisitOMPParallelDirective(OMPParallelDirective *Node) {
  PrintLineDirective(Node);
  Indent() << "#pragma omp parallel ";

  OMPClausePrinter Printer(OS);
  ArrayRef<OMPClause *> Clauses = Node->clauses();
=======
void StmtPrinter::PrintOMPExecutableDirective(OMPExecutableDirective *S) {
  OMPClausePrinter Printer(OS, Policy);
  ArrayRef<OMPClause *> Clauses = S->clauses();
>>>>>>> 445305f4
  for (ArrayRef<OMPClause *>::iterator I = Clauses.begin(), E = Clauses.end();
       I != E; ++I)
    if (*I && !(*I)->isImplicit()) {
      Printer.Visit(*I);
      OS << ' ';
    }
  OS << "\n";
  if (S->hasAssociatedStmt() && S->getAssociatedStmt()) {
    assert(isa<CapturedStmt>(S->getAssociatedStmt()) &&
           "Expected captured statement!");
    Stmt *CS = cast<CapturedStmt>(S->getAssociatedStmt())->getCapturedStmt();
    PrintStmt(CS);
  }
}

void StmtPrinter::VisitOMPParallelDirective(OMPParallelDirective *Node) {
  Indent() << "#pragma omp parallel ";
  PrintOMPExecutableDirective(Node);
}

void StmtPrinter::VisitOMPSimdDirective(OMPSimdDirective *Node) {
  Indent() << "#pragma omp simd ";
  PrintOMPExecutableDirective(Node);
}

void StmtPrinter::VisitOMPForDirective(OMPForDirective *Node) {
  Indent() << "#pragma omp for ";
  PrintOMPExecutableDirective(Node);
}

void StmtPrinter::VisitOMPSectionsDirective(OMPSectionsDirective *Node) {
  Indent() << "#pragma omp sections ";
  PrintOMPExecutableDirective(Node);
}

void StmtPrinter::VisitOMPSectionDirective(OMPSectionDirective *Node) {
  Indent() << "#pragma omp section";
  PrintOMPExecutableDirective(Node);
}

void StmtPrinter::VisitOMPSingleDirective(OMPSingleDirective *Node) {
  Indent() << "#pragma omp single ";
  PrintOMPExecutableDirective(Node);
}

void StmtPrinter::VisitOMPMasterDirective(OMPMasterDirective *Node) {
  Indent() << "#pragma omp master";
  PrintOMPExecutableDirective(Node);
}

void StmtPrinter::VisitOMPCriticalDirective(OMPCriticalDirective *Node) {
  Indent() << "#pragma omp critical";
  if (Node->getDirectiveName().getName()) {
    OS << " (";
    Node->getDirectiveName().printName(OS);
    OS << ")";
  }
  PrintOMPExecutableDirective(Node);
}

void StmtPrinter::VisitOMPParallelForDirective(OMPParallelForDirective *Node) {
  Indent() << "#pragma omp parallel for ";
  PrintOMPExecutableDirective(Node);
}

void StmtPrinter::VisitOMPParallelSectionsDirective(
    OMPParallelSectionsDirective *Node) {
  Indent() << "#pragma omp parallel sections ";
  PrintOMPExecutableDirective(Node);
}

void StmtPrinter::VisitOMPTaskDirective(OMPTaskDirective *Node) {
  Indent() << "#pragma omp task ";
  PrintOMPExecutableDirective(Node);
}

void StmtPrinter::VisitOMPTaskyieldDirective(OMPTaskyieldDirective *Node) {
  Indent() << "#pragma omp taskyield";
  PrintOMPExecutableDirective(Node);
}

void StmtPrinter::VisitOMPBarrierDirective(OMPBarrierDirective *Node) {
  Indent() << "#pragma omp barrier";
  PrintOMPExecutableDirective(Node);
}

void StmtPrinter::VisitOMPTaskwaitDirective(OMPTaskwaitDirective *Node) {
  Indent() << "#pragma omp taskwait";
  PrintOMPExecutableDirective(Node);
}

void StmtPrinter::VisitOMPFlushDirective(OMPFlushDirective *Node) {
  Indent() << "#pragma omp flush ";
  PrintOMPExecutableDirective(Node);
}

//===----------------------------------------------------------------------===//
//  Expr printing methods.
//===----------------------------------------------------------------------===//

void StmtPrinter::VisitDeclRefExpr(DeclRefExpr *Node) {
  if (NestedNameSpecifier *Qualifier = Node->getQualifier())
    Qualifier->print(OS, Policy);
  if (Node->hasTemplateKeyword())
    OS << "template ";
  OS << Node->getNameInfo();
  if (Node->hasExplicitTemplateArgs())
    TemplateSpecializationType::PrintTemplateArgumentList(
        OS, Node->getTemplateArgs(), Node->getNumTemplateArgs(), Policy);
}

void StmtPrinter::VisitDependentScopeDeclRefExpr(
                                           DependentScopeDeclRefExpr *Node) {
  if (NestedNameSpecifier *Qualifier = Node->getQualifier())
    Qualifier->print(OS, Policy);
  if (Node->hasTemplateKeyword())
    OS << "template ";
  OS << Node->getNameInfo();
  if (Node->hasExplicitTemplateArgs())
    TemplateSpecializationType::PrintTemplateArgumentList(
        OS, Node->getTemplateArgs(), Node->getNumTemplateArgs(), Policy);
}

void StmtPrinter::VisitUnresolvedLookupExpr(UnresolvedLookupExpr *Node) {
  if (Node->getQualifier())
    Node->getQualifier()->print(OS, Policy);
  if (Node->hasTemplateKeyword())
    OS << "template ";
  OS << Node->getNameInfo();
  if (Node->hasExplicitTemplateArgs())
    TemplateSpecializationType::PrintTemplateArgumentList(
        OS, Node->getTemplateArgs(), Node->getNumTemplateArgs(), Policy);
}

void StmtPrinter::VisitObjCIvarRefExpr(ObjCIvarRefExpr *Node) {
  if (Node->getBase()) {
    PrintExpr(Node->getBase());
    OS << (Node->isArrow() ? "->" : ".");
  }
  OS << *Node->getDecl();
}

void StmtPrinter::VisitObjCPropertyRefExpr(ObjCPropertyRefExpr *Node) {
  if (Node->isSuperReceiver())
    OS << "super.";
  else if (Node->isObjectReceiver() && Node->getBase()) {
    PrintExpr(Node->getBase());
    OS << ".";
  } else if (Node->isClassReceiver() && Node->getClassReceiver()) {
    OS << Node->getClassReceiver()->getName() << ".";
  }

  if (Node->isImplicitProperty())
    Node->getImplicitPropertyGetter()->getSelector().print(OS);
  else
    OS << Node->getExplicitProperty()->getName();
}

void StmtPrinter::VisitObjCSubscriptRefExpr(ObjCSubscriptRefExpr *Node) {
  
  PrintExpr(Node->getBaseExpr());
  OS << "[";
  PrintExpr(Node->getKeyExpr());
  OS << "]";
}

void StmtPrinter::VisitPredefinedExpr(PredefinedExpr *Node) {
  switch (Node->getIdentType()) {
    default:
      llvm_unreachable("unknown case");
    case PredefinedExpr::Func:
      OS << "__func__";
      break;
    case PredefinedExpr::Function:
      OS << "__FUNCTION__";
      break;
    case PredefinedExpr::FuncDName:
      OS << "__FUNCDNAME__";
      break;
    case PredefinedExpr::FuncSig:
      OS << "__FUNCSIG__";
      break;
    case PredefinedExpr::LFunction:
      OS << "L__FUNCTION__";
      break;
    case PredefinedExpr::PrettyFunction:
      OS << "__PRETTY_FUNCTION__";
      break;
  }
}

void StmtPrinter::VisitCharacterLiteral(CharacterLiteral *Node) {
  unsigned value = Node->getValue();

  switch (Node->getKind()) {
  case CharacterLiteral::Ascii: break; // no prefix.
  case CharacterLiteral::Wide:  OS << 'L'; break;
  case CharacterLiteral::UTF16: OS << 'u'; break;
  case CharacterLiteral::UTF32: OS << 'U'; break;
  }

  switch (value) {
  case '\\':
    OS << "'\\\\'";
    break;
  case '\'':
    OS << "'\\''";
    break;
  case '\a':
    // TODO: K&R: the meaning of '\\a' is different in traditional C
    OS << "'\\a'";
    break;
  case '\b':
    OS << "'\\b'";
    break;
  // Nonstandard escape sequence.
  /*case '\e':
    OS << "'\\e'";
    break;*/
  case '\f':
    OS << "'\\f'";
    break;
  case '\n':
    OS << "'\\n'";
    break;
  case '\r':
    OS << "'\\r'";
    break;
  case '\t':
    OS << "'\\t'";
    break;
  case '\v':
    OS << "'\\v'";
    break;
  default:
    // A character literal might be sign-extended, which
    // would result in an invalid \U escape sequence.
    if ((value & 0xFFFFFF00u) == 0xFFFFFF00u && Node->getKind() == CharacterLiteral::Ascii)
      value = value & 0xFFu;
    if (value < 256 && isPrintable((unsigned char)value))
      OS << "'" << (char)value << "'";
    else if (value < 256)
      OS << "'\\x" << llvm::format("%02x", value) << "'";
    else if (value <= 0xFFFF)
      OS << "'\\u" << llvm::format("%04x", value) << "'";
    else
      OS << "'\\U" << llvm::format("%08x", value) << "'";
  }
}

void StmtPrinter::VisitIntegerLiteral(IntegerLiteral *Node) {
  bool isSigned = Node->getType()->isSignedIntegerType();
  OS << Node->getValue().toString(10, isSigned);

  // Emit suffixes.  Integer literals are always a builtin integer type.
  switch (Node->getType()->getAs<BuiltinType>()->getKind()) {
  default: llvm_unreachable("Unexpected type for integer literal!");
  case BuiltinType::SChar:     OS << "i8"; break;
  case BuiltinType::UChar:     OS << "Ui8"; break;
  case BuiltinType::Short:     OS << "i16"; break;
  case BuiltinType::UShort:    OS << "Ui16"; break;
  case BuiltinType::Int:       break; // no suffix.
  case BuiltinType::UInt:      OS << 'U'; break;
  case BuiltinType::Long:      OS << 'L'; break;
  case BuiltinType::ULong:     OS << "UL"; break;
  case BuiltinType::LongLong:  OS << "LL"; break;
  case BuiltinType::ULongLong: OS << "ULL"; break;
  case BuiltinType::Int128:    OS << "i128"; break;
  case BuiltinType::UInt128:   OS << "Ui128"; break;
  }
}

static void PrintFloatingLiteral(raw_ostream &OS, FloatingLiteral *Node,
                                 bool PrintSuffix) {
  SmallString<17> Str;
  Node->getValue().toString(Str);
  OS << Str;
  if (Str.find_first_not_of("-0123456789") == StringRef::npos)
    OS << '.'; // Trailing dot in order to separate from ints.

  if (!PrintSuffix)
    return;

  // Emit suffixes.  Float literals are always a builtin float type.
  switch (Node->getType()->getAs<BuiltinType>()->getKind()) {
  default: llvm_unreachable("Unexpected type for float literal!");
  case BuiltinType::Half:       break; // FIXME: suffix?
  case BuiltinType::Double:     break; // no suffix.
  case BuiltinType::Float:      OS << 'F'; break;
  case BuiltinType::LongDouble: OS << 'L'; break;
  }
}

void StmtPrinter::VisitFloatingLiteral(FloatingLiteral *Node) {
  PrintFloatingLiteral(OS, Node, /*PrintSuffix=*/true);
}

void StmtPrinter::VisitImaginaryLiteral(ImaginaryLiteral *Node) {
  PrintExpr(Node->getSubExpr());
  OS << "i";
}

void StmtPrinter::VisitStringLiteral(StringLiteral *Str) {
  Str->outputString(OS);
}
void StmtPrinter::VisitUPCThreadExpr(UPCThreadExpr *Node) {
  OS << "THREADS";
}
void StmtPrinter::VisitUPCMyThreadExpr(UPCMyThreadExpr *Node) {
  OS << "MYTHREAD";
}
void StmtPrinter::VisitParenExpr(ParenExpr *Node) {
  OS << "(";
  PrintExpr(Node->getSubExpr());
  OS << ")";
}
void StmtPrinter::VisitUnaryOperator(UnaryOperator *Node) {
  if (!Node->isPostfix()) {
    OS << UnaryOperator::getOpcodeStr(Node->getOpcode());

    // Print a space if this is an "identifier operator" like __real, or if
    // it might be concatenated incorrectly like '+'.
    switch (Node->getOpcode()) {
    default: break;
    case UO_Real:
    case UO_Imag:
    case UO_Extension:
      OS << ' ';
      break;
    case UO_Plus:
    case UO_Minus:
      if (isa<UnaryOperator>(Node->getSubExpr()))
        OS << ' ';
      break;
    }
  }
  PrintExpr(Node->getSubExpr());

  if (Node->isPostfix())
    OS << UnaryOperator::getOpcodeStr(Node->getOpcode());
}

void StmtPrinter::VisitOffsetOfExpr(OffsetOfExpr *Node) {
  OS << "__builtin_offsetof(";
  Node->getTypeSourceInfo()->getType().print(OS, Policy);
  OS << ", ";
  bool PrintedSomething = false;
  for (unsigned i = 0, n = Node->getNumComponents(); i < n; ++i) {
    OffsetOfExpr::OffsetOfNode ON = Node->getComponent(i);
    if (ON.getKind() == OffsetOfExpr::OffsetOfNode::Array) {
      // Array node
      OS << "[";
      PrintExpr(Node->getIndexExpr(ON.getArrayExprIndex()));
      OS << "]";
      PrintedSomething = true;
      continue;
    }

    // Skip implicit base indirections.
    if (ON.getKind() == OffsetOfExpr::OffsetOfNode::Base)
      continue;

    // Field or identifier node.
    IdentifierInfo *Id = ON.getFieldName();
    if (!Id)
      continue;
    
    if (PrintedSomething)
      OS << ".";
    else
      PrintedSomething = true;
    OS << Id->getName();    
  }
  OS << ")";
}

void StmtPrinter::VisitUnaryExprOrTypeTraitExpr(UnaryExprOrTypeTraitExpr *Node){
  switch(Node->getKind()) {
  case UETT_SizeOf:
    OS << "sizeof";
    break;
  case UETT_AlignOf:
    if (Policy.LangOpts.CPlusPlus)
      OS << "alignof";
    else if (Policy.LangOpts.C11)
      OS << "_Alignof";
    else
      OS << "__alignof";
    break;
  case UETT_VecStep:
    OS << "vec_step";
    break;
  case UETT_UPC_LocalSizeOf:
    OS << "upc_localsizeof";
    break;
  case UETT_UPC_BlockSizeOf:
    OS << "upc_blocksizeof";
    break;
  case UETT_UPC_ElemSizeOf:
    OS << "upc_elemsizeof";
    break;
  }
  if (Node->isArgumentType()) {
    OS << '(';
    Node->getArgumentType().print(OS, Policy);
    OS << ')';
  } else {
    OS << " ";
    PrintExpr(Node->getArgumentExpr());
  }
}

void StmtPrinter::VisitGenericSelectionExpr(GenericSelectionExpr *Node) {
  OS << "_Generic(";
  PrintExpr(Node->getControllingExpr());
  for (unsigned i = 0; i != Node->getNumAssocs(); ++i) {
    OS << ", ";
    QualType T = Node->getAssocType(i);
    if (T.isNull())
      OS << "default";
    else
      T.print(OS, Policy);
    OS << ": ";
    PrintExpr(Node->getAssocExpr(i));
  }
  OS << ")";
}

void StmtPrinter::VisitArraySubscriptExpr(ArraySubscriptExpr *Node) {
  PrintExpr(Node->getLHS());
  OS << "[";
  PrintExpr(Node->getRHS());
  OS << "]";
}

void StmtPrinter::PrintCallArgs(CallExpr *Call) {
  for (unsigned i = 0, e = Call->getNumArgs(); i != e; ++i) {
    if (isa<CXXDefaultArgExpr>(Call->getArg(i))) {
      // Don't print any defaulted arguments
      break;
    }

    if (i) OS << ", ";
    PrintExpr(Call->getArg(i));
  }
}

void StmtPrinter::VisitCallExpr(CallExpr *Call) {
  PrintExpr(Call->getCallee());
  OS << "(";
  PrintCallArgs(Call);
  OS << ")";
}
void StmtPrinter::VisitMemberExpr(MemberExpr *Node) {
  // FIXME: Suppress printing implicit bases (like "this")
  PrintExpr(Node->getBase());

  MemberExpr *ParentMember = dyn_cast<MemberExpr>(Node->getBase());
  FieldDecl  *ParentDecl   = ParentMember
    ? dyn_cast<FieldDecl>(ParentMember->getMemberDecl()) : nullptr;

  if (!ParentDecl || !ParentDecl->isAnonymousStructOrUnion())
    OS << (Node->isArrow() ? "->" : ".");

  if (FieldDecl *FD = dyn_cast<FieldDecl>(Node->getMemberDecl()))
    if (FD->isAnonymousStructOrUnion())
      return;

  if (NestedNameSpecifier *Qualifier = Node->getQualifier())
    Qualifier->print(OS, Policy);
  if (Node->hasTemplateKeyword())
    OS << "template ";
  OS << Node->getMemberNameInfo();
  if (Node->hasExplicitTemplateArgs())
    TemplateSpecializationType::PrintTemplateArgumentList(
        OS, Node->getTemplateArgs(), Node->getNumTemplateArgs(), Policy);
}
void StmtPrinter::VisitObjCIsaExpr(ObjCIsaExpr *Node) {
  PrintExpr(Node->getBase());
  OS << (Node->isArrow() ? "->isa" : ".isa");
}

void StmtPrinter::VisitExtVectorElementExpr(ExtVectorElementExpr *Node) {
  PrintExpr(Node->getBase());
  OS << ".";
  OS << Node->getAccessor().getName();
}
void StmtPrinter::VisitCStyleCastExpr(CStyleCastExpr *Node) {
  OS << '(';
  Node->getTypeAsWritten().print(OS, Policy);
  OS << ')';
  PrintExpr(Node->getSubExpr());
}
void StmtPrinter::VisitCompoundLiteralExpr(CompoundLiteralExpr *Node) {
  OS << '(';
  Node->getType().print(OS, Policy);
  OS << ')';
  PrintExpr(Node->getInitializer());
}
void StmtPrinter::VisitImplicitCastExpr(ImplicitCastExpr *Node) {
  // No need to print anything, simply forward to the subexpression.
  PrintExpr(Node->getSubExpr());
}
void StmtPrinter::VisitBinaryOperator(BinaryOperator *Node) {
  PrintExpr(Node->getLHS());
  OS << " " << BinaryOperator::getOpcodeStr(Node->getOpcode()) << " ";
  PrintExpr(Node->getRHS());
}
void StmtPrinter::VisitCompoundAssignOperator(CompoundAssignOperator *Node) {
  PrintExpr(Node->getLHS());
  OS << " " << BinaryOperator::getOpcodeStr(Node->getOpcode()) << " ";
  PrintExpr(Node->getRHS());
}
void StmtPrinter::VisitConditionalOperator(ConditionalOperator *Node) {
  PrintExpr(Node->getCond());
  OS << " ? ";
  PrintExpr(Node->getLHS());
  OS << " : ";
  PrintExpr(Node->getRHS());
}

// GNU extensions.

void
StmtPrinter::VisitBinaryConditionalOperator(BinaryConditionalOperator *Node) {
  PrintExpr(Node->getCommon());
  OS << " ?: ";
  PrintExpr(Node->getFalseExpr());
}
void StmtPrinter::VisitAddrLabelExpr(AddrLabelExpr *Node) {
  OS << "&&" << Node->getLabel()->getName();
}

void StmtPrinter::VisitStmtExpr(StmtExpr *E) {
  OS << "(";
  PrintRawCompoundStmt(E->getSubStmt());
  OS << ")";
}

void StmtPrinter::VisitChooseExpr(ChooseExpr *Node) {
  OS << "__builtin_choose_expr(";
  PrintExpr(Node->getCond());
  OS << ", ";
  PrintExpr(Node->getLHS());
  OS << ", ";
  PrintExpr(Node->getRHS());
  OS << ")";
}

void StmtPrinter::VisitGNUNullExpr(GNUNullExpr *) {
  OS << "__null";
}

void StmtPrinter::VisitShuffleVectorExpr(ShuffleVectorExpr *Node) {
  OS << "__builtin_shufflevector(";
  for (unsigned i = 0, e = Node->getNumSubExprs(); i != e; ++i) {
    if (i) OS << ", ";
    PrintExpr(Node->getExpr(i));
  }
  OS << ")";
}

void StmtPrinter::VisitConvertVectorExpr(ConvertVectorExpr *Node) {
  OS << "__builtin_convertvector(";
  PrintExpr(Node->getSrcExpr());
  OS << ", ";
  Node->getType().print(OS, Policy);
  OS << ")";
}

void StmtPrinter::VisitInitListExpr(InitListExpr* Node) {
  if (Node->getSyntacticForm()) {
    Visit(Node->getSyntacticForm());
    return;
  }

  OS << "{ ";
  for (unsigned i = 0, e = Node->getNumInits(); i != e; ++i) {
    if (i) OS << ", ";
    if (Node->getInit(i))
      PrintExpr(Node->getInit(i));
    else
      OS << "0";
  }
  OS << " }";
}

void StmtPrinter::VisitParenListExpr(ParenListExpr* Node) {
  OS << "( ";
  for (unsigned i = 0, e = Node->getNumExprs(); i != e; ++i) {
    if (i) OS << ", ";
    PrintExpr(Node->getExpr(i));
  }
  OS << " )";
}

void StmtPrinter::VisitDesignatedInitExpr(DesignatedInitExpr *Node) {
  for (DesignatedInitExpr::designators_iterator D = Node->designators_begin(),
                      DEnd = Node->designators_end();
       D != DEnd; ++D) {
    if (D->isFieldDesignator()) {
      if (D->getDotLoc().isInvalid()) {
        if (IdentifierInfo *II = D->getFieldName())
          OS << II->getName() << ":";
      } else {
        OS << "." << D->getFieldName()->getName();
      }
    } else {
      OS << "[";
      if (D->isArrayDesignator()) {
        PrintExpr(Node->getArrayIndex(*D));
      } else {
        PrintExpr(Node->getArrayRangeStart(*D));
        OS << " ... ";
        PrintExpr(Node->getArrayRangeEnd(*D));
      }
      OS << "]";
    }
  }

  OS << " = ";
  PrintExpr(Node->getInit());
}

static void IVIEHelper(raw_ostream &OS, QualType Ty) {
  if (Ty->isRecordType()) {
    const RecordDecl *RD = Ty->getAs<RecordType>()->getDecl();
    RecordDecl::field_iterator I = RD->field_begin();
    if (I != RD->field_end()) { // Recurse on first field
      Ty = (*I)->getType();
    } else { // non-C99 empty structure
      OS << "{}";
      return;
    }
  } else if (Ty->isArrayType()) {
    // Only ConstantArray is possible in this context
    const ConstantArrayType *Arr = cast<ConstantArrayType>(Ty->getAsArrayTypeUnsafe());
    if (Arr->getSize().getZExtValue()) { // Recurse on element type
      Ty = Arr->getElementType();
    } else { // non-C99 0-length array
      OS << "{}";
      return;
    }
  } else {
    OS << 0;
    return;
  }
  OS << '{';
  IVIEHelper(OS, Ty);
  OS << '}';
}

void StmtPrinter::VisitImplicitValueInitExpr(ImplicitValueInitExpr *Node) {
  OS << "/*implicit*/";
  if (Policy.LangOpts.CPlusPlus) {
    Node->getType().print(OS, Policy);
    OS << "()";
  } else {
    // Proper initialization is simplest via recursion:
    IVIEHelper(OS, Node->getType());
  }
}

void StmtPrinter::VisitVAArgExpr(VAArgExpr *Node) {
  OS << "__builtin_va_arg(";
  PrintExpr(Node->getSubExpr());
  OS << ", ";
  Node->getType().print(OS, Policy);
  OS << ")";
}

void StmtPrinter::VisitPseudoObjectExpr(PseudoObjectExpr *Node) {
  PrintExpr(Node->getSyntacticForm());
}

void StmtPrinter::VisitAtomicExpr(AtomicExpr *Node) {
  const char *Name = nullptr;
  switch (Node->getOp()) {
#define BUILTIN(ID, TYPE, ATTRS)
#define ATOMIC_BUILTIN(ID, TYPE, ATTRS) \
  case AtomicExpr::AO ## ID: \
    Name = #ID "("; \
    break;
#include "clang/Basic/Builtins.def"
  }
  OS << Name;

  // AtomicExpr stores its subexpressions in a permuted order.
  PrintExpr(Node->getPtr());
  if (Node->getOp() != AtomicExpr::AO__c11_atomic_load &&
      Node->getOp() != AtomicExpr::AO__atomic_load_n) {
    OS << ", ";
    PrintExpr(Node->getVal1());
  }
  if (Node->getOp() == AtomicExpr::AO__atomic_exchange ||
      Node->isCmpXChg()) {
    OS << ", ";
    PrintExpr(Node->getVal2());
  }
  if (Node->getOp() == AtomicExpr::AO__atomic_compare_exchange ||
      Node->getOp() == AtomicExpr::AO__atomic_compare_exchange_n) {
    OS << ", ";
    PrintExpr(Node->getWeak());
  }
  if (Node->getOp() != AtomicExpr::AO__c11_atomic_init) {
    OS << ", ";
    PrintExpr(Node->getOrder());
  }
  if (Node->isCmpXChg()) {
    OS << ", ";
    PrintExpr(Node->getOrderFail());
  }
  OS << ")";
}

// C++
void StmtPrinter::VisitCXXOperatorCallExpr(CXXOperatorCallExpr *Node) {
  const char *OpStrings[NUM_OVERLOADED_OPERATORS] = {
    "",
#define OVERLOADED_OPERATOR(Name,Spelling,Token,Unary,Binary,MemberOnly) \
    Spelling,
#include "clang/Basic/OperatorKinds.def"
  };

  OverloadedOperatorKind Kind = Node->getOperator();
  if (Kind == OO_PlusPlus || Kind == OO_MinusMinus) {
    if (Node->getNumArgs() == 1) {
      OS << OpStrings[Kind] << ' ';
      PrintExpr(Node->getArg(0));
    } else {
      PrintExpr(Node->getArg(0));
      OS << ' ' << OpStrings[Kind];
    }
  } else if (Kind == OO_Arrow) {
    PrintExpr(Node->getArg(0));
  } else if (Kind == OO_Call) {
    PrintExpr(Node->getArg(0));
    OS << '(';
    for (unsigned ArgIdx = 1; ArgIdx < Node->getNumArgs(); ++ArgIdx) {
      if (ArgIdx > 1)
        OS << ", ";
      if (!isa<CXXDefaultArgExpr>(Node->getArg(ArgIdx)))
        PrintExpr(Node->getArg(ArgIdx));
    }
    OS << ')';
  } else if (Kind == OO_Subscript) {
    PrintExpr(Node->getArg(0));
    OS << '[';
    PrintExpr(Node->getArg(1));
    OS << ']';
  } else if (Node->getNumArgs() == 1) {
    OS << OpStrings[Kind] << ' ';
    PrintExpr(Node->getArg(0));
  } else if (Node->getNumArgs() == 2) {
    PrintExpr(Node->getArg(0));
    OS << ' ' << OpStrings[Kind] << ' ';
    PrintExpr(Node->getArg(1));
  } else {
    llvm_unreachable("unknown overloaded operator");
  }
}

void StmtPrinter::VisitCXXMemberCallExpr(CXXMemberCallExpr *Node) {
  // If we have a conversion operator call only print the argument.
  CXXMethodDecl *MD = Node->getMethodDecl();
  if (MD && isa<CXXConversionDecl>(MD)) {
    PrintExpr(Node->getImplicitObjectArgument());
    return;
  }
  VisitCallExpr(cast<CallExpr>(Node));
}

void StmtPrinter::VisitCUDAKernelCallExpr(CUDAKernelCallExpr *Node) {
  PrintExpr(Node->getCallee());
  OS << "<<<";
  PrintCallArgs(Node->getConfig());
  OS << ">>>(";
  PrintCallArgs(Node);
  OS << ")";
}

void StmtPrinter::VisitCXXNamedCastExpr(CXXNamedCastExpr *Node) {
  OS << Node->getCastName() << '<';
  Node->getTypeAsWritten().print(OS, Policy);
  OS << ">(";
  PrintExpr(Node->getSubExpr());
  OS << ")";
}

void StmtPrinter::VisitCXXStaticCastExpr(CXXStaticCastExpr *Node) {
  VisitCXXNamedCastExpr(Node);
}

void StmtPrinter::VisitCXXDynamicCastExpr(CXXDynamicCastExpr *Node) {
  VisitCXXNamedCastExpr(Node);
}

void StmtPrinter::VisitCXXReinterpretCastExpr(CXXReinterpretCastExpr *Node) {
  VisitCXXNamedCastExpr(Node);
}

void StmtPrinter::VisitCXXConstCastExpr(CXXConstCastExpr *Node) {
  VisitCXXNamedCastExpr(Node);
}

void StmtPrinter::VisitCXXTypeidExpr(CXXTypeidExpr *Node) {
  OS << "typeid(";
  if (Node->isTypeOperand()) {
    Node->getTypeOperandSourceInfo()->getType().print(OS, Policy);
  } else {
    PrintExpr(Node->getExprOperand());
  }
  OS << ")";
}

void StmtPrinter::VisitCXXUuidofExpr(CXXUuidofExpr *Node) {
  OS << "__uuidof(";
  if (Node->isTypeOperand()) {
    Node->getTypeOperandSourceInfo()->getType().print(OS, Policy);
  } else {
    PrintExpr(Node->getExprOperand());
  }
  OS << ")";
}

void StmtPrinter::VisitMSPropertyRefExpr(MSPropertyRefExpr *Node) {
  PrintExpr(Node->getBaseExpr());
  if (Node->isArrow())
    OS << "->";
  else
    OS << ".";
  if (NestedNameSpecifier *Qualifier =
      Node->getQualifierLoc().getNestedNameSpecifier())
    Qualifier->print(OS, Policy);
  OS << Node->getPropertyDecl()->getDeclName();
}

void StmtPrinter::VisitUserDefinedLiteral(UserDefinedLiteral *Node) {
  switch (Node->getLiteralOperatorKind()) {
  case UserDefinedLiteral::LOK_Raw:
    OS << cast<StringLiteral>(Node->getArg(0)->IgnoreImpCasts())->getString();
    break;
  case UserDefinedLiteral::LOK_Template: {
    DeclRefExpr *DRE = cast<DeclRefExpr>(Node->getCallee()->IgnoreImpCasts());
    const TemplateArgumentList *Args =
      cast<FunctionDecl>(DRE->getDecl())->getTemplateSpecializationArgs();
    assert(Args);
    const TemplateArgument &Pack = Args->get(0);
    for (const auto &P : Pack.pack_elements()) {
      char C = (char)P.getAsIntegral().getZExtValue();
      OS << C;
    }
    break;
  }
  case UserDefinedLiteral::LOK_Integer: {
    // Print integer literal without suffix.
    IntegerLiteral *Int = cast<IntegerLiteral>(Node->getCookedLiteral());
    OS << Int->getValue().toString(10, /*isSigned*/false);
    break;
  }
  case UserDefinedLiteral::LOK_Floating: {
    // Print floating literal without suffix.
    FloatingLiteral *Float = cast<FloatingLiteral>(Node->getCookedLiteral());
    PrintFloatingLiteral(OS, Float, /*PrintSuffix=*/false);
    break;
  }
  case UserDefinedLiteral::LOK_String:
  case UserDefinedLiteral::LOK_Character:
    PrintExpr(Node->getCookedLiteral());
    break;
  }
  OS << Node->getUDSuffix()->getName();
}

void StmtPrinter::VisitCXXBoolLiteralExpr(CXXBoolLiteralExpr *Node) {
  OS << (Node->getValue() ? "true" : "false");
}

void StmtPrinter::VisitCXXNullPtrLiteralExpr(CXXNullPtrLiteralExpr *Node) {
  OS << "nullptr";
}

void StmtPrinter::VisitCXXThisExpr(CXXThisExpr *Node) {
  OS << "this";
}

void StmtPrinter::VisitCXXThrowExpr(CXXThrowExpr *Node) {
  if (!Node->getSubExpr())
    OS << "throw";
  else {
    OS << "throw ";
    PrintExpr(Node->getSubExpr());
  }
}

void StmtPrinter::VisitCXXDefaultArgExpr(CXXDefaultArgExpr *Node) {
  // Nothing to print: we picked up the default argument.
}

void StmtPrinter::VisitCXXDefaultInitExpr(CXXDefaultInitExpr *Node) {
  // Nothing to print: we picked up the default initializer.
}

void StmtPrinter::VisitCXXFunctionalCastExpr(CXXFunctionalCastExpr *Node) {
  Node->getType().print(OS, Policy);
  OS << "(";
  PrintExpr(Node->getSubExpr());
  OS << ")";
}

void StmtPrinter::VisitCXXBindTemporaryExpr(CXXBindTemporaryExpr *Node) {
  PrintExpr(Node->getSubExpr());
}

void StmtPrinter::VisitCXXTemporaryObjectExpr(CXXTemporaryObjectExpr *Node) {
  Node->getType().print(OS, Policy);
  OS << "(";
  for (CXXTemporaryObjectExpr::arg_iterator Arg = Node->arg_begin(),
                                         ArgEnd = Node->arg_end();
       Arg != ArgEnd; ++Arg) {
    if (Arg->isDefaultArgument())
      break;
    if (Arg != Node->arg_begin())
      OS << ", ";
    PrintExpr(*Arg);
  }
  OS << ")";
}

void StmtPrinter::VisitLambdaExpr(LambdaExpr *Node) {
  OS << '[';
  bool NeedComma = false;
  switch (Node->getCaptureDefault()) {
  case LCD_None:
    break;

  case LCD_ByCopy:
    OS << '=';
    NeedComma = true;
    break;

  case LCD_ByRef:
    OS << '&';
    NeedComma = true;
    break;
  }
  for (LambdaExpr::capture_iterator C = Node->explicit_capture_begin(),
                                 CEnd = Node->explicit_capture_end();
       C != CEnd;
       ++C) {
    if (NeedComma)
      OS << ", ";
    NeedComma = true;

    switch (C->getCaptureKind()) {
    case LCK_This:
      OS << "this";
      break;

    case LCK_ByRef:
      if (Node->getCaptureDefault() != LCD_ByRef || C->isInitCapture())
        OS << '&';
      OS << C->getCapturedVar()->getName();
      break;

    case LCK_ByCopy:
      OS << C->getCapturedVar()->getName();
      break;
    }

    if (C->isInitCapture())
      PrintExpr(C->getCapturedVar()->getInit());
  }
  OS << ']';

  if (Node->hasExplicitParameters()) {
    OS << " (";
    CXXMethodDecl *Method = Node->getCallOperator();
    NeedComma = false;
    for (auto P : Method->params()) {
      if (NeedComma) {
        OS << ", ";
      } else {
        NeedComma = true;
      }
      std::string ParamStr = P->getNameAsString();
      P->getOriginalType().print(OS, Policy, ParamStr);
    }
    if (Method->isVariadic()) {
      if (NeedComma)
        OS << ", ";
      OS << "...";
    }
    OS << ')';

    if (Node->isMutable())
      OS << " mutable";

    const FunctionProtoType *Proto
      = Method->getType()->getAs<FunctionProtoType>();
    Proto->printExceptionSpecification(OS, Policy);

    // FIXME: Attributes

    // Print the trailing return type if it was specified in the source.
    if (Node->hasExplicitResultType()) {
      OS << " -> ";
      Proto->getReturnType().print(OS, Policy);
    }
  }

  // Print the body.
  CompoundStmt *Body = Node->getBody();
  OS << ' ';
  PrintStmt(Body);
}

void StmtPrinter::VisitCXXScalarValueInitExpr(CXXScalarValueInitExpr *Node) {
  if (TypeSourceInfo *TSInfo = Node->getTypeSourceInfo())
    TSInfo->getType().print(OS, Policy);
  else
    Node->getType().print(OS, Policy);
  OS << "()";
}

void StmtPrinter::VisitCXXNewExpr(CXXNewExpr *E) {
  if (E->isGlobalNew())
    OS << "::";
  OS << "new ";
  unsigned NumPlace = E->getNumPlacementArgs();
  if (NumPlace > 0 && !isa<CXXDefaultArgExpr>(E->getPlacementArg(0))) {
    OS << "(";
    PrintExpr(E->getPlacementArg(0));
    for (unsigned i = 1; i < NumPlace; ++i) {
      if (isa<CXXDefaultArgExpr>(E->getPlacementArg(i)))
        break;
      OS << ", ";
      PrintExpr(E->getPlacementArg(i));
    }
    OS << ") ";
  }
  if (E->isParenTypeId())
    OS << "(";
  std::string TypeS;
  if (Expr *Size = E->getArraySize()) {
    llvm::raw_string_ostream s(TypeS);
    s << '[';
    Size->printPretty(s, Helper, Policy);
    s << ']';
  }
  E->getAllocatedType().print(OS, Policy, TypeS);
  if (E->isParenTypeId())
    OS << ")";

  CXXNewExpr::InitializationStyle InitStyle = E->getInitializationStyle();
  if (InitStyle) {
    if (InitStyle == CXXNewExpr::CallInit)
      OS << "(";
    PrintExpr(E->getInitializer());
    if (InitStyle == CXXNewExpr::CallInit)
      OS << ")";
  }
}

void StmtPrinter::VisitCXXDeleteExpr(CXXDeleteExpr *E) {
  if (E->isGlobalDelete())
    OS << "::";
  OS << "delete ";
  if (E->isArrayForm())
    OS << "[] ";
  PrintExpr(E->getArgument());
}

void StmtPrinter::VisitCXXPseudoDestructorExpr(CXXPseudoDestructorExpr *E) {
  PrintExpr(E->getBase());
  if (E->isArrow())
    OS << "->";
  else
    OS << '.';
  if (E->getQualifier())
    E->getQualifier()->print(OS, Policy);
  OS << "~";

  if (IdentifierInfo *II = E->getDestroyedTypeIdentifier())
    OS << II->getName();
  else
    E->getDestroyedType().print(OS, Policy);
}

void StmtPrinter::VisitCXXConstructExpr(CXXConstructExpr *E) {
  if (E->isListInitialization())
    OS << "{ ";

  for (unsigned i = 0, e = E->getNumArgs(); i != e; ++i) {
    if (isa<CXXDefaultArgExpr>(E->getArg(i))) {
      // Don't print any defaulted arguments
      break;
    }

    if (i) OS << ", ";
    PrintExpr(E->getArg(i));
  }

  if (E->isListInitialization())
    OS << " }";
}

void StmtPrinter::VisitCXXStdInitializerListExpr(CXXStdInitializerListExpr *E) {
  PrintExpr(E->getSubExpr());
}

void StmtPrinter::VisitExprWithCleanups(ExprWithCleanups *E) {
  // Just forward to the subexpression.
  PrintExpr(E->getSubExpr());
}

void
StmtPrinter::VisitCXXUnresolvedConstructExpr(
                                           CXXUnresolvedConstructExpr *Node) {
  Node->getTypeAsWritten().print(OS, Policy);
  OS << "(";
  for (CXXUnresolvedConstructExpr::arg_iterator Arg = Node->arg_begin(),
                                             ArgEnd = Node->arg_end();
       Arg != ArgEnd; ++Arg) {
    if (Arg != Node->arg_begin())
      OS << ", ";
    PrintExpr(*Arg);
  }
  OS << ")";
}

void StmtPrinter::VisitCXXDependentScopeMemberExpr(
                                         CXXDependentScopeMemberExpr *Node) {
  if (!Node->isImplicitAccess()) {
    PrintExpr(Node->getBase());
    OS << (Node->isArrow() ? "->" : ".");
  }
  if (NestedNameSpecifier *Qualifier = Node->getQualifier())
    Qualifier->print(OS, Policy);
  if (Node->hasTemplateKeyword())
    OS << "template ";
  OS << Node->getMemberNameInfo();
  if (Node->hasExplicitTemplateArgs())
    TemplateSpecializationType::PrintTemplateArgumentList(
        OS, Node->getTemplateArgs(), Node->getNumTemplateArgs(), Policy);
}

void StmtPrinter::VisitUnresolvedMemberExpr(UnresolvedMemberExpr *Node) {
  if (!Node->isImplicitAccess()) {
    PrintExpr(Node->getBase());
    OS << (Node->isArrow() ? "->" : ".");
  }
  if (NestedNameSpecifier *Qualifier = Node->getQualifier())
    Qualifier->print(OS, Policy);
  if (Node->hasTemplateKeyword())
    OS << "template ";
  OS << Node->getMemberNameInfo();
  if (Node->hasExplicitTemplateArgs())
    TemplateSpecializationType::PrintTemplateArgumentList(
        OS, Node->getTemplateArgs(), Node->getNumTemplateArgs(), Policy);
}

static const char *getTypeTraitName(TypeTrait TT) {
  switch (TT) {
#define TYPE_TRAIT_1(Spelling, Name, Key) \
case clang::UTT_##Name: return #Spelling;
#define TYPE_TRAIT_2(Spelling, Name, Key) \
case clang::BTT_##Name: return #Spelling;
#define TYPE_TRAIT_N(Spelling, Name, Key) \
  case clang::TT_##Name: return #Spelling;
#include "clang/Basic/TokenKinds.def"
  }
  llvm_unreachable("Type trait not covered by switch");
}

static const char *getTypeTraitName(ArrayTypeTrait ATT) {
  switch (ATT) {
  case ATT_ArrayRank:        return "__array_rank";
  case ATT_ArrayExtent:      return "__array_extent";
  }
  llvm_unreachable("Array type trait not covered by switch");
}

static const char *getExpressionTraitName(ExpressionTrait ET) {
  switch (ET) {
  case ET_IsLValueExpr:      return "__is_lvalue_expr";
  case ET_IsRValueExpr:      return "__is_rvalue_expr";
  }
  llvm_unreachable("Expression type trait not covered by switch");
}

void StmtPrinter::VisitTypeTraitExpr(TypeTraitExpr *E) {
  OS << getTypeTraitName(E->getTrait()) << "(";
  for (unsigned I = 0, N = E->getNumArgs(); I != N; ++I) {
    if (I > 0)
      OS << ", ";
    E->getArg(I)->getType().print(OS, Policy);
  }
  OS << ")";
}

void StmtPrinter::VisitArrayTypeTraitExpr(ArrayTypeTraitExpr *E) {
  OS << getTypeTraitName(E->getTrait()) << '(';
  E->getQueriedType().print(OS, Policy);
  OS << ')';
}

void StmtPrinter::VisitExpressionTraitExpr(ExpressionTraitExpr *E) {
  OS << getExpressionTraitName(E->getTrait()) << '(';
  PrintExpr(E->getQueriedExpression());
  OS << ')';
}

void StmtPrinter::VisitCXXNoexceptExpr(CXXNoexceptExpr *E) {
  OS << "noexcept(";
  PrintExpr(E->getOperand());
  OS << ")";
}

void StmtPrinter::VisitPackExpansionExpr(PackExpansionExpr *E) {
  PrintExpr(E->getPattern());
  OS << "...";
}

void StmtPrinter::VisitSizeOfPackExpr(SizeOfPackExpr *E) {
  OS << "sizeof...(" << *E->getPack() << ")";
}

void StmtPrinter::VisitSubstNonTypeTemplateParmPackExpr(
                                       SubstNonTypeTemplateParmPackExpr *Node) {
  OS << *Node->getParameterPack();
}

void StmtPrinter::VisitSubstNonTypeTemplateParmExpr(
                                       SubstNonTypeTemplateParmExpr *Node) {
  Visit(Node->getReplacement());
}

void StmtPrinter::VisitFunctionParmPackExpr(FunctionParmPackExpr *E) {
  OS << *E->getParameterPack();
}

void StmtPrinter::VisitMaterializeTemporaryExpr(MaterializeTemporaryExpr *Node){
  PrintExpr(Node->GetTemporaryExpr());
}

// Obj-C

void StmtPrinter::VisitObjCStringLiteral(ObjCStringLiteral *Node) {
  OS << "@";
  VisitStringLiteral(Node->getString());
}

void StmtPrinter::VisitObjCBoxedExpr(ObjCBoxedExpr *E) {
  OS << "@";
  Visit(E->getSubExpr());
}

void StmtPrinter::VisitObjCArrayLiteral(ObjCArrayLiteral *E) {
  OS << "@[ ";
  StmtRange ch = E->children();
  if (ch.first != ch.second) {
    while (1) {
      Visit(*ch.first);
      ++ch.first;
      if (ch.first == ch.second) break;
      OS << ", ";
    }
  }
  OS << " ]";
}

void StmtPrinter::VisitObjCDictionaryLiteral(ObjCDictionaryLiteral *E) {
  OS << "@{ ";
  for (unsigned I = 0, N = E->getNumElements(); I != N; ++I) {
    if (I > 0)
      OS << ", ";
    
    ObjCDictionaryElement Element = E->getKeyValueElement(I);
    Visit(Element.Key);
    OS << " : ";
    Visit(Element.Value);
    if (Element.isPackExpansion())
      OS << "...";
  }
  OS << " }";
}

void StmtPrinter::VisitObjCEncodeExpr(ObjCEncodeExpr *Node) {
  OS << "@encode(";
  Node->getEncodedType().print(OS, Policy);
  OS << ')';
}

void StmtPrinter::VisitObjCSelectorExpr(ObjCSelectorExpr *Node) {
  OS << "@selector(";
  Node->getSelector().print(OS);
  OS << ')';
}

void StmtPrinter::VisitObjCProtocolExpr(ObjCProtocolExpr *Node) {
  OS << "@protocol(" << *Node->getProtocol() << ')';
}

void StmtPrinter::VisitObjCMessageExpr(ObjCMessageExpr *Mess) {
  OS << "[";
  switch (Mess->getReceiverKind()) {
  case ObjCMessageExpr::Instance:
    PrintExpr(Mess->getInstanceReceiver());
    break;

  case ObjCMessageExpr::Class:
    Mess->getClassReceiver().print(OS, Policy);
    break;

  case ObjCMessageExpr::SuperInstance:
  case ObjCMessageExpr::SuperClass:
    OS << "Super";
    break;
  }

  OS << ' ';
  Selector selector = Mess->getSelector();
  if (selector.isUnarySelector()) {
    OS << selector.getNameForSlot(0);
  } else {
    for (unsigned i = 0, e = Mess->getNumArgs(); i != e; ++i) {
      if (i < selector.getNumArgs()) {
        if (i > 0) OS << ' ';
        if (selector.getIdentifierInfoForSlot(i))
          OS << selector.getIdentifierInfoForSlot(i)->getName() << ':';
        else
           OS << ":";
      }
      else OS << ", "; // Handle variadic methods.

      PrintExpr(Mess->getArg(i));
    }
  }
  OS << "]";
}

void StmtPrinter::VisitObjCBoolLiteralExpr(ObjCBoolLiteralExpr *Node) {
  OS << (Node->getValue() ? "__objc_yes" : "__objc_no");
}

void
StmtPrinter::VisitObjCIndirectCopyRestoreExpr(ObjCIndirectCopyRestoreExpr *E) {
  PrintExpr(E->getSubExpr());
}

void
StmtPrinter::VisitObjCBridgedCastExpr(ObjCBridgedCastExpr *E) {
  OS << '(' << E->getBridgeKindName();
  E->getType().print(OS, Policy);
  OS << ')';
  PrintExpr(E->getSubExpr());
}

void StmtPrinter::VisitBlockExpr(BlockExpr *Node) {
  BlockDecl *BD = Node->getBlockDecl();
  OS << "^";

  const FunctionType *AFT = Node->getFunctionType();

  if (isa<FunctionNoProtoType>(AFT)) {
    OS << "()";
  } else if (!BD->param_empty() || cast<FunctionProtoType>(AFT)->isVariadic()) {
    OS << '(';
    for (BlockDecl::param_iterator AI = BD->param_begin(),
         E = BD->param_end(); AI != E; ++AI) {
      if (AI != BD->param_begin()) OS << ", ";
      std::string ParamStr = (*AI)->getNameAsString();
      (*AI)->getType().print(OS, Policy, ParamStr);
    }

    const FunctionProtoType *FT = cast<FunctionProtoType>(AFT);
    if (FT->isVariadic()) {
      if (!BD->param_empty()) OS << ", ";
      OS << "...";
    }
    OS << ')';
  }
  OS << "{ }";
}

void StmtPrinter::VisitOpaqueValueExpr(OpaqueValueExpr *Node) { 
  PrintExpr(Node->getSourceExpr());
}

void StmtPrinter::VisitAsTypeExpr(AsTypeExpr *Node) {
  OS << "__builtin_astype(";
  PrintExpr(Node->getSrcExpr());
  OS << ", ";
  Node->getType().print(OS, Policy);
  OS << ")";
}

//===----------------------------------------------------------------------===//
// Stmt method implementations
//===----------------------------------------------------------------------===//

void Stmt::dumpPretty(const ASTContext &Context) const {
  printPretty(llvm::errs(), nullptr, PrintingPolicy(Context.getLangOpts()));
}

void Stmt::printPretty(raw_ostream &OS,
                       PrinterHelper *Helper,
                       const PrintingPolicy &Policy,
                       unsigned Indentation) const {
  StmtPrinter P(OS, Helper, Policy, Indentation);
  P.Visit(const_cast<Stmt*>(this));
}

//===----------------------------------------------------------------------===//
// PrinterHelper
//===----------------------------------------------------------------------===//

// Implement virtual destructor.
PrinterHelper::~PrinterHelper() {}<|MERGE_RESOLUTION|>--- conflicted
+++ resolved
@@ -362,13 +362,9 @@
 }
 
 void StmtPrinter::VisitGotoStmt(GotoStmt *Node) {
-<<<<<<< HEAD
-  PrintLineDirective(Node);
-  Indent() << "goto " << Node->getLabel()->getName() << ";\n";
-=======
+  PrintLineDirective(Node);
   Indent() << "goto " << Node->getLabel()->getName() << ";";
   if (Policy.IncludeNewlines) OS << "\n";
->>>>>>> 445305f4
 }
 
 void StmtPrinter::VisitIndirectGotoStmt(IndirectGotoStmt *Node) {
@@ -380,23 +376,15 @@
 }
 
 void StmtPrinter::VisitContinueStmt(ContinueStmt *Node) {
-<<<<<<< HEAD
-  PrintLineDirective(Node);
-  Indent() << "continue;\n";
-}
-
-void StmtPrinter::VisitBreakStmt(BreakStmt *Node) {
-  PrintLineDirective(Node);
-  Indent() << "break;\n";
-=======
+  PrintLineDirective(Node);
   Indent() << "continue;";
   if (Policy.IncludeNewlines) OS << "\n";
 }
 
 void StmtPrinter::VisitBreakStmt(BreakStmt *Node) {
+  PrintLineDirective(Node);
   Indent() << "break;";
   if (Policy.IncludeNewlines) OS << "\n";
->>>>>>> 445305f4
 }
 
 
@@ -915,18 +903,10 @@
 //  OpenMP directives printing methods
 //===----------------------------------------------------------------------===//
 
-<<<<<<< HEAD
-void StmtPrinter::VisitOMPParallelDirective(OMPParallelDirective *Node) {
-  PrintLineDirective(Node);
-  Indent() << "#pragma omp parallel ";
-
-  OMPClausePrinter Printer(OS);
-  ArrayRef<OMPClause *> Clauses = Node->clauses();
-=======
 void StmtPrinter::PrintOMPExecutableDirective(OMPExecutableDirective *S) {
+  PrintLineDirective(Node);
   OMPClausePrinter Printer(OS, Policy);
   ArrayRef<OMPClause *> Clauses = S->clauses();
->>>>>>> 445305f4
   for (ArrayRef<OMPClause *>::iterator I = Clauses.begin(), E = Clauses.end();
        I != E; ++I)
     if (*I && !(*I)->isImplicit()) {
