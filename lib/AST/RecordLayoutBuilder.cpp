--- conflicted
+++ resolved
@@ -2064,20 +2064,6 @@
 //   to the alignment of the completed structure (before applying __declspec(
 //   align())).  The vtordisp always occur at the end of the allocation block,
 //   immediately prior to the virtual base.
-<<<<<<< HEAD
-// * The last zero sized non-virtual base is allocated after the placement of
-//   vbptr if one exists and can be placed at the end of the struct, potentially
-//   aliasing either the first member or another struct allocated after this
-//   one.
-// * The last zero size virtual base may be placed at the end of the struct.
-//   and can potentially alias a zero sized type in the next struct.
-// * If the last field is a non-zero length bitfield and we have any virtual
-//   bases then some extra padding is added before the virtual bases for no
-//   obvious reason.
-// * When laying out empty non-virtual bases, an extra byte of padding is added
-//   if the non-virtual base before the empty non-virtual base has a vbptr.
-
-=======
 // * vfptrs are injected after all bases and fields have been laid out.  In
 //   order to guarantee proper alignment of all fields, the vfptr injection
 //   pushes all bases and fields back by the alignment imposed by those bases
@@ -2141,7 +2127,6 @@
 //   (an unstable) sort on the members before laying them out and because merged
 //   bitfields have the same address, the bitfields end up in whatever order
 //   the sort left them in, a behavior we could never hope to replicate.
->>>>>>> cd7df602
 
 namespace {
 struct MicrosoftRecordLayoutBuilder {
@@ -2230,21 +2215,6 @@
   BaseOffsetsMapTy Bases;
   /// \brief virtual base classes and their offsets in the record.
   ASTRecordLayout::VBaseOffsetsMapTy VBases;
-<<<<<<< HEAD
-  /// \brief The size of a pointer.
-  CharUnits PointerSize;
-  /// \brief The alignment of a pointer.
-  CharUnits PointerAlignment;
-  /// \brief Holds an empty base we haven't yet laid out.
-  const CXXRecordDecl *LazyEmptyBase;
-  /// \brief Lets us know if the last base we laid out was empty.  Only used
-  /// when adjusting the placement of a last zero-sized base in 64 bit mode.
-  bool LastBaseWasEmpty;
-  /// \brief Lets us know if we're in 64-bit mode
-  bool Is64BitMode;
-  /// \brief True if the last non-virtual base has a vbptr.
-  bool LastNonVirtualBaseHasVBPtr;
-=======
   /// \brief The number of remaining bits in our last bitfield allocation.
   /// This value isn't meaningful unless LastFieldIsNonZeroWidthBitfield is
   /// true.
@@ -2264,7 +2234,6 @@
   /// \brief True if this class is zero sized or first base is zero sized or
   /// has this property.  Only used for MS-ABI.
   bool LeadsWithZeroSizedBase : 1;
->>>>>>> cd7df602
 };
 } // namespace
 
@@ -2432,40 +2401,11 @@
   if (!PrimaryBase && RD->isDynamicClass())
     for (CXXRecordDecl::method_iterator i = RD->method_begin(),
                                         e = RD->method_end();
-<<<<<<< HEAD
-         !HasExtendableVFPtr && i != e; ++i)
-      HasExtendableVFPtr = i->isVirtual() && i->size_overridden_methods() == 0;
-  if (!HasExtendableVFPtr)
-    return;
-
-  // MSVC 32 (but not 64) potentially over-aligns the vf-table pointer by giving
-  // it the max alignment of all the non-virtual data in the class.  The
-  // resulting layout is essentially { vftbl, { nvdata } }.  This is completely
-  // unnecessary, but we're not here to pass judgment.
-  updateAlignment(PointerAlignment);
-  if (Is64BitMode)
-    Size = Size.RoundUpToAlignment(PointerAlignment) + PointerSize;
-  else
-    Size = Size.RoundUpToAlignment(PointerAlignment) + Alignment;
-}
-
-void
-MicrosoftRecordLayoutBuilder::layoutNonVirtualBases(const CXXRecordDecl *RD) {
-  LazyEmptyBase = 0;
-  LastBaseWasEmpty = false;
-  LastNonVirtualBaseHasVBPtr = false;
-
-  // Lay out the primary base first.
-  if (PrimaryBase)
-    layoutNonVirtualBase(PrimaryBase);
-
-=======
          !HasOwnVFPtr && i != e; ++i)
       HasOwnVFPtr = i->isVirtual() && i->size_overridden_methods() == 0;
   // If we don't have a primary base then we have a leading object that could
   // itself lead with a zero-sized object, something we track.
   bool CheckLeadingLayout = !PrimaryBase;
->>>>>>> cd7df602
   // Iterate through the bases and lay out the non-virtual ones.
   for (const CXXBaseSpecifier &Base : RD->bases()) {
     if (Base.isVirtual())
@@ -2476,58 +2416,6 @@
     if (BaseLayout.hasExtendableVFPtr()) {
       VBPtrOffset = Bases[BaseDecl] + BaseLayout.getNonVirtualSize();
       continue;
-<<<<<<< HEAD
-    const CXXRecordDecl *BaseDecl =
-        cast<CXXRecordDecl>(i->getType()->castAs<RecordType>()->getDecl());
-    if (BaseDecl != PrimaryBase)
-      layoutNonVirtualBase(BaseDecl);
-  }
-}
-
-void
-MicrosoftRecordLayoutBuilder::layoutNonVirtualBase(const CXXRecordDecl *RD) {
-  const ASTRecordLayout *Layout = RD ? &Context.getASTRecordLayout(RD) : 0;
-
-  // If we have a lazy empty base we haven't laid out yet, do that now.
-  if (LazyEmptyBase) {
-    const ASTRecordLayout &LazyLayout =
-        Context.getASTRecordLayout(LazyEmptyBase);
-    Size = Size.RoundUpToAlignment(LazyLayout.getAlignment());
-    // If the last non-virtual base has a vbptr we add a byte of padding for no
-    // obvious reason.
-    if (LastNonVirtualBaseHasVBPtr)
-      Size++;
-    Bases.insert(std::make_pair(LazyEmptyBase, Size));
-    // Empty bases only consume space when followed by another empty base.
-    if (RD && Layout->getNonVirtualSize().isZero()) {
-      LastBaseWasEmpty = true;
-      Size++;
-    }
-    LazyEmptyBase = 0;
-    LastNonVirtualBaseHasVBPtr = false;
-  }
-
-  // RD is null when flushing the final lazy base.
-  if (!RD)
-    return;
-
-  if (Layout->getNonVirtualSize().isZero()) {
-    LazyEmptyBase = RD;
-    return;
-  }
-
-  // Insert the base here.
-  CharUnits BaseOffset = Size.RoundUpToAlignment(Layout->getAlignment());
-  Bases.insert(std::make_pair(RD, BaseOffset));
-  Size = BaseOffset + Layout->getDataSize();
-  // Note: we don't update alignment here because it was accounted
-  // for during initalization.
-  LastBaseWasEmpty = false;
-  LastNonVirtualBaseHasVBPtr = Layout->hasVBPtr();
-}
-
-void MicrosoftRecordLayoutBuilder::layoutVBPtr(const CXXRecordDecl *RD) {
-=======
     }
     // If this is the first layout, check to see if it leads with a zero sized
     // object.  If it does, so do we.
@@ -2540,7 +2428,6 @@
     VBPtrOffset = Bases[BaseDecl] + BaseLayout.getNonVirtualSize();
   }
   // Set our VBPtroffset if we know it at this point.
->>>>>>> cd7df602
   if (!HasVBPtr)
     VBPtrOffset = CharUnits::fromQuantity(-1);
   else if (SharedVBPtrBase) {
