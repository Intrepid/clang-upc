//===--- DeclOpenMP.cpp - Declaration OpenMP AST Node Implementation ------===//
//
//                     The LLVM Compiler Infrastructure
//
// This file is distributed under the University of Illinois Open Source
// License. See LICENSE.TXT for details.
//
//===----------------------------------------------------------------------===//
/// \file
/// \brief This file implements OMPThreadPrivateDecl, OMPDeclareReduction,
/// OMPDeclareTarget classes.
///
//===----------------------------------------------------------------------===//

#include "clang/AST/ASTContext.h"
#include "clang/AST/Decl.h"
#include "clang/AST/DeclBase.h"
#include "clang/AST/DeclOpenMP.h"
#include "clang/AST/Expr.h"

using namespace clang;

//===----------------------------------------------------------------------===//
// OMPThreadPrivateDecl Implementation.
//===----------------------------------------------------------------------===//

void OMPThreadPrivateDecl::anchor() {}

OMPThreadPrivateDecl *OMPThreadPrivateDecl::Create(ASTContext &C,
                                                   DeclContext *DC,
                                                   SourceLocation L,
                                                   ArrayRef<Expr *> VL) {
<<<<<<< HEAD
  unsigned Size = sizeof(OMPThreadPrivateDecl) + (VL.size() * sizeof(Expr *));

  void *Mem = C.Allocate(Size, llvm::alignOf<OMPThreadPrivateDecl>());
  OMPThreadPrivateDecl *D =
      new (Mem) OMPThreadPrivateDecl(OMPThreadPrivate, DC, L);
=======
  OMPThreadPrivateDecl *D = new (C, DC, VL.size() * sizeof(Expr *))
      OMPThreadPrivateDecl(OMPThreadPrivate, DC, L);
>>>>>>> d4309185
  D->NumVars = VL.size();
  D->setVars(VL);
  return D;
}

OMPThreadPrivateDecl *OMPThreadPrivateDecl::CreateDeserialized(ASTContext &C,
                                                               unsigned ID,
                                                               unsigned N) {
<<<<<<< HEAD
  unsigned Size = sizeof(OMPThreadPrivateDecl) + (N * sizeof(Expr *));

  void *Mem = AllocateDeserializedDecl(C, ID, Size);
  OMPThreadPrivateDecl *D =
      new (Mem) OMPThreadPrivateDecl(OMPThreadPrivate, 0, SourceLocation());
=======
  OMPThreadPrivateDecl *D = new (C, ID, N * sizeof(Expr *))
      OMPThreadPrivateDecl(OMPThreadPrivate, nullptr, SourceLocation());
>>>>>>> d4309185
  D->NumVars = N;
  return D;
}

void OMPThreadPrivateDecl::setVars(ArrayRef<Expr *> VL) {
  assert(VL.size() == NumVars &&
         "Number of variables is not the same as the preallocated buffer");
  Expr **Vars = reinterpret_cast<Expr **>(this + 1);
  std::copy(VL.begin(), VL.end(), Vars);
}

//===----------------------------------------------------------------------===//
// OMPDeclareSimd Implementation.
//===----------------------------------------------------------------------===//

void OMPDeclareSimdDecl::anchor() {}

unsigned OMPDeclareSimdDecl::getFirstVariantOffset() {
  unsigned Size = sizeof(OMPDeclareSimdDecl);
  Size = llvm::RoundUpToAlignment(
      Size, llvm::alignOf<OMPDeclareSimdDecl::SimdVariant>());
  return Size;
}

unsigned OMPDeclareSimdDecl::getFirstClauseOffset(unsigned NV) {
  unsigned ESize = llvm::RoundUpToAlignment(
      sizeof(OMPDeclareSimdDecl::SimdVariant),
      llvm::alignOf<OMPDeclareSimdDecl::SimdVariant>());
  unsigned Size = getFirstVariantOffset() + ESize * NV;
  Size = llvm::RoundUpToAlignment(Size, llvm::alignOf<OMPClause *>());
  return Size;
}

unsigned OMPDeclareSimdDecl::getTotalSize(unsigned NV, unsigned NC) {
  unsigned ESize = llvm::RoundUpToAlignment(sizeof(OMPClause *),
                                            llvm::alignOf<OMPClause *>());
  unsigned Size = getFirstClauseOffset(NV) + ESize * NC;
  Size = llvm::RoundUpToAlignment(Size, llvm::alignOf<OMPDeclareSimdDecl>());
  return Size;
}

void
OMPDeclareSimdDecl::setVariants(ArrayRef<OMPDeclareSimdDecl::SimdVariant> SV) {
  assert(SV.size() == NumVariants &&
         "Number of variants is not the same as the preallocated buffer");
  unsigned Offset = getFirstVariantOffset();
  OMPDeclareSimdDecl::SimdVariant *Data =
      reinterpret_cast<OMPDeclareSimdDecl::SimdVariant *>(
          reinterpret_cast<char *>(this) + Offset);
  for (unsigned i = 0; i < NumVariants; ++i)
    Data[i] = SV[i];
}

void OMPDeclareSimdDecl::setClauses(ArrayRef<OMPClause *> CL) {
  assert(CL.size() == NumClauses &&
         "Number of clauses is not the same as the preallocated buffer");
  unsigned Offset = getFirstClauseOffset(NumVariants);
  OMPClause **Data =
      reinterpret_cast<OMPClause **>(reinterpret_cast<char *>(this) + Offset);
  for (unsigned i = 0; i < NumClauses; ++i)
    Data[i] = CL[i];
}

OMPDeclareSimdDecl *OMPDeclareSimdDecl::Create(ASTContext &C, DeclContext *DC,
                                               SourceLocation L, Decl *FuncDecl,
                                               unsigned NV,
                                               ArrayRef<OMPClause *> CL) {
  unsigned NC = CL.size();
  unsigned Size = getTotalSize(NV, NC);
  void *Mem = C.Allocate(Size, llvm::alignOf<OMPDeclareSimdDecl>());
  OMPDeclareSimdDecl *D =
      new (Mem) OMPDeclareSimdDecl(OMPDeclareSimd, DC, L, NV, NC);
  D->FuncDecl = FuncDecl;
  D->setClauses(CL);
  return D;
}

OMPDeclareSimdDecl *OMPDeclareSimdDecl::CreateDeserialized(ASTContext &C,
                                                           unsigned ID,
                                                           unsigned NV,
                                                           unsigned NC) {
  unsigned Size = getTotalSize(NV, NC);
  void *Mem = AllocateDeserializedDecl(C, ID, Size);
  OMPDeclareSimdDecl *D =
      new (Mem) OMPDeclareSimdDecl(OMPDeclareSimd, 0, SourceLocation(), NV, NC);
  D->FuncDecl = 0;
  return D;
}

//===----------------------------------------------------------------------===//
// OMPDeclareReductionDecl Implementation.
//===----------------------------------------------------------------------===//

void OMPDeclareReductionDecl::anchor() {}

unsigned OMPDeclareReductionDecl::getFirstElementOffset() {
  unsigned Size = sizeof(OMPDeclareReductionDecl);
  // Realign
  Size = llvm::RoundUpToAlignment(
      Size, llvm::alignOf<OMPDeclareReductionDecl::ReductionData>());
  return Size;
}

OMPDeclareReductionDecl *OMPDeclareReductionDecl::Create(ASTContext &C,
                                                         DeclContext *DC,
                                                         SourceLocation L,
                                                         DeclarationName Name,
                                                         unsigned N) {
  unsigned Size = getFirstElementOffset() +
                  N * sizeof(OMPDeclareReductionDecl::ReductionData);

  void *Mem = C.Allocate(Size);
  OMPDeclareReductionDecl *D =
      new (Mem) OMPDeclareReductionDecl(OMPDeclareReduction, DC, L, Name);
  D->NumTypes = N;
  return D;
}

OMPDeclareReductionDecl *
OMPDeclareReductionDecl::CreateDeserialized(ASTContext &C, unsigned ID,
                                            unsigned N) {
  unsigned Size = getFirstElementOffset() +
                  N * sizeof(OMPDeclareReductionDecl::ReductionData);

  void *Mem = AllocateDeserializedDecl(C, ID, Size);
  OMPDeclareReductionDecl *D = new (Mem) OMPDeclareReductionDecl(
      OMPDeclareReduction, 0, SourceLocation(), DeclarationName());
  D->NumTypes = N;
  return D;
}

void OMPDeclareReductionDecl::setData(
    ArrayRef<OMPDeclareReductionDecl::ReductionData> RD) {
  assert(RD.size() == NumTypes &&
         "Number of inits is not the same as the preallocated buffer");
  unsigned Size = getFirstElementOffset();
  OMPDeclareReductionDecl::ReductionData *Data =
      reinterpret_cast<OMPDeclareReductionDecl::ReductionData *>(
          reinterpret_cast<char *>(this) + Size);
  for (unsigned i = 0; i < NumTypes; ++i)
    Data[i] = RD[i];
  // std::copy(RD.begin(), RD.end(), Data);
}

//===----------------------------------------------------------------------===//
// OMPDeclareTargetDecl Implementation.
//===----------------------------------------------------------------------===//

void OMPDeclareTargetDecl::anchor() {}

OMPDeclareTargetDecl *
OMPDeclareTargetDecl::Create(ASTContext &C, DeclContext *DC, SourceLocation L) {
  void *Mem = C.Allocate(sizeof(OMPDeclareTargetDecl),
                         llvm::alignOf<OMPDeclareTargetDecl>());
  OMPDeclareTargetDecl *D =
      new (Mem) OMPDeclareTargetDecl(OMPDeclareTarget, DC, L);
  return D;
}

OMPDeclareTargetDecl *OMPDeclareTargetDecl::CreateDeserialized(ASTContext &C,
                                                               unsigned ID) {
  // Realign
  unsigned Size = llvm::RoundUpToAlignment(
      sizeof(OMPDeclareTargetDecl), llvm::alignOf<OMPDeclareTargetDecl>());
  void *Mem = AllocateDeserializedDecl(C, ID, Size);
  OMPDeclareTargetDecl *D =
      new (Mem) OMPDeclareTargetDecl(OMPDeclareTarget, 0, SourceLocation());
  return D;
}<|MERGE_RESOLUTION|>--- conflicted
+++ resolved
@@ -30,16 +30,8 @@
                                                    DeclContext *DC,
                                                    SourceLocation L,
                                                    ArrayRef<Expr *> VL) {
-<<<<<<< HEAD
-  unsigned Size = sizeof(OMPThreadPrivateDecl) + (VL.size() * sizeof(Expr *));
-
-  void *Mem = C.Allocate(Size, llvm::alignOf<OMPThreadPrivateDecl>());
-  OMPThreadPrivateDecl *D =
-      new (Mem) OMPThreadPrivateDecl(OMPThreadPrivate, DC, L);
-=======
   OMPThreadPrivateDecl *D = new (C, DC, VL.size() * sizeof(Expr *))
       OMPThreadPrivateDecl(OMPThreadPrivate, DC, L);
->>>>>>> d4309185
   D->NumVars = VL.size();
   D->setVars(VL);
   return D;
@@ -48,16 +40,8 @@
 OMPThreadPrivateDecl *OMPThreadPrivateDecl::CreateDeserialized(ASTContext &C,
                                                                unsigned ID,
                                                                unsigned N) {
-<<<<<<< HEAD
-  unsigned Size = sizeof(OMPThreadPrivateDecl) + (N * sizeof(Expr *));
-
-  void *Mem = AllocateDeserializedDecl(C, ID, Size);
-  OMPThreadPrivateDecl *D =
-      new (Mem) OMPThreadPrivateDecl(OMPThreadPrivate, 0, SourceLocation());
-=======
   OMPThreadPrivateDecl *D = new (C, ID, N * sizeof(Expr *))
-      OMPThreadPrivateDecl(OMPThreadPrivate, nullptr, SourceLocation());
->>>>>>> d4309185
+      OMPThreadPrivateDecl(OMPThreadPrivate, 0, SourceLocation());
   D->NumVars = N;
   return D;
 }
@@ -127,9 +111,8 @@
                                                ArrayRef<OMPClause *> CL) {
   unsigned NC = CL.size();
   unsigned Size = getTotalSize(NV, NC);
-  void *Mem = C.Allocate(Size, llvm::alignOf<OMPDeclareSimdDecl>());
-  OMPDeclareSimdDecl *D =
-      new (Mem) OMPDeclareSimdDecl(OMPDeclareSimd, DC, L, NV, NC);
+  OMPDeclareSimdDecl *D = new (C, DC, Size - sizeof(OMPDeclareSimdDecl))
+      OMPDeclareSimdDecl(OMPDeclareSimd, DC, L, NV, NC);
   D->FuncDecl = FuncDecl;
   D->setClauses(CL);
   return D;
@@ -140,9 +123,8 @@
                                                            unsigned NV,
                                                            unsigned NC) {
   unsigned Size = getTotalSize(NV, NC);
-  void *Mem = AllocateDeserializedDecl(C, ID, Size);
-  OMPDeclareSimdDecl *D =
-      new (Mem) OMPDeclareSimdDecl(OMPDeclareSimd, 0, SourceLocation(), NV, NC);
+  OMPDeclareSimdDecl *D = new (C, ID, Size - sizeof(OMPDeclareSimdDecl))
+      OMPDeclareSimdDecl(OMPDeclareSimd, 0, SourceLocation(), NV, NC);
   D->FuncDecl = 0;
   return D;
 }
@@ -169,9 +151,9 @@
   unsigned Size = getFirstElementOffset() +
                   N * sizeof(OMPDeclareReductionDecl::ReductionData);
 
-  void *Mem = C.Allocate(Size);
   OMPDeclareReductionDecl *D =
-      new (Mem) OMPDeclareReductionDecl(OMPDeclareReduction, DC, L, Name);
+      new (C, DC, Size - sizeof(OMPDeclareReductionDecl))
+          OMPDeclareReductionDecl(OMPDeclareReduction, DC, L, Name);
   D->NumTypes = N;
   return D;
 }
@@ -182,9 +164,10 @@
   unsigned Size = getFirstElementOffset() +
                   N * sizeof(OMPDeclareReductionDecl::ReductionData);
 
-  void *Mem = AllocateDeserializedDecl(C, ID, Size);
-  OMPDeclareReductionDecl *D = new (Mem) OMPDeclareReductionDecl(
-      OMPDeclareReduction, 0, SourceLocation(), DeclarationName());
+  OMPDeclareReductionDecl *D =
+      new (C, ID, Size - sizeof(OMPDeclareReductionDecl))
+          OMPDeclareReductionDecl(OMPDeclareReduction, 0, SourceLocation(),
+                                  DeclarationName());
   D->NumTypes = N;
   return D;
 }
@@ -210,20 +193,15 @@
 
 OMPDeclareTargetDecl *
 OMPDeclareTargetDecl::Create(ASTContext &C, DeclContext *DC, SourceLocation L) {
-  void *Mem = C.Allocate(sizeof(OMPDeclareTargetDecl),
-                         llvm::alignOf<OMPDeclareTargetDecl>());
   OMPDeclareTargetDecl *D =
-      new (Mem) OMPDeclareTargetDecl(OMPDeclareTarget, DC, L);
+      new (C, DC) OMPDeclareTargetDecl(OMPDeclareTarget, DC, L);
   return D;
 }
 
 OMPDeclareTargetDecl *OMPDeclareTargetDecl::CreateDeserialized(ASTContext &C,
                                                                unsigned ID) {
   // Realign
-  unsigned Size = llvm::RoundUpToAlignment(
-      sizeof(OMPDeclareTargetDecl), llvm::alignOf<OMPDeclareTargetDecl>());
-  void *Mem = AllocateDeserializedDecl(C, ID, Size);
   OMPDeclareTargetDecl *D =
-      new (Mem) OMPDeclareTargetDecl(OMPDeclareTarget, 0, SourceLocation());
+      new (C, ID) OMPDeclareTargetDecl(OMPDeclareTarget, 0, SourceLocation());
   return D;
 }