//===--- Expr.cpp - Expression AST Node Implementation --------------------===//
//
//                     The LLVM Compiler Infrastructure
//
// This file is distributed under the University of Illinois Open Source
// License. See LICENSE.TXT for details.
//
//===----------------------------------------------------------------------===//
//
// This file implements the Expr class and subclasses.
//
//===----------------------------------------------------------------------===//

#include "clang/AST/APValue.h"
#include "clang/AST/ASTContext.h"
#include "clang/AST/Attr.h"
#include "clang/AST/DeclCXX.h"
#include "clang/AST/DeclObjC.h"
#include "clang/AST/DeclTemplate.h"
#include "clang/AST/EvaluatedExprVisitor.h"
#include "clang/AST/Expr.h"
#include "clang/AST/ExprCXX.h"
#include "clang/AST/Mangle.h"
#include "clang/AST/RecordLayout.h"
#include "clang/AST/StmtVisitor.h"
#include "clang/Basic/Builtins.h"
#include "clang/Basic/CharInfo.h"
#include "clang/Basic/SourceManager.h"
#include "clang/Basic/TargetInfo.h"
#include "clang/Lex/Lexer.h"
#include "clang/Lex/LiteralSupport.h"
#include "clang/Sema/SemaDiagnostic.h"
#include "llvm/Support/ErrorHandling.h"
#include "llvm/Support/raw_ostream.h"
#include <algorithm>
#include <cstring>
using namespace clang;

const CXXRecordDecl *Expr::getBestDynamicClassType() const {
  const Expr *E = ignoreParenBaseCasts();

  QualType DerivedType = E->getType();
  if (const PointerType *PTy = DerivedType->getAs<PointerType>())
    DerivedType = PTy->getPointeeType();

  if (DerivedType->isDependentType())
    return nullptr;

  const RecordType *Ty = DerivedType->castAs<RecordType>();
  Decl *D = Ty->getDecl();
  return cast<CXXRecordDecl>(D);
}

const Expr *Expr::skipRValueSubobjectAdjustments(
    SmallVectorImpl<const Expr *> &CommaLHSs,
    SmallVectorImpl<SubobjectAdjustment> &Adjustments) const {
  const Expr *E = this;
  while (true) {
    E = E->IgnoreParens();

    if (const CastExpr *CE = dyn_cast<CastExpr>(E)) {
      if ((CE->getCastKind() == CK_DerivedToBase ||
           CE->getCastKind() == CK_UncheckedDerivedToBase) &&
          E->getType()->isRecordType()) {
        E = CE->getSubExpr();
        CXXRecordDecl *Derived
          = cast<CXXRecordDecl>(E->getType()->getAs<RecordType>()->getDecl());
        Adjustments.push_back(SubobjectAdjustment(CE, Derived));
        continue;
      }

      if (CE->getCastKind() == CK_NoOp) {
        E = CE->getSubExpr();
        continue;
      }
    } else if (const MemberExpr *ME = dyn_cast<MemberExpr>(E)) {
      if (!ME->isArrow()) {
        assert(ME->getBase()->getType()->isRecordType());
        if (FieldDecl *Field = dyn_cast<FieldDecl>(ME->getMemberDecl())) {
          if (!Field->isBitField() && !Field->getType()->isReferenceType()) {
            E = ME->getBase();
            Adjustments.push_back(SubobjectAdjustment(Field));
            continue;
          }
        }
      }
    } else if (const BinaryOperator *BO = dyn_cast<BinaryOperator>(E)) {
      if (BO->isPtrMemOp()) {
        assert(BO->getRHS()->isRValue());
        E = BO->getLHS();
        const MemberPointerType *MPT =
          BO->getRHS()->getType()->getAs<MemberPointerType>();
        Adjustments.push_back(SubobjectAdjustment(MPT, BO->getRHS()));
        continue;
      } else if (BO->getOpcode() == BO_Comma) {
        CommaLHSs.push_back(BO->getLHS());
        E = BO->getRHS();
        continue;
      }
    }

    // Nothing changed.
    break;
  }
  return E;
}

/// isKnownToHaveBooleanValue - Return true if this is an integer expression
/// that is known to return 0 or 1.  This happens for _Bool/bool expressions
/// but also int expressions which are produced by things like comparisons in
/// C.
bool Expr::isKnownToHaveBooleanValue() const {
  const Expr *E = IgnoreParens();

  // If this value has _Bool type, it is obvious 0/1.
  if (E->getType()->isBooleanType()) return true;
  // If this is a non-scalar-integer type, we don't care enough to try. 
  if (!E->getType()->isIntegralOrEnumerationType()) return false;
  
  if (const UnaryOperator *UO = dyn_cast<UnaryOperator>(E)) {
    switch (UO->getOpcode()) {
    case UO_Plus:
      return UO->getSubExpr()->isKnownToHaveBooleanValue();
    case UO_LNot:
      return true;
    default:
      return false;
    }
  }
  
  // Only look through implicit casts.  If the user writes
  // '(int) (a && b)' treat it as an arbitrary int.
  if (const ImplicitCastExpr *CE = dyn_cast<ImplicitCastExpr>(E))
    return CE->getSubExpr()->isKnownToHaveBooleanValue();
  
  if (const BinaryOperator *BO = dyn_cast<BinaryOperator>(E)) {
    switch (BO->getOpcode()) {
    default: return false;
    case BO_LT:   // Relational operators.
    case BO_GT:
    case BO_LE:
    case BO_GE:
    case BO_EQ:   // Equality operators.
    case BO_NE:
    case BO_LAnd: // AND operator.
    case BO_LOr:  // Logical OR operator.
      return true;
        
    case BO_And:  // Bitwise AND operator.
    case BO_Xor:  // Bitwise XOR operator.
    case BO_Or:   // Bitwise OR operator.
      // Handle things like (x==2)|(y==12).
      return BO->getLHS()->isKnownToHaveBooleanValue() &&
             BO->getRHS()->isKnownToHaveBooleanValue();
        
    case BO_Comma:
    case BO_Assign:
      return BO->getRHS()->isKnownToHaveBooleanValue();
    }
  }
  
  if (const ConditionalOperator *CO = dyn_cast<ConditionalOperator>(E))
    return CO->getTrueExpr()->isKnownToHaveBooleanValue() &&
           CO->getFalseExpr()->isKnownToHaveBooleanValue();
  
  return false;
}

// Amusing macro metaprogramming hack: check whether a class provides
// a more specific implementation of getExprLoc().
//
// See also Stmt.cpp:{getLocStart(),getLocEnd()}.
namespace {
  /// This implementation is used when a class provides a custom
  /// implementation of getExprLoc.
  template <class E, class T>
  SourceLocation getExprLocImpl(const Expr *expr,
                                SourceLocation (T::*v)() const) {
    return static_cast<const E*>(expr)->getExprLoc();
  }

  /// This implementation is used when a class doesn't provide
  /// a custom implementation of getExprLoc.  Overload resolution
  /// should pick it over the implementation above because it's
  /// more specialized according to function template partial ordering.
  template <class E>
  SourceLocation getExprLocImpl(const Expr *expr,
                                SourceLocation (Expr::*v)() const) {
    return static_cast<const E*>(expr)->getLocStart();
  }
}

SourceLocation Expr::getExprLoc() const {
  switch (getStmtClass()) {
  case Stmt::NoStmtClass: llvm_unreachable("statement without class");
#define ABSTRACT_STMT(type)
#define STMT(type, base) \
  case Stmt::type##Class: break;
#define EXPR(type, base) \
  case Stmt::type##Class: return getExprLocImpl<type>(this, &type::getExprLoc);
#include "clang/AST/StmtNodes.inc"
  }
  llvm_unreachable("unknown expression kind");
}

//===----------------------------------------------------------------------===//
// Primary Expressions.
//===----------------------------------------------------------------------===//

/// \brief Compute the type-, value-, and instantiation-dependence of a 
/// declaration reference
/// based on the declaration being referenced.
static void computeDeclRefDependence(const ASTContext &Ctx, NamedDecl *D,
                                     QualType T, bool &TypeDependent,
                                     bool &ValueDependent,
                                     bool &InstantiationDependent) {
  TypeDependent = false;
  ValueDependent = false;
  InstantiationDependent = false;

  // (TD) C++ [temp.dep.expr]p3:
  //   An id-expression is type-dependent if it contains:
  //
  // and
  //
  // (VD) C++ [temp.dep.constexpr]p2:
  //  An identifier is value-dependent if it is:

  //  (TD)  - an identifier that was declared with dependent type
  //  (VD)  - a name declared with a dependent type,
  if (T->isDependentType()) {
    TypeDependent = true;
    ValueDependent = true;
    InstantiationDependent = true;
    return;
  } else if (T->isInstantiationDependentType()) {
    InstantiationDependent = true;
  }
  
  //  (TD)  - a conversion-function-id that specifies a dependent type
  if (D->getDeclName().getNameKind() 
                                == DeclarationName::CXXConversionFunctionName) {
    QualType T = D->getDeclName().getCXXNameType();
    if (T->isDependentType()) {
      TypeDependent = true;
      ValueDependent = true;
      InstantiationDependent = true;
      return;
    }
    
    if (T->isInstantiationDependentType())
      InstantiationDependent = true;
  }
  
  //  (VD)  - the name of a non-type template parameter,
  if (isa<NonTypeTemplateParmDecl>(D)) {
    ValueDependent = true;
    InstantiationDependent = true;
    return;
  }
  
  //  (VD) - a constant with integral or enumeration type and is
  //         initialized with an expression that is value-dependent.
  //  (VD) - a constant with literal type and is initialized with an
  //         expression that is value-dependent [C++11].
  //  (VD) - FIXME: Missing from the standard:
  //       -  an entity with reference type and is initialized with an
  //          expression that is value-dependent [C++11]
  if (VarDecl *Var = dyn_cast<VarDecl>(D)) {
    if ((Ctx.getLangOpts().CPlusPlus11 ?
           Var->getType()->isLiteralType(Ctx) :
           Var->getType()->isIntegralOrEnumerationType()) &&
        (Var->getType().isConstQualified() ||
         Var->getType()->isReferenceType())) {
      if (const Expr *Init = Var->getAnyInitializer())
        if (Init->isValueDependent()) {
          ValueDependent = true;
          InstantiationDependent = true;
        }
    }

    // (VD) - FIXME: Missing from the standard: 
    //      -  a member function or a static data member of the current 
    //         instantiation
    if (Var->isStaticDataMember() && 
        Var->getDeclContext()->isDependentContext()) {
      ValueDependent = true;
      InstantiationDependent = true;
      TypeSourceInfo *TInfo = Var->getFirstDecl()->getTypeSourceInfo();
      if (TInfo->getType()->isIncompleteArrayType())
        TypeDependent = true;
    }
    
    return;
  }
  
  // (VD) - FIXME: Missing from the standard: 
  //      -  a member function or a static data member of the current 
  //         instantiation
  if (isa<CXXMethodDecl>(D) && D->getDeclContext()->isDependentContext()) {
    ValueDependent = true;
    InstantiationDependent = true;
  }
}

void DeclRefExpr::computeDependence(const ASTContext &Ctx) {
  bool TypeDependent = false;
  bool ValueDependent = false;
  bool InstantiationDependent = false;
  computeDeclRefDependence(Ctx, getDecl(), getType(), TypeDependent,
                           ValueDependent, InstantiationDependent);

  ExprBits.TypeDependent |= TypeDependent;
  ExprBits.ValueDependent |= ValueDependent;
  ExprBits.InstantiationDependent |= InstantiationDependent;

  // Is the declaration a parameter pack?
  if (getDecl()->isParameterPack())
    ExprBits.ContainsUnexpandedParameterPack = true;
}

DeclRefExpr::DeclRefExpr(const ASTContext &Ctx,
                         NestedNameSpecifierLoc QualifierLoc,
                         SourceLocation TemplateKWLoc,
                         ValueDecl *D, bool RefersToEnclosingVariableOrCapture,
                         const DeclarationNameInfo &NameInfo,
                         NamedDecl *FoundD,
                         const TemplateArgumentListInfo *TemplateArgs,
                         QualType T, ExprValueKind VK)
  : Expr(DeclRefExprClass, T, VK, OK_Ordinary, false, false, false, false),
    D(D), Loc(NameInfo.getLoc()), DNLoc(NameInfo.getInfo()) {
  DeclRefExprBits.HasQualifier = QualifierLoc ? 1 : 0;
  if (QualifierLoc) {
    new (getTrailingObjects<NestedNameSpecifierLoc>())
        NestedNameSpecifierLoc(QualifierLoc);
    auto *NNS = QualifierLoc.getNestedNameSpecifier();
    if (NNS->isInstantiationDependent())
      ExprBits.InstantiationDependent = true;
    if (NNS->containsUnexpandedParameterPack())
      ExprBits.ContainsUnexpandedParameterPack = true;
  }
  DeclRefExprBits.HasFoundDecl = FoundD ? 1 : 0;
  if (FoundD)
    *getTrailingObjects<NamedDecl *>() = FoundD;
  DeclRefExprBits.HasTemplateKWAndArgsInfo
    = (TemplateArgs || TemplateKWLoc.isValid()) ? 1 : 0;
  DeclRefExprBits.RefersToEnclosingVariableOrCapture =
      RefersToEnclosingVariableOrCapture;
  if (TemplateArgs) {
    bool Dependent = false;
    bool InstantiationDependent = false;
    bool ContainsUnexpandedParameterPack = false;
    getTrailingObjects<ASTTemplateKWAndArgsInfo>()->initializeFrom(
        TemplateKWLoc, *TemplateArgs, getTrailingObjects<TemplateArgumentLoc>(),
        Dependent, InstantiationDependent, ContainsUnexpandedParameterPack);
    assert(!Dependent && "built a DeclRefExpr with dependent template args");
    ExprBits.InstantiationDependent |= InstantiationDependent;
    ExprBits.ContainsUnexpandedParameterPack |= ContainsUnexpandedParameterPack;
  } else if (TemplateKWLoc.isValid()) {
    getTrailingObjects<ASTTemplateKWAndArgsInfo>()->initializeFrom(
        TemplateKWLoc);
  }
  DeclRefExprBits.HadMultipleCandidates = 0;

  computeDependence(Ctx);
}

DeclRefExpr *DeclRefExpr::Create(const ASTContext &Context,
                                 NestedNameSpecifierLoc QualifierLoc,
                                 SourceLocation TemplateKWLoc,
                                 ValueDecl *D,
                                 bool RefersToEnclosingVariableOrCapture,
                                 SourceLocation NameLoc,
                                 QualType T,
                                 ExprValueKind VK,
                                 NamedDecl *FoundD,
                                 const TemplateArgumentListInfo *TemplateArgs) {
  return Create(Context, QualifierLoc, TemplateKWLoc, D,
                RefersToEnclosingVariableOrCapture,
                DeclarationNameInfo(D->getDeclName(), NameLoc),
                T, VK, FoundD, TemplateArgs);
}

DeclRefExpr *DeclRefExpr::Create(const ASTContext &Context,
                                 NestedNameSpecifierLoc QualifierLoc,
                                 SourceLocation TemplateKWLoc,
                                 ValueDecl *D,
                                 bool RefersToEnclosingVariableOrCapture,
                                 const DeclarationNameInfo &NameInfo,
                                 QualType T,
                                 ExprValueKind VK,
                                 NamedDecl *FoundD,
                                 const TemplateArgumentListInfo *TemplateArgs) {
  // Filter out cases where the found Decl is the same as the value refenenced.
  if (D == FoundD)
    FoundD = nullptr;

  bool HasTemplateKWAndArgsInfo = TemplateArgs || TemplateKWLoc.isValid();
  std::size_t Size =
      totalSizeToAlloc<NestedNameSpecifierLoc, NamedDecl *,
                       ASTTemplateKWAndArgsInfo, TemplateArgumentLoc>(
          QualifierLoc ? 1 : 0, FoundD ? 1 : 0,
          HasTemplateKWAndArgsInfo ? 1 : 0,
          TemplateArgs ? TemplateArgs->size() : 0);

  void *Mem = Context.Allocate(Size, llvm::alignOf<DeclRefExpr>());
  return new (Mem) DeclRefExpr(Context, QualifierLoc, TemplateKWLoc, D,
                               RefersToEnclosingVariableOrCapture,
                               NameInfo, FoundD, TemplateArgs, T, VK);
}

DeclRefExpr *DeclRefExpr::CreateEmpty(const ASTContext &Context,
                                      bool HasQualifier,
                                      bool HasFoundDecl,
                                      bool HasTemplateKWAndArgsInfo,
                                      unsigned NumTemplateArgs) {
  assert(NumTemplateArgs == 0 || HasTemplateKWAndArgsInfo);
  std::size_t Size =
      totalSizeToAlloc<NestedNameSpecifierLoc, NamedDecl *,
                       ASTTemplateKWAndArgsInfo, TemplateArgumentLoc>(
          HasQualifier ? 1 : 0, HasFoundDecl ? 1 : 0, HasTemplateKWAndArgsInfo,
          NumTemplateArgs);
  void *Mem = Context.Allocate(Size, llvm::alignOf<DeclRefExpr>());
  return new (Mem) DeclRefExpr(EmptyShell());
}

SourceLocation DeclRefExpr::getLocStart() const {
  if (hasQualifier())
    return getQualifierLoc().getBeginLoc();
  return getNameInfo().getLocStart();
}
SourceLocation DeclRefExpr::getLocEnd() const {
  if (hasExplicitTemplateArgs())
    return getRAngleLoc();
  return getNameInfo().getLocEnd();
}

PredefinedExpr::PredefinedExpr(SourceLocation L, QualType FNTy, IdentType IT,
                               StringLiteral *SL)
    : Expr(PredefinedExprClass, FNTy, VK_LValue, OK_Ordinary,
           FNTy->isDependentType(), FNTy->isDependentType(),
           FNTy->isInstantiationDependentType(),
           /*ContainsUnexpandedParameterPack=*/false),
      Loc(L), Type(IT), FnName(SL) {}

StringLiteral *PredefinedExpr::getFunctionName() {
  return cast_or_null<StringLiteral>(FnName);
}

StringRef PredefinedExpr::getIdentTypeName(PredefinedExpr::IdentType IT) {
  switch (IT) {
  case Func:
    return "__func__";
  case Function:
    return "__FUNCTION__";
  case FuncDName:
    return "__FUNCDNAME__";
  case LFunction:
    return "L__FUNCTION__";
  case PrettyFunction:
    return "__PRETTY_FUNCTION__";
  case FuncSig:
    return "__FUNCSIG__";
  case PrettyFunctionNoVirtual:
    break;
  }
  llvm_unreachable("Unknown ident type for PredefinedExpr");
}

// FIXME: Maybe this should use DeclPrinter with a special "print predefined
// expr" policy instead.
std::string PredefinedExpr::ComputeName(IdentType IT, const Decl *CurrentDecl) {
  ASTContext &Context = CurrentDecl->getASTContext();

  if (IT == PredefinedExpr::FuncDName) {
    if (const NamedDecl *ND = dyn_cast<NamedDecl>(CurrentDecl)) {
      std::unique_ptr<MangleContext> MC;
      MC.reset(Context.createMangleContext());

      if (MC->shouldMangleDeclName(ND)) {
        SmallString<256> Buffer;
        llvm::raw_svector_ostream Out(Buffer);
        if (const CXXConstructorDecl *CD = dyn_cast<CXXConstructorDecl>(ND))
          MC->mangleCXXCtor(CD, Ctor_Base, Out);
        else if (const CXXDestructorDecl *DD = dyn_cast<CXXDestructorDecl>(ND))
          MC->mangleCXXDtor(DD, Dtor_Base, Out);
        else
          MC->mangleName(ND, Out);

        if (!Buffer.empty() && Buffer.front() == '\01')
          return Buffer.substr(1);
        return Buffer.str();
      } else
        return ND->getIdentifier()->getName();
    }
    return "";
  }
  if (auto *BD = dyn_cast<BlockDecl>(CurrentDecl)) {
    std::unique_ptr<MangleContext> MC;
    MC.reset(Context.createMangleContext());
    SmallString<256> Buffer;
    llvm::raw_svector_ostream Out(Buffer);
    auto DC = CurrentDecl->getDeclContext();
    if (DC->isFileContext())
      MC->mangleGlobalBlock(BD, /*ID*/ nullptr, Out);
    else if (const auto *CD = dyn_cast<CXXConstructorDecl>(DC))
      MC->mangleCtorBlock(CD, /*CT*/ Ctor_Complete, BD, Out);
    else if (const auto *DD = dyn_cast<CXXDestructorDecl>(DC))
      MC->mangleDtorBlock(DD, /*DT*/ Dtor_Complete, BD, Out);
    else
      MC->mangleBlock(DC, BD, Out);
    return Out.str();
  }
  if (const FunctionDecl *FD = dyn_cast<FunctionDecl>(CurrentDecl)) {
    if (IT != PrettyFunction && IT != PrettyFunctionNoVirtual && IT != FuncSig)
      return FD->getNameAsString();

    SmallString<256> Name;
    llvm::raw_svector_ostream Out(Name);

    if (const CXXMethodDecl *MD = dyn_cast<CXXMethodDecl>(FD)) {
      if (MD->isVirtual() && IT != PrettyFunctionNoVirtual)
        Out << "virtual ";
      if (MD->isStatic())
        Out << "static ";
    }

    PrintingPolicy Policy(Context.getLangOpts());
    std::string Proto;
    llvm::raw_string_ostream POut(Proto);

    const FunctionDecl *Decl = FD;
    if (const FunctionDecl* Pattern = FD->getTemplateInstantiationPattern())
      Decl = Pattern;
    const FunctionType *AFT = Decl->getType()->getAs<FunctionType>();
    const FunctionProtoType *FT = nullptr;
    if (FD->hasWrittenPrototype())
      FT = dyn_cast<FunctionProtoType>(AFT);

    if (IT == FuncSig) {
      switch (FT->getCallConv()) {
      case CC_C: POut << "__cdecl "; break;
      case CC_X86StdCall: POut << "__stdcall "; break;
      case CC_X86FastCall: POut << "__fastcall "; break;
      case CC_X86ThisCall: POut << "__thiscall "; break;
      case CC_X86VectorCall: POut << "__vectorcall "; break;
      // Only bother printing the conventions that MSVC knows about.
      default: break;
      }
    }

    FD->printQualifiedName(POut, Policy);

    POut << "(";
    if (FT) {
      for (unsigned i = 0, e = Decl->getNumParams(); i != e; ++i) {
        if (i) POut << ", ";
        POut << Decl->getParamDecl(i)->getType().stream(Policy);
      }

      if (FT->isVariadic()) {
        if (FD->getNumParams()) POut << ", ";
        POut << "...";
      }
    }
    POut << ")";

    if (const CXXMethodDecl *MD = dyn_cast<CXXMethodDecl>(FD)) {
      const FunctionType *FT = MD->getType()->castAs<FunctionType>();
      if (FT->isConst())
        POut << " const";
      if (FT->isVolatile())
        POut << " volatile";
      RefQualifierKind Ref = MD->getRefQualifier();
      if (Ref == RQ_LValue)
        POut << " &";
      else if (Ref == RQ_RValue)
        POut << " &&";
    }

    typedef SmallVector<const ClassTemplateSpecializationDecl *, 8> SpecsTy;
    SpecsTy Specs;
    const DeclContext *Ctx = FD->getDeclContext();
    while (Ctx && isa<NamedDecl>(Ctx)) {
      const ClassTemplateSpecializationDecl *Spec
                               = dyn_cast<ClassTemplateSpecializationDecl>(Ctx);
      if (Spec && !Spec->isExplicitSpecialization())
        Specs.push_back(Spec);
      Ctx = Ctx->getParent();
    }

    std::string TemplateParams;
    llvm::raw_string_ostream TOut(TemplateParams);
    for (SpecsTy::reverse_iterator I = Specs.rbegin(), E = Specs.rend();
         I != E; ++I) {
      const TemplateParameterList *Params 
                  = (*I)->getSpecializedTemplate()->getTemplateParameters();
      const TemplateArgumentList &Args = (*I)->getTemplateArgs();
      assert(Params->size() == Args.size());
      for (unsigned i = 0, numParams = Params->size(); i != numParams; ++i) {
        StringRef Param = Params->getParam(i)->getName();
        if (Param.empty()) continue;
        TOut << Param << " = ";
        Args.get(i).print(Policy, TOut);
        TOut << ", ";
      }
    }

    FunctionTemplateSpecializationInfo *FSI 
                                          = FD->getTemplateSpecializationInfo();
    if (FSI && !FSI->isExplicitSpecialization()) {
      const TemplateParameterList* Params 
                                  = FSI->getTemplate()->getTemplateParameters();
      const TemplateArgumentList* Args = FSI->TemplateArguments;
      assert(Params->size() == Args->size());
      for (unsigned i = 0, e = Params->size(); i != e; ++i) {
        StringRef Param = Params->getParam(i)->getName();
        if (Param.empty()) continue;
        TOut << Param << " = ";
        Args->get(i).print(Policy, TOut);
        TOut << ", ";
      }
    }

    TOut.flush();
    if (!TemplateParams.empty()) {
      // remove the trailing comma and space
      TemplateParams.resize(TemplateParams.size() - 2);
      POut << " [" << TemplateParams << "]";
    }

    POut.flush();

    // Print "auto" for all deduced return types. This includes C++1y return
    // type deduction and lambdas. For trailing return types resolve the
    // decltype expression. Otherwise print the real type when this is
    // not a constructor or destructor.
    if (isa<CXXMethodDecl>(FD) &&
         cast<CXXMethodDecl>(FD)->getParent()->isLambda())
      Proto = "auto " + Proto;
    else if (FT && FT->getReturnType()->getAs<DecltypeType>())
      FT->getReturnType()
          ->getAs<DecltypeType>()
          ->getUnderlyingType()
          .getAsStringInternal(Proto, Policy);
    else if (!isa<CXXConstructorDecl>(FD) && !isa<CXXDestructorDecl>(FD))
      AFT->getReturnType().getAsStringInternal(Proto, Policy);

    Out << Proto;

    return Name.str().str();
  }
  if (const CapturedDecl *CD = dyn_cast<CapturedDecl>(CurrentDecl)) {
    for (const DeclContext *DC = CD->getParent(); DC; DC = DC->getParent())
      // Skip to its enclosing function or method, but not its enclosing
      // CapturedDecl.
      if (DC->isFunctionOrMethod() && (DC->getDeclKind() != Decl::Captured)) {
        const Decl *D = Decl::castFromDeclContext(DC);
        return ComputeName(IT, D);
      }
    llvm_unreachable("CapturedDecl not inside a function or method");
  }
  if (const ObjCMethodDecl *MD = dyn_cast<ObjCMethodDecl>(CurrentDecl)) {
    SmallString<256> Name;
    llvm::raw_svector_ostream Out(Name);
    Out << (MD->isInstanceMethod() ? '-' : '+');
    Out << '[';

    // For incorrect code, there might not be an ObjCInterfaceDecl.  Do
    // a null check to avoid a crash.
    if (const ObjCInterfaceDecl *ID = MD->getClassInterface())
      Out << *ID;

    if (const ObjCCategoryImplDecl *CID =
        dyn_cast<ObjCCategoryImplDecl>(MD->getDeclContext()))
      Out << '(' << *CID << ')';

    Out <<  ' ';
    MD->getSelector().print(Out);
    Out <<  ']';

    return Name.str().str();
  }
  if (isa<TranslationUnitDecl>(CurrentDecl) && IT == PrettyFunction) {
    // __PRETTY_FUNCTION__ -> "top level", the others produce an empty string.
    return "top level";
  }
  return "";
}

void APNumericStorage::setIntValue(const ASTContext &C,
                                   const llvm::APInt &Val) {
  if (hasAllocation())
    C.Deallocate(pVal);

  BitWidth = Val.getBitWidth();
  unsigned NumWords = Val.getNumWords();
  const uint64_t* Words = Val.getRawData();
  if (NumWords > 1) {
    pVal = new (C) uint64_t[NumWords];
    std::copy(Words, Words + NumWords, pVal);
  } else if (NumWords == 1)
    VAL = Words[0];
  else
    VAL = 0;
}

IntegerLiteral::IntegerLiteral(const ASTContext &C, const llvm::APInt &V,
                               QualType type, SourceLocation l)
  : Expr(IntegerLiteralClass, type, VK_RValue, OK_Ordinary, false, false,
         false, false),
    Loc(l) {
  assert(type->isIntegerType() && "Illegal type in IntegerLiteral");
  assert(V.getBitWidth() == C.getIntWidth(type) &&
         "Integer type is not the correct size for constant.");
  setValue(C, V);
}

IntegerLiteral *
IntegerLiteral::Create(const ASTContext &C, const llvm::APInt &V,
                       QualType type, SourceLocation l) {
  return new (C) IntegerLiteral(C, V, type, l);
}

IntegerLiteral *
IntegerLiteral::Create(const ASTContext &C, EmptyShell Empty) {
  return new (C) IntegerLiteral(Empty);
}

FloatingLiteral::FloatingLiteral(const ASTContext &C, const llvm::APFloat &V,
                                 bool isexact, QualType Type, SourceLocation L)
  : Expr(FloatingLiteralClass, Type, VK_RValue, OK_Ordinary, false, false,
         false, false), Loc(L) {
  setSemantics(V.getSemantics());
  FloatingLiteralBits.IsExact = isexact;
  setValue(C, V);
}

FloatingLiteral::FloatingLiteral(const ASTContext &C, EmptyShell Empty)
  : Expr(FloatingLiteralClass, Empty) {
  setRawSemantics(IEEEhalf);
  FloatingLiteralBits.IsExact = false;
}

FloatingLiteral *
FloatingLiteral::Create(const ASTContext &C, const llvm::APFloat &V,
                        bool isexact, QualType Type, SourceLocation L) {
  return new (C) FloatingLiteral(C, V, isexact, Type, L);
}

FloatingLiteral *
FloatingLiteral::Create(const ASTContext &C, EmptyShell Empty) {
  return new (C) FloatingLiteral(C, Empty);
}

const llvm::fltSemantics &FloatingLiteral::getSemantics() const {
  switch(FloatingLiteralBits.Semantics) {
  case IEEEhalf:
    return llvm::APFloat::IEEEhalf;
  case IEEEsingle:
    return llvm::APFloat::IEEEsingle;
  case IEEEdouble:
    return llvm::APFloat::IEEEdouble;
  case x87DoubleExtended:
    return llvm::APFloat::x87DoubleExtended;
  case IEEEquad:
    return llvm::APFloat::IEEEquad;
  case PPCDoubleDouble:
    return llvm::APFloat::PPCDoubleDouble;
  }
  llvm_unreachable("Unrecognised floating semantics");
}

void FloatingLiteral::setSemantics(const llvm::fltSemantics &Sem) {
  if (&Sem == &llvm::APFloat::IEEEhalf)
    FloatingLiteralBits.Semantics = IEEEhalf;
  else if (&Sem == &llvm::APFloat::IEEEsingle)
    FloatingLiteralBits.Semantics = IEEEsingle;
  else if (&Sem == &llvm::APFloat::IEEEdouble)
    FloatingLiteralBits.Semantics = IEEEdouble;
  else if (&Sem == &llvm::APFloat::x87DoubleExtended)
    FloatingLiteralBits.Semantics = x87DoubleExtended;
  else if (&Sem == &llvm::APFloat::IEEEquad)
    FloatingLiteralBits.Semantics = IEEEquad;
  else if (&Sem == &llvm::APFloat::PPCDoubleDouble)
    FloatingLiteralBits.Semantics = PPCDoubleDouble;
  else
    llvm_unreachable("Unknown floating semantics");
}

/// getValueAsApproximateDouble - This returns the value as an inaccurate
/// double.  Note that this may cause loss of precision, but is useful for
/// debugging dumps, etc.
double FloatingLiteral::getValueAsApproximateDouble() const {
  llvm::APFloat V = getValue();
  bool ignored;
  V.convert(llvm::APFloat::IEEEdouble, llvm::APFloat::rmNearestTiesToEven,
            &ignored);
  return V.convertToDouble();
}

int StringLiteral::mapCharByteWidth(TargetInfo const &target,StringKind k) {
  int CharByteWidth = 0;
  switch(k) {
    case Ascii:
    case UTF8:
      CharByteWidth = target.getCharWidth();
      break;
    case Wide:
      CharByteWidth = target.getWCharWidth();
      break;
    case UTF16:
      CharByteWidth = target.getChar16Width();
      break;
    case UTF32:
      CharByteWidth = target.getChar32Width();
      break;
  }
  assert((CharByteWidth & 7) == 0 && "Assumes character size is byte multiple");
  CharByteWidth /= 8;
  assert((CharByteWidth==1 || CharByteWidth==2 || CharByteWidth==4)
         && "character byte widths supported are 1, 2, and 4 only");
  return CharByteWidth;
}

StringLiteral *StringLiteral::Create(const ASTContext &C, StringRef Str,
                                     StringKind Kind, bool Pascal, QualType Ty,
                                     const SourceLocation *Loc,
                                     unsigned NumStrs) {
  assert(C.getAsConstantArrayType(Ty) &&
         "StringLiteral must be of constant array type!");

  // Allocate enough space for the StringLiteral plus an array of locations for
  // any concatenated string tokens.
  void *Mem = C.Allocate(sizeof(StringLiteral)+
                         sizeof(SourceLocation)*(NumStrs-1),
                         llvm::alignOf<StringLiteral>());
  StringLiteral *SL = new (Mem) StringLiteral(Ty);

  // OPTIMIZE: could allocate this appended to the StringLiteral.
  SL->setString(C,Str,Kind,Pascal);

  SL->TokLocs[0] = Loc[0];
  SL->NumConcatenated = NumStrs;

  if (NumStrs != 1)
    memcpy(&SL->TokLocs[1], Loc+1, sizeof(SourceLocation)*(NumStrs-1));
  return SL;
}

StringLiteral *StringLiteral::CreateEmpty(const ASTContext &C,
                                          unsigned NumStrs) {
  void *Mem = C.Allocate(sizeof(StringLiteral)+
                         sizeof(SourceLocation)*(NumStrs-1),
                         llvm::alignOf<StringLiteral>());
  StringLiteral *SL = new (Mem) StringLiteral(QualType());
  SL->CharByteWidth = 0;
  SL->Length = 0;
  SL->NumConcatenated = NumStrs;
  return SL;
}

void StringLiteral::outputString(raw_ostream &OS) const {
  switch (getKind()) {
  case Ascii: break; // no prefix.
  case Wide:  OS << 'L'; break;
  case UTF8:  OS << "u8"; break;
  case UTF16: OS << 'u'; break;
  case UTF32: OS << 'U'; break;
  }
  OS << '"';
  static const char Hex[] = "0123456789ABCDEF";

  unsigned LastSlashX = getLength();
  for (unsigned I = 0, N = getLength(); I != N; ++I) {
    switch (uint32_t Char = getCodeUnit(I)) {
    default:
      // FIXME: Convert UTF-8 back to codepoints before rendering.

      // Convert UTF-16 surrogate pairs back to codepoints before rendering.
      // Leave invalid surrogates alone; we'll use \x for those.
      if (getKind() == UTF16 && I != N - 1 && Char >= 0xd800 && 
          Char <= 0xdbff) {
        uint32_t Trail = getCodeUnit(I + 1);
        if (Trail >= 0xdc00 && Trail <= 0xdfff) {
          Char = 0x10000 + ((Char - 0xd800) << 10) + (Trail - 0xdc00);
          ++I;
        }
      }

      if (Char > 0xff) {
        // If this is a wide string, output characters over 0xff using \x
        // escapes. Otherwise, this is a UTF-16 or UTF-32 string, and Char is a
        // codepoint: use \x escapes for invalid codepoints.
        if (getKind() == Wide ||
            (Char >= 0xd800 && Char <= 0xdfff) || Char >= 0x110000) {
          // FIXME: Is this the best way to print wchar_t?
          OS << "\\x";
          int Shift = 28;
          while ((Char >> Shift) == 0)
            Shift -= 4;
          for (/**/; Shift >= 0; Shift -= 4)
            OS << Hex[(Char >> Shift) & 15];
          LastSlashX = I;
          break;
        }

        if (Char > 0xffff)
          OS << "\\U00"
             << Hex[(Char >> 20) & 15]
             << Hex[(Char >> 16) & 15];
        else
          OS << "\\u";
        OS << Hex[(Char >> 12) & 15]
           << Hex[(Char >>  8) & 15]
           << Hex[(Char >>  4) & 15]
           << Hex[(Char >>  0) & 15];
        break;
      }

      // If we used \x... for the previous character, and this character is a
      // hexadecimal digit, prevent it being slurped as part of the \x.
      if (LastSlashX + 1 == I) {
        switch (Char) {
          case '0': case '1': case '2': case '3': case '4':
          case '5': case '6': case '7': case '8': case '9':
          case 'a': case 'b': case 'c': case 'd': case 'e': case 'f':
          case 'A': case 'B': case 'C': case 'D': case 'E': case 'F':
            OS << "\"\"";
        }
      }

      assert(Char <= 0xff &&
             "Characters above 0xff should already have been handled.");

      if (isPrintable(Char))
        OS << (char)Char;
      else  // Output anything hard as an octal escape.
        OS << '\\'
           << (char)('0' + ((Char >> 6) & 7))
           << (char)('0' + ((Char >> 3) & 7))
           << (char)('0' + ((Char >> 0) & 7));
      break;
    // Handle some common non-printable cases to make dumps prettier.
    case '\\': OS << "\\\\"; break;
    case '"': OS << "\\\""; break;
    case '\n': OS << "\\n"; break;
    case '\t': OS << "\\t"; break;
    case '\a': OS << "\\a"; break;
    case '\b': OS << "\\b"; break;
    }
  }
  OS << '"';
}

void StringLiteral::setString(const ASTContext &C, StringRef Str,
                              StringKind Kind, bool IsPascal) {
  //FIXME: we assume that the string data comes from a target that uses the same
  // code unit size and endianess for the type of string.
  this->Kind = Kind;
  this->IsPascal = IsPascal;
  
  CharByteWidth = mapCharByteWidth(C.getTargetInfo(),Kind);
  assert((Str.size()%CharByteWidth == 0)
         && "size of data must be multiple of CharByteWidth");
  Length = Str.size()/CharByteWidth;

  switch(CharByteWidth) {
    case 1: {
      char *AStrData = new (C) char[Length];
      std::memcpy(AStrData,Str.data(),Length*sizeof(*AStrData));
      StrData.asChar = AStrData;
      break;
    }
    case 2: {
      uint16_t *AStrData = new (C) uint16_t[Length];
      std::memcpy(AStrData,Str.data(),Length*sizeof(*AStrData));
      StrData.asUInt16 = AStrData;
      break;
    }
    case 4: {
      uint32_t *AStrData = new (C) uint32_t[Length];
      std::memcpy(AStrData,Str.data(),Length*sizeof(*AStrData));
      StrData.asUInt32 = AStrData;
      break;
    }
    default:
      llvm_unreachable("unsupported CharByteWidth");
  }
}

/// getLocationOfByte - Return a source location that points to the specified
/// byte of this string literal.
///
/// Strings are amazingly complex.  They can be formed from multiple tokens and
/// can have escape sequences in them in addition to the usual trigraph and
/// escaped newline business.  This routine handles this complexity.
///
/// The *StartToken sets the first token to be searched in this function and
/// the *StartTokenByteOffset is the byte offset of the first token. Before
/// returning, it updates the *StartToken to the TokNo of the token being found
/// and sets *StartTokenByteOffset to the byte offset of the token in the
/// string.
/// Using these two parameters can reduce the time complexity from O(n^2) to
/// O(n) if one wants to get the location of byte for all the tokens in a
/// string.
///
SourceLocation
StringLiteral::getLocationOfByte(unsigned ByteNo, const SourceManager &SM,
                                 const LangOptions &Features,
                                 const TargetInfo &Target, unsigned *StartToken,
                                 unsigned *StartTokenByteOffset) const {
  assert((Kind == StringLiteral::Ascii || Kind == StringLiteral::UTF8) &&
         "Only narrow string literals are currently supported");

  // Loop over all of the tokens in this string until we find the one that
  // contains the byte we're looking for.
  unsigned TokNo = 0;
  unsigned StringOffset = 0;
  if (StartToken)
    TokNo = *StartToken;
  if (StartTokenByteOffset) {
    StringOffset = *StartTokenByteOffset;
    ByteNo -= StringOffset;
  }
  while (1) {
    assert(TokNo < getNumConcatenated() && "Invalid byte number!");
    SourceLocation StrTokLoc = getStrTokenLoc(TokNo);
    
    // Get the spelling of the string so that we can get the data that makes up
    // the string literal, not the identifier for the macro it is potentially
    // expanded through.
    SourceLocation StrTokSpellingLoc = SM.getSpellingLoc(StrTokLoc);

    // Re-lex the token to get its length and original spelling.
    std::pair<FileID, unsigned> LocInfo =
        SM.getDecomposedLoc(StrTokSpellingLoc);
    bool Invalid = false;
    StringRef Buffer = SM.getBufferData(LocInfo.first, &Invalid);
    if (Invalid) {
      if (StartTokenByteOffset != nullptr)
        *StartTokenByteOffset = StringOffset;
      if (StartToken != nullptr)
        *StartToken = TokNo;
      return StrTokSpellingLoc;
    }

    const char *StrData = Buffer.data()+LocInfo.second;
    
    // Create a lexer starting at the beginning of this token.
    Lexer TheLexer(SM.getLocForStartOfFile(LocInfo.first), Features,
                   Buffer.begin(), StrData, Buffer.end());
    Token TheTok;
    TheLexer.LexFromRawLexer(TheTok);
    
    // Use the StringLiteralParser to compute the length of the string in bytes.
    StringLiteralParser SLP(TheTok, SM, Features, Target);
    unsigned TokNumBytes = SLP.GetStringLength();
    
    // If the byte is in this token, return the location of the byte.
    if (ByteNo < TokNumBytes ||
        (ByteNo == TokNumBytes && TokNo == getNumConcatenated() - 1)) {
      unsigned Offset = SLP.getOffsetOfStringByte(TheTok, ByteNo);

      // Now that we know the offset of the token in the spelling, use the
      // preprocessor to get the offset in the original source.
      if (StartTokenByteOffset != nullptr)
        *StartTokenByteOffset = StringOffset;
      if (StartToken != nullptr)
        *StartToken = TokNo;
      return Lexer::AdvanceToTokenCharacter(StrTokLoc, Offset, SM, Features);
    }

    // Move to the next string token.
    StringOffset += TokNumBytes;
    ++TokNo;
    ByteNo -= TokNumBytes;
  }
}



/// getOpcodeStr - Turn an Opcode enum value into the punctuation char it
/// corresponds to, e.g. "sizeof" or "[pre]++".
StringRef UnaryOperator::getOpcodeStr(Opcode Op) {
  switch (Op) {
#define UNARY_OPERATION(Name, Spelling) case UO_##Name: return Spelling;
#include "clang/AST/OperationKinds.def"
  }
  llvm_unreachable("Unknown unary operator");
}

UnaryOperatorKind
UnaryOperator::getOverloadedOpcode(OverloadedOperatorKind OO, bool Postfix) {
  switch (OO) {
  default: llvm_unreachable("No unary operator for overloaded function");
  case OO_PlusPlus:   return Postfix ? UO_PostInc : UO_PreInc;
  case OO_MinusMinus: return Postfix ? UO_PostDec : UO_PreDec;
  case OO_Amp:        return UO_AddrOf;
  case OO_Star:       return UO_Deref;
  case OO_Plus:       return UO_Plus;
  case OO_Minus:      return UO_Minus;
  case OO_Tilde:      return UO_Not;
  case OO_Exclaim:    return UO_LNot;
  case OO_Coawait:    return UO_Coawait;
  }
}

OverloadedOperatorKind UnaryOperator::getOverloadedOperator(Opcode Opc) {
  switch (Opc) {
  case UO_PostInc: case UO_PreInc: return OO_PlusPlus;
  case UO_PostDec: case UO_PreDec: return OO_MinusMinus;
  case UO_AddrOf: return OO_Amp;
  case UO_Deref: return OO_Star;
  case UO_Plus: return OO_Plus;
  case UO_Minus: return OO_Minus;
  case UO_Not: return OO_Tilde;
  case UO_LNot: return OO_Exclaim;
  case UO_Coawait: return OO_Coawait;
  default: return OO_None;
  }
}


//===----------------------------------------------------------------------===//
// Postfix Operators.
//===----------------------------------------------------------------------===//

CallExpr::CallExpr(const ASTContext &C, StmtClass SC, Expr *fn,
                   ArrayRef<Expr *> preargs, ArrayRef<Expr *> args, QualType t,
                   ExprValueKind VK, SourceLocation rparenloc)
    : Expr(SC, t, VK, OK_Ordinary, fn->isTypeDependent(),
           fn->isValueDependent(), fn->isInstantiationDependent(),
           fn->containsUnexpandedParameterPack()),
      NumArgs(args.size()) {

  unsigned NumPreArgs = preargs.size();
  SubExprs = new (C) Stmt *[args.size()+PREARGS_START+NumPreArgs];
  SubExprs[FN] = fn;
  for (unsigned i = 0; i != NumPreArgs; ++i) {
    updateDependenciesFromArg(preargs[i]);
    SubExprs[i+PREARGS_START] = preargs[i];
  }
  for (unsigned i = 0; i != args.size(); ++i) {
    updateDependenciesFromArg(args[i]);
    SubExprs[i+PREARGS_START+NumPreArgs] = args[i];
  }

  CallExprBits.NumPreArgs = NumPreArgs;
  RParenLoc = rparenloc;
}

CallExpr::CallExpr(const ASTContext &C, StmtClass SC, Expr *fn,
                   ArrayRef<Expr *> args, QualType t, ExprValueKind VK,
                   SourceLocation rparenloc)
    : CallExpr(C, SC, fn, ArrayRef<Expr *>(), args, t, VK, rparenloc) {}

CallExpr::CallExpr(const ASTContext &C, Expr *fn, ArrayRef<Expr *> args,
                   QualType t, ExprValueKind VK, SourceLocation rparenloc)
    : CallExpr(C, CallExprClass, fn, ArrayRef<Expr *>(), args, t, VK, rparenloc) {
}

CallExpr::CallExpr(const ASTContext &C, StmtClass SC, EmptyShell Empty)
    : CallExpr(C, SC, /*NumPreArgs=*/0, Empty) {}

CallExpr::CallExpr(const ASTContext &C, StmtClass SC, unsigned NumPreArgs,
                   EmptyShell Empty)
  : Expr(SC, Empty), SubExprs(nullptr), NumArgs(0) {
  // FIXME: Why do we allocate this?
  SubExprs = new (C) Stmt*[PREARGS_START+NumPreArgs]();
  CallExprBits.NumPreArgs = NumPreArgs;
}

void CallExpr::updateDependenciesFromArg(Expr *Arg) {
  if (Arg->isTypeDependent())
    ExprBits.TypeDependent = true;
  if (Arg->isValueDependent())
    ExprBits.ValueDependent = true;
  if (Arg->isInstantiationDependent())
    ExprBits.InstantiationDependent = true;
  if (Arg->containsUnexpandedParameterPack())
    ExprBits.ContainsUnexpandedParameterPack = true;
}

Decl *CallExpr::getCalleeDecl() {
  Expr *CEE = getCallee()->IgnoreParenImpCasts();
    
  while (SubstNonTypeTemplateParmExpr *NTTP
                                = dyn_cast<SubstNonTypeTemplateParmExpr>(CEE)) {
    CEE = NTTP->getReplacement()->IgnoreParenCasts();
  }
  
  // If we're calling a dereference, look at the pointer instead.
  if (BinaryOperator *BO = dyn_cast<BinaryOperator>(CEE)) {
    if (BO->isPtrMemOp())
      CEE = BO->getRHS()->IgnoreParenCasts();
  } else if (UnaryOperator *UO = dyn_cast<UnaryOperator>(CEE)) {
    if (UO->getOpcode() == UO_Deref)
      CEE = UO->getSubExpr()->IgnoreParenCasts();
  }
  if (DeclRefExpr *DRE = dyn_cast<DeclRefExpr>(CEE))
    return DRE->getDecl();
  if (MemberExpr *ME = dyn_cast<MemberExpr>(CEE))
    return ME->getMemberDecl();

  return nullptr;
}

FunctionDecl *CallExpr::getDirectCallee() {
  return dyn_cast_or_null<FunctionDecl>(getCalleeDecl());
}

/// setNumArgs - This changes the number of arguments present in this call.
/// Any orphaned expressions are deleted by this, and any new operands are set
/// to null.
void CallExpr::setNumArgs(const ASTContext& C, unsigned NumArgs) {
  // No change, just return.
  if (NumArgs == getNumArgs()) return;

  // If shrinking # arguments, just delete the extras and forgot them.
  if (NumArgs < getNumArgs()) {
    this->NumArgs = NumArgs;
    return;
  }

  // Otherwise, we are growing the # arguments.  New an bigger argument array.
  unsigned NumPreArgs = getNumPreArgs();
  Stmt **NewSubExprs = new (C) Stmt*[NumArgs+PREARGS_START+NumPreArgs];
  // Copy over args.
  for (unsigned i = 0; i != getNumArgs()+PREARGS_START+NumPreArgs; ++i)
    NewSubExprs[i] = SubExprs[i];
  // Null out new args.
  for (unsigned i = getNumArgs()+PREARGS_START+NumPreArgs;
       i != NumArgs+PREARGS_START+NumPreArgs; ++i)
    NewSubExprs[i] = nullptr;

  if (SubExprs) C.Deallocate(SubExprs);
  SubExprs = NewSubExprs;
  this->NumArgs = NumArgs;
}

/// getBuiltinCallee - If this is a call to a builtin, return the builtin ID. If
/// not, return 0.
unsigned CallExpr::getBuiltinCallee() const {
  // All simple function calls (e.g. func()) are implicitly cast to pointer to
  // function. As a result, we try and obtain the DeclRefExpr from the
  // ImplicitCastExpr.
  const ImplicitCastExpr *ICE = dyn_cast<ImplicitCastExpr>(getCallee());
  if (!ICE) // FIXME: deal with more complex calls (e.g. (func)(), (*func)()).
    return 0;

  const DeclRefExpr *DRE = dyn_cast<DeclRefExpr>(ICE->getSubExpr());
  if (!DRE)
    return 0;

  const FunctionDecl *FDecl = dyn_cast<FunctionDecl>(DRE->getDecl());
  if (!FDecl)
    return 0;

  if (!FDecl->getIdentifier())
    return 0;

  return FDecl->getBuiltinID();
}

bool CallExpr::isUnevaluatedBuiltinCall(const ASTContext &Ctx) const {
  if (unsigned BI = getBuiltinCallee())
    return Ctx.BuiltinInfo.isUnevaluated(BI);
  return false;
}

QualType CallExpr::getCallReturnType(const ASTContext &Ctx) const {
  const Expr *Callee = getCallee();
  QualType CalleeType = Callee->getType();
  if (const auto *FnTypePtr = CalleeType->getAs<PointerType>()) {
    CalleeType = FnTypePtr->getPointeeType();
  } else if (const auto *BPT = CalleeType->getAs<BlockPointerType>()) {
    CalleeType = BPT->getPointeeType();
  } else if (CalleeType->isSpecificPlaceholderType(BuiltinType::BoundMember)) {
    if (isa<CXXPseudoDestructorExpr>(Callee->IgnoreParens()))
      return Ctx.VoidTy;

    // This should never be overloaded and so should never return null.
    CalleeType = Expr::findBoundMemberType(Callee);
  }

  const FunctionType *FnType = CalleeType->castAs<FunctionType>();
  return FnType->getReturnType();
}

SourceLocation CallExpr::getLocStart() const {
  if (isa<CXXOperatorCallExpr>(this))
    return cast<CXXOperatorCallExpr>(this)->getLocStart();

  SourceLocation begin = getCallee()->getLocStart();
  if (begin.isInvalid() && getNumArgs() > 0 && getArg(0))
    begin = getArg(0)->getLocStart();
  return begin;
}
SourceLocation CallExpr::getLocEnd() const {
  if (isa<CXXOperatorCallExpr>(this))
    return cast<CXXOperatorCallExpr>(this)->getLocEnd();

  SourceLocation end = getRParenLoc();
  if (end.isInvalid() && getNumArgs() > 0 && getArg(getNumArgs() - 1))
    end = getArg(getNumArgs() - 1)->getLocEnd();
  return end;
}

OffsetOfExpr *OffsetOfExpr::Create(const ASTContext &C, QualType type,
                                   SourceLocation OperatorLoc,
                                   TypeSourceInfo *tsi, 
                                   ArrayRef<OffsetOfNode> comps,
                                   ArrayRef<Expr*> exprs,
                                   SourceLocation RParenLoc) {
  void *Mem = C.Allocate(
      totalSizeToAlloc<OffsetOfNode, Expr *>(comps.size(), exprs.size()));

  return new (Mem) OffsetOfExpr(C, type, OperatorLoc, tsi, comps, exprs,
                                RParenLoc);
}

OffsetOfExpr *OffsetOfExpr::CreateEmpty(const ASTContext &C,
                                        unsigned numComps, unsigned numExprs) {
  void *Mem =
      C.Allocate(totalSizeToAlloc<OffsetOfNode, Expr *>(numComps, numExprs));
  return new (Mem) OffsetOfExpr(numComps, numExprs);
}

OffsetOfExpr::OffsetOfExpr(const ASTContext &C, QualType type,
                           SourceLocation OperatorLoc, TypeSourceInfo *tsi,
                           ArrayRef<OffsetOfNode> comps, ArrayRef<Expr*> exprs,
                           SourceLocation RParenLoc)
  : Expr(OffsetOfExprClass, type, VK_RValue, OK_Ordinary,
         /*TypeDependent=*/false, 
         /*ValueDependent=*/tsi->getType()->isDependentType(),
         tsi->getType()->isInstantiationDependentType(),
         tsi->getType()->containsUnexpandedParameterPack()),
    OperatorLoc(OperatorLoc), RParenLoc(RParenLoc), TSInfo(tsi), 
    NumComps(comps.size()), NumExprs(exprs.size())
{
  for (unsigned i = 0; i != comps.size(); ++i) {
    setComponent(i, comps[i]);
  }
  
  for (unsigned i = 0; i != exprs.size(); ++i) {
    if (exprs[i]->isTypeDependent() || exprs[i]->isValueDependent())
      ExprBits.ValueDependent = true;
    if (exprs[i]->containsUnexpandedParameterPack())
      ExprBits.ContainsUnexpandedParameterPack = true;

    setIndexExpr(i, exprs[i]);
  }
}

IdentifierInfo *OffsetOfNode::getFieldName() const {
  assert(getKind() == Field || getKind() == Identifier);
  if (getKind() == Field)
    return getField()->getIdentifier();
  
  return reinterpret_cast<IdentifierInfo *> (Data & ~(uintptr_t)Mask);
}

UnaryExprOrTypeTraitExpr::UnaryExprOrTypeTraitExpr(
    UnaryExprOrTypeTrait ExprKind, Expr *E, QualType resultType,
    SourceLocation op, SourceLocation rp)
    : Expr(UnaryExprOrTypeTraitExprClass, resultType, VK_RValue, OK_Ordinary,
           false, // Never type-dependent (C++ [temp.dep.expr]p3).
           // Value-dependent if the argument is type-dependent.
           E->isTypeDependent(), E->isInstantiationDependent(),
           E->containsUnexpandedParameterPack()),
      OpLoc(op), RParenLoc(rp) {
  UnaryExprOrTypeTraitExprBits.Kind = ExprKind;
  UnaryExprOrTypeTraitExprBits.IsType = false;
  Argument.Ex = E;

  // Check to see if we are in the situation where alignof(decl) should be
  // dependent because decl's alignment is dependent.
  if (ExprKind == UETT_AlignOf) {
    if (!isValueDependent() || !isInstantiationDependent()) {
      E = E->IgnoreParens();

      const ValueDecl *D = nullptr;
      if (const auto *DRE = dyn_cast<DeclRefExpr>(E))
        D = DRE->getDecl();
      else if (const auto *ME = dyn_cast<MemberExpr>(E))
        D = ME->getMemberDecl();

      if (D) {
        for (const auto *I : D->specific_attrs<AlignedAttr>()) {
          if (I->isAlignmentDependent()) {
            setValueDependent(true);
            setInstantiationDependent(true);
            break;
          }
        }
      }
    }
  }
}

MemberExpr *MemberExpr::Create(
    const ASTContext &C, Expr *base, bool isarrow, SourceLocation OperatorLoc,
    NestedNameSpecifierLoc QualifierLoc, SourceLocation TemplateKWLoc,
    ValueDecl *memberdecl, DeclAccessPair founddecl,
    DeclarationNameInfo nameinfo, const TemplateArgumentListInfo *targs,
    QualType ty, ExprValueKind vk, ExprObjectKind ok) {

  bool hasQualOrFound = (QualifierLoc ||
                         founddecl.getDecl() != memberdecl ||
                         founddecl.getAccess() != memberdecl->getAccess());

  bool HasTemplateKWAndArgsInfo = targs || TemplateKWLoc.isValid();
  std::size_t Size =
      totalSizeToAlloc<MemberExprNameQualifier, ASTTemplateKWAndArgsInfo,
                       TemplateArgumentLoc>(hasQualOrFound ? 1 : 0,
                                            HasTemplateKWAndArgsInfo ? 1 : 0,
                                            targs ? targs->size() : 0);

  void *Mem = C.Allocate(Size, llvm::alignOf<MemberExpr>());
  MemberExpr *E = new (Mem)
      MemberExpr(base, isarrow, OperatorLoc, memberdecl, nameinfo, ty, vk, ok);

  if (hasQualOrFound) {
    // FIXME: Wrong. We should be looking at the member declaration we found.
    if (QualifierLoc && QualifierLoc.getNestedNameSpecifier()->isDependent()) {
      E->setValueDependent(true);
      E->setTypeDependent(true);
      E->setInstantiationDependent(true);
    } 
    else if (QualifierLoc && 
             QualifierLoc.getNestedNameSpecifier()->isInstantiationDependent()) 
      E->setInstantiationDependent(true);
    
    E->HasQualifierOrFoundDecl = true;

    MemberExprNameQualifier *NQ =
        E->getTrailingObjects<MemberExprNameQualifier>();
    NQ->QualifierLoc = QualifierLoc;
    NQ->FoundDecl = founddecl;
  }

  E->HasTemplateKWAndArgsInfo = (targs || TemplateKWLoc.isValid());

  if (targs) {
    bool Dependent = false;
    bool InstantiationDependent = false;
    bool ContainsUnexpandedParameterPack = false;
    E->getTrailingObjects<ASTTemplateKWAndArgsInfo>()->initializeFrom(
        TemplateKWLoc, *targs, E->getTrailingObjects<TemplateArgumentLoc>(),
        Dependent, InstantiationDependent, ContainsUnexpandedParameterPack);
    if (InstantiationDependent)
      E->setInstantiationDependent(true);
  } else if (TemplateKWLoc.isValid()) {
    E->getTrailingObjects<ASTTemplateKWAndArgsInfo>()->initializeFrom(
        TemplateKWLoc);
  }

  return E;
}

SourceLocation MemberExpr::getLocStart() const {
  if (isImplicitAccess()) {
    if (hasQualifier())
      return getQualifierLoc().getBeginLoc();
    return MemberLoc;
  }

  // FIXME: We don't want this to happen. Rather, we should be able to
  // detect all kinds of implicit accesses more cleanly.
  SourceLocation BaseStartLoc = getBase()->getLocStart();
  if (BaseStartLoc.isValid())
    return BaseStartLoc;
  return MemberLoc;
}
SourceLocation MemberExpr::getLocEnd() const {
  SourceLocation EndLoc = getMemberNameInfo().getEndLoc();
  if (hasExplicitTemplateArgs())
    EndLoc = getRAngleLoc();
  else if (EndLoc.isInvalid())
    EndLoc = getBase()->getLocEnd();
  return EndLoc;
}

bool CastExpr::CastConsistency() const {
  switch (getCastKind()) {
  case CK_DerivedToBase:
  case CK_UncheckedDerivedToBase:
  case CK_DerivedToBaseMemberPointer:
  case CK_BaseToDerived:
  case CK_BaseToDerivedMemberPointer:
    assert(!path_empty() && "Cast kind should have a base path!");
    break;

  case CK_CPointerToObjCPointerCast:
    assert(getType()->isObjCObjectPointerType());
    assert(getSubExpr()->getType()->isPointerType());
    goto CheckNoBasePath;

  case CK_BlockPointerToObjCPointerCast:
    assert(getType()->isObjCObjectPointerType());
    assert(getSubExpr()->getType()->isBlockPointerType());
    goto CheckNoBasePath;

  case CK_ReinterpretMemberPointer:
    assert(getType()->isMemberPointerType());
    assert(getSubExpr()->getType()->isMemberPointerType());
    goto CheckNoBasePath;

  case CK_BitCast:
    // Arbitrary casts to C pointer types count as bitcasts.
    // Otherwise, we should only have block and ObjC pointer casts
    // here if they stay within the type kind.
    if (!getType()->isPointerType()) {
      assert(getType()->isObjCObjectPointerType() == 
             getSubExpr()->getType()->isObjCObjectPointerType());
      assert(getType()->isBlockPointerType() == 
             getSubExpr()->getType()->isBlockPointerType());
    }
    goto CheckNoBasePath;

  case CK_AnyPointerToBlockPointerCast:
    assert(getType()->isBlockPointerType());
    assert(getSubExpr()->getType()->isAnyPointerType() &&
           !getSubExpr()->getType()->isBlockPointerType());
    goto CheckNoBasePath;

  case CK_CopyAndAutoreleaseBlockObject:
    assert(getType()->isBlockPointerType());
    assert(getSubExpr()->getType()->isBlockPointerType());
    goto CheckNoBasePath;

  case CK_UPCSharedToLocal:
    assert(getType()->isPointerType());
    assert(getSubExpr()->getType()->isPointerType());
    assert(!getType()->getAs<PointerType>()->getPointeeType().getQualifiers().hasShared());
    assert(getSubExpr()->getType()->getAs<PointerType>()->getPointeeType().getQualifiers().hasShared());
    goto CheckNoBasePath;

  case CK_UPCBitCastZeroPhase:
    assert(getType()->isPointerType());
    assert(getSubExpr()->getType()->isPointerType());
    assert(getType()->getAs<PointerType>()->getPointeeType().getQualifiers().hasShared());
    assert(getSubExpr()->getType()->getAs<PointerType>()->getPointeeType().getQualifiers().hasShared());
    goto CheckNoBasePath;
      
  case CK_FunctionToPointerDecay:
    assert(getType()->isPointerType());
    assert(getSubExpr()->getType()->isFunctionType());
    goto CheckNoBasePath;

  case CK_AddressSpaceConversion:
    assert(getType()->isPointerType());
    assert(getSubExpr()->getType()->isPointerType());
    assert(getType()->getPointeeType().getAddressSpace() !=
           getSubExpr()->getType()->getPointeeType().getAddressSpace());
  // These should not have an inheritance path.
  case CK_Dynamic:
  case CK_ToUnion:
  case CK_ArrayToPointerDecay:
  case CK_NullToMemberPointer:
  case CK_NullToPointer:
  case CK_ConstructorConversion:
  case CK_IntegralToPointer:
  case CK_PointerToIntegral:
  case CK_ToVoid:
  case CK_VectorSplat:
  case CK_IntegralCast:
  case CK_BooleanToSignedIntegral:
  case CK_IntegralToFloating:
  case CK_FloatingToIntegral:
  case CK_FloatingCast:
  case CK_ObjCObjectLValueCast:
  case CK_FloatingRealToComplex:
  case CK_FloatingComplexToReal:
  case CK_FloatingComplexCast:
  case CK_FloatingComplexToIntegralComplex:
  case CK_IntegralRealToComplex:
  case CK_IntegralComplexToReal:
  case CK_IntegralComplexCast:
  case CK_IntegralComplexToFloatingComplex:
  case CK_ARCProduceObject:
  case CK_ARCConsumeObject:
  case CK_ARCReclaimReturnedObject:
  case CK_ARCExtendBlockObject:
  case CK_ZeroToOCLEvent:
    assert(!getType()->isBooleanType() && "unheralded conversion to bool");
    goto CheckNoBasePath;

  case CK_Dependent:
  case CK_LValueToRValue:
  case CK_NoOp:
  case CK_AtomicToNonAtomic:
  case CK_NonAtomicToAtomic:
  case CK_PointerToBoolean:
  case CK_IntegralToBoolean:
  case CK_FloatingToBoolean:
  case CK_MemberPointerToBoolean:
  case CK_FloatingComplexToBoolean:
  case CK_IntegralComplexToBoolean:
  case CK_LValueBitCast:            // -> bool&
  case CK_UserDefinedConversion:    // operator bool()
  case CK_BuiltinFnToFnPtr:
  CheckNoBasePath:
    assert(path_empty() && "Cast kind should not have a base path!");
    break;
  }
  return true;
}

const char *CastExpr::getCastKindName() const {
  switch (getCastKind()) {
<<<<<<< HEAD
  case CK_Dependent:
    return "Dependent";
  case CK_BitCast:
    return "BitCast";
  case CK_LValueBitCast:
    return "LValueBitCast";
  case CK_LValueToRValue:
    return "LValueToRValue";
  case CK_NoOp:
    return "NoOp";
  case CK_BaseToDerived:
    return "BaseToDerived";
  case CK_DerivedToBase:
    return "DerivedToBase";
  case CK_UncheckedDerivedToBase:
    return "UncheckedDerivedToBase";
  case CK_Dynamic:
    return "Dynamic";
  case CK_ToUnion:
    return "ToUnion";
  case CK_ArrayToPointerDecay:
    return "ArrayToPointerDecay";
  case CK_FunctionToPointerDecay:
    return "FunctionToPointerDecay";
  case CK_NullToMemberPointer:
    return "NullToMemberPointer";
  case CK_NullToPointer:
    return "NullToPointer";
  case CK_BaseToDerivedMemberPointer:
    return "BaseToDerivedMemberPointer";
  case CK_DerivedToBaseMemberPointer:
    return "DerivedToBaseMemberPointer";
  case CK_ReinterpretMemberPointer:
    return "ReinterpretMemberPointer";
  case CK_UserDefinedConversion:
    return "UserDefinedConversion";
  case CK_ConstructorConversion:
    return "ConstructorConversion";
  case CK_IntegralToPointer:
    return "IntegralToPointer";
  case CK_PointerToIntegral:
    return "PointerToIntegral";
  case CK_PointerToBoolean:
    return "PointerToBoolean";
  case CK_ToVoid:
    return "ToVoid";
  case CK_VectorSplat:
    return "VectorSplat";
  case CK_IntegralCast:
    return "IntegralCast";
  case CK_BooleanToSignedIntegral:
    return "BooleanToSignedIntegral";
  case CK_IntegralToBoolean:
    return "IntegralToBoolean";
  case CK_IntegralToFloating:
    return "IntegralToFloating";
  case CK_FloatingToIntegral:
    return "FloatingToIntegral";
  case CK_FloatingCast:
    return "FloatingCast";
  case CK_FloatingToBoolean:
    return "FloatingToBoolean";
  case CK_MemberPointerToBoolean:
    return "MemberPointerToBoolean";
  case CK_CPointerToObjCPointerCast:
    return "CPointerToObjCPointerCast";
  case CK_BlockPointerToObjCPointerCast:
    return "BlockPointerToObjCPointerCast";
  case CK_AnyPointerToBlockPointerCast:
    return "AnyPointerToBlockPointerCast";
  case CK_ObjCObjectLValueCast:
    return "ObjCObjectLValueCast";
  case CK_FloatingRealToComplex:
    return "FloatingRealToComplex";
  case CK_FloatingComplexToReal:
    return "FloatingComplexToReal";
  case CK_FloatingComplexToBoolean:
    return "FloatingComplexToBoolean";
  case CK_FloatingComplexCast:
    return "FloatingComplexCast";
  case CK_FloatingComplexToIntegralComplex:
    return "FloatingComplexToIntegralComplex";
  case CK_IntegralRealToComplex:
    return "IntegralRealToComplex";
  case CK_IntegralComplexToReal:
    return "IntegralComplexToReal";
  case CK_IntegralComplexToBoolean:
    return "IntegralComplexToBoolean";
  case CK_IntegralComplexCast:
    return "IntegralComplexCast";
  case CK_IntegralComplexToFloatingComplex:
    return "IntegralComplexToFloatingComplex";
  case CK_ARCConsumeObject:
    return "ARCConsumeObject";
  case CK_ARCProduceObject:
    return "ARCProduceObject";
  case CK_ARCReclaimReturnedObject:
    return "ARCReclaimReturnedObject";
  case CK_ARCExtendBlockObject:
    return "ARCExtendBlockObject";
  case CK_AtomicToNonAtomic:
    return "AtomicToNonAtomic";
  case CK_NonAtomicToAtomic:
    return "NonAtomicToAtomic";
  case CK_CopyAndAutoreleaseBlockObject:
    return "CopyAndAutoreleaseBlockObject";
  case CK_UPCSharedToLocal:
    return "UPCSharedToLocal";
  case CK_UPCBitCastZeroPhase:
    return "UPCBitCastZeroPhase";
  case CK_BuiltinFnToFnPtr:
    return "BuiltinFnToFnPtr";
  case CK_ZeroToOCLEvent:
    return "ZeroToOCLEvent";
  case CK_AddressSpaceConversion:
    return "AddressSpaceConversion";
=======
#define CAST_OPERATION(Name) case CK_##Name: return #Name;
#include "clang/AST/OperationKinds.def"
>>>>>>> 88fccc58
  }
  llvm_unreachable("Unhandled cast kind!");
}

Expr *CastExpr::getSubExprAsWritten() {
  Expr *SubExpr = nullptr;
  CastExpr *E = this;
  do {
    SubExpr = E->getSubExpr();

    // Skip through reference binding to temporary.
    if (MaterializeTemporaryExpr *Materialize 
                                  = dyn_cast<MaterializeTemporaryExpr>(SubExpr))
      SubExpr = Materialize->GetTemporaryExpr();
        
    // Skip any temporary bindings; they're implicit.
    if (CXXBindTemporaryExpr *Binder = dyn_cast<CXXBindTemporaryExpr>(SubExpr))
      SubExpr = Binder->getSubExpr();
    
    // Conversions by constructor and conversion functions have a
    // subexpression describing the call; strip it off.
    if (E->getCastKind() == CK_ConstructorConversion)
      SubExpr = cast<CXXConstructExpr>(SubExpr)->getArg(0);
    else if (E->getCastKind() == CK_UserDefinedConversion) {
      assert((isa<CXXMemberCallExpr>(SubExpr) ||
              isa<BlockExpr>(SubExpr)) &&
             "Unexpected SubExpr for CK_UserDefinedConversion.");
      if (isa<CXXMemberCallExpr>(SubExpr))
        SubExpr = cast<CXXMemberCallExpr>(SubExpr)->getImplicitObjectArgument();
    }
    
    // If the subexpression we're left with is an implicit cast, look
    // through that, too.
  } while ((E = dyn_cast<ImplicitCastExpr>(SubExpr)));  
  
  return SubExpr;
}

CXXBaseSpecifier **CastExpr::path_buffer() {
  switch (getStmtClass()) {
#define ABSTRACT_STMT(x)
#define CASTEXPR(Type, Base)                                                   \
  case Stmt::Type##Class:                                                      \
    return static_cast<Type *>(this)->getTrailingObjects<CXXBaseSpecifier *>();
#define STMT(Type, Base)
#include "clang/AST/StmtNodes.inc"
  default:
    llvm_unreachable("non-cast expressions not possible here");
  }
}

ImplicitCastExpr *ImplicitCastExpr::Create(const ASTContext &C, QualType T,
                                           CastKind Kind, Expr *Operand,
                                           const CXXCastPath *BasePath,
                                           ExprValueKind VK) {
  unsigned PathSize = (BasePath ? BasePath->size() : 0);
  void *Buffer = C.Allocate(totalSizeToAlloc<CXXBaseSpecifier *>(PathSize));
  ImplicitCastExpr *E =
    new (Buffer) ImplicitCastExpr(T, Kind, Operand, PathSize, VK);
  if (PathSize)
    std::uninitialized_copy_n(BasePath->data(), BasePath->size(),
                              E->getTrailingObjects<CXXBaseSpecifier *>());
  return E;
}

ImplicitCastExpr *ImplicitCastExpr::CreateEmpty(const ASTContext &C,
                                                unsigned PathSize) {
  void *Buffer = C.Allocate(totalSizeToAlloc<CXXBaseSpecifier *>(PathSize));
  return new (Buffer) ImplicitCastExpr(EmptyShell(), PathSize);
}


CStyleCastExpr *CStyleCastExpr::Create(const ASTContext &C, QualType T,
                                       ExprValueKind VK, CastKind K, Expr *Op,
                                       const CXXCastPath *BasePath,
                                       TypeSourceInfo *WrittenTy,
                                       SourceLocation L, SourceLocation R) {
  unsigned PathSize = (BasePath ? BasePath->size() : 0);
  void *Buffer = C.Allocate(totalSizeToAlloc<CXXBaseSpecifier *>(PathSize));
  CStyleCastExpr *E =
    new (Buffer) CStyleCastExpr(T, VK, K, Op, PathSize, WrittenTy, L, R);
  if (PathSize)
    std::uninitialized_copy_n(BasePath->data(), BasePath->size(),
                              E->getTrailingObjects<CXXBaseSpecifier *>());
  return E;
}

CStyleCastExpr *CStyleCastExpr::CreateEmpty(const ASTContext &C,
                                            unsigned PathSize) {
  void *Buffer = C.Allocate(totalSizeToAlloc<CXXBaseSpecifier *>(PathSize));
  return new (Buffer) CStyleCastExpr(EmptyShell(), PathSize);
}

/// getOpcodeStr - Turn an Opcode enum value into the punctuation char it
/// corresponds to, e.g. "<<=".
StringRef BinaryOperator::getOpcodeStr(Opcode Op) {
  switch (Op) {
#define BINARY_OPERATION(Name, Spelling) case BO_##Name: return Spelling;
#include "clang/AST/OperationKinds.def"
  }
  llvm_unreachable("Invalid OpCode!");
}

BinaryOperatorKind
BinaryOperator::getOverloadedOpcode(OverloadedOperatorKind OO) {
  switch (OO) {
  default: llvm_unreachable("Not an overloadable binary operator");
  case OO_Plus: return BO_Add;
  case OO_Minus: return BO_Sub;
  case OO_Star: return BO_Mul;
  case OO_Slash: return BO_Div;
  case OO_Percent: return BO_Rem;
  case OO_Caret: return BO_Xor;
  case OO_Amp: return BO_And;
  case OO_Pipe: return BO_Or;
  case OO_Equal: return BO_Assign;
  case OO_Less: return BO_LT;
  case OO_Greater: return BO_GT;
  case OO_PlusEqual: return BO_AddAssign;
  case OO_MinusEqual: return BO_SubAssign;
  case OO_StarEqual: return BO_MulAssign;
  case OO_SlashEqual: return BO_DivAssign;
  case OO_PercentEqual: return BO_RemAssign;
  case OO_CaretEqual: return BO_XorAssign;
  case OO_AmpEqual: return BO_AndAssign;
  case OO_PipeEqual: return BO_OrAssign;
  case OO_LessLess: return BO_Shl;
  case OO_GreaterGreater: return BO_Shr;
  case OO_LessLessEqual: return BO_ShlAssign;
  case OO_GreaterGreaterEqual: return BO_ShrAssign;
  case OO_EqualEqual: return BO_EQ;
  case OO_ExclaimEqual: return BO_NE;
  case OO_LessEqual: return BO_LE;
  case OO_GreaterEqual: return BO_GE;
  case OO_AmpAmp: return BO_LAnd;
  case OO_PipePipe: return BO_LOr;
  case OO_Comma: return BO_Comma;
  case OO_ArrowStar: return BO_PtrMemI;
  }
}

OverloadedOperatorKind BinaryOperator::getOverloadedOperator(Opcode Opc) {
  static const OverloadedOperatorKind OverOps[] = {
    /* .* Cannot be overloaded */OO_None, OO_ArrowStar,
    OO_Star, OO_Slash, OO_Percent,
    OO_Plus, OO_Minus,
    OO_LessLess, OO_GreaterGreater,
    OO_Less, OO_Greater, OO_LessEqual, OO_GreaterEqual,
    OO_EqualEqual, OO_ExclaimEqual,
    OO_Amp,
    OO_Caret,
    OO_Pipe,
    OO_AmpAmp,
    OO_PipePipe,
    OO_Equal, OO_StarEqual,
    OO_SlashEqual, OO_PercentEqual,
    OO_PlusEqual, OO_MinusEqual,
    OO_LessLessEqual, OO_GreaterGreaterEqual,
    OO_AmpEqual, OO_CaretEqual,
    OO_PipeEqual,
    OO_Comma
  };
  return OverOps[Opc];
}

InitListExpr::InitListExpr(const ASTContext &C, SourceLocation lbraceloc,
                           ArrayRef<Expr*> initExprs, SourceLocation rbraceloc)
  : Expr(InitListExprClass, QualType(), VK_RValue, OK_Ordinary, false, false,
         false, false),
    InitExprs(C, initExprs.size()),
    LBraceLoc(lbraceloc), RBraceLoc(rbraceloc), AltForm(nullptr, true)
{
  sawArrayRangeDesignator(false);
  for (unsigned I = 0; I != initExprs.size(); ++I) {
    if (initExprs[I]->isTypeDependent())
      ExprBits.TypeDependent = true;
    if (initExprs[I]->isValueDependent())
      ExprBits.ValueDependent = true;
    if (initExprs[I]->isInstantiationDependent())
      ExprBits.InstantiationDependent = true;
    if (initExprs[I]->containsUnexpandedParameterPack())
      ExprBits.ContainsUnexpandedParameterPack = true;
  }
      
  InitExprs.insert(C, InitExprs.end(), initExprs.begin(), initExprs.end());
}

void InitListExpr::reserveInits(const ASTContext &C, unsigned NumInits) {
  if (NumInits > InitExprs.size())
    InitExprs.reserve(C, NumInits);
}

void InitListExpr::resizeInits(const ASTContext &C, unsigned NumInits) {
  InitExprs.resize(C, NumInits, nullptr);
}

Expr *InitListExpr::updateInit(const ASTContext &C, unsigned Init, Expr *expr) {
  if (Init >= InitExprs.size()) {
    InitExprs.insert(C, InitExprs.end(), Init - InitExprs.size() + 1, nullptr);
    setInit(Init, expr);
    return nullptr;
  }

  Expr *Result = cast_or_null<Expr>(InitExprs[Init]);
  setInit(Init, expr);
  return Result;
}

void InitListExpr::setArrayFiller(Expr *filler) {
  assert(!hasArrayFiller() && "Filler already set!");
  ArrayFillerOrUnionFieldInit = filler;
  // Fill out any "holes" in the array due to designated initializers.
  Expr **inits = getInits();
  for (unsigned i = 0, e = getNumInits(); i != e; ++i)
    if (inits[i] == nullptr)
      inits[i] = filler;
}

bool InitListExpr::isStringLiteralInit() const {
  if (getNumInits() != 1)
    return false;
  const ArrayType *AT = getType()->getAsArrayTypeUnsafe();
  if (!AT || !AT->getElementType()->isIntegerType())
    return false;
  // It is possible for getInit() to return null.
  const Expr *Init = getInit(0);
  if (!Init)
    return false;
  Init = Init->IgnoreParens();
  return isa<StringLiteral>(Init) || isa<ObjCEncodeExpr>(Init);
}

SourceLocation InitListExpr::getLocStart() const {
  if (InitListExpr *SyntacticForm = getSyntacticForm())
    return SyntacticForm->getLocStart();
  SourceLocation Beg = LBraceLoc;
  if (Beg.isInvalid()) {
    // Find the first non-null initializer.
    for (InitExprsTy::const_iterator I = InitExprs.begin(),
                                     E = InitExprs.end(); 
      I != E; ++I) {
      if (Stmt *S = *I) {
        Beg = S->getLocStart();
        break;
      }  
    }
  }
  return Beg;
}

SourceLocation InitListExpr::getLocEnd() const {
  if (InitListExpr *SyntacticForm = getSyntacticForm())
    return SyntacticForm->getLocEnd();
  SourceLocation End = RBraceLoc;
  if (End.isInvalid()) {
    // Find the first non-null initializer from the end.
    for (InitExprsTy::const_reverse_iterator I = InitExprs.rbegin(),
         E = InitExprs.rend();
         I != E; ++I) {
      if (Stmt *S = *I) {
        End = S->getLocEnd();
        break;
      }
    }
  }
  return End;
}

/// getFunctionType - Return the underlying function type for this block.
///
const FunctionProtoType *BlockExpr::getFunctionType() const {
  // The block pointer is never sugared, but the function type might be.
  return cast<BlockPointerType>(getType())
           ->getPointeeType()->castAs<FunctionProtoType>();
}

SourceLocation BlockExpr::getCaretLocation() const {
  return TheBlock->getCaretLocation();
}
const Stmt *BlockExpr::getBody() const {
  return TheBlock->getBody();
}
Stmt *BlockExpr::getBody() {
  return TheBlock->getBody();
}


//===----------------------------------------------------------------------===//
// Generic Expression Routines
//===----------------------------------------------------------------------===//

/// isUnusedResultAWarning - Return true if this immediate expression should
/// be warned about if the result is unused.  If so, fill in Loc and Ranges
/// with location to warn on and the source range[s] to report with the
/// warning.
bool Expr::isUnusedResultAWarning(const Expr *&WarnE, SourceLocation &Loc, 
                                  SourceRange &R1, SourceRange &R2,
                                  ASTContext &Ctx) const {
  // Don't warn if the expr is type dependent. The type could end up
  // instantiating to void.
  if (isTypeDependent())
    return false;

  switch (getStmtClass()) {
  default:
    if (getType()->isVoidType())
      return false;
    WarnE = this;
    Loc = getExprLoc();
    R1 = getSourceRange();
    return true;
  case ParenExprClass:
    return cast<ParenExpr>(this)->getSubExpr()->
      isUnusedResultAWarning(WarnE, Loc, R1, R2, Ctx);
  case GenericSelectionExprClass:
    return cast<GenericSelectionExpr>(this)->getResultExpr()->
      isUnusedResultAWarning(WarnE, Loc, R1, R2, Ctx);
  case ChooseExprClass:
    return cast<ChooseExpr>(this)->getChosenSubExpr()->
      isUnusedResultAWarning(WarnE, Loc, R1, R2, Ctx);
  case UnaryOperatorClass: {
    const UnaryOperator *UO = cast<UnaryOperator>(this);

    switch (UO->getOpcode()) {
    case UO_Plus:
    case UO_Minus:
    case UO_AddrOf:
    case UO_Not:
    case UO_LNot:
    case UO_Deref:
      break;
    case UO_Coawait:
      // This is just the 'operator co_await' call inside the guts of a
      // dependent co_await call.
    case UO_PostInc:
    case UO_PostDec:
    case UO_PreInc:
    case UO_PreDec:                 // ++/--
      return false;  // Not a warning.
    case UO_Real:
    case UO_Imag:
      // accessing a piece of a volatile complex is a side-effect.
      if (Ctx.getCanonicalType(UO->getSubExpr()->getType())
          .isVolatileQualified())
        return false;
      break;
    case UO_Extension:
      return UO->getSubExpr()->isUnusedResultAWarning(WarnE, Loc, R1, R2, Ctx);
    }
    WarnE = this;
    Loc = UO->getOperatorLoc();
    R1 = UO->getSubExpr()->getSourceRange();
    return true;
  }
  case BinaryOperatorClass: {
    const BinaryOperator *BO = cast<BinaryOperator>(this);
    switch (BO->getOpcode()) {
      default:
        break;
      // Consider the RHS of comma for side effects. LHS was checked by
      // Sema::CheckCommaOperands.
      case BO_Comma:
        // ((foo = <blah>), 0) is an idiom for hiding the result (and
        // lvalue-ness) of an assignment written in a macro.
        if (IntegerLiteral *IE =
              dyn_cast<IntegerLiteral>(BO->getRHS()->IgnoreParens()))
          if (IE->getValue() == 0)
            return false;
        return BO->getRHS()->isUnusedResultAWarning(WarnE, Loc, R1, R2, Ctx);
      // Consider '||', '&&' to have side effects if the LHS or RHS does.
      case BO_LAnd:
      case BO_LOr:
        if (!BO->getLHS()->isUnusedResultAWarning(WarnE, Loc, R1, R2, Ctx) ||
            !BO->getRHS()->isUnusedResultAWarning(WarnE, Loc, R1, R2, Ctx))
          return false;
        break;
    }
    if (BO->isAssignmentOp())
      return false;
    WarnE = this;
    Loc = BO->getOperatorLoc();
    R1 = BO->getLHS()->getSourceRange();
    R2 = BO->getRHS()->getSourceRange();
    return true;
  }
  case CompoundAssignOperatorClass:
  case VAArgExprClass:
  case AtomicExprClass:
    return false;

  case ConditionalOperatorClass: {
    // If only one of the LHS or RHS is a warning, the operator might
    // be being used for control flow. Only warn if both the LHS and
    // RHS are warnings.
    const ConditionalOperator *Exp = cast<ConditionalOperator>(this);
    if (!Exp->getRHS()->isUnusedResultAWarning(WarnE, Loc, R1, R2, Ctx))
      return false;
    if (!Exp->getLHS())
      return true;
    return Exp->getLHS()->isUnusedResultAWarning(WarnE, Loc, R1, R2, Ctx);
  }

  case MemberExprClass:
    WarnE = this;
    Loc = cast<MemberExpr>(this)->getMemberLoc();
    R1 = SourceRange(Loc, Loc);
    R2 = cast<MemberExpr>(this)->getBase()->getSourceRange();
    return true;

  case ArraySubscriptExprClass:
    WarnE = this;
    Loc = cast<ArraySubscriptExpr>(this)->getRBracketLoc();
    R1 = cast<ArraySubscriptExpr>(this)->getLHS()->getSourceRange();
    R2 = cast<ArraySubscriptExpr>(this)->getRHS()->getSourceRange();
    return true;

  case CXXOperatorCallExprClass: {
    // Warn about operator ==,!=,<,>,<=, and >= even when user-defined operator
    // overloads as there is no reasonable way to define these such that they
    // have non-trivial, desirable side-effects. See the -Wunused-comparison
    // warning: operators == and != are commonly typo'ed, and so warning on them
    // provides additional value as well. If this list is updated,
    // DiagnoseUnusedComparison should be as well.
    const CXXOperatorCallExpr *Op = cast<CXXOperatorCallExpr>(this);
    switch (Op->getOperator()) {
    default:
      break;
    case OO_EqualEqual:
    case OO_ExclaimEqual:
    case OO_Less:
    case OO_Greater:
    case OO_GreaterEqual:
    case OO_LessEqual:
      if (Op->getCallReturnType(Ctx)->isReferenceType() ||
          Op->getCallReturnType(Ctx)->isVoidType())
        break;
      WarnE = this;
      Loc = Op->getOperatorLoc();
      R1 = Op->getSourceRange();
      return true;
    }

    // Fallthrough for generic call handling.
  }
  case CallExprClass:
  case CXXMemberCallExprClass:
  case UserDefinedLiteralClass: {
    // If this is a direct call, get the callee.
    const CallExpr *CE = cast<CallExpr>(this);
    if (const Decl *FD = CE->getCalleeDecl()) {
      const FunctionDecl *Func = dyn_cast<FunctionDecl>(FD);
      bool HasWarnUnusedResultAttr = Func ? Func->hasUnusedResultAttr()
                                          : FD->hasAttr<WarnUnusedResultAttr>();

      // If the callee has attribute pure, const, or warn_unused_result, warn
      // about it. void foo() { strlen("bar"); } should warn.
      //
      // Note: If new cases are added here, DiagnoseUnusedExprResult should be
      // updated to match for QoI.
      if (HasWarnUnusedResultAttr ||
          FD->hasAttr<PureAttr>() || FD->hasAttr<ConstAttr>()) {
        WarnE = this;
        Loc = CE->getCallee()->getLocStart();
        R1 = CE->getCallee()->getSourceRange();

        if (unsigned NumArgs = CE->getNumArgs())
          R2 = SourceRange(CE->getArg(0)->getLocStart(),
                           CE->getArg(NumArgs-1)->getLocEnd());
        return true;
      }
    }
    return false;
  }

  // If we don't know precisely what we're looking at, let's not warn.
  case UnresolvedLookupExprClass:
  case CXXUnresolvedConstructExprClass:
    return false;

  case CXXTemporaryObjectExprClass:
  case CXXConstructExprClass: {
    if (const CXXRecordDecl *Type = getType()->getAsCXXRecordDecl()) {
      if (Type->hasAttr<WarnUnusedAttr>()) {
        WarnE = this;
        Loc = getLocStart();
        R1 = getSourceRange();
        return true;
      }
    }
    return false;
  }

  case ObjCMessageExprClass: {
    const ObjCMessageExpr *ME = cast<ObjCMessageExpr>(this);
    if (Ctx.getLangOpts().ObjCAutoRefCount &&
        ME->isInstanceMessage() &&
        !ME->getType()->isVoidType() &&
        ME->getMethodFamily() == OMF_init) {
      WarnE = this;
      Loc = getExprLoc();
      R1 = ME->getSourceRange();
      return true;
    }

    if (const ObjCMethodDecl *MD = ME->getMethodDecl())
      if (MD->hasAttr<WarnUnusedResultAttr>()) {
        WarnE = this;
        Loc = getExprLoc();
        return true;
      }

    return false;
  }

  case ObjCPropertyRefExprClass:
    WarnE = this;
    Loc = getExprLoc();
    R1 = getSourceRange();
    return true;

  case PseudoObjectExprClass: {
    const PseudoObjectExpr *PO = cast<PseudoObjectExpr>(this);

    // Only complain about things that have the form of a getter.
    if (isa<UnaryOperator>(PO->getSyntacticForm()) ||
        isa<BinaryOperator>(PO->getSyntacticForm()))
      return false;

    WarnE = this;
    Loc = getExprLoc();
    R1 = getSourceRange();
    return true;
  }

  case StmtExprClass: {
    // Statement exprs don't logically have side effects themselves, but are
    // sometimes used in macros in ways that give them a type that is unused.
    // For example ({ blah; foo(); }) will end up with a type if foo has a type.
    // however, if the result of the stmt expr is dead, we don't want to emit a
    // warning.
    const CompoundStmt *CS = cast<StmtExpr>(this)->getSubStmt();
    if (!CS->body_empty()) {
      if (const Expr *E = dyn_cast<Expr>(CS->body_back()))
        return E->isUnusedResultAWarning(WarnE, Loc, R1, R2, Ctx);
      if (const LabelStmt *Label = dyn_cast<LabelStmt>(CS->body_back()))
        if (const Expr *E = dyn_cast<Expr>(Label->getSubStmt()))
          return E->isUnusedResultAWarning(WarnE, Loc, R1, R2, Ctx);
    }

    if (getType()->isVoidType())
      return false;
    WarnE = this;
    Loc = cast<StmtExpr>(this)->getLParenLoc();
    R1 = getSourceRange();
    return true;
  }
  case CXXFunctionalCastExprClass:
  case CStyleCastExprClass: {
    // Ignore an explicit cast to void unless the operand is a non-trivial
    // volatile lvalue.
    const CastExpr *CE = cast<CastExpr>(this);
    if (CE->getCastKind() == CK_ToVoid) {
      if (CE->getSubExpr()->isGLValue() &&
          CE->getSubExpr()->getType().isVolatileQualified()) {
        const DeclRefExpr *DRE =
            dyn_cast<DeclRefExpr>(CE->getSubExpr()->IgnoreParens());
        if (!(DRE && isa<VarDecl>(DRE->getDecl()) &&
              cast<VarDecl>(DRE->getDecl())->hasLocalStorage())) {
          return CE->getSubExpr()->isUnusedResultAWarning(WarnE, Loc,
                                                          R1, R2, Ctx);
        }
      }
      return false;
    }

    // If this is a cast to a constructor conversion, check the operand.
    // Otherwise, the result of the cast is unused.
    if (CE->getCastKind() == CK_ConstructorConversion)
      return CE->getSubExpr()->isUnusedResultAWarning(WarnE, Loc, R1, R2, Ctx);

    WarnE = this;
    if (const CXXFunctionalCastExpr *CXXCE =
            dyn_cast<CXXFunctionalCastExpr>(this)) {
      Loc = CXXCE->getLocStart();
      R1 = CXXCE->getSubExpr()->getSourceRange();
    } else {
      const CStyleCastExpr *CStyleCE = cast<CStyleCastExpr>(this);
      Loc = CStyleCE->getLParenLoc();
      R1 = CStyleCE->getSubExpr()->getSourceRange();
    }
    return true;
  }
  case ImplicitCastExprClass: {
    const CastExpr *ICE = cast<ImplicitCastExpr>(this);

    // lvalue-to-rvalue conversion on a volatile lvalue is a side-effect.
    if (ICE->getCastKind() == CK_LValueToRValue &&
        ICE->getSubExpr()->getType().isVolatileQualified())
      return false;

    return ICE->getSubExpr()->isUnusedResultAWarning(WarnE, Loc, R1, R2, Ctx);
  }
  case CXXDefaultArgExprClass:
    return (cast<CXXDefaultArgExpr>(this)
            ->getExpr()->isUnusedResultAWarning(WarnE, Loc, R1, R2, Ctx));
  case CXXDefaultInitExprClass:
    return (cast<CXXDefaultInitExpr>(this)
            ->getExpr()->isUnusedResultAWarning(WarnE, Loc, R1, R2, Ctx));

  case CXXNewExprClass:
    // FIXME: In theory, there might be new expressions that don't have side
    // effects (e.g. a placement new with an uninitialized POD).
  case CXXDeleteExprClass:
    return false;
  case CXXBindTemporaryExprClass:
    return (cast<CXXBindTemporaryExpr>(this)
            ->getSubExpr()->isUnusedResultAWarning(WarnE, Loc, R1, R2, Ctx));
  case ExprWithCleanupsClass:
    return (cast<ExprWithCleanups>(this)
            ->getSubExpr()->isUnusedResultAWarning(WarnE, Loc, R1, R2, Ctx));
  }
}

/// isOBJCGCCandidate - Check if an expression is objc gc'able.
/// returns true, if it is; false otherwise.
bool Expr::isOBJCGCCandidate(ASTContext &Ctx) const {
  const Expr *E = IgnoreParens();
  switch (E->getStmtClass()) {
  default:
    return false;
  case ObjCIvarRefExprClass:
    return true;
  case Expr::UnaryOperatorClass:
    return cast<UnaryOperator>(E)->getSubExpr()->isOBJCGCCandidate(Ctx);
  case ImplicitCastExprClass:
    return cast<ImplicitCastExpr>(E)->getSubExpr()->isOBJCGCCandidate(Ctx);
  case MaterializeTemporaryExprClass:
    return cast<MaterializeTemporaryExpr>(E)->GetTemporaryExpr()
                                                      ->isOBJCGCCandidate(Ctx);
  case CStyleCastExprClass:
    return cast<CStyleCastExpr>(E)->getSubExpr()->isOBJCGCCandidate(Ctx);
  case DeclRefExprClass: {
    const Decl *D = cast<DeclRefExpr>(E)->getDecl();
        
    if (const VarDecl *VD = dyn_cast<VarDecl>(D)) {
      if (VD->hasGlobalStorage())
        return true;
      QualType T = VD->getType();
      // dereferencing to a  pointer is always a gc'able candidate,
      // unless it is __weak.
      return T->isPointerType() &&
             (Ctx.getObjCGCAttrKind(T) != Qualifiers::Weak);
    }
    return false;
  }
  case MemberExprClass: {
    const MemberExpr *M = cast<MemberExpr>(E);
    return M->getBase()->isOBJCGCCandidate(Ctx);
  }
  case ArraySubscriptExprClass:
    return cast<ArraySubscriptExpr>(E)->getBase()->isOBJCGCCandidate(Ctx);
  }
}

bool Expr::isBoundMemberFunction(ASTContext &Ctx) const {
  if (isTypeDependent())
    return false;
  return ClassifyLValue(Ctx) == Expr::LV_MemberFunction;
}

QualType Expr::findBoundMemberType(const Expr *expr) {
  assert(expr->hasPlaceholderType(BuiltinType::BoundMember));

  // Bound member expressions are always one of these possibilities:
  //   x->m      x.m      x->*y      x.*y
  // (possibly parenthesized)

  expr = expr->IgnoreParens();
  if (const MemberExpr *mem = dyn_cast<MemberExpr>(expr)) {
    assert(isa<CXXMethodDecl>(mem->getMemberDecl()));
    return mem->getMemberDecl()->getType();
  }

  if (const BinaryOperator *op = dyn_cast<BinaryOperator>(expr)) {
    QualType type = op->getRHS()->getType()->castAs<MemberPointerType>()
                      ->getPointeeType();
    assert(type->isFunctionType());
    return type;
  }

  assert(isa<UnresolvedMemberExpr>(expr) || isa<CXXPseudoDestructorExpr>(expr));
  return QualType();
}

Expr* Expr::IgnoreParens() {
  Expr* E = this;
  while (true) {
    if (ParenExpr* P = dyn_cast<ParenExpr>(E)) {
      E = P->getSubExpr();
      continue;
    }
    if (UnaryOperator* P = dyn_cast<UnaryOperator>(E)) {
      if (P->getOpcode() == UO_Extension) {
        E = P->getSubExpr();
        continue;
      }
    }
    if (GenericSelectionExpr* P = dyn_cast<GenericSelectionExpr>(E)) {
      if (!P->isResultDependent()) {
        E = P->getResultExpr();
        continue;
      }
    }
    if (ChooseExpr* P = dyn_cast<ChooseExpr>(E)) {
      if (!P->isConditionDependent()) {
        E = P->getChosenSubExpr();
        continue;
      }
    }
    return E;
  }
}

/// IgnoreParenCasts - Ignore parentheses and casts.  Strip off any ParenExpr
/// or CastExprs or ImplicitCastExprs, returning their operand.
Expr *Expr::IgnoreParenCasts() {
  Expr *E = this;
  while (true) {
    E = E->IgnoreParens();
    if (CastExpr *P = dyn_cast<CastExpr>(E)) {
      E = P->getSubExpr();
      continue;
    }
    if (MaterializeTemporaryExpr *Materialize 
                                      = dyn_cast<MaterializeTemporaryExpr>(E)) {
      E = Materialize->GetTemporaryExpr();
      continue;
    }
    if (SubstNonTypeTemplateParmExpr *NTTP
                                  = dyn_cast<SubstNonTypeTemplateParmExpr>(E)) {
      E = NTTP->getReplacement();
      continue;
    }      
    return E;
  }
}

Expr *Expr::IgnoreCasts() {
  Expr *E = this;
  while (true) {
    if (CastExpr *P = dyn_cast<CastExpr>(E)) {
      E = P->getSubExpr();
      continue;
    }
    if (MaterializeTemporaryExpr *Materialize
        = dyn_cast<MaterializeTemporaryExpr>(E)) {
      E = Materialize->GetTemporaryExpr();
      continue;
    }
    if (SubstNonTypeTemplateParmExpr *NTTP
        = dyn_cast<SubstNonTypeTemplateParmExpr>(E)) {
      E = NTTP->getReplacement();
      continue;
    }
    return E;
  }
}

/// IgnoreParenLValueCasts - Ignore parentheses and lvalue-to-rvalue
/// casts.  This is intended purely as a temporary workaround for code
/// that hasn't yet been rewritten to do the right thing about those
/// casts, and may disappear along with the last internal use.
Expr *Expr::IgnoreParenLValueCasts() {
  Expr *E = this;
  while (true) {
    E = E->IgnoreParens();
    if (CastExpr *P = dyn_cast<CastExpr>(E)) {
      if (P->getCastKind() == CK_LValueToRValue) {
        E = P->getSubExpr();
        continue;
      }
    } else if (MaterializeTemporaryExpr *Materialize 
                                      = dyn_cast<MaterializeTemporaryExpr>(E)) {
      E = Materialize->GetTemporaryExpr();
      continue;
    } else if (SubstNonTypeTemplateParmExpr *NTTP
                                  = dyn_cast<SubstNonTypeTemplateParmExpr>(E)) {
      E = NTTP->getReplacement();
      continue;
    }
    break;
  }
  return E;
}

Expr *Expr::ignoreParenBaseCasts() {
  Expr *E = this;
  while (true) {
    E = E->IgnoreParens();
    if (CastExpr *CE = dyn_cast<CastExpr>(E)) {
      if (CE->getCastKind() == CK_DerivedToBase ||
          CE->getCastKind() == CK_UncheckedDerivedToBase ||
          CE->getCastKind() == CK_NoOp) {
        E = CE->getSubExpr();
        continue;
      }
    }

    return E;
  }
}

Expr *Expr::IgnoreParenImpCasts() {
  Expr *E = this;
  while (true) {
    E = E->IgnoreParens();
    if (ImplicitCastExpr *P = dyn_cast<ImplicitCastExpr>(E)) {
      E = P->getSubExpr();
      continue;
    }
    if (MaterializeTemporaryExpr *Materialize 
                                      = dyn_cast<MaterializeTemporaryExpr>(E)) {
      E = Materialize->GetTemporaryExpr();
      continue;
    }
    if (SubstNonTypeTemplateParmExpr *NTTP
                                  = dyn_cast<SubstNonTypeTemplateParmExpr>(E)) {
      E = NTTP->getReplacement();
      continue;
    }
    return E;
  }
}

Expr *Expr::IgnoreConversionOperator() {
  if (CXXMemberCallExpr *MCE = dyn_cast<CXXMemberCallExpr>(this)) {
    if (MCE->getMethodDecl() && isa<CXXConversionDecl>(MCE->getMethodDecl()))
      return MCE->getImplicitObjectArgument();
  }
  return this;
}

/// IgnoreParenNoopCasts - Ignore parentheses and casts that do not change the
/// value (including ptr->int casts of the same size).  Strip off any
/// ParenExpr or CastExprs, returning their operand.
Expr *Expr::IgnoreParenNoopCasts(ASTContext &Ctx) {
  Expr *E = this;
  while (true) {
    E = E->IgnoreParens();

    if (CastExpr *P = dyn_cast<CastExpr>(E)) {
      // We ignore integer <-> casts that are of the same width, ptr<->ptr and
      // ptr<->int casts of the same width.  We also ignore all identity casts.
      Expr *SE = P->getSubExpr();

      if (Ctx.hasSameUnqualifiedType(E->getType(), SE->getType())) {
        E = SE;
        continue;
      }

      if ((E->getType()->isPointerType() ||
           E->getType()->isIntegralType(Ctx)) &&
          (SE->getType()->isPointerType() ||
           SE->getType()->isIntegralType(Ctx)) &&
          Ctx.getTypeSize(E->getType()) == Ctx.getTypeSize(SE->getType())) {
        E = SE;
        continue;
      }
    }

    if (SubstNonTypeTemplateParmExpr *NTTP
                                  = dyn_cast<SubstNonTypeTemplateParmExpr>(E)) {
      E = NTTP->getReplacement();
      continue;
    }
    
    return E;
  }
}

bool Expr::isDefaultArgument() const {
  const Expr *E = this;
  if (const MaterializeTemporaryExpr *M = dyn_cast<MaterializeTemporaryExpr>(E))
    E = M->GetTemporaryExpr();

  while (const ImplicitCastExpr *ICE = dyn_cast<ImplicitCastExpr>(E))
    E = ICE->getSubExprAsWritten();
  
  return isa<CXXDefaultArgExpr>(E);
}

/// \brief Skip over any no-op casts and any temporary-binding
/// expressions.
static const Expr *skipTemporaryBindingsNoOpCastsAndParens(const Expr *E) {
  if (const MaterializeTemporaryExpr *M = dyn_cast<MaterializeTemporaryExpr>(E))
    E = M->GetTemporaryExpr();

  while (const ImplicitCastExpr *ICE = dyn_cast<ImplicitCastExpr>(E)) {
    if (ICE->getCastKind() == CK_NoOp)
      E = ICE->getSubExpr();
    else
      break;
  }

  while (const CXXBindTemporaryExpr *BE = dyn_cast<CXXBindTemporaryExpr>(E))
    E = BE->getSubExpr();

  while (const ImplicitCastExpr *ICE = dyn_cast<ImplicitCastExpr>(E)) {
    if (ICE->getCastKind() == CK_NoOp)
      E = ICE->getSubExpr();
    else
      break;
  }

  return E->IgnoreParens();
}

/// isTemporaryObject - Determines if this expression produces a
/// temporary of the given class type.
bool Expr::isTemporaryObject(ASTContext &C, const CXXRecordDecl *TempTy) const {
  if (!C.hasSameUnqualifiedType(getType(), C.getTypeDeclType(TempTy)))
    return false;

  const Expr *E = skipTemporaryBindingsNoOpCastsAndParens(this);

  // Temporaries are by definition pr-values of class type.
  if (!E->Classify(C).isPRValue()) {
    // In this context, property reference is a message call and is pr-value.
    if (!isa<ObjCPropertyRefExpr>(E))
      return false;
  }

  // Black-list a few cases which yield pr-values of class type that don't
  // refer to temporaries of that type:

  // - implicit derived-to-base conversions
  if (isa<ImplicitCastExpr>(E)) {
    switch (cast<ImplicitCastExpr>(E)->getCastKind()) {
    case CK_DerivedToBase:
    case CK_UncheckedDerivedToBase:
      return false;
    default:
      break;
    }
  }

  // - member expressions (all)
  if (isa<MemberExpr>(E))
    return false;

  if (const BinaryOperator *BO = dyn_cast<BinaryOperator>(E))
    if (BO->isPtrMemOp())
      return false;

  // - opaque values (all)
  if (isa<OpaqueValueExpr>(E))
    return false;

  return true;
}

bool Expr::isImplicitCXXThis() const {
  const Expr *E = this;
  
  // Strip away parentheses and casts we don't care about.
  while (true) {
    if (const ParenExpr *Paren = dyn_cast<ParenExpr>(E)) {
      E = Paren->getSubExpr();
      continue;
    }
    
    if (const ImplicitCastExpr *ICE = dyn_cast<ImplicitCastExpr>(E)) {
      if (ICE->getCastKind() == CK_NoOp ||
          ICE->getCastKind() == CK_LValueToRValue ||
          ICE->getCastKind() == CK_DerivedToBase || 
          ICE->getCastKind() == CK_UncheckedDerivedToBase) {
        E = ICE->getSubExpr();
        continue;
      }
    }
    
    if (const UnaryOperator* UnOp = dyn_cast<UnaryOperator>(E)) {
      if (UnOp->getOpcode() == UO_Extension) {
        E = UnOp->getSubExpr();
        continue;
      }
    }
    
    if (const MaterializeTemporaryExpr *M
                                      = dyn_cast<MaterializeTemporaryExpr>(E)) {
      E = M->GetTemporaryExpr();
      continue;
    }
    
    break;
  }
  
  if (const CXXThisExpr *This = dyn_cast<CXXThisExpr>(E))
    return This->isImplicit();
  
  return false;
}

/// hasAnyTypeDependentArguments - Determines if any of the expressions
/// in Exprs is type-dependent.
bool Expr::hasAnyTypeDependentArguments(ArrayRef<Expr *> Exprs) {
  for (unsigned I = 0; I < Exprs.size(); ++I)
    if (Exprs[I]->isTypeDependent())
      return true;

  return false;
}

bool Expr::isConstantInitializer(ASTContext &Ctx, bool IsForRef,
                                 const Expr **Culprit) const {
  // This function is attempting whether an expression is an initializer
  // which can be evaluated at compile-time. It very closely parallels
  // ConstExprEmitter in CGExprConstant.cpp; if they don't match, it
  // will lead to unexpected results.  Like ConstExprEmitter, it falls back
  // to isEvaluatable most of the time.
  //
  // If we ever capture reference-binding directly in the AST, we can
  // kill the second parameter.

  if (IsForRef) {
    EvalResult Result;
    if (EvaluateAsLValue(Result, Ctx) && !Result.HasSideEffects)
      return true;
    if (Culprit)
      *Culprit = this;
    return false;
  }

  switch (getStmtClass()) {
  default: break;
  case StringLiteralClass:
  case ObjCEncodeExprClass:
    return true;
  case CXXTemporaryObjectExprClass:
  case CXXConstructExprClass: {
    const CXXConstructExpr *CE = cast<CXXConstructExpr>(this);

    if (CE->getConstructor()->isTrivial() &&
        CE->getConstructor()->getParent()->hasTrivialDestructor()) {
      // Trivial default constructor
      if (!CE->getNumArgs()) return true;

      // Trivial copy constructor
      assert(CE->getNumArgs() == 1 && "trivial ctor with > 1 argument");
      return CE->getArg(0)->isConstantInitializer(Ctx, false, Culprit);
    }

    break;
  }
  case CompoundLiteralExprClass: {
    // This handles gcc's extension that allows global initializers like
    // "struct x {int x;} x = (struct x) {};".
    // FIXME: This accepts other cases it shouldn't!
    const Expr *Exp = cast<CompoundLiteralExpr>(this)->getInitializer();
    return Exp->isConstantInitializer(Ctx, false, Culprit);
  }
  case DesignatedInitUpdateExprClass: {
    const DesignatedInitUpdateExpr *DIUE = cast<DesignatedInitUpdateExpr>(this);
    return DIUE->getBase()->isConstantInitializer(Ctx, false, Culprit) &&
           DIUE->getUpdater()->isConstantInitializer(Ctx, false, Culprit);
  }
  case InitListExprClass: {
    const InitListExpr *ILE = cast<InitListExpr>(this);
    if (ILE->getType()->isArrayType()) {
      unsigned numInits = ILE->getNumInits();
      for (unsigned i = 0; i < numInits; i++) {
        if (!ILE->getInit(i)->isConstantInitializer(Ctx, false, Culprit))
          return false;
      }
      return true;
    }

    if (ILE->getType()->isRecordType()) {
      unsigned ElementNo = 0;
      RecordDecl *RD = ILE->getType()->getAs<RecordType>()->getDecl();
      for (const auto *Field : RD->fields()) {
        // If this is a union, skip all the fields that aren't being initialized.
        if (RD->isUnion() && ILE->getInitializedFieldInUnion() != Field)
          continue;

        // Don't emit anonymous bitfields, they just affect layout.
        if (Field->isUnnamedBitfield())
          continue;

        if (ElementNo < ILE->getNumInits()) {
          const Expr *Elt = ILE->getInit(ElementNo++);
          if (Field->isBitField()) {
            // Bitfields have to evaluate to an integer.
            llvm::APSInt ResultTmp;
            if (!Elt->EvaluateAsInt(ResultTmp, Ctx)) {
              if (Culprit)
                *Culprit = Elt;
              return false;
            }
          } else {
            bool RefType = Field->getType()->isReferenceType();
            if (!Elt->isConstantInitializer(Ctx, RefType, Culprit))
              return false;
          }
        }
      }
      return true;
    }

    break;
  }
  case ImplicitValueInitExprClass:
  case NoInitExprClass:
    return true;
  case ParenExprClass:
    return cast<ParenExpr>(this)->getSubExpr()
      ->isConstantInitializer(Ctx, IsForRef, Culprit);
  case GenericSelectionExprClass:
    return cast<GenericSelectionExpr>(this)->getResultExpr()
      ->isConstantInitializer(Ctx, IsForRef, Culprit);
  case ChooseExprClass:
    if (cast<ChooseExpr>(this)->isConditionDependent()) {
      if (Culprit)
        *Culprit = this;
      return false;
    }
    return cast<ChooseExpr>(this)->getChosenSubExpr()
      ->isConstantInitializer(Ctx, IsForRef, Culprit);
  case UnaryOperatorClass: {
    const UnaryOperator* Exp = cast<UnaryOperator>(this);
    if (Exp->getOpcode() == UO_Extension)
      return Exp->getSubExpr()->isConstantInitializer(Ctx, false, Culprit);
    break;
  }
  case CXXFunctionalCastExprClass:
  case CXXStaticCastExprClass:
  case ImplicitCastExprClass:
  case CStyleCastExprClass:
  case ObjCBridgedCastExprClass:
  case CXXDynamicCastExprClass:
  case CXXReinterpretCastExprClass:
  case CXXConstCastExprClass: {
    const CastExpr *CE = cast<CastExpr>(this);

    // Handle misc casts we want to ignore.
    if (CE->getCastKind() == CK_NoOp ||
        CE->getCastKind() == CK_LValueToRValue ||
        CE->getCastKind() == CK_ToUnion ||
        CE->getCastKind() == CK_ConstructorConversion ||
        CE->getCastKind() == CK_NonAtomicToAtomic ||
        CE->getCastKind() == CK_AtomicToNonAtomic)
      return CE->getSubExpr()->isConstantInitializer(Ctx, false, Culprit);

    break;
  }
  case MaterializeTemporaryExprClass:
    return cast<MaterializeTemporaryExpr>(this)->GetTemporaryExpr()
      ->isConstantInitializer(Ctx, false, Culprit);

  case SubstNonTypeTemplateParmExprClass:
    return cast<SubstNonTypeTemplateParmExpr>(this)->getReplacement()
      ->isConstantInitializer(Ctx, false, Culprit);
  case CXXDefaultArgExprClass:
    return cast<CXXDefaultArgExpr>(this)->getExpr()
      ->isConstantInitializer(Ctx, false, Culprit);
  case CXXDefaultInitExprClass:
    return cast<CXXDefaultInitExpr>(this)->getExpr()
      ->isConstantInitializer(Ctx, false, Culprit);
  }
  // Allow certain forms of UB in constant initializers: signed integer
  // overflow and floating-point division by zero. We'll give a warning on
  // these, but they're common enough that we have to accept them.
  if (isEvaluatable(Ctx, SE_AllowUndefinedBehavior))
    return true;
  if (Culprit)
    *Culprit = this;
  return false;
}

namespace {
  /// \brief Look for any side effects within a Stmt.
  class SideEffectFinder : public ConstEvaluatedExprVisitor<SideEffectFinder> {
    typedef ConstEvaluatedExprVisitor<SideEffectFinder> Inherited;
    const bool IncludePossibleEffects;
    bool HasSideEffects;

  public:
    explicit SideEffectFinder(const ASTContext &Context, bool IncludePossible)
      : Inherited(Context),
        IncludePossibleEffects(IncludePossible), HasSideEffects(false) { }

    bool hasSideEffects() const { return HasSideEffects; }

    void VisitExpr(const Expr *E) {
      if (!HasSideEffects &&
          E->HasSideEffects(Context, IncludePossibleEffects))
        HasSideEffects = true;
    }
  };
}

bool Expr::HasSideEffects(const ASTContext &Ctx,
                          bool IncludePossibleEffects) const {
  // In circumstances where we care about definite side effects instead of
  // potential side effects, we want to ignore expressions that are part of a
  // macro expansion as a potential side effect.
  if (!IncludePossibleEffects && getExprLoc().isMacroID())
    return false;

  if (isInstantiationDependent())
    return IncludePossibleEffects;

  switch (getStmtClass()) {
  case NoStmtClass:
  #define ABSTRACT_STMT(Type)
  #define STMT(Type, Base) case Type##Class:
  #define EXPR(Type, Base)
  #include "clang/AST/StmtNodes.inc"
    llvm_unreachable("unexpected Expr kind");

  case DependentScopeDeclRefExprClass:
  case CXXUnresolvedConstructExprClass:
  case CXXDependentScopeMemberExprClass:
  case UnresolvedLookupExprClass:
  case UnresolvedMemberExprClass:
  case PackExpansionExprClass:
  case SubstNonTypeTemplateParmPackExprClass:
  case FunctionParmPackExprClass:
  case TypoExprClass:
  case CXXFoldExprClass:
    llvm_unreachable("shouldn't see dependent / unresolved nodes here");

  case DeclRefExprClass:
  case ObjCIvarRefExprClass:
  case PredefinedExprClass:
  case IntegerLiteralClass:
  case FloatingLiteralClass:
  case ImaginaryLiteralClass:
  case StringLiteralClass:
  case CharacterLiteralClass:
  case OffsetOfExprClass:
  case ImplicitValueInitExprClass:
  case UnaryExprOrTypeTraitExprClass:
  case AddrLabelExprClass:
  case GNUNullExprClass:
  case NoInitExprClass:
  case CXXBoolLiteralExprClass:
  case CXXNullPtrLiteralExprClass:
  case CXXThisExprClass:
  case CXXScalarValueInitExprClass:
  case TypeTraitExprClass:
  case ArrayTypeTraitExprClass:
  case ExpressionTraitExprClass:
  case CXXNoexceptExprClass:
  case SizeOfPackExprClass:
  case ObjCStringLiteralClass:
  case ObjCEncodeExprClass:
  case ObjCBoolLiteralExprClass:
  case ObjCAvailabilityCheckExprClass:
  case CXXUuidofExprClass:
  case OpaqueValueExprClass:
  case UPCThreadExprClass:
  case UPCMyThreadExprClass:
    // These never have a side-effect.
    return false;

  case CallExprClass:
  case CXXOperatorCallExprClass:
  case CXXMemberCallExprClass:
  case CUDAKernelCallExprClass:
  case UserDefinedLiteralClass: {
    // We don't know a call definitely has side effects, except for calls
    // to pure/const functions that definitely don't.
    // If the call itself is considered side-effect free, check the operands.
    const Decl *FD = cast<CallExpr>(this)->getCalleeDecl();
    bool IsPure = FD && (FD->hasAttr<ConstAttr>() || FD->hasAttr<PureAttr>());
    if (IsPure || !IncludePossibleEffects)
      break;
    return true;
  }

  case BlockExprClass:
  case CXXBindTemporaryExprClass:
    if (!IncludePossibleEffects)
      break;
    return true;

  case MSPropertyRefExprClass:
  case MSPropertySubscriptExprClass:
  case CompoundAssignOperatorClass:
  case VAArgExprClass:
  case AtomicExprClass:
  case CXXThrowExprClass:
  case CXXNewExprClass:
  case CXXDeleteExprClass:
  case CoawaitExprClass:
  case CoyieldExprClass:
    // These always have a side-effect.
    return true;

  case StmtExprClass: {
    // StmtExprs have a side-effect if any substatement does.
    SideEffectFinder Finder(Ctx, IncludePossibleEffects);
    Finder.Visit(cast<StmtExpr>(this)->getSubStmt());
    return Finder.hasSideEffects();
  }

  case ExprWithCleanupsClass:
    if (IncludePossibleEffects)
      if (cast<ExprWithCleanups>(this)->cleanupsHaveSideEffects())
        return true;
    break;

  case ParenExprClass:
  case ArraySubscriptExprClass:
  case OMPArraySectionExprClass:
  case MemberExprClass:
  case ConditionalOperatorClass:
  case BinaryConditionalOperatorClass:
  case CompoundLiteralExprClass:
  case ExtVectorElementExprClass:
  case DesignatedInitExprClass:
  case DesignatedInitUpdateExprClass:
  case ParenListExprClass:
  case CXXPseudoDestructorExprClass:
  case CXXStdInitializerListExprClass:
  case SubstNonTypeTemplateParmExprClass:
  case MaterializeTemporaryExprClass:
  case ShuffleVectorExprClass:
  case ConvertVectorExprClass:
  case AsTypeExprClass:
    // These have a side-effect if any subexpression does.
    break;

  case UnaryOperatorClass:
    if (cast<UnaryOperator>(this)->isIncrementDecrementOp())
      return true;
    break;

  case BinaryOperatorClass:
    if (cast<BinaryOperator>(this)->isAssignmentOp())
      return true;
    break;

  case InitListExprClass:
    // FIXME: The children for an InitListExpr doesn't include the array filler.
    if (const Expr *E = cast<InitListExpr>(this)->getArrayFiller())
      if (E->HasSideEffects(Ctx, IncludePossibleEffects))
        return true;
    break;

  case GenericSelectionExprClass:
    return cast<GenericSelectionExpr>(this)->getResultExpr()->
        HasSideEffects(Ctx, IncludePossibleEffects);

  case ChooseExprClass:
    return cast<ChooseExpr>(this)->getChosenSubExpr()->HasSideEffects(
        Ctx, IncludePossibleEffects);

  case CXXDefaultArgExprClass:
    return cast<CXXDefaultArgExpr>(this)->getExpr()->HasSideEffects(
        Ctx, IncludePossibleEffects);

  case CXXDefaultInitExprClass: {
    const FieldDecl *FD = cast<CXXDefaultInitExpr>(this)->getField();
    if (const Expr *E = FD->getInClassInitializer())
      return E->HasSideEffects(Ctx, IncludePossibleEffects);
    // If we've not yet parsed the initializer, assume it has side-effects.
    return true;
  }

  case CXXDynamicCastExprClass: {
    // A dynamic_cast expression has side-effects if it can throw.
    const CXXDynamicCastExpr *DCE = cast<CXXDynamicCastExpr>(this);
    if (DCE->getTypeAsWritten()->isReferenceType() &&
        DCE->getCastKind() == CK_Dynamic)
      return true;
  } // Fall through.
  case ImplicitCastExprClass:
  case CStyleCastExprClass:
  case CXXStaticCastExprClass:
  case CXXReinterpretCastExprClass:
  case CXXConstCastExprClass:
  case CXXFunctionalCastExprClass: {
    // While volatile reads are side-effecting in both C and C++, we treat them
    // as having possible (not definite) side-effects. This allows idiomatic
    // code to behave without warning, such as sizeof(*v) for a volatile-
    // qualified pointer.
    if (!IncludePossibleEffects)
      break;

    const CastExpr *CE = cast<CastExpr>(this);
    if (CE->getCastKind() == CK_LValueToRValue &&
        CE->getSubExpr()->getType().isVolatileQualified())
      return true;
    break;
  }

  case CXXTypeidExprClass:
    // typeid might throw if its subexpression is potentially-evaluated, so has
    // side-effects in that case whether or not its subexpression does.
    return cast<CXXTypeidExpr>(this)->isPotentiallyEvaluated();

  case CXXConstructExprClass:
  case CXXTemporaryObjectExprClass: {
    const CXXConstructExpr *CE = cast<CXXConstructExpr>(this);
    if (!CE->getConstructor()->isTrivial() && IncludePossibleEffects)
      return true;
    // A trivial constructor does not add any side-effects of its own. Just look
    // at its arguments.
    break;
  }

  case CXXInheritedCtorInitExprClass: {
    const auto *ICIE = cast<CXXInheritedCtorInitExpr>(this);
    if (!ICIE->getConstructor()->isTrivial() && IncludePossibleEffects)
      return true;
    break;
  }

  case LambdaExprClass: {
    const LambdaExpr *LE = cast<LambdaExpr>(this);
    for (LambdaExpr::capture_iterator I = LE->capture_begin(),
                                      E = LE->capture_end(); I != E; ++I)
      if (I->getCaptureKind() == LCK_ByCopy)
        // FIXME: Only has a side-effect if the variable is volatile or if
        // the copy would invoke a non-trivial copy constructor.
        return true;
    return false;
  }

  case PseudoObjectExprClass: {
    // Only look for side-effects in the semantic form, and look past
    // OpaqueValueExpr bindings in that form.
    const PseudoObjectExpr *PO = cast<PseudoObjectExpr>(this);
    for (PseudoObjectExpr::const_semantics_iterator I = PO->semantics_begin(),
                                                    E = PO->semantics_end();
         I != E; ++I) {
      const Expr *Subexpr = *I;
      if (const OpaqueValueExpr *OVE = dyn_cast<OpaqueValueExpr>(Subexpr))
        Subexpr = OVE->getSourceExpr();
      if (Subexpr->HasSideEffects(Ctx, IncludePossibleEffects))
        return true;
    }
    return false;
  }

  case ObjCBoxedExprClass:
  case ObjCArrayLiteralClass:
  case ObjCDictionaryLiteralClass:
  case ObjCSelectorExprClass:
  case ObjCProtocolExprClass:
  case ObjCIsaExprClass:
  case ObjCIndirectCopyRestoreExprClass:
  case ObjCSubscriptRefExprClass:
  case ObjCBridgedCastExprClass:
  case ObjCMessageExprClass:
  case ObjCPropertyRefExprClass:
  // FIXME: Classify these cases better.
    if (IncludePossibleEffects)
      return true;
    break;
  }

  // Recurse to children.
  for (const Stmt *SubStmt : children())
    if (SubStmt &&
        cast<Expr>(SubStmt)->HasSideEffects(Ctx, IncludePossibleEffects))
      return true;

  return false;
}

namespace {
  /// \brief Look for a call to a non-trivial function within an expression.
  class NonTrivialCallFinder : public ConstEvaluatedExprVisitor<NonTrivialCallFinder>
  {
    typedef ConstEvaluatedExprVisitor<NonTrivialCallFinder> Inherited;

    bool NonTrivial;
    
  public:
    explicit NonTrivialCallFinder(const ASTContext &Context)
      : Inherited(Context), NonTrivial(false) { }
    
    bool hasNonTrivialCall() const { return NonTrivial; }

    void VisitCallExpr(const CallExpr *E) {
      if (const CXXMethodDecl *Method
          = dyn_cast_or_null<const CXXMethodDecl>(E->getCalleeDecl())) {
        if (Method->isTrivial()) {
          // Recurse to children of the call.
          Inherited::VisitStmt(E);
          return;
        }
      }
      
      NonTrivial = true;
    }

    void VisitCXXConstructExpr(const CXXConstructExpr *E) {
      if (E->getConstructor()->isTrivial()) {
        // Recurse to children of the call.
        Inherited::VisitStmt(E);
        return;
      }
      
      NonTrivial = true;
    }

    void VisitCXXBindTemporaryExpr(const CXXBindTemporaryExpr *E) {
      if (E->getTemporary()->getDestructor()->isTrivial()) {
        Inherited::VisitStmt(E);
        return;
      }
      
      NonTrivial = true;
    }
  };
}

bool Expr::hasNonTrivialCall(const ASTContext &Ctx) const {
  NonTrivialCallFinder Finder(Ctx);
  Finder.Visit(this);
  return Finder.hasNonTrivialCall();  
}

/// isNullPointerConstant - C99 6.3.2.3p3 - Return whether this is a null 
/// pointer constant or not, as well as the specific kind of constant detected.
/// Null pointer constants can be integer constant expressions with the
/// value zero, casts of zero to void*, nullptr (C++0X), or __null
/// (a GNU extension).
Expr::NullPointerConstantKind
Expr::isNullPointerConstant(ASTContext &Ctx,
                            NullPointerConstantValueDependence NPC) const {
  if (isValueDependent() &&
      (!Ctx.getLangOpts().CPlusPlus11 || Ctx.getLangOpts().MSVCCompat)) {
    switch (NPC) {
    case NPC_NeverValueDependent:
      llvm_unreachable("Unexpected value dependent expression!");
    case NPC_ValueDependentIsNull:
      if (isTypeDependent() || getType()->isIntegralType(Ctx))
        return NPCK_ZeroExpression;
      else
        return NPCK_NotNull;
        
    case NPC_ValueDependentIsNotNull:
      return NPCK_NotNull;
    }
  }

  // Strip off a cast to void*, if it exists. Except in C++.
  if (const ExplicitCastExpr *CE = dyn_cast<ExplicitCastExpr>(this)) {
    if (!Ctx.getLangOpts().CPlusPlus) {
      // Check that it is a cast to void*.
      if (const PointerType *PT = CE->getType()->getAs<PointerType>()) {
        QualType Pointee = PT->getPointeeType();
        Qualifiers Q = Pointee.getQualifiers();
        // In OpenCL v2.0 generic address space acts as a placeholder
        // and should be ignored.
        bool IsASValid = true;
        if (Ctx.getLangOpts().OpenCLVersion >= 200) {
          if (Pointee.getAddressSpace() == LangAS::opencl_generic)
            Q.removeAddressSpace();
          else
            IsASValid = false;
        }

        if (IsASValid && !Q.hasQualifiers() &&
            Pointee->isVoidType() &&                      // to void*
            CE->getSubExpr()->getType()->isIntegerType()) // from int.
          return CE->getSubExpr()->isNullPointerConstant(Ctx, NPC);
      }
    }
  } else if (const ImplicitCastExpr *ICE = dyn_cast<ImplicitCastExpr>(this)) {
    // Ignore the ImplicitCastExpr type entirely.
    return ICE->getSubExpr()->isNullPointerConstant(Ctx, NPC);
  } else if (const ParenExpr *PE = dyn_cast<ParenExpr>(this)) {
    // Accept ((void*)0) as a null pointer constant, as many other
    // implementations do.
    return PE->getSubExpr()->isNullPointerConstant(Ctx, NPC);
  } else if (const GenericSelectionExpr *GE =
               dyn_cast<GenericSelectionExpr>(this)) {
    if (GE->isResultDependent())
      return NPCK_NotNull;
    return GE->getResultExpr()->isNullPointerConstant(Ctx, NPC);
  } else if (const ChooseExpr *CE = dyn_cast<ChooseExpr>(this)) {
    if (CE->isConditionDependent())
      return NPCK_NotNull;
    return CE->getChosenSubExpr()->isNullPointerConstant(Ctx, NPC);
  } else if (const CXXDefaultArgExpr *DefaultArg
               = dyn_cast<CXXDefaultArgExpr>(this)) {
    // See through default argument expressions.
    return DefaultArg->getExpr()->isNullPointerConstant(Ctx, NPC);
  } else if (const CXXDefaultInitExpr *DefaultInit
               = dyn_cast<CXXDefaultInitExpr>(this)) {
    // See through default initializer expressions.
    return DefaultInit->getExpr()->isNullPointerConstant(Ctx, NPC);
  } else if (isa<GNUNullExpr>(this)) {
    // The GNU __null extension is always a null pointer constant.
    return NPCK_GNUNull;
  } else if (const MaterializeTemporaryExpr *M 
                                   = dyn_cast<MaterializeTemporaryExpr>(this)) {
    return M->GetTemporaryExpr()->isNullPointerConstant(Ctx, NPC);
  } else if (const OpaqueValueExpr *OVE = dyn_cast<OpaqueValueExpr>(this)) {
    if (const Expr *Source = OVE->getSourceExpr())
      return Source->isNullPointerConstant(Ctx, NPC);
  }

  // C++11 nullptr_t is always a null pointer constant.
  if (getType()->isNullPtrType())
    return NPCK_CXX11_nullptr;

  if (const RecordType *UT = getType()->getAsUnionType())
    if (!Ctx.getLangOpts().CPlusPlus11 &&
        UT && UT->getDecl()->hasAttr<TransparentUnionAttr>())
      if (const CompoundLiteralExpr *CLE = dyn_cast<CompoundLiteralExpr>(this)){
        const Expr *InitExpr = CLE->getInitializer();
        if (const InitListExpr *ILE = dyn_cast<InitListExpr>(InitExpr))
          return ILE->getInit(0)->isNullPointerConstant(Ctx, NPC);
      }
  // This expression must be an integer type.
  if (!getType()->isIntegerType() || 
      (Ctx.getLangOpts().CPlusPlus && getType()->isEnumeralType()))
    return NPCK_NotNull;

  if (Ctx.getLangOpts().CPlusPlus11) {
    // C++11 [conv.ptr]p1: A null pointer constant is an integer literal with
    // value zero or a prvalue of type std::nullptr_t.
    // Microsoft mode permits C++98 rules reflecting MSVC behavior.
    const IntegerLiteral *Lit = dyn_cast<IntegerLiteral>(this);
    if (Lit && !Lit->getValue())
      return NPCK_ZeroLiteral;
    else if (!Ctx.getLangOpts().MSVCCompat || !isCXX98IntegralConstantExpr(Ctx))
      return NPCK_NotNull;
  } else {
    // If we have an integer constant expression, we need to *evaluate* it and
    // test for the value 0.
    if (!isIntegerConstantExpr(Ctx))
      return NPCK_NotNull;
  }

  if (EvaluateKnownConstInt(Ctx) != 0)
    return NPCK_NotNull;

  if (isa<IntegerLiteral>(this))
    return NPCK_ZeroLiteral;
  return NPCK_ZeroExpression;
}

/// \brief If this expression is an l-value for an Objective C
/// property, find the underlying property reference expression.
const ObjCPropertyRefExpr *Expr::getObjCProperty() const {
  const Expr *E = this;
  while (true) {
    assert((E->getValueKind() == VK_LValue &&
            E->getObjectKind() == OK_ObjCProperty) &&
           "expression is not a property reference");
    E = E->IgnoreParenCasts();
    if (const BinaryOperator *BO = dyn_cast<BinaryOperator>(E)) {
      if (BO->getOpcode() == BO_Comma) {
        E = BO->getRHS();
        continue;
      }
    }

    break;
  }

  return cast<ObjCPropertyRefExpr>(E);
}

bool Expr::isObjCSelfExpr() const {
  const Expr *E = IgnoreParenImpCasts();

  const DeclRefExpr *DRE = dyn_cast<DeclRefExpr>(E);
  if (!DRE)
    return false;

  const ImplicitParamDecl *Param = dyn_cast<ImplicitParamDecl>(DRE->getDecl());
  if (!Param)
    return false;

  const ObjCMethodDecl *M = dyn_cast<ObjCMethodDecl>(Param->getDeclContext());
  if (!M)
    return false;

  return M->getSelfDecl() == Param;
}

FieldDecl *Expr::getSourceBitField() {
  Expr *E = this->IgnoreParens();

  while (ImplicitCastExpr *ICE = dyn_cast<ImplicitCastExpr>(E)) {
    if (ICE->getCastKind() == CK_LValueToRValue ||
        (ICE->getValueKind() != VK_RValue && ICE->getCastKind() == CK_NoOp))
      E = ICE->getSubExpr()->IgnoreParens();
    else
      break;
  }

  if (MemberExpr *MemRef = dyn_cast<MemberExpr>(E))
    if (FieldDecl *Field = dyn_cast<FieldDecl>(MemRef->getMemberDecl()))
      if (Field->isBitField())
        return Field;

  if (ObjCIvarRefExpr *IvarRef = dyn_cast<ObjCIvarRefExpr>(E))
    if (FieldDecl *Ivar = dyn_cast<FieldDecl>(IvarRef->getDecl()))
      if (Ivar->isBitField())
        return Ivar;

  if (DeclRefExpr *DeclRef = dyn_cast<DeclRefExpr>(E))
    if (FieldDecl *Field = dyn_cast<FieldDecl>(DeclRef->getDecl()))
      if (Field->isBitField())
        return Field;

  if (BinaryOperator *BinOp = dyn_cast<BinaryOperator>(E)) {
    if (BinOp->isAssignmentOp() && BinOp->getLHS())
      return BinOp->getLHS()->getSourceBitField();

    if (BinOp->getOpcode() == BO_Comma && BinOp->getRHS())
      return BinOp->getRHS()->getSourceBitField();
  }

  if (UnaryOperator *UnOp = dyn_cast<UnaryOperator>(E))
    if (UnOp->isPrefix() && UnOp->isIncrementDecrementOp())
      return UnOp->getSubExpr()->getSourceBitField();

  return nullptr;
}

bool Expr::refersToVectorElement() const {
  const Expr *E = this->IgnoreParens();
  
  while (const ImplicitCastExpr *ICE = dyn_cast<ImplicitCastExpr>(E)) {
    if (ICE->getValueKind() != VK_RValue &&
        ICE->getCastKind() == CK_NoOp)
      E = ICE->getSubExpr()->IgnoreParens();
    else
      break;
  }
  
  if (const ArraySubscriptExpr *ASE = dyn_cast<ArraySubscriptExpr>(E))
    return ASE->getBase()->getType()->isVectorType();

  if (isa<ExtVectorElementExpr>(E))
    return true;

  return false;
}

bool Expr::refersToGlobalRegisterVar() const {
  const Expr *E = this->IgnoreParenImpCasts();

  if (const DeclRefExpr *DRE = dyn_cast<DeclRefExpr>(E))
    if (const auto *VD = dyn_cast<VarDecl>(DRE->getDecl()))
      if (VD->getStorageClass() == SC_Register &&
          VD->hasAttr<AsmLabelAttr>() && !VD->isLocalVarDecl())
        return true;

  return false;
}

/// isArrow - Return true if the base expression is a pointer to vector,
/// return false if the base expression is a vector.
bool ExtVectorElementExpr::isArrow() const {
  return getBase()->getType()->isPointerType();
}

unsigned ExtVectorElementExpr::getNumElements() const {
  if (const VectorType *VT = getType()->getAs<VectorType>())
    return VT->getNumElements();
  return 1;
}

/// containsDuplicateElements - Return true if any element access is repeated.
bool ExtVectorElementExpr::containsDuplicateElements() const {
  // FIXME: Refactor this code to an accessor on the AST node which returns the
  // "type" of component access, and share with code below and in Sema.
  StringRef Comp = Accessor->getName();

  // Halving swizzles do not contain duplicate elements.
  if (Comp == "hi" || Comp == "lo" || Comp == "even" || Comp == "odd")
    return false;

  // Advance past s-char prefix on hex swizzles.
  if (Comp[0] == 's' || Comp[0] == 'S')
    Comp = Comp.substr(1);

  for (unsigned i = 0, e = Comp.size(); i != e; ++i)
    if (Comp.substr(i + 1).find(Comp[i]) != StringRef::npos)
        return true;

  return false;
}

/// getEncodedElementAccess - We encode the fields as a llvm ConstantArray.
void ExtVectorElementExpr::getEncodedElementAccess(
    SmallVectorImpl<uint32_t> &Elts) const {
  StringRef Comp = Accessor->getName();
  if (Comp[0] == 's' || Comp[0] == 'S')
    Comp = Comp.substr(1);

  bool isHi =   Comp == "hi";
  bool isLo =   Comp == "lo";
  bool isEven = Comp == "even";
  bool isOdd  = Comp == "odd";

  for (unsigned i = 0, e = getNumElements(); i != e; ++i) {
    uint64_t Index;

    if (isHi)
      Index = e + i;
    else if (isLo)
      Index = i;
    else if (isEven)
      Index = 2 * i;
    else if (isOdd)
      Index = 2 * i + 1;
    else
      Index = ExtVectorType::getAccessorIdx(Comp[i]);

    Elts.push_back(Index);
  }
}

ShuffleVectorExpr::ShuffleVectorExpr(const ASTContext &C, ArrayRef<Expr*> args,
                                     QualType Type, SourceLocation BLoc,
                                     SourceLocation RP) 
   : Expr(ShuffleVectorExprClass, Type, VK_RValue, OK_Ordinary,
          Type->isDependentType(), Type->isDependentType(),
          Type->isInstantiationDependentType(),
          Type->containsUnexpandedParameterPack()),
     BuiltinLoc(BLoc), RParenLoc(RP), NumExprs(args.size())
{
  SubExprs = new (C) Stmt*[args.size()];
  for (unsigned i = 0; i != args.size(); i++) {
    if (args[i]->isTypeDependent())
      ExprBits.TypeDependent = true;
    if (args[i]->isValueDependent())
      ExprBits.ValueDependent = true;
    if (args[i]->isInstantiationDependent())
      ExprBits.InstantiationDependent = true;
    if (args[i]->containsUnexpandedParameterPack())
      ExprBits.ContainsUnexpandedParameterPack = true;

    SubExprs[i] = args[i];
  }
}

void ShuffleVectorExpr::setExprs(const ASTContext &C, ArrayRef<Expr *> Exprs) {
  if (SubExprs) C.Deallocate(SubExprs);

  this->NumExprs = Exprs.size();
  SubExprs = new (C) Stmt*[NumExprs];
  memcpy(SubExprs, Exprs.data(), sizeof(Expr *) * Exprs.size());
}

GenericSelectionExpr::GenericSelectionExpr(const ASTContext &Context,
                               SourceLocation GenericLoc, Expr *ControllingExpr,
                               ArrayRef<TypeSourceInfo*> AssocTypes,
                               ArrayRef<Expr*> AssocExprs,
                               SourceLocation DefaultLoc,
                               SourceLocation RParenLoc,
                               bool ContainsUnexpandedParameterPack,
                               unsigned ResultIndex)
  : Expr(GenericSelectionExprClass,
         AssocExprs[ResultIndex]->getType(),
         AssocExprs[ResultIndex]->getValueKind(),
         AssocExprs[ResultIndex]->getObjectKind(),
         AssocExprs[ResultIndex]->isTypeDependent(),
         AssocExprs[ResultIndex]->isValueDependent(),
         AssocExprs[ResultIndex]->isInstantiationDependent(),
         ContainsUnexpandedParameterPack),
    AssocTypes(new (Context) TypeSourceInfo*[AssocTypes.size()]),
    SubExprs(new (Context) Stmt*[END_EXPR+AssocExprs.size()]),
    NumAssocs(AssocExprs.size()), ResultIndex(ResultIndex),
    GenericLoc(GenericLoc), DefaultLoc(DefaultLoc), RParenLoc(RParenLoc) {
  SubExprs[CONTROLLING] = ControllingExpr;
  assert(AssocTypes.size() == AssocExprs.size());
  std::copy(AssocTypes.begin(), AssocTypes.end(), this->AssocTypes);
  std::copy(AssocExprs.begin(), AssocExprs.end(), SubExprs+END_EXPR);
}

GenericSelectionExpr::GenericSelectionExpr(const ASTContext &Context,
                               SourceLocation GenericLoc, Expr *ControllingExpr,
                               ArrayRef<TypeSourceInfo*> AssocTypes,
                               ArrayRef<Expr*> AssocExprs,
                               SourceLocation DefaultLoc,
                               SourceLocation RParenLoc,
                               bool ContainsUnexpandedParameterPack)
  : Expr(GenericSelectionExprClass,
         Context.DependentTy,
         VK_RValue,
         OK_Ordinary,
         /*isTypeDependent=*/true,
         /*isValueDependent=*/true,
         /*isInstantiationDependent=*/true,
         ContainsUnexpandedParameterPack),
    AssocTypes(new (Context) TypeSourceInfo*[AssocTypes.size()]),
    SubExprs(new (Context) Stmt*[END_EXPR+AssocExprs.size()]),
    NumAssocs(AssocExprs.size()), ResultIndex(-1U), GenericLoc(GenericLoc),
    DefaultLoc(DefaultLoc), RParenLoc(RParenLoc) {
  SubExprs[CONTROLLING] = ControllingExpr;
  assert(AssocTypes.size() == AssocExprs.size());
  std::copy(AssocTypes.begin(), AssocTypes.end(), this->AssocTypes);
  std::copy(AssocExprs.begin(), AssocExprs.end(), SubExprs+END_EXPR);
}

//===----------------------------------------------------------------------===//
//  DesignatedInitExpr
//===----------------------------------------------------------------------===//

IdentifierInfo *DesignatedInitExpr::Designator::getFieldName() const {
  assert(Kind == FieldDesignator && "Only valid on a field designator");
  if (Field.NameOrField & 0x01)
    return reinterpret_cast<IdentifierInfo *>(Field.NameOrField&~0x01);
  else
    return getField()->getIdentifier();
}

DesignatedInitExpr::DesignatedInitExpr(const ASTContext &C, QualType Ty,
                                       llvm::ArrayRef<Designator> Designators,
                                       SourceLocation EqualOrColonLoc,
                                       bool GNUSyntax,
                                       ArrayRef<Expr*> IndexExprs,
                                       Expr *Init)
  : Expr(DesignatedInitExprClass, Ty,
         Init->getValueKind(), Init->getObjectKind(),
         Init->isTypeDependent(), Init->isValueDependent(),
         Init->isInstantiationDependent(),
         Init->containsUnexpandedParameterPack()),
    EqualOrColonLoc(EqualOrColonLoc), GNUSyntax(GNUSyntax),
    NumDesignators(Designators.size()), NumSubExprs(IndexExprs.size() + 1) {
  this->Designators = new (C) Designator[NumDesignators];

  // Record the initializer itself.
  child_iterator Child = child_begin();
  *Child++ = Init;

  // Copy the designators and their subexpressions, computing
  // value-dependence along the way.
  unsigned IndexIdx = 0;
  for (unsigned I = 0; I != NumDesignators; ++I) {
    this->Designators[I] = Designators[I];

    if (this->Designators[I].isArrayDesignator()) {
      // Compute type- and value-dependence.
      Expr *Index = IndexExprs[IndexIdx];
      if (Index->isTypeDependent() || Index->isValueDependent())
        ExprBits.TypeDependent = ExprBits.ValueDependent = true;
      if (Index->isInstantiationDependent())
        ExprBits.InstantiationDependent = true;
      // Propagate unexpanded parameter packs.
      if (Index->containsUnexpandedParameterPack())
        ExprBits.ContainsUnexpandedParameterPack = true;

      // Copy the index expressions into permanent storage.
      *Child++ = IndexExprs[IndexIdx++];
    } else if (this->Designators[I].isArrayRangeDesignator()) {
      // Compute type- and value-dependence.
      Expr *Start = IndexExprs[IndexIdx];
      Expr *End = IndexExprs[IndexIdx + 1];
      if (Start->isTypeDependent() || Start->isValueDependent() ||
          End->isTypeDependent() || End->isValueDependent()) {
        ExprBits.TypeDependent = ExprBits.ValueDependent = true;
        ExprBits.InstantiationDependent = true;
      } else if (Start->isInstantiationDependent() || 
                 End->isInstantiationDependent()) {
        ExprBits.InstantiationDependent = true;
      }
                 
      // Propagate unexpanded parameter packs.
      if (Start->containsUnexpandedParameterPack() ||
          End->containsUnexpandedParameterPack())
        ExprBits.ContainsUnexpandedParameterPack = true;

      // Copy the start/end expressions into permanent storage.
      *Child++ = IndexExprs[IndexIdx++];
      *Child++ = IndexExprs[IndexIdx++];
    }
  }

  assert(IndexIdx == IndexExprs.size() && "Wrong number of index expressions");
}

DesignatedInitExpr *
DesignatedInitExpr::Create(const ASTContext &C,
                           llvm::ArrayRef<Designator> Designators,
                           ArrayRef<Expr*> IndexExprs,
                           SourceLocation ColonOrEqualLoc,
                           bool UsesColonSyntax, Expr *Init) {
  void *Mem = C.Allocate(totalSizeToAlloc<Stmt *>(IndexExprs.size() + 1),
                         llvm::alignOf<DesignatedInitExpr>());
  return new (Mem) DesignatedInitExpr(C, C.VoidTy, Designators,
                                      ColonOrEqualLoc, UsesColonSyntax,
                                      IndexExprs, Init);
}

DesignatedInitExpr *DesignatedInitExpr::CreateEmpty(const ASTContext &C,
                                                    unsigned NumIndexExprs) {
  void *Mem = C.Allocate(totalSizeToAlloc<Stmt *>(NumIndexExprs + 1),
                         llvm::alignOf<DesignatedInitExpr>());
  return new (Mem) DesignatedInitExpr(NumIndexExprs + 1);
}

void DesignatedInitExpr::setDesignators(const ASTContext &C,
                                        const Designator *Desigs,
                                        unsigned NumDesigs) {
  Designators = new (C) Designator[NumDesigs];
  NumDesignators = NumDesigs;
  for (unsigned I = 0; I != NumDesigs; ++I)
    Designators[I] = Desigs[I];
}

SourceRange DesignatedInitExpr::getDesignatorsSourceRange() const {
  DesignatedInitExpr *DIE = const_cast<DesignatedInitExpr*>(this);
  if (size() == 1)
    return DIE->getDesignator(0)->getSourceRange();
  return SourceRange(DIE->getDesignator(0)->getLocStart(),
                     DIE->getDesignator(size()-1)->getLocEnd());
}

SourceLocation DesignatedInitExpr::getLocStart() const {
  SourceLocation StartLoc;
  auto *DIE = const_cast<DesignatedInitExpr *>(this);
  Designator &First = *DIE->getDesignator(0);
  if (First.isFieldDesignator()) {
    if (GNUSyntax)
      StartLoc = SourceLocation::getFromRawEncoding(First.Field.FieldLoc);
    else
      StartLoc = SourceLocation::getFromRawEncoding(First.Field.DotLoc);
  } else
    StartLoc =
      SourceLocation::getFromRawEncoding(First.ArrayOrRange.LBracketLoc);
  return StartLoc;
}

SourceLocation DesignatedInitExpr::getLocEnd() const {
  return getInit()->getLocEnd();
}

Expr *DesignatedInitExpr::getArrayIndex(const Designator& D) const {
  assert(D.Kind == Designator::ArrayDesignator && "Requires array designator");
  return getSubExpr(D.ArrayOrRange.Index + 1);
}

Expr *DesignatedInitExpr::getArrayRangeStart(const Designator &D) const {
  assert(D.Kind == Designator::ArrayRangeDesignator &&
         "Requires array range designator");
  return getSubExpr(D.ArrayOrRange.Index + 1);
}

Expr *DesignatedInitExpr::getArrayRangeEnd(const Designator &D) const {
  assert(D.Kind == Designator::ArrayRangeDesignator &&
         "Requires array range designator");
  return getSubExpr(D.ArrayOrRange.Index + 2);
}

/// \brief Replaces the designator at index @p Idx with the series
/// of designators in [First, Last).
void DesignatedInitExpr::ExpandDesignator(const ASTContext &C, unsigned Idx,
                                          const Designator *First,
                                          const Designator *Last) {
  unsigned NumNewDesignators = Last - First;
  if (NumNewDesignators == 0) {
    std::copy_backward(Designators + Idx + 1,
                       Designators + NumDesignators,
                       Designators + Idx);
    --NumNewDesignators;
    return;
  } else if (NumNewDesignators == 1) {
    Designators[Idx] = *First;
    return;
  }

  Designator *NewDesignators
    = new (C) Designator[NumDesignators - 1 + NumNewDesignators];
  std::copy(Designators, Designators + Idx, NewDesignators);
  std::copy(First, Last, NewDesignators + Idx);
  std::copy(Designators + Idx + 1, Designators + NumDesignators,
            NewDesignators + Idx + NumNewDesignators);
  Designators = NewDesignators;
  NumDesignators = NumDesignators - 1 + NumNewDesignators;
}

DesignatedInitUpdateExpr::DesignatedInitUpdateExpr(const ASTContext &C,
    SourceLocation lBraceLoc, Expr *baseExpr, SourceLocation rBraceLoc)
  : Expr(DesignatedInitUpdateExprClass, baseExpr->getType(), VK_RValue,
         OK_Ordinary, false, false, false, false) {
  BaseAndUpdaterExprs[0] = baseExpr;

  InitListExpr *ILE = new (C) InitListExpr(C, lBraceLoc, None, rBraceLoc);
  ILE->setType(baseExpr->getType());
  BaseAndUpdaterExprs[1] = ILE;
}

SourceLocation DesignatedInitUpdateExpr::getLocStart() const {
  return getBase()->getLocStart();
}

SourceLocation DesignatedInitUpdateExpr::getLocEnd() const {
  return getBase()->getLocEnd();
}

ParenListExpr::ParenListExpr(const ASTContext& C, SourceLocation lparenloc,
                             ArrayRef<Expr*> exprs,
                             SourceLocation rparenloc)
  : Expr(ParenListExprClass, QualType(), VK_RValue, OK_Ordinary,
         false, false, false, false),
    NumExprs(exprs.size()), LParenLoc(lparenloc), RParenLoc(rparenloc) {
  Exprs = new (C) Stmt*[exprs.size()];
  for (unsigned i = 0; i != exprs.size(); ++i) {
    if (exprs[i]->isTypeDependent())
      ExprBits.TypeDependent = true;
    if (exprs[i]->isValueDependent())
      ExprBits.ValueDependent = true;
    if (exprs[i]->isInstantiationDependent())
      ExprBits.InstantiationDependent = true;
    if (exprs[i]->containsUnexpandedParameterPack())
      ExprBits.ContainsUnexpandedParameterPack = true;

    Exprs[i] = exprs[i];
  }
}

const OpaqueValueExpr *OpaqueValueExpr::findInCopyConstruct(const Expr *e) {
  if (const ExprWithCleanups *ewc = dyn_cast<ExprWithCleanups>(e))
    e = ewc->getSubExpr();
  if (const MaterializeTemporaryExpr *m = dyn_cast<MaterializeTemporaryExpr>(e))
    e = m->GetTemporaryExpr();
  e = cast<CXXConstructExpr>(e)->getArg(0);
  while (const ImplicitCastExpr *ice = dyn_cast<ImplicitCastExpr>(e))
    e = ice->getSubExpr();
  return cast<OpaqueValueExpr>(e);
}

PseudoObjectExpr *PseudoObjectExpr::Create(const ASTContext &Context,
                                           EmptyShell sh,
                                           unsigned numSemanticExprs) {
  void *buffer =
      Context.Allocate(totalSizeToAlloc<Expr *>(1 + numSemanticExprs),
                       llvm::alignOf<PseudoObjectExpr>());
  return new(buffer) PseudoObjectExpr(sh, numSemanticExprs);
}

PseudoObjectExpr::PseudoObjectExpr(EmptyShell shell, unsigned numSemanticExprs)
  : Expr(PseudoObjectExprClass, shell) {
  PseudoObjectExprBits.NumSubExprs = numSemanticExprs + 1;
}

PseudoObjectExpr *PseudoObjectExpr::Create(const ASTContext &C, Expr *syntax,
                                           ArrayRef<Expr*> semantics,
                                           unsigned resultIndex) {
  assert(syntax && "no syntactic expression!");
  assert(semantics.size() && "no semantic expressions!");

  QualType type;
  ExprValueKind VK;
  if (resultIndex == NoResult) {
    type = C.VoidTy;
    VK = VK_RValue;
  } else {
    assert(resultIndex < semantics.size());
    type = semantics[resultIndex]->getType();
    VK = semantics[resultIndex]->getValueKind();
    assert(semantics[resultIndex]->getObjectKind() == OK_Ordinary);
  }

  void *buffer = C.Allocate(totalSizeToAlloc<Expr *>(semantics.size() + 1),
                            llvm::alignOf<PseudoObjectExpr>());
  return new(buffer) PseudoObjectExpr(type, VK, syntax, semantics,
                                      resultIndex);
}

PseudoObjectExpr::PseudoObjectExpr(QualType type, ExprValueKind VK,
                                   Expr *syntax, ArrayRef<Expr*> semantics,
                                   unsigned resultIndex)
  : Expr(PseudoObjectExprClass, type, VK, OK_Ordinary,
         /*filled in at end of ctor*/ false, false, false, false) {
  PseudoObjectExprBits.NumSubExprs = semantics.size() + 1;
  PseudoObjectExprBits.ResultIndex = resultIndex + 1;

  for (unsigned i = 0, e = semantics.size() + 1; i != e; ++i) {
    Expr *E = (i == 0 ? syntax : semantics[i-1]);
    getSubExprsBuffer()[i] = E;

    if (E->isTypeDependent())
      ExprBits.TypeDependent = true;
    if (E->isValueDependent())
      ExprBits.ValueDependent = true;
    if (E->isInstantiationDependent())
      ExprBits.InstantiationDependent = true;
    if (E->containsUnexpandedParameterPack())
      ExprBits.ContainsUnexpandedParameterPack = true;

    if (isa<OpaqueValueExpr>(E))
      assert(cast<OpaqueValueExpr>(E)->getSourceExpr() != nullptr &&
             "opaque-value semantic expressions for pseudo-object "
             "operations must have sources");
  }
}

//===----------------------------------------------------------------------===//
//  Child Iterators for iterating over subexpressions/substatements
//===----------------------------------------------------------------------===//

// UnaryExprOrTypeTraitExpr
Stmt::child_range UnaryExprOrTypeTraitExpr::children() {
  // If this is of a type and the type is a VLA type (and not a typedef), the
  // size expression of the VLA needs to be treated as an executable expression.
  // Why isn't this weirdness documented better in StmtIterator?
  if (isArgumentType()) {
    if (const VariableArrayType* T = dyn_cast<VariableArrayType>(
                                   getArgumentType().getTypePtr()))
      return child_range(child_iterator(T), child_iterator());
    return child_range(child_iterator(), child_iterator());
  }
  return child_range(&Argument.Ex, &Argument.Ex + 1);
}

AtomicExpr::AtomicExpr(SourceLocation BLoc, ArrayRef<Expr*> args,
                       QualType t, AtomicOp op, SourceLocation RP)
  : Expr(AtomicExprClass, t, VK_RValue, OK_Ordinary,
         false, false, false, false),
    NumSubExprs(args.size()), BuiltinLoc(BLoc), RParenLoc(RP), Op(op)
{
  assert(args.size() == getNumSubExprs(op) && "wrong number of subexpressions");
  for (unsigned i = 0; i != args.size(); i++) {
    if (args[i]->isTypeDependent())
      ExprBits.TypeDependent = true;
    if (args[i]->isValueDependent())
      ExprBits.ValueDependent = true;
    if (args[i]->isInstantiationDependent())
      ExprBits.InstantiationDependent = true;
    if (args[i]->containsUnexpandedParameterPack())
      ExprBits.ContainsUnexpandedParameterPack = true;

    SubExprs[i] = args[i];
  }
}

unsigned AtomicExpr::getNumSubExprs(AtomicOp Op) {
  switch (Op) {
  case AO__c11_atomic_init:
  case AO__c11_atomic_load:
  case AO__atomic_load_n:
    return 2;

  case AO__c11_atomic_store:
  case AO__c11_atomic_exchange:
  case AO__atomic_load:
  case AO__atomic_store:
  case AO__atomic_store_n:
  case AO__atomic_exchange_n:
  case AO__c11_atomic_fetch_add:
  case AO__c11_atomic_fetch_sub:
  case AO__c11_atomic_fetch_and:
  case AO__c11_atomic_fetch_or:
  case AO__c11_atomic_fetch_xor:
  case AO__atomic_fetch_add:
  case AO__atomic_fetch_sub:
  case AO__atomic_fetch_and:
  case AO__atomic_fetch_or:
  case AO__atomic_fetch_xor:
  case AO__atomic_fetch_nand:
  case AO__atomic_add_fetch:
  case AO__atomic_sub_fetch:
  case AO__atomic_and_fetch:
  case AO__atomic_or_fetch:
  case AO__atomic_xor_fetch:
  case AO__atomic_nand_fetch:
    return 3;

  case AO__atomic_exchange:
    return 4;

  case AO__c11_atomic_compare_exchange_strong:
  case AO__c11_atomic_compare_exchange_weak:
    return 5;

  case AO__atomic_compare_exchange:
  case AO__atomic_compare_exchange_n:
    return 6;
  }
  llvm_unreachable("unknown atomic op");
}

QualType OMPArraySectionExpr::getBaseOriginalType(const Expr *Base) {
  unsigned ArraySectionCount = 0;
  while (auto *OASE = dyn_cast<OMPArraySectionExpr>(Base->IgnoreParens())) {
    Base = OASE->getBase();
    ++ArraySectionCount;
  }
  while (auto *ASE =
             dyn_cast<ArraySubscriptExpr>(Base->IgnoreParenImpCasts())) {
    Base = ASE->getBase();
    ++ArraySectionCount;
  }
  Base = Base->IgnoreParenImpCasts();
  auto OriginalTy = Base->getType();
  if (auto *DRE = dyn_cast<DeclRefExpr>(Base))
    if (auto *PVD = dyn_cast<ParmVarDecl>(DRE->getDecl()))
      OriginalTy = PVD->getOriginalType().getNonReferenceType();

  for (unsigned Cnt = 0; Cnt < ArraySectionCount; ++Cnt) {
    if (OriginalTy->isAnyPointerType())
      OriginalTy = OriginalTy->getPointeeType();
    else {
      assert (OriginalTy->isArrayType());
      OriginalTy = OriginalTy->castAsArrayTypeUnsafe()->getElementType();
    }
  }
  return OriginalTy;
}<|MERGE_RESOLUTION|>--- conflicted
+++ resolved
@@ -1610,127 +1610,8 @@
 
 const char *CastExpr::getCastKindName() const {
   switch (getCastKind()) {
-<<<<<<< HEAD
-  case CK_Dependent:
-    return "Dependent";
-  case CK_BitCast:
-    return "BitCast";
-  case CK_LValueBitCast:
-    return "LValueBitCast";
-  case CK_LValueToRValue:
-    return "LValueToRValue";
-  case CK_NoOp:
-    return "NoOp";
-  case CK_BaseToDerived:
-    return "BaseToDerived";
-  case CK_DerivedToBase:
-    return "DerivedToBase";
-  case CK_UncheckedDerivedToBase:
-    return "UncheckedDerivedToBase";
-  case CK_Dynamic:
-    return "Dynamic";
-  case CK_ToUnion:
-    return "ToUnion";
-  case CK_ArrayToPointerDecay:
-    return "ArrayToPointerDecay";
-  case CK_FunctionToPointerDecay:
-    return "FunctionToPointerDecay";
-  case CK_NullToMemberPointer:
-    return "NullToMemberPointer";
-  case CK_NullToPointer:
-    return "NullToPointer";
-  case CK_BaseToDerivedMemberPointer:
-    return "BaseToDerivedMemberPointer";
-  case CK_DerivedToBaseMemberPointer:
-    return "DerivedToBaseMemberPointer";
-  case CK_ReinterpretMemberPointer:
-    return "ReinterpretMemberPointer";
-  case CK_UserDefinedConversion:
-    return "UserDefinedConversion";
-  case CK_ConstructorConversion:
-    return "ConstructorConversion";
-  case CK_IntegralToPointer:
-    return "IntegralToPointer";
-  case CK_PointerToIntegral:
-    return "PointerToIntegral";
-  case CK_PointerToBoolean:
-    return "PointerToBoolean";
-  case CK_ToVoid:
-    return "ToVoid";
-  case CK_VectorSplat:
-    return "VectorSplat";
-  case CK_IntegralCast:
-    return "IntegralCast";
-  case CK_BooleanToSignedIntegral:
-    return "BooleanToSignedIntegral";
-  case CK_IntegralToBoolean:
-    return "IntegralToBoolean";
-  case CK_IntegralToFloating:
-    return "IntegralToFloating";
-  case CK_FloatingToIntegral:
-    return "FloatingToIntegral";
-  case CK_FloatingCast:
-    return "FloatingCast";
-  case CK_FloatingToBoolean:
-    return "FloatingToBoolean";
-  case CK_MemberPointerToBoolean:
-    return "MemberPointerToBoolean";
-  case CK_CPointerToObjCPointerCast:
-    return "CPointerToObjCPointerCast";
-  case CK_BlockPointerToObjCPointerCast:
-    return "BlockPointerToObjCPointerCast";
-  case CK_AnyPointerToBlockPointerCast:
-    return "AnyPointerToBlockPointerCast";
-  case CK_ObjCObjectLValueCast:
-    return "ObjCObjectLValueCast";
-  case CK_FloatingRealToComplex:
-    return "FloatingRealToComplex";
-  case CK_FloatingComplexToReal:
-    return "FloatingComplexToReal";
-  case CK_FloatingComplexToBoolean:
-    return "FloatingComplexToBoolean";
-  case CK_FloatingComplexCast:
-    return "FloatingComplexCast";
-  case CK_FloatingComplexToIntegralComplex:
-    return "FloatingComplexToIntegralComplex";
-  case CK_IntegralRealToComplex:
-    return "IntegralRealToComplex";
-  case CK_IntegralComplexToReal:
-    return "IntegralComplexToReal";
-  case CK_IntegralComplexToBoolean:
-    return "IntegralComplexToBoolean";
-  case CK_IntegralComplexCast:
-    return "IntegralComplexCast";
-  case CK_IntegralComplexToFloatingComplex:
-    return "IntegralComplexToFloatingComplex";
-  case CK_ARCConsumeObject:
-    return "ARCConsumeObject";
-  case CK_ARCProduceObject:
-    return "ARCProduceObject";
-  case CK_ARCReclaimReturnedObject:
-    return "ARCReclaimReturnedObject";
-  case CK_ARCExtendBlockObject:
-    return "ARCExtendBlockObject";
-  case CK_AtomicToNonAtomic:
-    return "AtomicToNonAtomic";
-  case CK_NonAtomicToAtomic:
-    return "NonAtomicToAtomic";
-  case CK_CopyAndAutoreleaseBlockObject:
-    return "CopyAndAutoreleaseBlockObject";
-  case CK_UPCSharedToLocal:
-    return "UPCSharedToLocal";
-  case CK_UPCBitCastZeroPhase:
-    return "UPCBitCastZeroPhase";
-  case CK_BuiltinFnToFnPtr:
-    return "BuiltinFnToFnPtr";
-  case CK_ZeroToOCLEvent:
-    return "ZeroToOCLEvent";
-  case CK_AddressSpaceConversion:
-    return "AddressSpaceConversion";
-=======
 #define CAST_OPERATION(Name) case CK_##Name: return #Name;
 #include "clang/AST/OperationKinds.def"
->>>>>>> 88fccc58
   }
   llvm_unreachable("Unhandled cast kind!");
 }
