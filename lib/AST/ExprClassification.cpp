//===--- ExprClassification.cpp - Expression AST Node Implementation ------===//
//
//                     The LLVM Compiler Infrastructure
//
// This file is distributed under the University of Illinois Open Source
// License. See LICENSE.TXT for details.
//
//===----------------------------------------------------------------------===//
//
// This file implements Expr::classify.
//
//===----------------------------------------------------------------------===//

#include "clang/AST/Expr.h"
#include "clang/AST/ASTContext.h"
#include "clang/AST/DeclCXX.h"
#include "clang/AST/DeclObjC.h"
#include "clang/AST/DeclTemplate.h"
#include "clang/AST/ExprCXX.h"
#include "clang/AST/ExprObjC.h"
#include "llvm/Support/ErrorHandling.h"
using namespace clang;

typedef Expr::Classification Cl;

static Cl::Kinds ClassifyInternal(ASTContext &Ctx, const Expr *E);
static Cl::Kinds ClassifyDecl(ASTContext &Ctx, const Decl *D);
static Cl::Kinds ClassifyUnnamed(ASTContext &Ctx, QualType T);
static Cl::Kinds ClassifyMemberExpr(ASTContext &Ctx, const MemberExpr *E);
static Cl::Kinds ClassifyBinaryOp(ASTContext &Ctx, const BinaryOperator *E);
static Cl::Kinds ClassifyConditional(ASTContext &Ctx,
                                     const Expr *trueExpr,
                                     const Expr *falseExpr);
static Cl::ModifiableType IsModifiable(ASTContext &Ctx, const Expr *E,
                                       Cl::Kinds Kind, SourceLocation &Loc);

Cl Expr::ClassifyImpl(ASTContext &Ctx, SourceLocation *Loc) const {
  assert(!TR->isReferenceType() && "Expressions can't have reference type.");

  Cl::Kinds kind = ClassifyInternal(Ctx, this);
  // C99 6.3.2.1: An lvalue is an expression with an object type or an
  //   incomplete type other than void.
  if (!Ctx.getLangOpts().CPlusPlus) {
    // Thus, no functions.
    if (TR->isFunctionType() || TR == Ctx.OverloadTy)
      kind = Cl::CL_Function;
    // No void either, but qualified void is OK because it is "other than void".
    // Void "lvalues" are classified as addressable void values, which are void
    // expressions whose address can be taken.
    else if (TR->isVoidType() && !TR.hasQualifiers())
      kind = (kind == Cl::CL_LValue ? Cl::CL_AddressableVoid : Cl::CL_Void);
  }

  // Enable this assertion for testing.
  switch (kind) {
  case Cl::CL_LValue: assert(getValueKind() == VK_LValue); break;
  case Cl::CL_XValue: assert(getValueKind() == VK_XValue); break;
  case Cl::CL_Function:
  case Cl::CL_Void:
  case Cl::CL_AddressableVoid:
  case Cl::CL_DuplicateVectorComponents:
  case Cl::CL_MemberFunction:
  case Cl::CL_SubObjCPropertySetting:
  case Cl::CL_ClassTemporary:
  case Cl::CL_ArrayTemporary:
  case Cl::CL_ObjCMessageRValue:
  case Cl::CL_PRValue: assert(getValueKind() == VK_RValue); break;
  }

  Cl::ModifiableType modifiable = Cl::CM_Untested;
  if (Loc)
    modifiable = IsModifiable(Ctx, this, kind, *Loc);
  return Classification(kind, modifiable);
}

/// Classify an expression which creates a temporary, based on its type.
static Cl::Kinds ClassifyTemporary(QualType T) {
  if (T->isRecordType())
    return Cl::CL_ClassTemporary;
  if (T->isArrayType())
    return Cl::CL_ArrayTemporary;

  // No special classification: these don't behave differently from normal
  // prvalues.
  return Cl::CL_PRValue;
}

static Cl::Kinds ClassifyExprValueKind(const LangOptions &Lang,
                                       const Expr *E,
                                       ExprValueKind Kind) {
  switch (Kind) {
  case VK_RValue:
    return Lang.CPlusPlus ? ClassifyTemporary(E->getType()) : Cl::CL_PRValue;
  case VK_LValue:
    return Cl::CL_LValue;
  case VK_XValue:
    return Cl::CL_XValue;
  }
  llvm_unreachable("Invalid value category of implicit cast.");
}

static Cl::Kinds ClassifyInternal(ASTContext &Ctx, const Expr *E) {
  // This function takes the first stab at classifying expressions.
  const LangOptions &Lang = Ctx.getLangOpts();

  switch (E->getStmtClass()) {
  case Stmt::NoStmtClass:
#define ABSTRACT_STMT(Kind)
#define STMT(Kind, Base) case Expr::Kind##Class:
#define EXPR(Kind, Base)
#include "clang/AST/StmtNodes.inc"
    llvm_unreachable("cannot classify a statement");

    // First come the expressions that are always lvalues, unconditionally.
  case Expr::ObjCIsaExprClass:
    // C++ [expr.prim.general]p1: A string literal is an lvalue.
  case Expr::StringLiteralClass:
    // @encode is equivalent to its string
  case Expr::ObjCEncodeExprClass:
    // __func__ and friends are too.
  case Expr::PredefinedExprClass:
    // Property references are lvalues
  case Expr::ObjCSubscriptRefExprClass:
  case Expr::ObjCPropertyRefExprClass:
    // C++ [expr.typeid]p1: The result of a typeid expression is an lvalue of...
  case Expr::CXXTypeidExprClass:
    // Unresolved lookups get classified as lvalues.
    // FIXME: Is this wise? Should they get their own kind?
  case Expr::UnresolvedLookupExprClass:
  case Expr::UnresolvedMemberExprClass:
  case Expr::CXXDependentScopeMemberExprClass:
  case Expr::DependentScopeDeclRefExprClass:
    // ObjC instance variables are lvalues
    // FIXME: ObjC++0x might have different rules
  case Expr::ObjCIvarRefExprClass:
  case Expr::FunctionParmPackExprClass:
  case Expr::MSPropertyRefExprClass:
    return Cl::CL_LValue;

    // C99 6.5.2.5p5 says that compound literals are lvalues.
    // In C++, they're prvalue temporaries.
  case Expr::CompoundLiteralExprClass:
    return Ctx.getLangOpts().CPlusPlus ? ClassifyTemporary(E->getType())
                                       : Cl::CL_LValue;

    // Expressions that are prvalues.
  case Expr::CXXBoolLiteralExprClass:
  case Expr::CXXPseudoDestructorExprClass:
  case Expr::UnaryExprOrTypeTraitExprClass:
  case Expr::CXXNewExprClass:
  case Expr::CXXThisExprClass:
  case Expr::CXXNullPtrLiteralExprClass:
  case Expr::ImaginaryLiteralClass:
  case Expr::GNUNullExprClass:
  case Expr::OffsetOfExprClass:
  case Expr::CXXThrowExprClass:
  case Expr::ShuffleVectorExprClass:
  case Expr::ConvertVectorExprClass:
  case Expr::IntegerLiteralClass:
  case Expr::CharacterLiteralClass:
  case Expr::AddrLabelExprClass:
  case Expr::CXXDeleteExprClass:
  case Expr::ImplicitValueInitExprClass:
  case Expr::BlockExprClass:
  case Expr::FloatingLiteralClass:
  case Expr::CXXNoexceptExprClass:
  case Expr::CXXScalarValueInitExprClass:
  case Expr::TypeTraitExprClass:
  case Expr::ArrayTypeTraitExprClass:
  case Expr::ExpressionTraitExprClass:
  case Expr::ObjCSelectorExprClass:
  case Expr::ObjCProtocolExprClass:
  case Expr::ObjCStringLiteralClass:
  case Expr::ObjCBoxedExprClass:
  case Expr::ObjCArrayLiteralClass:
  case Expr::ObjCDictionaryLiteralClass:
  case Expr::ObjCBoolLiteralExprClass:
  case Expr::ParenListExprClass:
  case Expr::SizeOfPackExprClass:
  case Expr::SubstNonTypeTemplateParmPackExprClass:
  case Expr::AsTypeExprClass:
  case Expr::ObjCIndirectCopyRestoreExprClass:
  case Expr::AtomicExprClass:
<<<<<<< HEAD
  case Expr::UPCThreadExprClass:
  case Expr::UPCMyThreadExprClass:
=======
  case Expr::CEANIndexExprClass:
>>>>>>> b2fc5b32
    return Cl::CL_PRValue;

    // Next come the complicated cases.
  case Expr::SubstNonTypeTemplateParmExprClass:
    return ClassifyInternal(Ctx,
                 cast<SubstNonTypeTemplateParmExpr>(E)->getReplacement());

    // C++ [expr.sub]p1: The result is an lvalue of type "T".
    // However, subscripting vector types is more like member access.
  case Expr::ArraySubscriptExprClass:
    if (cast<ArraySubscriptExpr>(E)->getBase()->getType()->isVectorType())
      return ClassifyInternal(Ctx, cast<ArraySubscriptExpr>(E)->getBase());
    return Cl::CL_LValue;

    // C++ [expr.prim.general]p3: The result is an lvalue if the entity is a
    //   function or variable and a prvalue otherwise.
  case Expr::DeclRefExprClass:
    if (E->getType() == Ctx.UnknownAnyTy)
      return isa<FunctionDecl>(cast<DeclRefExpr>(E)->getDecl())
               ? Cl::CL_PRValue : Cl::CL_LValue;
    return ClassifyDecl(Ctx, cast<DeclRefExpr>(E)->getDecl());

    // Member access is complex.
  case Expr::MemberExprClass:
    return ClassifyMemberExpr(Ctx, cast<MemberExpr>(E));

  case Expr::UnaryOperatorClass:
    switch (cast<UnaryOperator>(E)->getOpcode()) {
      // C++ [expr.unary.op]p1: The unary * operator performs indirection:
      //   [...] the result is an lvalue referring to the object or function
      //   to which the expression points.
    case UO_Deref:
      return Cl::CL_LValue;

      // GNU extensions, simply look through them.
    case UO_Extension:
      return ClassifyInternal(Ctx, cast<UnaryOperator>(E)->getSubExpr());

    // Treat _Real and _Imag basically as if they were member
    // expressions:  l-value only if the operand is a true l-value.
    case UO_Real:
    case UO_Imag: {
      const Expr *Op = cast<UnaryOperator>(E)->getSubExpr()->IgnoreParens();
      Cl::Kinds K = ClassifyInternal(Ctx, Op);
      if (K != Cl::CL_LValue) return K;

      if (isa<ObjCPropertyRefExpr>(Op))
        return Cl::CL_SubObjCPropertySetting;
      return Cl::CL_LValue;
    }

      // C++ [expr.pre.incr]p1: The result is the updated operand; it is an
      //   lvalue, [...]
      // Not so in C.
    case UO_PreInc:
    case UO_PreDec:
      return Lang.CPlusPlus ? Cl::CL_LValue : Cl::CL_PRValue;

    default:
      return Cl::CL_PRValue;
    }

  case Expr::OpaqueValueExprClass:
    return ClassifyExprValueKind(Lang, E, E->getValueKind());

    // Pseudo-object expressions can produce l-values with reference magic.
  case Expr::PseudoObjectExprClass:
    return ClassifyExprValueKind(Lang, E,
                                 cast<PseudoObjectExpr>(E)->getValueKind());

    // Implicit casts are lvalues if they're lvalue casts. Other than that, we
    // only specifically record class temporaries.
  case Expr::ImplicitCastExprClass:
    return ClassifyExprValueKind(Lang, E, E->getValueKind());

    // C++ [expr.prim.general]p4: The presence of parentheses does not affect
    //   whether the expression is an lvalue.
  case Expr::ParenExprClass:
    return ClassifyInternal(Ctx, cast<ParenExpr>(E)->getSubExpr());

    // C11 6.5.1.1p4: [A generic selection] is an lvalue, a function designator,
    // or a void expression if its result expression is, respectively, an
    // lvalue, a function designator, or a void expression.
  case Expr::GenericSelectionExprClass:
    if (cast<GenericSelectionExpr>(E)->isResultDependent())
      return Cl::CL_PRValue;
    return ClassifyInternal(Ctx,cast<GenericSelectionExpr>(E)->getResultExpr());

  case Expr::BinaryOperatorClass:
  case Expr::CompoundAssignOperatorClass:
    // C doesn't have any binary expressions that are lvalues.
    if (Lang.CPlusPlus)
      return ClassifyBinaryOp(Ctx, cast<BinaryOperator>(E));
    return Cl::CL_PRValue;

  case Expr::CallExprClass:
  case Expr::CXXOperatorCallExprClass:
  case Expr::CXXMemberCallExprClass:
  case Expr::UserDefinedLiteralClass:
  case Expr::CUDAKernelCallExprClass:
    return ClassifyUnnamed(Ctx, cast<CallExpr>(E)->getCallReturnType());

    // __builtin_choose_expr is equivalent to the chosen expression.
  case Expr::ChooseExprClass:
    return ClassifyInternal(Ctx, cast<ChooseExpr>(E)->getChosenSubExpr());

    // Extended vector element access is an lvalue unless there are duplicates
    // in the shuffle expression.
  case Expr::ExtVectorElementExprClass:
    if (cast<ExtVectorElementExpr>(E)->containsDuplicateElements())
      return Cl::CL_DuplicateVectorComponents;
    if (cast<ExtVectorElementExpr>(E)->isArrow())
      return Cl::CL_LValue;
    return ClassifyInternal(Ctx, cast<ExtVectorElementExpr>(E)->getBase());

    // Simply look at the actual default argument.
  case Expr::CXXDefaultArgExprClass:
    return ClassifyInternal(Ctx, cast<CXXDefaultArgExpr>(E)->getExpr());

    // Same idea for default initializers.
  case Expr::CXXDefaultInitExprClass:
    return ClassifyInternal(Ctx, cast<CXXDefaultInitExpr>(E)->getExpr());

    // Same idea for temporary binding.
  case Expr::CXXBindTemporaryExprClass:
    return ClassifyInternal(Ctx, cast<CXXBindTemporaryExpr>(E)->getSubExpr());

    // And the cleanups guard.
  case Expr::ExprWithCleanupsClass:
    return ClassifyInternal(Ctx, cast<ExprWithCleanups>(E)->getSubExpr());

    // Casts depend completely on the target type. All casts work the same.
  case Expr::CStyleCastExprClass:
  case Expr::CXXFunctionalCastExprClass:
  case Expr::CXXStaticCastExprClass:
  case Expr::CXXDynamicCastExprClass:
  case Expr::CXXReinterpretCastExprClass:
  case Expr::CXXConstCastExprClass:
  case Expr::ObjCBridgedCastExprClass:
    // Only in C++ can casts be interesting at all.
    if (!Lang.CPlusPlus) return Cl::CL_PRValue;
    return ClassifyUnnamed(Ctx, cast<ExplicitCastExpr>(E)->getTypeAsWritten());

  case Expr::CXXUnresolvedConstructExprClass:
    return ClassifyUnnamed(Ctx, 
                      cast<CXXUnresolvedConstructExpr>(E)->getTypeAsWritten());
      
  case Expr::BinaryConditionalOperatorClass: {
    if (!Lang.CPlusPlus) return Cl::CL_PRValue;
    const BinaryConditionalOperator *co = cast<BinaryConditionalOperator>(E);
    return ClassifyConditional(Ctx, co->getTrueExpr(), co->getFalseExpr());
  }

  case Expr::ConditionalOperatorClass: {
    // Once again, only C++ is interesting.
    if (!Lang.CPlusPlus) return Cl::CL_PRValue;
    const ConditionalOperator *co = cast<ConditionalOperator>(E);
    return ClassifyConditional(Ctx, co->getTrueExpr(), co->getFalseExpr());
  }

    // ObjC message sends are effectively function calls, if the target function
    // is known.
  case Expr::ObjCMessageExprClass:
    if (const ObjCMethodDecl *Method =
          cast<ObjCMessageExpr>(E)->getMethodDecl()) {
      Cl::Kinds kind = ClassifyUnnamed(Ctx, Method->getReturnType());
      return (kind == Cl::CL_PRValue) ? Cl::CL_ObjCMessageRValue : kind;
    }
    return Cl::CL_PRValue;
      
    // Some C++ expressions are always class temporaries.
  case Expr::CXXConstructExprClass:
  case Expr::CXXTemporaryObjectExprClass:
  case Expr::LambdaExprClass:
  case Expr::CXXStdInitializerListExprClass:
    return Cl::CL_ClassTemporary;

  case Expr::VAArgExprClass:
    return ClassifyUnnamed(Ctx, E->getType());

  case Expr::DesignatedInitExprClass:
    return ClassifyInternal(Ctx, cast<DesignatedInitExpr>(E)->getInit());

  case Expr::StmtExprClass: {
    const CompoundStmt *S = cast<StmtExpr>(E)->getSubStmt();
    if (const Expr *LastExpr = dyn_cast_or_null<Expr>(S->body_back()))
      return ClassifyUnnamed(Ctx, LastExpr->getType());
    return Cl::CL_PRValue;
  }

  case Expr::CXXUuidofExprClass:
    return Cl::CL_LValue;

  case Expr::PackExpansionExprClass:
    return ClassifyInternal(Ctx, cast<PackExpansionExpr>(E)->getPattern());

  case Expr::MaterializeTemporaryExprClass:
    return cast<MaterializeTemporaryExpr>(E)->isBoundToLvalueReference()
              ? Cl::CL_LValue 
              : Cl::CL_XValue;

  case Expr::InitListExprClass:
    // An init list can be an lvalue if it is bound to a reference and
    // contains only one element. In that case, we look at that element
    // for an exact classification. Init list creation takes care of the
    // value kind for us, so we only need to fine-tune.
    if (E->isRValue())
      return ClassifyExprValueKind(Lang, E, E->getValueKind());
    assert(cast<InitListExpr>(E)->getNumInits() == 1 &&
           "Only 1-element init lists can be glvalues.");
    return ClassifyInternal(Ctx, cast<InitListExpr>(E)->getInit(0));
  }

  llvm_unreachable("unhandled expression kind in classification");
}

/// ClassifyDecl - Return the classification of an expression referencing the
/// given declaration.
static Cl::Kinds ClassifyDecl(ASTContext &Ctx, const Decl *D) {
  // C++ [expr.prim.general]p6: The result is an lvalue if the entity is a
  //   function, variable, or data member and a prvalue otherwise.
  // In C, functions are not lvalues.
  // In addition, NonTypeTemplateParmDecl derives from VarDecl but isn't an
  // lvalue unless it's a reference type (C++ [temp.param]p6), so we need to
  // special-case this.

  if (isa<CXXMethodDecl>(D) && cast<CXXMethodDecl>(D)->isInstance())
    return Cl::CL_MemberFunction;

  bool islvalue;
  if (const NonTypeTemplateParmDecl *NTTParm =
        dyn_cast<NonTypeTemplateParmDecl>(D))
    islvalue = NTTParm->getType()->isReferenceType();
  else
    islvalue = isa<VarDecl>(D) || isa<FieldDecl>(D) ||
	  isa<IndirectFieldDecl>(D) ||
      (Ctx.getLangOpts().CPlusPlus &&
        (isa<FunctionDecl>(D) || isa<FunctionTemplateDecl>(D)));

  return islvalue ? Cl::CL_LValue : Cl::CL_PRValue;
}

/// ClassifyUnnamed - Return the classification of an expression yielding an
/// unnamed value of the given type. This applies in particular to function
/// calls and casts.
static Cl::Kinds ClassifyUnnamed(ASTContext &Ctx, QualType T) {
  // In C, function calls are always rvalues.
  if (!Ctx.getLangOpts().CPlusPlus) return Cl::CL_PRValue;

  // C++ [expr.call]p10: A function call is an lvalue if the result type is an
  //   lvalue reference type or an rvalue reference to function type, an xvalue
  //   if the result type is an rvalue reference to object type, and a prvalue
  //   otherwise.
  if (T->isLValueReferenceType())
    return Cl::CL_LValue;
  const RValueReferenceType *RV = T->getAs<RValueReferenceType>();
  if (!RV) // Could still be a class temporary, though.
    return ClassifyTemporary(T);

  return RV->getPointeeType()->isFunctionType() ? Cl::CL_LValue : Cl::CL_XValue;
}

static Cl::Kinds ClassifyMemberExpr(ASTContext &Ctx, const MemberExpr *E) {
  if (E->getType() == Ctx.UnknownAnyTy)
    return (isa<FunctionDecl>(E->getMemberDecl())
              ? Cl::CL_PRValue : Cl::CL_LValue);

  // Handle C first, it's easier.
  if (!Ctx.getLangOpts().CPlusPlus) {
    // C99 6.5.2.3p3
    // For dot access, the expression is an lvalue if the first part is. For
    // arrow access, it always is an lvalue.
    if (E->isArrow())
      return Cl::CL_LValue;
    // ObjC property accesses are not lvalues, but get special treatment.
    Expr *Base = E->getBase()->IgnoreParens();
    if (isa<ObjCPropertyRefExpr>(Base))
      return Cl::CL_SubObjCPropertySetting;
    return ClassifyInternal(Ctx, Base);
  }

  NamedDecl *Member = E->getMemberDecl();
  // C++ [expr.ref]p3: E1->E2 is converted to the equivalent form (*(E1)).E2.
  // C++ [expr.ref]p4: If E2 is declared to have type "reference to T", then
  //   E1.E2 is an lvalue.
  if (ValueDecl *Value = dyn_cast<ValueDecl>(Member))
    if (Value->getType()->isReferenceType())
      return Cl::CL_LValue;

  //   Otherwise, one of the following rules applies.
  //   -- If E2 is a static member [...] then E1.E2 is an lvalue.
  if (isa<VarDecl>(Member) && Member->getDeclContext()->isRecord())
    return Cl::CL_LValue;

  //   -- If E2 is a non-static data member [...]. If E1 is an lvalue, then
  //      E1.E2 is an lvalue; if E1 is an xvalue, then E1.E2 is an xvalue;
  //      otherwise, it is a prvalue.
  if (isa<FieldDecl>(Member)) {
    // *E1 is an lvalue
    if (E->isArrow())
      return Cl::CL_LValue;
    Expr *Base = E->getBase()->IgnoreParenImpCasts();
    if (isa<ObjCPropertyRefExpr>(Base))
      return Cl::CL_SubObjCPropertySetting;
    return ClassifyInternal(Ctx, E->getBase());
  }

  //   -- If E2 is a [...] member function, [...]
  //      -- If it refers to a static member function [...], then E1.E2 is an
  //         lvalue; [...]
  //      -- Otherwise [...] E1.E2 is a prvalue.
  if (CXXMethodDecl *Method = dyn_cast<CXXMethodDecl>(Member))
    return Method->isStatic() ? Cl::CL_LValue : Cl::CL_MemberFunction;

  //   -- If E2 is a member enumerator [...], the expression E1.E2 is a prvalue.
  // So is everything else we haven't handled yet.
  return Cl::CL_PRValue;
}

static Cl::Kinds ClassifyBinaryOp(ASTContext &Ctx, const BinaryOperator *E) {
  assert(Ctx.getLangOpts().CPlusPlus &&
         "This is only relevant for C++.");
  // C++ [expr.ass]p1: All [...] return an lvalue referring to the left operand.
  // Except we override this for writes to ObjC properties.
  if (E->isAssignmentOp())
    return (E->getLHS()->getObjectKind() == OK_ObjCProperty
              ? Cl::CL_PRValue : Cl::CL_LValue);

  // C++ [expr.comma]p1: the result is of the same value category as its right
  //   operand, [...].
  if (E->getOpcode() == BO_Comma)
    return ClassifyInternal(Ctx, E->getRHS());

  // C++ [expr.mptr.oper]p6: The result of a .* expression whose second operand
  //   is a pointer to a data member is of the same value category as its first
  //   operand.
  if (E->getOpcode() == BO_PtrMemD)
    return (E->getType()->isFunctionType() ||
            E->hasPlaceholderType(BuiltinType::BoundMember))
             ? Cl::CL_MemberFunction 
             : ClassifyInternal(Ctx, E->getLHS());

  // C++ [expr.mptr.oper]p6: The result of an ->* expression is an lvalue if its
  //   second operand is a pointer to data member and a prvalue otherwise.
  if (E->getOpcode() == BO_PtrMemI)
    return (E->getType()->isFunctionType() ||
            E->hasPlaceholderType(BuiltinType::BoundMember))
             ? Cl::CL_MemberFunction 
             : Cl::CL_LValue;

  // All other binary operations are prvalues.
  return Cl::CL_PRValue;
}

static Cl::Kinds ClassifyConditional(ASTContext &Ctx, const Expr *True,
                                     const Expr *False) {
  assert(Ctx.getLangOpts().CPlusPlus &&
         "This is only relevant for C++.");

  // C++ [expr.cond]p2
  //   If either the second or the third operand has type (cv) void,
  //   one of the following shall hold:
  if (True->getType()->isVoidType() || False->getType()->isVoidType()) {
    // The second or the third operand (but not both) is a (possibly
    // parenthesized) throw-expression; the result is of the [...] value
    // category of the other.
    bool TrueIsThrow = isa<CXXThrowExpr>(True->IgnoreParenImpCasts());
    bool FalseIsThrow = isa<CXXThrowExpr>(False->IgnoreParenImpCasts());
    if (const Expr *NonThrow = TrueIsThrow ? (FalseIsThrow ? nullptr : False)
                                           : (FalseIsThrow ? True : nullptr))
      return ClassifyInternal(Ctx, NonThrow);

    //   [Otherwise] the result [...] is a prvalue.
    return Cl::CL_PRValue;
  }

  // Note that at this point, we have already performed all conversions
  // according to [expr.cond]p3.
  // C++ [expr.cond]p4: If the second and third operands are glvalues of the
  //   same value category [...], the result is of that [...] value category.
  // C++ [expr.cond]p5: Otherwise, the result is a prvalue.
  Cl::Kinds LCl = ClassifyInternal(Ctx, True),
            RCl = ClassifyInternal(Ctx, False);
  return LCl == RCl ? LCl : Cl::CL_PRValue;
}

static Cl::ModifiableType IsModifiable(ASTContext &Ctx, const Expr *E,
                                       Cl::Kinds Kind, SourceLocation &Loc) {
  // As a general rule, we only care about lvalues. But there are some rvalues
  // for which we want to generate special results.
  if (Kind == Cl::CL_PRValue) {
    // For the sake of better diagnostics, we want to specifically recognize
    // use of the GCC cast-as-lvalue extension.
    if (const ExplicitCastExpr *CE =
          dyn_cast<ExplicitCastExpr>(E->IgnoreParens())) {
      if (CE->getSubExpr()->IgnoreParenImpCasts()->isLValue()) {
        Loc = CE->getExprLoc();
        return Cl::CM_LValueCast;
      }
    }
  }
  if (Kind != Cl::CL_LValue)
    return Cl::CM_RValue;

  // This is the lvalue case.
  // Functions are lvalues in C++, but not modifiable. (C++ [basic.lval]p6)
  if (Ctx.getLangOpts().CPlusPlus && E->getType()->isFunctionType())
    return Cl::CM_Function;

  // Assignment to a property in ObjC is an implicit setter access. But a
  // setter might not exist.
  if (const ObjCPropertyRefExpr *Expr = dyn_cast<ObjCPropertyRefExpr>(E)) {
    if (Expr->isImplicitProperty() &&
        Expr->getImplicitPropertySetter() == nullptr)
      return Cl::CM_NoSetterProperty;
  }

  CanQualType CT = Ctx.getCanonicalType(E->getType());
  // Const stuff is obviously not modifiable.
  if (CT.isConstQualified())
    return Cl::CM_ConstQualified;
  if (CT.getQualifiers().getAddressSpace() == LangAS::opencl_constant)
    return Cl::CM_ConstQualified;

  // Arrays are not modifiable, only their elements are.
  if (CT->isArrayType())
    return Cl::CM_ArrayType;
  // Incomplete types are not modifiable.
  if (CT->isIncompleteType())
    return Cl::CM_IncompleteType;

  // Records with any const fields (recursively) are not modifiable.
  if (const RecordType *R = CT->getAs<RecordType>()) {
    assert((E->getObjectKind() == OK_ObjCProperty ||
            !Ctx.getLangOpts().CPlusPlus) &&
           "C++ struct assignment should be resolved by the "
           "copy assignment operator.");
    if (R->hasConstFields())
      return Cl::CM_ConstQualified;
  }

  return Cl::CM_Modifiable;
}

Expr::LValueClassification Expr::ClassifyLValue(ASTContext &Ctx) const {
  Classification VC = Classify(Ctx);
  switch (VC.getKind()) {
  case Cl::CL_LValue: return LV_Valid;
  case Cl::CL_XValue: return LV_InvalidExpression;
  case Cl::CL_Function: return LV_NotObjectType;
  case Cl::CL_Void: return LV_InvalidExpression;
  case Cl::CL_AddressableVoid: return LV_IncompleteVoidType;
  case Cl::CL_DuplicateVectorComponents: return LV_DuplicateVectorComponents;
  case Cl::CL_MemberFunction: return LV_MemberFunction;
  case Cl::CL_SubObjCPropertySetting: return LV_SubObjCPropertySetting;
  case Cl::CL_ClassTemporary: return LV_ClassTemporary;
  case Cl::CL_ArrayTemporary: return LV_ArrayTemporary;
  case Cl::CL_ObjCMessageRValue: return LV_InvalidMessageExpression;
  case Cl::CL_PRValue: return LV_InvalidExpression;
  }
  llvm_unreachable("Unhandled kind");
}

Expr::isModifiableLvalueResult
Expr::isModifiableLvalue(ASTContext &Ctx, SourceLocation *Loc) const {
  SourceLocation dummy;
  Classification VC = ClassifyModifiable(Ctx, Loc ? *Loc : dummy);
  switch (VC.getKind()) {
  case Cl::CL_LValue: break;
  case Cl::CL_XValue: return MLV_InvalidExpression;
  case Cl::CL_Function: return MLV_NotObjectType;
  case Cl::CL_Void: return MLV_InvalidExpression;
  case Cl::CL_AddressableVoid: return MLV_IncompleteVoidType;
  case Cl::CL_DuplicateVectorComponents: return MLV_DuplicateVectorComponents;
  case Cl::CL_MemberFunction: return MLV_MemberFunction;
  case Cl::CL_SubObjCPropertySetting: return MLV_SubObjCPropertySetting;
  case Cl::CL_ClassTemporary: return MLV_ClassTemporary;
  case Cl::CL_ArrayTemporary: return MLV_ArrayTemporary;
  case Cl::CL_ObjCMessageRValue: return MLV_InvalidMessageExpression;
  case Cl::CL_PRValue:
    return VC.getModifiable() == Cl::CM_LValueCast ?
      MLV_LValueCast : MLV_InvalidExpression;
  }
  assert(VC.getKind() == Cl::CL_LValue && "Unhandled kind");
  switch (VC.getModifiable()) {
  case Cl::CM_Untested: llvm_unreachable("Did not test modifiability");
  case Cl::CM_Modifiable: return MLV_Valid;
  case Cl::CM_RValue: llvm_unreachable("CM_RValue and CL_LValue don't match");
  case Cl::CM_Function: return MLV_NotObjectType;
  case Cl::CM_LValueCast:
    llvm_unreachable("CM_LValueCast and CL_LValue don't match");
  case Cl::CM_NoSetterProperty: return MLV_NoSetterProperty;
  case Cl::CM_ConstQualified: return MLV_ConstQualified;
  case Cl::CM_ArrayType: return MLV_ArrayType;
  case Cl::CM_IncompleteType: return MLV_IncompleteType;
  }
  llvm_unreachable("Unhandled modifiable type");
}<|MERGE_RESOLUTION|>--- conflicted
+++ resolved
@@ -181,12 +181,9 @@
   case Expr::AsTypeExprClass:
   case Expr::ObjCIndirectCopyRestoreExprClass:
   case Expr::AtomicExprClass:
-<<<<<<< HEAD
   case Expr::UPCThreadExprClass:
   case Expr::UPCMyThreadExprClass:
-=======
   case Expr::CEANIndexExprClass:
->>>>>>> b2fc5b32
     return Cl::CL_PRValue;
 
     // Next come the complicated cases.
