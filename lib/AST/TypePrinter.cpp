--- conflicted
+++ resolved
@@ -1121,19 +1121,6 @@
 
 void TypePrinter::printElaboratedBefore(const ElaboratedType *T,
                                         raw_ostream &OS) {
-<<<<<<< HEAD
-  if (!Policy.IncludeTagDefinition) {
-
-  if (Policy.SuppressTag && isa<TagType>(T->getNamedType()))
-    return;
-  OS << TypeWithKeyword::getKeywordName(T->getKeyword());
-  if (T->getKeyword() != ETK_None)
-    OS << " ";
-  NestedNameSpecifier* Qualifier = T->getQualifier();
-  if (Qualifier)
-    Qualifier->print(OS, Policy);
-
-=======
   // The tag definition will take care of these.
   if (!Policy.IncludeTagDefinition)
   {
@@ -1143,7 +1130,6 @@
     NestedNameSpecifier* Qualifier = T->getQualifier();
     if (Qualifier)
       Qualifier->print(OS, Policy);
->>>>>>> 88fccc58
   }
   
   ElaboratedTypePolicyRAII PolicyRAII(Policy);
