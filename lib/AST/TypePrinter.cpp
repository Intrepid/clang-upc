--- conflicted
+++ resolved
@@ -1049,13 +1049,10 @@
 
 void TypePrinter::printElaboratedBefore(const ElaboratedType *T,
                                         raw_ostream &OS) {
-<<<<<<< HEAD
   if (!Policy.IncludeTagDefinition) {
 
-=======
   if (Policy.SuppressTag && isa<TagType>(T->getNamedType()))
     return;
->>>>>>> c6c4eea3
   OS << TypeWithKeyword::getKeywordName(T->getKeyword());
   if (T->getKeyword() != ETK_None)
     OS << " ";
