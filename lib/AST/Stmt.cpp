//===--- Stmt.cpp - Statement AST Node Implementation ---------------------===//
//
//                     The LLVM Compiler Infrastructure
//
// This file is distributed under the University of Illinois Open Source
// License. See LICENSE.TXT for details.
//
//===----------------------------------------------------------------------===//
//
// This file implements the Stmt class and statement subclasses.
//
//===----------------------------------------------------------------------===//

#include "clang/AST/ASTContext.h"
#include "clang/AST/ASTDiagnostic.h"
#include "clang/AST/ExprCXX.h"
#include "clang/AST/ExprObjC.h"
#include "clang/AST/ExprOpenMP.h"
#include "clang/AST/Stmt.h"
#include "clang/AST/StmtCXX.h"
#include "clang/AST/StmtObjC.h"
#include "clang/AST/StmtOpenMP.h"
#include "clang/AST/Type.h"
#include "clang/Basic/CharInfo.h"
#include "clang/Basic/TargetInfo.h"
#include "clang/Lex/Token.h"
#include "llvm/ADT/StringExtras.h"
#include "llvm/Support/raw_ostream.h"
using namespace clang;

static struct StmtClassNameTable {
  const char *Name;
  unsigned Counter;
  unsigned Size;
} StmtClassInfo[Stmt::lastStmtConstant+1];

static StmtClassNameTable &getStmtInfoTableEntry(Stmt::StmtClass E) {
  static bool Initialized = false;
  if (Initialized)
    return StmtClassInfo[E];

  // Intialize the table on the first use.
  Initialized = true;
#define ABSTRACT_STMT(STMT)
#define STMT(CLASS, PARENT) \
  StmtClassInfo[(unsigned)Stmt::CLASS##Class].Name = #CLASS;    \
  StmtClassInfo[(unsigned)Stmt::CLASS##Class].Size = sizeof(CLASS);
#include "clang/AST/StmtNodes.inc"

  return StmtClassInfo[E];
}

void *Stmt::operator new(size_t bytes, const ASTContext& C,
                         unsigned alignment) {
  return ::operator new(bytes, C, alignment);
}

const char *Stmt::getStmtClassName() const {
  return getStmtInfoTableEntry((StmtClass) StmtBits.sClass).Name;
}

void Stmt::PrintStats() {
  // Ensure the table is primed.
  getStmtInfoTableEntry(Stmt::NullStmtClass);

  unsigned sum = 0;
  llvm::errs() << "\n*** Stmt/Expr Stats:\n";
  for (int i = 0; i != Stmt::lastStmtConstant+1; i++) {
    if (StmtClassInfo[i].Name == nullptr) continue;
    sum += StmtClassInfo[i].Counter;
  }
  llvm::errs() << "  " << sum << " stmts/exprs total.\n";
  sum = 0;
  for (int i = 0; i != Stmt::lastStmtConstant+1; i++) {
    if (StmtClassInfo[i].Name == nullptr) continue;
    if (StmtClassInfo[i].Counter == 0) continue;
    llvm::errs() << "    " << StmtClassInfo[i].Counter << " "
                 << StmtClassInfo[i].Name << ", " << StmtClassInfo[i].Size
                 << " each (" << StmtClassInfo[i].Counter*StmtClassInfo[i].Size
                 << " bytes)\n";
    sum += StmtClassInfo[i].Counter*StmtClassInfo[i].Size;
  }

  llvm::errs() << "Total bytes = " << sum << "\n";
}

void Stmt::addStmtClass(StmtClass s) {
  ++getStmtInfoTableEntry(s).Counter;
}

bool Stmt::StatisticsEnabled = false;
void Stmt::EnableStatistics() {
  StatisticsEnabled = true;
}

Stmt *Stmt::IgnoreImplicit() {
  Stmt *s = this;

  if (auto *ewc = dyn_cast<ExprWithCleanups>(s))
    s = ewc->getSubExpr();

  if (auto *mte = dyn_cast<MaterializeTemporaryExpr>(s))
    s = mte->GetTemporaryExpr();

  if (auto *bte = dyn_cast<CXXBindTemporaryExpr>(s))
    s = bte->getSubExpr();

  while (auto *ice = dyn_cast<ImplicitCastExpr>(s))
    s = ice->getSubExpr();

  return s;
}

/// \brief Skip no-op (attributed, compound) container stmts and skip captured
/// stmt at the top, if \a IgnoreCaptured is true.
Stmt *Stmt::IgnoreContainers(bool IgnoreCaptured) {
  Stmt *S = this;
  if (IgnoreCaptured)
    if (auto CapS = dyn_cast_or_null<CapturedStmt>(S))
      S = CapS->getCapturedStmt();
  while (true) {
    if (auto AS = dyn_cast_or_null<AttributedStmt>(S))
      S = AS->getSubStmt();
    else if (auto CS = dyn_cast_or_null<CompoundStmt>(S)) {
      if (CS->size() != 1)
        break;
      S = CS->body_back();
    } else
      break;
  }
  return S;
}

/// \brief Strip off all label-like statements.
///
/// This will strip off label statements, case statements, attributed
/// statements and default statements recursively.
const Stmt *Stmt::stripLabelLikeStatements() const {
  const Stmt *S = this;
  while (true) {
    if (const LabelStmt *LS = dyn_cast<LabelStmt>(S))
      S = LS->getSubStmt();
    else if (const SwitchCase *SC = dyn_cast<SwitchCase>(S))
      S = SC->getSubStmt();
    else if (const AttributedStmt *AS = dyn_cast<AttributedStmt>(S))
      S = AS->getSubStmt();
    else
      return S;
  }
}

namespace {
  struct good {};
  struct bad {};

  // These silly little functions have to be static inline to suppress
  // unused warnings, and they have to be defined to suppress other
  // warnings.
  static inline good is_good(good) { return good(); }

  typedef Stmt::child_range children_t();
  template <class T> good implements_children(children_t T::*) {
    return good();
  }
  LLVM_ATTRIBUTE_UNUSED
  static inline bad implements_children(children_t Stmt::*) {
    return bad();
  }

  typedef SourceLocation getLocStart_t() const;
  template <class T> good implements_getLocStart(getLocStart_t T::*) {
    return good();
  }
  LLVM_ATTRIBUTE_UNUSED
  static inline bad implements_getLocStart(getLocStart_t Stmt::*) {
    return bad();
  }

  typedef SourceLocation getLocEnd_t() const;
  template <class T> good implements_getLocEnd(getLocEnd_t T::*) {
    return good();
  }
  LLVM_ATTRIBUTE_UNUSED
  static inline bad implements_getLocEnd(getLocEnd_t Stmt::*) {
    return bad();
  }

#define ASSERT_IMPLEMENTS_children(type) \
  (void) is_good(implements_children(&type::children))
#define ASSERT_IMPLEMENTS_getLocStart(type) \
  (void) is_good(implements_getLocStart(&type::getLocStart))
#define ASSERT_IMPLEMENTS_getLocEnd(type) \
  (void) is_good(implements_getLocEnd(&type::getLocEnd))
}

/// Check whether the various Stmt classes implement their member
/// functions.
LLVM_ATTRIBUTE_UNUSED
static inline void check_implementations() {
#define ABSTRACT_STMT(type)
#define STMT(type, base) \
  ASSERT_IMPLEMENTS_children(type); \
  ASSERT_IMPLEMENTS_getLocStart(type); \
  ASSERT_IMPLEMENTS_getLocEnd(type);
#include "clang/AST/StmtNodes.inc"
}

Stmt::child_range Stmt::children() {
  switch (getStmtClass()) {
  case Stmt::NoStmtClass: llvm_unreachable("statement without class");
#define ABSTRACT_STMT(type)
#define STMT(type, base) \
  case Stmt::type##Class: \
    return static_cast<type*>(this)->children();
#include "clang/AST/StmtNodes.inc"
  }
  llvm_unreachable("unknown statement kind!");
}

// Amusing macro metaprogramming hack: check whether a class provides
// a more specific implementation of getSourceRange.
//
// See also Expr.cpp:getExprLoc().
namespace {
  /// This implementation is used when a class provides a custom
  /// implementation of getSourceRange.
  template <class S, class T>
  SourceRange getSourceRangeImpl(const Stmt *stmt,
                                 SourceRange (T::*v)() const) {
    return static_cast<const S*>(stmt)->getSourceRange();
  }

  /// This implementation is used when a class doesn't provide a custom
  /// implementation of getSourceRange.  Overload resolution should pick it over
  /// the implementation above because it's more specialized according to
  /// function template partial ordering.
  template <class S>
  SourceRange getSourceRangeImpl(const Stmt *stmt,
                                 SourceRange (Stmt::*v)() const) {
    return SourceRange(static_cast<const S*>(stmt)->getLocStart(),
                       static_cast<const S*>(stmt)->getLocEnd());
  }
}

SourceRange Stmt::getSourceRange() const {
  switch (getStmtClass()) {
  case Stmt::NoStmtClass: llvm_unreachable("statement without class");
#define ABSTRACT_STMT(type)
#define STMT(type, base) \
  case Stmt::type##Class: \
    return getSourceRangeImpl<type>(this, &type::getSourceRange);
#include "clang/AST/StmtNodes.inc"
  }
  llvm_unreachable("unknown statement kind!");
}

SourceLocation Stmt::getLocStart() const {
//  llvm::errs() << "getLocStart() for " << getStmtClassName() << "\n";
  switch (getStmtClass()) {
  case Stmt::NoStmtClass: llvm_unreachable("statement without class");
#define ABSTRACT_STMT(type)
#define STMT(type, base) \
  case Stmt::type##Class: \
    return static_cast<const type*>(this)->getLocStart();
#include "clang/AST/StmtNodes.inc"
  }
  llvm_unreachable("unknown statement kind");
}

SourceLocation Stmt::getLocEnd() const {
  switch (getStmtClass()) {
  case Stmt::NoStmtClass: llvm_unreachable("statement without class");
#define ABSTRACT_STMT(type)
#define STMT(type, base) \
  case Stmt::type##Class: \
    return static_cast<const type*>(this)->getLocEnd();
#include "clang/AST/StmtNodes.inc"
  }
  llvm_unreachable("unknown statement kind");
}

CompoundStmt::CompoundStmt(const ASTContext &C, ArrayRef<Stmt*> Stmts,
                           SourceLocation LB, SourceLocation RB)
  : Stmt(CompoundStmtClass), LBraceLoc(LB), RBraceLoc(RB) {
  CompoundStmtBits.NumStmts = Stmts.size();
  assert(CompoundStmtBits.NumStmts == Stmts.size() &&
         "NumStmts doesn't fit in bits of CompoundStmtBits.NumStmts!");

  if (Stmts.size() == 0) {
    Body = nullptr;
    return;
  }

  Body = new (C) Stmt*[Stmts.size()];
  std::copy(Stmts.begin(), Stmts.end(), Body);
}

void CompoundStmt::setStmts(const ASTContext &C, ArrayRef<Stmt *> Stmts) {
  if (Body)
    C.Deallocate(Body);
  CompoundStmtBits.NumStmts = Stmts.size();
  assert(CompoundStmtBits.NumStmts == Stmts.size() &&
         "NumStmts doesn't fit in bits of CompoundStmtBits.NumStmts!");

  Body = new (C) Stmt*[Stmts.size()];
  std::copy(Stmts.begin(), Stmts.end(), Body);
}

const char *LabelStmt::getName() const {
  return getDecl()->getIdentifier()->getNameStart();
}

AttributedStmt *AttributedStmt::Create(const ASTContext &C, SourceLocation Loc,
                                       ArrayRef<const Attr*> Attrs,
                                       Stmt *SubStmt) {
  assert(!Attrs.empty() && "Attrs should not be empty");
  void *Mem = C.Allocate(sizeof(AttributedStmt) + sizeof(Attr *) * Attrs.size(),
                         llvm::alignOf<AttributedStmt>());
  return new (Mem) AttributedStmt(Loc, Attrs, SubStmt);
}

AttributedStmt *AttributedStmt::CreateEmpty(const ASTContext &C,
                                            unsigned NumAttrs) {
  assert(NumAttrs > 0 && "NumAttrs should be greater than zero");
  void *Mem = C.Allocate(sizeof(AttributedStmt) + sizeof(Attr *) * NumAttrs,
                         llvm::alignOf<AttributedStmt>());
  return new (Mem) AttributedStmt(EmptyShell(), NumAttrs);
}

std::string AsmStmt::generateAsmString(const ASTContext &C) const {
  if (const GCCAsmStmt *gccAsmStmt = dyn_cast<GCCAsmStmt>(this))
    return gccAsmStmt->generateAsmString(C);
  if (const MSAsmStmt *msAsmStmt = dyn_cast<MSAsmStmt>(this))
    return msAsmStmt->generateAsmString(C);
  llvm_unreachable("unknown asm statement kind!");
}

StringRef AsmStmt::getOutputConstraint(unsigned i) const {
  if (const GCCAsmStmt *gccAsmStmt = dyn_cast<GCCAsmStmt>(this))
    return gccAsmStmt->getOutputConstraint(i);
  if (const MSAsmStmt *msAsmStmt = dyn_cast<MSAsmStmt>(this))
    return msAsmStmt->getOutputConstraint(i);
  llvm_unreachable("unknown asm statement kind!");
}

const Expr *AsmStmt::getOutputExpr(unsigned i) const {
  if (const GCCAsmStmt *gccAsmStmt = dyn_cast<GCCAsmStmt>(this))
    return gccAsmStmt->getOutputExpr(i);
  if (const MSAsmStmt *msAsmStmt = dyn_cast<MSAsmStmt>(this))
    return msAsmStmt->getOutputExpr(i);
  llvm_unreachable("unknown asm statement kind!");
}

StringRef AsmStmt::getInputConstraint(unsigned i) const {
  if (const GCCAsmStmt *gccAsmStmt = dyn_cast<GCCAsmStmt>(this))
    return gccAsmStmt->getInputConstraint(i);
  if (const MSAsmStmt *msAsmStmt = dyn_cast<MSAsmStmt>(this))
    return msAsmStmt->getInputConstraint(i);
  llvm_unreachable("unknown asm statement kind!");
}

const Expr *AsmStmt::getInputExpr(unsigned i) const {
  if (const GCCAsmStmt *gccAsmStmt = dyn_cast<GCCAsmStmt>(this))
    return gccAsmStmt->getInputExpr(i);
  if (const MSAsmStmt *msAsmStmt = dyn_cast<MSAsmStmt>(this))
    return msAsmStmt->getInputExpr(i);
  llvm_unreachable("unknown asm statement kind!");
}

StringRef AsmStmt::getClobber(unsigned i) const {
  if (const GCCAsmStmt *gccAsmStmt = dyn_cast<GCCAsmStmt>(this))
    return gccAsmStmt->getClobber(i);
  if (const MSAsmStmt *msAsmStmt = dyn_cast<MSAsmStmt>(this))
    return msAsmStmt->getClobber(i);
  llvm_unreachable("unknown asm statement kind!");
}

/// getNumPlusOperands - Return the number of output operands that have a "+"
/// constraint.
unsigned AsmStmt::getNumPlusOperands() const {
  unsigned Res = 0;
  for (unsigned i = 0, e = getNumOutputs(); i != e; ++i)
    if (isOutputPlusConstraint(i))
      ++Res;
  return Res;
}

char GCCAsmStmt::AsmStringPiece::getModifier() const {
  assert(isOperand() && "Only Operands can have modifiers.");
  return isLetter(Str[0]) ? Str[0] : '\0';
}

StringRef GCCAsmStmt::getClobber(unsigned i) const {
  return getClobberStringLiteral(i)->getString();
}

Expr *GCCAsmStmt::getOutputExpr(unsigned i) {
  return cast<Expr>(Exprs[i]);
}

/// getOutputConstraint - Return the constraint string for the specified
/// output operand.  All output constraints are known to be non-empty (either
/// '=' or '+').
StringRef GCCAsmStmt::getOutputConstraint(unsigned i) const {
  return getOutputConstraintLiteral(i)->getString();
}

Expr *GCCAsmStmt::getInputExpr(unsigned i) {
  return cast<Expr>(Exprs[i + NumOutputs]);
}
void GCCAsmStmt::setInputExpr(unsigned i, Expr *E) {
  Exprs[i + NumOutputs] = E;
}

/// getInputConstraint - Return the specified input constraint.  Unlike output
/// constraints, these can be empty.
StringRef GCCAsmStmt::getInputConstraint(unsigned i) const {
  return getInputConstraintLiteral(i)->getString();
}

void GCCAsmStmt::setOutputsAndInputsAndClobbers(const ASTContext &C,
                                                IdentifierInfo **Names,
                                                StringLiteral **Constraints,
                                                Stmt **Exprs,
                                                unsigned NumOutputs,
                                                unsigned NumInputs,
                                                StringLiteral **Clobbers,
                                                unsigned NumClobbers) {
  this->NumOutputs = NumOutputs;
  this->NumInputs = NumInputs;
  this->NumClobbers = NumClobbers;

  unsigned NumExprs = NumOutputs + NumInputs;

  C.Deallocate(this->Names);
  this->Names = new (C) IdentifierInfo*[NumExprs];
  std::copy(Names, Names + NumExprs, this->Names);

  C.Deallocate(this->Exprs);
  this->Exprs = new (C) Stmt*[NumExprs];
  std::copy(Exprs, Exprs + NumExprs, this->Exprs);

  C.Deallocate(this->Constraints);
  this->Constraints = new (C) StringLiteral*[NumExprs];
  std::copy(Constraints, Constraints + NumExprs, this->Constraints);

  C.Deallocate(this->Clobbers);
  this->Clobbers = new (C) StringLiteral*[NumClobbers];
  std::copy(Clobbers, Clobbers + NumClobbers, this->Clobbers);
}

/// getNamedOperand - Given a symbolic operand reference like %[foo],
/// translate this into a numeric value needed to reference the same operand.
/// This returns -1 if the operand name is invalid.
int GCCAsmStmt::getNamedOperand(StringRef SymbolicName) const {
  unsigned NumPlusOperands = 0;

  // Check if this is an output operand.
  for (unsigned i = 0, e = getNumOutputs(); i != e; ++i) {
    if (getOutputName(i) == SymbolicName)
      return i;
  }

  for (unsigned i = 0, e = getNumInputs(); i != e; ++i)
    if (getInputName(i) == SymbolicName)
      return getNumOutputs() + NumPlusOperands + i;

  // Not found.
  return -1;
}

/// AnalyzeAsmString - Analyze the asm string of the current asm, decomposing
/// it into pieces.  If the asm string is erroneous, emit errors and return
/// true, otherwise return false.
unsigned GCCAsmStmt::AnalyzeAsmString(SmallVectorImpl<AsmStringPiece>&Pieces,
                                const ASTContext &C, unsigned &DiagOffs) const {
  StringRef Str = getAsmString()->getString();
  const char *StrStart = Str.begin();
  const char *StrEnd = Str.end();
  const char *CurPtr = StrStart;

  // "Simple" inline asms have no constraints or operands, just convert the asm
  // string to escape $'s.
  if (isSimple()) {
    std::string Result;
    for (; CurPtr != StrEnd; ++CurPtr) {
      switch (*CurPtr) {
      case '$':
        Result += "$$";
        break;
      default:
        Result += *CurPtr;
        break;
      }
    }
    Pieces.push_back(AsmStringPiece(Result));
    return 0;
  }

  // CurStringPiece - The current string that we are building up as we scan the
  // asm string.
  std::string CurStringPiece;

  bool HasVariants = !C.getTargetInfo().hasNoAsmVariants();

  unsigned LastAsmStringToken = 0;
  unsigned LastAsmStringOffset = 0;

  while (1) {
    // Done with the string?
    if (CurPtr == StrEnd) {
      if (!CurStringPiece.empty())
        Pieces.push_back(AsmStringPiece(CurStringPiece));
      return 0;
    }

    char CurChar = *CurPtr++;
    switch (CurChar) {
    case '$': CurStringPiece += "$$"; continue;
    case '{': CurStringPiece += (HasVariants ? "$(" : "{"); continue;
    case '|': CurStringPiece += (HasVariants ? "$|" : "|"); continue;
    case '}': CurStringPiece += (HasVariants ? "$)" : "}"); continue;
    case '%':
      break;
    default:
      CurStringPiece += CurChar;
      continue;
    }

    // Escaped "%" character in asm string.
    if (CurPtr == StrEnd) {
      // % at end of string is invalid (no escape).
      DiagOffs = CurPtr-StrStart-1;
      return diag::err_asm_invalid_escape;
    }

    char EscapedChar = *CurPtr++;
    if (EscapedChar == '%') {  // %% -> %
      // Escaped percentage sign.
      CurStringPiece += '%';
      continue;
    }

    if (EscapedChar == '=') {  // %= -> Generate an unique ID.
      CurStringPiece += "${:uid}";
      continue;
    }

    // Otherwise, we have an operand.  If we have accumulated a string so far,
    // add it to the Pieces list.
    if (!CurStringPiece.empty()) {
      Pieces.push_back(AsmStringPiece(CurStringPiece));
      CurStringPiece.clear();
    }

    // Handle operands that have asmSymbolicName (e.g., %x[foo]) and those that
    // don't (e.g., %x4). 'x' following the '%' is the constraint modifier.

    const char *Begin = CurPtr - 1; // Points to the character following '%'.
    const char *Percent = Begin - 1; // Points to '%'.

    if (isLetter(EscapedChar)) {
      if (CurPtr == StrEnd) { // Premature end.
        DiagOffs = CurPtr-StrStart-1;
        return diag::err_asm_invalid_escape;
      }
      EscapedChar = *CurPtr++;
    }

    const TargetInfo &TI = C.getTargetInfo();
    const SourceManager &SM = C.getSourceManager();
    const LangOptions &LO = C.getLangOpts();

    // Handle operands that don't have asmSymbolicName (e.g., %x4).
    if (isDigit(EscapedChar)) {
      // %n - Assembler operand n
      unsigned N = 0;

      --CurPtr;
      while (CurPtr != StrEnd && isDigit(*CurPtr))
        N = N*10 + ((*CurPtr++)-'0');

      unsigned NumOperands =
        getNumOutputs() + getNumPlusOperands() + getNumInputs();
      if (N >= NumOperands) {
        DiagOffs = CurPtr-StrStart-1;
        return diag::err_asm_invalid_operand_number;
      }

      // Str contains "x4" (Operand without the leading %).
      std::string Str(Begin, CurPtr - Begin);

      // (BeginLoc, EndLoc) represents the range of the operand we are currently
      // processing. Unlike Str, the range includes the leading '%'.
      SourceLocation BeginLoc = getAsmString()->getLocationOfByte(
          Percent - StrStart, SM, LO, TI, &LastAsmStringToken,
          &LastAsmStringOffset);
      SourceLocation EndLoc = getAsmString()->getLocationOfByte(
          CurPtr - StrStart, SM, LO, TI, &LastAsmStringToken,
          &LastAsmStringOffset);

      Pieces.emplace_back(N, std::move(Str), BeginLoc, EndLoc);
      continue;
    }

    // Handle operands that have asmSymbolicName (e.g., %x[foo]).
    if (EscapedChar == '[') {
      DiagOffs = CurPtr-StrStart-1;

      // Find the ']'.
      const char *NameEnd = (const char*)memchr(CurPtr, ']', StrEnd-CurPtr);
      if (NameEnd == nullptr)
        return diag::err_asm_unterminated_symbolic_operand_name;
      if (NameEnd == CurPtr)
        return diag::err_asm_empty_symbolic_operand_name;

      StringRef SymbolicName(CurPtr, NameEnd - CurPtr);

      int N = getNamedOperand(SymbolicName);
      if (N == -1) {
        // Verify that an operand with that name exists.
        DiagOffs = CurPtr-StrStart;
        return diag::err_asm_unknown_symbolic_operand_name;
      }

      // Str contains "x[foo]" (Operand without the leading %).
      std::string Str(Begin, NameEnd + 1 - Begin);

      // (BeginLoc, EndLoc) represents the range of the operand we are currently
      // processing. Unlike Str, the range includes the leading '%'.
      SourceLocation BeginLoc = getAsmString()->getLocationOfByte(
          Percent - StrStart, SM, LO, TI, &LastAsmStringToken,
          &LastAsmStringOffset);
      SourceLocation EndLoc = getAsmString()->getLocationOfByte(
          NameEnd + 1 - StrStart, SM, LO, TI, &LastAsmStringToken,
          &LastAsmStringOffset);

      Pieces.emplace_back(N, std::move(Str), BeginLoc, EndLoc);

      CurPtr = NameEnd+1;
      continue;
    }

    DiagOffs = CurPtr-StrStart-1;
    return diag::err_asm_invalid_escape;
  }
}

/// Assemble final IR asm string (GCC-style).
std::string GCCAsmStmt::generateAsmString(const ASTContext &C) const {
  // Analyze the asm string to decompose it into its pieces.  We know that Sema
  // has already done this, so it is guaranteed to be successful.
  SmallVector<GCCAsmStmt::AsmStringPiece, 4> Pieces;
  unsigned DiagOffs;
  AnalyzeAsmString(Pieces, C, DiagOffs);

  std::string AsmString;
  for (unsigned i = 0, e = Pieces.size(); i != e; ++i) {
    if (Pieces[i].isString())
      AsmString += Pieces[i].getString();
    else if (Pieces[i].getModifier() == '\0')
      AsmString += '$' + llvm::utostr(Pieces[i].getOperandNo());
    else
      AsmString += "${" + llvm::utostr(Pieces[i].getOperandNo()) + ':' +
                   Pieces[i].getModifier() + '}';
  }
  return AsmString;
}

/// Assemble final IR asm string (MS-style).
std::string MSAsmStmt::generateAsmString(const ASTContext &C) const {
  // FIXME: This needs to be translated into the IR string representation.
  return AsmStr;
}

Expr *MSAsmStmt::getOutputExpr(unsigned i) {
  return cast<Expr>(Exprs[i]);
}

Expr *MSAsmStmt::getInputExpr(unsigned i) {
  return cast<Expr>(Exprs[i + NumOutputs]);
}
void MSAsmStmt::setInputExpr(unsigned i, Expr *E) {
  Exprs[i + NumOutputs] = E;
}

//===----------------------------------------------------------------------===//
// Constructors
//===----------------------------------------------------------------------===//

GCCAsmStmt::GCCAsmStmt(const ASTContext &C, SourceLocation asmloc,
                       bool issimple, bool isvolatile, unsigned numoutputs,
                       unsigned numinputs, IdentifierInfo **names,
                       StringLiteral **constraints, Expr **exprs,
                       StringLiteral *asmstr, unsigned numclobbers,
                       StringLiteral **clobbers, SourceLocation rparenloc)
  : AsmStmt(GCCAsmStmtClass, asmloc, issimple, isvolatile, numoutputs,
            numinputs, numclobbers), RParenLoc(rparenloc), AsmStr(asmstr) {

  unsigned NumExprs = NumOutputs + NumInputs;

  Names = new (C) IdentifierInfo*[NumExprs];
  std::copy(names, names + NumExprs, Names);

  Exprs = new (C) Stmt*[NumExprs];
  std::copy(exprs, exprs + NumExprs, Exprs);

  Constraints = new (C) StringLiteral*[NumExprs];
  std::copy(constraints, constraints + NumExprs, Constraints);

  Clobbers = new (C) StringLiteral*[NumClobbers];
  std::copy(clobbers, clobbers + NumClobbers, Clobbers);
}

MSAsmStmt::MSAsmStmt(const ASTContext &C, SourceLocation asmloc,
                     SourceLocation lbraceloc, bool issimple, bool isvolatile,
                     ArrayRef<Token> asmtoks, unsigned numoutputs,
                     unsigned numinputs,
                     ArrayRef<StringRef> constraints, ArrayRef<Expr*> exprs,
                     StringRef asmstr, ArrayRef<StringRef> clobbers,
                     SourceLocation endloc)
  : AsmStmt(MSAsmStmtClass, asmloc, issimple, isvolatile, numoutputs,
            numinputs, clobbers.size()), LBraceLoc(lbraceloc),
            EndLoc(endloc), NumAsmToks(asmtoks.size()) {

  initialize(C, asmstr, asmtoks, constraints, exprs, clobbers);
}

static StringRef copyIntoContext(const ASTContext &C, StringRef str) {
  return str.copy(C);
}

void MSAsmStmt::initialize(const ASTContext &C, StringRef asmstr,
                           ArrayRef<Token> asmtoks,
                           ArrayRef<StringRef> constraints,
                           ArrayRef<Expr*> exprs,
                           ArrayRef<StringRef> clobbers) {
  assert(NumAsmToks == asmtoks.size());
  assert(NumClobbers == clobbers.size());

  assert(exprs.size() == NumOutputs + NumInputs);
  assert(exprs.size() == constraints.size());

  AsmStr = copyIntoContext(C, asmstr);

  Exprs = new (C) Stmt*[exprs.size()];
  std::copy(exprs.begin(), exprs.end(), Exprs);

  AsmToks = new (C) Token[asmtoks.size()];
  std::copy(asmtoks.begin(), asmtoks.end(), AsmToks);

  Constraints = new (C) StringRef[exprs.size()];
  std::transform(constraints.begin(), constraints.end(), Constraints,
                 [&](StringRef Constraint) {
                   return copyIntoContext(C, Constraint);
                 });

  Clobbers = new (C) StringRef[NumClobbers];
  // FIXME: Avoid the allocation/copy if at all possible.
  std::transform(clobbers.begin(), clobbers.end(), Clobbers,
                 [&](StringRef Clobber) {
                   return copyIntoContext(C, Clobber);
                 });
}

IfStmt::IfStmt(const ASTContext &C, SourceLocation IL, bool IsConstexpr,
               Stmt *init, VarDecl *var, Expr *cond, Stmt *then,
               SourceLocation EL, Stmt *elsev)
    : Stmt(IfStmtClass), IfLoc(IL), ElseLoc(EL) {
  setConstexpr(IsConstexpr);
  setConditionVariable(C, var);
  SubExprs[INIT] = init;
  SubExprs[COND] = cond;
  SubExprs[THEN] = then;
  SubExprs[ELSE] = elsev;
}

VarDecl *IfStmt::getConditionVariable() const {
  if (!SubExprs[VAR])
    return nullptr;

  DeclStmt *DS = cast<DeclStmt>(SubExprs[VAR]);
  return cast<VarDecl>(DS->getSingleDecl());
}

void IfStmt::setConditionVariable(const ASTContext &C, VarDecl *V) {
  if (!V) {
    SubExprs[VAR] = nullptr;
    return;
  }

  SourceRange VarRange = V->getSourceRange();
  SubExprs[VAR] = new (C) DeclStmt(DeclGroupRef(V), VarRange.getBegin(),
                                   VarRange.getEnd());
}

ForStmt::ForStmt(const ASTContext &C, Stmt *Init, Expr *Cond, VarDecl *condVar,
                 Expr *Inc, Stmt *Body, SourceLocation FL, SourceLocation LP,
                 SourceLocation RP)
  : Stmt(ForStmtClass), ForLoc(FL), LParenLoc(LP), RParenLoc(RP)
{
  SubExprs[INIT] = Init;
  setConditionVariable(C, condVar);
  SubExprs[COND] = Cond;
  SubExprs[INC] = Inc;
  SubExprs[BODY] = Body;
}

VarDecl *ForStmt::getConditionVariable() const {
  if (!SubExprs[CONDVAR])
    return nullptr;

  DeclStmt *DS = cast<DeclStmt>(SubExprs[CONDVAR]);
  return cast<VarDecl>(DS->getSingleDecl());
}

void ForStmt::setConditionVariable(const ASTContext &C, VarDecl *V) {
  if (!V) {
    SubExprs[CONDVAR] = nullptr;
    return;
  }

  SourceRange VarRange = V->getSourceRange();
  SubExprs[CONDVAR] = new (C) DeclStmt(DeclGroupRef(V), VarRange.getBegin(),
                                       VarRange.getEnd());
}

<<<<<<< HEAD
UPCForAllStmt::UPCForAllStmt(ASTContext &C, Stmt *Init, Expr *Cond, VarDecl *condVar, 
                             Expr *Inc, Expr *Afnty, Stmt *Body, SourceLocation FL, SourceLocation LP, 
                             SourceLocation RP)
  : Stmt(UPCForAllStmtClass), ForLoc(FL), LParenLoc(LP), RParenLoc(RP) 
{
  SubExprs[INIT] = Init;
  setConditionVariable(C, condVar);
  SubExprs[COND] = reinterpret_cast<Stmt*>(Cond);
  SubExprs[INC] = reinterpret_cast<Stmt*>(Inc);
  SubExprs[AFNTY] = reinterpret_cast<Stmt*>(Afnty);
  SubExprs[BODY] = Body;
}

VarDecl *UPCForAllStmt::getConditionVariable() const {
  if (!SubExprs[CONDVAR])
    return 0;
  
  DeclStmt *DS = cast<DeclStmt>(SubExprs[CONDVAR]);
  return cast<VarDecl>(DS->getSingleDecl());
}

void UPCForAllStmt::setConditionVariable(ASTContext &C, VarDecl *V) {
  if (!V) {
    SubExprs[CONDVAR] = 0;
    return;
  }
  
  SourceRange VarRange = V->getSourceRange();
  SubExprs[CONDVAR] = new (C) DeclStmt(DeclGroupRef(V), VarRange.getBegin(),
                                       VarRange.getEnd());
}

SwitchStmt::SwitchStmt(const ASTContext &C, VarDecl *Var, Expr *cond)
=======
SwitchStmt::SwitchStmt(const ASTContext &C, Stmt *init, VarDecl *Var,
                       Expr *cond)
>>>>>>> 88fccc58
    : Stmt(SwitchStmtClass), FirstCase(nullptr, false) {
  setConditionVariable(C, Var);
  SubExprs[INIT] = init;
  SubExprs[COND] = cond;
  SubExprs[BODY] = nullptr;
}

VarDecl *SwitchStmt::getConditionVariable() const {
  if (!SubExprs[VAR])
    return nullptr;

  DeclStmt *DS = cast<DeclStmt>(SubExprs[VAR]);
  return cast<VarDecl>(DS->getSingleDecl());
}

void SwitchStmt::setConditionVariable(const ASTContext &C, VarDecl *V) {
  if (!V) {
    SubExprs[VAR] = nullptr;
    return;
  }

  SourceRange VarRange = V->getSourceRange();
  SubExprs[VAR] = new (C) DeclStmt(DeclGroupRef(V), VarRange.getBegin(),
                                   VarRange.getEnd());
}

Stmt *SwitchCase::getSubStmt() {
  if (isa<CaseStmt>(this))
    return cast<CaseStmt>(this)->getSubStmt();
  return cast<DefaultStmt>(this)->getSubStmt();
}

WhileStmt::WhileStmt(const ASTContext &C, VarDecl *Var, Expr *cond, Stmt *body,
                     SourceLocation WL)
  : Stmt(WhileStmtClass) {
  setConditionVariable(C, Var);
  SubExprs[COND] = cond;
  SubExprs[BODY] = body;
  WhileLoc = WL;
}

VarDecl *WhileStmt::getConditionVariable() const {
  if (!SubExprs[VAR])
    return nullptr;

  DeclStmt *DS = cast<DeclStmt>(SubExprs[VAR]);
  return cast<VarDecl>(DS->getSingleDecl());
}

void WhileStmt::setConditionVariable(const ASTContext &C, VarDecl *V) {
  if (!V) {
    SubExprs[VAR] = nullptr;
    return;
  }

  SourceRange VarRange = V->getSourceRange();
  SubExprs[VAR] = new (C) DeclStmt(DeclGroupRef(V), VarRange.getBegin(),
                                   VarRange.getEnd());
}

// IndirectGotoStmt
LabelDecl *IndirectGotoStmt::getConstantTarget() {
  if (AddrLabelExpr *E =
        dyn_cast<AddrLabelExpr>(getTarget()->IgnoreParenImpCasts()))
    return E->getLabel();
  return nullptr;
}

// ReturnStmt
const Expr* ReturnStmt::getRetValue() const {
  return cast_or_null<Expr>(RetExpr);
}
Expr* ReturnStmt::getRetValue() {
  return cast_or_null<Expr>(RetExpr);
}

SEHTryStmt::SEHTryStmt(bool IsCXXTry,
                       SourceLocation TryLoc,
                       Stmt *TryBlock,
                       Stmt *Handler)
  : Stmt(SEHTryStmtClass),
    IsCXXTry(IsCXXTry),
    TryLoc(TryLoc)
{
  Children[TRY]     = TryBlock;
  Children[HANDLER] = Handler;
}

SEHTryStmt* SEHTryStmt::Create(const ASTContext &C, bool IsCXXTry,
                               SourceLocation TryLoc, Stmt *TryBlock,
                               Stmt *Handler) {
  return new(C) SEHTryStmt(IsCXXTry,TryLoc,TryBlock,Handler);
}

SEHExceptStmt* SEHTryStmt::getExceptHandler() const {
  return dyn_cast<SEHExceptStmt>(getHandler());
}

SEHFinallyStmt* SEHTryStmt::getFinallyHandler() const {
  return dyn_cast<SEHFinallyStmt>(getHandler());
}

SEHExceptStmt::SEHExceptStmt(SourceLocation Loc,
                             Expr *FilterExpr,
                             Stmt *Block)
  : Stmt(SEHExceptStmtClass),
    Loc(Loc)
{
  Children[FILTER_EXPR] = FilterExpr;
  Children[BLOCK]       = Block;
}

SEHExceptStmt* SEHExceptStmt::Create(const ASTContext &C, SourceLocation Loc,
                                     Expr *FilterExpr, Stmt *Block) {
  return new(C) SEHExceptStmt(Loc,FilterExpr,Block);
}

SEHFinallyStmt::SEHFinallyStmt(SourceLocation Loc,
                               Stmt *Block)
  : Stmt(SEHFinallyStmtClass),
    Loc(Loc),
    Block(Block)
{}

SEHFinallyStmt* SEHFinallyStmt::Create(const ASTContext &C, SourceLocation Loc,
                                       Stmt *Block) {
  return new(C)SEHFinallyStmt(Loc,Block);
}

CapturedStmt::Capture::Capture(SourceLocation Loc, VariableCaptureKind Kind,
                               VarDecl *Var)
    : VarAndKind(Var, Kind), Loc(Loc) {
  switch (Kind) {
  case VCK_This:
    assert(!Var && "'this' capture cannot have a variable!");
    break;
  case VCK_ByRef:
    assert(Var && "capturing by reference must have a variable!");
    break;
  case VCK_ByCopy:
    assert(Var && "capturing by copy must have a variable!");
    assert(
        (Var->getType()->isScalarType() || (Var->getType()->isReferenceType() &&
                                            Var->getType()
                                                ->castAs<ReferenceType>()
                                                ->getPointeeType()
                                                ->isScalarType())) &&
        "captures by copy are expected to have a scalar type!");
    break;
  case VCK_VLAType:
    assert(!Var &&
           "Variable-length array type capture cannot have a variable!");
    break;
  }
}

CapturedStmt::VariableCaptureKind
CapturedStmt::Capture::getCaptureKind() const {
  return VarAndKind.getInt();
}

VarDecl *CapturedStmt::Capture::getCapturedVar() const {
  assert((capturesVariable() || capturesVariableByCopy()) &&
         "No variable available for 'this' or VAT capture");
  return VarAndKind.getPointer();
}

CapturedStmt::Capture *CapturedStmt::getStoredCaptures() const {
  unsigned Size = sizeof(CapturedStmt) + sizeof(Stmt *) * (NumCaptures + 1);

  // Offset of the first Capture object.
  unsigned FirstCaptureOffset = llvm::alignTo(Size, llvm::alignOf<Capture>());

  return reinterpret_cast<Capture *>(
      reinterpret_cast<char *>(const_cast<CapturedStmt *>(this))
      + FirstCaptureOffset);
}

CapturedStmt::CapturedStmt(Stmt *S, CapturedRegionKind Kind,
                           ArrayRef<Capture> Captures,
                           ArrayRef<Expr *> CaptureInits,
                           CapturedDecl *CD,
                           RecordDecl *RD)
  : Stmt(CapturedStmtClass), NumCaptures(Captures.size()),
    CapDeclAndKind(CD, Kind), TheRecordDecl(RD) {
  assert( S && "null captured statement");
  assert(CD && "null captured declaration for captured statement");
  assert(RD && "null record declaration for captured statement");

  // Copy initialization expressions.
  Stmt **Stored = getStoredStmts();
  for (unsigned I = 0, N = NumCaptures; I != N; ++I)
    *Stored++ = CaptureInits[I];

  // Copy the statement being captured.
  *Stored = S;

  // Copy all Capture objects.
  Capture *Buffer = getStoredCaptures();
  std::copy(Captures.begin(), Captures.end(), Buffer);
}

CapturedStmt::CapturedStmt(EmptyShell Empty, unsigned NumCaptures)
  : Stmt(CapturedStmtClass, Empty), NumCaptures(NumCaptures),
    CapDeclAndKind(nullptr, CR_Default), TheRecordDecl(nullptr) {
  getStoredStmts()[NumCaptures] = nullptr;
}

CapturedStmt *CapturedStmt::Create(const ASTContext &Context, Stmt *S,
                                   CapturedRegionKind Kind,
                                   ArrayRef<Capture> Captures,
                                   ArrayRef<Expr *> CaptureInits,
                                   CapturedDecl *CD,
                                   RecordDecl *RD) {
  // The layout is
  //
  // -----------------------------------------------------------
  // | CapturedStmt, Init, ..., Init, S, Capture, ..., Capture |
  // ----------------^-------------------^----------------------
  //                 getStoredStmts()    getStoredCaptures()
  //
  // where S is the statement being captured.
  //
  assert(CaptureInits.size() == Captures.size() && "wrong number of arguments");

  unsigned Size = sizeof(CapturedStmt) + sizeof(Stmt *) * (Captures.size() + 1);
  if (!Captures.empty()) {
    // Realign for the following Capture array.
    Size = llvm::alignTo(Size, llvm::alignOf<Capture>());
    Size += sizeof(Capture) * Captures.size();
  }

  void *Mem = Context.Allocate(Size);
  return new (Mem) CapturedStmt(S, Kind, Captures, CaptureInits, CD, RD);
}

CapturedStmt *CapturedStmt::CreateDeserialized(const ASTContext &Context,
                                               unsigned NumCaptures) {
  unsigned Size = sizeof(CapturedStmt) + sizeof(Stmt *) * (NumCaptures + 1);
  if (NumCaptures > 0) {
    // Realign for the following Capture array.
    Size = llvm::alignTo(Size, llvm::alignOf<Capture>());
    Size += sizeof(Capture) * NumCaptures;
  }

  void *Mem = Context.Allocate(Size);
  return new (Mem) CapturedStmt(EmptyShell(), NumCaptures);
}

Stmt::child_range CapturedStmt::children() {
  // Children are captured field initilizers.
  return child_range(getStoredStmts(), getStoredStmts() + NumCaptures);
}

CapturedDecl *CapturedStmt::getCapturedDecl() {
  return CapDeclAndKind.getPointer();
}
const CapturedDecl *CapturedStmt::getCapturedDecl() const {
  return CapDeclAndKind.getPointer();
}

/// \brief Set the outlined function declaration.
void CapturedStmt::setCapturedDecl(CapturedDecl *D) {
  assert(D && "null CapturedDecl");
  CapDeclAndKind.setPointer(D);
}

/// \brief Retrieve the captured region kind.
CapturedRegionKind CapturedStmt::getCapturedRegionKind() const {
  return CapDeclAndKind.getInt();
}

/// \brief Set the captured region kind.
void CapturedStmt::setCapturedRegionKind(CapturedRegionKind Kind) {
  CapDeclAndKind.setInt(Kind);
}

bool CapturedStmt::capturesVariable(const VarDecl *Var) const {
  for (const auto &I : captures()) {
    if (!I.capturesVariable())
      continue;

    // This does not handle variable redeclarations. This should be
    // extended to capture variables with redeclarations, for example
    // a thread-private variable in OpenMP.
    if (I.getCapturedVar() == Var)
      return true;
  }

  return false;
}<|MERGE_RESOLUTION|>--- conflicted
+++ resolved
@@ -825,7 +825,6 @@
                                        VarRange.getEnd());
 }
 
-<<<<<<< HEAD
 UPCForAllStmt::UPCForAllStmt(ASTContext &C, Stmt *Init, Expr *Cond, VarDecl *condVar, 
                              Expr *Inc, Expr *Afnty, Stmt *Body, SourceLocation FL, SourceLocation LP, 
                              SourceLocation RP)
@@ -858,11 +857,8 @@
                                        VarRange.getEnd());
 }
 
-SwitchStmt::SwitchStmt(const ASTContext &C, VarDecl *Var, Expr *cond)
-=======
 SwitchStmt::SwitchStmt(const ASTContext &C, Stmt *init, VarDecl *Var,
                        Expr *cond)
->>>>>>> 88fccc58
     : Stmt(SwitchStmtClass), FirstCase(nullptr, false) {
   setConditionVariable(C, Var);
   SubExprs[INIT] = init;
