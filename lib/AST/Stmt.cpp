//===--- Stmt.cpp - Statement AST Node Implementation ---------------------===//
//
//                     The LLVM Compiler Infrastructure
//
// This file is distributed under the University of Illinois Open Source
// License. See LICENSE.TXT for details.
//
//===----------------------------------------------------------------------===//
//
// This file implements the Stmt class and statement subclasses.
//
//===----------------------------------------------------------------------===//

#include "clang/AST/Stmt.h"
#include "clang/AST/ExprCXX.h"
#include "clang/AST/ExprObjC.h"
#include "clang/AST/StmtCXX.h"
#include "clang/AST/StmtObjC.h"
#include "clang/AST/Type.h"
#include "clang/AST/ASTContext.h"
#include "clang/AST/ASTDiagnostic.h"
#include "clang/Basic/TargetInfo.h"
#include "llvm/ADT/StringExtras.h"
#include "llvm/Support/raw_ostream.h"
using namespace clang;

static struct StmtClassNameTable {
  const char *Name;
  unsigned Counter;
  unsigned Size;
} StmtClassInfo[Stmt::lastStmtConstant+1];

static StmtClassNameTable &getStmtInfoTableEntry(Stmt::StmtClass E) {
  static bool Initialized = false;
  if (Initialized)
    return StmtClassInfo[E];

  // Intialize the table on the first use.
  Initialized = true;
#define ABSTRACT_STMT(STMT)
#define STMT(CLASS, PARENT) \
  StmtClassInfo[(unsigned)Stmt::CLASS##Class].Name = #CLASS;    \
  StmtClassInfo[(unsigned)Stmt::CLASS##Class].Size = sizeof(CLASS);
#include "clang/AST/StmtNodes.inc"

  return StmtClassInfo[E];
}

const char *Stmt::getStmtClassName() const {
  return getStmtInfoTableEntry((StmtClass) StmtBits.sClass).Name;
}

void Stmt::PrintStats() {
  // Ensure the table is primed.
  getStmtInfoTableEntry(Stmt::NullStmtClass);

  unsigned sum = 0;
  llvm::errs() << "\n*** Stmt/Expr Stats:\n";
  for (int i = 0; i != Stmt::lastStmtConstant+1; i++) {
    if (StmtClassInfo[i].Name == 0) continue;
    sum += StmtClassInfo[i].Counter;
  }
  llvm::errs() << "  " << sum << " stmts/exprs total.\n";
  sum = 0;
  for (int i = 0; i != Stmt::lastStmtConstant+1; i++) {
    if (StmtClassInfo[i].Name == 0) continue;
    if (StmtClassInfo[i].Counter == 0) continue;
    llvm::errs() << "    " << StmtClassInfo[i].Counter << " "
                 << StmtClassInfo[i].Name << ", " << StmtClassInfo[i].Size
                 << " each (" << StmtClassInfo[i].Counter*StmtClassInfo[i].Size
                 << " bytes)\n";
    sum += StmtClassInfo[i].Counter*StmtClassInfo[i].Size;
  }

  llvm::errs() << "Total bytes = " << sum << "\n";
}

void Stmt::addStmtClass(StmtClass s) {
  ++getStmtInfoTableEntry(s).Counter;
}

bool Stmt::StatisticsEnabled = false;
void Stmt::EnableStatistics() {
  StatisticsEnabled = true;
}

Stmt *Stmt::IgnoreImplicit() {
  Stmt *s = this;

  if (ExprWithCleanups *ewc = dyn_cast<ExprWithCleanups>(s))
    s = ewc->getSubExpr();

  while (ImplicitCastExpr *ice = dyn_cast<ImplicitCastExpr>(s))
    s = ice->getSubExpr();

  return s;
}

/// \brief Strip off all label-like statements.
///
/// This will strip off label statements, case statements, attributed
/// statements and default statements recursively.
const Stmt *Stmt::stripLabelLikeStatements() const {
  const Stmt *S = this;
  while (true) {
    if (const LabelStmt *LS = dyn_cast<LabelStmt>(S))
      S = LS->getSubStmt();
    else if (const SwitchCase *SC = dyn_cast<SwitchCase>(S))
      S = SC->getSubStmt();
    else if (const AttributedStmt *AS = dyn_cast<AttributedStmt>(S))
      S = AS->getSubStmt();
    else
      return S;
  }
}

namespace {
  struct good {};
  struct bad {};

  // These silly little functions have to be static inline to suppress
  // unused warnings, and they have to be defined to suppress other
  // warnings.
  static inline good is_good(good) { return good(); }

  typedef Stmt::child_range children_t();
  template <class T> good implements_children(children_t T::*) {
    return good();
  }
  static inline bad implements_children(children_t Stmt::*) {
    return bad();
  }

  typedef SourceRange getSourceRange_t() const;
  template <class T> good implements_getSourceRange(getSourceRange_t T::*) {
    return good();
  }
  static inline bad implements_getSourceRange(getSourceRange_t Stmt::*) {
    return bad();
  }

#define ASSERT_IMPLEMENTS_children(type) \
  (void) sizeof(is_good(implements_children(&type::children)))
#define ASSERT_IMPLEMENTS_getSourceRange(type) \
  (void) sizeof(is_good(implements_getSourceRange(&type::getSourceRange)))
}

/// Check whether the various Stmt classes implement their member
/// functions.
static inline void check_implementations() {
#define ABSTRACT_STMT(type)
#define STMT(type, base) \
  ASSERT_IMPLEMENTS_children(type); \
  ASSERT_IMPLEMENTS_getSourceRange(type);
#include "clang/AST/StmtNodes.inc"
}

Stmt::child_range Stmt::children() {
  switch (getStmtClass()) {
  case Stmt::NoStmtClass: llvm_unreachable("statement without class");
#define ABSTRACT_STMT(type)
#define STMT(type, base) \
  case Stmt::type##Class: \
    return static_cast<type*>(this)->children();
#include "clang/AST/StmtNodes.inc"
  }
  llvm_unreachable("unknown statement kind!");
}

SourceRange Stmt::getSourceRange() const {
  switch (getStmtClass()) {
  case Stmt::NoStmtClass: llvm_unreachable("statement without class");
#define ABSTRACT_STMT(type)
#define STMT(type, base) \
  case Stmt::type##Class: \
    return static_cast<const type*>(this)->getSourceRange();
#include "clang/AST/StmtNodes.inc"
  }
  llvm_unreachable("unknown statement kind!");
}

// Amusing macro metaprogramming hack: check whether a class provides
// a more specific implementation of getLocStart() and getLocEnd().
//
// See also Expr.cpp:getExprLoc().
namespace {
  /// This implementation is used when a class provides a custom
  /// implementation of getLocStart.
  template <class S, class T>
  SourceLocation getLocStartImpl(const Stmt *stmt,
                                 SourceLocation (T::*v)() const) {
    return static_cast<const S*>(stmt)->getLocStart();
  }

  /// This implementation is used when a class doesn't provide a custom
  /// implementation of getLocStart.  Overload resolution should pick it over
  /// the implementation above because it's more specialized according to
  /// function template partial ordering.
  template <class S>
  SourceLocation getLocStartImpl(const Stmt *stmt,
                                SourceLocation (Stmt::*v)() const) {
    return static_cast<const S*>(stmt)->getSourceRange().getBegin();
  }

  /// This implementation is used when a class provides a custom
  /// implementation of getLocEnd.
  template <class S, class T>
  SourceLocation getLocEndImpl(const Stmt *stmt,
                               SourceLocation (T::*v)() const) {
    return static_cast<const S*>(stmt)->getLocEnd();
  }

  /// This implementation is used when a class doesn't provide a custom
  /// implementation of getLocEnd.  Overload resolution should pick it over
  /// the implementation above because it's more specialized according to
  /// function template partial ordering.
  template <class S>
  SourceLocation getLocEndImpl(const Stmt *stmt,
                               SourceLocation (Stmt::*v)() const) {
    return static_cast<const S*>(stmt)->getSourceRange().getEnd();
  }
}

SourceLocation Stmt::getLocStart() const {
  switch (getStmtClass()) {
  case Stmt::NoStmtClass: llvm_unreachable("statement without class");
#define ABSTRACT_STMT(type)
#define STMT(type, base) \
  case Stmt::type##Class: \
    return getLocStartImpl<type>(this, &type::getLocStart);
#include "clang/AST/StmtNodes.inc"
  }
  llvm_unreachable("unknown statement kind");
}

SourceLocation Stmt::getLocEnd() const {
  switch (getStmtClass()) {
  case Stmt::NoStmtClass: llvm_unreachable("statement without class");
#define ABSTRACT_STMT(type)
#define STMT(type, base) \
  case Stmt::type##Class: \
    return getLocEndImpl<type>(this, &type::getLocEnd);
#include "clang/AST/StmtNodes.inc"
  }
  llvm_unreachable("unknown statement kind");
}

CompoundStmt::CompoundStmt(ASTContext &C, Stmt **StmtStart, unsigned NumStmts,
                           SourceLocation LB, SourceLocation RB)
  : Stmt(CompoundStmtClass), LBracLoc(LB), RBracLoc(RB) {
  CompoundStmtBits.NumStmts = NumStmts;
  assert(CompoundStmtBits.NumStmts == NumStmts &&
         "NumStmts doesn't fit in bits of CompoundStmtBits.NumStmts!");

  if (NumStmts == 0) {
    Body = 0;
    return;
  }

  Body = new (C) Stmt*[NumStmts];
  memcpy(Body, StmtStart, NumStmts * sizeof(*Body));
}

void CompoundStmt::setStmts(ASTContext &C, Stmt **Stmts, unsigned NumStmts) {
  if (this->Body)
    C.Deallocate(Body);
  this->CompoundStmtBits.NumStmts = NumStmts;

  Body = new (C) Stmt*[NumStmts];
  memcpy(Body, Stmts, sizeof(Stmt *) * NumStmts);
}

const char *LabelStmt::getName() const {
  return getDecl()->getIdentifier()->getNameStart();
}

AttributedStmt *AttributedStmt::Create(ASTContext &C, SourceLocation Loc,
                                       ArrayRef<const Attr*> Attrs,
                                       Stmt *SubStmt) {
  void *Mem = C.Allocate(sizeof(AttributedStmt) +
                         sizeof(Attr*) * (Attrs.size() - 1),
                         llvm::alignOf<AttributedStmt>());
  return new (Mem) AttributedStmt(Loc, Attrs, SubStmt);
}

AttributedStmt *AttributedStmt::CreateEmpty(ASTContext &C, unsigned NumAttrs) {
  assert(NumAttrs > 0 && "NumAttrs should be greater than zero");
  void *Mem = C.Allocate(sizeof(AttributedStmt) +
                         sizeof(Attr*) * (NumAttrs - 1),
                         llvm::alignOf<AttributedStmt>());
  return new (Mem) AttributedStmt(EmptyShell(), NumAttrs);
}

// This is defined here to avoid polluting Stmt.h with importing Expr.h
SourceRange ReturnStmt::getSourceRange() const {
  if (RetExpr)
    return SourceRange(RetLoc, RetExpr->getLocEnd());
  else
    return SourceRange(RetLoc);
}

SourceRange UPCNotifyStmt::getSourceRange() const {
  if (IdExpr)
    return SourceRange(NotifyLoc, IdExpr->getLocEnd());
  else
    return SourceRange(NotifyLoc);
}

SourceRange UPCWaitStmt::getSourceRange() const {
  if (IdExpr)
    return SourceRange(WaitLoc, IdExpr->getLocEnd());
  else
    return SourceRange(WaitLoc);
}

SourceRange UPCBarrierStmt::getSourceRange() const {
  if (IdExpr)
    return SourceRange(BarrierLoc, IdExpr->getLocEnd());
  else
    return SourceRange(BarrierLoc);
}

bool Stmt::hasImplicitControlFlow() const {
  switch (StmtBits.sClass) {
    default:
      return false;

    case CallExprClass:
    case ConditionalOperatorClass:
    case ChooseExprClass:
    case StmtExprClass:
    case DeclStmtClass:
      return true;

    case Stmt::BinaryOperatorClass: {
      const BinaryOperator* B = cast<BinaryOperator>(this);
      if (B->isLogicalOp() || B->getOpcode() == BO_Comma)
        return true;
      else
        return false;
    }
  }
}

std::string AsmStmt::generateAsmString(ASTContext &C) const {
  if (const GCCAsmStmt *gccAsmStmt = dyn_cast<GCCAsmStmt>(this))
    return gccAsmStmt->generateAsmString(C);
  if (const MSAsmStmt *msAsmStmt = dyn_cast<MSAsmStmt>(this))
    return msAsmStmt->generateAsmString(C);
  llvm_unreachable("unknown asm statement kind!");
}

StringRef AsmStmt::getOutputConstraint(unsigned i) const {
  if (const GCCAsmStmt *gccAsmStmt = dyn_cast<GCCAsmStmt>(this))
    return gccAsmStmt->getOutputConstraint(i);
  if (const MSAsmStmt *msAsmStmt = dyn_cast<MSAsmStmt>(this))
    return msAsmStmt->getOutputConstraint(i);
  llvm_unreachable("unknown asm statement kind!");
}

const Expr *AsmStmt::getOutputExpr(unsigned i) const {
  if (const GCCAsmStmt *gccAsmStmt = dyn_cast<GCCAsmStmt>(this))
    return gccAsmStmt->getOutputExpr(i);
  if (const MSAsmStmt *msAsmStmt = dyn_cast<MSAsmStmt>(this))
    return msAsmStmt->getOutputExpr(i);
  llvm_unreachable("unknown asm statement kind!");
}

StringRef AsmStmt::getInputConstraint(unsigned i) const {
  if (const GCCAsmStmt *gccAsmStmt = dyn_cast<GCCAsmStmt>(this))
    return gccAsmStmt->getInputConstraint(i);
  if (const MSAsmStmt *msAsmStmt = dyn_cast<MSAsmStmt>(this))
    return msAsmStmt->getInputConstraint(i);
  llvm_unreachable("unknown asm statement kind!");
}

const Expr *AsmStmt::getInputExpr(unsigned i) const {
  if (const GCCAsmStmt *gccAsmStmt = dyn_cast<GCCAsmStmt>(this))
    return gccAsmStmt->getInputExpr(i);
  if (const MSAsmStmt *msAsmStmt = dyn_cast<MSAsmStmt>(this))
    return msAsmStmt->getInputExpr(i);
  llvm_unreachable("unknown asm statement kind!");
}

StringRef AsmStmt::getClobber(unsigned i) const {
  if (const GCCAsmStmt *gccAsmStmt = dyn_cast<GCCAsmStmt>(this))
    return gccAsmStmt->getClobber(i);
  if (const MSAsmStmt *msAsmStmt = dyn_cast<MSAsmStmt>(this))
    return msAsmStmt->getClobber(i);
  llvm_unreachable("unknown asm statement kind!");
}

/// getNumPlusOperands - Return the number of output operands that have a "+"
/// constraint.
unsigned AsmStmt::getNumPlusOperands() const {
  unsigned Res = 0;
  for (unsigned i = 0, e = getNumOutputs(); i != e; ++i)
    if (isOutputPlusConstraint(i))
      ++Res;
  return Res;
}

StringRef GCCAsmStmt::getClobber(unsigned i) const {
  return getClobberStringLiteral(i)->getString();
}

Expr *GCCAsmStmt::getOutputExpr(unsigned i) {
  return cast<Expr>(Exprs[i]);
}

/// getOutputConstraint - Return the constraint string for the specified
/// output operand.  All output constraints are known to be non-empty (either
/// '=' or '+').
StringRef GCCAsmStmt::getOutputConstraint(unsigned i) const {
  return getOutputConstraintLiteral(i)->getString();
}

Expr *GCCAsmStmt::getInputExpr(unsigned i) {
  return cast<Expr>(Exprs[i + NumOutputs]);
}
void GCCAsmStmt::setInputExpr(unsigned i, Expr *E) {
  Exprs[i + NumOutputs] = E;
}

/// getInputConstraint - Return the specified input constraint.  Unlike output
/// constraints, these can be empty.
StringRef GCCAsmStmt::getInputConstraint(unsigned i) const {
  return getInputConstraintLiteral(i)->getString();
}

void GCCAsmStmt::setOutputsAndInputsAndClobbers(ASTContext &C,
                                             IdentifierInfo **Names,
                                             StringLiteral **Constraints,
                                             Stmt **Exprs,
                                             unsigned NumOutputs,
                                             unsigned NumInputs,
                                             StringLiteral **Clobbers,
                                             unsigned NumClobbers) {
  this->NumOutputs = NumOutputs;
  this->NumInputs = NumInputs;
  this->NumClobbers = NumClobbers;

  unsigned NumExprs = NumOutputs + NumInputs;

  C.Deallocate(this->Names);
  this->Names = new (C) IdentifierInfo*[NumExprs];
  std::copy(Names, Names + NumExprs, this->Names);

  C.Deallocate(this->Exprs);
  this->Exprs = new (C) Stmt*[NumExprs];
  std::copy(Exprs, Exprs + NumExprs, this->Exprs);

  C.Deallocate(this->Constraints);
  this->Constraints = new (C) StringLiteral*[NumExprs];
  std::copy(Constraints, Constraints + NumExprs, this->Constraints);

  C.Deallocate(this->Clobbers);
  this->Clobbers = new (C) StringLiteral*[NumClobbers];
  std::copy(Clobbers, Clobbers + NumClobbers, this->Clobbers);
}

/// getNamedOperand - Given a symbolic operand reference like %[foo],
/// translate this into a numeric value needed to reference the same operand.
/// This returns -1 if the operand name is invalid.
int GCCAsmStmt::getNamedOperand(StringRef SymbolicName) const {
  unsigned NumPlusOperands = 0;

  // Check if this is an output operand.
  for (unsigned i = 0, e = getNumOutputs(); i != e; ++i) {
    if (getOutputName(i) == SymbolicName)
      return i;
  }

  for (unsigned i = 0, e = getNumInputs(); i != e; ++i)
    if (getInputName(i) == SymbolicName)
      return getNumOutputs() + NumPlusOperands + i;

  // Not found.
  return -1;
}

/// AnalyzeAsmString - Analyze the asm string of the current asm, decomposing
/// it into pieces.  If the asm string is erroneous, emit errors and return
/// true, otherwise return false.
unsigned GCCAsmStmt::AnalyzeAsmString(SmallVectorImpl<AsmStringPiece>&Pieces,
                                   ASTContext &C, unsigned &DiagOffs) const {
  StringRef Str = getAsmString()->getString();
  const char *StrStart = Str.begin();
  const char *StrEnd = Str.end();
  const char *CurPtr = StrStart;

  // "Simple" inline asms have no constraints or operands, just convert the asm
  // string to escape $'s.
  if (isSimple()) {
    std::string Result;
    for (; CurPtr != StrEnd; ++CurPtr) {
      switch (*CurPtr) {
      case '$':
        Result += "$$";
        break;
      default:
        Result += *CurPtr;
        break;
      }
    }
    Pieces.push_back(AsmStringPiece(Result));
    return 0;
  }

  // CurStringPiece - The current string that we are building up as we scan the
  // asm string.
  std::string CurStringPiece;

  bool HasVariants = !C.getTargetInfo().hasNoAsmVariants();

  while (1) {
    // Done with the string?
    if (CurPtr == StrEnd) {
      if (!CurStringPiece.empty())
        Pieces.push_back(AsmStringPiece(CurStringPiece));
      return 0;
    }

    char CurChar = *CurPtr++;
    switch (CurChar) {
    case '$': CurStringPiece += "$$"; continue;
    case '{': CurStringPiece += (HasVariants ? "$(" : "{"); continue;
    case '|': CurStringPiece += (HasVariants ? "$|" : "|"); continue;
    case '}': CurStringPiece += (HasVariants ? "$)" : "}"); continue;
    case '%':
      break;
    default:
      CurStringPiece += CurChar;
      continue;
    }

    // Escaped "%" character in asm string.
    if (CurPtr == StrEnd) {
      // % at end of string is invalid (no escape).
      DiagOffs = CurPtr-StrStart-1;
      return diag::err_asm_invalid_escape;
    }

    char EscapedChar = *CurPtr++;
    if (EscapedChar == '%') {  // %% -> %
      // Escaped percentage sign.
      CurStringPiece += '%';
      continue;
    }

    if (EscapedChar == '=') {  // %= -> Generate an unique ID.
      CurStringPiece += "${:uid}";
      continue;
    }

    // Otherwise, we have an operand.  If we have accumulated a string so far,
    // add it to the Pieces list.
    if (!CurStringPiece.empty()) {
      Pieces.push_back(AsmStringPiece(CurStringPiece));
      CurStringPiece.clear();
    }

    // Handle %x4 and %x[foo] by capturing x as the modifier character.
    char Modifier = '\0';
    if (isalpha(EscapedChar)) {
      if (CurPtr == StrEnd) { // Premature end.
        DiagOffs = CurPtr-StrStart-1;
        return diag::err_asm_invalid_escape;
      }
      Modifier = EscapedChar;
      EscapedChar = *CurPtr++;
    }

    if (isdigit(EscapedChar)) {
      // %n - Assembler operand n
      unsigned N = 0;

      --CurPtr;
      while (CurPtr != StrEnd && isdigit(*CurPtr))
        N = N*10 + ((*CurPtr++)-'0');

      unsigned NumOperands =
        getNumOutputs() + getNumPlusOperands() + getNumInputs();
      if (N >= NumOperands) {
        DiagOffs = CurPtr-StrStart-1;
        return diag::err_asm_invalid_operand_number;
      }

      Pieces.push_back(AsmStringPiece(N, Modifier));
      continue;
    }

    // Handle %[foo], a symbolic operand reference.
    if (EscapedChar == '[') {
      DiagOffs = CurPtr-StrStart-1;

      // Find the ']'.
      const char *NameEnd = (const char*)memchr(CurPtr, ']', StrEnd-CurPtr);
      if (NameEnd == 0)
        return diag::err_asm_unterminated_symbolic_operand_name;
      if (NameEnd == CurPtr)
        return diag::err_asm_empty_symbolic_operand_name;

      StringRef SymbolicName(CurPtr, NameEnd - CurPtr);

      int N = getNamedOperand(SymbolicName);
      if (N == -1) {
        // Verify that an operand with that name exists.
        DiagOffs = CurPtr-StrStart;
        return diag::err_asm_unknown_symbolic_operand_name;
      }
      Pieces.push_back(AsmStringPiece(N, Modifier));

      CurPtr = NameEnd+1;
      continue;
    }

    DiagOffs = CurPtr-StrStart-1;
    return diag::err_asm_invalid_escape;
  }
}

/// Assemble final IR asm string (GCC-style).
std::string GCCAsmStmt::generateAsmString(ASTContext &C) const {
  // Analyze the asm string to decompose it into its pieces.  We know that Sema
  // has already done this, so it is guaranteed to be successful.
  SmallVector<GCCAsmStmt::AsmStringPiece, 4> Pieces;
  unsigned DiagOffs;
  AnalyzeAsmString(Pieces, C, DiagOffs);

  std::string AsmString;
  for (unsigned i = 0, e = Pieces.size(); i != e; ++i) {
    if (Pieces[i].isString())
      AsmString += Pieces[i].getString();
    else if (Pieces[i].getModifier() == '\0')
      AsmString += '$' + llvm::utostr(Pieces[i].getOperandNo());
    else
      AsmString += "${" + llvm::utostr(Pieces[i].getOperandNo()) + ':' +
                   Pieces[i].getModifier() + '}';
  }
  return AsmString;
}

/// Assemble final IR asm string (MS-style).
std::string MSAsmStmt::generateAsmString(ASTContext &C) const {
  // FIXME: This needs to be translated into the IR string representation.
  return AsmStr;
}

Expr *MSAsmStmt::getOutputExpr(unsigned i) {
  return cast<Expr>(Exprs[i]);
}

Expr *MSAsmStmt::getInputExpr(unsigned i) {
  return cast<Expr>(Exprs[i + NumOutputs]);
}
void MSAsmStmt::setInputExpr(unsigned i, Expr *E) {
  Exprs[i + NumOutputs] = E;
}

QualType CXXCatchStmt::getCaughtType() const {
  if (ExceptionDecl)
    return ExceptionDecl->getType();
  return QualType();
}

//===----------------------------------------------------------------------===//
// Constructors
//===----------------------------------------------------------------------===//

GCCAsmStmt::GCCAsmStmt(ASTContext &C, SourceLocation asmloc, bool issimple,
                       bool isvolatile, unsigned numoutputs, unsigned numinputs,
                       IdentifierInfo **names, StringLiteral **constraints,
                       Expr **exprs, StringLiteral *asmstr,
                       unsigned numclobbers, StringLiteral **clobbers,
                       SourceLocation rparenloc)
  : AsmStmt(GCCAsmStmtClass, asmloc, issimple, isvolatile, numoutputs,
            numinputs, numclobbers), RParenLoc(rparenloc), AsmStr(asmstr) {

  unsigned NumExprs = NumOutputs + NumInputs;

  Names = new (C) IdentifierInfo*[NumExprs];
  std::copy(names, names + NumExprs, Names);

  Exprs = new (C) Stmt*[NumExprs];
  std::copy(exprs, exprs + NumExprs, Exprs);

  Constraints = new (C) StringLiteral*[NumExprs];
  std::copy(constraints, constraints + NumExprs, Constraints);

  Clobbers = new (C) StringLiteral*[NumClobbers];
  std::copy(clobbers, clobbers + NumClobbers, Clobbers);
}

MSAsmStmt::MSAsmStmt(ASTContext &C, SourceLocation asmloc,
                     SourceLocation lbraceloc, bool issimple, bool isvolatile,
                     ArrayRef<Token> asmtoks, unsigned numoutputs,
                     unsigned numinputs, ArrayRef<IdentifierInfo*> names,
                     ArrayRef<StringRef> constraints, ArrayRef<Expr*> exprs,
                     StringRef asmstr, ArrayRef<StringRef> clobbers,
                     SourceLocation endloc)
  : AsmStmt(MSAsmStmtClass, asmloc, issimple, isvolatile, numoutputs,
            numinputs, clobbers.size()), LBraceLoc(lbraceloc),
            EndLoc(endloc), AsmStr(asmstr.str()), NumAsmToks(asmtoks.size()) {

  unsigned NumExprs = NumOutputs + NumInputs;

  Names = new (C) IdentifierInfo*[NumExprs];
  for (unsigned i = 0, e = NumExprs; i != e; ++i)
    Names[i] = names[i];

  Exprs = new (C) Stmt*[NumExprs];
  for (unsigned i = 0, e = NumExprs; i != e; ++i)
    Exprs[i] = exprs[i];

  AsmToks = new (C) Token[NumAsmToks];
  for (unsigned i = 0, e = NumAsmToks; i != e; ++i)
    AsmToks[i] = asmtoks[i];

  Constraints = new (C) StringRef[NumExprs];
  for (unsigned i = 0, e = NumExprs; i != e; ++i) {
    size_t size = constraints[i].size();
    char *dest = new (C) char[size];
    std::strncpy(dest, constraints[i].data(), size); 
    Constraints[i] = StringRef(dest, size);
  }

  Clobbers = new (C) StringRef[NumClobbers];
  for (unsigned i = 0, e = NumClobbers; i != e; ++i) {
    // FIXME: Avoid the allocation/copy if at all possible.
    size_t size = clobbers[i].size();
    char *dest = new (C) char[size];
    std::strncpy(dest, clobbers[i].data(), size); 
    Clobbers[i] = StringRef(dest, size);
  }
}

ObjCForCollectionStmt::ObjCForCollectionStmt(Stmt *Elem, Expr *Collect,
                                             Stmt *Body,  SourceLocation FCL,
                                             SourceLocation RPL)
: Stmt(ObjCForCollectionStmtClass) {
  SubExprs[ELEM] = Elem;
  SubExprs[COLLECTION] = reinterpret_cast<Stmt*>(Collect);
  SubExprs[BODY] = Body;
  ForLoc = FCL;
  RParenLoc = RPL;
}

ObjCAtTryStmt::ObjCAtTryStmt(SourceLocation atTryLoc, Stmt *atTryStmt,
                             Stmt **CatchStmts, unsigned NumCatchStmts,
                             Stmt *atFinallyStmt)
  : Stmt(ObjCAtTryStmtClass), AtTryLoc(atTryLoc),
    NumCatchStmts(NumCatchStmts), HasFinally(atFinallyStmt != 0)
{
  Stmt **Stmts = getStmts();
  Stmts[0] = atTryStmt;
  for (unsigned I = 0; I != NumCatchStmts; ++I)
    Stmts[I + 1] = CatchStmts[I];

  if (HasFinally)
    Stmts[NumCatchStmts + 1] = atFinallyStmt;
}

ObjCAtTryStmt *ObjCAtTryStmt::Create(ASTContext &Context,
                                     SourceLocation atTryLoc,
                                     Stmt *atTryStmt,
                                     Stmt **CatchStmts,
                                     unsigned NumCatchStmts,
                                     Stmt *atFinallyStmt) {
  unsigned Size = sizeof(ObjCAtTryStmt) +
    (1 + NumCatchStmts + (atFinallyStmt != 0)) * sizeof(Stmt *);
  void *Mem = Context.Allocate(Size, llvm::alignOf<ObjCAtTryStmt>());
  return new (Mem) ObjCAtTryStmt(atTryLoc, atTryStmt, CatchStmts, NumCatchStmts,
                                 atFinallyStmt);
}

ObjCAtTryStmt *ObjCAtTryStmt::CreateEmpty(ASTContext &Context,
                                                 unsigned NumCatchStmts,
                                                 bool HasFinally) {
  unsigned Size = sizeof(ObjCAtTryStmt) +
    (1 + NumCatchStmts + HasFinally) * sizeof(Stmt *);
  void *Mem = Context.Allocate(Size, llvm::alignOf<ObjCAtTryStmt>());
  return new (Mem) ObjCAtTryStmt(EmptyShell(), NumCatchStmts, HasFinally);
}

SourceRange ObjCAtTryStmt::getSourceRange() const {
  SourceLocation EndLoc;
  if (HasFinally)
    EndLoc = getFinallyStmt()->getLocEnd();
  else if (NumCatchStmts)
    EndLoc = getCatchStmt(NumCatchStmts - 1)->getLocEnd();
  else
    EndLoc = getTryBody()->getLocEnd();

  return SourceRange(AtTryLoc, EndLoc);
}

CXXTryStmt *CXXTryStmt::Create(ASTContext &C, SourceLocation tryLoc,
                               Stmt *tryBlock, Stmt **handlers,
                               unsigned numHandlers) {
  std::size_t Size = sizeof(CXXTryStmt);
  Size += ((numHandlers + 1) * sizeof(Stmt));

  void *Mem = C.Allocate(Size, llvm::alignOf<CXXTryStmt>());
  return new (Mem) CXXTryStmt(tryLoc, tryBlock, handlers, numHandlers);
}

CXXTryStmt *CXXTryStmt::Create(ASTContext &C, EmptyShell Empty,
                               unsigned numHandlers) {
  std::size_t Size = sizeof(CXXTryStmt);
  Size += ((numHandlers + 1) * sizeof(Stmt));

  void *Mem = C.Allocate(Size, llvm::alignOf<CXXTryStmt>());
  return new (Mem) CXXTryStmt(Empty, numHandlers);
}

CXXTryStmt::CXXTryStmt(SourceLocation tryLoc, Stmt *tryBlock,
                       Stmt **handlers, unsigned numHandlers)
  : Stmt(CXXTryStmtClass), TryLoc(tryLoc), NumHandlers(numHandlers) {
  Stmt **Stmts = reinterpret_cast<Stmt **>(this + 1);
  Stmts[0] = tryBlock;
  std::copy(handlers, handlers + NumHandlers, Stmts + 1);
}

CXXForRangeStmt::CXXForRangeStmt(DeclStmt *Range, DeclStmt *BeginEndStmt,
                                 Expr *Cond, Expr *Inc, DeclStmt *LoopVar,
                                 Stmt *Body, SourceLocation FL,
                                 SourceLocation CL, SourceLocation RPL)
  : Stmt(CXXForRangeStmtClass), ForLoc(FL), ColonLoc(CL), RParenLoc(RPL) {
  SubExprs[RANGE] = Range;
  SubExprs[BEGINEND] = BeginEndStmt;
  SubExprs[COND] = reinterpret_cast<Stmt*>(Cond);
  SubExprs[INC] = reinterpret_cast<Stmt*>(Inc);
  SubExprs[LOOPVAR] = LoopVar;
  SubExprs[BODY] = Body;
}

Expr *CXXForRangeStmt::getRangeInit() {
  DeclStmt *RangeStmt = getRangeStmt();
  VarDecl *RangeDecl = dyn_cast_or_null<VarDecl>(RangeStmt->getSingleDecl());
  assert(RangeDecl &&& "for-range should have a single var decl");
  return RangeDecl->getInit();
}

const Expr *CXXForRangeStmt::getRangeInit() const {
  return const_cast<CXXForRangeStmt*>(this)->getRangeInit();
}

VarDecl *CXXForRangeStmt::getLoopVariable() {
  Decl *LV = cast<DeclStmt>(getLoopVarStmt())->getSingleDecl();
  assert(LV && "No loop variable in CXXForRangeStmt");
  return cast<VarDecl>(LV);
}

const VarDecl *CXXForRangeStmt::getLoopVariable() const {
  return const_cast<CXXForRangeStmt*>(this)->getLoopVariable();
}

IfStmt::IfStmt(ASTContext &C, SourceLocation IL, VarDecl *var, Expr *cond,
               Stmt *then, SourceLocation EL, Stmt *elsev)
  : Stmt(IfStmtClass), IfLoc(IL), ElseLoc(EL)
{
  setConditionVariable(C, var);
  SubExprs[COND] = reinterpret_cast<Stmt*>(cond);
  SubExprs[THEN] = then;
  SubExprs[ELSE] = elsev;
}

VarDecl *IfStmt::getConditionVariable() const {
  if (!SubExprs[VAR])
    return 0;

  DeclStmt *DS = cast<DeclStmt>(SubExprs[VAR]);
  return cast<VarDecl>(DS->getSingleDecl());
}

void IfStmt::setConditionVariable(ASTContext &C, VarDecl *V) {
  if (!V) {
    SubExprs[VAR] = 0;
    return;
  }

  SourceRange VarRange = V->getSourceRange();
  SubExprs[VAR] = new (C) DeclStmt(DeclGroupRef(V), VarRange.getBegin(),
                                   VarRange.getEnd());
}

ForStmt::ForStmt(ASTContext &C, Stmt *Init, Expr *Cond, VarDecl *condVar,
                 Expr *Inc, Stmt *Body, SourceLocation FL, SourceLocation LP,
                 SourceLocation RP)
  : Stmt(ForStmtClass), ForLoc(FL), LParenLoc(LP), RParenLoc(RP)
{
  SubExprs[INIT] = Init;
  setConditionVariable(C, condVar);
  SubExprs[COND] = reinterpret_cast<Stmt*>(Cond);
  SubExprs[INC] = reinterpret_cast<Stmt*>(Inc);
  SubExprs[BODY] = Body;
}

VarDecl *ForStmt::getConditionVariable() const {
  if (!SubExprs[CONDVAR])
    return 0;

  DeclStmt *DS = cast<DeclStmt>(SubExprs[CONDVAR]);
  return cast<VarDecl>(DS->getSingleDecl());
}

void ForStmt::setConditionVariable(ASTContext &C, VarDecl *V) {
  if (!V) {
    SubExprs[CONDVAR] = 0;
    return;
  }

  SourceRange VarRange = V->getSourceRange();
  SubExprs[CONDVAR] = new (C) DeclStmt(DeclGroupRef(V), VarRange.getBegin(),
                                       VarRange.getEnd());
}

<<<<<<< HEAD
UPCForAllStmt::UPCForAllStmt(ASTContext &C, Stmt *Init, Expr *Cond, VarDecl *condVar, 
                             Expr *Inc, Expr *Afnty, Stmt *Body, SourceLocation FL, SourceLocation LP, 
                             SourceLocation RP)
  : Stmt(UPCForAllStmtClass), ForLoc(FL), LParenLoc(LP), RParenLoc(RP) 
{
  SubExprs[INIT] = Init;
  setConditionVariable(C, condVar);
  SubExprs[COND] = reinterpret_cast<Stmt*>(Cond);
  SubExprs[INC] = reinterpret_cast<Stmt*>(Inc);
  SubExprs[AFNTY] = reinterpret_cast<Stmt*>(Afnty);
  SubExprs[BODY] = Body;
}

VarDecl *UPCForAllStmt::getConditionVariable() const {
  if (!SubExprs[CONDVAR])
    return 0;
  
  DeclStmt *DS = cast<DeclStmt>(SubExprs[CONDVAR]);
  return cast<VarDecl>(DS->getSingleDecl());
}

void UPCForAllStmt::setConditionVariable(ASTContext &C, VarDecl *V) {
  if (!V) {
    SubExprs[CONDVAR] = 0;
    return;
  }
  
  SourceRange VarRange = V->getSourceRange();
  SubExprs[CONDVAR] = new (C) DeclStmt(DeclGroupRef(V), VarRange.getBegin(),
                                       VarRange.getEnd());
}

SwitchStmt::SwitchStmt(ASTContext &C, VarDecl *Var, Expr *cond) 
  : Stmt(SwitchStmtClass), FirstCase(0), AllEnumCasesCovered(0) 
=======
SwitchStmt::SwitchStmt(ASTContext &C, VarDecl *Var, Expr *cond)
  : Stmt(SwitchStmtClass), FirstCase(0), AllEnumCasesCovered(0)
>>>>>>> b03b278e
{
  setConditionVariable(C, Var);
  SubExprs[COND] = reinterpret_cast<Stmt*>(cond);
  SubExprs[BODY] = NULL;
}

VarDecl *SwitchStmt::getConditionVariable() const {
  if (!SubExprs[VAR])
    return 0;

  DeclStmt *DS = cast<DeclStmt>(SubExprs[VAR]);
  return cast<VarDecl>(DS->getSingleDecl());
}

void SwitchStmt::setConditionVariable(ASTContext &C, VarDecl *V) {
  if (!V) {
    SubExprs[VAR] = 0;
    return;
  }

  SourceRange VarRange = V->getSourceRange();
  SubExprs[VAR] = new (C) DeclStmt(DeclGroupRef(V), VarRange.getBegin(),
                                   VarRange.getEnd());
}

Stmt *SwitchCase::getSubStmt() {
  if (isa<CaseStmt>(this))
    return cast<CaseStmt>(this)->getSubStmt();
  return cast<DefaultStmt>(this)->getSubStmt();
}

WhileStmt::WhileStmt(ASTContext &C, VarDecl *Var, Expr *cond, Stmt *body,
                     SourceLocation WL)
  : Stmt(WhileStmtClass) {
  setConditionVariable(C, Var);
  SubExprs[COND] = reinterpret_cast<Stmt*>(cond);
  SubExprs[BODY] = body;
  WhileLoc = WL;
}

VarDecl *WhileStmt::getConditionVariable() const {
  if (!SubExprs[VAR])
    return 0;

  DeclStmt *DS = cast<DeclStmt>(SubExprs[VAR]);
  return cast<VarDecl>(DS->getSingleDecl());
}

void WhileStmt::setConditionVariable(ASTContext &C, VarDecl *V) {
  if (!V) {
    SubExprs[VAR] = 0;
    return;
  }

  SourceRange VarRange = V->getSourceRange();
  SubExprs[VAR] = new (C) DeclStmt(DeclGroupRef(V), VarRange.getBegin(),
                                   VarRange.getEnd());
}

// IndirectGotoStmt
LabelDecl *IndirectGotoStmt::getConstantTarget() {
  if (AddrLabelExpr *E =
        dyn_cast<AddrLabelExpr>(getTarget()->IgnoreParenImpCasts()))
    return E->getLabel();
  return 0;
}

// ReturnStmt
const Expr* ReturnStmt::getRetValue() const {
  return cast_or_null<Expr>(RetExpr);
}
Expr* ReturnStmt::getRetValue() {
  return cast_or_null<Expr>(RetExpr);
}

SEHTryStmt::SEHTryStmt(bool IsCXXTry,
                       SourceLocation TryLoc,
                       Stmt *TryBlock,
                       Stmt *Handler)
  : Stmt(SEHTryStmtClass),
    IsCXXTry(IsCXXTry),
    TryLoc(TryLoc)
{
  Children[TRY]     = TryBlock;
  Children[HANDLER] = Handler;
}

SEHTryStmt* SEHTryStmt::Create(ASTContext &C,
                               bool IsCXXTry,
                               SourceLocation TryLoc,
                               Stmt *TryBlock,
                               Stmt *Handler) {
  return new(C) SEHTryStmt(IsCXXTry,TryLoc,TryBlock,Handler);
}

SEHExceptStmt* SEHTryStmt::getExceptHandler() const {
  return dyn_cast<SEHExceptStmt>(getHandler());
}

SEHFinallyStmt* SEHTryStmt::getFinallyHandler() const {
  return dyn_cast<SEHFinallyStmt>(getHandler());
}

SEHExceptStmt::SEHExceptStmt(SourceLocation Loc,
                             Expr *FilterExpr,
                             Stmt *Block)
  : Stmt(SEHExceptStmtClass),
    Loc(Loc)
{
  Children[FILTER_EXPR] = reinterpret_cast<Stmt*>(FilterExpr);
  Children[BLOCK]       = Block;
}

SEHExceptStmt* SEHExceptStmt::Create(ASTContext &C,
                                     SourceLocation Loc,
                                     Expr *FilterExpr,
                                     Stmt *Block) {
  return new(C) SEHExceptStmt(Loc,FilterExpr,Block);
}

SEHFinallyStmt::SEHFinallyStmt(SourceLocation Loc,
                               Stmt *Block)
  : Stmt(SEHFinallyStmtClass),
    Loc(Loc),
    Block(Block)
{}

SEHFinallyStmt* SEHFinallyStmt::Create(ASTContext &C,
                                       SourceLocation Loc,
                                       Stmt *Block) {
  return new(C)SEHFinallyStmt(Loc,Block);
}<|MERGE_RESOLUTION|>--- conflicted
+++ resolved
@@ -916,7 +916,6 @@
                                        VarRange.getEnd());
 }
 
-<<<<<<< HEAD
 UPCForAllStmt::UPCForAllStmt(ASTContext &C, Stmt *Init, Expr *Cond, VarDecl *condVar, 
                              Expr *Inc, Expr *Afnty, Stmt *Body, SourceLocation FL, SourceLocation LP, 
                              SourceLocation RP)
@@ -949,12 +948,8 @@
                                        VarRange.getEnd());
 }
 
-SwitchStmt::SwitchStmt(ASTContext &C, VarDecl *Var, Expr *cond) 
-  : Stmt(SwitchStmtClass), FirstCase(0), AllEnumCasesCovered(0) 
-=======
 SwitchStmt::SwitchStmt(ASTContext &C, VarDecl *Var, Expr *cond)
   : Stmt(SwitchStmtClass), FirstCase(0), AllEnumCasesCovered(0)
->>>>>>> b03b278e
 {
   setConditionVariable(C, Var);
   SubExprs[COND] = reinterpret_cast<Stmt*>(cond);
