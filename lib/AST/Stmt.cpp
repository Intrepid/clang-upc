--- conflicted
+++ resolved
@@ -881,7 +881,6 @@
                                        VarRange.getEnd());
 }
 
-<<<<<<< HEAD
 UPCForAllStmt::UPCForAllStmt(ASTContext &C, Stmt *Init, Expr *Cond, VarDecl *condVar, 
                              Expr *Inc, Expr *Afnty, Stmt *Body, SourceLocation FL, SourceLocation LP, 
                              SourceLocation RP)
@@ -914,10 +913,7 @@
                                        VarRange.getEnd());
 }
 
-SwitchStmt::SwitchStmt(ASTContext &C, VarDecl *Var, Expr *cond)
-=======
 SwitchStmt::SwitchStmt(const ASTContext &C, VarDecl *Var, Expr *cond)
->>>>>>> c6c4eea3
   : Stmt(SwitchStmtClass), FirstCase(0), AllEnumCasesCovered(0)
 {
   setConditionVariable(C, Var);
