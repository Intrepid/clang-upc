--- conflicted
+++ resolved
@@ -692,11 +692,8 @@
     case ObjCCategoryImpl:
     case Import:
     case OMPThreadPrivate:
-<<<<<<< HEAD
+    case OMPCapturedExpr:
     case PragmaPupc:
-=======
-    case OMPCapturedExpr:
->>>>>>> 88fccc58
     case Empty:
       // Never looked up by name.
       return 0;
