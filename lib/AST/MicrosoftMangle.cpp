--- conflicted
+++ resolved
@@ -1322,17 +1322,13 @@
                                          SourceRange) {
   mangleType(cast<ArrayType>(T), false);
 }
-<<<<<<< HEAD
-void MicrosoftCXXNameMangler::mangleType(const UPCThreadArrayType *T) {
-  mangleType(static_cast<const ArrayType *>(T), false);
-}
-void MicrosoftCXXNameMangler::mangleType(const VariableArrayType *T) {
-  mangleType(static_cast<const ArrayType *>(T), false);
-=======
+void MicrosoftCXXNameMangler::mangleType(const UPCThreadArrayType *T,
+                                         SourceRange) {
+  mangleType(cast<ArrayType>(T), false);
+}
 void MicrosoftCXXNameMangler::mangleType(const VariableArrayType *T,
                                          SourceRange) {
   mangleType(cast<ArrayType>(T), false);
->>>>>>> b03b278e
 }
 void MicrosoftCXXNameMangler::mangleType(const DependentSizedArrayType *T,
                                          SourceRange) {
