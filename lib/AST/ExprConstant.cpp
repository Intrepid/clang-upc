--- conflicted
+++ resolved
@@ -2225,19 +2225,13 @@
   if (!HandleSizeof(Info, E->getExprLoc(), EltTy, SizeOfPointee))
     return false;
 
-<<<<<<< HEAD
   if (EltTy.getQualifiers().hasShared()) {
     Qualifiers Qs = EltTy.getQualifiers();
     if (!Qs.hasLayoutQualifier() || Qs.getLayoutQualifier() != 0)
       return false;
   }
 
-  // Compute the new offset in the appropriate width.
-  LVal.Offset += Adjustment * SizeOfPointee;
-  LVal.adjustIndex(Info, E, Adjustment);
-=======
   LVal.adjustOffsetAndIndex(Info, E, Adjustment, SizeOfPointee);
->>>>>>> 6158be52
   return true;
 }
 
@@ -5431,17 +5425,11 @@
 };
 } // end anonymous namespace
 
-<<<<<<< HEAD
-static bool EvaluatePointer(const Expr* E, LValue& Result, EvalInfo &Info) {
-  assert(E->isRValue() && (E->getType()->hasPointerRepresentation() ||
-                           E->getType()->hasPointerToSharedRepresentation()));
-  return PointerExprEvaluator(Info, Result).Visit(E);
-=======
 static bool EvaluatePointer(const Expr* E, LValue& Result, EvalInfo &Info,
                             bool InvalidBaseOK) {
-  assert(E->isRValue() && E->getType()->hasPointerRepresentation());
+  assert(E->isRValue() && E->getType()->hasPointerRepresentation() ||
+                           E->getType()->hasPointerToSharedRepresentation());
   return PointerExprEvaluator(Info, Result, InvalidBaseOK).Visit(E);
->>>>>>> 6158be52
 }
 
 bool PointerExprEvaluator::VisitBinaryOperator(const BinaryOperator *E) {
