//===--- SemaExprMember.cpp - Semantic Analysis for Expressions -----------===//
//
//                     The LLVM Compiler Infrastructure
//
// This file is distributed under the University of Illinois Open Source
// License. See LICENSE.TXT for details.
//
//===----------------------------------------------------------------------===//
//
//  This file implements semantic analysis member access expressions.
//
//===----------------------------------------------------------------------===//
#include "clang/Sema/SemaInternal.h"
#include "clang/AST/DeclCXX.h"
#include "clang/AST/DeclObjC.h"
#include "clang/AST/DeclTemplate.h"
#include "clang/AST/ExprCXX.h"
#include "clang/AST/ExprObjC.h"
#include "clang/Lex/Preprocessor.h"
#include "clang/Sema/Lookup.h"
#include "clang/Sema/Scope.h"
#include "clang/Sema/ScopeInfo.h"

using namespace clang;
using namespace sema;

typedef llvm::SmallPtrSet<const CXXRecordDecl*, 4> BaseSet;
static bool BaseIsNotInSet(const CXXRecordDecl *Base, void *BasesPtr) {
  const BaseSet &Bases = *reinterpret_cast<const BaseSet*>(BasesPtr);
  return !Bases.count(Base->getCanonicalDecl());
}

/// Determines if the given class is provably not derived from all of
/// the prospective base classes.
static bool isProvablyNotDerivedFrom(Sema &SemaRef, CXXRecordDecl *Record,
                                     const BaseSet &Bases) {
  void *BasesPtr = const_cast<void*>(reinterpret_cast<const void*>(&Bases));
  return BaseIsNotInSet(Record, BasesPtr) &&
         Record->forallBases(BaseIsNotInSet, BasesPtr);
}

enum IMAKind {
  /// The reference is definitely not an instance member access.
  IMA_Static,

  /// The reference may be an implicit instance member access.
  IMA_Mixed,

  /// The reference may be to an instance member, but it might be invalid if
  /// so, because the context is not an instance method.
  IMA_Mixed_StaticContext,

  /// The reference may be to an instance member, but it is invalid if
  /// so, because the context is from an unrelated class.
  IMA_Mixed_Unrelated,

  /// The reference is definitely an implicit instance member access.
  IMA_Instance,

  /// The reference may be to an unresolved using declaration.
  IMA_Unresolved,

  /// The reference is a contextually-permitted abstract member reference.
  IMA_Abstract,

  /// The reference may be to an unresolved using declaration and the
  /// context is not an instance method.
  IMA_Unresolved_StaticContext,

  // The reference refers to a field which is not a member of the containing
  // class, which is allowed because we're in C++11 mode and the context is
  // unevaluated.
  IMA_Field_Uneval_Context,

  /// All possible referrents are instance members and the current
  /// context is not an instance method.
  IMA_Error_StaticContext,

  /// All possible referrents are instance members of an unrelated
  /// class.
  IMA_Error_Unrelated
};

/// The given lookup names class member(s) and is not being used for
/// an address-of-member expression.  Classify the type of access
/// according to whether it's possible that this reference names an
/// instance member.  This is best-effort in dependent contexts; it is okay to
/// conservatively answer "yes", in which case some errors will simply
/// not be caught until template-instantiation.
static IMAKind ClassifyImplicitMemberAccess(Sema &SemaRef,
                                            Scope *CurScope,
                                            const LookupResult &R) {
  assert(!R.empty() && (*R.begin())->isCXXClassMember());

  DeclContext *DC = SemaRef.getFunctionLevelDeclContext();

  bool isStaticContext = SemaRef.CXXThisTypeOverride.isNull() &&
    (!isa<CXXMethodDecl>(DC) || cast<CXXMethodDecl>(DC)->isStatic());

  if (R.isUnresolvableResult())
    return isStaticContext ? IMA_Unresolved_StaticContext : IMA_Unresolved;

  // Collect all the declaring classes of instance members we find.
  bool hasNonInstance = false;
  bool isField = false;
  BaseSet Classes;
  for (LookupResult::iterator I = R.begin(), E = R.end(); I != E; ++I) {
    NamedDecl *D = *I;

    if (D->isCXXInstanceMember()) {
      if (dyn_cast<FieldDecl>(D) || dyn_cast<MSPropertyDecl>(D)
          || dyn_cast<IndirectFieldDecl>(D))
        isField = true;

      CXXRecordDecl *R = cast<CXXRecordDecl>(D->getDeclContext());
      Classes.insert(R->getCanonicalDecl());
    }
    else
      hasNonInstance = true;
  }

  // If we didn't find any instance members, it can't be an implicit
  // member reference.
  if (Classes.empty())
    return IMA_Static;
  
  // C++11 [expr.prim.general]p12:
  //   An id-expression that denotes a non-static data member or non-static
  //   member function of a class can only be used:
  //   (...)
  //   - if that id-expression denotes a non-static data member and it
  //     appears in an unevaluated operand.
  //
  // This rule is specific to C++11.  However, we also permit this form
  // in unevaluated inline assembly operands, like the operand to a SIZE.
  IMAKind AbstractInstanceResult = IMA_Static; // happens to be 'false'
  assert(!AbstractInstanceResult);
  switch (SemaRef.ExprEvalContexts.back().Context) {
  case Sema::Unevaluated:
    if (isField && SemaRef.getLangOpts().CPlusPlus11)
      AbstractInstanceResult = IMA_Field_Uneval_Context;
    break;

  case Sema::UnevaluatedAbstract:
    AbstractInstanceResult = IMA_Abstract;
    break;

  case Sema::ConstantEvaluated:
  case Sema::PotentiallyEvaluated:
  case Sema::PotentiallyEvaluatedIfUsed:
    break;
  }

  // If the current context is not an instance method, it can't be
  // an implicit member reference.
  if (isStaticContext) {
    if (hasNonInstance)
      return IMA_Mixed_StaticContext;

    return AbstractInstanceResult ? AbstractInstanceResult
                                  : IMA_Error_StaticContext;
  }

  CXXRecordDecl *contextClass;
  if (CXXMethodDecl *MD = dyn_cast<CXXMethodDecl>(DC))
    contextClass = MD->getParent()->getCanonicalDecl();
  else
    contextClass = cast<CXXRecordDecl>(DC);

  // [class.mfct.non-static]p3: 
  // ...is used in the body of a non-static member function of class X,
  // if name lookup (3.4.1) resolves the name in the id-expression to a
  // non-static non-type member of some class C [...]
  // ...if C is not X or a base class of X, the class member access expression
  // is ill-formed.
  if (R.getNamingClass() &&
      contextClass->getCanonicalDecl() !=
        R.getNamingClass()->getCanonicalDecl()) {
    // If the naming class is not the current context, this was a qualified
    // member name lookup, and it's sufficient to check that we have the naming
    // class as a base class.
    Classes.clear();
    Classes.insert(R.getNamingClass()->getCanonicalDecl());
  }

  // If we can prove that the current context is unrelated to all the
  // declaring classes, it can't be an implicit member reference (in
  // which case it's an error if any of those members are selected).
  if (isProvablyNotDerivedFrom(SemaRef, contextClass, Classes))
    return hasNonInstance ? IMA_Mixed_Unrelated :
           AbstractInstanceResult ? AbstractInstanceResult :
                                    IMA_Error_Unrelated;

  return (hasNonInstance ? IMA_Mixed : IMA_Instance);
}

/// Diagnose a reference to a field with no object available.
static void diagnoseInstanceReference(Sema &SemaRef,
                                      const CXXScopeSpec &SS,
                                      NamedDecl *Rep,
                                      const DeclarationNameInfo &nameInfo) {
  SourceLocation Loc = nameInfo.getLoc();
  SourceRange Range(Loc);
  if (SS.isSet()) Range.setBegin(SS.getRange().getBegin());

  DeclContext *FunctionLevelDC = SemaRef.getFunctionLevelDeclContext();
  CXXMethodDecl *Method = dyn_cast<CXXMethodDecl>(FunctionLevelDC);
  CXXRecordDecl *ContextClass = Method ? Method->getParent() : 0;
  CXXRecordDecl *RepClass = dyn_cast<CXXRecordDecl>(Rep->getDeclContext());

  bool InStaticMethod = Method && Method->isStatic();
  bool IsField = isa<FieldDecl>(Rep) || isa<IndirectFieldDecl>(Rep);

  if (IsField && InStaticMethod)
    // "invalid use of member 'x' in static member function"
    SemaRef.Diag(Loc, diag::err_invalid_member_use_in_static_method)
        << Range << nameInfo.getName();
  else if (ContextClass && RepClass && SS.isEmpty() && !InStaticMethod &&
           !RepClass->Equals(ContextClass) && RepClass->Encloses(ContextClass))
    // Unqualified lookup in a non-static member function found a member of an
    // enclosing class.
    SemaRef.Diag(Loc, diag::err_nested_non_static_member_use)
      << IsField << RepClass << nameInfo.getName() << ContextClass << Range;
  else if (IsField)
    SemaRef.Diag(Loc, diag::err_invalid_non_static_member_use)
      << nameInfo.getName() << Range;
  else
    SemaRef.Diag(Loc, diag::err_member_call_without_object)
      << Range;
}

/// Builds an expression which might be an implicit member expression.
ExprResult
Sema::BuildPossibleImplicitMemberExpr(const CXXScopeSpec &SS,
                                      SourceLocation TemplateKWLoc,
                                      LookupResult &R,
                                const TemplateArgumentListInfo *TemplateArgs) {
  switch (ClassifyImplicitMemberAccess(*this, CurScope, R)) {
  case IMA_Instance:
    return BuildImplicitMemberExpr(SS, TemplateKWLoc, R, TemplateArgs, true);

  case IMA_Mixed:
  case IMA_Mixed_Unrelated:
  case IMA_Unresolved:
    return BuildImplicitMemberExpr(SS, TemplateKWLoc, R, TemplateArgs, false);

  case IMA_Field_Uneval_Context:
    Diag(R.getNameLoc(), diag::warn_cxx98_compat_non_static_member_use)
      << R.getLookupNameInfo().getName();
    // Fall through.
  case IMA_Static:
  case IMA_Abstract:
  case IMA_Mixed_StaticContext:
  case IMA_Unresolved_StaticContext:
    if (TemplateArgs || TemplateKWLoc.isValid())
      return BuildTemplateIdExpr(SS, TemplateKWLoc, R, false, TemplateArgs);
    return BuildDeclarationNameExpr(SS, R, false);

  case IMA_Error_StaticContext:
  case IMA_Error_Unrelated:
    diagnoseInstanceReference(*this, SS, R.getRepresentativeDecl(),
                              R.getLookupNameInfo());
    return ExprError();
  }

  llvm_unreachable("unexpected instance member access kind");
}

/// Check an ext-vector component access expression.
///
/// VK should be set in advance to the value kind of the base
/// expression.
static QualType
CheckExtVectorComponent(Sema &S, QualType baseType, ExprValueKind &VK,
                        SourceLocation OpLoc, const IdentifierInfo *CompName,
                        SourceLocation CompLoc) {
  // FIXME: Share logic with ExtVectorElementExpr::containsDuplicateElements,
  // see FIXME there.
  //
  // FIXME: This logic can be greatly simplified by splitting it along
  // halving/not halving and reworking the component checking.
  const ExtVectorType *vecType = baseType->getAs<ExtVectorType>();

  // The vector accessor can't exceed the number of elements.
  const char *compStr = CompName->getNameStart();

  // This flag determines whether or not the component is one of the four
  // special names that indicate a subset of exactly half the elements are
  // to be selected.
  bool HalvingSwizzle = false;

  // This flag determines whether or not CompName has an 's' char prefix,
  // indicating that it is a string of hex values to be used as vector indices.
  bool HexSwizzle = *compStr == 's' || *compStr == 'S';

  bool HasRepeated = false;
  bool HasIndex[16] = {};

  int Idx;

  // Check that we've found one of the special components, or that the component
  // names must come from the same set.
  if (!strcmp(compStr, "hi") || !strcmp(compStr, "lo") ||
      !strcmp(compStr, "even") || !strcmp(compStr, "odd")) {
    HalvingSwizzle = true;
  } else if (!HexSwizzle &&
             (Idx = vecType->getPointAccessorIdx(*compStr)) != -1) {
    do {
      if (HasIndex[Idx]) HasRepeated = true;
      HasIndex[Idx] = true;
      compStr++;
    } while (*compStr && (Idx = vecType->getPointAccessorIdx(*compStr)) != -1);
  } else {
    if (HexSwizzle) compStr++;
    while ((Idx = vecType->getNumericAccessorIdx(*compStr)) != -1) {
      if (HasIndex[Idx]) HasRepeated = true;
      HasIndex[Idx] = true;
      compStr++;
    }
  }

  if (!HalvingSwizzle && *compStr) {
    // We didn't get to the end of the string. This means the component names
    // didn't come from the same set *or* we encountered an illegal name.
    S.Diag(OpLoc, diag::err_ext_vector_component_name_illegal)
      << StringRef(compStr, 1) << SourceRange(CompLoc);
    return QualType();
  }

  // Ensure no component accessor exceeds the width of the vector type it
  // operates on.
  if (!HalvingSwizzle) {
    compStr = CompName->getNameStart();

    if (HexSwizzle)
      compStr++;

    while (*compStr) {
      if (!vecType->isAccessorWithinNumElements(*compStr++)) {
        S.Diag(OpLoc, diag::err_ext_vector_component_exceeds_length)
          << baseType << SourceRange(CompLoc);
        return QualType();
      }
    }
  }

  // The component accessor looks fine - now we need to compute the actual type.
  // The vector type is implied by the component accessor. For example,
  // vec4.b is a float, vec4.xy is a vec2, vec4.rgb is a vec3, etc.
  // vec4.s0 is a float, vec4.s23 is a vec3, etc.
  // vec4.hi, vec4.lo, vec4.e, and vec4.o all return vec2.
  unsigned CompSize = HalvingSwizzle ? (vecType->getNumElements() + 1) / 2
                                     : CompName->getLength();
  if (HexSwizzle)
    CompSize--;

  if (CompSize == 1)
    return vecType->getElementType();

  if (HasRepeated) VK = VK_RValue;

  QualType VT = S.Context.getExtVectorType(vecType->getElementType(), CompSize);
  // Now look up the TypeDefDecl from the vector type. Without this,
  // diagostics look bad. We want extended vector types to appear built-in.
  for (Sema::ExtVectorDeclsType::iterator 
         I = S.ExtVectorDecls.begin(S.getExternalSource()),
         E = S.ExtVectorDecls.end(); 
       I != E; ++I) {
    if ((*I)->getUnderlyingType() == VT)
      return S.Context.getTypedefType(*I);
  }
  
  return VT; // should never get here (a typedef type should always be found).
}

static Decl *FindGetterSetterNameDeclFromProtocolList(const ObjCProtocolDecl*PDecl,
                                                IdentifierInfo *Member,
                                                const Selector &Sel,
                                                ASTContext &Context) {
  if (Member)
    if (ObjCPropertyDecl *PD = PDecl->FindPropertyDeclaration(Member))
      return PD;
  if (ObjCMethodDecl *OMD = PDecl->getInstanceMethod(Sel))
    return OMD;

  for (ObjCProtocolDecl::protocol_iterator I = PDecl->protocol_begin(),
       E = PDecl->protocol_end(); I != E; ++I) {
    if (Decl *D = FindGetterSetterNameDeclFromProtocolList(*I, Member, Sel,
                                                           Context))
      return D;
  }
  return 0;
}

static Decl *FindGetterSetterNameDecl(const ObjCObjectPointerType *QIdTy,
                                      IdentifierInfo *Member,
                                      const Selector &Sel,
                                      ASTContext &Context) {
  // Check protocols on qualified interfaces.
  Decl *GDecl = 0;
  for (ObjCObjectPointerType::qual_iterator I = QIdTy->qual_begin(),
       E = QIdTy->qual_end(); I != E; ++I) {
    if (Member)
      if (ObjCPropertyDecl *PD = (*I)->FindPropertyDeclaration(Member)) {
        GDecl = PD;
        break;
      }
    // Also must look for a getter or setter name which uses property syntax.
    if (ObjCMethodDecl *OMD = (*I)->getInstanceMethod(Sel)) {
      GDecl = OMD;
      break;
    }
  }
  if (!GDecl) {
    for (ObjCObjectPointerType::qual_iterator I = QIdTy->qual_begin(),
         E = QIdTy->qual_end(); I != E; ++I) {
      // Search in the protocol-qualifier list of current protocol.
      GDecl = FindGetterSetterNameDeclFromProtocolList(*I, Member, Sel, 
                                                       Context);
      if (GDecl)
        return GDecl;
    }
  }
  return GDecl;
}

ExprResult
Sema::ActOnDependentMemberExpr(Expr *BaseExpr, QualType BaseType,
                               bool IsArrow, SourceLocation OpLoc,
                               const CXXScopeSpec &SS,
                               SourceLocation TemplateKWLoc,
                               NamedDecl *FirstQualifierInScope,
                               const DeclarationNameInfo &NameInfo,
                               const TemplateArgumentListInfo *TemplateArgs) {
  // Even in dependent contexts, try to diagnose base expressions with
  // obviously wrong types, e.g.:
  //
  // T* t;
  // t.f;
  //
  // In Obj-C++, however, the above expression is valid, since it could be
  // accessing the 'f' property if T is an Obj-C interface. The extra check
  // allows this, while still reporting an error if T is a struct pointer.
  if (!IsArrow) {
    const PointerType *PT = BaseType->getAs<PointerType>();
    if (PT && (!getLangOpts().ObjC1 ||
               PT->getPointeeType()->isRecordType())) {
      assert(BaseExpr && "cannot happen with implicit member accesses");
      Diag(OpLoc, diag::err_typecheck_member_reference_struct_union)
        << BaseType << BaseExpr->getSourceRange() << NameInfo.getSourceRange();
      return ExprError();
    }
  }

  assert(BaseType->isDependentType() ||
         NameInfo.getName().isDependentName() ||
         isDependentScopeSpecifier(SS));

  // Get the type being accessed in BaseType.  If this is an arrow, the BaseExpr
  // must have pointer type, and the accessed type is the pointee.
  return Owned(CXXDependentScopeMemberExpr::Create(Context, BaseExpr, BaseType,
                                                   IsArrow, OpLoc,
                                               SS.getWithLocInContext(Context),
                                                   TemplateKWLoc,
                                                   FirstQualifierInScope,
                                                   NameInfo, TemplateArgs));
}

/// We know that the given qualified member reference points only to
/// declarations which do not belong to the static type of the base
/// expression.  Diagnose the problem.
static void DiagnoseQualifiedMemberReference(Sema &SemaRef,
                                             Expr *BaseExpr,
                                             QualType BaseType,
                                             const CXXScopeSpec &SS,
                                             NamedDecl *rep,
                                       const DeclarationNameInfo &nameInfo) {
  // If this is an implicit member access, use a different set of
  // diagnostics.
  if (!BaseExpr)
    return diagnoseInstanceReference(SemaRef, SS, rep, nameInfo);

  SemaRef.Diag(nameInfo.getLoc(), diag::err_qualified_member_of_unrelated)
    << SS.getRange() << rep << BaseType;
}

// Check whether the declarations we found through a nested-name
// specifier in a member expression are actually members of the base
// type.  The restriction here is:
//
//   C++ [expr.ref]p2:
//     ... In these cases, the id-expression shall name a
//     member of the class or of one of its base classes.
//
// So it's perfectly legitimate for the nested-name specifier to name
// an unrelated class, and for us to find an overload set including
// decls from classes which are not superclasses, as long as the decl
// we actually pick through overload resolution is from a superclass.
bool Sema::CheckQualifiedMemberReference(Expr *BaseExpr,
                                         QualType BaseType,
                                         const CXXScopeSpec &SS,
                                         const LookupResult &R) {
  CXXRecordDecl *BaseRecord =
    cast_or_null<CXXRecordDecl>(computeDeclContext(BaseType));
  if (!BaseRecord) {
    // We can't check this yet because the base type is still
    // dependent.
    assert(BaseType->isDependentType());
    return false;
  }

  for (LookupResult::iterator I = R.begin(), E = R.end(); I != E; ++I) {
    // If this is an implicit member reference and we find a
    // non-instance member, it's not an error.
    if (!BaseExpr && !(*I)->isCXXInstanceMember())
      return false;

    // Note that we use the DC of the decl, not the underlying decl.
    DeclContext *DC = (*I)->getDeclContext();
    while (DC->isTransparentContext())
      DC = DC->getParent();

    if (!DC->isRecord())
      continue;

    CXXRecordDecl *MemberRecord = cast<CXXRecordDecl>(DC)->getCanonicalDecl();
    if (BaseRecord->getCanonicalDecl() == MemberRecord ||
        !BaseRecord->isProvablyNotDerivedFrom(MemberRecord))
      return false;
  }

  DiagnoseQualifiedMemberReference(*this, BaseExpr, BaseType, SS,
                                   R.getRepresentativeDecl(),
                                   R.getLookupNameInfo());
  return true;
}

namespace {

// Callback to only accept typo corrections that are either a ValueDecl or a
// FunctionTemplateDecl.
class RecordMemberExprValidatorCCC : public CorrectionCandidateCallback {
 public:
  virtual bool ValidateCandidate(const TypoCorrection &candidate) {
    NamedDecl *ND = candidate.getCorrectionDecl();
    return ND && (isa<ValueDecl>(ND) || isa<FunctionTemplateDecl>(ND));
  }
};

}

static bool
LookupMemberExprInRecord(Sema &SemaRef, LookupResult &R, 
                         SourceRange BaseRange, const RecordType *RTy,
                         SourceLocation OpLoc, CXXScopeSpec &SS,
                         bool HasTemplateArgs) {
  RecordDecl *RDecl = RTy->getDecl();
  if (!SemaRef.isThisOutsideMemberFunctionBody(QualType(RTy, 0)) &&
      SemaRef.RequireCompleteType(OpLoc, QualType(RTy, 0),
                                  diag::err_typecheck_incomplete_tag,
                                  BaseRange))
    return true;

  if (HasTemplateArgs) {
    // LookupTemplateName doesn't expect these both to exist simultaneously.
    QualType ObjectType = SS.isSet() ? QualType() : QualType(RTy, 0);

    bool MOUS;
    SemaRef.LookupTemplateName(R, 0, SS, ObjectType, false, MOUS);
    return false;
  }

  DeclContext *DC = RDecl;
  if (SS.isSet()) {
    // If the member name was a qualified-id, look into the
    // nested-name-specifier.
    DC = SemaRef.computeDeclContext(SS, false);

    if (SemaRef.RequireCompleteDeclContext(SS, DC)) {
      SemaRef.Diag(SS.getRange().getEnd(), diag::err_typecheck_incomplete_tag)
        << SS.getRange() << DC;
      return true;
    }

    assert(DC && "Cannot handle non-computable dependent contexts in lookup");

    if (!isa<TypeDecl>(DC)) {
      SemaRef.Diag(R.getNameLoc(), diag::err_qualified_member_nonclass)
        << DC << SS.getRange();
      return true;
    }
  }

  // The record definition is complete, now look up the member.
  SemaRef.LookupQualifiedName(R, DC);

  if (!R.empty())
    return false;

  // We didn't find anything with the given name, so try to correct
  // for typos.
  DeclarationName Name = R.getLookupName();
  RecordMemberExprValidatorCCC Validator;
  TypoCorrection Corrected = SemaRef.CorrectTypo(R.getLookupNameInfo(),
                                                 R.getLookupKind(), NULL,
                                                 &SS, Validator, DC);
  R.clear();
  if (NamedDecl *ND = Corrected.getCorrectionDecl()) {
    std::string CorrectedStr(
        Corrected.getAsString(SemaRef.getLangOpts()));
    std::string CorrectedQuotedStr(
        Corrected.getQuoted(SemaRef.getLangOpts()));
    R.setLookupName(Corrected.getCorrection());
    R.addDecl(ND);
    SemaRef.Diag(R.getNameLoc(), diag::err_no_member_suggest)
      << Name << DC << CorrectedQuotedStr << SS.getRange()
      << FixItHint::CreateReplacement(Corrected.getCorrectionRange(),
                                      CorrectedStr);
    SemaRef.Diag(ND->getLocation(), diag::note_previous_decl)
      << ND->getDeclName();
  }

  return false;
}

ExprResult
Sema::BuildMemberReferenceExpr(Expr *Base, QualType BaseType,
                               SourceLocation OpLoc, bool IsArrow,
                               CXXScopeSpec &SS,
                               SourceLocation TemplateKWLoc,
                               NamedDecl *FirstQualifierInScope,
                               const DeclarationNameInfo &NameInfo,
                               const TemplateArgumentListInfo *TemplateArgs) {
  if (BaseType->isDependentType() ||
      (SS.isSet() && isDependentScopeSpecifier(SS)))
    return ActOnDependentMemberExpr(Base, BaseType,
                                    IsArrow, OpLoc,
                                    SS, TemplateKWLoc, FirstQualifierInScope,
                                    NameInfo, TemplateArgs);

  LookupResult R(*this, NameInfo, LookupMemberName);

  // Implicit member accesses.
  if (!Base) {
    QualType RecordTy = BaseType;
    if (IsArrow) RecordTy = RecordTy->getAs<PointerType>()->getPointeeType();
    if (LookupMemberExprInRecord(*this, R, SourceRange(),
                                 RecordTy->getAs<RecordType>(),
                                 OpLoc, SS, TemplateArgs != 0))
      return ExprError();

  // Explicit member accesses.
  } else {
    ExprResult BaseResult = Owned(Base);
    ExprResult Result =
      LookupMemberExpr(R, BaseResult, IsArrow, OpLoc,
                       SS, /*ObjCImpDecl*/ 0, TemplateArgs != 0);

    if (BaseResult.isInvalid())
      return ExprError();
    Base = BaseResult.take();

    if (Result.isInvalid()) {
      Owned(Base);
      return ExprError();
    }

    if (Result.get())
      return Result;

    // LookupMemberExpr can modify Base, and thus change BaseType
    BaseType = Base->getType();
  }

  return BuildMemberReferenceExpr(Base, BaseType,
                                  OpLoc, IsArrow, SS, TemplateKWLoc,
                                  FirstQualifierInScope, R, TemplateArgs);
}

static ExprResult
BuildFieldReferenceExpr(Sema &S, Expr *BaseExpr, bool IsArrow,
                        const CXXScopeSpec &SS, FieldDecl *Field,
                        DeclAccessPair FoundDecl,
                        const DeclarationNameInfo &MemberNameInfo);

ExprResult
Sema::BuildAnonymousStructUnionMemberReference(const CXXScopeSpec &SS,
                                               SourceLocation loc,
                                               IndirectFieldDecl *indirectField,
                                               Expr *baseObjectExpr,
                                               SourceLocation opLoc) {
  // First, build the expression that refers to the base object.
  
  bool baseObjectIsPointer = false;
  Qualifiers baseQuals;
  
  // Case 1:  the base of the indirect field is not a field.
  VarDecl *baseVariable = indirectField->getVarDecl();
  CXXScopeSpec EmptySS;
  if (baseVariable) {
    assert(baseVariable->getType()->isRecordType());
    
    // In principle we could have a member access expression that
    // accesses an anonymous struct/union that's a static member of
    // the base object's class.  However, under the current standard,
    // static data members cannot be anonymous structs or unions.
    // Supporting this is as easy as building a MemberExpr here.
    assert(!baseObjectExpr && "anonymous struct/union is static data member?");
    
    DeclarationNameInfo baseNameInfo(DeclarationName(), loc);
    
    ExprResult result 
      = BuildDeclarationNameExpr(EmptySS, baseNameInfo, baseVariable);
    if (result.isInvalid()) return ExprError();
    
    baseObjectExpr = result.take();    
    baseObjectIsPointer = false;
    baseQuals = baseObjectExpr->getType().getQualifiers();
    
    // Case 2: the base of the indirect field is a field and the user
    // wrote a member expression.
  } else if (baseObjectExpr) {
    // The caller provided the base object expression. Determine
    // whether its a pointer and whether it adds any qualifiers to the
    // anonymous struct/union fields we're looking into.
    QualType objectType = baseObjectExpr->getType();
    
    if (const PointerType *ptr = objectType->getAs<PointerType>()) {
      baseObjectIsPointer = true;
      objectType = ptr->getPointeeType();
    } else {
      baseObjectIsPointer = false;
    }
    baseQuals = objectType.getQualifiers();
    
    // Case 3: the base of the indirect field is a field and we should
    // build an implicit member access.
  } else {
    // We've found a member of an anonymous struct/union that is
    // inside a non-anonymous struct/union, so in a well-formed
    // program our base object expression is "this".
    QualType ThisTy = getCurrentThisType();
    if (ThisTy.isNull()) {
      Diag(loc, diag::err_invalid_member_use_in_static_method)
        << indirectField->getDeclName();
      return ExprError();
    }
    
    // Our base object expression is "this".
    CheckCXXThisCapture(loc);
    baseObjectExpr 
      = new (Context) CXXThisExpr(loc, ThisTy, /*isImplicit=*/ true);
    baseObjectIsPointer = true;
    baseQuals = ThisTy->castAs<PointerType>()->getPointeeType().getQualifiers();
  }
  
  // Build the implicit member references to the field of the
  // anonymous struct/union.
  Expr *result = baseObjectExpr;
  IndirectFieldDecl::chain_iterator
  FI = indirectField->chain_begin(), FEnd = indirectField->chain_end();
  
  // Build the first member access in the chain with full information.
  if (!baseVariable) {
    FieldDecl *field = cast<FieldDecl>(*FI);
    
    // FIXME: use the real found-decl info!
    DeclAccessPair foundDecl = DeclAccessPair::make(field, field->getAccess());
    
    // Make a nameInfo that properly uses the anonymous name.
    DeclarationNameInfo memberNameInfo(field->getDeclName(), loc);
    
    result = BuildFieldReferenceExpr(*this, result, baseObjectIsPointer,
                                     EmptySS, field, foundDecl,
                                     memberNameInfo).take();
    baseObjectIsPointer = false;
    
    // FIXME: check qualified member access
  }
  
  // In all cases, we should now skip the first declaration in the chain.
  ++FI;
  
  while (FI != FEnd) {
    FieldDecl *field = cast<FieldDecl>(*FI++);
    
    // FIXME: these are somewhat meaningless
    DeclarationNameInfo memberNameInfo(field->getDeclName(), loc);
    DeclAccessPair foundDecl = DeclAccessPair::make(field, field->getAccess());
    
    result = BuildFieldReferenceExpr(*this, result, /*isarrow*/ false,
                                     (FI == FEnd? SS : EmptySS), field, 
                                     foundDecl, memberNameInfo).take();
  }
  
  return Owned(result);
}

static ExprResult
BuildMSPropertyRefExpr(Sema &S, Expr *BaseExpr, bool IsArrow,
                       const CXXScopeSpec &SS,
                       MSPropertyDecl *PD,
                       const DeclarationNameInfo &NameInfo) {
  // Property names are always simple identifiers and therefore never
  // require any interesting additional storage.
  return new (S.Context) MSPropertyRefExpr(BaseExpr, PD, IsArrow,
                                           S.Context.PseudoObjectTy, VK_LValue,
                                           SS.getWithLocInContext(S.Context),
                                           NameInfo.getLoc());
}

/// \brief Build a MemberExpr AST node.
static MemberExpr *BuildMemberExpr(Sema &SemaRef,
                                   ASTContext &C, Expr *Base, bool isArrow,
                                   const CXXScopeSpec &SS,
                                   SourceLocation TemplateKWLoc,
                                   ValueDecl *Member,
                                   DeclAccessPair FoundDecl,
                                   const DeclarationNameInfo &MemberNameInfo,
                                   QualType Ty,
                                   ExprValueKind VK, ExprObjectKind OK,
                                   const TemplateArgumentListInfo *TemplateArgs = 0) {
  assert((!isArrow || Base->isRValue()) && "-> base must be a pointer rvalue");
  MemberExpr *E =
      MemberExpr::Create(C, Base, isArrow, SS.getWithLocInContext(C),
                         TemplateKWLoc, Member, FoundDecl, MemberNameInfo,
                         TemplateArgs, Ty, VK, OK);
  SemaRef.MarkMemberReferenced(E);
  return E;
}

ExprResult
Sema::BuildMemberReferenceExpr(Expr *BaseExpr, QualType BaseExprType,
                               SourceLocation OpLoc, bool IsArrow,
                               const CXXScopeSpec &SS,
                               SourceLocation TemplateKWLoc,
                               NamedDecl *FirstQualifierInScope,
                               LookupResult &R,
                               const TemplateArgumentListInfo *TemplateArgs,
                               bool SuppressQualifierCheck,
                               ActOnMemberAccessExtraArgs *ExtraArgs) {
  QualType BaseType = BaseExprType;
  if (IsArrow) {
    assert(BaseType->isPointerType());
    BaseType = BaseType->castAs<PointerType>()->getPointeeType();
  }
  R.setBaseObjectType(BaseType);

  const DeclarationNameInfo &MemberNameInfo = R.getLookupNameInfo();
  DeclarationName MemberName = MemberNameInfo.getName();
  SourceLocation MemberLoc = MemberNameInfo.getLoc();

  if (R.isAmbiguous())
    return ExprError();

  if (R.empty()) {
    // Rederive where we looked up.
    DeclContext *DC = (SS.isSet()
                       ? computeDeclContext(SS, false)
                       : BaseType->getAs<RecordType>()->getDecl());

    if (ExtraArgs) {
      ExprResult RetryExpr;
      if (!IsArrow && BaseExpr) {
        SFINAETrap Trap(*this, true);
        ParsedType ObjectType;
        bool MayBePseudoDestructor = false;
        RetryExpr = ActOnStartCXXMemberReference(getCurScope(), BaseExpr,
                                                 OpLoc, tok::arrow, ObjectType,
                                                 MayBePseudoDestructor);
        if (RetryExpr.isUsable() && !Trap.hasErrorOccurred()) {
          CXXScopeSpec TempSS(SS);
          RetryExpr = ActOnMemberAccessExpr(
              ExtraArgs->S, RetryExpr.get(), OpLoc, tok::arrow, TempSS,
              TemplateKWLoc, ExtraArgs->Id, ExtraArgs->ObjCImpDecl,
              ExtraArgs->HasTrailingLParen);
        }
        if (Trap.hasErrorOccurred())
          RetryExpr = ExprError();
      }
      if (RetryExpr.isUsable()) {
        Diag(OpLoc, diag::err_no_member_overloaded_arrow)
          << MemberName << DC << FixItHint::CreateReplacement(OpLoc, "->");
        return RetryExpr;
      }
    }

    Diag(R.getNameLoc(), diag::err_no_member)
      << MemberName << DC
      << (BaseExpr ? BaseExpr->getSourceRange() : SourceRange());
    return ExprError();
  }

  // Diagnose lookups that find only declarations from a non-base
  // type.  This is possible for either qualified lookups (which may
  // have been qualified with an unrelated type) or implicit member
  // expressions (which were found with unqualified lookup and thus
  // may have come from an enclosing scope).  Note that it's okay for
  // lookup to find declarations from a non-base type as long as those
  // aren't the ones picked by overload resolution.
  if ((SS.isSet() || !BaseExpr ||
       (isa<CXXThisExpr>(BaseExpr) &&
        cast<CXXThisExpr>(BaseExpr)->isImplicit())) &&
      !SuppressQualifierCheck &&
      CheckQualifiedMemberReference(BaseExpr, BaseType, SS, R))
    return ExprError();
  
  // Construct an unresolved result if we in fact got an unresolved
  // result.
  if (R.isOverloadedResult() || R.isUnresolvableResult()) {
    // Suppress any lookup-related diagnostics; we'll do these when we
    // pick a member.
    R.suppressDiagnostics();

    UnresolvedMemberExpr *MemExpr
      = UnresolvedMemberExpr::Create(Context, R.isUnresolvableResult(),
                                     BaseExpr, BaseExprType,
                                     IsArrow, OpLoc,
                                     SS.getWithLocInContext(Context),
                                     TemplateKWLoc, MemberNameInfo,
                                     TemplateArgs, R.begin(), R.end());

    return Owned(MemExpr);
  }

  assert(R.isSingleResult());
  DeclAccessPair FoundDecl = R.begin().getPair();
  NamedDecl *MemberDecl = R.getFoundDecl();

  // FIXME: diagnose the presence of template arguments now.

  // If the decl being referenced had an error, return an error for this
  // sub-expr without emitting another error, in order to avoid cascading
  // error cases.
  if (MemberDecl->isInvalidDecl())
    return ExprError();

  // Handle the implicit-member-access case.
  if (!BaseExpr) {
    // If this is not an instance member, convert to a non-member access.
    if (!MemberDecl->isCXXInstanceMember())
      return BuildDeclarationNameExpr(SS, R.getLookupNameInfo(), MemberDecl);

    SourceLocation Loc = R.getNameLoc();
    if (SS.getRange().isValid())
      Loc = SS.getRange().getBegin();
    CheckCXXThisCapture(Loc);
    BaseExpr = new (Context) CXXThisExpr(Loc, BaseExprType,/*isImplicit=*/true);
  }

  bool ShouldCheckUse = true;
  if (CXXMethodDecl *MD = dyn_cast<CXXMethodDecl>(MemberDecl)) {
    // Don't diagnose the use of a virtual member function unless it's
    // explicitly qualified.
    if (MD->isVirtual() && !SS.isSet())
      ShouldCheckUse = false;
  }

  // Check the use of this member.
  if (ShouldCheckUse && DiagnoseUseOfDecl(MemberDecl, MemberLoc)) {
    Owned(BaseExpr);
    return ExprError();
  }

  if (FieldDecl *FD = dyn_cast<FieldDecl>(MemberDecl))
    return BuildFieldReferenceExpr(*this, BaseExpr, IsArrow,
                                   SS, FD, FoundDecl, MemberNameInfo);

  if (MSPropertyDecl *PD = dyn_cast<MSPropertyDecl>(MemberDecl))
    return BuildMSPropertyRefExpr(*this, BaseExpr, IsArrow, SS, PD,
                                  MemberNameInfo);

  if (IndirectFieldDecl *FD = dyn_cast<IndirectFieldDecl>(MemberDecl))
    // We may have found a field within an anonymous union or struct
    // (C++ [class.union]).
    return BuildAnonymousStructUnionMemberReference(SS, MemberLoc, FD,
                                                    BaseExpr, OpLoc);

  if (VarDecl *Var = dyn_cast<VarDecl>(MemberDecl)) {
    return Owned(BuildMemberExpr(*this, Context, BaseExpr, IsArrow, SS,
                                 TemplateKWLoc, Var, FoundDecl, MemberNameInfo,
                                 Var->getType().getNonReferenceType(),
                                 VK_LValue, OK_Ordinary));
  }

  if (CXXMethodDecl *MemberFn = dyn_cast<CXXMethodDecl>(MemberDecl)) {
    ExprValueKind valueKind;
    QualType type;
    if (MemberFn->isInstance()) {
      valueKind = VK_RValue;
      type = Context.BoundMemberTy;
    } else {
      valueKind = VK_LValue;
      type = MemberFn->getType();
    }

    return Owned(BuildMemberExpr(*this, Context, BaseExpr, IsArrow, SS, 
                                 TemplateKWLoc, MemberFn, FoundDecl, 
                                 MemberNameInfo, type, valueKind,
                                 OK_Ordinary));
  }
  assert(!isa<FunctionDecl>(MemberDecl) && "member function not C++ method?");

  if (EnumConstantDecl *Enum = dyn_cast<EnumConstantDecl>(MemberDecl)) {
    return Owned(BuildMemberExpr(*this, Context, BaseExpr, IsArrow, SS,
                                 TemplateKWLoc, Enum, FoundDecl, MemberNameInfo,
                                 Enum->getType(), VK_RValue, OK_Ordinary));
  }

  Owned(BaseExpr);

  // We found something that we didn't expect. Complain.
  if (isa<TypeDecl>(MemberDecl))
    Diag(MemberLoc, diag::err_typecheck_member_reference_type)
      << MemberName << BaseType << int(IsArrow);
  else
    Diag(MemberLoc, diag::err_typecheck_member_reference_unknown)
      << MemberName << BaseType << int(IsArrow);

  Diag(MemberDecl->getLocation(), diag::note_member_declared_here)
    << MemberName;
  R.suppressDiagnostics();
  return ExprError();
}

/// Given that normal member access failed on the given expression,
/// and given that the expression's type involves builtin-id or
/// builtin-Class, decide whether substituting in the redefinition
/// types would be profitable.  The redefinition type is whatever
/// this translation unit tried to typedef to id/Class;  we store
/// it to the side and then re-use it in places like this.
static bool ShouldTryAgainWithRedefinitionType(Sema &S, ExprResult &base) {
  const ObjCObjectPointerType *opty
    = base.get()->getType()->getAs<ObjCObjectPointerType>();
  if (!opty) return false;

  const ObjCObjectType *ty = opty->getObjectType();

  QualType redef;
  if (ty->isObjCId()) {
    redef = S.Context.getObjCIdRedefinitionType();
  } else if (ty->isObjCClass()) {
    redef = S.Context.getObjCClassRedefinitionType();
  } else {
    return false;
  }

  // Do the substitution as long as the redefinition type isn't just a
  // possibly-qualified pointer to builtin-id or builtin-Class again.
  opty = redef->getAs<ObjCObjectPointerType>();
  if (opty && !opty->getObjectType()->getInterface())
    return false;

  base = S.ImpCastExprToType(base.take(), redef, CK_BitCast);
  return true;
}

static bool isRecordType(QualType T) {
  return T->isRecordType();
}
static bool isPointerToRecordType(QualType T) {
  if (const PointerType *PT = T->getAs<PointerType>())
    return PT->getPointeeType()->isRecordType();
  return false;
}

/// Perform conversions on the LHS of a member access expression.
ExprResult
Sema::PerformMemberExprBaseConversion(Expr *Base, bool IsArrow) {
  if (IsArrow && !Base->getType()->isFunctionType())
    return DefaultFunctionArrayLvalueConversion(Base);

  return CheckPlaceholderExpr(Base);
}

/// Look up the given member of the given non-type-dependent
/// expression.  This can return in one of two ways:
///  * If it returns a sentinel null-but-valid result, the caller will
///    assume that lookup was performed and the results written into
///    the provided structure.  It will take over from there.
///  * Otherwise, the returned expression will be produced in place of
///    an ordinary member expression.
///
/// The ObjCImpDecl bit is a gross hack that will need to be properly
/// fixed for ObjC++.
ExprResult
Sema::LookupMemberExpr(LookupResult &R, ExprResult &BaseExpr,
                       bool &IsArrow, SourceLocation OpLoc,
                       CXXScopeSpec &SS,
                       Decl *ObjCImpDecl, bool HasTemplateArgs) {
  assert(BaseExpr.get() && "no base expression");

  // Perform default conversions.
  BaseExpr = PerformMemberExprBaseConversion(BaseExpr.take(), IsArrow);
  if (BaseExpr.isInvalid())
    return ExprError();

  QualType BaseType = BaseExpr.get()->getType();
  assert(!BaseType->isDependentType());

  DeclarationName MemberName = R.getLookupName();
  SourceLocation MemberLoc = R.getNameLoc();

  // For later type-checking purposes, turn arrow accesses into dot
  // accesses.  The only access type we support that doesn't follow
  // the C equivalence "a->b === (*a).b" is ObjC property accesses,
  // and those never use arrows, so this is unaffected.
  if (IsArrow) {
    if (const PointerType *Ptr = BaseType->getAs<PointerType>())
      BaseType = Ptr->getPointeeType();
    else if (const ObjCObjectPointerType *Ptr
               = BaseType->getAs<ObjCObjectPointerType>())
      BaseType = Ptr->getPointeeType();
    else if (BaseType->isRecordType()) {
      // Recover from arrow accesses to records, e.g.:
      //   struct MyRecord foo;
      //   foo->bar
      // This is actually well-formed in C++ if MyRecord has an
      // overloaded operator->, but that should have been dealt with
      // by now.
      Diag(OpLoc, diag::err_typecheck_member_reference_suggestion)
        << BaseType << int(IsArrow) << BaseExpr.get()->getSourceRange()
        << FixItHint::CreateReplacement(OpLoc, ".");
      IsArrow = false;
    } else if (BaseType->isFunctionType()) {
      goto fail;
    } else {
      Diag(MemberLoc, diag::err_typecheck_member_reference_arrow)
        << BaseType << BaseExpr.get()->getSourceRange();
      return ExprError();
    }
  }

  // Handle field access to simple records.
  if (const RecordType *RTy = BaseType->getAs<RecordType>()) {
    if (LookupMemberExprInRecord(*this, R, BaseExpr.get()->getSourceRange(),
                                 RTy, OpLoc, SS, HasTemplateArgs))
      return ExprError();

    // Returning valid-but-null is how we indicate to the caller that
    // the lookup result was filled in.
    return Owned((Expr*) 0);
  }

  // Handle ivar access to Objective-C objects.
  if (const ObjCObjectType *OTy = BaseType->getAs<ObjCObjectType>()) {
    if (!SS.isEmpty() && !SS.isInvalid()) {
      Diag(SS.getRange().getBegin(), diag::err_qualified_objc_access)
        << 1 << SS.getScopeRep()
        << FixItHint::CreateRemoval(SS.getRange());
      SS.clear();
    }
    
    IdentifierInfo *Member = MemberName.getAsIdentifierInfo();

    // There are three cases for the base type:
    //   - builtin id (qualified or unqualified)
    //   - builtin Class (qualified or unqualified)
    //   - an interface
    ObjCInterfaceDecl *IDecl = OTy->getInterface();
    if (!IDecl) {
      if (getLangOpts().ObjCAutoRefCount &&
          (OTy->isObjCId() || OTy->isObjCClass()))
        goto fail;
      // There's an implicit 'isa' ivar on all objects.
      // But we only actually find it this way on objects of type 'id',
      // apparently.
      if (OTy->isObjCId() && Member->isStr("isa"))
        return Owned(new (Context) ObjCIsaExpr(BaseExpr.take(), IsArrow, MemberLoc,
                                               OpLoc,
                                               Context.getObjCClassType()));
      if (ShouldTryAgainWithRedefinitionType(*this, BaseExpr))
        return LookupMemberExpr(R, BaseExpr, IsArrow, OpLoc, SS,
                                ObjCImpDecl, HasTemplateArgs);
      goto fail;
    }
    
    if (RequireCompleteType(OpLoc, BaseType, diag::err_typecheck_incomplete_tag,
                            BaseExpr.get()))
      return ExprError();
    
    ObjCInterfaceDecl *ClassDeclared = 0;
    ObjCIvarDecl *IV = IDecl->lookupInstanceVariable(Member, ClassDeclared);

    if (!IV) {
      // Attempt to correct for typos in ivar names.
      DeclFilterCCC<ObjCIvarDecl> Validator;
      Validator.IsObjCIvarLookup = IsArrow;
      if (TypoCorrection Corrected = CorrectTypo(R.getLookupNameInfo(),
                                                 LookupMemberName, NULL, NULL,
                                                 Validator, IDecl)) {
        IV = Corrected.getCorrectionDeclAs<ObjCIvarDecl>();
        Diag(R.getNameLoc(),
             diag::err_typecheck_member_reference_ivar_suggest)
          << IDecl->getDeclName() << MemberName << IV->getDeclName()
          << FixItHint::CreateReplacement(R.getNameLoc(),
                                          IV->getNameAsString());
        Diag(IV->getLocation(), diag::note_previous_decl)
          << IV->getDeclName();
        
        // Figure out the class that declares the ivar.
        assert(!ClassDeclared);
        Decl *D = cast<Decl>(IV->getDeclContext());
        if (ObjCCategoryDecl *CAT = dyn_cast<ObjCCategoryDecl>(D))
          D = CAT->getClassInterface();
        ClassDeclared = cast<ObjCInterfaceDecl>(D);
      } else {
        if (IsArrow && IDecl->FindPropertyDeclaration(Member)) {
          Diag(MemberLoc, 
          diag::err_property_found_suggest)
          << Member << BaseExpr.get()->getType()
          << FixItHint::CreateReplacement(OpLoc, ".");
          return ExprError();
        }

        Diag(MemberLoc, diag::err_typecheck_member_reference_ivar)
          << IDecl->getDeclName() << MemberName
          << BaseExpr.get()->getSourceRange();
        return ExprError();
      }
    }
    
    assert(ClassDeclared);

    // If the decl being referenced had an error, return an error for this
    // sub-expr without emitting another error, in order to avoid cascading
    // error cases.
    if (IV->isInvalidDecl())
      return ExprError();

    // Check whether we can reference this field.
    if (DiagnoseUseOfDecl(IV, MemberLoc))
      return ExprError();
    if (IV->getAccessControl() != ObjCIvarDecl::Public &&
        IV->getAccessControl() != ObjCIvarDecl::Package) {
      ObjCInterfaceDecl *ClassOfMethodDecl = 0;
      if (ObjCMethodDecl *MD = getCurMethodDecl())
        ClassOfMethodDecl =  MD->getClassInterface();
      else if (ObjCImpDecl && getCurFunctionDecl()) {
        // Case of a c-function declared inside an objc implementation.
        // FIXME: For a c-style function nested inside an objc implementation
        // class, there is no implementation context available, so we pass
        // down the context as argument to this routine. Ideally, this context
        // need be passed down in the AST node and somehow calculated from the
        // AST for a function decl.
        if (ObjCImplementationDecl *IMPD =
              dyn_cast<ObjCImplementationDecl>(ObjCImpDecl))
          ClassOfMethodDecl = IMPD->getClassInterface();
        else if (ObjCCategoryImplDecl* CatImplClass =
                   dyn_cast<ObjCCategoryImplDecl>(ObjCImpDecl))
          ClassOfMethodDecl = CatImplClass->getClassInterface();
      }
      if (!getLangOpts().DebuggerSupport) {
        if (IV->getAccessControl() == ObjCIvarDecl::Private) {
          if (!declaresSameEntity(ClassDeclared, IDecl) ||
              !declaresSameEntity(ClassOfMethodDecl, ClassDeclared))
            Diag(MemberLoc, diag::error_private_ivar_access)
              << IV->getDeclName();
        } else if (!IDecl->isSuperClassOf(ClassOfMethodDecl))
          // @protected
          Diag(MemberLoc, diag::error_protected_ivar_access)
            << IV->getDeclName();
      }
    }
    bool warn = true;
    if (getLangOpts().ObjCAutoRefCount) {
      Expr *BaseExp = BaseExpr.get()->IgnoreParenImpCasts();
      if (UnaryOperator *UO = dyn_cast<UnaryOperator>(BaseExp))
        if (UO->getOpcode() == UO_Deref)
          BaseExp = UO->getSubExpr()->IgnoreParenCasts();
      
      if (DeclRefExpr *DE = dyn_cast<DeclRefExpr>(BaseExp))
        if (DE->getType().getObjCLifetime() == Qualifiers::OCL_Weak) {
          Diag(DE->getLocation(), diag::error_arc_weak_ivar_access);
          warn = false;
        }
    }
    if (warn) {
      if (ObjCMethodDecl *MD = getCurMethodDecl()) {
        ObjCMethodFamily MF = MD->getMethodFamily();
        warn = (MF != OMF_init && MF != OMF_dealloc && 
                MF != OMF_finalize &&
                !IvarBacksCurrentMethodAccessor(IDecl, MD, IV));
      }
      if (warn)
        Diag(MemberLoc, diag::warn_direct_ivar_access) << IV->getDeclName();
    }

    ObjCIvarRefExpr *Result = new (Context) ObjCIvarRefExpr(IV, IV->getType(),
                                                            MemberLoc, OpLoc,
                                                            BaseExpr.take(),
                                                            IsArrow);

    if (getLangOpts().ObjCAutoRefCount) {
      if (IV->getType().getObjCLifetime() == Qualifiers::OCL_Weak) {
        DiagnosticsEngine::Level Level =
          Diags.getDiagnosticLevel(diag::warn_arc_repeated_use_of_weak,
                                   MemberLoc);
        if (Level != DiagnosticsEngine::Ignored)
          getCurFunction()->recordUseOfWeak(Result);
      }
    }

    return Owned(Result);
  }

  // Objective-C property access.
  const ObjCObjectPointerType *OPT;
  if (!IsArrow && (OPT = BaseType->getAs<ObjCObjectPointerType>())) {
    if (!SS.isEmpty() && !SS.isInvalid()) {
      Diag(SS.getRange().getBegin(), diag::err_qualified_objc_access)
        << 0 << SS.getScopeRep()
        << FixItHint::CreateRemoval(SS.getRange());
      SS.clear();
    }

    // This actually uses the base as an r-value.
    BaseExpr = DefaultLvalueConversion(BaseExpr.take());
    if (BaseExpr.isInvalid())
      return ExprError();

    assert(Context.hasSameUnqualifiedType(BaseType, BaseExpr.get()->getType()));

    IdentifierInfo *Member = MemberName.getAsIdentifierInfo();

    const ObjCObjectType *OT = OPT->getObjectType();

    // id, with and without qualifiers.
    if (OT->isObjCId()) {
      // Check protocols on qualified interfaces.
      Selector Sel = PP.getSelectorTable().getNullarySelector(Member);
      if (Decl *PMDecl = FindGetterSetterNameDecl(OPT, Member, Sel, Context)) {
        if (ObjCPropertyDecl *PD = dyn_cast<ObjCPropertyDecl>(PMDecl)) {
          // Check the use of this declaration
          if (DiagnoseUseOfDecl(PD, MemberLoc))
            return ExprError();

          return Owned(new (Context) ObjCPropertyRefExpr(PD,
                                                         Context.PseudoObjectTy,
                                                         VK_LValue,
                                                         OK_ObjCProperty,
                                                         MemberLoc, 
                                                         BaseExpr.take()));
        }

        if (ObjCMethodDecl *OMD = dyn_cast<ObjCMethodDecl>(PMDecl)) {
          // Check the use of this method.
          if (DiagnoseUseOfDecl(OMD, MemberLoc))
            return ExprError();
          Selector SetterSel =
            SelectorTable::constructSetterName(PP.getIdentifierTable(),
                                               PP.getSelectorTable(), Member);
          ObjCMethodDecl *SMD = 0;
          if (Decl *SDecl = FindGetterSetterNameDecl(OPT, /*Property id*/0, 
                                                     SetterSel, Context))
            SMD = dyn_cast<ObjCMethodDecl>(SDecl);
          
          return Owned(new (Context) ObjCPropertyRefExpr(OMD, SMD,
                                                         Context.PseudoObjectTy,
                                                         VK_LValue, OK_ObjCProperty,
                                                         MemberLoc, BaseExpr.take()));
        }
      }
      // Use of id.member can only be for a property reference. Do not
      // use the 'id' redefinition in this case.
      if (IsArrow && ShouldTryAgainWithRedefinitionType(*this, BaseExpr))
        return LookupMemberExpr(R, BaseExpr, IsArrow, OpLoc, SS,
                                ObjCImpDecl, HasTemplateArgs);

      return ExprError(Diag(MemberLoc, diag::err_property_not_found)
                         << MemberName << BaseType);
    }

    // 'Class', unqualified only.
    if (OT->isObjCClass()) {
      // Only works in a method declaration (??!).
      ObjCMethodDecl *MD = getCurMethodDecl();
      if (!MD) {
        if (ShouldTryAgainWithRedefinitionType(*this, BaseExpr))
          return LookupMemberExpr(R, BaseExpr, IsArrow, OpLoc, SS,
                                  ObjCImpDecl, HasTemplateArgs);

        goto fail;
      }

      // Also must look for a getter name which uses property syntax.
      Selector Sel = PP.getSelectorTable().getNullarySelector(Member);
      ObjCInterfaceDecl *IFace = MD->getClassInterface();
      ObjCMethodDecl *Getter;
      if ((Getter = IFace->lookupClassMethod(Sel))) {
        // Check the use of this method.
        if (DiagnoseUseOfDecl(Getter, MemberLoc))
          return ExprError();
      } else
        Getter = IFace->lookupPrivateMethod(Sel, false);
      // If we found a getter then this may be a valid dot-reference, we
      // will look for the matching setter, in case it is needed.
      Selector SetterSel =
        SelectorTable::constructSetterName(PP.getIdentifierTable(),
                                           PP.getSelectorTable(), Member);
      ObjCMethodDecl *Setter = IFace->lookupClassMethod(SetterSel);
      if (!Setter) {
        // If this reference is in an @implementation, also check for 'private'
        // methods.
        Setter = IFace->lookupPrivateMethod(SetterSel, false);
      }

      if (Setter && DiagnoseUseOfDecl(Setter, MemberLoc))
        return ExprError();

      if (Getter || Setter) {
        return Owned(new (Context) ObjCPropertyRefExpr(Getter, Setter,
                                                       Context.PseudoObjectTy,
                                                       VK_LValue, OK_ObjCProperty,
                                                       MemberLoc, BaseExpr.take()));
      }

      if (ShouldTryAgainWithRedefinitionType(*this, BaseExpr))
        return LookupMemberExpr(R, BaseExpr, IsArrow, OpLoc, SS,
                                ObjCImpDecl, HasTemplateArgs);

      return ExprError(Diag(MemberLoc, diag::err_property_not_found)
                         << MemberName << BaseType);
    }

    // Normal property access.
    return HandleExprPropertyRefExpr(OPT, BaseExpr.get(), OpLoc, 
                                     MemberName, MemberLoc,
                                     SourceLocation(), QualType(), false);
  }

  // Handle 'field access' to vectors, such as 'V.xx'.
  if (BaseType->isExtVectorType()) {
    // FIXME: this expr should store IsArrow.
    IdentifierInfo *Member = MemberName.getAsIdentifierInfo();
    ExprValueKind VK = (IsArrow ? VK_LValue : BaseExpr.get()->getValueKind());
    QualType ret = CheckExtVectorComponent(*this, BaseType, VK, OpLoc,
                                           Member, MemberLoc);
    if (ret.isNull())
      return ExprError();

    return Owned(new (Context) ExtVectorElementExpr(ret, VK, BaseExpr.take(),
                                                    *Member, MemberLoc));
  }

  // Adjust builtin-sel to the appropriate redefinition type if that's
  // not just a pointer to builtin-sel again.
  if (IsArrow &&
      BaseType->isSpecificBuiltinType(BuiltinType::ObjCSel) &&
      !Context.getObjCSelRedefinitionType()->isObjCSelType()) {
    BaseExpr = ImpCastExprToType(BaseExpr.take(), 
                                 Context.getObjCSelRedefinitionType(),
                                 CK_BitCast);
    return LookupMemberExpr(R, BaseExpr, IsArrow, OpLoc, SS,
                            ObjCImpDecl, HasTemplateArgs);
  }

  // Failure cases.
 fail:

  // Recover from dot accesses to pointers, e.g.:
  //   type *foo;
  //   foo.bar
  // This is actually well-formed in two cases:
  //   - 'type' is an Objective C type
  //   - 'bar' is a pseudo-destructor name which happens to refer to
  //     the appropriate pointer type
  if (const PointerType *Ptr = BaseType->getAs<PointerType>()) {
    if (!IsArrow && Ptr->getPointeeType()->isRecordType() &&
        MemberName.getNameKind() != DeclarationName::CXXDestructorName) {
      Diag(OpLoc, diag::err_typecheck_member_reference_suggestion)
        << BaseType << int(IsArrow) << BaseExpr.get()->getSourceRange()
          << FixItHint::CreateReplacement(OpLoc, "->");

      // Recurse as an -> access.
      IsArrow = true;
      return LookupMemberExpr(R, BaseExpr, IsArrow, OpLoc, SS,
                              ObjCImpDecl, HasTemplateArgs);
    }
  }

  // If the user is trying to apply -> or . to a function name, it's probably
  // because they forgot parentheses to call that function.
  if (tryToRecoverWithCall(BaseExpr,
                           PDiag(diag::err_member_reference_needs_call),
                           /*complain*/ false,
                           IsArrow ? &isPointerToRecordType : &isRecordType)) {
    if (BaseExpr.isInvalid())
      return ExprError();
    BaseExpr = DefaultFunctionArrayConversion(BaseExpr.take());
    return LookupMemberExpr(R, BaseExpr, IsArrow, OpLoc, SS,
                            ObjCImpDecl, HasTemplateArgs);
  }

  Diag(OpLoc, diag::err_typecheck_member_reference_struct_union)
    << BaseType << BaseExpr.get()->getSourceRange() << MemberLoc;

  return ExprError();
}

/// The main callback when the parser finds something like
///   expression . [nested-name-specifier] identifier
///   expression -> [nested-name-specifier] identifier
/// where 'identifier' encompasses a fairly broad spectrum of
/// possibilities, including destructor and operator references.
///
/// \param OpKind either tok::arrow or tok::period
/// \param HasTrailingLParen whether the next token is '(', which
///   is used to diagnose mis-uses of special members that can
///   only be called
/// \param ObjCImpDecl the current Objective-C \@implementation
///   decl; this is an ugly hack around the fact that Objective-C
///   \@implementations aren't properly put in the context chain
ExprResult Sema::ActOnMemberAccessExpr(Scope *S, Expr *Base,
                                       SourceLocation OpLoc,
                                       tok::TokenKind OpKind,
                                       CXXScopeSpec &SS,
                                       SourceLocation TemplateKWLoc,
                                       UnqualifiedId &Id,
                                       Decl *ObjCImpDecl,
                                       bool HasTrailingLParen) {
  if (SS.isSet() && SS.isInvalid())
    return ExprError();

  // Warn about the explicit constructor calls Microsoft extension.
  if (getLangOpts().MicrosoftExt &&
      Id.getKind() == UnqualifiedId::IK_ConstructorName)
    Diag(Id.getSourceRange().getBegin(),
         diag::ext_ms_explicit_constructor_call);

  TemplateArgumentListInfo TemplateArgsBuffer;

  // Decompose the name into its component parts.
  DeclarationNameInfo NameInfo;
  const TemplateArgumentListInfo *TemplateArgs;
  DecomposeUnqualifiedId(Id, TemplateArgsBuffer,
                         NameInfo, TemplateArgs);

  DeclarationName Name = NameInfo.getName();
  bool IsArrow = (OpKind == tok::arrow);

  NamedDecl *FirstQualifierInScope
    = (!SS.isSet() ? 0 : FindFirstQualifierInScope(S,
                       static_cast<NestedNameSpecifier*>(SS.getScopeRep())));

  // This is a postfix expression, so get rid of ParenListExprs.
  ExprResult Result = MaybeConvertParenListExprToParenExpr(S, Base);
  if (Result.isInvalid()) return ExprError();
  Base = Result.take();

  if (Base->getType()->isDependentType() || Name.isDependentName() ||
      isDependentScopeSpecifier(SS)) {
    Result = ActOnDependentMemberExpr(Base, Base->getType(),
                                      IsArrow, OpLoc,
                                      SS, TemplateKWLoc, FirstQualifierInScope,
                                      NameInfo, TemplateArgs);
  } else {
    LookupResult R(*this, NameInfo, LookupMemberName);
    ExprResult BaseResult = Owned(Base);
    Result = LookupMemberExpr(R, BaseResult, IsArrow, OpLoc,
                              SS, ObjCImpDecl, TemplateArgs != 0);
    if (BaseResult.isInvalid())
      return ExprError();
    Base = BaseResult.take();

    if (Result.isInvalid()) {
      Owned(Base);
      return ExprError();
    }

    if (Result.get()) {
      // The only way a reference to a destructor can be used is to
      // immediately call it, which falls into this case.  If the
      // next token is not a '(', produce a diagnostic and build the
      // call now.
      if (!HasTrailingLParen &&
          Id.getKind() == UnqualifiedId::IK_DestructorName)
        return DiagnoseDtorReference(NameInfo.getLoc(), Result.get());

      return Result;
    }

    ActOnMemberAccessExtraArgs ExtraArgs = {S, Id, ObjCImpDecl, HasTrailingLParen};
    Result = BuildMemberReferenceExpr(Base, Base->getType(),
                                      OpLoc, IsArrow, SS, TemplateKWLoc,
                                      FirstQualifierInScope, R, TemplateArgs,
                                      false, &ExtraArgs);
  }

  return Result;
}

static ExprResult
BuildFieldReferenceExpr(Sema &S, Expr *BaseExpr, bool IsArrow,
                        const CXXScopeSpec &SS, FieldDecl *Field,
                        DeclAccessPair FoundDecl,
                        const DeclarationNameInfo &MemberNameInfo) {
  // x.a is an l-value if 'a' has a reference type. Otherwise:
  // x.a is an l-value/x-value/pr-value if the base is (and note
  //   that *x is always an l-value), except that if the base isn't
  //   an ordinary object then we must have an rvalue.
  ExprValueKind VK = VK_LValue;
  ExprObjectKind OK = OK_Ordinary;
  if (!IsArrow) {
    if (BaseExpr->getObjectKind() == OK_Ordinary)
      VK = BaseExpr->getValueKind();
    else
      VK = VK_RValue;
  }
  if (VK != VK_RValue && Field->isBitField())
    OK = OK_BitField;
  
  // Figure out the type of the member; see C99 6.5.2.3p3, C++ [expr.ref]
  QualType MemberType = Field->getType();
  if (const ReferenceType *Ref = MemberType->getAs<ReferenceType>()) {
    MemberType = Ref->getPointeeType();
    VK = VK_LValue;
  } else {
    QualType BaseType = BaseExpr->getType();
    if (IsArrow) BaseType = BaseType->getAs<PointerType>()->getPointeeType();

    Qualifiers BaseQuals = BaseType.getQualifiers();

    // GC attributes are never picked up by members.
    BaseQuals.removeObjCGCAttr();

<<<<<<< HEAD
    // The layout qualifier of a member of a shared
    // struct is shared []
    if (BaseQuals.hasShared())
      BaseQuals.setLayoutQualifier(0);
    
=======
>>>>>>> 6267fb10
    // CVR attributes from the base are picked up by members,
    // except that 'mutable' members don't pick up 'const'.
    if (Field->isMutable()) BaseQuals.removeConst();

    Qualifiers MemberQuals
    = S.Context.getCanonicalType(MemberType).getQualifiers();

    assert(!MemberQuals.hasAddressSpace());


    Qualifiers Combined = BaseQuals + MemberQuals;
    if (Combined != MemberQuals)
      MemberType = S.Context.getQualifiedType(MemberType, Combined);
  }

  S.UnusedPrivateFields.remove(Field);

  ExprResult Base =
  S.PerformObjectMemberConversion(BaseExpr, SS.getScopeRep(),
                                  FoundDecl, Field);
  if (Base.isInvalid())
    return ExprError();
  return S.Owned(BuildMemberExpr(S, S.Context, Base.take(), IsArrow, SS,
                                 /*TemplateKWLoc=*/SourceLocation(),
                                 Field, FoundDecl, MemberNameInfo,
                                 MemberType, VK, OK));
}

/// Builds an implicit member access expression.  The current context
/// is known to be an instance method, and the given unqualified lookup
/// set is known to contain only instance members, at least one of which
/// is from an appropriate type.
ExprResult
Sema::BuildImplicitMemberExpr(const CXXScopeSpec &SS,
                              SourceLocation TemplateKWLoc,
                              LookupResult &R,
                              const TemplateArgumentListInfo *TemplateArgs,
                              bool IsKnownInstance) {
  assert(!R.empty() && !R.isAmbiguous());
  
  SourceLocation loc = R.getNameLoc();
  
  // We may have found a field within an anonymous union or struct
  // (C++ [class.union]).
  // FIXME: template-ids inside anonymous structs?
  if (IndirectFieldDecl *FD = R.getAsSingle<IndirectFieldDecl>())
    return BuildAnonymousStructUnionMemberReference(SS, R.getNameLoc(), FD);
  
  // If this is known to be an instance access, go ahead and build an
  // implicit 'this' expression now.
  // 'this' expression now.
  QualType ThisTy = getCurrentThisType();
  assert(!ThisTy.isNull() && "didn't correctly pre-flight capture of 'this'");
  
  Expr *baseExpr = 0; // null signifies implicit access
  if (IsKnownInstance) {
    SourceLocation Loc = R.getNameLoc();
    if (SS.getRange().isValid())
      Loc = SS.getRange().getBegin();
    CheckCXXThisCapture(Loc);
    baseExpr = new (Context) CXXThisExpr(loc, ThisTy, /*isImplicit=*/true);
  }
  
  return BuildMemberReferenceExpr(baseExpr, ThisTy,
                                  /*OpLoc*/ SourceLocation(),
                                  /*IsArrow*/ true,
                                  SS, TemplateKWLoc,
                                  /*FirstQualifierInScope*/ 0,
                                  R, TemplateArgs);
}<|MERGE_RESOLUTION|>--- conflicted
+++ resolved
@@ -1624,14 +1624,11 @@
     // GC attributes are never picked up by members.
     BaseQuals.removeObjCGCAttr();
 
-<<<<<<< HEAD
     // The layout qualifier of a member of a shared
     // struct is shared []
     if (BaseQuals.hasShared())
       BaseQuals.setLayoutQualifier(0);
     
-=======
->>>>>>> 6267fb10
     // CVR attributes from the base are picked up by members,
     // except that 'mutable' members don't pick up 'const'.
     if (Field->isMutable()) BaseQuals.removeConst();
