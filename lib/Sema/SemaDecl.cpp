//===--- SemaDecl.cpp - Semantic Analysis for Declarations ----------------===//
//
//                     The LLVM Compiler Infrastructure
//
// This file is distributed under the University of Illinois Open Source
// License. See LICENSE.TXT for details.
//
//===----------------------------------------------------------------------===//
//
//  This file implements semantic analysis for declarations.
//
//===----------------------------------------------------------------------===//

#include "clang/Sema/SemaInternal.h"
#include "clang/Sema/Initialization.h"
#include "clang/Sema/Lookup.h"
#include "clang/Sema/CXXFieldCollector.h"
#include "clang/Sema/Scope.h"
#include "clang/Sema/ScopeInfo.h"
#include "TypeLocBuilder.h"
#include "clang/AST/ASTConsumer.h"
#include "clang/AST/ASTContext.h"
#include "clang/AST/CXXInheritance.h"
#include "clang/AST/CommentDiagnostic.h"
#include "clang/AST/DeclCXX.h"
#include "clang/AST/DeclObjC.h"
#include "clang/AST/DeclTemplate.h"
#include "clang/AST/EvaluatedExprVisitor.h"
#include "clang/AST/ExprCXX.h"
#include "clang/AST/StmtCXX.h"
#include "clang/AST/CharUnits.h"
#include "clang/Sema/DeclSpec.h"
#include "clang/Sema/ParsedTemplate.h"
#include "clang/Parse/ParseDiagnostic.h"
#include "clang/Basic/PartialDiagnostic.h"
#include "clang/Sema/DelayedDiagnostic.h"
#include "clang/Basic/SourceManager.h"
#include "clang/Basic/TargetInfo.h"
// FIXME: layering (ideally, Sema shouldn't be dependent on Lex API's)
#include "clang/Lex/Preprocessor.h"
#include "clang/Lex/HeaderSearch.h"
#include "clang/Lex/ModuleLoader.h"
#include "llvm/ADT/SmallString.h"
#include "llvm/ADT/Triple.h"
#include <algorithm>
#include <cstring>
#include <functional>
using namespace clang;
using namespace sema;

Sema::DeclGroupPtrTy Sema::ConvertDeclToDeclGroup(Decl *Ptr, Decl *OwnedType) {
  if (OwnedType) {
    Decl *Group[2] = { OwnedType, Ptr };
    return DeclGroupPtrTy::make(DeclGroupRef::Create(Context, Group, 2));
  }

  return DeclGroupPtrTy::make(DeclGroupRef(Ptr));
}

namespace {

class TypeNameValidatorCCC : public CorrectionCandidateCallback {
 public:
  TypeNameValidatorCCC(bool AllowInvalid, bool WantClass=false)
      : AllowInvalidDecl(AllowInvalid), WantClassName(WantClass) {
    WantExpressionKeywords = false;
    WantCXXNamedCasts = false;
    WantRemainingKeywords = false;
  }

  virtual bool ValidateCandidate(const TypoCorrection &candidate) {
    if (NamedDecl *ND = candidate.getCorrectionDecl())
      return (isa<TypeDecl>(ND) || isa<ObjCInterfaceDecl>(ND)) &&
          (AllowInvalidDecl || !ND->isInvalidDecl());
    else
      return !WantClassName && candidate.isKeyword();
  }

 private:
  bool AllowInvalidDecl;
  bool WantClassName;
};

}

/// \brief Determine whether the token kind starts a simple-type-specifier.
bool Sema::isSimpleTypeSpecifier(tok::TokenKind Kind) const {
  switch (Kind) {
  // FIXME: Take into account the current language when deciding whether a
  // token kind is a valid type specifier
  case tok::kw_short:
  case tok::kw_long:
  case tok::kw___int64:
  case tok::kw___int128:
  case tok::kw_signed:
  case tok::kw_unsigned:
  case tok::kw_void:
  case tok::kw_char:
  case tok::kw_int:
  case tok::kw_half:
  case tok::kw_float:
  case tok::kw_double:
  case tok::kw_wchar_t:
  case tok::kw_bool:
  case tok::kw___underlying_type:
    return true;

  case tok::annot_typename:
  case tok::kw_char16_t:
  case tok::kw_char32_t:
  case tok::kw_typeof:
  case tok::kw_decltype:
    return getLangOpts().CPlusPlus;

  default:
    break;
  }

  return false;
}

/// \brief If the identifier refers to a type name within this scope,
/// return the declaration of that type.
///
/// This routine performs ordinary name lookup of the identifier II
/// within the given scope, with optional C++ scope specifier SS, to
/// determine whether the name refers to a type. If so, returns an
/// opaque pointer (actually a QualType) corresponding to that
/// type. Otherwise, returns NULL.
///
/// If name lookup results in an ambiguity, this routine will complain
/// and then return NULL.
ParsedType Sema::getTypeName(IdentifierInfo &II, SourceLocation NameLoc,
                             Scope *S, CXXScopeSpec *SS,
                             bool isClassName, bool HasTrailingDot,
                             ParsedType ObjectTypePtr,
                             bool IsCtorOrDtorName,
                             bool WantNontrivialTypeSourceInfo,
                             IdentifierInfo **CorrectedII) {
  // Determine where we will perform name lookup.
  DeclContext *LookupCtx = 0;
  if (ObjectTypePtr) {
    QualType ObjectType = ObjectTypePtr.get();
    if (ObjectType->isRecordType())
      LookupCtx = computeDeclContext(ObjectType);
  } else if (SS && SS->isNotEmpty()) {
    LookupCtx = computeDeclContext(*SS, false);

    if (!LookupCtx) {
      if (isDependentScopeSpecifier(*SS)) {
        // C++ [temp.res]p3:
        //   A qualified-id that refers to a type and in which the
        //   nested-name-specifier depends on a template-parameter (14.6.2)
        //   shall be prefixed by the keyword typename to indicate that the
        //   qualified-id denotes a type, forming an
        //   elaborated-type-specifier (7.1.5.3).
        //
        // We therefore do not perform any name lookup if the result would
        // refer to a member of an unknown specialization.
        if (!isClassName && !IsCtorOrDtorName)
          return ParsedType();
        
        // We know from the grammar that this name refers to a type,
        // so build a dependent node to describe the type.
        if (WantNontrivialTypeSourceInfo)
          return ActOnTypenameType(S, SourceLocation(), *SS, II, NameLoc).get();
        
        NestedNameSpecifierLoc QualifierLoc = SS->getWithLocInContext(Context);
        QualType T =
          CheckTypenameType(ETK_None, SourceLocation(), QualifierLoc,
                            II, NameLoc);
        
          return ParsedType::make(T);
      }
      
      return ParsedType();
    }
    
    if (!LookupCtx->isDependentContext() &&
        RequireCompleteDeclContext(*SS, LookupCtx))
      return ParsedType();
  }

  // FIXME: LookupNestedNameSpecifierName isn't the right kind of
  // lookup for class-names.
  LookupNameKind Kind = isClassName ? LookupNestedNameSpecifierName :
                                      LookupOrdinaryName;
  LookupResult Result(*this, &II, NameLoc, Kind);
  if (LookupCtx) {
    // Perform "qualified" name lookup into the declaration context we
    // computed, which is either the type of the base of a member access
    // expression or the declaration context associated with a prior
    // nested-name-specifier.
    LookupQualifiedName(Result, LookupCtx);

    if (ObjectTypePtr && Result.empty()) {
      // C++ [basic.lookup.classref]p3:
      //   If the unqualified-id is ~type-name, the type-name is looked up
      //   in the context of the entire postfix-expression. If the type T of 
      //   the object expression is of a class type C, the type-name is also
      //   looked up in the scope of class C. At least one of the lookups shall
      //   find a name that refers to (possibly cv-qualified) T.
      LookupName(Result, S);
    }
  } else {
    // Perform unqualified name lookup.
    LookupName(Result, S);
  }
  
  NamedDecl *IIDecl = 0;
  switch (Result.getResultKind()) {
  case LookupResult::NotFound:
  case LookupResult::NotFoundInCurrentInstantiation:
    if (CorrectedII) {
      TypeNameValidatorCCC Validator(true, isClassName);
      TypoCorrection Correction = CorrectTypo(Result.getLookupNameInfo(),
                                              Kind, S, SS, Validator);
      IdentifierInfo *NewII = Correction.getCorrectionAsIdentifierInfo();
      TemplateTy Template;
      bool MemberOfUnknownSpecialization;
      UnqualifiedId TemplateName;
      TemplateName.setIdentifier(NewII, NameLoc);
      NestedNameSpecifier *NNS = Correction.getCorrectionSpecifier();
      CXXScopeSpec NewSS, *NewSSPtr = SS;
      if (SS && NNS) {
        NewSS.MakeTrivial(Context, NNS, SourceRange(NameLoc));
        NewSSPtr = &NewSS;
      }
      if (Correction && (NNS || NewII != &II) &&
          // Ignore a correction to a template type as the to-be-corrected
          // identifier is not a template (typo correction for template names
          // is handled elsewhere).
          !(getLangOpts().CPlusPlus && NewSSPtr &&
            isTemplateName(S, *NewSSPtr, false, TemplateName, ParsedType(),
                           false, Template, MemberOfUnknownSpecialization))) {
        ParsedType Ty = getTypeName(*NewII, NameLoc, S, NewSSPtr,
                                    isClassName, HasTrailingDot, ObjectTypePtr,
                                    IsCtorOrDtorName,
                                    WantNontrivialTypeSourceInfo);
        if (Ty) {
          std::string CorrectedStr(Correction.getAsString(getLangOpts()));
          std::string CorrectedQuotedStr(
              Correction.getQuoted(getLangOpts()));
          Diag(NameLoc, diag::err_unknown_type_or_class_name_suggest)
              << Result.getLookupName() << CorrectedQuotedStr << isClassName
              << FixItHint::CreateReplacement(SourceRange(NameLoc),
                                              CorrectedStr);
          if (NamedDecl *FirstDecl = Correction.getCorrectionDecl())
            Diag(FirstDecl->getLocation(), diag::note_previous_decl)
              << CorrectedQuotedStr;

          if (SS && NNS)
            SS->MakeTrivial(Context, NNS, SourceRange(NameLoc));
          *CorrectedII = NewII;
          return Ty;
        }
      }
    }
    // If typo correction failed or was not performed, fall through
  case LookupResult::FoundOverloaded:
  case LookupResult::FoundUnresolvedValue:
    Result.suppressDiagnostics();
    return ParsedType();

  case LookupResult::Ambiguous:
    // Recover from type-hiding ambiguities by hiding the type.  We'll
    // do the lookup again when looking for an object, and we can
    // diagnose the error then.  If we don't do this, then the error
    // about hiding the type will be immediately followed by an error
    // that only makes sense if the identifier was treated like a type.
    if (Result.getAmbiguityKind() == LookupResult::AmbiguousTagHiding) {
      Result.suppressDiagnostics();
      return ParsedType();
    }

    // Look to see if we have a type anywhere in the list of results.
    for (LookupResult::iterator Res = Result.begin(), ResEnd = Result.end();
         Res != ResEnd; ++Res) {
      if (isa<TypeDecl>(*Res) || isa<ObjCInterfaceDecl>(*Res)) {
        if (!IIDecl ||
            (*Res)->getLocation().getRawEncoding() <
              IIDecl->getLocation().getRawEncoding())
          IIDecl = *Res;
      }
    }

    if (!IIDecl) {
      // None of the entities we found is a type, so there is no way
      // to even assume that the result is a type. In this case, don't
      // complain about the ambiguity. The parser will either try to
      // perform this lookup again (e.g., as an object name), which
      // will produce the ambiguity, or will complain that it expected
      // a type name.
      Result.suppressDiagnostics();
      return ParsedType();
    }

    // We found a type within the ambiguous lookup; diagnose the
    // ambiguity and then return that type. This might be the right
    // answer, or it might not be, but it suppresses any attempt to
    // perform the name lookup again.
    break;

  case LookupResult::Found:
    IIDecl = Result.getFoundDecl();
    break;
  }

  assert(IIDecl && "Didn't find decl");

  QualType T;
  if (TypeDecl *TD = dyn_cast<TypeDecl>(IIDecl)) {
    DiagnoseUseOfDecl(IIDecl, NameLoc);

    if (T.isNull())
      T = Context.getTypeDeclType(TD);

    // NOTE: avoid constructing an ElaboratedType(Loc) if this is a
    // constructor or destructor name (in such a case, the scope specifier
    // will be attached to the enclosing Expr or Decl node).
    if (SS && SS->isNotEmpty() && !IsCtorOrDtorName) {
      if (WantNontrivialTypeSourceInfo) {
        // Construct a type with type-source information.
        TypeLocBuilder Builder;
        Builder.pushTypeSpec(T).setNameLoc(NameLoc);
        
        T = getElaboratedType(ETK_None, *SS, T);
        ElaboratedTypeLoc ElabTL = Builder.push<ElaboratedTypeLoc>(T);
        ElabTL.setElaboratedKeywordLoc(SourceLocation());
        ElabTL.setQualifierLoc(SS->getWithLocInContext(Context));
        return CreateParsedType(T, Builder.getTypeSourceInfo(Context, T));
      } else {
        T = getElaboratedType(ETK_None, *SS, T);
      }
    }
  } else if (ObjCInterfaceDecl *IDecl = dyn_cast<ObjCInterfaceDecl>(IIDecl)) {
    (void)DiagnoseUseOfDecl(IDecl, NameLoc);
    if (!HasTrailingDot)
      T = Context.getObjCInterfaceType(IDecl);
  }

  if (T.isNull()) {
    // If it's not plausibly a type, suppress diagnostics.
    Result.suppressDiagnostics();
    return ParsedType();
  }
  return ParsedType::make(T);
}

/// isTagName() - This method is called *for error recovery purposes only*
/// to determine if the specified name is a valid tag name ("struct foo").  If
/// so, this returns the TST for the tag corresponding to it (TST_enum,
/// TST_union, TST_struct, TST_interface, TST_class).  This is used to diagnose
/// cases in C where the user forgot to specify the tag.
DeclSpec::TST Sema::isTagName(IdentifierInfo &II, Scope *S) {
  // Do a tag name lookup in this scope.
  LookupResult R(*this, &II, SourceLocation(), LookupTagName);
  LookupName(R, S, false);
  R.suppressDiagnostics();
  if (R.getResultKind() == LookupResult::Found)
    if (const TagDecl *TD = R.getAsSingle<TagDecl>()) {
      switch (TD->getTagKind()) {
      case TTK_Struct: return DeclSpec::TST_struct;
      case TTK_Interface: return DeclSpec::TST_interface;
      case TTK_Union:  return DeclSpec::TST_union;
      case TTK_Class:  return DeclSpec::TST_class;
      case TTK_Enum:   return DeclSpec::TST_enum;
      }
    }

  return DeclSpec::TST_unspecified;
}

/// isMicrosoftMissingTypename - In Microsoft mode, within class scope,
/// if a CXXScopeSpec's type is equal to the type of one of the base classes
/// then downgrade the missing typename error to a warning.
/// This is needed for MSVC compatibility; Example:
/// @code
/// template<class T> class A {
/// public:
///   typedef int TYPE;
/// };
/// template<class T> class B : public A<T> {
/// public:
///   A<T>::TYPE a; // no typename required because A<T> is a base class.
/// };
/// @endcode
bool Sema::isMicrosoftMissingTypename(const CXXScopeSpec *SS, Scope *S) {
  if (CurContext->isRecord()) {
    const Type *Ty = SS->getScopeRep()->getAsType();

    CXXRecordDecl *RD = cast<CXXRecordDecl>(CurContext);
    for (CXXRecordDecl::base_class_const_iterator Base = RD->bases_begin(),
          BaseEnd = RD->bases_end(); Base != BaseEnd; ++Base)
      if (Context.hasSameUnqualifiedType(QualType(Ty, 1), Base->getType()))
        return true;
    return S->isFunctionPrototypeScope();
  } 
  return CurContext->isFunctionOrMethod() || S->isFunctionPrototypeScope();
}

bool Sema::DiagnoseUnknownTypeName(IdentifierInfo *&II,
                                   SourceLocation IILoc,
                                   Scope *S,
                                   CXXScopeSpec *SS,
                                   ParsedType &SuggestedType) {
  // We don't have anything to suggest (yet).
  SuggestedType = ParsedType();
  
  // There may have been a typo in the name of the type. Look up typo
  // results, in case we have something that we can suggest.
  TypeNameValidatorCCC Validator(false);
  if (TypoCorrection Corrected = CorrectTypo(DeclarationNameInfo(II, IILoc),
                                             LookupOrdinaryName, S, SS,
                                             Validator)) {
    std::string CorrectedStr(Corrected.getAsString(getLangOpts()));
    std::string CorrectedQuotedStr(Corrected.getQuoted(getLangOpts()));

    if (Corrected.isKeyword()) {
      // We corrected to a keyword.
      IdentifierInfo *NewII = Corrected.getCorrectionAsIdentifierInfo();
      if (!isSimpleTypeSpecifier(NewII->getTokenID()))
        CorrectedQuotedStr = "the keyword " + CorrectedQuotedStr;
      Diag(IILoc, diag::err_unknown_typename_suggest)
        << II << CorrectedQuotedStr
        << FixItHint::CreateReplacement(SourceRange(IILoc), CorrectedStr);
      II = NewII;
    } else {
      NamedDecl *Result = Corrected.getCorrectionDecl();
      // We found a similarly-named type or interface; suggest that.
      if (!SS || !SS->isSet())
        Diag(IILoc, diag::err_unknown_typename_suggest)
          << II << CorrectedQuotedStr
          << FixItHint::CreateReplacement(SourceRange(IILoc), CorrectedStr);
      else if (DeclContext *DC = computeDeclContext(*SS, false))
        Diag(IILoc, diag::err_unknown_nested_typename_suggest)
          << II << DC << CorrectedQuotedStr << SS->getRange()
          << FixItHint::CreateReplacement(Corrected.getCorrectionRange(),
                                          CorrectedStr);
      else
        llvm_unreachable("could not have corrected a typo here");

      Diag(Result->getLocation(), diag::note_previous_decl)
        << CorrectedQuotedStr;

      SuggestedType = getTypeName(*Result->getIdentifier(), IILoc, S, SS,
                                  false, false, ParsedType(),
                                  /*IsCtorOrDtorName=*/false,
                                  /*NonTrivialTypeSourceInfo=*/true);
    }
    return true;
  }

  if (getLangOpts().CPlusPlus) {
    // See if II is a class template that the user forgot to pass arguments to.
    UnqualifiedId Name;
    Name.setIdentifier(II, IILoc);
    CXXScopeSpec EmptySS;
    TemplateTy TemplateResult;
    bool MemberOfUnknownSpecialization;
    if (isTemplateName(S, SS ? *SS : EmptySS, /*hasTemplateKeyword=*/false,
                       Name, ParsedType(), true, TemplateResult,
                       MemberOfUnknownSpecialization) == TNK_Type_template) {
      TemplateName TplName = TemplateResult.getAsVal<TemplateName>();
      Diag(IILoc, diag::err_template_missing_args) << TplName;
      if (TemplateDecl *TplDecl = TplName.getAsTemplateDecl()) {
        Diag(TplDecl->getLocation(), diag::note_template_decl_here)
          << TplDecl->getTemplateParameters()->getSourceRange();
      }
      return true;
    }
  }

  // FIXME: Should we move the logic that tries to recover from a missing tag
  // (struct, union, enum) from Parser::ParseImplicitInt here, instead?
  
  if (!SS || (!SS->isSet() && !SS->isInvalid()))
    Diag(IILoc, diag::err_unknown_typename) << II;
  else if (DeclContext *DC = computeDeclContext(*SS, false))
    Diag(IILoc, diag::err_typename_nested_not_found) 
      << II << DC << SS->getRange();
  else if (isDependentScopeSpecifier(*SS)) {
    unsigned DiagID = diag::err_typename_missing;
    if (getLangOpts().MicrosoftMode && isMicrosoftMissingTypename(SS, S))
      DiagID = diag::warn_typename_missing;

    Diag(SS->getRange().getBegin(), DiagID)
      << (NestedNameSpecifier *)SS->getScopeRep() << II->getName()
      << SourceRange(SS->getRange().getBegin(), IILoc)
      << FixItHint::CreateInsertion(SS->getRange().getBegin(), "typename ");
    SuggestedType = ActOnTypenameType(S, SourceLocation(),
                                      *SS, *II, IILoc).get();
  } else {
    assert(SS && SS->isInvalid() && 
           "Invalid scope specifier has already been diagnosed");
  }
  
  return true;
}

/// \brief Determine whether the given result set contains either a type name
/// or 
static bool isResultTypeOrTemplate(LookupResult &R, const Token &NextToken) {
  bool CheckTemplate = R.getSema().getLangOpts().CPlusPlus &&
                       NextToken.is(tok::less);
  
  for (LookupResult::iterator I = R.begin(), IEnd = R.end(); I != IEnd; ++I) {
    if (isa<TypeDecl>(*I) || isa<ObjCInterfaceDecl>(*I))
      return true;
    
    if (CheckTemplate && isa<TemplateDecl>(*I))
      return true;
  }
  
  return false;
}

static bool isTagTypeWithMissingTag(Sema &SemaRef, LookupResult &Result,
                                    Scope *S, CXXScopeSpec &SS,
                                    IdentifierInfo *&Name,
                                    SourceLocation NameLoc) {
  LookupResult R(SemaRef, Name, NameLoc, Sema::LookupTagName);
  SemaRef.LookupParsedName(R, S, &SS);
  if (TagDecl *Tag = R.getAsSingle<TagDecl>()) {
    const char *TagName = 0;
    const char *FixItTagName = 0;
    switch (Tag->getTagKind()) {
      case TTK_Class:
        TagName = "class";
        FixItTagName = "class ";
        break;

      case TTK_Enum:
        TagName = "enum";
        FixItTagName = "enum ";
        break;

      case TTK_Struct:
        TagName = "struct";
        FixItTagName = "struct ";
        break;

      case TTK_Interface:
        TagName = "__interface";
        FixItTagName = "__interface ";
        break;

      case TTK_Union:
        TagName = "union";
        FixItTagName = "union ";
        break;
    }

    SemaRef.Diag(NameLoc, diag::err_use_of_tag_name_without_tag)
      << Name << TagName << SemaRef.getLangOpts().CPlusPlus
      << FixItHint::CreateInsertion(NameLoc, FixItTagName);

    for (LookupResult::iterator I = Result.begin(), IEnd = Result.end();
         I != IEnd; ++I)
      SemaRef.Diag((*I)->getLocation(), diag::note_decl_hiding_tag_type)
        << Name << TagName;

    // Replace lookup results with just the tag decl.
    Result.clear(Sema::LookupTagName);
    SemaRef.LookupParsedName(Result, S, &SS);
    return true;
  }

  return false;
}

/// Build a ParsedType for a simple-type-specifier with a nested-name-specifier.
static ParsedType buildNestedType(Sema &S, CXXScopeSpec &SS,
                                  QualType T, SourceLocation NameLoc) {
  ASTContext &Context = S.Context;

  TypeLocBuilder Builder;
  Builder.pushTypeSpec(T).setNameLoc(NameLoc);

  T = S.getElaboratedType(ETK_None, SS, T);
  ElaboratedTypeLoc ElabTL = Builder.push<ElaboratedTypeLoc>(T);
  ElabTL.setElaboratedKeywordLoc(SourceLocation());
  ElabTL.setQualifierLoc(SS.getWithLocInContext(Context));
  return S.CreateParsedType(T, Builder.getTypeSourceInfo(Context, T));
}

Sema::NameClassification Sema::ClassifyName(Scope *S,
                                            CXXScopeSpec &SS,
                                            IdentifierInfo *&Name,
                                            SourceLocation NameLoc,
                                            const Token &NextToken,
                                            bool IsAddressOfOperand,
                                            CorrectionCandidateCallback *CCC) {
  DeclarationNameInfo NameInfo(Name, NameLoc);
  ObjCMethodDecl *CurMethod = getCurMethodDecl();
  
  if (NextToken.is(tok::coloncolon)) {
    BuildCXXNestedNameSpecifier(S, *Name, NameLoc, NextToken.getLocation(),
                                QualType(), false, SS, 0, false);
    
  }
      
  LookupResult Result(*this, Name, NameLoc, LookupOrdinaryName);
  LookupParsedName(Result, S, &SS, !CurMethod);
  
  // Perform lookup for Objective-C instance variables (including automatically 
  // synthesized instance variables), if we're in an Objective-C method.
  // FIXME: This lookup really, really needs to be folded in to the normal
  // unqualified lookup mechanism.
  if (!SS.isSet() && CurMethod && !isResultTypeOrTemplate(Result, NextToken)) {
    ExprResult E = LookupInObjCMethod(Result, S, Name, true);
    if (E.get() || E.isInvalid())
      return E;
  }
  
  bool SecondTry = false;
  bool IsFilteredTemplateName = false;
  
Corrected:
  switch (Result.getResultKind()) {
  case LookupResult::NotFound:
    // If an unqualified-id is followed by a '(', then we have a function
    // call.
    if (!SS.isSet() && NextToken.is(tok::l_paren)) {
      // In C++, this is an ADL-only call.
      // FIXME: Reference?
      if (getLangOpts().CPlusPlus)
        return BuildDeclarationNameExpr(SS, Result, /*ADL=*/true);
      
      // C90 6.3.2.2:
      //   If the expression that precedes the parenthesized argument list in a 
      //   function call consists solely of an identifier, and if no 
      //   declaration is visible for this identifier, the identifier is 
      //   implicitly declared exactly as if, in the innermost block containing
      //   the function call, the declaration
      //
      //     extern int identifier (); 
      //
      //   appeared. 
      // 
      // We also allow this in C99 as an extension.
      if (NamedDecl *D = ImplicitlyDefineFunction(NameLoc, *Name, S)) {
        Result.addDecl(D);
        Result.resolveKind();
        return BuildDeclarationNameExpr(SS, Result, /*ADL=*/false);
      }
    }
    
    // In C, we first see whether there is a tag type by the same name, in 
    // which case it's likely that the user just forget to write "enum", 
    // "struct", or "union".
    if (!getLangOpts().CPlusPlus && !SecondTry &&
        isTagTypeWithMissingTag(*this, Result, S, SS, Name, NameLoc)) {
      break;
    }

    // Perform typo correction to determine if there is another name that is
    // close to this name.
    if (!SecondTry && CCC) {
      SecondTry = true;
      if (TypoCorrection Corrected = CorrectTypo(Result.getLookupNameInfo(),
                                                 Result.getLookupKind(), S, 
                                                 &SS, *CCC)) {
        unsigned UnqualifiedDiag = diag::err_undeclared_var_use_suggest;
        unsigned QualifiedDiag = diag::err_no_member_suggest;
        std::string CorrectedStr(Corrected.getAsString(getLangOpts()));
        std::string CorrectedQuotedStr(Corrected.getQuoted(getLangOpts()));
        
        NamedDecl *FirstDecl = Corrected.getCorrectionDecl();
        NamedDecl *UnderlyingFirstDecl
          = FirstDecl? FirstDecl->getUnderlyingDecl() : 0;
        if (getLangOpts().CPlusPlus && NextToken.is(tok::less) &&
            UnderlyingFirstDecl && isa<TemplateDecl>(UnderlyingFirstDecl)) {
          UnqualifiedDiag = diag::err_no_template_suggest;
          QualifiedDiag = diag::err_no_member_template_suggest;
        } else if (UnderlyingFirstDecl && 
                   (isa<TypeDecl>(UnderlyingFirstDecl) || 
                    isa<ObjCInterfaceDecl>(UnderlyingFirstDecl) ||
                    isa<ObjCCompatibleAliasDecl>(UnderlyingFirstDecl))) {
           UnqualifiedDiag = diag::err_unknown_typename_suggest;
           QualifiedDiag = diag::err_unknown_nested_typename_suggest;
         }

        if (SS.isEmpty())
          Diag(NameLoc, UnqualifiedDiag)
            << Name << CorrectedQuotedStr
            << FixItHint::CreateReplacement(NameLoc, CorrectedStr);
        else // FIXME: is this even reachable? Test it.
          Diag(NameLoc, QualifiedDiag)
            << Name << computeDeclContext(SS, false) << CorrectedQuotedStr
            << SS.getRange()
            << FixItHint::CreateReplacement(Corrected.getCorrectionRange(),
                                            CorrectedStr);

        // Update the name, so that the caller has the new name.
        Name = Corrected.getCorrectionAsIdentifierInfo();
        
        // Typo correction corrected to a keyword.
        if (Corrected.isKeyword())
          return Corrected.getCorrectionAsIdentifierInfo();

        // Also update the LookupResult...
        // FIXME: This should probably go away at some point
        Result.clear();
        Result.setLookupName(Corrected.getCorrection());
        if (FirstDecl) {
          Result.addDecl(FirstDecl);
          Diag(FirstDecl->getLocation(), diag::note_previous_decl)
            << CorrectedQuotedStr;
        }

        // If we found an Objective-C instance variable, let
        // LookupInObjCMethod build the appropriate expression to
        // reference the ivar.
        // FIXME: This is a gross hack.
        if (ObjCIvarDecl *Ivar = Result.getAsSingle<ObjCIvarDecl>()) {
          Result.clear();
          ExprResult E(LookupInObjCMethod(Result, S, Ivar->getIdentifier()));
          return E;
        }
        
        goto Corrected;
      }
    }
      
    // We failed to correct; just fall through and let the parser deal with it.
    Result.suppressDiagnostics();
    return NameClassification::Unknown();
      
  case LookupResult::NotFoundInCurrentInstantiation: {
    // We performed name lookup into the current instantiation, and there were 
    // dependent bases, so we treat this result the same way as any other
    // dependent nested-name-specifier.
      
    // C++ [temp.res]p2:
    //   A name used in a template declaration or definition and that is 
    //   dependent on a template-parameter is assumed not to name a type 
    //   unless the applicable name lookup finds a type name or the name is 
    //   qualified by the keyword typename.
    //
    // FIXME: If the next token is '<', we might want to ask the parser to
    // perform some heroics to see if we actually have a 
    // template-argument-list, which would indicate a missing 'template'
    // keyword here.
    return ActOnDependentIdExpression(SS, /*TemplateKWLoc=*/SourceLocation(),
                                      NameInfo, IsAddressOfOperand,
                                      /*TemplateArgs=*/0);
  }

  case LookupResult::Found:
  case LookupResult::FoundOverloaded:
  case LookupResult::FoundUnresolvedValue:
    break;
      
  case LookupResult::Ambiguous:
    if (getLangOpts().CPlusPlus && NextToken.is(tok::less) &&
        hasAnyAcceptableTemplateNames(Result)) {
      // C++ [temp.local]p3:
      //   A lookup that finds an injected-class-name (10.2) can result in an
      //   ambiguity in certain cases (for example, if it is found in more than
      //   one base class). If all of the injected-class-names that are found
      //   refer to specializations of the same class template, and if the name
      //   is followed by a template-argument-list, the reference refers to the
      //   class template itself and not a specialization thereof, and is not
      //   ambiguous.
      //
      // This filtering can make an ambiguous result into an unambiguous one,
      // so try again after filtering out template names.
      FilterAcceptableTemplateNames(Result);
      if (!Result.isAmbiguous()) {
        IsFilteredTemplateName = true;
        break;
      }
    }
      
    // Diagnose the ambiguity and return an error.
    return NameClassification::Error();
  }
  
  if (getLangOpts().CPlusPlus && NextToken.is(tok::less) &&
      (IsFilteredTemplateName || hasAnyAcceptableTemplateNames(Result))) {
    // C++ [temp.names]p3:
    //   After name lookup (3.4) finds that a name is a template-name or that
    //   an operator-function-id or a literal- operator-id refers to a set of
    //   overloaded functions any member of which is a function template if 
    //   this is followed by a <, the < is always taken as the delimiter of a
    //   template-argument-list and never as the less-than operator.
    if (!IsFilteredTemplateName)
      FilterAcceptableTemplateNames(Result);
    
    if (!Result.empty()) {
      bool IsFunctionTemplate;
      TemplateName Template;
      if (Result.end() - Result.begin() > 1) {
        IsFunctionTemplate = true;
        Template = Context.getOverloadedTemplateName(Result.begin(), 
                                                     Result.end());
      } else {
        TemplateDecl *TD
          = cast<TemplateDecl>((*Result.begin())->getUnderlyingDecl());
        IsFunctionTemplate = isa<FunctionTemplateDecl>(TD);
        
        if (SS.isSet() && !SS.isInvalid())
          Template = Context.getQualifiedTemplateName(SS.getScopeRep(), 
                                                    /*TemplateKeyword=*/false,
                                                      TD);
        else
          Template = TemplateName(TD);
      }
      
      if (IsFunctionTemplate) {
        // Function templates always go through overload resolution, at which
        // point we'll perform the various checks (e.g., accessibility) we need
        // to based on which function we selected.
        Result.suppressDiagnostics();
        
        return NameClassification::FunctionTemplate(Template);
      }
      
      return NameClassification::TypeTemplate(Template);
    }
  }

  NamedDecl *FirstDecl = (*Result.begin())->getUnderlyingDecl();
  if (TypeDecl *Type = dyn_cast<TypeDecl>(FirstDecl)) {
    DiagnoseUseOfDecl(Type, NameLoc);
    QualType T = Context.getTypeDeclType(Type);
    if (SS.isNotEmpty())
      return buildNestedType(*this, SS, T, NameLoc);
    return ParsedType::make(T);
  }

  ObjCInterfaceDecl *Class = dyn_cast<ObjCInterfaceDecl>(FirstDecl);
  if (!Class) {
    // FIXME: It's unfortunate that we don't have a Type node for handling this.
    if (ObjCCompatibleAliasDecl *Alias 
                                = dyn_cast<ObjCCompatibleAliasDecl>(FirstDecl))
      Class = Alias->getClassInterface();
  }
  
  if (Class) {
    DiagnoseUseOfDecl(Class, NameLoc);
    
    if (NextToken.is(tok::period)) {
      // Interface. <something> is parsed as a property reference expression.
      // Just return "unknown" as a fall-through for now.
      Result.suppressDiagnostics();
      return NameClassification::Unknown();
    }
    
    QualType T = Context.getObjCInterfaceType(Class);
    return ParsedType::make(T);
  }

  // We can have a type template here if we're classifying a template argument.
  if (isa<TemplateDecl>(FirstDecl) && !isa<FunctionTemplateDecl>(FirstDecl))
    return NameClassification::TypeTemplate(
        TemplateName(cast<TemplateDecl>(FirstDecl)));

  // Check for a tag type hidden by a non-type decl in a few cases where it
  // seems likely a type is wanted instead of the non-type that was found.
  if (!getLangOpts().ObjC1) {
    bool NextIsOp = NextToken.is(tok::amp) || NextToken.is(tok::star);
    if ((NextToken.is(tok::identifier) ||
         (NextIsOp && FirstDecl->isFunctionOrFunctionTemplate())) &&
        isTagTypeWithMissingTag(*this, Result, S, SS, Name, NameLoc)) {
      TypeDecl *Type = Result.getAsSingle<TypeDecl>();
      DiagnoseUseOfDecl(Type, NameLoc);
      QualType T = Context.getTypeDeclType(Type);
      if (SS.isNotEmpty())
        return buildNestedType(*this, SS, T, NameLoc);
      return ParsedType::make(T);
    }
  }
  
  if (FirstDecl->isCXXClassMember())
    return BuildPossibleImplicitMemberExpr(SS, SourceLocation(), Result, 0);

  bool ADL = UseArgumentDependentLookup(SS, Result, NextToken.is(tok::l_paren));
  return BuildDeclarationNameExpr(SS, Result, ADL);
}

// Determines the context to return to after temporarily entering a
// context.  This depends in an unnecessarily complicated way on the
// exact ordering of callbacks from the parser.
DeclContext *Sema::getContainingDC(DeclContext *DC) {

  // Functions defined inline within classes aren't parsed until we've
  // finished parsing the top-level class, so the top-level class is
  // the context we'll need to return to.
  if (isa<FunctionDecl>(DC)) {
    DC = DC->getLexicalParent();

    // A function not defined within a class will always return to its
    // lexical context.
    if (!isa<CXXRecordDecl>(DC))
      return DC;

    // A C++ inline method/friend is parsed *after* the topmost class
    // it was declared in is fully parsed ("complete");  the topmost
    // class is the context we need to return to.
    while (CXXRecordDecl *RD = dyn_cast<CXXRecordDecl>(DC->getLexicalParent()))
      DC = RD;

    // Return the declaration context of the topmost class the inline method is
    // declared in.
    return DC;
  }

  return DC->getLexicalParent();
}

void Sema::PushDeclContext(Scope *S, DeclContext *DC) {
  assert(getContainingDC(DC) == CurContext &&
      "The next DeclContext should be lexically contained in the current one.");
  CurContext = DC;
  S->setEntity(DC);
}

void Sema::PopDeclContext() {
  assert(CurContext && "DeclContext imbalance!");

  CurContext = getContainingDC(CurContext);
  assert(CurContext && "Popped translation unit!");
}

/// EnterDeclaratorContext - Used when we must lookup names in the context
/// of a declarator's nested name specifier.
///
void Sema::EnterDeclaratorContext(Scope *S, DeclContext *DC) {
  // C++0x [basic.lookup.unqual]p13:
  //   A name used in the definition of a static data member of class
  //   X (after the qualified-id of the static member) is looked up as
  //   if the name was used in a member function of X.
  // C++0x [basic.lookup.unqual]p14:
  //   If a variable member of a namespace is defined outside of the
  //   scope of its namespace then any name used in the definition of
  //   the variable member (after the declarator-id) is looked up as
  //   if the definition of the variable member occurred in its
  //   namespace.
  // Both of these imply that we should push a scope whose context
  // is the semantic context of the declaration.  We can't use
  // PushDeclContext here because that context is not necessarily
  // lexically contained in the current context.  Fortunately,
  // the containing scope should have the appropriate information.

  assert(!S->getEntity() && "scope already has entity");

#ifndef NDEBUG
  Scope *Ancestor = S->getParent();
  while (!Ancestor->getEntity()) Ancestor = Ancestor->getParent();
  assert(Ancestor->getEntity() == CurContext && "ancestor context mismatch");
#endif

  CurContext = DC;
  S->setEntity(DC);
}

void Sema::ExitDeclaratorContext(Scope *S) {
  assert(S->getEntity() == CurContext && "Context imbalance!");

  // Switch back to the lexical context.  The safety of this is
  // enforced by an assert in EnterDeclaratorContext.
  Scope *Ancestor = S->getParent();
  while (!Ancestor->getEntity()) Ancestor = Ancestor->getParent();
  CurContext = (DeclContext*) Ancestor->getEntity();

  // We don't need to do anything with the scope, which is going to
  // disappear.
}


void Sema::ActOnReenterFunctionContext(Scope* S, Decl *D) {
  FunctionDecl *FD = dyn_cast<FunctionDecl>(D);
  if (FunctionTemplateDecl *TFD = dyn_cast_or_null<FunctionTemplateDecl>(D)) {
    // We assume that the caller has already called
    // ActOnReenterTemplateScope
    FD = TFD->getTemplatedDecl();
  }
  if (!FD)
    return;

  // Same implementation as PushDeclContext, but enters the context
  // from the lexical parent, rather than the top-level class.
  assert(CurContext == FD->getLexicalParent() &&
    "The next DeclContext should be lexically contained in the current one.");
  CurContext = FD;
  S->setEntity(CurContext);

  for (unsigned P = 0, NumParams = FD->getNumParams(); P < NumParams; ++P) {
    ParmVarDecl *Param = FD->getParamDecl(P);
    // If the parameter has an identifier, then add it to the scope
    if (Param->getIdentifier()) {
      S->AddDecl(Param);
      IdResolver.AddDecl(Param);
    }
  }
}


void Sema::ActOnExitFunctionContext() {
  // Same implementation as PopDeclContext, but returns to the lexical parent,
  // rather than the top-level class.
  assert(CurContext && "DeclContext imbalance!");
  CurContext = CurContext->getLexicalParent();
  assert(CurContext && "Popped translation unit!");
}


/// \brief Determine whether we allow overloading of the function
/// PrevDecl with another declaration.
///
/// This routine determines whether overloading is possible, not
/// whether some new function is actually an overload. It will return
/// true in C++ (where we can always provide overloads) or, as an
/// extension, in C when the previous function is already an
/// overloaded function declaration or has the "overloadable"
/// attribute.
static bool AllowOverloadingOfFunction(LookupResult &Previous,
                                       ASTContext &Context) {
  if (Context.getLangOpts().CPlusPlus)
    return true;

  if (Previous.getResultKind() == LookupResult::FoundOverloaded)
    return true;

  return (Previous.getResultKind() == LookupResult::Found
          && Previous.getFoundDecl()->hasAttr<OverloadableAttr>());
}

/// Add this decl to the scope shadowed decl chains.
void Sema::PushOnScopeChains(NamedDecl *D, Scope *S, bool AddToContext) {
  // Move up the scope chain until we find the nearest enclosing
  // non-transparent context. The declaration will be introduced into this
  // scope.
  while (S->getEntity() &&
         ((DeclContext *)S->getEntity())->isTransparentContext())
    S = S->getParent();

  // Add scoped declarations into their context, so that they can be
  // found later. Declarations without a context won't be inserted
  // into any context.
  if (AddToContext)
    CurContext->addDecl(D);

  // Out-of-line definitions shouldn't be pushed into scope in C++.
  // Out-of-line variable and function definitions shouldn't even in C.
  if ((getLangOpts().CPlusPlus || isa<VarDecl>(D) || isa<FunctionDecl>(D)) &&
      D->isOutOfLine() &&
      !D->getDeclContext()->getRedeclContext()->Equals(
        D->getLexicalDeclContext()->getRedeclContext()))
    return;

  // Template instantiations should also not be pushed into scope.
  if (isa<FunctionDecl>(D) &&
      cast<FunctionDecl>(D)->isFunctionTemplateSpecialization())
    return;

  // If this replaces anything in the current scope, 
  IdentifierResolver::iterator I = IdResolver.begin(D->getDeclName()),
                               IEnd = IdResolver.end();
  for (; I != IEnd; ++I) {
    if (S->isDeclScope(*I) && D->declarationReplaces(*I)) {
      S->RemoveDecl(*I);
      IdResolver.RemoveDecl(*I);

      // Should only need to replace one decl.
      break;
    }
  }

  S->AddDecl(D);
  
  if (isa<LabelDecl>(D) && !cast<LabelDecl>(D)->isGnuLocal()) {
    // Implicitly-generated labels may end up getting generated in an order that
    // isn't strictly lexical, which breaks name lookup. Be careful to insert
    // the label at the appropriate place in the identifier chain.
    for (I = IdResolver.begin(D->getDeclName()); I != IEnd; ++I) {
      DeclContext *IDC = (*I)->getLexicalDeclContext()->getRedeclContext();
      if (IDC == CurContext) {
        if (!S->isDeclScope(*I))
          continue;
      } else if (IDC->Encloses(CurContext))
        break;
    }
    
    IdResolver.InsertDeclAfter(I, D);
  } else {
    IdResolver.AddDecl(D);
  }
}

void Sema::pushExternalDeclIntoScope(NamedDecl *D, DeclarationName Name) {
  if (IdResolver.tryAddTopLevelDecl(D, Name) && TUScope)
    TUScope->AddDecl(D);
}

bool Sema::isDeclInScope(NamedDecl *&D, DeclContext *Ctx, Scope *S,
                         bool ExplicitInstantiationOrSpecialization) {
  return IdResolver.isDeclInScope(D, Ctx, Context, S,
                                  ExplicitInstantiationOrSpecialization);
}

Scope *Sema::getScopeForDeclContext(Scope *S, DeclContext *DC) {
  DeclContext *TargetDC = DC->getPrimaryContext();
  do {
    if (DeclContext *ScopeDC = (DeclContext*) S->getEntity())
      if (ScopeDC->getPrimaryContext() == TargetDC)
        return S;
  } while ((S = S->getParent()));

  return 0;
}

static bool isOutOfScopePreviousDeclaration(NamedDecl *,
                                            DeclContext*,
                                            ASTContext&);

/// Filters out lookup results that don't fall within the given scope
/// as determined by isDeclInScope.
void Sema::FilterLookupForScope(LookupResult &R,
                                DeclContext *Ctx, Scope *S,
                                bool ConsiderLinkage,
                                bool ExplicitInstantiationOrSpecialization) {
  LookupResult::Filter F = R.makeFilter();
  while (F.hasNext()) {
    NamedDecl *D = F.next();

    if (isDeclInScope(D, Ctx, S, ExplicitInstantiationOrSpecialization))
      continue;

    if (ConsiderLinkage &&
        isOutOfScopePreviousDeclaration(D, Ctx, Context))
      continue;
    
    F.erase();
  }

  F.done();
}

static bool isUsingDecl(NamedDecl *D) {
  return isa<UsingShadowDecl>(D) ||
         isa<UnresolvedUsingTypenameDecl>(D) ||
         isa<UnresolvedUsingValueDecl>(D);
}

/// Removes using shadow declarations from the lookup results.
static void RemoveUsingDecls(LookupResult &R) {
  LookupResult::Filter F = R.makeFilter();
  while (F.hasNext())
    if (isUsingDecl(F.next()))
      F.erase();

  F.done();
}

/// \brief Check for this common pattern:
/// @code
/// class S {
///   S(const S&); // DO NOT IMPLEMENT
///   void operator=(const S&); // DO NOT IMPLEMENT
/// };
/// @endcode
static bool IsDisallowedCopyOrAssign(const CXXMethodDecl *D) {
  // FIXME: Should check for private access too but access is set after we get
  // the decl here.
  if (D->doesThisDeclarationHaveABody())
    return false;

  if (const CXXConstructorDecl *CD = dyn_cast<CXXConstructorDecl>(D))
    return CD->isCopyConstructor();
  if (const CXXMethodDecl *Method = dyn_cast<CXXMethodDecl>(D))
    return Method->isCopyAssignmentOperator();
  return false;
}

bool Sema::ShouldWarnIfUnusedFileScopedDecl(const DeclaratorDecl *D) const {
  assert(D);

  if (D->isInvalidDecl() || D->isUsed() || D->hasAttr<UnusedAttr>())
    return false;

  // Ignore class templates.
  if (D->getDeclContext()->isDependentContext() ||
      D->getLexicalDeclContext()->isDependentContext())
    return false;

  if (const FunctionDecl *FD = dyn_cast<FunctionDecl>(D)) {
    if (FD->getTemplateSpecializationKind() == TSK_ImplicitInstantiation)
      return false;

    if (const CXXMethodDecl *MD = dyn_cast<CXXMethodDecl>(FD)) {
      if (MD->isVirtual() || IsDisallowedCopyOrAssign(MD))
        return false;
    } else {
      // 'static inline' functions are used in headers; don't warn.
      if (FD->getStorageClass() == SC_Static &&
          FD->isInlineSpecified())
        return false;
    }

    if (FD->doesThisDeclarationHaveABody() &&
        Context.DeclMustBeEmitted(FD))
      return false;
  } else if (const VarDecl *VD = dyn_cast<VarDecl>(D)) {
    // Don't warn on variables of const-qualified or reference type, since their
    // values can be used even if though they're not odr-used, and because const
    // qualified variables can appear in headers in contexts where they're not
    // intended to be used.
    // FIXME: Use more principled rules for these exemptions.
    if (!VD->isFileVarDecl() ||
        VD->getType().isConstQualified() ||
        VD->getType()->isReferenceType() ||
        Context.DeclMustBeEmitted(VD))
      return false;

    if (VD->isStaticDataMember() &&
        VD->getTemplateSpecializationKind() == TSK_ImplicitInstantiation)
      return false;

  } else {
    return false;
  }

  // Only warn for unused decls internal to the translation unit.
  if (D->getLinkage() == ExternalLinkage)
    return false;

  return true;
}

void Sema::MarkUnusedFileScopedDecl(const DeclaratorDecl *D) {
  if (!D)
    return;

  if (const FunctionDecl *FD = dyn_cast<FunctionDecl>(D)) {
    const FunctionDecl *First = FD->getFirstDeclaration();
    if (FD != First && ShouldWarnIfUnusedFileScopedDecl(First))
      return; // First should already be in the vector.
  }

  if (const VarDecl *VD = dyn_cast<VarDecl>(D)) {
    const VarDecl *First = VD->getFirstDeclaration();
    if (VD != First && ShouldWarnIfUnusedFileScopedDecl(First))
      return; // First should already be in the vector.
  }

  if (ShouldWarnIfUnusedFileScopedDecl(D))
    UnusedFileScopedDecls.push_back(D);
}

static bool ShouldDiagnoseUnusedDecl(const NamedDecl *D) {
  if (D->isInvalidDecl())
    return false;

  if (D->isReferenced() || D->isUsed() || D->hasAttr<UnusedAttr>())
    return false;

  if (isa<LabelDecl>(D))
    return true;
  
  // White-list anything that isn't a local variable.
  if (!isa<VarDecl>(D) || isa<ParmVarDecl>(D) || isa<ImplicitParamDecl>(D) ||
      !D->getDeclContext()->isFunctionOrMethod())
    return false;

  // Types of valid local variables should be complete, so this should succeed.
  if (const VarDecl *VD = dyn_cast<VarDecl>(D)) {

    // White-list anything with an __attribute__((unused)) type.
    QualType Ty = VD->getType();

    // Only look at the outermost level of typedef.
    if (const TypedefType *TT = Ty->getAs<TypedefType>()) {
      if (TT->getDecl()->hasAttr<UnusedAttr>())
        return false;
    }

    // If we failed to complete the type for some reason, or if the type is
    // dependent, don't diagnose the variable. 
    if (Ty->isIncompleteType() || Ty->isDependentType())
      return false;

    if (const TagType *TT = Ty->getAs<TagType>()) {
      const TagDecl *Tag = TT->getDecl();
      if (Tag->hasAttr<UnusedAttr>())
        return false;

      if (const CXXRecordDecl *RD = dyn_cast<CXXRecordDecl>(Tag)) {
        if (!RD->hasTrivialDestructor())
          return false;

        if (const Expr *Init = VD->getInit()) {
          if (const ExprWithCleanups *Cleanups = dyn_cast<ExprWithCleanups>(Init))
            Init = Cleanups->getSubExpr();
          const CXXConstructExpr *Construct =
            dyn_cast<CXXConstructExpr>(Init);
          if (Construct && !Construct->isElidable()) {
            CXXConstructorDecl *CD = Construct->getConstructor();
            if (!CD->isTrivial())
              return false;
          }
        }
      }
    }

    // TODO: __attribute__((unused)) templates?
  }
  
  return true;
}

static void GenerateFixForUnusedDecl(const NamedDecl *D, ASTContext &Ctx,
                                     FixItHint &Hint) {
  if (isa<LabelDecl>(D)) {
    SourceLocation AfterColon = Lexer::findLocationAfterToken(D->getLocEnd(),
                tok::colon, Ctx.getSourceManager(), Ctx.getLangOpts(), true);
    if (AfterColon.isInvalid())
      return;
    Hint = FixItHint::CreateRemoval(CharSourceRange::
                                    getCharRange(D->getLocStart(), AfterColon));
  }
  return;
}

/// DiagnoseUnusedDecl - Emit warnings about declarations that are not used
/// unless they are marked attr(unused).
void Sema::DiagnoseUnusedDecl(const NamedDecl *D) {
  FixItHint Hint;
  if (!ShouldDiagnoseUnusedDecl(D))
    return;
  
  GenerateFixForUnusedDecl(D, Context, Hint);

  unsigned DiagID;
  if (isa<VarDecl>(D) && cast<VarDecl>(D)->isExceptionVariable())
    DiagID = diag::warn_unused_exception_param;
  else if (isa<LabelDecl>(D))
    DiagID = diag::warn_unused_label;
  else
    DiagID = diag::warn_unused_variable;

  Diag(D->getLocation(), DiagID) << D->getDeclName() << Hint;
}

static void CheckPoppedLabel(LabelDecl *L, Sema &S) {
  // Verify that we have no forward references left.  If so, there was a goto
  // or address of a label taken, but no definition of it.  Label fwd
  // definitions are indicated with a null substmt.
  if (L->getStmt() == 0)
    S.Diag(L->getLocation(), diag::err_undeclared_label_use) <<L->getDeclName();
}

void Sema::ActOnPopScope(SourceLocation Loc, Scope *S) {
  if (S->decl_empty()) return;
  assert((S->getFlags() & (Scope::DeclScope | Scope::TemplateParamScope)) &&
         "Scope shouldn't contain decls!");

  for (Scope::decl_iterator I = S->decl_begin(), E = S->decl_end();
       I != E; ++I) {
    Decl *TmpD = (*I);
    assert(TmpD && "This decl didn't get pushed??");

    assert(isa<NamedDecl>(TmpD) && "Decl isn't NamedDecl?");
    NamedDecl *D = cast<NamedDecl>(TmpD);

    if (!D->getDeclName()) continue;

    // Diagnose unused variables in this scope.
    if (!S->hasErrorOccurred())
      DiagnoseUnusedDecl(D);
    
    // If this was a forward reference to a label, verify it was defined.
    if (LabelDecl *LD = dyn_cast<LabelDecl>(D))
      CheckPoppedLabel(LD, *this);
    
    // Remove this name from our lexical scope.
    IdResolver.RemoveDecl(D);
  }
}

void Sema::ActOnStartFunctionDeclarator() {
  ++InFunctionDeclarator;
}

void Sema::ActOnEndFunctionDeclarator() {
  assert(InFunctionDeclarator);
  --InFunctionDeclarator;
}

/// \brief Look for an Objective-C class in the translation unit.
///
/// \param Id The name of the Objective-C class we're looking for. If
/// typo-correction fixes this name, the Id will be updated
/// to the fixed name.
///
/// \param IdLoc The location of the name in the translation unit.
///
/// \param DoTypoCorrection If true, this routine will attempt typo correction
/// if there is no class with the given name.
///
/// \returns The declaration of the named Objective-C class, or NULL if the
/// class could not be found.
ObjCInterfaceDecl *Sema::getObjCInterfaceDecl(IdentifierInfo *&Id,
                                              SourceLocation IdLoc,
                                              bool DoTypoCorrection) {
  // The third "scope" argument is 0 since we aren't enabling lazy built-in
  // creation from this context.
  NamedDecl *IDecl = LookupSingleName(TUScope, Id, IdLoc, LookupOrdinaryName);

  if (!IDecl && DoTypoCorrection) {
    // Perform typo correction at the given location, but only if we
    // find an Objective-C class name.
    DeclFilterCCC<ObjCInterfaceDecl> Validator;
    if (TypoCorrection C = CorrectTypo(DeclarationNameInfo(Id, IdLoc),
                                       LookupOrdinaryName, TUScope, NULL,
                                       Validator)) {
      IDecl = C.getCorrectionDeclAs<ObjCInterfaceDecl>();
      Diag(IdLoc, diag::err_undef_interface_suggest)
        << Id << IDecl->getDeclName() 
        << FixItHint::CreateReplacement(IdLoc, IDecl->getNameAsString());
      Diag(IDecl->getLocation(), diag::note_previous_decl)
        << IDecl->getDeclName();
      
      Id = IDecl->getIdentifier();
    }
  }
  ObjCInterfaceDecl *Def = dyn_cast_or_null<ObjCInterfaceDecl>(IDecl);
  // This routine must always return a class definition, if any.
  if (Def && Def->getDefinition())
      Def = Def->getDefinition();
  return Def;
}

/// getNonFieldDeclScope - Retrieves the innermost scope, starting
/// from S, where a non-field would be declared. This routine copes
/// with the difference between C and C++ scoping rules in structs and
/// unions. For example, the following code is well-formed in C but
/// ill-formed in C++:
/// @code
/// struct S6 {
///   enum { BAR } e;
/// };
///
/// void test_S6() {
///   struct S6 a;
///   a.e = BAR;
/// }
/// @endcode
/// For the declaration of BAR, this routine will return a different
/// scope. The scope S will be the scope of the unnamed enumeration
/// within S6. In C++, this routine will return the scope associated
/// with S6, because the enumeration's scope is a transparent
/// context but structures can contain non-field names. In C, this
/// routine will return the translation unit scope, since the
/// enumeration's scope is a transparent context and structures cannot
/// contain non-field names.
Scope *Sema::getNonFieldDeclScope(Scope *S) {
  while (((S->getFlags() & Scope::DeclScope) == 0) ||
         (S->getEntity() &&
          ((DeclContext *)S->getEntity())->isTransparentContext()) ||
         (S->isClassScope() && !getLangOpts().CPlusPlus))
    S = S->getParent();
  return S;
}

/// LazilyCreateBuiltin - The specified Builtin-ID was first used at
/// file scope.  lazily create a decl for it. ForRedeclaration is true
/// if we're creating this built-in in anticipation of redeclaring the
/// built-in.
NamedDecl *Sema::LazilyCreateBuiltin(IdentifierInfo *II, unsigned bid,
                                     Scope *S, bool ForRedeclaration,
                                     SourceLocation Loc) {
  Builtin::ID BID = (Builtin::ID)bid;

  ASTContext::GetBuiltinTypeError Error;
  QualType R = Context.GetBuiltinType(BID, Error);
  switch (Error) {
  case ASTContext::GE_None:
    // Okay
    break;

  case ASTContext::GE_Missing_stdio:
    if (ForRedeclaration)
      Diag(Loc, diag::warn_implicit_decl_requires_stdio)
        << Context.BuiltinInfo.GetName(BID);
    return 0;

  case ASTContext::GE_Missing_setjmp:
    if (ForRedeclaration)
      Diag(Loc, diag::warn_implicit_decl_requires_setjmp)
        << Context.BuiltinInfo.GetName(BID);
    return 0;

  case ASTContext::GE_Missing_ucontext:
    if (ForRedeclaration)
      Diag(Loc, diag::warn_implicit_decl_requires_ucontext)
        << Context.BuiltinInfo.GetName(BID);
    return 0;
  }

  if (!ForRedeclaration && Context.BuiltinInfo.isPredefinedLibFunction(BID)) {
    Diag(Loc, diag::ext_implicit_lib_function_decl)
      << Context.BuiltinInfo.GetName(BID)
      << R;
    if (Context.BuiltinInfo.getHeaderName(BID) &&
        Diags.getDiagnosticLevel(diag::ext_implicit_lib_function_decl, Loc)
          != DiagnosticsEngine::Ignored)
      Diag(Loc, diag::note_please_include_header)
        << Context.BuiltinInfo.getHeaderName(BID)
        << Context.BuiltinInfo.GetName(BID);
  }

  FunctionDecl *New = FunctionDecl::Create(Context,
                                           Context.getTranslationUnitDecl(),
                                           Loc, Loc, II, R, /*TInfo=*/0,
                                           SC_Extern,
                                           SC_None, false,
                                           /*hasPrototype=*/true);
  New->setImplicit();

  // Create Decl objects for each parameter, adding them to the
  // FunctionDecl.
  if (const FunctionProtoType *FT = dyn_cast<FunctionProtoType>(R)) {
    SmallVector<ParmVarDecl*, 16> Params;
    for (unsigned i = 0, e = FT->getNumArgs(); i != e; ++i) {
      ParmVarDecl *parm =
        ParmVarDecl::Create(Context, New, SourceLocation(),
                            SourceLocation(), 0,
                            FT->getArgType(i), /*TInfo=*/0,
                            SC_None, SC_None, 0);
      parm->setScopeInfo(0, i);
      Params.push_back(parm);
    }
    New->setParams(Params);
  }

  AddKnownFunctionAttributes(New);

  // TUScope is the translation-unit scope to insert this function into.
  // FIXME: This is hideous. We need to teach PushOnScopeChains to
  // relate Scopes to DeclContexts, and probably eliminate CurContext
  // entirely, but we're not there yet.
  DeclContext *SavedContext = CurContext;
  CurContext = Context.getTranslationUnitDecl();
  PushOnScopeChains(New, TUScope);
  CurContext = SavedContext;
  return New;
}

bool Sema::isIncompatibleTypedef(TypeDecl *Old, TypedefNameDecl *New) {
  QualType OldType;
  if (TypedefNameDecl *OldTypedef = dyn_cast<TypedefNameDecl>(Old))
    OldType = OldTypedef->getUnderlyingType();
  else
    OldType = Context.getTypeDeclType(Old);
  QualType NewType = New->getUnderlyingType();

  if (NewType->isVariablyModifiedType()) {
    // Must not redefine a typedef with a variably-modified type.
    int Kind = isa<TypeAliasDecl>(Old) ? 1 : 0;
    Diag(New->getLocation(), diag::err_redefinition_variably_modified_typedef)
      << Kind << NewType;
    if (Old->getLocation().isValid())
      Diag(Old->getLocation(), diag::note_previous_definition);
    New->setInvalidDecl();
    return true;    
  }
  
  if (OldType != NewType &&
      !OldType->isDependentType() &&
      !NewType->isDependentType() &&
      !Context.hasSameType(OldType, NewType)) { 
    int Kind = isa<TypeAliasDecl>(Old) ? 1 : 0;
    Diag(New->getLocation(), diag::err_redefinition_different_typedef)
      << Kind << NewType << OldType;
    if (Old->getLocation().isValid())
      Diag(Old->getLocation(), diag::note_previous_definition);
    New->setInvalidDecl();
    return true;
  }
  return false;
}

/// MergeTypedefNameDecl - We just parsed a typedef 'New' which has the
/// same name and scope as a previous declaration 'Old'.  Figure out
/// how to resolve this situation, merging decls or emitting
/// diagnostics as appropriate. If there was an error, set New to be invalid.
///
void Sema::MergeTypedefNameDecl(TypedefNameDecl *New, LookupResult &OldDecls) {
  // If the new decl is known invalid already, don't bother doing any
  // merging checks.
  if (New->isInvalidDecl()) return;

  // Allow multiple definitions for ObjC built-in typedefs.
  // FIXME: Verify the underlying types are equivalent!
  if (getLangOpts().ObjC1) {
    const IdentifierInfo *TypeID = New->getIdentifier();
    switch (TypeID->getLength()) {
    default: break;
    case 2:
      {
        if (!TypeID->isStr("id"))
          break;
        QualType T = New->getUnderlyingType();
        if (!T->isPointerType())
          break;
        if (!T->isVoidPointerType()) {
          QualType PT = T->getAs<PointerType>()->getPointeeType();
          if (!PT->isStructureType())
            break;
        }
        Context.setObjCIdRedefinitionType(T);
        // Install the built-in type for 'id', ignoring the current definition.
        New->setTypeForDecl(Context.getObjCIdType().getTypePtr());
        return;
      }
    case 5:
      if (!TypeID->isStr("Class"))
        break;
      Context.setObjCClassRedefinitionType(New->getUnderlyingType());
      // Install the built-in type for 'Class', ignoring the current definition.
      New->setTypeForDecl(Context.getObjCClassType().getTypePtr());
      return;
    case 3:
      if (!TypeID->isStr("SEL"))
        break;
      Context.setObjCSelRedefinitionType(New->getUnderlyingType());
      // Install the built-in type for 'SEL', ignoring the current definition.
      New->setTypeForDecl(Context.getObjCSelType().getTypePtr());
      return;
    }
    // Fall through - the typedef name was not a builtin type.
  }

  // Verify the old decl was also a type.
  TypeDecl *Old = OldDecls.getAsSingle<TypeDecl>();
  if (!Old) {
    Diag(New->getLocation(), diag::err_redefinition_different_kind)
      << New->getDeclName();

    NamedDecl *OldD = OldDecls.getRepresentativeDecl();
    if (OldD->getLocation().isValid())
      Diag(OldD->getLocation(), diag::note_previous_definition);

    return New->setInvalidDecl();
  }

  // If the old declaration is invalid, just give up here.
  if (Old->isInvalidDecl())
    return New->setInvalidDecl();

  // If the typedef types are not identical, reject them in all languages and
  // with any extensions enabled.
  if (isIncompatibleTypedef(Old, New))
    return;

  // The types match.  Link up the redeclaration chain if the old
  // declaration was a typedef.
  if (TypedefNameDecl *Typedef = dyn_cast<TypedefNameDecl>(Old))
    New->setPreviousDeclaration(Typedef);

  if (getLangOpts().MicrosoftExt)
    return;

  if (getLangOpts().CPlusPlus) {
    // C++ [dcl.typedef]p2:
    //   In a given non-class scope, a typedef specifier can be used to
    //   redefine the name of any type declared in that scope to refer
    //   to the type to which it already refers.
    if (!isa<CXXRecordDecl>(CurContext))
      return;

    // C++0x [dcl.typedef]p4:
    //   In a given class scope, a typedef specifier can be used to redefine 
    //   any class-name declared in that scope that is not also a typedef-name
    //   to refer to the type to which it already refers.
    //
    // This wording came in via DR424, which was a correction to the
    // wording in DR56, which accidentally banned code like:
    //
    //   struct S {
    //     typedef struct A { } A;
    //   };
    //
    // in the C++03 standard. We implement the C++0x semantics, which
    // allow the above but disallow
    //
    //   struct S {
    //     typedef int I;
    //     typedef int I;
    //   };
    //
    // since that was the intent of DR56.
    if (!isa<TypedefNameDecl>(Old))
      return;

    Diag(New->getLocation(), diag::err_redefinition)
      << New->getDeclName();
    Diag(Old->getLocation(), diag::note_previous_definition);
    return New->setInvalidDecl();
  }

  // Modules always permit redefinition of typedefs, as does C11.
  if (getLangOpts().Modules || getLangOpts().C11)
    return;
  
  // If we have a redefinition of a typedef in C, emit a warning.  This warning
  // is normally mapped to an error, but can be controlled with
  // -Wtypedef-redefinition.  If either the original or the redefinition is
  // in a system header, don't emit this for compatibility with GCC.
  if (getDiagnostics().getSuppressSystemWarnings() &&
      (Context.getSourceManager().isInSystemHeader(Old->getLocation()) ||
       Context.getSourceManager().isInSystemHeader(New->getLocation())))
    return;

  Diag(New->getLocation(), diag::warn_redefinition_of_typedef)
    << New->getDeclName();
  Diag(Old->getLocation(), diag::note_previous_definition);
  return;
}

/// DeclhasAttr - returns true if decl Declaration already has the target
/// attribute.
static bool
DeclHasAttr(const Decl *D, const Attr *A) {
  // There can be multiple AvailabilityAttr in a Decl. Make sure we copy
  // all of them. It is mergeAvailabilityAttr in SemaDeclAttr.cpp that is
  // responsible for making sure they are consistent.
  const AvailabilityAttr *AA = dyn_cast<AvailabilityAttr>(A);
  if (AA)
    return false;

  // The following thread safety attributes can also be duplicated.
  switch (A->getKind()) {
    case attr::ExclusiveLocksRequired:
    case attr::SharedLocksRequired:
    case attr::LocksExcluded:
    case attr::ExclusiveLockFunction:
    case attr::SharedLockFunction:
    case attr::UnlockFunction:
    case attr::ExclusiveTrylockFunction:
    case attr::SharedTrylockFunction:
    case attr::GuardedBy:
    case attr::PtGuardedBy:
    case attr::AcquiredBefore:
    case attr::AcquiredAfter:
      return false;
    default:
      ;
  }

  const OwnershipAttr *OA = dyn_cast<OwnershipAttr>(A);
  const AnnotateAttr *Ann = dyn_cast<AnnotateAttr>(A);
  for (Decl::attr_iterator i = D->attr_begin(), e = D->attr_end(); i != e; ++i)
    if ((*i)->getKind() == A->getKind()) {
      if (Ann) {
        if (Ann->getAnnotation() == cast<AnnotateAttr>(*i)->getAnnotation())
          return true;
        continue;
      }
      // FIXME: Don't hardcode this check
      if (OA && isa<OwnershipAttr>(*i))
        return OA->getOwnKind() == cast<OwnershipAttr>(*i)->getOwnKind();
      return true;
    }

  return false;
}

bool Sema::mergeDeclAttribute(Decl *D, InheritableAttr *Attr) {
  InheritableAttr *NewAttr = NULL;
  if (AvailabilityAttr *AA = dyn_cast<AvailabilityAttr>(Attr))
    NewAttr = mergeAvailabilityAttr(D, AA->getRange(), AA->getPlatform(),
                                    AA->getIntroduced(), AA->getDeprecated(),
                                    AA->getObsoleted(), AA->getUnavailable(),
                                    AA->getMessage());
  else if (VisibilityAttr *VA = dyn_cast<VisibilityAttr>(Attr))
    NewAttr = mergeVisibilityAttr(D, VA->getRange(), VA->getVisibility());
  else if (DLLImportAttr *ImportA = dyn_cast<DLLImportAttr>(Attr))
    NewAttr = mergeDLLImportAttr(D, ImportA->getRange());
  else if (DLLExportAttr *ExportA = dyn_cast<DLLExportAttr>(Attr))
    NewAttr = mergeDLLExportAttr(D, ExportA->getRange());
  else if (FormatAttr *FA = dyn_cast<FormatAttr>(Attr))
    NewAttr = mergeFormatAttr(D, FA->getRange(), FA->getType(),
                              FA->getFormatIdx(), FA->getFirstArg());
  else if (SectionAttr *SA = dyn_cast<SectionAttr>(Attr))
    NewAttr = mergeSectionAttr(D, SA->getRange(), SA->getName());
  else if (!DeclHasAttr(D, Attr))
    NewAttr = cast<InheritableAttr>(Attr->clone(Context));

  if (NewAttr) {
    NewAttr->setInherited(true);
    D->addAttr(NewAttr);
    return true;
  }

  return false;
}

static const Decl *getDefinition(const Decl *D) {
  if (const TagDecl *TD = dyn_cast<TagDecl>(D))
    return TD->getDefinition();
  if (const VarDecl *VD = dyn_cast<VarDecl>(D))
    return VD->getDefinition();
  if (const FunctionDecl *FD = dyn_cast<FunctionDecl>(D)) {
    const FunctionDecl* Def;
    if (FD->hasBody(Def))
      return Def;
  }
  return NULL;
}

static bool hasAttribute(const Decl *D, attr::Kind Kind) {
  for (Decl::attr_iterator I = D->attr_begin(), E = D->attr_end();
       I != E; ++I) {
    Attr *Attribute = *I;
    if (Attribute->getKind() == Kind)
      return true;
  }
  return false;
}

/// checkNewAttributesAfterDef - If we already have a definition, check that
/// there are no new attributes in this declaration.
static void checkNewAttributesAfterDef(Sema &S, Decl *New, const Decl *Old) {
  if (!New->hasAttrs())
    return;

  const Decl *Def = getDefinition(Old);
  if (!Def || Def == New)
    return;

  AttrVec &NewAttributes = New->getAttrs();
  for (unsigned I = 0, E = NewAttributes.size(); I != E;) {
    const Attr *NewAttribute = NewAttributes[I];
    if (hasAttribute(Def, NewAttribute->getKind())) {
      ++I;
      continue; // regular attr merging will take care of validating this.
    }
    S.Diag(NewAttribute->getLocation(),
           diag::warn_attribute_precede_definition);
    S.Diag(Def->getLocation(), diag::note_previous_definition);
    NewAttributes.erase(NewAttributes.begin() + I);
    --E;
  }
}

/// mergeDeclAttributes - Copy attributes from the Old decl to the New one.
void Sema::mergeDeclAttributes(Decl *New, Decl *Old,
                               bool MergeDeprecation) {
  // attributes declared post-definition are currently ignored
  checkNewAttributesAfterDef(*this, New, Old);

  if (!Old->hasAttrs())
    return;

  bool foundAny = New->hasAttrs();

  // Ensure that any moving of objects within the allocated map is done before
  // we process them.
  if (!foundAny) New->setAttrs(AttrVec());

  for (specific_attr_iterator<InheritableAttr>
         i = Old->specific_attr_begin<InheritableAttr>(),
         e = Old->specific_attr_end<InheritableAttr>(); 
       i != e; ++i) {
    // Ignore deprecated/unavailable/availability attributes if requested.
    if (!MergeDeprecation &&
        (isa<DeprecatedAttr>(*i) || 
         isa<UnavailableAttr>(*i) ||
         isa<AvailabilityAttr>(*i)))
      continue;

    if (mergeDeclAttribute(New, *i))
      foundAny = true;
  }

  if (!foundAny) New->dropAttrs();
}

/// mergeParamDeclAttributes - Copy attributes from the old parameter
/// to the new one.
static void mergeParamDeclAttributes(ParmVarDecl *newDecl,
                                     const ParmVarDecl *oldDecl,
                                     ASTContext &C) {
  if (!oldDecl->hasAttrs())
    return;

  bool foundAny = newDecl->hasAttrs();

  // Ensure that any moving of objects within the allocated map is
  // done before we process them.
  if (!foundAny) newDecl->setAttrs(AttrVec());

  for (specific_attr_iterator<InheritableParamAttr>
       i = oldDecl->specific_attr_begin<InheritableParamAttr>(),
       e = oldDecl->specific_attr_end<InheritableParamAttr>(); i != e; ++i) {
    if (!DeclHasAttr(newDecl, *i)) {
      InheritableAttr *newAttr = cast<InheritableParamAttr>((*i)->clone(C));
      newAttr->setInherited(true);
      newDecl->addAttr(newAttr);
      foundAny = true;
    }
  }

  if (!foundAny) newDecl->dropAttrs();
}

namespace {

/// Used in MergeFunctionDecl to keep track of function parameters in
/// C.
struct GNUCompatibleParamWarning {
  ParmVarDecl *OldParm;
  ParmVarDecl *NewParm;
  QualType PromotedType;
};

}

/// getSpecialMember - get the special member enum for a method.
Sema::CXXSpecialMember Sema::getSpecialMember(const CXXMethodDecl *MD) {
  if (const CXXConstructorDecl *Ctor = dyn_cast<CXXConstructorDecl>(MD)) {
    if (Ctor->isDefaultConstructor())
      return Sema::CXXDefaultConstructor;

    if (Ctor->isCopyConstructor())
      return Sema::CXXCopyConstructor;

    if (Ctor->isMoveConstructor())
      return Sema::CXXMoveConstructor;
  } else if (isa<CXXDestructorDecl>(MD)) {
    return Sema::CXXDestructor;
  } else if (MD->isCopyAssignmentOperator()) {
    return Sema::CXXCopyAssignment;
  } else if (MD->isMoveAssignmentOperator()) {
    return Sema::CXXMoveAssignment;
  }

  return Sema::CXXInvalid;
}

/// canRedefineFunction - checks if a function can be redefined. Currently,
/// only extern inline functions can be redefined, and even then only in
/// GNU89 mode.
static bool canRedefineFunction(const FunctionDecl *FD,
                                const LangOptions& LangOpts) {
  return ((FD->hasAttr<GNUInlineAttr>() || LangOpts.GNUInline) &&
          !LangOpts.CPlusPlus &&
          FD->isInlineSpecified() &&
          FD->getStorageClass() == SC_Extern);
}

/// Is the given calling convention the ABI default for the given
/// declaration?
static bool isABIDefaultCC(Sema &S, CallingConv CC, FunctionDecl *D) {
  CallingConv ABIDefaultCC;
  if (isa<CXXMethodDecl>(D) && cast<CXXMethodDecl>(D)->isInstance()) {
    ABIDefaultCC = S.Context.getDefaultCXXMethodCallConv(D->isVariadic());
  } else {
    // Free C function or a static method.
    ABIDefaultCC = (S.Context.getLangOpts().MRTD ? CC_X86StdCall : CC_C);
  }
  return ABIDefaultCC == CC;
}

/// MergeFunctionDecl - We just parsed a function 'New' from
/// declarator D which has the same name and scope as a previous
/// declaration 'Old'.  Figure out how to resolve this situation,
/// merging decls or emitting diagnostics as appropriate.
///
/// In C++, New and Old must be declarations that are not
/// overloaded. Use IsOverload to determine whether New and Old are
/// overloaded, and to select the Old declaration that New should be
/// merged with.
///
/// Returns true if there was an error, false otherwise.
bool Sema::MergeFunctionDecl(FunctionDecl *New, Decl *OldD, Scope *S) {
  // Verify the old decl was also a function.
  FunctionDecl *Old = 0;
  if (FunctionTemplateDecl *OldFunctionTemplate
        = dyn_cast<FunctionTemplateDecl>(OldD))
    Old = OldFunctionTemplate->getTemplatedDecl();
  else
    Old = dyn_cast<FunctionDecl>(OldD);
  if (!Old) {
    if (UsingShadowDecl *Shadow = dyn_cast<UsingShadowDecl>(OldD)) {
      Diag(New->getLocation(), diag::err_using_decl_conflict_reverse);
      Diag(Shadow->getTargetDecl()->getLocation(),
           diag::note_using_decl_target);
      Diag(Shadow->getUsingDecl()->getLocation(),
           diag::note_using_decl) << 0;
      return true;
    }

    Diag(New->getLocation(), diag::err_redefinition_different_kind)
      << New->getDeclName();
    Diag(OldD->getLocation(), diag::note_previous_definition);
    return true;
  }

  // Determine whether the previous declaration was a definition,
  // implicit declaration, or a declaration.
  diag::kind PrevDiag;
  if (Old->isThisDeclarationADefinition())
    PrevDiag = diag::note_previous_definition;
  else if (Old->isImplicit())
    PrevDiag = diag::note_previous_implicit_declaration;
  else
    PrevDiag = diag::note_previous_declaration;

  QualType OldQType = Context.getCanonicalType(Old->getType());
  QualType NewQType = Context.getCanonicalType(New->getType());

  // Don't complain about this if we're in GNU89 mode and the old function
  // is an extern inline function.
  if (!isa<CXXMethodDecl>(New) && !isa<CXXMethodDecl>(Old) &&
      New->getStorageClass() == SC_Static &&
      Old->getStorageClass() != SC_Static &&
      !canRedefineFunction(Old, getLangOpts())) {
    if (getLangOpts().MicrosoftExt) {
      Diag(New->getLocation(), diag::warn_static_non_static) << New;
      Diag(Old->getLocation(), PrevDiag);
    } else {
      Diag(New->getLocation(), diag::err_static_non_static) << New;
      Diag(Old->getLocation(), PrevDiag);
      return true;
    }
  }

  // If a function is first declared with a calling convention, but is
  // later declared or defined without one, the second decl assumes the
  // calling convention of the first.
  //
  // It's OK if a function is first declared without a calling convention,
  // but is later declared or defined with the default calling convention.
  //
  // For the new decl, we have to look at the NON-canonical type to tell the
  // difference between a function that really doesn't have a calling
  // convention and one that is declared cdecl. That's because in
  // canonicalization (see ASTContext.cpp), cdecl is canonicalized away
  // because it is the default calling convention.
  //
  // Note also that we DO NOT return at this point, because we still have
  // other tests to run.
  const FunctionType *OldType = cast<FunctionType>(OldQType);
  const FunctionType *NewType = New->getType()->getAs<FunctionType>();
  FunctionType::ExtInfo OldTypeInfo = OldType->getExtInfo();
  FunctionType::ExtInfo NewTypeInfo = NewType->getExtInfo();
  bool RequiresAdjustment = false;
  if (OldTypeInfo.getCC() == NewTypeInfo.getCC()) {
    // Fast path: nothing to do.

  // Inherit the CC from the previous declaration if it was specified
  // there but not here.
  } else if (NewTypeInfo.getCC() == CC_Default) {
    NewTypeInfo = NewTypeInfo.withCallingConv(OldTypeInfo.getCC());
    RequiresAdjustment = true;

  // Don't complain about mismatches when the default CC is
  // effectively the same as the explict one.
  } else if (OldTypeInfo.getCC() == CC_Default &&
             isABIDefaultCC(*this, NewTypeInfo.getCC(), New)) {
    NewTypeInfo = NewTypeInfo.withCallingConv(OldTypeInfo.getCC());
    RequiresAdjustment = true;

  } else if (!Context.isSameCallConv(OldTypeInfo.getCC(),
                                     NewTypeInfo.getCC())) {
    // Calling conventions really aren't compatible, so complain.
    Diag(New->getLocation(), diag::err_cconv_change)
      << FunctionType::getNameForCallConv(NewTypeInfo.getCC())
      << (OldTypeInfo.getCC() == CC_Default)
      << (OldTypeInfo.getCC() == CC_Default ? "" :
          FunctionType::getNameForCallConv(OldTypeInfo.getCC()));
    Diag(Old->getLocation(), diag::note_previous_declaration);
    return true;
  }

  // FIXME: diagnose the other way around?
  if (OldTypeInfo.getNoReturn() && !NewTypeInfo.getNoReturn()) {
    NewTypeInfo = NewTypeInfo.withNoReturn(true);
    RequiresAdjustment = true;
  }

  // Merge regparm attribute.
  if (OldTypeInfo.getHasRegParm() != NewTypeInfo.getHasRegParm() ||
      OldTypeInfo.getRegParm() != NewTypeInfo.getRegParm()) {
    if (NewTypeInfo.getHasRegParm()) {
      Diag(New->getLocation(), diag::err_regparm_mismatch)
        << NewType->getRegParmType()
        << OldType->getRegParmType();
      Diag(Old->getLocation(), diag::note_previous_declaration);      
      return true;
    }

    NewTypeInfo = NewTypeInfo.withRegParm(OldTypeInfo.getRegParm());
    RequiresAdjustment = true;
  }

  // Merge ns_returns_retained attribute.
  if (OldTypeInfo.getProducesResult() != NewTypeInfo.getProducesResult()) {
    if (NewTypeInfo.getProducesResult()) {
      Diag(New->getLocation(), diag::err_returns_retained_mismatch);
      Diag(Old->getLocation(), diag::note_previous_declaration);      
      return true;
    }
    
    NewTypeInfo = NewTypeInfo.withProducesResult(true);
    RequiresAdjustment = true;
  }
  
  if (RequiresAdjustment) {
    NewType = Context.adjustFunctionType(NewType, NewTypeInfo);
    New->setType(QualType(NewType, 0));
    NewQType = Context.getCanonicalType(New->getType());
  }
  
  if (getLangOpts().CPlusPlus) {
    // (C++98 13.1p2):
    //   Certain function declarations cannot be overloaded:
    //     -- Function declarations that differ only in the return type
    //        cannot be overloaded.
    QualType OldReturnType = OldType->getResultType();
    QualType NewReturnType = cast<FunctionType>(NewQType)->getResultType();
    QualType ResQT;
    if (OldReturnType != NewReturnType) {
      if (NewReturnType->isObjCObjectPointerType()
          && OldReturnType->isObjCObjectPointerType())
        ResQT = Context.mergeObjCGCQualifiers(NewQType, OldQType);
      if (ResQT.isNull()) {
        if (New->isCXXClassMember() && New->isOutOfLine())
          Diag(New->getLocation(),
               diag::err_member_def_does_not_match_ret_type) << New;
        else
          Diag(New->getLocation(), diag::err_ovl_diff_return_type);
        Diag(Old->getLocation(), PrevDiag) << Old << Old->getType();
        return true;
      }
      else
        NewQType = ResQT;
    }

    const CXXMethodDecl* OldMethod = dyn_cast<CXXMethodDecl>(Old);
    CXXMethodDecl* NewMethod = dyn_cast<CXXMethodDecl>(New);
    if (OldMethod && NewMethod) {
      // Preserve triviality.
      NewMethod->setTrivial(OldMethod->isTrivial());

      // MSVC allows explicit template specialization at class scope:
      // 2 CXMethodDecls referring to the same function will be injected.
      // We don't want a redeclartion error.
      bool IsClassScopeExplicitSpecialization =
                              OldMethod->isFunctionTemplateSpecialization() &&
                              NewMethod->isFunctionTemplateSpecialization();
      bool isFriend = NewMethod->getFriendObjectKind();

      if (!isFriend && NewMethod->getLexicalDeclContext()->isRecord() &&
          !IsClassScopeExplicitSpecialization) {
        //    -- Member function declarations with the same name and the
        //       same parameter types cannot be overloaded if any of them
        //       is a static member function declaration.
        if (OldMethod->isStatic() || NewMethod->isStatic()) {
          Diag(New->getLocation(), diag::err_ovl_static_nonstatic_member);
          Diag(Old->getLocation(), PrevDiag) << Old << Old->getType();
          return true;
        }

        // C++ [class.mem]p1:
        //   [...] A member shall not be declared twice in the
        //   member-specification, except that a nested class or member
        //   class template can be declared and then later defined.
        if (ActiveTemplateInstantiations.empty()) {
          unsigned NewDiag;
          if (isa<CXXConstructorDecl>(OldMethod))
            NewDiag = diag::err_constructor_redeclared;
          else if (isa<CXXDestructorDecl>(NewMethod))
            NewDiag = diag::err_destructor_redeclared;
          else if (isa<CXXConversionDecl>(NewMethod))
            NewDiag = diag::err_conv_function_redeclared;
          else
            NewDiag = diag::err_member_redeclared;

          Diag(New->getLocation(), NewDiag);
        } else {
          Diag(New->getLocation(), diag::err_member_redeclared_in_instantiation)
            << New << New->getType();
        }
        Diag(Old->getLocation(), PrevDiag) << Old << Old->getType();

      // Complain if this is an explicit declaration of a special
      // member that was initially declared implicitly.
      //
      // As an exception, it's okay to befriend such methods in order
      // to permit the implicit constructor/destructor/operator calls.
      } else if (OldMethod->isImplicit()) {
        if (isFriend) {
          NewMethod->setImplicit();
        } else {
          Diag(NewMethod->getLocation(),
               diag::err_definition_of_implicitly_declared_member) 
            << New << getSpecialMember(OldMethod);
          return true;
        }
      } else if (OldMethod->isExplicitlyDefaulted() && !isFriend) {
        Diag(NewMethod->getLocation(),
             diag::err_definition_of_explicitly_defaulted_member)
          << getSpecialMember(OldMethod);
        return true;
      }
    }

    // (C++98 8.3.5p3):
    //   All declarations for a function shall agree exactly in both the
    //   return type and the parameter-type-list.
    // We also want to respect all the extended bits except noreturn.

    // noreturn should now match unless the old type info didn't have it.
    QualType OldQTypeForComparison = OldQType;
    if (!OldTypeInfo.getNoReturn() && NewTypeInfo.getNoReturn()) {
      assert(OldQType == QualType(OldType, 0));
      const FunctionType *OldTypeForComparison
        = Context.adjustFunctionType(OldType, OldTypeInfo.withNoReturn(true));
      OldQTypeForComparison = QualType(OldTypeForComparison, 0);
      assert(OldQTypeForComparison.isCanonical());
    }

    if (OldQTypeForComparison == NewQType)
      return MergeCompatibleFunctionDecls(New, Old, S);

    // Fall through for conflicting redeclarations and redefinitions.
  }

  // C: Function types need to be compatible, not identical. This handles
  // duplicate function decls like "void f(int); void f(enum X);" properly.
  if (!getLangOpts().CPlusPlus &&
      Context.typesAreCompatible(OldQType, NewQType)) {
    const FunctionType *OldFuncType = OldQType->getAs<FunctionType>();
    const FunctionType *NewFuncType = NewQType->getAs<FunctionType>();
    const FunctionProtoType *OldProto = 0;
    if (isa<FunctionNoProtoType>(NewFuncType) &&
        (OldProto = dyn_cast<FunctionProtoType>(OldFuncType))) {
      // The old declaration provided a function prototype, but the
      // new declaration does not. Merge in the prototype.
      assert(!OldProto->hasExceptionSpec() && "Exception spec in C");
      SmallVector<QualType, 16> ParamTypes(OldProto->arg_type_begin(),
                                                 OldProto->arg_type_end());
      NewQType = Context.getFunctionType(NewFuncType->getResultType(),
                                         ParamTypes.data(), ParamTypes.size(),
                                         OldProto->getExtProtoInfo());
      New->setType(NewQType);
      New->setHasInheritedPrototype();

      // Synthesize a parameter for each argument type.
      SmallVector<ParmVarDecl*, 16> Params;
      for (FunctionProtoType::arg_type_iterator
             ParamType = OldProto->arg_type_begin(),
             ParamEnd = OldProto->arg_type_end();
           ParamType != ParamEnd; ++ParamType) {
        ParmVarDecl *Param = ParmVarDecl::Create(Context, New,
                                                 SourceLocation(),
                                                 SourceLocation(), 0,
                                                 *ParamType, /*TInfo=*/0,
                                                 SC_None, SC_None,
                                                 0);
        Param->setScopeInfo(0, Params.size());
        Param->setImplicit();
        Params.push_back(Param);
      }

      New->setParams(Params);
    }

    return MergeCompatibleFunctionDecls(New, Old, S);
  }

  // GNU C permits a K&R definition to follow a prototype declaration
  // if the declared types of the parameters in the K&R definition
  // match the types in the prototype declaration, even when the
  // promoted types of the parameters from the K&R definition differ
  // from the types in the prototype. GCC then keeps the types from
  // the prototype.
  //
  // If a variadic prototype is followed by a non-variadic K&R definition,
  // the K&R definition becomes variadic.  This is sort of an edge case, but
  // it's legal per the standard depending on how you read C99 6.7.5.3p15 and
  // C99 6.9.1p8.
  if (!getLangOpts().CPlusPlus &&
      Old->hasPrototype() && !New->hasPrototype() &&
      New->getType()->getAs<FunctionProtoType>() &&
      Old->getNumParams() == New->getNumParams()) {
    SmallVector<QualType, 16> ArgTypes;
    SmallVector<GNUCompatibleParamWarning, 16> Warnings;
    const FunctionProtoType *OldProto
      = Old->getType()->getAs<FunctionProtoType>();
    const FunctionProtoType *NewProto
      = New->getType()->getAs<FunctionProtoType>();

    // Determine whether this is the GNU C extension.
    QualType MergedReturn = Context.mergeTypes(OldProto->getResultType(),
                                               NewProto->getResultType());
    bool LooseCompatible = !MergedReturn.isNull();
    for (unsigned Idx = 0, End = Old->getNumParams();
         LooseCompatible && Idx != End; ++Idx) {
      ParmVarDecl *OldParm = Old->getParamDecl(Idx);
      ParmVarDecl *NewParm = New->getParamDecl(Idx);
      if (Context.typesAreCompatible(OldParm->getType(),
                                     NewProto->getArgType(Idx))) {
        ArgTypes.push_back(NewParm->getType());
      } else if (Context.typesAreCompatible(OldParm->getType(),
                                            NewParm->getType(),
                                            /*CompareUnqualified=*/true)) {
        GNUCompatibleParamWarning Warn
          = { OldParm, NewParm, NewProto->getArgType(Idx) };
        Warnings.push_back(Warn);
        ArgTypes.push_back(NewParm->getType());
      } else
        LooseCompatible = false;
    }

    if (LooseCompatible) {
      for (unsigned Warn = 0; Warn < Warnings.size(); ++Warn) {
        Diag(Warnings[Warn].NewParm->getLocation(),
             diag::ext_param_promoted_not_compatible_with_prototype)
          << Warnings[Warn].PromotedType
          << Warnings[Warn].OldParm->getType();
        if (Warnings[Warn].OldParm->getLocation().isValid())
          Diag(Warnings[Warn].OldParm->getLocation(),
               diag::note_previous_declaration);
      }

      New->setType(Context.getFunctionType(MergedReturn, &ArgTypes[0],
                                           ArgTypes.size(),
                                           OldProto->getExtProtoInfo()));
      return MergeCompatibleFunctionDecls(New, Old, S);
    }

    // Fall through to diagnose conflicting types.
  }

  // A function that has already been declared has been redeclared or defined
  // with a different type- show appropriate diagnostic
  if (unsigned BuiltinID = Old->getBuiltinID()) {
    // The user has declared a builtin function with an incompatible
    // signature.
    if (Context.BuiltinInfo.isPredefinedLibFunction(BuiltinID)) {
      // The function the user is redeclaring is a library-defined
      // function like 'malloc' or 'printf'. Warn about the
      // redeclaration, then pretend that we don't know about this
      // library built-in.
      Diag(New->getLocation(), diag::warn_redecl_library_builtin) << New;
      Diag(Old->getLocation(), diag::note_previous_builtin_declaration)
        << Old << Old->getType();
      New->getIdentifier()->setBuiltinID(Builtin::NotBuiltin);
      Old->setInvalidDecl();
      return false;
    }

    PrevDiag = diag::note_previous_builtin_declaration;
  }

  Diag(New->getLocation(), diag::err_conflicting_types) << New->getDeclName();
  Diag(Old->getLocation(), PrevDiag) << Old << Old->getType();
  return true;
}

/// \brief Completes the merge of two function declarations that are
/// known to be compatible.
///
/// This routine handles the merging of attributes and other
/// properties of function declarations form the old declaration to
/// the new declaration, once we know that New is in fact a
/// redeclaration of Old.
///
/// \returns false
bool Sema::MergeCompatibleFunctionDecls(FunctionDecl *New, FunctionDecl *Old,
                                        Scope *S) {
  // Merge the attributes
  mergeDeclAttributes(New, Old);

  // Merge the storage class.
  if (Old->getStorageClass() != SC_Extern &&
      Old->getStorageClass() != SC_None)
    New->setStorageClass(Old->getStorageClass());

  // Merge "pure" flag.
  if (Old->isPure())
    New->setPure();

  // Merge attributes from the parameters.  These can mismatch with K&R
  // declarations.
  if (New->getNumParams() == Old->getNumParams())
    for (unsigned i = 0, e = New->getNumParams(); i != e; ++i)
      mergeParamDeclAttributes(New->getParamDecl(i), Old->getParamDecl(i),
                               Context);

  if (getLangOpts().CPlusPlus)
    return MergeCXXFunctionDecl(New, Old, S);

  return false;
}


void Sema::mergeObjCMethodDecls(ObjCMethodDecl *newMethod,
                                ObjCMethodDecl *oldMethod) {

  // Merge the attributes, including deprecated/unavailable
  mergeDeclAttributes(newMethod, oldMethod, /* mergeDeprecation */true);

  // Merge attributes from the parameters.
  ObjCMethodDecl::param_const_iterator oi = oldMethod->param_begin(),
                                       oe = oldMethod->param_end();
  for (ObjCMethodDecl::param_iterator
         ni = newMethod->param_begin(), ne = newMethod->param_end();
       ni != ne && oi != oe; ++ni, ++oi)
    mergeParamDeclAttributes(*ni, *oi, Context);

  CheckObjCMethodOverride(newMethod, oldMethod, true);
}

/// MergeVarDeclTypes - We parsed a variable 'New' which has the same name and
/// scope as a previous declaration 'Old'.  Figure out how to merge their types,
/// emitting diagnostics as appropriate.
///
/// Declarations using the auto type specifier (C++ [decl.spec.auto]) call back
/// to here in AddInitializerToDecl. We can't check them before the initializer
/// is attached.
void Sema::MergeVarDeclTypes(VarDecl *New, VarDecl *Old) {
  if (New->isInvalidDecl() || Old->isInvalidDecl())
    return;

  QualType MergedT;
  if (getLangOpts().CPlusPlus) {
    AutoType *AT = New->getType()->getContainedAutoType();
    if (AT && !AT->isDeduced()) {
      // We don't know what the new type is until the initializer is attached.
      return;
    } else if (Context.hasSameType(New->getType(), Old->getType())) {
      // These could still be something that needs exception specs checked.
      return MergeVarDeclExceptionSpecs(New, Old);
    }
    // C++ [basic.link]p10:
    //   [...] the types specified by all declarations referring to a given
    //   object or function shall be identical, except that declarations for an
    //   array object can specify array types that differ by the presence or
    //   absence of a major array bound (8.3.4).
    else if (Old->getType()->isIncompleteArrayType() &&
             New->getType()->isArrayType()) {
      CanQual<ArrayType> OldArray
        = Context.getCanonicalType(Old->getType())->getAs<ArrayType>();
      CanQual<ArrayType> NewArray
        = Context.getCanonicalType(New->getType())->getAs<ArrayType>();
      if (OldArray->getElementType() == NewArray->getElementType())
        MergedT = New->getType();
    } else if (Old->getType()->isArrayType() &&
             New->getType()->isIncompleteArrayType()) {
      CanQual<ArrayType> OldArray
        = Context.getCanonicalType(Old->getType())->getAs<ArrayType>();
      CanQual<ArrayType> NewArray
        = Context.getCanonicalType(New->getType())->getAs<ArrayType>();
      if (OldArray->getElementType() == NewArray->getElementType())
        MergedT = Old->getType();
    } else if (New->getType()->isObjCObjectPointerType()
               && Old->getType()->isObjCObjectPointerType()) {
        MergedT = Context.mergeObjCGCQualifiers(New->getType(),
                                                        Old->getType());
    }
  } else {
    MergedT = Context.mergeTypes(New->getType(), Old->getType());
  }
  if (MergedT.isNull()) {
    Diag(New->getLocation(), diag::err_redefinition_different_type)
      << New->getDeclName() << New->getType() << Old->getType();
    Diag(Old->getLocation(), diag::note_previous_definition);
    return New->setInvalidDecl();
  }
  New->setType(MergedT);
}

/// MergeVarDecl - We just parsed a variable 'New' which has the same name
/// and scope as a previous declaration 'Old'.  Figure out how to resolve this
/// situation, merging decls or emitting diagnostics as appropriate.
///
/// Tentative definition rules (C99 6.9.2p2) are checked by
/// FinalizeDeclaratorGroup. Unfortunately, we can't analyze tentative
/// definitions here, since the initializer hasn't been attached.
///
void Sema::MergeVarDecl(VarDecl *New, LookupResult &Previous) {
  // If the new decl is already invalid, don't do any other checking.
  if (New->isInvalidDecl())
    return;

  // Verify the old decl was also a variable.
  VarDecl *Old = 0;
  if (!Previous.isSingleResult() ||
      !(Old = dyn_cast<VarDecl>(Previous.getFoundDecl()))) {
    Diag(New->getLocation(), diag::err_redefinition_different_kind)
      << New->getDeclName();
    Diag(Previous.getRepresentativeDecl()->getLocation(),
         diag::note_previous_definition);
    return New->setInvalidDecl();
  }

  // C++ [class.mem]p1:
  //   A member shall not be declared twice in the member-specification [...]
  // 
  // Here, we need only consider static data members.
  if (Old->isStaticDataMember() && !New->isOutOfLine()) {
    Diag(New->getLocation(), diag::err_duplicate_member) 
      << New->getIdentifier();
    Diag(Old->getLocation(), diag::note_previous_declaration);
    New->setInvalidDecl();
  }
  
  mergeDeclAttributes(New, Old);
  // Warn if an already-declared variable is made a weak_import in a subsequent 
  // declaration
  if (New->getAttr<WeakImportAttr>() &&
      Old->getStorageClass() == SC_None &&
      !Old->getAttr<WeakImportAttr>()) {
    Diag(New->getLocation(), diag::warn_weak_import) << New->getDeclName();
    Diag(Old->getLocation(), diag::note_previous_definition);
    // Remove weak_import attribute on new declaration.
    New->dropAttr<WeakImportAttr>();
  }

  // Merge the types.
  MergeVarDeclTypes(New, Old);
  if (New->isInvalidDecl())
    return;

  // C99 6.2.2p4: Check if we have a static decl followed by a non-static.
  if (New->getStorageClass() == SC_Static &&
      (Old->getStorageClass() == SC_None || Old->hasExternalStorage())) {
    Diag(New->getLocation(), diag::err_static_non_static) << New->getDeclName();
    Diag(Old->getLocation(), diag::note_previous_definition);
    return New->setInvalidDecl();
  }
  // C99 6.2.2p4:
  //   For an identifier declared with the storage-class specifier
  //   extern in a scope in which a prior declaration of that
  //   identifier is visible,23) if the prior declaration specifies
  //   internal or external linkage, the linkage of the identifier at
  //   the later declaration is the same as the linkage specified at
  //   the prior declaration. If no prior declaration is visible, or
  //   if the prior declaration specifies no linkage, then the
  //   identifier has external linkage.
  if (New->hasExternalStorage() && Old->hasLinkage())
    /* Okay */;
  else if (New->getStorageClass() != SC_Static &&
           Old->getStorageClass() == SC_Static) {
    Diag(New->getLocation(), diag::err_non_static_static) << New->getDeclName();
    Diag(Old->getLocation(), diag::note_previous_definition);
    return New->setInvalidDecl();
  }

  // Check if extern is followed by non-extern and vice-versa.
  if (New->hasExternalStorage() &&
      !Old->hasLinkage() && Old->isLocalVarDecl()) {
    Diag(New->getLocation(), diag::err_extern_non_extern) << New->getDeclName();
    Diag(Old->getLocation(), diag::note_previous_definition);
    return New->setInvalidDecl();
  }
  if (Old->hasExternalStorage() &&
      !New->hasLinkage() && New->isLocalVarDecl()) {
    Diag(New->getLocation(), diag::err_non_extern_extern) << New->getDeclName();
    Diag(Old->getLocation(), diag::note_previous_definition);
    return New->setInvalidDecl();
  }

  // Variables with external linkage are analyzed in FinalizeDeclaratorGroup.

  // FIXME: The test for external storage here seems wrong? We still
  // need to check for mismatches.
  if (!New->hasExternalStorage() && !New->isFileVarDecl() &&
      // Don't complain about out-of-line definitions of static members.
      !(Old->getLexicalDeclContext()->isRecord() &&
        !New->getLexicalDeclContext()->isRecord())) {
    Diag(New->getLocation(), diag::err_redefinition) << New->getDeclName();
    Diag(Old->getLocation(), diag::note_previous_definition);
    return New->setInvalidDecl();
  }

  if (New->isThreadSpecified() && !Old->isThreadSpecified()) {
    Diag(New->getLocation(), diag::err_thread_non_thread) << New->getDeclName();
    Diag(Old->getLocation(), diag::note_previous_definition);
  } else if (!New->isThreadSpecified() && Old->isThreadSpecified()) {
    Diag(New->getLocation(), diag::err_non_thread_thread) << New->getDeclName();
    Diag(Old->getLocation(), diag::note_previous_definition);
  }

  // C++ doesn't have tentative definitions, so go right ahead and check here.
  const VarDecl *Def;
  if (getLangOpts().CPlusPlus &&
      New->isThisDeclarationADefinition() == VarDecl::Definition &&
      (Def = Old->getDefinition())) {
    Diag(New->getLocation(), diag::err_redefinition)
      << New->getDeclName();
    Diag(Def->getLocation(), diag::note_previous_definition);
    New->setInvalidDecl();
    return;
  }
  // c99 6.2.2 P4.
  // For an identifier declared with the storage-class specifier extern in a
  // scope in which a prior declaration of that identifier is visible, if 
  // the prior declaration specifies internal or external linkage, the linkage 
  // of the identifier at the later declaration is the same as the linkage 
  // specified at the prior declaration.
  // FIXME. revisit this code.
  if (New->hasExternalStorage() &&
      Old->getLinkage() == InternalLinkage &&
      New->getDeclContext() == Old->getDeclContext())
    New->setStorageClass(Old->getStorageClass());

  // Keep a chain of previous declarations.
  New->setPreviousDeclaration(Old);

  // Inherit access appropriately.
  New->setAccess(Old->getAccess());
}

/// ParsedFreeStandingDeclSpec - This method is invoked when a declspec with
/// no declarator (e.g. "struct foo;") is parsed.
Decl *Sema::ParsedFreeStandingDeclSpec(Scope *S, AccessSpecifier AS,
                                       DeclSpec &DS) {
  return ParsedFreeStandingDeclSpec(S, AS, DS, MultiTemplateParamsArg());
}

/// ParsedFreeStandingDeclSpec - This method is invoked when a declspec with
/// no declarator (e.g. "struct foo;") is parsed. It also accopts template
/// parameters to cope with template friend declarations.
Decl *Sema::ParsedFreeStandingDeclSpec(Scope *S, AccessSpecifier AS,
                                       DeclSpec &DS,
                                       MultiTemplateParamsArg TemplateParams) {
  Decl *TagD = 0;
  TagDecl *Tag = 0;
  if (DS.getTypeSpecType() == DeclSpec::TST_class ||
      DS.getTypeSpecType() == DeclSpec::TST_struct ||
      DS.getTypeSpecType() == DeclSpec::TST_interface ||
      DS.getTypeSpecType() == DeclSpec::TST_union ||
      DS.getTypeSpecType() == DeclSpec::TST_enum) {
    TagD = DS.getRepAsDecl();

    if (!TagD) // We probably had an error
      return 0;

    // Note that the above type specs guarantee that the
    // type rep is a Decl, whereas in many of the others
    // it's a Type.
    if (isa<TagDecl>(TagD))
      Tag = cast<TagDecl>(TagD);
    else if (ClassTemplateDecl *CTD = dyn_cast<ClassTemplateDecl>(TagD))
      Tag = CTD->getTemplatedDecl();
  }

  if (Tag) {
    Tag->setFreeStanding();
    if (Tag->isInvalidDecl())
      return Tag;
  }

  if (unsigned TypeQuals = DS.getTypeQualifiers()) {
    // Enforce C99 6.7.3p2: "Types other than pointer types derived from object
    // or incomplete types shall not be restrict-qualified."
    if (TypeQuals & DeclSpec::TQ_restrict)
      Diag(DS.getRestrictSpecLoc(),
           diag::err_typecheck_invalid_restrict_not_pointer_noarg)
           << DS.getSourceRange();
  }

  if (DS.isConstexprSpecified()) {
    // C++0x [dcl.constexpr]p1: constexpr can only be applied to declarations
    // and definitions of functions and variables.
    if (Tag)
      Diag(DS.getConstexprSpecLoc(), diag::err_constexpr_tag)
        << (DS.getTypeSpecType() == DeclSpec::TST_class ? 0 :
            DS.getTypeSpecType() == DeclSpec::TST_struct ? 1 :
            DS.getTypeSpecType() == DeclSpec::TST_interface ? 2 :
            DS.getTypeSpecType() == DeclSpec::TST_union ? 3 : 4);
    else
      Diag(DS.getConstexprSpecLoc(), diag::err_constexpr_no_declarators);
    // Don't emit warnings after this error.
    return TagD;
  }

  if (DS.isFriendSpecified()) {
    // If we're dealing with a decl but not a TagDecl, assume that
    // whatever routines created it handled the friendship aspect.
    if (TagD && !Tag)
      return 0;
    return ActOnFriendTypeDecl(S, DS, TemplateParams);
  }

  // Track whether we warned about the fact that there aren't any
  // declarators.
  bool emittedWarning = false;
         
  if (RecordDecl *Record = dyn_cast_or_null<RecordDecl>(Tag)) {
    if (!Record->getDeclName() && Record->isCompleteDefinition() &&
        DS.getStorageClassSpec() != DeclSpec::SCS_typedef) {
      if (getLangOpts().CPlusPlus ||
          Record->getDeclContext()->isRecord())
        return BuildAnonymousStructOrUnion(S, DS, AS, Record);

      Diag(DS.getLocStart(), diag::ext_no_declarators)
        << DS.getSourceRange();
      emittedWarning = true;
    }
  }

  // Check for Microsoft C extension: anonymous struct.
  if (getLangOpts().MicrosoftExt && !getLangOpts().CPlusPlus &&
      CurContext->isRecord() &&
      DS.getStorageClassSpec() == DeclSpec::SCS_unspecified) {
    // Handle 2 kinds of anonymous struct:
    //   struct STRUCT;
    // and
    //   STRUCT_TYPE;  <- where STRUCT_TYPE is a typedef struct.
    RecordDecl *Record = dyn_cast_or_null<RecordDecl>(Tag);
    if ((Record && Record->getDeclName() && !Record->isCompleteDefinition()) ||
        (DS.getTypeSpecType() == DeclSpec::TST_typename &&
         DS.getRepAsType().get()->isStructureType())) {
      Diag(DS.getLocStart(), diag::ext_ms_anonymous_struct)
        << DS.getSourceRange();
      return BuildMicrosoftCAnonymousStruct(S, DS, Record);
    }
  }
  
  if (getLangOpts().CPlusPlus && 
      DS.getStorageClassSpec() != DeclSpec::SCS_typedef)
    if (EnumDecl *Enum = dyn_cast_or_null<EnumDecl>(Tag))
      if (Enum->enumerator_begin() == Enum->enumerator_end() &&
          !Enum->getIdentifier() && !Enum->isInvalidDecl()) {
        Diag(Enum->getLocation(), diag::ext_no_declarators)
          << DS.getSourceRange();
        emittedWarning = true;
      }

  // Skip all the checks below if we have a type error.
  if (DS.getTypeSpecType() == DeclSpec::TST_error) return TagD;
      
  if (!DS.isMissingDeclaratorOk()) {
    // Warn about typedefs of enums without names, since this is an
    // extension in both Microsoft and GNU.
    if (DS.getStorageClassSpec() == DeclSpec::SCS_typedef &&
        Tag && isa<EnumDecl>(Tag)) {
      Diag(DS.getLocStart(), diag::ext_typedef_without_a_name)
        << DS.getSourceRange();
      return Tag;
    }

    Diag(DS.getLocStart(), diag::ext_no_declarators)
      << DS.getSourceRange();
    emittedWarning = true;
  }

  // We're going to complain about a bunch of spurious specifiers;
  // only do this if we're declaring a tag, because otherwise we
  // should be getting diag::ext_no_declarators.
  if (emittedWarning || (TagD && TagD->isInvalidDecl()))
    return TagD;

  // Note that a linkage-specification sets a storage class, but
  // 'extern "C" struct foo;' is actually valid and not theoretically
  // useless.
  if (DeclSpec::SCS scs = DS.getStorageClassSpec())
    if (!DS.isExternInLinkageSpec())
      Diag(DS.getStorageClassSpecLoc(), diag::warn_standalone_specifier)
        << DeclSpec::getSpecifierName(scs);

  if (DS.isThreadSpecified())
    Diag(DS.getThreadSpecLoc(), diag::warn_standalone_specifier) << "__thread";
  if (DS.getTypeQualifiers()) {
    if (DS.getTypeQualifiers() & DeclSpec::TQ_const)
      Diag(DS.getConstSpecLoc(), diag::warn_standalone_specifier) << "const";
    if (DS.getTypeQualifiers() & DeclSpec::TQ_volatile)
      Diag(DS.getConstSpecLoc(), diag::warn_standalone_specifier) << "volatile";
    // Restrict is covered above.
  }
  if (DS.isInlineSpecified())
    Diag(DS.getInlineSpecLoc(), diag::warn_standalone_specifier) << "inline";
  if (DS.isVirtualSpecified())
    Diag(DS.getVirtualSpecLoc(), diag::warn_standalone_specifier) << "virtual";
  if (DS.isExplicitSpecified())
    Diag(DS.getExplicitSpecLoc(), diag::warn_standalone_specifier) <<"explicit";

  if (DS.isModulePrivateSpecified() && 
      Tag && Tag->getDeclContext()->isFunctionOrMethod())
    Diag(DS.getModulePrivateSpecLoc(), diag::err_module_private_local_class)
      << Tag->getTagKind()
      << FixItHint::CreateRemoval(DS.getModulePrivateSpecLoc());

  // Warn about ignored type attributes, for example:
  // __attribute__((aligned)) struct A;
  // Attributes should be placed after tag to apply to type declaration.
  if (!DS.getAttributes().empty()) {
    DeclSpec::TST TypeSpecType = DS.getTypeSpecType();
    if (TypeSpecType == DeclSpec::TST_class ||
        TypeSpecType == DeclSpec::TST_struct ||
        TypeSpecType == DeclSpec::TST_interface ||
        TypeSpecType == DeclSpec::TST_union ||
        TypeSpecType == DeclSpec::TST_enum) {
      AttributeList* attrs = DS.getAttributes().getList();
      while (attrs) {
        Diag(attrs->getLoc(), diag::warn_declspec_attribute_ignored)
        << attrs->getName()
        << (TypeSpecType == DeclSpec::TST_class ? 0 :
            TypeSpecType == DeclSpec::TST_struct ? 1 :
            TypeSpecType == DeclSpec::TST_union ? 2 :
            TypeSpecType == DeclSpec::TST_interface ? 3 : 4);
        attrs = attrs->getNext();
      }
    }
  }

  ActOnDocumentableDecl(TagD);

  return TagD;
}

/// We are trying to inject an anonymous member into the given scope;
/// check if there's an existing declaration that can't be overloaded.
///
/// \return true if this is a forbidden redeclaration
static bool CheckAnonMemberRedeclaration(Sema &SemaRef,
                                         Scope *S,
                                         DeclContext *Owner,
                                         DeclarationName Name,
                                         SourceLocation NameLoc,
                                         unsigned diagnostic) {
  LookupResult R(SemaRef, Name, NameLoc, Sema::LookupMemberName,
                 Sema::ForRedeclaration);
  if (!SemaRef.LookupName(R, S)) return false;

  if (R.getAsSingle<TagDecl>())
    return false;

  // Pick a representative declaration.
  NamedDecl *PrevDecl = R.getRepresentativeDecl()->getUnderlyingDecl();
  assert(PrevDecl && "Expected a non-null Decl");

  if (!SemaRef.isDeclInScope(PrevDecl, Owner, S))
    return false;

  SemaRef.Diag(NameLoc, diagnostic) << Name;
  SemaRef.Diag(PrevDecl->getLocation(), diag::note_previous_declaration);

  return true;
}

/// InjectAnonymousStructOrUnionMembers - Inject the members of the
/// anonymous struct or union AnonRecord into the owning context Owner
/// and scope S. This routine will be invoked just after we realize
/// that an unnamed union or struct is actually an anonymous union or
/// struct, e.g.,
///
/// @code
/// union {
///   int i;
///   float f;
/// }; // InjectAnonymousStructOrUnionMembers called here to inject i and
///    // f into the surrounding scope.x
/// @endcode
///
/// This routine is recursive, injecting the names of nested anonymous
/// structs/unions into the owning context and scope as well.
static bool InjectAnonymousStructOrUnionMembers(Sema &SemaRef, Scope *S,
                                                DeclContext *Owner,
                                                RecordDecl *AnonRecord,
                                                AccessSpecifier AS,
                              SmallVector<NamedDecl*, 2> &Chaining,
                                                      bool MSAnonStruct) {
  unsigned diagKind
    = AnonRecord->isUnion() ? diag::err_anonymous_union_member_redecl
                            : diag::err_anonymous_struct_member_redecl;

  bool Invalid = false;

  // Look every FieldDecl and IndirectFieldDecl with a name.
  for (RecordDecl::decl_iterator D = AnonRecord->decls_begin(),
                               DEnd = AnonRecord->decls_end();
       D != DEnd; ++D) {
    if ((isa<FieldDecl>(*D) || isa<IndirectFieldDecl>(*D)) &&
        cast<NamedDecl>(*D)->getDeclName()) {
      ValueDecl *VD = cast<ValueDecl>(*D);
      if (CheckAnonMemberRedeclaration(SemaRef, S, Owner, VD->getDeclName(),
                                       VD->getLocation(), diagKind)) {
        // C++ [class.union]p2:
        //   The names of the members of an anonymous union shall be
        //   distinct from the names of any other entity in the
        //   scope in which the anonymous union is declared.
        Invalid = true;
      } else {
        // C++ [class.union]p2:
        //   For the purpose of name lookup, after the anonymous union
        //   definition, the members of the anonymous union are
        //   considered to have been defined in the scope in which the
        //   anonymous union is declared.
        unsigned OldChainingSize = Chaining.size();
        if (IndirectFieldDecl *IF = dyn_cast<IndirectFieldDecl>(VD))
          for (IndirectFieldDecl::chain_iterator PI = IF->chain_begin(),
               PE = IF->chain_end(); PI != PE; ++PI)
            Chaining.push_back(*PI);
        else
          Chaining.push_back(VD);

        assert(Chaining.size() >= 2);
        NamedDecl **NamedChain =
          new (SemaRef.Context)NamedDecl*[Chaining.size()];
        for (unsigned i = 0; i < Chaining.size(); i++)
          NamedChain[i] = Chaining[i];

        IndirectFieldDecl* IndirectField =
          IndirectFieldDecl::Create(SemaRef.Context, Owner, VD->getLocation(),
                                    VD->getIdentifier(), VD->getType(),
                                    NamedChain, Chaining.size());

        IndirectField->setAccess(AS);
        IndirectField->setImplicit();
        SemaRef.PushOnScopeChains(IndirectField, S);

        // That includes picking up the appropriate access specifier.
        if (AS != AS_none) IndirectField->setAccess(AS);

        Chaining.resize(OldChainingSize);
      }
    }
  }

  return Invalid;
}

/// StorageClassSpecToVarDeclStorageClass - Maps a DeclSpec::SCS to
/// a VarDecl::StorageClass. Any error reporting is up to the caller:
/// illegal input values are mapped to SC_None.
static StorageClass
StorageClassSpecToVarDeclStorageClass(DeclSpec::SCS StorageClassSpec) {
  switch (StorageClassSpec) {
  case DeclSpec::SCS_unspecified:    return SC_None;
  case DeclSpec::SCS_extern:         return SC_Extern;
  case DeclSpec::SCS_static:         return SC_Static;
  case DeclSpec::SCS_auto:           return SC_Auto;
  case DeclSpec::SCS_register:       return SC_Register;
  case DeclSpec::SCS_private_extern: return SC_PrivateExtern;
    // Illegal SCSs map to None: error reporting is up to the caller.
  case DeclSpec::SCS_mutable:        // Fall through.
  case DeclSpec::SCS_typedef:        return SC_None;
  }
  llvm_unreachable("unknown storage class specifier");
}

/// StorageClassSpecToFunctionDeclStorageClass - Maps a DeclSpec::SCS to
/// a StorageClass. Any error reporting is up to the caller:
/// illegal input values are mapped to SC_None.
static StorageClass
StorageClassSpecToFunctionDeclStorageClass(DeclSpec::SCS StorageClassSpec) {
  switch (StorageClassSpec) {
  case DeclSpec::SCS_unspecified:    return SC_None;
  case DeclSpec::SCS_extern:         return SC_Extern;
  case DeclSpec::SCS_static:         return SC_Static;
  case DeclSpec::SCS_private_extern: return SC_PrivateExtern;
    // Illegal SCSs map to None: error reporting is up to the caller.
  case DeclSpec::SCS_auto:           // Fall through.
  case DeclSpec::SCS_mutable:        // Fall through.
  case DeclSpec::SCS_register:       // Fall through.
  case DeclSpec::SCS_typedef:        return SC_None;
  }
  llvm_unreachable("unknown storage class specifier");
}

/// BuildAnonymousStructOrUnion - Handle the declaration of an
/// anonymous structure or union. Anonymous unions are a C++ feature
/// (C++ [class.union]) and a C11 feature; anonymous structures
/// are a C11 feature and GNU C++ extension.
Decl *Sema::BuildAnonymousStructOrUnion(Scope *S, DeclSpec &DS,
                                             AccessSpecifier AS,
                                             RecordDecl *Record) {
  DeclContext *Owner = Record->getDeclContext();

  // Diagnose whether this anonymous struct/union is an extension.
  if (Record->isUnion() && !getLangOpts().CPlusPlus && !getLangOpts().C11)
    Diag(Record->getLocation(), diag::ext_anonymous_union);
  else if (!Record->isUnion() && getLangOpts().CPlusPlus)
    Diag(Record->getLocation(), diag::ext_gnu_anonymous_struct);
  else if (!Record->isUnion() && !getLangOpts().C11)
    Diag(Record->getLocation(), diag::ext_c11_anonymous_struct);

  // C and C++ require different kinds of checks for anonymous
  // structs/unions.
  bool Invalid = false;
  if (getLangOpts().CPlusPlus) {
    const char* PrevSpec = 0;
    unsigned DiagID;
    if (Record->isUnion()) {
      // C++ [class.union]p6:
      //   Anonymous unions declared in a named namespace or in the
      //   global namespace shall be declared static.
      if (DS.getStorageClassSpec() != DeclSpec::SCS_static &&
          (isa<TranslationUnitDecl>(Owner) ||
           (isa<NamespaceDecl>(Owner) &&
            cast<NamespaceDecl>(Owner)->getDeclName()))) {
        Diag(Record->getLocation(), diag::err_anonymous_union_not_static)
          << FixItHint::CreateInsertion(Record->getLocation(), "static ");
  
        // Recover by adding 'static'.
        DS.SetStorageClassSpec(*this, DeclSpec::SCS_static, SourceLocation(),
                               PrevSpec, DiagID);
      }
      // C++ [class.union]p6:
      //   A storage class is not allowed in a declaration of an
      //   anonymous union in a class scope.
      else if (DS.getStorageClassSpec() != DeclSpec::SCS_unspecified &&
               isa<RecordDecl>(Owner)) {
        Diag(DS.getStorageClassSpecLoc(),
             diag::err_anonymous_union_with_storage_spec)
          << FixItHint::CreateRemoval(DS.getStorageClassSpecLoc());
  
        // Recover by removing the storage specifier.
        DS.SetStorageClassSpec(*this, DeclSpec::SCS_unspecified, 
                               SourceLocation(),
                               PrevSpec, DiagID);
      }
    }

    // Ignore const/volatile/restrict qualifiers.
    if (DS.getTypeQualifiers()) {
      if (DS.getTypeQualifiers() & DeclSpec::TQ_const)
        Diag(DS.getConstSpecLoc(), diag::ext_anonymous_struct_union_qualified)
          << Record->isUnion() << 0 
          << FixItHint::CreateRemoval(DS.getConstSpecLoc());
      if (DS.getTypeQualifiers() & DeclSpec::TQ_volatile)
        Diag(DS.getVolatileSpecLoc(), 
             diag::ext_anonymous_struct_union_qualified)
          << Record->isUnion() << 1
          << FixItHint::CreateRemoval(DS.getVolatileSpecLoc());
      if (DS.getTypeQualifiers() & DeclSpec::TQ_restrict)
        Diag(DS.getRestrictSpecLoc(), 
             diag::ext_anonymous_struct_union_qualified)
          << Record->isUnion() << 2 
          << FixItHint::CreateRemoval(DS.getRestrictSpecLoc());

      DS.ClearTypeQualifiers();
    }

    // C++ [class.union]p2:
    //   The member-specification of an anonymous union shall only
    //   define non-static data members. [Note: nested types and
    //   functions cannot be declared within an anonymous union. ]
    for (DeclContext::decl_iterator Mem = Record->decls_begin(),
                                 MemEnd = Record->decls_end();
         Mem != MemEnd; ++Mem) {
      if (FieldDecl *FD = dyn_cast<FieldDecl>(*Mem)) {
        // C++ [class.union]p3:
        //   An anonymous union shall not have private or protected
        //   members (clause 11).
        assert(FD->getAccess() != AS_none);
        if (FD->getAccess() != AS_public) {
          Diag(FD->getLocation(), diag::err_anonymous_record_nonpublic_member)
            << (int)Record->isUnion() << (int)(FD->getAccess() == AS_protected);
          Invalid = true;
        }

        // C++ [class.union]p1
        //   An object of a class with a non-trivial constructor, a non-trivial
        //   copy constructor, a non-trivial destructor, or a non-trivial copy
        //   assignment operator cannot be a member of a union, nor can an
        //   array of such objects.
        if (CheckNontrivialField(FD))
          Invalid = true;
      } else if ((*Mem)->isImplicit()) {
        // Any implicit members are fine.
      } else if (isa<TagDecl>(*Mem) && (*Mem)->getDeclContext() != Record) {
        // This is a type that showed up in an
        // elaborated-type-specifier inside the anonymous struct or
        // union, but which actually declares a type outside of the
        // anonymous struct or union. It's okay.
      } else if (RecordDecl *MemRecord = dyn_cast<RecordDecl>(*Mem)) {
        if (!MemRecord->isAnonymousStructOrUnion() &&
            MemRecord->getDeclName()) {
          // Visual C++ allows type definition in anonymous struct or union.
          if (getLangOpts().MicrosoftExt)
            Diag(MemRecord->getLocation(), diag::ext_anonymous_record_with_type)
              << (int)Record->isUnion();
          else {
            // This is a nested type declaration.
            Diag(MemRecord->getLocation(), diag::err_anonymous_record_with_type)
              << (int)Record->isUnion();
            Invalid = true;
          }
        }
      } else if (isa<AccessSpecDecl>(*Mem)) {
        // Any access specifier is fine.
      } else {
        // We have something that isn't a non-static data
        // member. Complain about it.
        unsigned DK = diag::err_anonymous_record_bad_member;
        if (isa<TypeDecl>(*Mem))
          DK = diag::err_anonymous_record_with_type;
        else if (isa<FunctionDecl>(*Mem))
          DK = diag::err_anonymous_record_with_function;
        else if (isa<VarDecl>(*Mem))
          DK = diag::err_anonymous_record_with_static;
        
        // Visual C++ allows type definition in anonymous struct or union.
        if (getLangOpts().MicrosoftExt &&
            DK == diag::err_anonymous_record_with_type)
          Diag((*Mem)->getLocation(), diag::ext_anonymous_record_with_type)
            << (int)Record->isUnion();
        else {
          Diag((*Mem)->getLocation(), DK)
              << (int)Record->isUnion();
          Invalid = true;
        }
      }
    }
  }

  if (!Record->isUnion() && !Owner->isRecord()) {
    Diag(Record->getLocation(), diag::err_anonymous_struct_not_member)
      << (int)getLangOpts().CPlusPlus;
    Invalid = true;
  }

  // Mock up a declarator.
  Declarator Dc(DS, Declarator::MemberContext);
  TypeSourceInfo *TInfo = GetTypeForDeclarator(Dc, S);
  assert(TInfo && "couldn't build declarator info for anonymous struct/union");

  // Create a declaration for this anonymous struct/union.
  NamedDecl *Anon = 0;
  if (RecordDecl *OwningClass = dyn_cast<RecordDecl>(Owner)) {
    Anon = FieldDecl::Create(Context, OwningClass,
                             DS.getLocStart(),
                             Record->getLocation(),
                             /*IdentifierInfo=*/0,
                             Context.getTypeDeclType(Record),
                             TInfo,
                             /*BitWidth=*/0, /*Mutable=*/false,
                             /*InitStyle=*/ICIS_NoInit);
    Anon->setAccess(AS);
    if (getLangOpts().CPlusPlus)
      FieldCollector->Add(cast<FieldDecl>(Anon));
  } else {
    DeclSpec::SCS SCSpec = DS.getStorageClassSpec();
    assert(SCSpec != DeclSpec::SCS_typedef &&
           "Parser allowed 'typedef' as storage class VarDecl.");
    VarDecl::StorageClass SC = StorageClassSpecToVarDeclStorageClass(SCSpec);
    if (SCSpec == DeclSpec::SCS_mutable) {
      // mutable can only appear on non-static class members, so it's always
      // an error here
      Diag(Record->getLocation(), diag::err_mutable_nonmember);
      Invalid = true;
      SC = SC_None;
    }
    SCSpec = DS.getStorageClassSpecAsWritten();
    VarDecl::StorageClass SCAsWritten
      = StorageClassSpecToVarDeclStorageClass(SCSpec);

    Anon = VarDecl::Create(Context, Owner,
                           DS.getLocStart(),
                           Record->getLocation(), /*IdentifierInfo=*/0,
                           Context.getTypeDeclType(Record),
                           TInfo, SC, SCAsWritten);

    // Default-initialize the implicit variable. This initialization will be
    // trivial in almost all cases, except if a union member has an in-class
    // initializer:
    //   union { int n = 0; };
    ActOnUninitializedDecl(Anon, /*TypeMayContainAuto=*/false);
  }
  Anon->setImplicit();

  // Add the anonymous struct/union object to the current
  // context. We'll be referencing this object when we refer to one of
  // its members.
  Owner->addDecl(Anon);
  
  // Inject the members of the anonymous struct/union into the owning
  // context and into the identifier resolver chain for name lookup
  // purposes.
  SmallVector<NamedDecl*, 2> Chain;
  Chain.push_back(Anon);

  if (InjectAnonymousStructOrUnionMembers(*this, S, Owner, Record, AS,
                                          Chain, false))
    Invalid = true;

  // Mark this as an anonymous struct/union type. Note that we do not
  // do this until after we have already checked and injected the
  // members of this anonymous struct/union type, because otherwise
  // the members could be injected twice: once by DeclContext when it
  // builds its lookup table, and once by
  // InjectAnonymousStructOrUnionMembers.
  Record->setAnonymousStructOrUnion(true);

  if (Invalid)
    Anon->setInvalidDecl();

  return Anon;
}

/// BuildMicrosoftCAnonymousStruct - Handle the declaration of an
/// Microsoft C anonymous structure.
/// Ref: http://msdn.microsoft.com/en-us/library/z2cx9y4f.aspx
/// Example:
///
/// struct A { int a; };
/// struct B { struct A; int b; };
///
/// void foo() {
///   B var;
///   var.a = 3; 
/// }
///
Decl *Sema::BuildMicrosoftCAnonymousStruct(Scope *S, DeclSpec &DS,
                                           RecordDecl *Record) {
  
  // If there is no Record, get the record via the typedef.
  if (!Record)
    Record = DS.getRepAsType().get()->getAsStructureType()->getDecl();

  // Mock up a declarator.
  Declarator Dc(DS, Declarator::TypeNameContext);
  TypeSourceInfo *TInfo = GetTypeForDeclarator(Dc, S);
  assert(TInfo && "couldn't build declarator info for anonymous struct");

  // Create a declaration for this anonymous struct.
  NamedDecl* Anon = FieldDecl::Create(Context,
                             cast<RecordDecl>(CurContext),
                             DS.getLocStart(),
                             DS.getLocStart(),
                             /*IdentifierInfo=*/0,
                             Context.getTypeDeclType(Record),
                             TInfo,
                             /*BitWidth=*/0, /*Mutable=*/false,
                             /*InitStyle=*/ICIS_NoInit);
  Anon->setImplicit();

  // Add the anonymous struct object to the current context.
  CurContext->addDecl(Anon);

  // Inject the members of the anonymous struct into the current
  // context and into the identifier resolver chain for name lookup
  // purposes.
  SmallVector<NamedDecl*, 2> Chain;
  Chain.push_back(Anon);

  RecordDecl *RecordDef = Record->getDefinition();
  if (!RecordDef || InjectAnonymousStructOrUnionMembers(*this, S, CurContext,
                                                        RecordDef, AS_none,
                                                        Chain, true))
    Anon->setInvalidDecl();

  return Anon;
}

/// GetNameForDeclarator - Determine the full declaration name for the
/// given Declarator.
DeclarationNameInfo Sema::GetNameForDeclarator(Declarator &D) {
  return GetNameFromUnqualifiedId(D.getName());
}

/// \brief Retrieves the declaration name from a parsed unqualified-id.
DeclarationNameInfo
Sema::GetNameFromUnqualifiedId(const UnqualifiedId &Name) {
  DeclarationNameInfo NameInfo;
  NameInfo.setLoc(Name.StartLocation);

  switch (Name.getKind()) {

  case UnqualifiedId::IK_ImplicitSelfParam:
  case UnqualifiedId::IK_Identifier:
    NameInfo.setName(Name.Identifier);
    NameInfo.setLoc(Name.StartLocation);
    return NameInfo;

  case UnqualifiedId::IK_OperatorFunctionId:
    NameInfo.setName(Context.DeclarationNames.getCXXOperatorName(
                                           Name.OperatorFunctionId.Operator));
    NameInfo.setLoc(Name.StartLocation);
    NameInfo.getInfo().CXXOperatorName.BeginOpNameLoc
      = Name.OperatorFunctionId.SymbolLocations[0];
    NameInfo.getInfo().CXXOperatorName.EndOpNameLoc
      = Name.EndLocation.getRawEncoding();
    return NameInfo;

  case UnqualifiedId::IK_LiteralOperatorId:
    NameInfo.setName(Context.DeclarationNames.getCXXLiteralOperatorName(
                                                           Name.Identifier));
    NameInfo.setLoc(Name.StartLocation);
    NameInfo.setCXXLiteralOperatorNameLoc(Name.EndLocation);
    return NameInfo;

  case UnqualifiedId::IK_ConversionFunctionId: {
    TypeSourceInfo *TInfo;
    QualType Ty = GetTypeFromParser(Name.ConversionFunctionId, &TInfo);
    if (Ty.isNull())
      return DeclarationNameInfo();
    NameInfo.setName(Context.DeclarationNames.getCXXConversionFunctionName(
                                               Context.getCanonicalType(Ty)));
    NameInfo.setLoc(Name.StartLocation);
    NameInfo.setNamedTypeInfo(TInfo);
    return NameInfo;
  }

  case UnqualifiedId::IK_ConstructorName: {
    TypeSourceInfo *TInfo;
    QualType Ty = GetTypeFromParser(Name.ConstructorName, &TInfo);
    if (Ty.isNull())
      return DeclarationNameInfo();
    NameInfo.setName(Context.DeclarationNames.getCXXConstructorName(
                                              Context.getCanonicalType(Ty)));
    NameInfo.setLoc(Name.StartLocation);
    NameInfo.setNamedTypeInfo(TInfo);
    return NameInfo;
  }

  case UnqualifiedId::IK_ConstructorTemplateId: {
    // In well-formed code, we can only have a constructor
    // template-id that refers to the current context, so go there
    // to find the actual type being constructed.
    CXXRecordDecl *CurClass = dyn_cast<CXXRecordDecl>(CurContext);
    if (!CurClass || CurClass->getIdentifier() != Name.TemplateId->Name)
      return DeclarationNameInfo();

    // Determine the type of the class being constructed.
    QualType CurClassType = Context.getTypeDeclType(CurClass);

    // FIXME: Check two things: that the template-id names the same type as
    // CurClassType, and that the template-id does not occur when the name
    // was qualified.

    NameInfo.setName(Context.DeclarationNames.getCXXConstructorName(
                                    Context.getCanonicalType(CurClassType)));
    NameInfo.setLoc(Name.StartLocation);
    // FIXME: should we retrieve TypeSourceInfo?
    NameInfo.setNamedTypeInfo(0);
    return NameInfo;
  }

  case UnqualifiedId::IK_DestructorName: {
    TypeSourceInfo *TInfo;
    QualType Ty = GetTypeFromParser(Name.DestructorName, &TInfo);
    if (Ty.isNull())
      return DeclarationNameInfo();
    NameInfo.setName(Context.DeclarationNames.getCXXDestructorName(
                                              Context.getCanonicalType(Ty)));
    NameInfo.setLoc(Name.StartLocation);
    NameInfo.setNamedTypeInfo(TInfo);
    return NameInfo;
  }

  case UnqualifiedId::IK_TemplateId: {
    TemplateName TName = Name.TemplateId->Template.get();
    SourceLocation TNameLoc = Name.TemplateId->TemplateNameLoc;
    return Context.getNameForTemplate(TName, TNameLoc);
  }

  } // switch (Name.getKind())

  llvm_unreachable("Unknown name kind");
}

static QualType getCoreType(QualType Ty) {
  do {
    if (Ty->isPointerType() || Ty->isReferenceType())
      Ty = Ty->getPointeeType();
    else if (Ty->isArrayType())
      Ty = Ty->castAsArrayTypeUnsafe()->getElementType();
    else
      return Ty.withoutLocalFastQualifiers();
  } while (true);
}

/// hasSimilarParameters - Determine whether the C++ functions Declaration
/// and Definition have "nearly" matching parameters. This heuristic is
/// used to improve diagnostics in the case where an out-of-line function
/// definition doesn't match any declaration within the class or namespace.
/// Also sets Params to the list of indices to the parameters that differ
/// between the declaration and the definition. If hasSimilarParameters
/// returns true and Params is empty, then all of the parameters match.
static bool hasSimilarParameters(ASTContext &Context,
                                     FunctionDecl *Declaration,
                                     FunctionDecl *Definition,
                                     llvm::SmallVectorImpl<unsigned> &Params) {
  Params.clear();
  if (Declaration->param_size() != Definition->param_size())
    return false;
  for (unsigned Idx = 0; Idx < Declaration->param_size(); ++Idx) {
    QualType DeclParamTy = Declaration->getParamDecl(Idx)->getType();
    QualType DefParamTy = Definition->getParamDecl(Idx)->getType();

    // The parameter types are identical
    if (Context.hasSameType(DefParamTy, DeclParamTy))
      continue;

    QualType DeclParamBaseTy = getCoreType(DeclParamTy);
    QualType DefParamBaseTy = getCoreType(DefParamTy);
    const IdentifierInfo *DeclTyName = DeclParamBaseTy.getBaseTypeIdentifier();
    const IdentifierInfo *DefTyName = DefParamBaseTy.getBaseTypeIdentifier();

    if (Context.hasSameUnqualifiedType(DeclParamBaseTy, DefParamBaseTy) ||
        (DeclTyName && DeclTyName == DefTyName))
      Params.push_back(Idx);
    else  // The two parameters aren't even close
      return false;
  }

  return true;
}

/// NeedsRebuildingInCurrentInstantiation - Checks whether the given
/// declarator needs to be rebuilt in the current instantiation.
/// Any bits of declarator which appear before the name are valid for
/// consideration here.  That's specifically the type in the decl spec
/// and the base type in any member-pointer chunks.
static bool RebuildDeclaratorInCurrentInstantiation(Sema &S, Declarator &D,
                                                    DeclarationName Name) {
  // The types we specifically need to rebuild are:
  //   - typenames, typeofs, and decltypes
  //   - types which will become injected class names
  // Of course, we also need to rebuild any type referencing such a
  // type.  It's safest to just say "dependent", but we call out a
  // few cases here.

  DeclSpec &DS = D.getMutableDeclSpec();
  switch (DS.getTypeSpecType()) {
  case DeclSpec::TST_typename:
  case DeclSpec::TST_typeofType:
  case DeclSpec::TST_underlyingType:
  case DeclSpec::TST_atomic: {
    // Grab the type from the parser.
    TypeSourceInfo *TSI = 0;
    QualType T = S.GetTypeFromParser(DS.getRepAsType(), &TSI);
    if (T.isNull() || !T->isDependentType()) break;

    // Make sure there's a type source info.  This isn't really much
    // of a waste; most dependent types should have type source info
    // attached already.
    if (!TSI)
      TSI = S.Context.getTrivialTypeSourceInfo(T, DS.getTypeSpecTypeLoc());

    // Rebuild the type in the current instantiation.
    TSI = S.RebuildTypeInCurrentInstantiation(TSI, D.getIdentifierLoc(), Name);
    if (!TSI) return true;

    // Store the new type back in the decl spec.
    ParsedType LocType = S.CreateParsedType(TSI->getType(), TSI);
    DS.UpdateTypeRep(LocType);
    break;
  }

  case DeclSpec::TST_decltype:
  case DeclSpec::TST_typeofExpr: {
    Expr *E = DS.getRepAsExpr();
    ExprResult Result = S.RebuildExprInCurrentInstantiation(E);
    if (Result.isInvalid()) return true;
    DS.UpdateExprRep(Result.get());
    break;
  }

  default:
    // Nothing to do for these decl specs.
    break;
  }

  // It doesn't matter what order we do this in.
  for (unsigned I = 0, E = D.getNumTypeObjects(); I != E; ++I) {
    DeclaratorChunk &Chunk = D.getTypeObject(I);

    // The only type information in the declarator which can come
    // before the declaration name is the base type of a member
    // pointer.
    if (Chunk.Kind != DeclaratorChunk::MemberPointer)
      continue;

    // Rebuild the scope specifier in-place.
    CXXScopeSpec &SS = Chunk.Mem.Scope();
    if (S.RebuildNestedNameSpecifierInCurrentInstantiation(SS))
      return true;
  }

  return false;
}

Decl *Sema::ActOnDeclarator(Scope *S, Declarator &D) {
  D.setFunctionDefinitionKind(FDK_Declaration);
  Decl *Dcl = HandleDeclarator(S, D, MultiTemplateParamsArg());

  if (OriginalLexicalContext && OriginalLexicalContext->isObjCContainer() &&
      Dcl && Dcl->getDeclContext()->isFileContext())
    Dcl->setTopLevelDeclInObjCContainer();

  return Dcl;
}

/// DiagnoseClassNameShadow - Implement C++ [class.mem]p13:
///   If T is the name of a class, then each of the following shall have a 
///   name different from T:
///     - every static data member of class T;
///     - every member function of class T
///     - every member of class T that is itself a type;
/// \returns true if the declaration name violates these rules.
bool Sema::DiagnoseClassNameShadow(DeclContext *DC,
                                   DeclarationNameInfo NameInfo) {
  DeclarationName Name = NameInfo.getName();

  if (CXXRecordDecl *Record = dyn_cast<CXXRecordDecl>(DC)) 
    if (Record->getIdentifier() && Record->getDeclName() == Name) {
      Diag(NameInfo.getLoc(), diag::err_member_name_of_class) << Name;
      return true;
    }

  return false;
}

/// \brief Diagnose a declaration whose declarator-id has the given 
/// nested-name-specifier.
///
/// \param SS The nested-name-specifier of the declarator-id.
///
/// \param DC The declaration context to which the nested-name-specifier 
/// resolves.
///
/// \param Name The name of the entity being declared.
///
/// \param Loc The location of the name of the entity being declared.
///
/// \returns true if we cannot safely recover from this error, false otherwise.
bool Sema::diagnoseQualifiedDeclaration(CXXScopeSpec &SS, DeclContext *DC,
                                        DeclarationName Name,
                                      SourceLocation Loc) {
  DeclContext *Cur = CurContext;
  while (isa<LinkageSpecDecl>(Cur))
    Cur = Cur->getParent();
  
  // C++ [dcl.meaning]p1:
  //   A declarator-id shall not be qualified except for the definition
  //   of a member function (9.3) or static data member (9.4) outside of
  //   its class, the definition or explicit instantiation of a function 
  //   or variable member of a namespace outside of its namespace, or the
  //   definition of an explicit specialization outside of its namespace,
  //   or the declaration of a friend function that is a member of 
  //   another class or namespace (11.3). [...]
    
  // The user provided a superfluous scope specifier that refers back to the
  // class or namespaces in which the entity is already declared.
  //
  // class X {
  //   void X::f();
  // };
  if (Cur->Equals(DC)) {
    Diag(Loc, LangOpts.MicrosoftExt? diag::warn_member_extra_qualification
                                   : diag::err_member_extra_qualification)
      << Name << FixItHint::CreateRemoval(SS.getRange());
    SS.clear();
    return false;
  } 

  // Check whether the qualifying scope encloses the scope of the original
  // declaration.
  if (!Cur->Encloses(DC)) {
    if (Cur->isRecord())
      Diag(Loc, diag::err_member_qualification)
        << Name << SS.getRange();
    else if (isa<TranslationUnitDecl>(DC))
      Diag(Loc, diag::err_invalid_declarator_global_scope)
        << Name << SS.getRange();
    else if (isa<FunctionDecl>(Cur))
      Diag(Loc, diag::err_invalid_declarator_in_function) 
        << Name << SS.getRange();
    else
      Diag(Loc, diag::err_invalid_declarator_scope)
      << Name << cast<NamedDecl>(Cur) << cast<NamedDecl>(DC) << SS.getRange();
    
    return true;
  }

  if (Cur->isRecord()) {
    // Cannot qualify members within a class.
    Diag(Loc, diag::err_member_qualification)
      << Name << SS.getRange();
    SS.clear();
    
    // C++ constructors and destructors with incorrect scopes can break
    // our AST invariants by having the wrong underlying types. If
    // that's the case, then drop this declaration entirely.
    if ((Name.getNameKind() == DeclarationName::CXXConstructorName ||
         Name.getNameKind() == DeclarationName::CXXDestructorName) &&
        !Context.hasSameType(Name.getCXXNameType(),
                             Context.getTypeDeclType(cast<CXXRecordDecl>(Cur))))
      return true;
    
    return false;
  }
  
  // C++11 [dcl.meaning]p1:
  //   [...] "The nested-name-specifier of the qualified declarator-id shall
  //   not begin with a decltype-specifer"
  NestedNameSpecifierLoc SpecLoc(SS.getScopeRep(), SS.location_data());
  while (SpecLoc.getPrefix())
    SpecLoc = SpecLoc.getPrefix();
  if (dyn_cast_or_null<DecltypeType>(
        SpecLoc.getNestedNameSpecifier()->getAsType()))
    Diag(Loc, diag::err_decltype_in_declarator)
      << SpecLoc.getTypeLoc().getSourceRange();

  return false;
}

Decl *Sema::HandleDeclarator(Scope *S, Declarator &D,
                             MultiTemplateParamsArg TemplateParamLists) {
  // TODO: consider using NameInfo for diagnostic.
  DeclarationNameInfo NameInfo = GetNameForDeclarator(D);
  DeclarationName Name = NameInfo.getName();

  // All of these full declarators require an identifier.  If it doesn't have
  // one, the ParsedFreeStandingDeclSpec action should be used.
  if (!Name) {
    if (!D.isInvalidType())  // Reject this if we think it is valid.
      Diag(D.getDeclSpec().getLocStart(),
           diag::err_declarator_need_ident)
        << D.getDeclSpec().getSourceRange() << D.getSourceRange();
    return 0;
  } else if (DiagnoseUnexpandedParameterPack(NameInfo, UPPC_DeclarationType))
    return 0;

  // The scope passed in may not be a decl scope.  Zip up the scope tree until
  // we find one that is.
  while ((S->getFlags() & Scope::DeclScope) == 0 ||
         (S->getFlags() & Scope::TemplateParamScope) != 0)
    S = S->getParent();

  DeclContext *DC = CurContext;
  if (D.getCXXScopeSpec().isInvalid())
    D.setInvalidType();
  else if (D.getCXXScopeSpec().isSet()) {
    if (DiagnoseUnexpandedParameterPack(D.getCXXScopeSpec(), 
                                        UPPC_DeclarationQualifier))
      return 0;

    bool EnteringContext = !D.getDeclSpec().isFriendSpecified();
    DC = computeDeclContext(D.getCXXScopeSpec(), EnteringContext);
    if (!DC) {
      // If we could not compute the declaration context, it's because the
      // declaration context is dependent but does not refer to a class,
      // class template, or class template partial specialization. Complain
      // and return early, to avoid the coming semantic disaster.
      Diag(D.getIdentifierLoc(),
           diag::err_template_qualified_declarator_no_match)
        << (NestedNameSpecifier*)D.getCXXScopeSpec().getScopeRep()
        << D.getCXXScopeSpec().getRange();
      return 0;
    }
    bool IsDependentContext = DC->isDependentContext();

    if (!IsDependentContext && 
        RequireCompleteDeclContext(D.getCXXScopeSpec(), DC))
      return 0;

    if (isa<CXXRecordDecl>(DC) && !cast<CXXRecordDecl>(DC)->hasDefinition()) {
      Diag(D.getIdentifierLoc(),
           diag::err_member_def_undefined_record)
        << Name << DC << D.getCXXScopeSpec().getRange();
      D.setInvalidType();
    } else if (!D.getDeclSpec().isFriendSpecified()) {
      if (diagnoseQualifiedDeclaration(D.getCXXScopeSpec(), DC,
                                      Name, D.getIdentifierLoc())) {
        if (DC->isRecord())
          return 0;
        
        D.setInvalidType();
      }
    }

    // Check whether we need to rebuild the type of the given
    // declaration in the current instantiation.
    if (EnteringContext && IsDependentContext &&
        TemplateParamLists.size() != 0) {
      ContextRAII SavedContext(*this, DC);
      if (RebuildDeclaratorInCurrentInstantiation(*this, D, Name))
        D.setInvalidType();
    }
  }

  if (DiagnoseClassNameShadow(DC, NameInfo))
    // If this is a typedef, we'll end up spewing multiple diagnostics.
    // Just return early; it's safer.
    if (D.getDeclSpec().getStorageClassSpec() == DeclSpec::SCS_typedef)
      return 0;
  
  NamedDecl *New;

  TypeSourceInfo *TInfo = GetTypeForDeclarator(D, S);
  QualType R = TInfo->getType();

  if (DiagnoseUnexpandedParameterPack(D.getIdentifierLoc(), TInfo,
                                      UPPC_DeclarationType))
    D.setInvalidType();

  LookupResult Previous(*this, NameInfo, LookupOrdinaryName,
                        ForRedeclaration);

  // See if this is a redefinition of a variable in the same scope.
  if (!D.getCXXScopeSpec().isSet()) {
    bool IsLinkageLookup = false;

    // If the declaration we're planning to build will be a function
    // or object with linkage, then look for another declaration with
    // linkage (C99 6.2.2p4-5 and C++ [basic.link]p6).
    if (D.getDeclSpec().getStorageClassSpec() == DeclSpec::SCS_typedef)
      /* Do nothing*/;
    else if (R->isFunctionType()) {
      if (CurContext->isFunctionOrMethod() ||
          D.getDeclSpec().getStorageClassSpec() != DeclSpec::SCS_static)
        IsLinkageLookup = true;
    } else if (D.getDeclSpec().getStorageClassSpec() == DeclSpec::SCS_extern)
      IsLinkageLookup = true;
    else if (CurContext->getRedeclContext()->isTranslationUnit() &&
             D.getDeclSpec().getStorageClassSpec() != DeclSpec::SCS_static)
      IsLinkageLookup = true;

    if (IsLinkageLookup)
      Previous.clear(LookupRedeclarationWithLinkage);

    LookupName(Previous, S, /* CreateBuiltins = */ IsLinkageLookup);
  } else { // Something like "int foo::x;"
    LookupQualifiedName(Previous, DC);

    // C++ [dcl.meaning]p1:
    //   When the declarator-id is qualified, the declaration shall refer to a 
    //  previously declared member of the class or namespace to which the 
    //  qualifier refers (or, in the case of a namespace, of an element of the
    //  inline namespace set of that namespace (7.3.1)) or to a specialization
    //  thereof; [...] 
    //
    // Note that we already checked the context above, and that we do not have
    // enough information to make sure that Previous contains the declaration
    // we want to match. For example, given:
    //
    //   class X {
    //     void f();
    //     void f(float);
    //   };
    //
    //   void X::f(int) { } // ill-formed
    //
    // In this case, Previous will point to the overload set
    // containing the two f's declared in X, but neither of them
    // matches.
    
    // C++ [dcl.meaning]p1:
    //   [...] the member shall not merely have been introduced by a 
    //   using-declaration in the scope of the class or namespace nominated by 
    //   the nested-name-specifier of the declarator-id.
    RemoveUsingDecls(Previous);
  }

  if (Previous.isSingleResult() &&
      Previous.getFoundDecl()->isTemplateParameter()) {
    // Maybe we will complain about the shadowed template parameter.
    if (!D.isInvalidType())
      DiagnoseTemplateParameterShadow(D.getIdentifierLoc(),
                                      Previous.getFoundDecl());

    // Just pretend that we didn't see the previous declaration.
    Previous.clear();
  }

  // In C++, the previous declaration we find might be a tag type
  // (class or enum). In this case, the new declaration will hide the
  // tag type. Note that this does does not apply if we're declaring a
  // typedef (C++ [dcl.typedef]p4).
  if (Previous.isSingleTagDecl() &&
      D.getDeclSpec().getStorageClassSpec() != DeclSpec::SCS_typedef)
    Previous.clear();

  bool AddToScope = true;
  if (D.getDeclSpec().getStorageClassSpec() == DeclSpec::SCS_typedef) {
    if (TemplateParamLists.size()) {
      Diag(D.getIdentifierLoc(), diag::err_template_typedef);
      return 0;
    }

    New = ActOnTypedefDeclarator(S, D, DC, TInfo, Previous);
  } else if (R->isFunctionType()) {
    New = ActOnFunctionDeclarator(S, D, DC, TInfo, Previous,
                                  TemplateParamLists,
                                  AddToScope);
  } else {
    New = ActOnVariableDeclarator(S, D, DC, TInfo, Previous,
                                  TemplateParamLists);
  }

  if (New == 0)
    return 0;

  // If this has an identifier and is not an invalid redeclaration or 
  // function template specialization, add it to the scope stack.
  if (New->getDeclName() && AddToScope &&
       !(D.isRedeclaration() && New->isInvalidDecl()))
    PushOnScopeChains(New, S);

  return New;
}

/// Helper method to turn variable array types into constant array
/// types in certain situations which would otherwise be errors (for
/// GCC compatibility).
static QualType TryToFixInvalidVariablyModifiedType(QualType T,
                                                    ASTContext &Context,
                                                    bool &SizeIsNegative,
                                                    llvm::APSInt &Oversized) {
  // This method tries to turn a variable array into a constant
  // array even when the size isn't an ICE.  This is necessary
  // for compatibility with code that depends on gcc's buggy
  // constant expression folding, like struct {char x[(int)(char*)2];}
  SizeIsNegative = false;
  Oversized = 0;
  
  if (T->isDependentType())
    return QualType();
  
  QualifierCollector Qs;
  const Type *Ty = Qs.strip(T);

  if (const PointerType* PTy = dyn_cast<PointerType>(Ty)) {
    QualType Pointee = PTy->getPointeeType();
    QualType FixedType =
        TryToFixInvalidVariablyModifiedType(Pointee, Context, SizeIsNegative,
                                            Oversized);
    if (FixedType.isNull()) return FixedType;
    FixedType = Context.getPointerType(FixedType);
    return Qs.apply(Context, FixedType);
  }
  if (const ParenType* PTy = dyn_cast<ParenType>(Ty)) {
    QualType Inner = PTy->getInnerType();
    QualType FixedType =
        TryToFixInvalidVariablyModifiedType(Inner, Context, SizeIsNegative,
                                            Oversized);
    if (FixedType.isNull()) return FixedType;
    FixedType = Context.getParenType(FixedType);
    return Qs.apply(Context, FixedType);
  }

  const VariableArrayType* VLATy = dyn_cast<VariableArrayType>(T);
  if (!VLATy)
    return QualType();
  // FIXME: We should probably handle this case
  if (VLATy->getElementType()->isVariablyModifiedType())
    return QualType();

  llvm::APSInt Res;
  if (!VLATy->getSizeExpr() ||
      !VLATy->getSizeExpr()->EvaluateAsInt(Res, Context))
    return QualType();

  // Check whether the array size is negative.
  if (Res.isSigned() && Res.isNegative()) {
    SizeIsNegative = true;
    return QualType();
  }

  // Check whether the array is too large to be addressed.
  unsigned ActiveSizeBits
    = ConstantArrayType::getNumAddressingBits(Context, VLATy->getElementType(),
                                              Res);
  if (ActiveSizeBits > ConstantArrayType::getMaxSizeBits(Context)) {
    Oversized = Res;
    return QualType();
  }
  
  return Context.getConstantArrayType(VLATy->getElementType(),
                                      Res, ArrayType::Normal, 0);
}

static void
FixInvalidVariablyModifiedTypeLoc(TypeLoc SrcTL, TypeLoc DstTL) {
  if (PointerTypeLoc* SrcPTL = dyn_cast<PointerTypeLoc>(&SrcTL)) {
    PointerTypeLoc* DstPTL = cast<PointerTypeLoc>(&DstTL);
    FixInvalidVariablyModifiedTypeLoc(SrcPTL->getPointeeLoc(),
                                      DstPTL->getPointeeLoc());
    DstPTL->setStarLoc(SrcPTL->getStarLoc());
    return;
  }
  if (ParenTypeLoc* SrcPTL = dyn_cast<ParenTypeLoc>(&SrcTL)) {
    ParenTypeLoc* DstPTL = cast<ParenTypeLoc>(&DstTL);
    FixInvalidVariablyModifiedTypeLoc(SrcPTL->getInnerLoc(),
                                      DstPTL->getInnerLoc());
    DstPTL->setLParenLoc(SrcPTL->getLParenLoc());
    DstPTL->setRParenLoc(SrcPTL->getRParenLoc());
    return;
  }
  ArrayTypeLoc* SrcATL = cast<ArrayTypeLoc>(&SrcTL);
  ArrayTypeLoc* DstATL = cast<ArrayTypeLoc>(&DstTL);
  TypeLoc SrcElemTL = SrcATL->getElementLoc();
  TypeLoc DstElemTL = DstATL->getElementLoc();
  DstElemTL.initializeFullCopy(SrcElemTL);
  DstATL->setLBracketLoc(SrcATL->getLBracketLoc());
  DstATL->setSizeExpr(SrcATL->getSizeExpr());
  DstATL->setRBracketLoc(SrcATL->getRBracketLoc());
}

/// Helper method to turn variable array types into constant array
/// types in certain situations which would otherwise be errors (for
/// GCC compatibility).
static TypeSourceInfo*
TryToFixInvalidVariablyModifiedTypeSourceInfo(TypeSourceInfo *TInfo,
                                              ASTContext &Context,
                                              bool &SizeIsNegative,
                                              llvm::APSInt &Oversized) {
  QualType FixedTy
    = TryToFixInvalidVariablyModifiedType(TInfo->getType(), Context,
                                          SizeIsNegative, Oversized);
  if (FixedTy.isNull())
    return 0;
  TypeSourceInfo *FixedTInfo = Context.getTrivialTypeSourceInfo(FixedTy);
  FixInvalidVariablyModifiedTypeLoc(TInfo->getTypeLoc(),
                                    FixedTInfo->getTypeLoc());
  return FixedTInfo;
}

/// \brief Register the given locally-scoped external C declaration so
/// that it can be found later for redeclarations
void
Sema::RegisterLocallyScopedExternCDecl(NamedDecl *ND,
                                       const LookupResult &Previous,
                                       Scope *S) {
  assert(ND->getLexicalDeclContext()->isFunctionOrMethod() &&
         "Decl is not a locally-scoped decl!");
  // Note that we have a locally-scoped external with this name.
  LocallyScopedExternalDecls[ND->getDeclName()] = ND;

  if (!Previous.isSingleResult())
    return;

  NamedDecl *PrevDecl = Previous.getFoundDecl();

  // If there was a previous declaration of this variable, it may be
  // in our identifier chain. Update the identifier chain with the new
  // declaration.
  if (S && IdResolver.ReplaceDecl(PrevDecl, ND)) {
    // The previous declaration was found on the identifer resolver
    // chain, so remove it from its scope.

    if (S->isDeclScope(PrevDecl)) {
      // Special case for redeclarations in the SAME scope.
      // Because this declaration is going to be added to the identifier chain
      // later, we should temporarily take it OFF the chain.
      IdResolver.RemoveDecl(ND);

    } else {
      // Find the scope for the original declaration.
      while (S && !S->isDeclScope(PrevDecl))
        S = S->getParent();
    }

    if (S)
      S->RemoveDecl(PrevDecl);
  }
}

llvm::DenseMap<DeclarationName, NamedDecl *>::iterator
Sema::findLocallyScopedExternalDecl(DeclarationName Name) {
  if (ExternalSource) {
    // Load locally-scoped external decls from the external source.
    SmallVector<NamedDecl *, 4> Decls;
    ExternalSource->ReadLocallyScopedExternalDecls(Decls);
    for (unsigned I = 0, N = Decls.size(); I != N; ++I) {
      llvm::DenseMap<DeclarationName, NamedDecl *>::iterator Pos
        = LocallyScopedExternalDecls.find(Decls[I]->getDeclName());
      if (Pos == LocallyScopedExternalDecls.end())
        LocallyScopedExternalDecls[Decls[I]->getDeclName()] = Decls[I];
    }
  }
  
  return LocallyScopedExternalDecls.find(Name);
}

/// \brief Diagnose function specifiers on a declaration of an identifier that
/// does not identify a function.
void Sema::DiagnoseFunctionSpecifiers(Declarator& D) {
  // FIXME: We should probably indicate the identifier in question to avoid
  // confusion for constructs like "inline int a(), b;"
  if (D.getDeclSpec().isInlineSpecified())
    Diag(D.getDeclSpec().getInlineSpecLoc(),
         diag::err_inline_non_function);

  if (D.getDeclSpec().isVirtualSpecified())
    Diag(D.getDeclSpec().getVirtualSpecLoc(),
         diag::err_virtual_non_function);

  if (D.getDeclSpec().isExplicitSpecified())
    Diag(D.getDeclSpec().getExplicitSpecLoc(),
         diag::err_explicit_non_function);
}

NamedDecl*
Sema::ActOnTypedefDeclarator(Scope* S, Declarator& D, DeclContext* DC,
                             TypeSourceInfo *TInfo, LookupResult &Previous) {
  // Typedef declarators cannot be qualified (C++ [dcl.meaning]p1).
  if (D.getCXXScopeSpec().isSet()) {
    Diag(D.getIdentifierLoc(), diag::err_qualified_typedef_declarator)
      << D.getCXXScopeSpec().getRange();
    D.setInvalidType();
    // Pretend we didn't see the scope specifier.
    DC = CurContext;
    Previous.clear();
  }

  if (getLangOpts().CPlusPlus) {
    // Check that there are no default arguments (C++ only).
    CheckExtraCXXDefaultArguments(D);
  }

  DiagnoseFunctionSpecifiers(D);

  if (D.getDeclSpec().isThreadSpecified())
    Diag(D.getDeclSpec().getThreadSpecLoc(), diag::err_invalid_thread);
  if (D.getDeclSpec().isConstexprSpecified())
    Diag(D.getDeclSpec().getConstexprSpecLoc(), diag::err_invalid_constexpr)
      << 1;

  if (D.getName().Kind != UnqualifiedId::IK_Identifier) {
    Diag(D.getName().StartLocation, diag::err_typedef_not_identifier)
      << D.getName().getSourceRange();
    return 0;
  }

  TypedefDecl *NewTD = ParseTypedefDecl(S, D, TInfo->getType(), TInfo);
  if (!NewTD) return 0;

  // Handle attributes prior to checking for duplicates in MergeVarDecl
  ProcessDeclAttributes(S, NewTD, D);

  CheckTypedefForVariablyModifiedType(S, NewTD);

  bool Redeclaration = D.isRedeclaration();
  NamedDecl *ND = ActOnTypedefNameDecl(S, DC, NewTD, Previous, Redeclaration);
  D.setRedeclaration(Redeclaration);
  return ND;
}

void
Sema::CheckTypedefForVariablyModifiedType(Scope *S, TypedefNameDecl *NewTD) {
  // C99 6.7.7p2: If a typedef name specifies a variably modified type
  // then it shall have block scope.
  // Note that variably modified types must be fixed before merging the decl so
  // that redeclarations will match.
  TypeSourceInfo *TInfo = NewTD->getTypeSourceInfo();
  QualType T = TInfo->getType();
  if (T->isVariablyModifiedType()) {
    getCurFunction()->setHasBranchProtectedScope();

    if (S->getFnParent() == 0) {
      bool SizeIsNegative;
      llvm::APSInt Oversized;
      TypeSourceInfo *FixedTInfo =
        TryToFixInvalidVariablyModifiedTypeSourceInfo(TInfo, Context,
                                                      SizeIsNegative,
                                                      Oversized);
      if (FixedTInfo) {
        Diag(NewTD->getLocation(), diag::warn_illegal_constant_array_size);
        NewTD->setTypeSourceInfo(FixedTInfo);
      } else {
        if (SizeIsNegative)
          Diag(NewTD->getLocation(), diag::err_typecheck_negative_array_size);
        else if (T->isVariableArrayType())
          Diag(NewTD->getLocation(), diag::err_vla_decl_in_file_scope);
        else if (Oversized.getBoolValue())
          Diag(NewTD->getLocation(), diag::err_array_too_large) 
            << Oversized.toString(10);
        else
          Diag(NewTD->getLocation(), diag::err_vm_decl_in_file_scope);
        NewTD->setInvalidDecl();
      }
    }
  }
}


/// ActOnTypedefNameDecl - Perform semantic checking for a declaration which
/// declares a typedef-name, either using the 'typedef' type specifier or via
/// a C++0x [dcl.typedef]p2 alias-declaration: 'using T = A;'.
NamedDecl*
Sema::ActOnTypedefNameDecl(Scope *S, DeclContext *DC, TypedefNameDecl *NewTD,
                           LookupResult &Previous, bool &Redeclaration) {
  // Merge the decl with the existing one if appropriate. If the decl is
  // in an outer scope, it isn't the same thing.
  FilterLookupForScope(Previous, DC, S, /*ConsiderLinkage*/ false,
                       /*ExplicitInstantiationOrSpecialization=*/false);
  if (!Previous.empty()) {
    Redeclaration = true;
    MergeTypedefNameDecl(NewTD, Previous);
  }

  // If this is the C FILE type, notify the AST context.
  if (IdentifierInfo *II = NewTD->getIdentifier())
    if (!NewTD->isInvalidDecl() &&
        NewTD->getDeclContext()->getRedeclContext()->isTranslationUnit()) {
      if (II->isStr("FILE"))
        Context.setFILEDecl(NewTD);
      else if (II->isStr("jmp_buf"))
        Context.setjmp_bufDecl(NewTD);
      else if (II->isStr("sigjmp_buf"))
        Context.setsigjmp_bufDecl(NewTD);
      else if (II->isStr("ucontext_t"))
        Context.setucontext_tDecl(NewTD);
    }

  return NewTD;
}

/// \brief Determines whether the given declaration is an out-of-scope
/// previous declaration.
///
/// This routine should be invoked when name lookup has found a
/// previous declaration (PrevDecl) that is not in the scope where a
/// new declaration by the same name is being introduced. If the new
/// declaration occurs in a local scope, previous declarations with
/// linkage may still be considered previous declarations (C99
/// 6.2.2p4-5, C++ [basic.link]p6).
///
/// \param PrevDecl the previous declaration found by name
/// lookup
///
/// \param DC the context in which the new declaration is being
/// declared.
///
/// \returns true if PrevDecl is an out-of-scope previous declaration
/// for a new delcaration with the same name.
static bool
isOutOfScopePreviousDeclaration(NamedDecl *PrevDecl, DeclContext *DC,
                                ASTContext &Context) {
  if (!PrevDecl)
    return false;

  if (!PrevDecl->hasLinkage())
    return false;

  if (Context.getLangOpts().CPlusPlus) {
    // C++ [basic.link]p6:
    //   If there is a visible declaration of an entity with linkage
    //   having the same name and type, ignoring entities declared
    //   outside the innermost enclosing namespace scope, the block
    //   scope declaration declares that same entity and receives the
    //   linkage of the previous declaration.
    DeclContext *OuterContext = DC->getRedeclContext();
    if (!OuterContext->isFunctionOrMethod())
      // This rule only applies to block-scope declarations.
      return false;
    
    DeclContext *PrevOuterContext = PrevDecl->getDeclContext();
    if (PrevOuterContext->isRecord())
      // We found a member function: ignore it.
      return false;
    
    // Find the innermost enclosing namespace for the new and
    // previous declarations.
    OuterContext = OuterContext->getEnclosingNamespaceContext();
    PrevOuterContext = PrevOuterContext->getEnclosingNamespaceContext();

    // The previous declaration is in a different namespace, so it
    // isn't the same function.
    if (!OuterContext->Equals(PrevOuterContext))
      return false;
  }

  return true;
}

static void SetNestedNameSpecifier(DeclaratorDecl *DD, Declarator &D) {
  CXXScopeSpec &SS = D.getCXXScopeSpec();
  if (!SS.isSet()) return;
  DD->setQualifierInfo(SS.getWithLocInContext(DD->getASTContext()));
}

bool Sema::inferObjCARCLifetime(ValueDecl *decl) {
  QualType type = decl->getType();
  Qualifiers::ObjCLifetime lifetime = type.getObjCLifetime();
  if (lifetime == Qualifiers::OCL_Autoreleasing) {
    // Various kinds of declaration aren't allowed to be __autoreleasing.
    unsigned kind = -1U;
    if (VarDecl *var = dyn_cast<VarDecl>(decl)) {
      if (var->hasAttr<BlocksAttr>())
        kind = 0; // __block
      else if (!var->hasLocalStorage())
        kind = 1; // global
    } else if (isa<ObjCIvarDecl>(decl)) {
      kind = 3; // ivar
    } else if (isa<FieldDecl>(decl)) {
      kind = 2; // field
    }

    if (kind != -1U) {
      Diag(decl->getLocation(), diag::err_arc_autoreleasing_var)
        << kind;
    }
  } else if (lifetime == Qualifiers::OCL_None) {
    // Try to infer lifetime.
    if (!type->isObjCLifetimeType())
      return false;

    lifetime = type->getObjCARCImplicitLifetime();
    type = Context.getLifetimeQualifiedType(type, lifetime);
    decl->setType(type);
  }
  
  if (VarDecl *var = dyn_cast<VarDecl>(decl)) {
    // Thread-local variables cannot have lifetime.
    if (lifetime && lifetime != Qualifiers::OCL_ExplicitNone &&
        var->isThreadSpecified()) {
      Diag(var->getLocation(), diag::err_arc_thread_ownership)
        << var->getType();
      return true;
    }
  }
  
  return false;
}

NamedDecl*
Sema::ActOnVariableDeclarator(Scope *S, Declarator &D, DeclContext *DC,
                              TypeSourceInfo *TInfo, LookupResult &Previous,
                              MultiTemplateParamsArg TemplateParamLists) {
  QualType R = TInfo->getType();
  DeclarationName Name = GetNameForDeclarator(D).getName();

  // Check that there are no default arguments (C++ only).
  if (getLangOpts().CPlusPlus)
    CheckExtraCXXDefaultArguments(D);

  DeclSpec::SCS SCSpec = D.getDeclSpec().getStorageClassSpec();
  assert(SCSpec != DeclSpec::SCS_typedef &&
         "Parser allowed 'typedef' as storage class VarDecl.");
  VarDecl::StorageClass SC = StorageClassSpecToVarDeclStorageClass(SCSpec);
  if (SCSpec == DeclSpec::SCS_mutable) {
    // mutable can only appear on non-static class members, so it's always
    // an error here
    Diag(D.getIdentifierLoc(), diag::err_mutable_nonmember);
    D.setInvalidType();
    SC = SC_None;
  }
  SCSpec = D.getDeclSpec().getStorageClassSpecAsWritten();
  VarDecl::StorageClass SCAsWritten
    = StorageClassSpecToVarDeclStorageClass(SCSpec);

  IdentifierInfo *II = Name.getAsIdentifierInfo();
  if (!II) {
    Diag(D.getIdentifierLoc(), diag::err_bad_variable_name)
      << Name;
    return 0;
  }

  DiagnoseFunctionSpecifiers(D);

  if (!DC->isRecord() && S->getFnParent() == 0) {
    // C99 6.9p2: The storage-class specifiers auto and register shall not
    // appear in the declaration specifiers in an external declaration.
    if (SC == SC_Auto || SC == SC_Register) {

      // If this is a register variable with an asm label specified, then this
      // is a GNU extension.
      if (SC == SC_Register && D.getAsmLabel())
        Diag(D.getIdentifierLoc(), diag::err_unsupported_global_register);
      else
        Diag(D.getIdentifierLoc(), diag::err_typecheck_sclass_fscope);
      D.setInvalidType();
    }
  }
  
  if (getLangOpts().OpenCL) {
    // Set up the special work-group-local storage class for variables in the
    // OpenCL __local address space.
    if (R.getAddressSpace() == LangAS::opencl_local)
      SC = SC_OpenCLWorkGroupLocal;
  }

  bool isExplicitSpecialization = false;
  VarDecl *NewVD;
  if (!getLangOpts().CPlusPlus) {
    NewVD = VarDecl::Create(Context, DC, D.getLocStart(),
                            D.getIdentifierLoc(), II,
                            R, TInfo, SC, SCAsWritten);
  
    if (D.isInvalidType())
      NewVD->setInvalidDecl();
  } else {
    if (DC->isRecord() && !CurContext->isRecord()) {
      // This is an out-of-line definition of a static data member.
      if (SC == SC_Static) {
        Diag(D.getDeclSpec().getStorageClassSpecLoc(),
             diag::err_static_out_of_line)
          << FixItHint::CreateRemoval(D.getDeclSpec().getStorageClassSpecLoc());
      } else if (SC == SC_None)
        SC = SC_Static;
    }
    if (SC == SC_Static && CurContext->isRecord()) {
      if (const CXXRecordDecl *RD = dyn_cast<CXXRecordDecl>(DC)) {
        if (RD->isLocalClass())
          Diag(D.getIdentifierLoc(),
               diag::err_static_data_member_not_allowed_in_local_class)
            << Name << RD->getDeclName();

        // C++98 [class.union]p1: If a union contains a static data member,
        // the program is ill-formed. C++11 drops this restriction.
        if (RD->isUnion())
          Diag(D.getIdentifierLoc(),
               getLangOpts().CPlusPlus0x
                 ? diag::warn_cxx98_compat_static_data_member_in_union
                 : diag::ext_static_data_member_in_union) << Name;
        // We conservatively disallow static data members in anonymous structs.
        else if (!RD->getDeclName())
          Diag(D.getIdentifierLoc(),
               diag::err_static_data_member_not_allowed_in_anon_struct)
            << Name << RD->isUnion();
      }
    }

    // Match up the template parameter lists with the scope specifier, then
    // determine whether we have a template or a template specialization.
    isExplicitSpecialization = false;
    bool Invalid = false;
    if (TemplateParameterList *TemplateParams
        = MatchTemplateParametersToScopeSpecifier(
                                  D.getDeclSpec().getLocStart(),
                                                  D.getIdentifierLoc(),
                                                  D.getCXXScopeSpec(),
                                                  TemplateParamLists.data(),
                                                  TemplateParamLists.size(),
                                                  /*never a friend*/ false,
                                                  isExplicitSpecialization,
                                                  Invalid)) {
      if (TemplateParams->size() > 0) {
        // There is no such thing as a variable template.
        Diag(D.getIdentifierLoc(), diag::err_template_variable)
          << II
          << SourceRange(TemplateParams->getTemplateLoc(),
                         TemplateParams->getRAngleLoc());
        return 0;
      } else {
        // There is an extraneous 'template<>' for this variable. Complain
        // about it, but allow the declaration of the variable.
        Diag(TemplateParams->getTemplateLoc(),
             diag::err_template_variable_noparams)
          << II
          << SourceRange(TemplateParams->getTemplateLoc(),
                         TemplateParams->getRAngleLoc());
      }
    }

    NewVD = VarDecl::Create(Context, DC, D.getLocStart(),
                            D.getIdentifierLoc(), II,
                            R, TInfo, SC, SCAsWritten);

    // If this decl has an auto type in need of deduction, make a note of the
    // Decl so we can diagnose uses of it in its own initializer.
    if (D.getDeclSpec().getTypeSpecType() == DeclSpec::TST_auto &&
        R->getContainedAutoType())
      ParsingInitForAutoVars.insert(NewVD);

    if (D.isInvalidType() || Invalid)
      NewVD->setInvalidDecl();

    SetNestedNameSpecifier(NewVD, D);

    if (TemplateParamLists.size() > 0 && D.getCXXScopeSpec().isSet()) {
      NewVD->setTemplateParameterListsInfo(Context,
                                           TemplateParamLists.size(),
                                           TemplateParamLists.data());
    }

    if (D.getDeclSpec().isConstexprSpecified())
      NewVD->setConstexpr(true);

    if (getLangOpts().UPC)
      NewVD->setUPCInitStrict(IsUPCDefaultStrict());
  }

  // Set the lexical context. If the declarator has a C++ scope specifier, the
  // lexical context will be different from the semantic context.
  NewVD->setLexicalDeclContext(CurContext);

  if (D.getDeclSpec().isThreadSpecified()) {
    if (NewVD->hasLocalStorage())
      Diag(D.getDeclSpec().getThreadSpecLoc(), diag::err_thread_non_global);
    else if (!Context.getTargetInfo().isTLSSupported())
      Diag(D.getDeclSpec().getThreadSpecLoc(), diag::err_thread_unsupported);
    else
      NewVD->setThreadSpecified(true);
  }

  if (D.getDeclSpec().isModulePrivateSpecified()) {
    if (isExplicitSpecialization)
      Diag(NewVD->getLocation(), diag::err_module_private_specialization)
        << 2
        << FixItHint::CreateRemoval(D.getDeclSpec().getModulePrivateSpecLoc());
    else if (NewVD->hasLocalStorage())
      Diag(NewVD->getLocation(), diag::err_module_private_local)
        << 0 << NewVD->getDeclName()
        << SourceRange(D.getDeclSpec().getModulePrivateSpecLoc())
        << FixItHint::CreateRemoval(D.getDeclSpec().getModulePrivateSpecLoc());
    else
      NewVD->setModulePrivate();
  }

  // Handle attributes prior to checking for duplicates in MergeVarDecl
  ProcessDeclAttributes(S, NewVD, D);

  if (getLangOpts().CUDA) {
    // CUDA B.2.5: "__shared__ and __constant__ variables have implied static
    // storage [duration]."
    if (SC == SC_None && S->getFnParent() != 0 &&
       (NewVD->hasAttr<CUDASharedAttr>() || NewVD->hasAttr<CUDAConstantAttr>()))
      NewVD->setStorageClass(SC_Static);
  }

  // In auto-retain/release, infer strong retension for variables of
  // retainable type.
  if (getLangOpts().ObjCAutoRefCount && inferObjCARCLifetime(NewVD))
    NewVD->setInvalidDecl();

  // Handle GNU asm-label extension (encoded as an attribute).
  if (Expr *E = (Expr*)D.getAsmLabel()) {
    // The parser guarantees this is a string.
    StringLiteral *SE = cast<StringLiteral>(E);
    StringRef Label = SE->getString();
    if (S->getFnParent() != 0) {
      switch (SC) {
      case SC_None:
      case SC_Auto:
        Diag(E->getExprLoc(), diag::warn_asm_label_on_auto_decl) << Label;
        break;
      case SC_Register:
        if (!Context.getTargetInfo().isValidGCCRegisterName(Label))
          Diag(E->getExprLoc(), diag::err_asm_unknown_register_name) << Label;
        break;
      case SC_Static:
      case SC_Extern:
      case SC_PrivateExtern:
      case SC_OpenCLWorkGroupLocal:
        break;
      }
    }

    NewVD->addAttr(::new (Context) AsmLabelAttr(SE->getStrTokenLoc(0),
                                                Context, Label));
  } else if (!ExtnameUndeclaredIdentifiers.empty()) {
    llvm::DenseMap<IdentifierInfo*,AsmLabelAttr*>::iterator I =
      ExtnameUndeclaredIdentifiers.find(NewVD->getIdentifier());
    if (I != ExtnameUndeclaredIdentifiers.end()) {
      NewVD->addAttr(I->second);
      ExtnameUndeclaredIdentifiers.erase(I);
    }
  }

  // Diagnose shadowed variables before filtering for scope.
  if (!D.getCXXScopeSpec().isSet())
    CheckShadow(S, NewVD, Previous);

  // Don't consider existing declarations that are in a different
  // scope and are out-of-semantic-context declarations (if the new
  // declaration has linkage).
  FilterLookupForScope(Previous, DC, S, NewVD->hasLinkage(),
                       isExplicitSpecialization);
  
  if (!getLangOpts().CPlusPlus) {
    D.setRedeclaration(CheckVariableDeclaration(NewVD, Previous));
  } else {
    // Merge the decl with the existing one if appropriate.
    if (!Previous.empty()) {
      if (Previous.isSingleResult() &&
          isa<FieldDecl>(Previous.getFoundDecl()) &&
          D.getCXXScopeSpec().isSet()) {
        // The user tried to define a non-static data member
        // out-of-line (C++ [dcl.meaning]p1).
        Diag(NewVD->getLocation(), diag::err_nonstatic_member_out_of_line)
          << D.getCXXScopeSpec().getRange();
        Previous.clear();
        NewVD->setInvalidDecl();
      }
    } else if (D.getCXXScopeSpec().isSet()) {
      // No previous declaration in the qualifying scope.
      Diag(D.getIdentifierLoc(), diag::err_no_member)
        << Name << computeDeclContext(D.getCXXScopeSpec(), true)
        << D.getCXXScopeSpec().getRange();
      NewVD->setInvalidDecl();
    }

    D.setRedeclaration(CheckVariableDeclaration(NewVD, Previous));

    // This is an explicit specialization of a static data member. Check it.
    if (isExplicitSpecialization && !NewVD->isInvalidDecl() &&
        CheckMemberSpecialization(NewVD, Previous))
      NewVD->setInvalidDecl();
  }

  // If this is a locally-scoped extern C variable, update the map of
  // such variables.
  if (CurContext->isFunctionOrMethod() && NewVD->isExternC() &&
      !NewVD->isInvalidDecl())
    RegisterLocallyScopedExternCDecl(NewVD, Previous, S);

  // If there's a #pragma GCC visibility in scope, and this isn't a class
  // member, set the visibility of this variable.
  if (NewVD->getLinkage() == ExternalLinkage && !DC->isRecord())
    AddPushedVisibilityAttribute(NewVD);
  
  MarkUnusedFileScopedDecl(NewVD);

  return NewVD;
}

/// \brief Diagnose variable or built-in function shadowing.  Implements
/// -Wshadow.
///
/// This method is called whenever a VarDecl is added to a "useful"
/// scope.
///
/// \param S the scope in which the shadowing name is being declared
/// \param R the lookup of the name
///
void Sema::CheckShadow(Scope *S, VarDecl *D, const LookupResult& R) {
  // Return if warning is ignored.
  if (Diags.getDiagnosticLevel(diag::warn_decl_shadow, R.getNameLoc()) ==
        DiagnosticsEngine::Ignored)
    return;

  // Don't diagnose declarations at file scope.
  if (D->hasGlobalStorage())
    return;

  DeclContext *NewDC = D->getDeclContext();

  // Only diagnose if we're shadowing an unambiguous field or variable.
  if (R.getResultKind() != LookupResult::Found)
    return;

  NamedDecl* ShadowedDecl = R.getFoundDecl();
  if (!isa<VarDecl>(ShadowedDecl) && !isa<FieldDecl>(ShadowedDecl))
    return;

  // Fields are not shadowed by variables in C++ static methods.
  if (isa<FieldDecl>(ShadowedDecl))
    if (CXXMethodDecl *MD = dyn_cast<CXXMethodDecl>(NewDC))
      if (MD->isStatic())
        return;

  if (VarDecl *shadowedVar = dyn_cast<VarDecl>(ShadowedDecl))
    if (shadowedVar->isExternC()) {
      // For shadowing external vars, make sure that we point to the global
      // declaration, not a locally scoped extern declaration.
      for (VarDecl::redecl_iterator
             I = shadowedVar->redecls_begin(), E = shadowedVar->redecls_end();
           I != E; ++I)
        if (I->isFileVarDecl()) {
          ShadowedDecl = *I;
          break;
        }
    }

  DeclContext *OldDC = ShadowedDecl->getDeclContext();

  // Only warn about certain kinds of shadowing for class members.
  if (NewDC && NewDC->isRecord()) {
    // In particular, don't warn about shadowing non-class members.
    if (!OldDC->isRecord())
      return;

    // TODO: should we warn about static data members shadowing
    // static data members from base classes?
    
    // TODO: don't diagnose for inaccessible shadowed members.
    // This is hard to do perfectly because we might friend the
    // shadowing context, but that's just a false negative.
  }

  // Determine what kind of declaration we're shadowing.
  unsigned Kind;
  if (isa<RecordDecl>(OldDC)) {
    if (isa<FieldDecl>(ShadowedDecl))
      Kind = 3; // field
    else
      Kind = 2; // static data member
  } else if (OldDC->isFileContext())
    Kind = 1; // global
  else
    Kind = 0; // local

  DeclarationName Name = R.getLookupName();

  // Emit warning and note.
  Diag(R.getNameLoc(), diag::warn_decl_shadow) << Name << Kind << OldDC;
  Diag(ShadowedDecl->getLocation(), diag::note_previous_declaration);
}

/// \brief Check -Wshadow without the advantage of a previous lookup.
void Sema::CheckShadow(Scope *S, VarDecl *D) {
  if (Diags.getDiagnosticLevel(diag::warn_decl_shadow, D->getLocation()) ==
        DiagnosticsEngine::Ignored)
    return;

  LookupResult R(*this, D->getDeclName(), D->getLocation(),
                 Sema::LookupOrdinaryName, Sema::ForRedeclaration);
  LookupName(R, S);
  CheckShadow(S, D, R);
}

/// \brief Perform semantic checking on a newly-created variable
/// declaration.
///
/// This routine performs all of the type-checking required for a
/// variable declaration once it has been built. It is used both to
/// check variables after they have been parsed and their declarators
/// have been translated into a declaration, and to check variables
/// that have been instantiated from a template.
///
/// Sets NewVD->isInvalidDecl() if an error was encountered.
///
/// Returns true if the variable declaration is a redeclaration.
bool Sema::CheckVariableDeclaration(VarDecl *NewVD,
                                    LookupResult &Previous) {
  // If the decl is already known invalid, don't check it.
  if (NewVD->isInvalidDecl())
    return false;

  TypeSourceInfo *TInfo = NewVD->getTypeSourceInfo();
  QualType T = TInfo->getType();

  if (T->isObjCObjectType()) {
    Diag(NewVD->getLocation(), diag::err_statically_allocated_object)
      << FixItHint::CreateInsertion(NewVD->getLocation(), "*");
    T = Context.getObjCObjectPointerType(T);
    NewVD->setType(T);
  }

  // Emit an error if an address space was applied to decl with local storage.
  // This includes arrays of objects with address space qualifiers, but not
  // automatic variables that point to other address spaces.
  // ISO/IEC TR 18037 S5.1.2
  if (NewVD->hasLocalStorage() && T.getAddressSpace() != 0) {
    Diag(NewVD->getLocation(), diag::err_as_qualified_auto_decl);
    NewVD->setInvalidDecl();
    return false;
  }

<<<<<<< HEAD
  if (getLangOpts().UPC) {
    QualType type = T.getCanonicalType();
    if (type.getQualifiers().hasShared()) {
      if (NewVD->hasLocalStorage()) {
        Diag(NewVD->getLocation(), diag::err_upc_shared_local);
        NewVD->setInvalidDecl();
        return false;
      } else if (type.getQualifiers().hasLayoutQualifier() &&
            type.getQualifiers().getLayoutQualifier() == 0) {
        if (isa<UPCThreadArrayType>(type.getTypePtr())) {
          Diag(NewVD->getLocation(), diag::err_upc_indefinite_blocksize_uses_threads);
          NewVD->setInvalidDecl();
          return false;
        }
      } else if (const IncompleteArrayType *IAT = dyn_cast<IncompleteArrayType>(type.getTypePtr())) {
        if (!NewVD->hasExternalStorage()) {
          QualType Elem = IAT->getElementType();
          if (getLangOpts().UPCThreads == 0 &&
              !isa<UPCThreadArrayType>(Elem.getTypePtr())) {
            Diag(NewVD->getLocation(), diag::err_upc_dynamic_threads_requires_threads);
            NewVD->setInvalidDecl();
            return false;
          }
        } else if (type.getQualifiers().hasLayoutQualifierStar()) {
          Diag(NewVD->getLocation(), diag::err_upc_shared_star_in_incomplete_array);
        }
      } else if (getLangOpts().UPCThreads == 0 &&
                 isa<ArrayType>(type.getTypePtr()) &&
                 !isa<UPCThreadArrayType>(type.getTypePtr())) {
        Diag(NewVD->getLocation(), diag::err_upc_dynamic_threads_requires_threads);
        NewVD->setInvalidDecl();
        return false;
      }
    }
=======
  // OpenCL v1.2 s6.8 -- The static qualifier is valid only in program
  // scope.
  if ((getLangOpts().OpenCLVersion >= 120)
      && NewVD->isStaticLocal()) {
    Diag(NewVD->getLocation(), diag::err_static_function_scope);
    NewVD->setInvalidDecl();
    return false;
>>>>>>> b03b278e
  }

  if (NewVD->hasLocalStorage() && T.isObjCGCWeak()
      && !NewVD->hasAttr<BlocksAttr>()) {
    if (getLangOpts().getGC() != LangOptions::NonGC)
      Diag(NewVD->getLocation(), diag::warn_gc_attribute_weak_on_local);
    else {
      assert(!getLangOpts().ObjCAutoRefCount);
      Diag(NewVD->getLocation(), diag::warn_attribute_weak_on_local);
    }
  }
  
  bool isVM = T->isVariablyModifiedType();
  if (isVM || NewVD->hasAttr<CleanupAttr>() ||
      NewVD->hasAttr<BlocksAttr>())
    getCurFunction()->setHasBranchProtectedScope();

  if ((isVM && NewVD->hasLinkage()) ||
      (T->isVariableArrayType() && NewVD->hasGlobalStorage())) {
    bool SizeIsNegative;
    llvm::APSInt Oversized;
    TypeSourceInfo *FixedTInfo =
      TryToFixInvalidVariablyModifiedTypeSourceInfo(TInfo, Context,
                                                    SizeIsNegative, Oversized);
    if (FixedTInfo == 0 && T->isVariableArrayType()) {
      const VariableArrayType *VAT = Context.getAsVariableArrayType(T);
      // FIXME: This won't give the correct result for
      // int a[10][n];
      SourceRange SizeRange = VAT->getSizeExpr()->getSourceRange();

      if (NewVD->isFileVarDecl())
        Diag(NewVD->getLocation(), diag::err_vla_decl_in_file_scope)
        << SizeRange;
      else if (NewVD->getStorageClass() == SC_Static)
        Diag(NewVD->getLocation(), diag::err_vla_decl_has_static_storage)
        << SizeRange;
      else
        Diag(NewVD->getLocation(), diag::err_vla_decl_has_extern_linkage)
        << SizeRange;
      NewVD->setInvalidDecl();
      return false;
    }

    if (FixedTInfo == 0) {
      if (NewVD->isFileVarDecl())
        Diag(NewVD->getLocation(), diag::err_vm_decl_in_file_scope);
      else
        Diag(NewVD->getLocation(), diag::err_vm_decl_has_extern_linkage);
      NewVD->setInvalidDecl();
      return false;
    }

    Diag(NewVD->getLocation(), diag::warn_illegal_constant_array_size);
    NewVD->setType(FixedTInfo->getType());
    NewVD->setTypeSourceInfo(FixedTInfo);
  }

  if (Previous.empty() && NewVD->isExternC()) {
    // Since we did not find anything by this name and we're declaring
    // an extern "C" variable, look for a non-visible extern "C"
    // declaration with the same name.
    llvm::DenseMap<DeclarationName, NamedDecl *>::iterator Pos
      = findLocallyScopedExternalDecl(NewVD->getDeclName());
    if (Pos != LocallyScopedExternalDecls.end())
      Previous.addDecl(Pos->second);
  }

  if (T->isVoidType() && !NewVD->hasExternalStorage()) {
    Diag(NewVD->getLocation(), diag::err_typecheck_decl_incomplete_type)
      << T;
    NewVD->setInvalidDecl();
    return false;
  }

  if (!NewVD->hasLocalStorage() && NewVD->hasAttr<BlocksAttr>()) {
    Diag(NewVD->getLocation(), diag::err_block_on_nonlocal);
    NewVD->setInvalidDecl();
    return false;
  }

  if (isVM && NewVD->hasAttr<BlocksAttr>()) {
    Diag(NewVD->getLocation(), diag::err_block_on_vm);
    NewVD->setInvalidDecl();
    return false;
  }

  if (NewVD->isConstexpr() && !T->isDependentType() &&
      RequireLiteralType(NewVD->getLocation(), T,
                         diag::err_constexpr_var_non_literal)) {
    NewVD->setInvalidDecl();
    return false;
  }

  if (!Previous.empty()) {
    MergeVarDecl(NewVD, Previous);
    return true;
  }
  return false;
}

/// \brief Data used with FindOverriddenMethod
struct FindOverriddenMethodData {
  Sema *S;
  CXXMethodDecl *Method;
};

/// \brief Member lookup function that determines whether a given C++
/// method overrides a method in a base class, to be used with
/// CXXRecordDecl::lookupInBases().
static bool FindOverriddenMethod(const CXXBaseSpecifier *Specifier,
                                 CXXBasePath &Path,
                                 void *UserData) {
  RecordDecl *BaseRecord = Specifier->getType()->getAs<RecordType>()->getDecl();

  FindOverriddenMethodData *Data 
    = reinterpret_cast<FindOverriddenMethodData*>(UserData);
  
  DeclarationName Name = Data->Method->getDeclName();
  
  // FIXME: Do we care about other names here too?
  if (Name.getNameKind() == DeclarationName::CXXDestructorName) {
    // We really want to find the base class destructor here.
    QualType T = Data->S->Context.getTypeDeclType(BaseRecord);
    CanQualType CT = Data->S->Context.getCanonicalType(T);
    
    Name = Data->S->Context.DeclarationNames.getCXXDestructorName(CT);
  }    
  
  for (Path.Decls = BaseRecord->lookup(Name);
       Path.Decls.first != Path.Decls.second;
       ++Path.Decls.first) {
    NamedDecl *D = *Path.Decls.first;
    if (CXXMethodDecl *MD = dyn_cast<CXXMethodDecl>(D)) {
      if (MD->isVirtual() && !Data->S->IsOverload(Data->Method, MD, false))
        return true;
    }
  }
  
  return false;
}

namespace {
  enum OverrideErrorKind { OEK_All, OEK_NonDeleted, OEK_Deleted };
}
/// \brief Report an error regarding overriding, along with any relevant
/// overriden methods.
///
/// \param DiagID the primary error to report.
/// \param MD the overriding method.
/// \param OEK which overrides to include as notes.
static void ReportOverrides(Sema& S, unsigned DiagID, const CXXMethodDecl *MD,
                            OverrideErrorKind OEK = OEK_All) {
  S.Diag(MD->getLocation(), DiagID) << MD->getDeclName();
  for (CXXMethodDecl::method_iterator I = MD->begin_overridden_methods(),
                                      E = MD->end_overridden_methods();
       I != E; ++I) {
    // This check (& the OEK parameter) could be replaced by a predicate, but
    // without lambdas that would be overkill. This is still nicer than writing
    // out the diag loop 3 times.
    if ((OEK == OEK_All) ||
        (OEK == OEK_NonDeleted && !(*I)->isDeleted()) ||
        (OEK == OEK_Deleted && (*I)->isDeleted()))
      S.Diag((*I)->getLocation(), diag::note_overridden_virtual_function);
  }
}

/// AddOverriddenMethods - See if a method overrides any in the base classes,
/// and if so, check that it's a valid override and remember it.
bool Sema::AddOverriddenMethods(CXXRecordDecl *DC, CXXMethodDecl *MD) {
  // Look for virtual methods in base classes that this method might override.
  CXXBasePaths Paths;
  FindOverriddenMethodData Data;
  Data.Method = MD;
  Data.S = this;
  bool hasDeletedOverridenMethods = false;
  bool hasNonDeletedOverridenMethods = false;
  bool AddedAny = false;
  if (DC->lookupInBases(&FindOverriddenMethod, &Data, Paths)) {
    for (CXXBasePaths::decl_iterator I = Paths.found_decls_begin(),
         E = Paths.found_decls_end(); I != E; ++I) {
      if (CXXMethodDecl *OldMD = dyn_cast<CXXMethodDecl>(*I)) {
        MD->addOverriddenMethod(OldMD->getCanonicalDecl());
        if (!CheckOverridingFunctionReturnType(MD, OldMD) &&
            !CheckOverridingFunctionExceptionSpec(MD, OldMD) &&
            !CheckIfOverriddenFunctionIsMarkedFinal(MD, OldMD)) {
          hasDeletedOverridenMethods |= OldMD->isDeleted();
          hasNonDeletedOverridenMethods |= !OldMD->isDeleted();
          AddedAny = true;
        }
      }
    }
  }

  if (hasDeletedOverridenMethods && !MD->isDeleted()) {
    ReportOverrides(*this, diag::err_non_deleted_override, MD, OEK_Deleted);
  }
  if (hasNonDeletedOverridenMethods && MD->isDeleted()) {
    ReportOverrides(*this, diag::err_deleted_override, MD, OEK_NonDeleted);
  }

  return AddedAny;
}

namespace {
  // Struct for holding all of the extra arguments needed by
  // DiagnoseInvalidRedeclaration to call Sema::ActOnFunctionDeclarator.
  struct ActOnFDArgs {
    Scope *S;
    Declarator &D;
    MultiTemplateParamsArg TemplateParamLists;
    bool AddToScope;
  };
}

namespace {

// Callback to only accept typo corrections that have a non-zero edit distance.
// Also only accept corrections that have the same parent decl.
class DifferentNameValidatorCCC : public CorrectionCandidateCallback {
 public:
  DifferentNameValidatorCCC(ASTContext &Context, FunctionDecl *TypoFD,
                            CXXRecordDecl *Parent)
      : Context(Context), OriginalFD(TypoFD),
        ExpectedParent(Parent ? Parent->getCanonicalDecl() : 0) {}

  virtual bool ValidateCandidate(const TypoCorrection &candidate) {
    if (candidate.getEditDistance() == 0)
      return false;

    llvm::SmallVector<unsigned, 1> MismatchedParams;
    for (TypoCorrection::const_decl_iterator CDecl = candidate.begin(),
                                          CDeclEnd = candidate.end();
         CDecl != CDeclEnd; ++CDecl) {
      FunctionDecl *FD = dyn_cast<FunctionDecl>(*CDecl);

      if (FD && !FD->hasBody() &&
          hasSimilarParameters(Context, FD, OriginalFD, MismatchedParams)) {
        if (CXXMethodDecl *MD = dyn_cast<CXXMethodDecl>(FD)) {
          CXXRecordDecl *Parent = MD->getParent();
          if (Parent && Parent->getCanonicalDecl() == ExpectedParent)
            return true;
        } else if (!ExpectedParent) {
          return true;
        }
      }
    }

    return false;
  }

 private:
  ASTContext &Context;
  FunctionDecl *OriginalFD;
  CXXRecordDecl *ExpectedParent;
};

}

/// \brief Generate diagnostics for an invalid function redeclaration.
///
/// This routine handles generating the diagnostic messages for an invalid
/// function redeclaration, including finding possible similar declarations
/// or performing typo correction if there are no previous declarations with
/// the same name.
///
/// Returns a NamedDecl iff typo correction was performed and substituting in
/// the new declaration name does not cause new errors.
static NamedDecl* DiagnoseInvalidRedeclaration(
    Sema &SemaRef, LookupResult &Previous, FunctionDecl *NewFD,
    ActOnFDArgs &ExtraArgs) {
  NamedDecl *Result = NULL;
  DeclarationName Name = NewFD->getDeclName();
  DeclContext *NewDC = NewFD->getDeclContext();
  LookupResult Prev(SemaRef, Name, NewFD->getLocation(),
                    Sema::LookupOrdinaryName, Sema::ForRedeclaration);
  llvm::SmallVector<unsigned, 1> MismatchedParams;
  llvm::SmallVector<std::pair<FunctionDecl*, unsigned>, 1> NearMatches;
  TypoCorrection Correction;
  bool isFriendDecl = (SemaRef.getLangOpts().CPlusPlus &&
                       ExtraArgs.D.getDeclSpec().isFriendSpecified());
  unsigned DiagMsg = isFriendDecl ? diag::err_no_matching_local_friend
                                  : diag::err_member_def_does_not_match;

  NewFD->setInvalidDecl();
  SemaRef.LookupQualifiedName(Prev, NewDC);
  assert(!Prev.isAmbiguous() &&
         "Cannot have an ambiguity in previous-declaration lookup");
  CXXMethodDecl *MD = dyn_cast<CXXMethodDecl>(NewFD);
  DifferentNameValidatorCCC Validator(SemaRef.Context, NewFD,
                                      MD ? MD->getParent() : 0);
  if (!Prev.empty()) {
    for (LookupResult::iterator Func = Prev.begin(), FuncEnd = Prev.end();
         Func != FuncEnd; ++Func) {
      FunctionDecl *FD = dyn_cast<FunctionDecl>(*Func);
      if (FD &&
          hasSimilarParameters(SemaRef.Context, FD, NewFD, MismatchedParams)) {
        // Add 1 to the index so that 0 can mean the mismatch didn't
        // involve a parameter
        unsigned ParamNum =
            MismatchedParams.empty() ? 0 : MismatchedParams.front() + 1;
        NearMatches.push_back(std::make_pair(FD, ParamNum));
      }
    }
  // If the qualified name lookup yielded nothing, try typo correction
  } else if ((Correction = SemaRef.CorrectTypo(Prev.getLookupNameInfo(),
                                         Prev.getLookupKind(), 0, 0,
                                         Validator, NewDC))) {
    // Trap errors.
    Sema::SFINAETrap Trap(SemaRef);

    // Set up everything for the call to ActOnFunctionDeclarator
    ExtraArgs.D.SetIdentifier(Correction.getCorrectionAsIdentifierInfo(),
                              ExtraArgs.D.getIdentifierLoc());
    Previous.clear();
    Previous.setLookupName(Correction.getCorrection());
    for (TypoCorrection::decl_iterator CDecl = Correction.begin(),
                                    CDeclEnd = Correction.end();
         CDecl != CDeclEnd; ++CDecl) {
      FunctionDecl *FD = dyn_cast<FunctionDecl>(*CDecl);
      if (FD && !FD->hasBody() &&
          hasSimilarParameters(SemaRef.Context, FD, NewFD, MismatchedParams)) {
        Previous.addDecl(FD);
      }
    }
    bool wasRedeclaration = ExtraArgs.D.isRedeclaration();
    // TODO: Refactor ActOnFunctionDeclarator so that we can call only the
    // pieces need to verify the typo-corrected C++ declaraction and hopefully
    // eliminate the need for the parameter pack ExtraArgs.
    Result = SemaRef.ActOnFunctionDeclarator(
        ExtraArgs.S, ExtraArgs.D,
        Correction.getCorrectionDecl()->getDeclContext(),
        NewFD->getTypeSourceInfo(), Previous, ExtraArgs.TemplateParamLists,
        ExtraArgs.AddToScope);
    if (Trap.hasErrorOccurred()) {
      // Pretend the typo correction never occurred
      ExtraArgs.D.SetIdentifier(Name.getAsIdentifierInfo(),
                                ExtraArgs.D.getIdentifierLoc());
      ExtraArgs.D.setRedeclaration(wasRedeclaration);
      Previous.clear();
      Previous.setLookupName(Name);
      Result = NULL;
    } else {
      for (LookupResult::iterator Func = Previous.begin(),
                               FuncEnd = Previous.end();
           Func != FuncEnd; ++Func) {
        if (FunctionDecl *FD = dyn_cast<FunctionDecl>(*Func))
          NearMatches.push_back(std::make_pair(FD, 0));
      }
    }
    if (NearMatches.empty()) {
      // Ignore the correction if it didn't yield any close FunctionDecl matches
      Correction = TypoCorrection();
    } else {
      DiagMsg = isFriendDecl ? diag::err_no_matching_local_friend_suggest
                             : diag::err_member_def_does_not_match_suggest;
    }
  }

  if (Correction) {
    // FIXME: use Correction.getCorrectionRange() instead of computing the range
    // here. This requires passing in the CXXScopeSpec to CorrectTypo which in
    // turn causes the correction to fully qualify the name. If we fix
    // CorrectTypo to minimally qualify then this change should be good.
    SourceRange FixItLoc(NewFD->getLocation());
    CXXScopeSpec &SS = ExtraArgs.D.getCXXScopeSpec();
    if (Correction.getCorrectionSpecifier() && SS.isValid())
      FixItLoc.setBegin(SS.getBeginLoc());
    SemaRef.Diag(NewFD->getLocStart(), DiagMsg)
        << Name << NewDC << Correction.getQuoted(SemaRef.getLangOpts())
        << FixItHint::CreateReplacement(
            FixItLoc, Correction.getAsString(SemaRef.getLangOpts()));
  } else {
    SemaRef.Diag(NewFD->getLocation(), DiagMsg)
        << Name << NewDC << NewFD->getLocation();
  }

  bool NewFDisConst = false;
  if (CXXMethodDecl *NewMD = dyn_cast<CXXMethodDecl>(NewFD))
    NewFDisConst = NewMD->isConst();

  for (llvm::SmallVector<std::pair<FunctionDecl*, unsigned>, 1>::iterator
       NearMatch = NearMatches.begin(), NearMatchEnd = NearMatches.end();
       NearMatch != NearMatchEnd; ++NearMatch) {
    FunctionDecl *FD = NearMatch->first;
    bool FDisConst = false;
    if (CXXMethodDecl *MD = dyn_cast<CXXMethodDecl>(FD))
      FDisConst = MD->isConst();

    if (unsigned Idx = NearMatch->second) {
      ParmVarDecl *FDParam = FD->getParamDecl(Idx-1);
      SourceLocation Loc = FDParam->getTypeSpecStartLoc();
      if (Loc.isInvalid()) Loc = FD->getLocation();
      SemaRef.Diag(Loc, diag::note_member_def_close_param_match)
          << Idx << FDParam->getType() << NewFD->getParamDecl(Idx-1)->getType();
    } else if (Correction) {
      SemaRef.Diag(FD->getLocation(), diag::note_previous_decl)
          << Correction.getQuoted(SemaRef.getLangOpts());
    } else if (FDisConst != NewFDisConst) {
      SemaRef.Diag(FD->getLocation(), diag::note_member_def_close_const_match)
          << NewFDisConst << FD->getSourceRange().getEnd();
    } else
      SemaRef.Diag(FD->getLocation(), diag::note_member_def_close_match);
  }
  return Result;
}

static FunctionDecl::StorageClass getFunctionStorageClass(Sema &SemaRef, 
                                                          Declarator &D) {
  switch (D.getDeclSpec().getStorageClassSpec()) {
  default: llvm_unreachable("Unknown storage class!");
  case DeclSpec::SCS_auto:
  case DeclSpec::SCS_register:
  case DeclSpec::SCS_mutable:
    SemaRef.Diag(D.getDeclSpec().getStorageClassSpecLoc(),
                 diag::err_typecheck_sclass_func);
    D.setInvalidType();
    break;
  case DeclSpec::SCS_unspecified: break;
  case DeclSpec::SCS_extern: return SC_Extern;
  case DeclSpec::SCS_static: {
    if (SemaRef.CurContext->getRedeclContext()->isFunctionOrMethod()) {
      // C99 6.7.1p5:
      //   The declaration of an identifier for a function that has
      //   block scope shall have no explicit storage-class specifier
      //   other than extern
      // See also (C++ [dcl.stc]p4).
      SemaRef.Diag(D.getDeclSpec().getStorageClassSpecLoc(),
                   diag::err_static_block_func);
      break;
    } else
      return SC_Static;
  }
  case DeclSpec::SCS_private_extern: return SC_PrivateExtern;
  }

  // No explicit storage class has already been returned
  return SC_None;
}

static FunctionDecl* CreateNewFunctionDecl(Sema &SemaRef, Declarator &D,
                                           DeclContext *DC, QualType &R,
                                           TypeSourceInfo *TInfo,
                                           FunctionDecl::StorageClass SC,
                                           bool &IsVirtualOkay) {
  DeclarationNameInfo NameInfo = SemaRef.GetNameForDeclarator(D);
  DeclarationName Name = NameInfo.getName();

  FunctionDecl *NewFD = 0;
  bool isInline = D.getDeclSpec().isInlineSpecified();
  DeclSpec::SCS SCSpec = D.getDeclSpec().getStorageClassSpecAsWritten();
  FunctionDecl::StorageClass SCAsWritten
    = StorageClassSpecToFunctionDeclStorageClass(SCSpec);

  if (!SemaRef.getLangOpts().CPlusPlus) {
    // Determine whether the function was written with a
    // prototype. This true when:
    //   - there is a prototype in the declarator, or
    //   - the type R of the function is some kind of typedef or other reference
    //     to a type name (which eventually refers to a function type).
    bool HasPrototype =
      (D.isFunctionDeclarator() && D.getFunctionTypeInfo().hasPrototype) ||
      (!isa<FunctionType>(R.getTypePtr()) && R->isFunctionProtoType());

    NewFD = FunctionDecl::Create(SemaRef.Context, DC, 
                                 D.getLocStart(), NameInfo, R, 
                                 TInfo, SC, SCAsWritten, isInline, 
                                 HasPrototype);
    if (D.isInvalidType())
      NewFD->setInvalidDecl();

    // Set the lexical context.
    NewFD->setLexicalDeclContext(SemaRef.CurContext);

    return NewFD;
  }

  bool isExplicit = D.getDeclSpec().isExplicitSpecified();
  bool isConstexpr = D.getDeclSpec().isConstexprSpecified();

  // Check that the return type is not an abstract class type.
  // For record types, this is done by the AbstractClassUsageDiagnoser once
  // the class has been completely parsed.
  if (!DC->isRecord() &&
      SemaRef.RequireNonAbstractType(D.getIdentifierLoc(),
                                     R->getAs<FunctionType>()->getResultType(),
                                     diag::err_abstract_type_in_decl,
                                     SemaRef.AbstractReturnType))
    D.setInvalidType();

  if (Name.getNameKind() == DeclarationName::CXXConstructorName) {
    // This is a C++ constructor declaration.
    assert(DC->isRecord() &&
           "Constructors can only be declared in a member context");

    R = SemaRef.CheckConstructorDeclarator(D, R, SC);
    return CXXConstructorDecl::Create(SemaRef.Context, cast<CXXRecordDecl>(DC),
                                      D.getLocStart(), NameInfo,
                                      R, TInfo, isExplicit, isInline,
                                      /*isImplicitlyDeclared=*/false,
                                      isConstexpr);

  } else if (Name.getNameKind() == DeclarationName::CXXDestructorName) {
    // This is a C++ destructor declaration.
    if (DC->isRecord()) {
      R = SemaRef.CheckDestructorDeclarator(D, R, SC);
      CXXRecordDecl *Record = cast<CXXRecordDecl>(DC);
      CXXDestructorDecl *NewDD = CXXDestructorDecl::Create(
                                        SemaRef.Context, Record,
                                        D.getLocStart(),
                                        NameInfo, R, TInfo, isInline,
                                        /*isImplicitlyDeclared=*/false);

      // If the class is complete, then we now create the implicit exception
      // specification. If the class is incomplete or dependent, we can't do
      // it yet.
      if (SemaRef.getLangOpts().CPlusPlus0x && !Record->isDependentType() &&
          Record->getDefinition() && !Record->isBeingDefined() &&
          R->getAs<FunctionProtoType>()->getExceptionSpecType() == EST_None) {
        SemaRef.AdjustDestructorExceptionSpec(Record, NewDD);
      }

      IsVirtualOkay = true;
      return NewDD;

    } else {
      SemaRef.Diag(D.getIdentifierLoc(), diag::err_destructor_not_member);
      D.setInvalidType();

      // Create a FunctionDecl to satisfy the function definition parsing
      // code path.
      return FunctionDecl::Create(SemaRef.Context, DC,
                                  D.getLocStart(),
                                  D.getIdentifierLoc(), Name, R, TInfo,
                                  SC, SCAsWritten, isInline,
                                  /*hasPrototype=*/true, isConstexpr);
    }

  } else if (Name.getNameKind() == DeclarationName::CXXConversionFunctionName) {
    if (!DC->isRecord()) {
      SemaRef.Diag(D.getIdentifierLoc(),
           diag::err_conv_function_not_member);
      return 0;
    }

    SemaRef.CheckConversionDeclarator(D, R, SC);
    IsVirtualOkay = true;
    return CXXConversionDecl::Create(SemaRef.Context, cast<CXXRecordDecl>(DC),
                                     D.getLocStart(), NameInfo,
                                     R, TInfo, isInline, isExplicit,
                                     isConstexpr, SourceLocation());

  } else if (DC->isRecord()) {
    // If the name of the function is the same as the name of the record,
    // then this must be an invalid constructor that has a return type.
    // (The parser checks for a return type and makes the declarator a
    // constructor if it has no return type).
    if (Name.getAsIdentifierInfo() &&
        Name.getAsIdentifierInfo() == cast<CXXRecordDecl>(DC)->getIdentifier()){
      SemaRef.Diag(D.getIdentifierLoc(), diag::err_constructor_return_type)
        << SourceRange(D.getDeclSpec().getTypeSpecTypeLoc())
        << SourceRange(D.getIdentifierLoc());
      return 0;
    }

    bool isStatic = SC == SC_Static;

    // [class.free]p1:
    // Any allocation function for a class T is a static member
    // (even if not explicitly declared static).
    if (Name.getCXXOverloadedOperator() == OO_New ||
        Name.getCXXOverloadedOperator() == OO_Array_New)
      isStatic = true;

    // [class.free]p6 Any deallocation function for a class X is a static member
    // (even if not explicitly declared static).
    if (Name.getCXXOverloadedOperator() == OO_Delete ||
        Name.getCXXOverloadedOperator() == OO_Array_Delete)
      isStatic = true;

    IsVirtualOkay = !isStatic;

    // This is a C++ method declaration.
    return CXXMethodDecl::Create(SemaRef.Context, cast<CXXRecordDecl>(DC),
                                 D.getLocStart(), NameInfo, R,
                                 TInfo, isStatic, SCAsWritten, isInline,
                                 isConstexpr, SourceLocation());

  } else {
    // Determine whether the function was written with a
    // prototype. This true when:
    //   - we're in C++ (where every function has a prototype),
    return FunctionDecl::Create(SemaRef.Context, DC,
                                D.getLocStart(),
                                NameInfo, R, TInfo, SC, SCAsWritten, isInline,
                                true/*HasPrototype*/, isConstexpr);
  }
}

void Sema::checkVoidParamDecl(ParmVarDecl *Param) {
  // In C++, the empty parameter-type-list must be spelled "void"; a
  // typedef of void is not permitted.
  if (getLangOpts().CPlusPlus &&
      Param->getType().getUnqualifiedType() != Context.VoidTy) {
    bool IsTypeAlias = false;
    if (const TypedefType *TT = Param->getType()->getAs<TypedefType>())
      IsTypeAlias = isa<TypeAliasDecl>(TT->getDecl());
    else if (const TemplateSpecializationType *TST =
               Param->getType()->getAs<TemplateSpecializationType>())
      IsTypeAlias = TST->isTypeAlias();
    Diag(Param->getLocation(), diag::err_param_typedef_of_void)
      << IsTypeAlias;
  }
}

NamedDecl*
Sema::ActOnFunctionDeclarator(Scope *S, Declarator &D, DeclContext *DC,
                              TypeSourceInfo *TInfo, LookupResult &Previous,
                              MultiTemplateParamsArg TemplateParamLists,
                              bool &AddToScope) {
  QualType R = TInfo->getType();

  assert(R.getTypePtr()->isFunctionType());

  // TODO: consider using NameInfo for diagnostic.
  DeclarationNameInfo NameInfo = GetNameForDeclarator(D);
  DeclarationName Name = NameInfo.getName();
  FunctionDecl::StorageClass SC = getFunctionStorageClass(*this, D);

  if (D.getDeclSpec().isThreadSpecified())
    Diag(D.getDeclSpec().getThreadSpecLoc(), diag::err_invalid_thread);

  // Do not allow returning a objc interface by-value.
  if (R->getAs<FunctionType>()->getResultType()->isObjCObjectType()) {
    Diag(D.getIdentifierLoc(),
         diag::err_object_cannot_be_passed_returned_by_value) << 0
    << R->getAs<FunctionType>()->getResultType()
    << FixItHint::CreateInsertion(D.getIdentifierLoc(), "*");

    QualType T = R->getAs<FunctionType>()->getResultType();
    T = Context.getObjCObjectPointerType(T);
    if (const FunctionProtoType *FPT = dyn_cast<FunctionProtoType>(R)) {
      FunctionProtoType::ExtProtoInfo EPI = FPT->getExtProtoInfo();
      R = Context.getFunctionType(T, FPT->arg_type_begin(),
                                  FPT->getNumArgs(), EPI);
    }
    else if (isa<FunctionNoProtoType>(R))
      R = Context.getFunctionNoProtoType(T);
  }

  bool isFriend = false;
  FunctionTemplateDecl *FunctionTemplate = 0;
  bool isExplicitSpecialization = false;
  bool isFunctionTemplateSpecialization = false;

  bool isDependentClassScopeExplicitSpecialization = false;
  bool HasExplicitTemplateArgs = false;
  TemplateArgumentListInfo TemplateArgs;

  bool isVirtualOkay = false;

  FunctionDecl *NewFD = CreateNewFunctionDecl(*this, D, DC, R, TInfo, SC,
                                              isVirtualOkay);
  if (!NewFD) return 0;

  if (OriginalLexicalContext && OriginalLexicalContext->isObjCContainer())
    NewFD->setTopLevelDeclInObjCContainer();

  if (getLangOpts().CPlusPlus) {
    bool isInline = D.getDeclSpec().isInlineSpecified();
    bool isVirtual = D.getDeclSpec().isVirtualSpecified();
    bool isExplicit = D.getDeclSpec().isExplicitSpecified();
    bool isConstexpr = D.getDeclSpec().isConstexprSpecified();
    isFriend = D.getDeclSpec().isFriendSpecified();
    if (isFriend && !isInline && D.isFunctionDefinition()) {
      // C++ [class.friend]p5
      //   A function can be defined in a friend declaration of a
      //   class . . . . Such a function is implicitly inline.
      NewFD->setImplicitlyInline();
    }

    // If this is a method defined in an __interface, and is not a constructor
    // or an overloaded operator, then set the pure flag (isVirtual will already
    // return true).
    if (const CXXRecordDecl *Parent =
          dyn_cast<CXXRecordDecl>(NewFD->getDeclContext())) {
      if (Parent->isInterface() && cast<CXXMethodDecl>(NewFD)->isUserProvided())
        NewFD->setPure(true);
    }

    SetNestedNameSpecifier(NewFD, D);
    isExplicitSpecialization = false;
    isFunctionTemplateSpecialization = false;
    if (D.isInvalidType())
      NewFD->setInvalidDecl();
    
    // Set the lexical context. If the declarator has a C++
    // scope specifier, or is the object of a friend declaration, the
    // lexical context will be different from the semantic context.
    NewFD->setLexicalDeclContext(CurContext);
        
    // Match up the template parameter lists with the scope specifier, then
    // determine whether we have a template or a template specialization.
    bool Invalid = false;
    if (TemplateParameterList *TemplateParams
          = MatchTemplateParametersToScopeSpecifier(
                                  D.getDeclSpec().getLocStart(),
                                  D.getIdentifierLoc(),
                                  D.getCXXScopeSpec(),
                                  TemplateParamLists.data(),
                                  TemplateParamLists.size(),
                                  isFriend,
                                  isExplicitSpecialization,
                                  Invalid)) {
      if (TemplateParams->size() > 0) {
        // This is a function template

        // Check that we can declare a template here.
        if (CheckTemplateDeclScope(S, TemplateParams))
          return 0;

        // A destructor cannot be a template.
        if (Name.getNameKind() == DeclarationName::CXXDestructorName) {
          Diag(NewFD->getLocation(), diag::err_destructor_template);
          return 0;
        }
        
        // If we're adding a template to a dependent context, we may need to 
        // rebuilding some of the types used within the template parameter list,
        // now that we know what the current instantiation is.
        if (DC->isDependentContext()) {
          ContextRAII SavedContext(*this, DC);
          if (RebuildTemplateParamsInCurrentInstantiation(TemplateParams))
            Invalid = true;
        }
        

        FunctionTemplate = FunctionTemplateDecl::Create(Context, DC,
                                                        NewFD->getLocation(),
                                                        Name, TemplateParams,
                                                        NewFD);
        FunctionTemplate->setLexicalDeclContext(CurContext);
        NewFD->setDescribedFunctionTemplate(FunctionTemplate);

        // For source fidelity, store the other template param lists.
        if (TemplateParamLists.size() > 1) {
          NewFD->setTemplateParameterListsInfo(Context,
                                               TemplateParamLists.size() - 1,
                                               TemplateParamLists.data());
        }
      } else {
        // This is a function template specialization.
        isFunctionTemplateSpecialization = true;
        // For source fidelity, store all the template param lists.
        NewFD->setTemplateParameterListsInfo(Context,
                                             TemplateParamLists.size(),
                                             TemplateParamLists.data());

        // C++0x [temp.expl.spec]p20 forbids "template<> friend void foo(int);".
        if (isFriend) {
          // We want to remove the "template<>", found here.
          SourceRange RemoveRange = TemplateParams->getSourceRange();

          // If we remove the template<> and the name is not a
          // template-id, we're actually silently creating a problem:
          // the friend declaration will refer to an untemplated decl,
          // and clearly the user wants a template specialization.  So
          // we need to insert '<>' after the name.
          SourceLocation InsertLoc;
          if (D.getName().getKind() != UnqualifiedId::IK_TemplateId) {
            InsertLoc = D.getName().getSourceRange().getEnd();
            InsertLoc = PP.getLocForEndOfToken(InsertLoc);
          }

          Diag(D.getIdentifierLoc(), diag::err_template_spec_decl_friend)
            << Name << RemoveRange
            << FixItHint::CreateRemoval(RemoveRange)
            << FixItHint::CreateInsertion(InsertLoc, "<>");
        }
      }
    }
    else {
      // All template param lists were matched against the scope specifier:
      // this is NOT (an explicit specialization of) a template.
      if (TemplateParamLists.size() > 0)
        // For source fidelity, store all the template param lists.
        NewFD->setTemplateParameterListsInfo(Context,
                                             TemplateParamLists.size(),
                                             TemplateParamLists.data());
    }

    if (Invalid) {
      NewFD->setInvalidDecl();
      if (FunctionTemplate)
        FunctionTemplate->setInvalidDecl();
    }

    // C++ [dcl.fct.spec]p5:
    //   The virtual specifier shall only be used in declarations of
    //   nonstatic class member functions that appear within a
    //   member-specification of a class declaration; see 10.3.
    //
    if (isVirtual && !NewFD->isInvalidDecl()) {
      if (!isVirtualOkay) {
        Diag(D.getDeclSpec().getVirtualSpecLoc(),
             diag::err_virtual_non_function);
      } else if (!CurContext->isRecord()) {
        // 'virtual' was specified outside of the class.
        Diag(D.getDeclSpec().getVirtualSpecLoc(), 
             diag::err_virtual_out_of_class)
          << FixItHint::CreateRemoval(D.getDeclSpec().getVirtualSpecLoc());
      } else if (NewFD->getDescribedFunctionTemplate()) {
        // C++ [temp.mem]p3:
        //  A member function template shall not be virtual.
        Diag(D.getDeclSpec().getVirtualSpecLoc(),
             diag::err_virtual_member_function_template)
          << FixItHint::CreateRemoval(D.getDeclSpec().getVirtualSpecLoc());
      } else {
        // Okay: Add virtual to the method.
        NewFD->setVirtualAsWritten(true);
      }
    }

    // C++ [dcl.fct.spec]p3:
    //  The inline specifier shall not appear on a block scope function 
    //  declaration.
    if (isInline && !NewFD->isInvalidDecl()) {
      if (CurContext->isFunctionOrMethod()) {
        // 'inline' is not allowed on block scope function declaration.
        Diag(D.getDeclSpec().getInlineSpecLoc(), 
             diag::err_inline_declaration_block_scope) << Name
          << FixItHint::CreateRemoval(D.getDeclSpec().getInlineSpecLoc());
      }
    }

    // C++ [dcl.fct.spec]p6:
    //  The explicit specifier shall be used only in the declaration of a
    //  constructor or conversion function within its class definition; 
    //  see 12.3.1 and 12.3.2.
    if (isExplicit && !NewFD->isInvalidDecl()) {
      if (!CurContext->isRecord()) {
        // 'explicit' was specified outside of the class.
        Diag(D.getDeclSpec().getExplicitSpecLoc(), 
             diag::err_explicit_out_of_class)
          << FixItHint::CreateRemoval(D.getDeclSpec().getExplicitSpecLoc());
      } else if (!isa<CXXConstructorDecl>(NewFD) && 
                 !isa<CXXConversionDecl>(NewFD)) {
        // 'explicit' was specified on a function that wasn't a constructor
        // or conversion function.
        Diag(D.getDeclSpec().getExplicitSpecLoc(),
             diag::err_explicit_non_ctor_or_conv_function)
          << FixItHint::CreateRemoval(D.getDeclSpec().getExplicitSpecLoc());
      }      
    }

    if (isConstexpr) {
      // C++0x [dcl.constexpr]p2: constexpr functions and constexpr constructors
      // are implicitly inline.
      NewFD->setImplicitlyInline();

      // C++0x [dcl.constexpr]p3: functions declared constexpr are required to
      // be either constructors or to return a literal type. Therefore,
      // destructors cannot be declared constexpr.
      if (isa<CXXDestructorDecl>(NewFD))
        Diag(D.getDeclSpec().getConstexprSpecLoc(), diag::err_constexpr_dtor);
    }

    // If __module_private__ was specified, mark the function accordingly.
    if (D.getDeclSpec().isModulePrivateSpecified()) {
      if (isFunctionTemplateSpecialization) {
        SourceLocation ModulePrivateLoc
          = D.getDeclSpec().getModulePrivateSpecLoc();
        Diag(ModulePrivateLoc, diag::err_module_private_specialization)
          << 0
          << FixItHint::CreateRemoval(ModulePrivateLoc);
      } else {
        NewFD->setModulePrivate();
        if (FunctionTemplate)
          FunctionTemplate->setModulePrivate();
      }
    }

    if (isFriend) {
      // For now, claim that the objects have no previous declaration.
      if (FunctionTemplate) {
        FunctionTemplate->setObjectOfFriendDecl(false);
        FunctionTemplate->setAccess(AS_public);
      }
      NewFD->setObjectOfFriendDecl(false);
      NewFD->setAccess(AS_public);
    }

    // If a function is defined as defaulted or deleted, mark it as such now.
    switch (D.getFunctionDefinitionKind()) {
      case FDK_Declaration:
      case FDK_Definition:
        break;
        
      case FDK_Defaulted:
        NewFD->setDefaulted();
        break;
        
      case FDK_Deleted:
        NewFD->setDeletedAsWritten();
        break;
    }

    if (isa<CXXMethodDecl>(NewFD) && DC == CurContext &&
        D.isFunctionDefinition()) {
      // C++ [class.mfct]p2:
      //   A member function may be defined (8.4) in its class definition, in 
      //   which case it is an inline member function (7.1.2)
      NewFD->setImplicitlyInline();
    }

    if (SC == SC_Static && isa<CXXMethodDecl>(NewFD) &&
        !CurContext->isRecord()) {
      // C++ [class.static]p1:
      //   A data or function member of a class may be declared static
      //   in a class definition, in which case it is a static member of
      //   the class.

      // Complain about the 'static' specifier if it's on an out-of-line
      // member function definition.
      Diag(D.getDeclSpec().getStorageClassSpecLoc(),
           diag::err_static_out_of_line)
        << FixItHint::CreateRemoval(D.getDeclSpec().getStorageClassSpecLoc());
    }

    // C++11 [except.spec]p15:
    //   A deallocation function with no exception-specification is treated
    //   as if it were specified with noexcept(true).
    const FunctionProtoType *FPT = R->getAs<FunctionProtoType>();
    if ((Name.getCXXOverloadedOperator() == OO_Delete ||
         Name.getCXXOverloadedOperator() == OO_Array_Delete) &&
        getLangOpts().CPlusPlus0x && FPT && !FPT->hasExceptionSpec()) {
      FunctionProtoType::ExtProtoInfo EPI = FPT->getExtProtoInfo();
      EPI.ExceptionSpecType = EST_BasicNoexcept;
      NewFD->setType(Context.getFunctionType(FPT->getResultType(),
                                             FPT->arg_type_begin(),
                                             FPT->getNumArgs(), EPI));
    }
  }

  // Filter out previous declarations that don't match the scope.
  FilterLookupForScope(Previous, DC, S, NewFD->hasLinkage(),
                       isExplicitSpecialization ||
                       isFunctionTemplateSpecialization);
  
  // Handle GNU asm-label extension (encoded as an attribute).
  if (Expr *E = (Expr*) D.getAsmLabel()) {
    // The parser guarantees this is a string.
    StringLiteral *SE = cast<StringLiteral>(E);
    NewFD->addAttr(::new (Context) AsmLabelAttr(SE->getStrTokenLoc(0), Context,
                                                SE->getString()));
  } else if (!ExtnameUndeclaredIdentifiers.empty()) {
    llvm::DenseMap<IdentifierInfo*,AsmLabelAttr*>::iterator I =
      ExtnameUndeclaredIdentifiers.find(NewFD->getIdentifier());
    if (I != ExtnameUndeclaredIdentifiers.end()) {
      NewFD->addAttr(I->second);
      ExtnameUndeclaredIdentifiers.erase(I);
    }
  }

  // Copy the parameter declarations from the declarator D to the function
  // declaration NewFD, if they are available.  First scavenge them into Params.
  SmallVector<ParmVarDecl*, 16> Params;
  if (D.isFunctionDeclarator()) {
    DeclaratorChunk::FunctionTypeInfo &FTI = D.getFunctionTypeInfo();

    // Check for C99 6.7.5.3p10 - foo(void) is a non-varargs
    // function that takes no arguments, not a function that takes a
    // single void argument.
    // We let through "const void" here because Sema::GetTypeForDeclarator
    // already checks for that case.
    if (FTI.NumArgs == 1 && !FTI.isVariadic && FTI.ArgInfo[0].Ident == 0 &&
        FTI.ArgInfo[0].Param &&
        cast<ParmVarDecl>(FTI.ArgInfo[0].Param)->getType()->isVoidType()) {
      // Empty arg list, don't push any params.
      checkVoidParamDecl(cast<ParmVarDecl>(FTI.ArgInfo[0].Param));
    } else if (FTI.NumArgs > 0 && FTI.ArgInfo[0].Param != 0) {
      for (unsigned i = 0, e = FTI.NumArgs; i != e; ++i) {
        ParmVarDecl *Param = cast<ParmVarDecl>(FTI.ArgInfo[i].Param);
        assert(Param->getDeclContext() != NewFD && "Was set before ?");
        Param->setDeclContext(NewFD);
        Params.push_back(Param);

        if (Param->isInvalidDecl())
          NewFD->setInvalidDecl();
      }
    }

  } else if (const FunctionProtoType *FT = R->getAs<FunctionProtoType>()) {
    // When we're declaring a function with a typedef, typeof, etc as in the
    // following example, we'll need to synthesize (unnamed)
    // parameters for use in the declaration.
    //
    // @code
    // typedef void fn(int);
    // fn f;
    // @endcode

    // Synthesize a parameter for each argument type.
    for (FunctionProtoType::arg_type_iterator AI = FT->arg_type_begin(),
         AE = FT->arg_type_end(); AI != AE; ++AI) {
      ParmVarDecl *Param =
        BuildParmVarDeclForTypedef(NewFD, D.getIdentifierLoc(), *AI);
      Param->setScopeInfo(0, Params.size());
      Params.push_back(Param);
    }
  } else {
    assert(R->isFunctionNoProtoType() && NewFD->getNumParams() == 0 &&
           "Should not need args for typedef of non-prototype fn");
  }

  // Finally, we know we have the right number of parameters, install them.
  NewFD->setParams(Params);

  // Find all anonymous symbols defined during the declaration of this function
  // and add to NewFD. This lets us track decls such 'enum Y' in:
  //
  //   void f(enum Y {AA} x) {}
  //
  // which would otherwise incorrectly end up in the translation unit scope.
  NewFD->setDeclsInPrototypeScope(DeclsInPrototypeScope);
  DeclsInPrototypeScope.clear();

  // Process the non-inheritable attributes on this declaration.
  ProcessDeclAttributes(S, NewFD, D,
                        /*NonInheritable=*/true, /*Inheritable=*/false);

  // Functions returning a variably modified type violate C99 6.7.5.2p2
  // because all functions have linkage.
  if (!NewFD->isInvalidDecl() &&
      NewFD->getResultType()->isVariablyModifiedType()) {
    Diag(NewFD->getLocation(), diag::err_vm_func_decl);
    NewFD->setInvalidDecl();
  }

  // Handle attributes.
  ProcessDeclAttributes(S, NewFD, D,
                        /*NonInheritable=*/false, /*Inheritable=*/true);

  if (!getLangOpts().CPlusPlus) {
    // Perform semantic checking on the function declaration.
    bool isExplicitSpecialization=false;
    if (!NewFD->isInvalidDecl()) {
      if (NewFD->isMain())
        CheckMain(NewFD, D.getDeclSpec());
      D.setRedeclaration(CheckFunctionDeclaration(S, NewFD, Previous,
                                                  isExplicitSpecialization));
    }
    // Make graceful recovery from an invalid redeclaration.
    else if (!Previous.empty())
           D.setRedeclaration(true);
    assert((NewFD->isInvalidDecl() || !D.isRedeclaration() ||
            Previous.getResultKind() != LookupResult::FoundOverloaded) &&
           "previous declaration set still overloaded");
  } else {
    // If the declarator is a template-id, translate the parser's template 
    // argument list into our AST format.
    if (D.getName().getKind() == UnqualifiedId::IK_TemplateId) {
      TemplateIdAnnotation *TemplateId = D.getName().TemplateId;
      TemplateArgs.setLAngleLoc(TemplateId->LAngleLoc);
      TemplateArgs.setRAngleLoc(TemplateId->RAngleLoc);
      ASTTemplateArgsPtr TemplateArgsPtr(TemplateId->getTemplateArgs(),
                                         TemplateId->NumArgs);
      translateTemplateArguments(TemplateArgsPtr,
                                 TemplateArgs);
    
      HasExplicitTemplateArgs = true;
    
      if (NewFD->isInvalidDecl()) {
        HasExplicitTemplateArgs = false;
      } else if (FunctionTemplate) {
        // Function template with explicit template arguments.
        Diag(D.getIdentifierLoc(), diag::err_function_template_partial_spec)
          << SourceRange(TemplateId->LAngleLoc, TemplateId->RAngleLoc);

        HasExplicitTemplateArgs = false;
      } else if (!isFunctionTemplateSpecialization && 
                 !D.getDeclSpec().isFriendSpecified()) {
        // We have encountered something that the user meant to be a 
        // specialization (because it has explicitly-specified template
        // arguments) but that was not introduced with a "template<>" (or had
        // too few of them).
        Diag(D.getIdentifierLoc(), diag::err_template_spec_needs_header)
          << SourceRange(TemplateId->LAngleLoc, TemplateId->RAngleLoc)
          << FixItHint::CreateInsertion(
                                    D.getDeclSpec().getLocStart(),
                                        "template<> ");
        isFunctionTemplateSpecialization = true;
      } else {
        // "friend void foo<>(int);" is an implicit specialization decl.
        isFunctionTemplateSpecialization = true;
      }
    } else if (isFriend && isFunctionTemplateSpecialization) {
      // This combination is only possible in a recovery case;  the user
      // wrote something like:
      //   template <> friend void foo(int);
      // which we're recovering from as if the user had written:
      //   friend void foo<>(int);
      // Go ahead and fake up a template id.
      HasExplicitTemplateArgs = true;
        TemplateArgs.setLAngleLoc(D.getIdentifierLoc());
      TemplateArgs.setRAngleLoc(D.getIdentifierLoc());
    }

    // If it's a friend (and only if it's a friend), it's possible
    // that either the specialized function type or the specialized
    // template is dependent, and therefore matching will fail.  In
    // this case, don't check the specialization yet.
    bool InstantiationDependent = false;
    if (isFunctionTemplateSpecialization && isFriend &&
        (NewFD->getType()->isDependentType() || DC->isDependentContext() ||
         TemplateSpecializationType::anyDependentTemplateArguments(
            TemplateArgs.getArgumentArray(), TemplateArgs.size(),
            InstantiationDependent))) {
      assert(HasExplicitTemplateArgs &&
             "friend function specialization without template args");
      if (CheckDependentFunctionTemplateSpecialization(NewFD, TemplateArgs,
                                                       Previous))
        NewFD->setInvalidDecl();
    } else if (isFunctionTemplateSpecialization) {
      if (CurContext->isDependentContext() && CurContext->isRecord() 
          && !isFriend) {
        isDependentClassScopeExplicitSpecialization = true;
        Diag(NewFD->getLocation(), getLangOpts().MicrosoftExt ? 
          diag::ext_function_specialization_in_class :
          diag::err_function_specialization_in_class)
          << NewFD->getDeclName();
      } else if (CheckFunctionTemplateSpecialization(NewFD,
                                  (HasExplicitTemplateArgs ? &TemplateArgs : 0),
                                                     Previous))
        NewFD->setInvalidDecl();
      
      // C++ [dcl.stc]p1:
      //   A storage-class-specifier shall not be specified in an explicit
      //   specialization (14.7.3)
      if (SC != SC_None) {
        if (SC != NewFD->getStorageClass())
          Diag(NewFD->getLocation(),
               diag::err_explicit_specialization_inconsistent_storage_class)
            << SC
            << FixItHint::CreateRemoval(
                                      D.getDeclSpec().getStorageClassSpecLoc());
            
        else
          Diag(NewFD->getLocation(), 
               diag::ext_explicit_specialization_storage_class)
            << FixItHint::CreateRemoval(
                                      D.getDeclSpec().getStorageClassSpecLoc());
      }
      
    } else if (isExplicitSpecialization && isa<CXXMethodDecl>(NewFD)) {
      if (CheckMemberSpecialization(NewFD, Previous))
          NewFD->setInvalidDecl();
    }

    // Perform semantic checking on the function declaration.
    if (!isDependentClassScopeExplicitSpecialization) {
      if (NewFD->isInvalidDecl()) {
        // If this is a class member, mark the class invalid immediately.
        // This avoids some consistency errors later.
        if (CXXMethodDecl* methodDecl = dyn_cast<CXXMethodDecl>(NewFD))
          methodDecl->getParent()->setInvalidDecl();
      } else {
        if (NewFD->isMain()) 
          CheckMain(NewFD, D.getDeclSpec());
        D.setRedeclaration(CheckFunctionDeclaration(S, NewFD, Previous,
                                                    isExplicitSpecialization));
      }
    }

    assert((NewFD->isInvalidDecl() || !D.isRedeclaration() ||
            Previous.getResultKind() != LookupResult::FoundOverloaded) &&
           "previous declaration set still overloaded");

    NamedDecl *PrincipalDecl = (FunctionTemplate
                                ? cast<NamedDecl>(FunctionTemplate)
                                : NewFD);

    if (isFriend && D.isRedeclaration()) {
      AccessSpecifier Access = AS_public;
      if (!NewFD->isInvalidDecl())
        Access = NewFD->getPreviousDecl()->getAccess();

      NewFD->setAccess(Access);
      if (FunctionTemplate) FunctionTemplate->setAccess(Access);

      PrincipalDecl->setObjectOfFriendDecl(true);
    }

    if (NewFD->isOverloadedOperator() && !DC->isRecord() &&
        PrincipalDecl->isInIdentifierNamespace(Decl::IDNS_Ordinary))
      PrincipalDecl->setNonMemberOperator();

    // If we have a function template, check the template parameter
    // list. This will check and merge default template arguments.
    if (FunctionTemplate) {
      FunctionTemplateDecl *PrevTemplate = 
                                     FunctionTemplate->getPreviousDecl();
      CheckTemplateParameterList(FunctionTemplate->getTemplateParameters(),
                       PrevTemplate ? PrevTemplate->getTemplateParameters() : 0,
                            D.getDeclSpec().isFriendSpecified()
                              ? (D.isFunctionDefinition()
                                   ? TPC_FriendFunctionTemplateDefinition
                                   : TPC_FriendFunctionTemplate)
                              : (D.getCXXScopeSpec().isSet() && 
                                 DC && DC->isRecord() && 
                                 DC->isDependentContext())
                                  ? TPC_ClassTemplateMember
                                  : TPC_FunctionTemplate);
    }

    if (NewFD->isInvalidDecl()) {
      // Ignore all the rest of this.
    } else if (!D.isRedeclaration()) {
      struct ActOnFDArgs ExtraArgs = { S, D, TemplateParamLists,
                                       AddToScope };
      // Fake up an access specifier if it's supposed to be a class member.
      if (isa<CXXRecordDecl>(NewFD->getDeclContext()))
        NewFD->setAccess(AS_public);

      // Qualified decls generally require a previous declaration.
      if (D.getCXXScopeSpec().isSet()) {
        // ...with the major exception of templated-scope or
        // dependent-scope friend declarations.

        // TODO: we currently also suppress this check in dependent
        // contexts because (1) the parameter depth will be off when
        // matching friend templates and (2) we might actually be
        // selecting a friend based on a dependent factor.  But there
        // are situations where these conditions don't apply and we
        // can actually do this check immediately.
        if (isFriend &&
            (TemplateParamLists.size() ||
             D.getCXXScopeSpec().getScopeRep()->isDependent() ||
             CurContext->isDependentContext())) {
          // ignore these
        } else {
          // The user tried to provide an out-of-line definition for a
          // function that is a member of a class or namespace, but there
          // was no such member function declared (C++ [class.mfct]p2,
          // C++ [namespace.memdef]p2). For example:
          //
          // class X {
          //   void f() const;
          // };
          //
          // void X::f() { } // ill-formed
          //
          // Complain about this problem, and attempt to suggest close
          // matches (e.g., those that differ only in cv-qualifiers and
          // whether the parameter types are references).

          if (NamedDecl *Result = DiagnoseInvalidRedeclaration(*this, Previous,
                                                               NewFD,
                                                               ExtraArgs)) {
            AddToScope = ExtraArgs.AddToScope;
            return Result;
          }
        }

        // Unqualified local friend declarations are required to resolve
        // to something.
      } else if (isFriend && cast<CXXRecordDecl>(CurContext)->isLocalClass()) {
        if (NamedDecl *Result = DiagnoseInvalidRedeclaration(*this, Previous,
                                                             NewFD,
                                                             ExtraArgs)) {
          AddToScope = ExtraArgs.AddToScope;
          return Result;
        }
      }

    } else if (!D.isFunctionDefinition() && D.getCXXScopeSpec().isSet() &&
               !isFriend && !isFunctionTemplateSpecialization &&
               !isExplicitSpecialization) {
      // An out-of-line member function declaration must also be a
      // definition (C++ [dcl.meaning]p1).
      // Note that this is not the case for explicit specializations of
      // function templates or member functions of class templates, per
      // C++ [temp.expl.spec]p2. We also allow these declarations as an 
      // extension for compatibility with old SWIG code which likes to 
      // generate them.
      Diag(NewFD->getLocation(), diag::ext_out_of_line_declaration)
        << D.getCXXScopeSpec().getRange();
    }
  }

  AddKnownFunctionAttributes(NewFD);

  if (NewFD->hasAttr<OverloadableAttr>() && 
      !NewFD->getType()->getAs<FunctionProtoType>()) {
    Diag(NewFD->getLocation(),
         diag::err_attribute_overloadable_no_prototype)
      << NewFD;

    // Turn this into a variadic function with no parameters.
    const FunctionType *FT = NewFD->getType()->getAs<FunctionType>();
    FunctionProtoType::ExtProtoInfo EPI;
    EPI.Variadic = true;
    EPI.ExtInfo = FT->getExtInfo();

    QualType R = Context.getFunctionType(FT->getResultType(), 0, 0, EPI);
    NewFD->setType(R);
  }

  // If there's a #pragma GCC visibility in scope, and this isn't a class
  // member, set the visibility of this function.
  if (NewFD->getLinkage() == ExternalLinkage && !DC->isRecord())
    AddPushedVisibilityAttribute(NewFD);

  // If there's a #pragma clang arc_cf_code_audited in scope, consider
  // marking the function.
  AddCFAuditedAttribute(NewFD);

  // If this is a locally-scoped extern C function, update the
  // map of such names.
  if (CurContext->isFunctionOrMethod() && NewFD->isExternC()
      && !NewFD->isInvalidDecl())
    RegisterLocallyScopedExternCDecl(NewFD, Previous, S);

  // Set this FunctionDecl's range up to the right paren.
  NewFD->setRangeEnd(D.getSourceRange().getEnd());

  if (getLangOpts().CPlusPlus) {
    if (FunctionTemplate) {
      if (NewFD->isInvalidDecl())
        FunctionTemplate->setInvalidDecl();
      return FunctionTemplate;
    }
  }

  // OpenCL v1.2 s6.8 static is invalid for kernel functions.
  if ((getLangOpts().OpenCLVersion >= 120)
      && NewFD->hasAttr<OpenCLKernelAttr>()
      && (SC == SC_Static)) {
    Diag(D.getIdentifierLoc(), diag::err_static_kernel);
    D.setInvalidType();
  }

  MarkUnusedFileScopedDecl(NewFD);

  if (getLangOpts().CUDA)
    if (IdentifierInfo *II = NewFD->getIdentifier())
      if (!NewFD->isInvalidDecl() &&
          NewFD->getDeclContext()->getRedeclContext()->isTranslationUnit()) {
        if (II->isStr("cudaConfigureCall")) {
          if (!R->getAs<FunctionType>()->getResultType()->isScalarType())
            Diag(NewFD->getLocation(), diag::err_config_scalar_return);

          Context.setcudaConfigureCallDecl(NewFD);
        }
      }
  
  // Here we have an function template explicit specialization at class scope.
  // The actually specialization will be postponed to template instatiation
  // time via the ClassScopeFunctionSpecializationDecl node.
  if (isDependentClassScopeExplicitSpecialization) {
    ClassScopeFunctionSpecializationDecl *NewSpec =
                         ClassScopeFunctionSpecializationDecl::Create(
                                Context, CurContext, SourceLocation(), 
                                cast<CXXMethodDecl>(NewFD),
                                HasExplicitTemplateArgs, TemplateArgs);
    CurContext->addDecl(NewSpec);
    AddToScope = false;
  }

  return NewFD;
}

/// \brief Perform semantic checking of a new function declaration.
///
/// Performs semantic analysis of the new function declaration
/// NewFD. This routine performs all semantic checking that does not
/// require the actual declarator involved in the declaration, and is
/// used both for the declaration of functions as they are parsed
/// (called via ActOnDeclarator) and for the declaration of functions
/// that have been instantiated via C++ template instantiation (called
/// via InstantiateDecl).
///
/// \param IsExplicitSpecialization whether this new function declaration is
/// an explicit specialization of the previous declaration.
///
/// This sets NewFD->isInvalidDecl() to true if there was an error.
///
/// \returns true if the function declaration is a redeclaration.
bool Sema::CheckFunctionDeclaration(Scope *S, FunctionDecl *NewFD,
                                    LookupResult &Previous,
                                    bool IsExplicitSpecialization) {
  assert(!NewFD->getResultType()->isVariablyModifiedType() 
         && "Variably modified return types are not handled here");

  // Check for a previous declaration of this name.
  if (Previous.empty() && NewFD->isExternC()) {
    // Since we did not find anything by this name and we're declaring
    // an extern "C" function, look for a non-visible extern "C"
    // declaration with the same name.
    llvm::DenseMap<DeclarationName, NamedDecl *>::iterator Pos
      = findLocallyScopedExternalDecl(NewFD->getDeclName());
    if (Pos != LocallyScopedExternalDecls.end())
      Previous.addDecl(Pos->second);
  }

  bool Redeclaration = false;

  // Merge or overload the declaration with an existing declaration of
  // the same name, if appropriate.
  if (!Previous.empty()) {
    // Determine whether NewFD is an overload of PrevDecl or
    // a declaration that requires merging. If it's an overload,
    // there's no more work to do here; we'll just add the new
    // function to the scope.

    NamedDecl *OldDecl = 0;
    if (!AllowOverloadingOfFunction(Previous, Context)) {
      Redeclaration = true;
      OldDecl = Previous.getFoundDecl();
    } else {
      switch (CheckOverload(S, NewFD, Previous, OldDecl,
                            /*NewIsUsingDecl*/ false)) {
      case Ovl_Match:
        Redeclaration = true;
        break;

      case Ovl_NonFunction:
        Redeclaration = true;
        break;

      case Ovl_Overload:
        Redeclaration = false;
        break;
      }

      if (!getLangOpts().CPlusPlus && !NewFD->hasAttr<OverloadableAttr>()) {
        // If a function name is overloadable in C, then every function
        // with that name must be marked "overloadable".
        Diag(NewFD->getLocation(), diag::err_attribute_overloadable_missing)
          << Redeclaration << NewFD;
        NamedDecl *OverloadedDecl = 0;
        if (Redeclaration)
          OverloadedDecl = OldDecl;
        else if (!Previous.empty())
          OverloadedDecl = Previous.getRepresentativeDecl();
        if (OverloadedDecl)
          Diag(OverloadedDecl->getLocation(),
               diag::note_attribute_overloadable_prev_overload);
        NewFD->addAttr(::new (Context) OverloadableAttr(SourceLocation(),
                                                        Context));
      }
    }

    if (Redeclaration) {
      // NewFD and OldDecl represent declarations that need to be
      // merged.
      if (MergeFunctionDecl(NewFD, OldDecl, S)) {
        NewFD->setInvalidDecl();
        return Redeclaration;
      }

      Previous.clear();
      Previous.addDecl(OldDecl);

      if (FunctionTemplateDecl *OldTemplateDecl
                                    = dyn_cast<FunctionTemplateDecl>(OldDecl)) {
        NewFD->setPreviousDeclaration(OldTemplateDecl->getTemplatedDecl());
        FunctionTemplateDecl *NewTemplateDecl
          = NewFD->getDescribedFunctionTemplate();
        assert(NewTemplateDecl && "Template/non-template mismatch");
        if (CXXMethodDecl *Method 
              = dyn_cast<CXXMethodDecl>(NewTemplateDecl->getTemplatedDecl())) {
          Method->setAccess(OldTemplateDecl->getAccess());
          NewTemplateDecl->setAccess(OldTemplateDecl->getAccess());
        }
        
        // If this is an explicit specialization of a member that is a function
        // template, mark it as a member specialization.
        if (IsExplicitSpecialization && 
            NewTemplateDecl->getInstantiatedFromMemberTemplate()) {
          NewTemplateDecl->setMemberSpecialization();
          assert(OldTemplateDecl->isMemberSpecialization());
        }
        
      } else {
        if (isa<CXXMethodDecl>(NewFD)) // Set access for out-of-line definitions
          NewFD->setAccess(OldDecl->getAccess());
        NewFD->setPreviousDeclaration(cast<FunctionDecl>(OldDecl));
      }
    }
  }

  // Semantic checking for this function declaration (in isolation).
  if (getLangOpts().CPlusPlus) {
    // C++-specific checks.
    if (CXXConstructorDecl *Constructor = dyn_cast<CXXConstructorDecl>(NewFD)) {
      CheckConstructor(Constructor);
    } else if (CXXDestructorDecl *Destructor = 
                dyn_cast<CXXDestructorDecl>(NewFD)) {
      CXXRecordDecl *Record = Destructor->getParent();
      QualType ClassType = Context.getTypeDeclType(Record);
      
      // FIXME: Shouldn't we be able to perform this check even when the class
      // type is dependent? Both gcc and edg can handle that.
      if (!ClassType->isDependentType()) {
        DeclarationName Name
          = Context.DeclarationNames.getCXXDestructorName(
                                        Context.getCanonicalType(ClassType));
        if (NewFD->getDeclName() != Name) {
          Diag(NewFD->getLocation(), diag::err_destructor_name);
          NewFD->setInvalidDecl();
          return Redeclaration;
        }
      }
    } else if (CXXConversionDecl *Conversion
               = dyn_cast<CXXConversionDecl>(NewFD)) {
      ActOnConversionDeclarator(Conversion);
    }

    // Find any virtual functions that this function overrides.
    if (CXXMethodDecl *Method = dyn_cast<CXXMethodDecl>(NewFD)) {
      if (!Method->isFunctionTemplateSpecialization() && 
          !Method->getDescribedFunctionTemplate() &&
          Method->isCanonicalDecl()) {
        if (AddOverriddenMethods(Method->getParent(), Method)) {
          // If the function was marked as "static", we have a problem.
          if (NewFD->getStorageClass() == SC_Static) {
            ReportOverrides(*this, diag::err_static_overrides_virtual, Method);
          }
        }
      }
      
      if (Method->isStatic())
        checkThisInStaticMemberFunctionType(Method);
    }

    // Extra checking for C++ overloaded operators (C++ [over.oper]).
    if (NewFD->isOverloadedOperator() &&
        CheckOverloadedOperatorDeclaration(NewFD)) {
      NewFD->setInvalidDecl();
      return Redeclaration;
    }

    // Extra checking for C++0x literal operators (C++0x [over.literal]).
    if (NewFD->getLiteralIdentifier() &&
        CheckLiteralOperatorDeclaration(NewFD)) {
      NewFD->setInvalidDecl();
      return Redeclaration;
    }

    // In C++, check default arguments now that we have merged decls. Unless
    // the lexical context is the class, because in this case this is done
    // during delayed parsing anyway.
    if (!CurContext->isRecord())
      CheckCXXDefaultArguments(NewFD);
    
    // If this function declares a builtin function, check the type of this
    // declaration against the expected type for the builtin. 
    if (unsigned BuiltinID = NewFD->getBuiltinID()) {
      ASTContext::GetBuiltinTypeError Error;
      QualType T = Context.GetBuiltinType(BuiltinID, Error);
      if (!T.isNull() && !Context.hasSameType(T, NewFD->getType())) {
        // The type of this function differs from the type of the builtin,
        // so forget about the builtin entirely.
        Context.BuiltinInfo.ForgetBuiltin(BuiltinID, Context.Idents);
      }
    }
  
    // If this function is declared as being extern "C", then check to see if 
    // the function returns a UDT (class, struct, or union type) that is not C
    // compatible, and if it does, warn the user.
    if (NewFD->isExternC()) {
      QualType R = NewFD->getResultType();
      if (R->isIncompleteType() && !R->isVoidType())
        Diag(NewFD->getLocation(), diag::warn_return_value_udt_incomplete)
            << NewFD << R;
      else if (!R.isPODType(Context) && !R->isVoidType() &&
               !R->isObjCObjectPointerType())
        Diag(NewFD->getLocation(), diag::warn_return_value_udt) << NewFD << R;
    }
  }
  return Redeclaration;
}

void Sema::CheckMain(FunctionDecl* FD, const DeclSpec& DS) {
  // C++11 [basic.start.main]p3:  A program that declares main to be inline,
  //   static or constexpr is ill-formed.
  // C99 6.7.4p4:  In a hosted environment, the inline function specifier
  //   shall not appear in a declaration of main.
  // static main is not an error under C99, but we should warn about it.
  if (FD->getStorageClass() == SC_Static)
    Diag(DS.getStorageClassSpecLoc(), getLangOpts().CPlusPlus 
         ? diag::err_static_main : diag::warn_static_main) 
      << FixItHint::CreateRemoval(DS.getStorageClassSpecLoc());
  if (FD->isInlineSpecified())
    Diag(DS.getInlineSpecLoc(), diag::err_inline_main) 
      << FixItHint::CreateRemoval(DS.getInlineSpecLoc());
  if (FD->isConstexpr()) {
    Diag(DS.getConstexprSpecLoc(), diag::err_constexpr_main)
      << FixItHint::CreateRemoval(DS.getConstexprSpecLoc());
    FD->setConstexpr(false);
  }

  QualType T = FD->getType();
  assert(T->isFunctionType() && "function decl is not of function type");
  const FunctionType* FT = T->castAs<FunctionType>();

  // All the standards say that main() should should return 'int'.
  if (Context.hasSameUnqualifiedType(FT->getResultType(), Context.IntTy)) {
    // In C and C++, main magically returns 0 if you fall off the end;
    // set the flag which tells us that.
    // This is C++ [basic.start.main]p5 and C99 5.1.2.2.3.
    FD->setHasImplicitReturnZero(true);

  // In C with GNU extensions we allow main() to have non-integer return
  // type, but we should warn about the extension, and we disable the
  // implicit-return-zero rule.
  } else if (getLangOpts().GNUMode && !getLangOpts().CPlusPlus) {
    Diag(FD->getTypeSpecStartLoc(), diag::ext_main_returns_nonint);

  // Otherwise, this is just a flat-out error.
  } else {
    Diag(FD->getTypeSpecStartLoc(), diag::err_main_returns_nonint);
    FD->setInvalidDecl(true);
  }

  // Treat protoless main() as nullary.
  if (isa<FunctionNoProtoType>(FT)) return;

  const FunctionProtoType* FTP = cast<const FunctionProtoType>(FT);
  unsigned nparams = FTP->getNumArgs();
  assert(FD->getNumParams() == nparams);

  bool HasExtraParameters = (nparams > 3);

  // Darwin passes an undocumented fourth argument of type char**.  If
  // other platforms start sprouting these, the logic below will start
  // getting shifty.
  if (nparams == 4 && Context.getTargetInfo().getTriple().isOSDarwin())
    HasExtraParameters = false;

  if (HasExtraParameters) {
    Diag(FD->getLocation(), diag::err_main_surplus_args) << nparams;
    FD->setInvalidDecl(true);
    nparams = 3;
  }

  // FIXME: a lot of the following diagnostics would be improved
  // if we had some location information about types.

  QualType CharPP =
    Context.getPointerType(Context.getPointerType(Context.CharTy));
  QualType Expected[] = { Context.IntTy, CharPP, CharPP, CharPP };

  for (unsigned i = 0; i < nparams; ++i) {
    QualType AT = FTP->getArgType(i);

    bool mismatch = true;

    if (Context.hasSameUnqualifiedType(AT, Expected[i]))
      mismatch = false;
    else if (Expected[i] == CharPP) {
      // As an extension, the following forms are okay:
      //   char const **
      //   char const * const *
      //   char * const *

      QualifierCollector qs;
      const PointerType* PT;
      if ((PT = qs.strip(AT)->getAs<PointerType>()) &&
          (PT = qs.strip(PT->getPointeeType())->getAs<PointerType>()) &&
          (QualType(qs.strip(PT->getPointeeType()), 0) == Context.CharTy)) {
        qs.removeConst();
        mismatch = !qs.empty();
      }
    }

    if (mismatch) {
      Diag(FD->getLocation(), diag::err_main_arg_wrong) << i << Expected[i];
      // TODO: suggest replacing given type with expected type
      FD->setInvalidDecl(true);
    }
  }

  if (nparams == 1 && !FD->isInvalidDecl()) {
    Diag(FD->getLocation(), diag::warn_main_one_arg);
  }
  
  if (!FD->isInvalidDecl() && FD->getDescribedFunctionTemplate()) {
    Diag(FD->getLocation(), diag::err_main_template_decl);
    FD->setInvalidDecl();
  }
}

bool Sema::CheckForConstantInitializer(Expr *Init, QualType DclT) {
  // FIXME: Need strict checking.  In C89, we need to check for
  // any assignment, increment, decrement, function-calls, or
  // commas outside of a sizeof.  In C99, it's the same list,
  // except that the aforementioned are allowed in unevaluated
  // expressions.  Everything else falls under the
  // "may accept other forms of constant expressions" exception.
  // (We never end up here for C++, so the constant expression
  // rules there don't matter.)
  if (Init->isConstantInitializer(Context, false))
    return false;
  Diag(Init->getExprLoc(), diag::err_init_element_not_constant)
    << Init->getSourceRange();
  return true;
}

namespace {
  // Visits an initialization expression to see if OrigDecl is evaluated in
  // its own initialization and throws a warning if it does.
  class SelfReferenceChecker
      : public EvaluatedExprVisitor<SelfReferenceChecker> {
    Sema &S;
    Decl *OrigDecl;
    bool isRecordType;
    bool isPODType;
    bool isReferenceType;

  public:
    typedef EvaluatedExprVisitor<SelfReferenceChecker> Inherited;

    SelfReferenceChecker(Sema &S, Decl *OrigDecl) : Inherited(S.Context),
                                                    S(S), OrigDecl(OrigDecl) {
      isPODType = false;
      isRecordType = false;
      isReferenceType = false;
      if (ValueDecl *VD = dyn_cast<ValueDecl>(OrigDecl)) {
        isPODType = VD->getType().isPODType(S.Context);
        isRecordType = VD->getType()->isRecordType();
        isReferenceType = VD->getType()->isReferenceType();
      }
    }

    // For most expressions, the cast is directly above the DeclRefExpr.
    // For conditional operators, the cast can be outside the conditional
    // operator if both expressions are DeclRefExpr's.
    void HandleValue(Expr *E) {
      if (isReferenceType)
        return;
      E = E->IgnoreParenImpCasts();
      if (DeclRefExpr* DRE = dyn_cast<DeclRefExpr>(E)) {
        HandleDeclRefExpr(DRE);
        return;
      }

      if (ConditionalOperator *CO = dyn_cast<ConditionalOperator>(E)) {
        HandleValue(CO->getTrueExpr());
        HandleValue(CO->getFalseExpr());
        return;
      }

      if (isa<MemberExpr>(E)) {
        Expr *Base = E->IgnoreParenImpCasts();
        while (MemberExpr *ME = dyn_cast<MemberExpr>(Base)) {
          // Check for static member variables and don't warn on them.
          if (!isa<FieldDecl>(ME->getMemberDecl()))
            return;
          Base = ME->getBase()->IgnoreParenImpCasts();
        }
        if (DeclRefExpr *DRE = dyn_cast<DeclRefExpr>(Base))
          HandleDeclRefExpr(DRE);
        return;
      }
    }

    // Reference types are handled here since all uses of references are
    // bad, not just r-value uses.
    void VisitDeclRefExpr(DeclRefExpr *E) {
      if (isReferenceType)
        HandleDeclRefExpr(E);
    }

    void VisitImplicitCastExpr(ImplicitCastExpr *E) {
      if (E->getCastKind() == CK_LValueToRValue ||
          (isRecordType && E->getCastKind() == CK_NoOp))
        HandleValue(E->getSubExpr());

      Inherited::VisitImplicitCastExpr(E);
    }

    void VisitMemberExpr(MemberExpr *E) {
      // Don't warn on arrays since they can be treated as pointers.
      if (E->getType()->canDecayToPointerType()) return;

      // Warn when a non-static method call is followed by non-static member
      // field accesses, which is followed by a DeclRefExpr.
      CXXMethodDecl *MD = dyn_cast<CXXMethodDecl>(E->getMemberDecl());
      bool Warn = (MD && !MD->isStatic());
      Expr *Base = E->getBase()->IgnoreParenImpCasts();
      while (MemberExpr *ME = dyn_cast<MemberExpr>(Base)) {
        if (!isa<FieldDecl>(ME->getMemberDecl()))
          Warn = false;
        Base = ME->getBase()->IgnoreParenImpCasts();
      }

      if (DeclRefExpr *DRE = dyn_cast<DeclRefExpr>(Base)) {
        if (Warn)
          HandleDeclRefExpr(DRE);
        return;
      }

      // The base of a MemberExpr is not a MemberExpr or a DeclRefExpr.
      // Visit that expression.
      Visit(Base);
    }

    void VisitUnaryOperator(UnaryOperator *E) {
      // For POD record types, addresses of its own members are well-defined.
      if (E->getOpcode() == UO_AddrOf && isRecordType &&
          isa<MemberExpr>(E->getSubExpr()->IgnoreParens())) {
        if (!isPODType)
          HandleValue(E->getSubExpr());
        return;
      }
      Inherited::VisitUnaryOperator(E);
    } 

    void VisitObjCMessageExpr(ObjCMessageExpr *E) { return; }

    void HandleDeclRefExpr(DeclRefExpr *DRE) {
      Decl* ReferenceDecl = DRE->getDecl(); 
      if (OrigDecl != ReferenceDecl) return;
      unsigned diag = isReferenceType
          ? diag::warn_uninit_self_reference_in_reference_init
          : diag::warn_uninit_self_reference_in_init;
      S.DiagRuntimeBehavior(DRE->getLocStart(), DRE,
                            S.PDiag(diag)
                              << DRE->getNameInfo().getName()
                              << OrigDecl->getLocation()
                              << DRE->getSourceRange());
    }
  };

  /// CheckSelfReference - Warns if OrigDecl is used in expression E.
  static void CheckSelfReference(Sema &S, Decl* OrigDecl, Expr *E,
                                 bool DirectInit) {
    // Parameters arguments are occassionially constructed with itself,
    // for instance, in recursive functions.  Skip them.
    if (isa<ParmVarDecl>(OrigDecl))
      return;

    E = E->IgnoreParens();

    // Skip checking T a = a where T is not a record or reference type.
    // Doing so is a way to silence uninitialized warnings.
    if (!DirectInit && !cast<VarDecl>(OrigDecl)->getType()->isRecordType())
      if (ImplicitCastExpr *ICE = dyn_cast<ImplicitCastExpr>(E))
        if (ICE->getCastKind() == CK_LValueToRValue)
          if (DeclRefExpr *DRE = dyn_cast<DeclRefExpr>(ICE->getSubExpr()))
            if (DRE->getDecl() == OrigDecl)
              return;

    SelfReferenceChecker(S, OrigDecl).Visit(E);
  }
}

/// AddInitializerToDecl - Adds the initializer Init to the
/// declaration dcl. If DirectInit is true, this is C++ direct
/// initialization rather than copy initialization.
void Sema::AddInitializerToDecl(Decl *RealDecl, Expr *Init,
                                bool DirectInit, bool TypeMayContainAuto) {
  // If there is no declaration, there was an error parsing it.  Just ignore
  // the initializer.
  if (RealDecl == 0 || RealDecl->isInvalidDecl())
    return;

  if (CXXMethodDecl *Method = dyn_cast<CXXMethodDecl>(RealDecl)) {
    // With declarators parsed the way they are, the parser cannot
    // distinguish between a normal initializer and a pure-specifier.
    // Thus this grotesque test.
    IntegerLiteral *IL;
    if ((IL = dyn_cast<IntegerLiteral>(Init)) && IL->getValue() == 0 &&
        Context.getCanonicalType(IL->getType()) == Context.IntTy)
      CheckPureMethod(Method, Init->getSourceRange());
    else {
      Diag(Method->getLocation(), diag::err_member_function_initialization)
        << Method->getDeclName() << Init->getSourceRange();
      Method->setInvalidDecl();
    }
    return;
  }

  VarDecl *VDecl = dyn_cast<VarDecl>(RealDecl);
  if (!VDecl) {
    assert(!isa<FieldDecl>(RealDecl) && "field init shouldn't get here");
    Diag(RealDecl->getLocation(), diag::err_illegal_initializer);
    RealDecl->setInvalidDecl();
    return;
  }

  ParenListExpr *CXXDirectInit = dyn_cast<ParenListExpr>(Init);

  // C++11 [decl.spec.auto]p6. Deduce the type which 'auto' stands in for.
  AutoType *Auto = 0;
  if (TypeMayContainAuto &&
      (Auto = VDecl->getType()->getContainedAutoType()) &&
      !Auto->isDeduced()) {
    Expr *DeduceInit = Init;
    // Initializer could be a C++ direct-initializer. Deduction only works if it
    // contains exactly one expression.
    if (CXXDirectInit) {
      if (CXXDirectInit->getNumExprs() == 0) {
        // It isn't possible to write this directly, but it is possible to
        // end up in this situation with "auto x(some_pack...);"
        Diag(CXXDirectInit->getLocStart(),
             diag::err_auto_var_init_no_expression)
          << VDecl->getDeclName() << VDecl->getType()
          << VDecl->getSourceRange();
        RealDecl->setInvalidDecl();
        return;
      } else if (CXXDirectInit->getNumExprs() > 1) {
        Diag(CXXDirectInit->getExpr(1)->getLocStart(),
             diag::err_auto_var_init_multiple_expressions)
          << VDecl->getDeclName() << VDecl->getType()
          << VDecl->getSourceRange();
        RealDecl->setInvalidDecl();
        return;
      } else {
        DeduceInit = CXXDirectInit->getExpr(0);
      }
    }
    TypeSourceInfo *DeducedType = 0;
    if (DeduceAutoType(VDecl->getTypeSourceInfo(), DeduceInit, DeducedType) ==
            DAR_Failed)
      DiagnoseAutoDeductionFailure(VDecl, DeduceInit);
    if (!DeducedType) {
      RealDecl->setInvalidDecl();
      return;
    }
    VDecl->setTypeSourceInfo(DeducedType);
    VDecl->setType(DeducedType->getType());
    VDecl->ClearLinkageCache();
    
    // In ARC, infer lifetime.
    if (getLangOpts().ObjCAutoRefCount && inferObjCARCLifetime(VDecl))
      VDecl->setInvalidDecl();

    // Warn if we deduced 'id'. 'auto' usually implies type-safety, but using
    // 'id' instead of a specific object type prevents most of our usual checks.
    // We only want to warn outside of template instantiations, though:
    // inside a template, the 'id' could have come from a parameter.
    if (ActiveTemplateInstantiations.empty() &&
        DeducedType->getType()->isObjCIdType()) {
      SourceLocation Loc = DeducedType->getTypeLoc().getBeginLoc();
      Diag(Loc, diag::warn_auto_var_is_id)
        << VDecl->getDeclName() << DeduceInit->getSourceRange();
    }

    // If this is a redeclaration, check that the type we just deduced matches
    // the previously declared type.
    if (VarDecl *Old = VDecl->getPreviousDecl())
      MergeVarDeclTypes(VDecl, Old);
  }

  if (VDecl->isLocalVarDecl() && VDecl->hasExternalStorage()) {
    // C99 6.7.8p5. C++ has no such restriction, but that is a defect.
    Diag(VDecl->getLocation(), diag::err_block_extern_cant_init);
    VDecl->setInvalidDecl();
    return;
  }

  if (!VDecl->getType()->isDependentType()) {
    // A definition must end up with a complete type, which means it must be
    // complete with the restriction that an array type might be completed by
    // the initializer; note that later code assumes this restriction.
    QualType BaseDeclType = VDecl->getType();
    if (const ArrayType *Array = Context.getAsIncompleteArrayType(BaseDeclType))
      BaseDeclType = Array->getElementType();
    if (RequireCompleteType(VDecl->getLocation(), BaseDeclType,
                            diag::err_typecheck_decl_incomplete_type)) {
      RealDecl->setInvalidDecl();
      return;
    }

    // The variable can not have an abstract class type.
    if (RequireNonAbstractType(VDecl->getLocation(), VDecl->getType(),
                               diag::err_abstract_type_in_decl,
                               AbstractVariableType))
      VDecl->setInvalidDecl();
  }

  const VarDecl *Def;
  if ((Def = VDecl->getDefinition()) && Def != VDecl) {
    Diag(VDecl->getLocation(), diag::err_redefinition)
      << VDecl->getDeclName();
    Diag(Def->getLocation(), diag::note_previous_definition);
    VDecl->setInvalidDecl();
    return;
  }
  
  const VarDecl* PrevInit = 0;
  if (getLangOpts().CPlusPlus) {
    // C++ [class.static.data]p4
    //   If a static data member is of const integral or const
    //   enumeration type, its declaration in the class definition can
    //   specify a constant-initializer which shall be an integral
    //   constant expression (5.19). In that case, the member can appear
    //   in integral constant expressions. The member shall still be
    //   defined in a namespace scope if it is used in the program and the
    //   namespace scope definition shall not contain an initializer.
    //
    // We already performed a redefinition check above, but for static
    // data members we also need to check whether there was an in-class
    // declaration with an initializer.
    if (VDecl->isStaticDataMember() && VDecl->getAnyInitializer(PrevInit)) {
      Diag(VDecl->getLocation(), diag::err_redefinition) 
        << VDecl->getDeclName();
      Diag(PrevInit->getLocation(), diag::note_previous_definition);
      return;
    }  

    if (VDecl->hasLocalStorage())
      getCurFunction()->setHasBranchProtectedScope();

    if (DiagnoseUnexpandedParameterPack(Init, UPPC_Initializer)) {
      VDecl->setInvalidDecl();
      return;
    }
  }

  // OpenCL 1.1 6.5.2: "Variables allocated in the __local address space inside
  // a kernel function cannot be initialized."
  if (VDecl->getStorageClass() == SC_OpenCLWorkGroupLocal) {
    Diag(VDecl->getLocation(), diag::err_local_cant_init);
    VDecl->setInvalidDecl();
    return;
  }

  // Get the decls type and save a reference for later, since
  // CheckInitializerTypes may change it.
  QualType DclT = VDecl->getType(), SavT = DclT;
  
  // Top-level message sends default to 'id' when we're in a debugger
  // and we are assigning it to a variable of 'id' type.
  if (getLangOpts().DebuggerCastResultToId && DclT->isObjCIdType())
    if (Init->getType() == Context.UnknownAnyTy && isa<ObjCMessageExpr>(Init)) {
      ExprResult Result = forceUnknownAnyToType(Init, Context.getObjCIdType());
      if (Result.isInvalid()) {
        VDecl->setInvalidDecl();
        return;
      }
      Init = Result.take();
    }

  // Perform the initialization.
  if (!VDecl->isInvalidDecl()) {
    InitializedEntity Entity = InitializedEntity::InitializeVariable(VDecl);
    InitializationKind Kind
      = DirectInit ?
          CXXDirectInit ? InitializationKind::CreateDirect(VDecl->getLocation(),
                                                           Init->getLocStart(),
                                                           Init->getLocEnd())
                        : InitializationKind::CreateDirectList(
                                                          VDecl->getLocation())
                   : InitializationKind::CreateCopy(VDecl->getLocation(),
                                                    Init->getLocStart());

    Expr **Args = &Init;
    unsigned NumArgs = 1;
    if (CXXDirectInit) {
      Args = CXXDirectInit->getExprs();
      NumArgs = CXXDirectInit->getNumExprs();
    }
    InitializationSequence InitSeq(*this, Entity, Kind, Args, NumArgs);
    ExprResult Result = InitSeq.Perform(*this, Entity, Kind,
                                        MultiExprArg(Args, NumArgs), &DclT);
    if (Result.isInvalid()) {
      VDecl->setInvalidDecl();
      return;
    }

    Init = Result.takeAs<Expr>();
  }

  // Check for self-references within variable initializers.
  // Variables declared within a function/method body (except for references)
  // are handled by a dataflow analysis.
  if (!VDecl->hasLocalStorage() || VDecl->getType()->isRecordType() ||
      VDecl->getType()->isReferenceType()) {
    CheckSelfReference(*this, RealDecl, Init, DirectInit);
  }

  // If the type changed, it means we had an incomplete type that was
  // completed by the initializer. For example:
  //   int ary[] = { 1, 3, 5 };
  // "ary" transitions from an IncompleteArrayType to a ConstantArrayType.
  if (!VDecl->isInvalidDecl() && (DclT != SavT))
    VDecl->setType(DclT);

  // Check any implicit conversions within the expression.
  CheckImplicitConversions(Init, VDecl->getLocation());

  if (!VDecl->isInvalidDecl()) {
    checkUnsafeAssigns(VDecl->getLocation(), VDecl->getType(), Init);

    if (VDecl->hasAttr<BlocksAttr>())
      checkRetainCycles(VDecl, Init);

    // It is safe to assign a weak reference into a strong variable.
    // Although this code can still have problems:
    //   id x = self.weakProp;
    //   id y = self.weakProp;
    // we do not warn to warn spuriously when 'x' and 'y' are on separate
    // paths through the function. This should be revisited if
    // -Wrepeated-use-of-weak is made flow-sensitive.
    if (VDecl->getType().getObjCLifetime() == Qualifiers::OCL_Strong) {
      DiagnosticsEngine::Level Level =
        Diags.getDiagnosticLevel(diag::warn_arc_repeated_use_of_weak,
                                 Init->getLocStart());
      if (Level != DiagnosticsEngine::Ignored)
        getCurFunction()->markSafeWeakUse(Init);
    }
  }

  Init = MaybeCreateExprWithCleanups(Init);
  // Attach the initializer to the decl.
  VDecl->setInit(Init);

  if (VDecl->isLocalVarDecl()) {
    // C99 6.7.8p4: All the expressions in an initializer for an object that has
    // static storage duration shall be constant expressions or string literals.
    // C++ does not have this restriction.
    if (!getLangOpts().CPlusPlus && !getLangOpts().UPC &&
        !VDecl->isInvalidDecl() &&
        VDecl->getStorageClass() == SC_Static)
      CheckForConstantInitializer(Init, DclT);
  } else if (VDecl->isStaticDataMember() &&
             VDecl->getLexicalDeclContext()->isRecord()) {
    // This is an in-class initialization for a static data member, e.g.,
    //
    // struct S {
    //   static const int value = 17;
    // };

    // C++ [class.mem]p4:
    //   A member-declarator can contain a constant-initializer only
    //   if it declares a static member (9.4) of const integral or
    //   const enumeration type, see 9.4.2.
    //
    // C++11 [class.static.data]p3:
    //   If a non-volatile const static data member is of integral or
    //   enumeration type, its declaration in the class definition can
    //   specify a brace-or-equal-initializer in which every initalizer-clause
    //   that is an assignment-expression is a constant expression. A static
    //   data member of literal type can be declared in the class definition
    //   with the constexpr specifier; if so, its declaration shall specify a
    //   brace-or-equal-initializer in which every initializer-clause that is
    //   an assignment-expression is a constant expression.

    // Do nothing on dependent types.
    if (DclT->isDependentType()) {

    // Allow any 'static constexpr' members, whether or not they are of literal
    // type. We separately check that every constexpr variable is of literal
    // type.
    } else if (VDecl->isConstexpr()) {

    // Require constness.
    } else if (!DclT.isConstQualified()) {
      Diag(VDecl->getLocation(), diag::err_in_class_initializer_non_const)
        << Init->getSourceRange();
      VDecl->setInvalidDecl();

    // We allow integer constant expressions in all cases.
    } else if (DclT->isIntegralOrEnumerationType()) {
      // Check whether the expression is a constant expression.
      SourceLocation Loc;
      if (getLangOpts().CPlusPlus0x && DclT.isVolatileQualified())
        // In C++11, a non-constexpr const static data member with an
        // in-class initializer cannot be volatile.
        Diag(VDecl->getLocation(), diag::err_in_class_initializer_volatile);
      else if (Init->isValueDependent())
        ; // Nothing to check.
      else if (Init->isIntegerConstantExpr(Context, &Loc))
        ; // Ok, it's an ICE!
      else if (Init->isEvaluatable(Context)) {
        // If we can constant fold the initializer through heroics, accept it,
        // but report this as a use of an extension for -pedantic.
        Diag(Loc, diag::ext_in_class_initializer_non_constant)
          << Init->getSourceRange();
      } else {
        // Otherwise, this is some crazy unknown case.  Report the issue at the
        // location provided by the isIntegerConstantExpr failed check.
        Diag(Loc, diag::err_in_class_initializer_non_constant)
          << Init->getSourceRange();
        VDecl->setInvalidDecl();
      }

    // We allow foldable floating-point constants as an extension.
    } else if (DclT->isFloatingType()) { // also permits complex, which is ok
      Diag(VDecl->getLocation(), diag::ext_in_class_initializer_float_type)
        << DclT << Init->getSourceRange();
      if (getLangOpts().CPlusPlus0x)
        Diag(VDecl->getLocation(),
             diag::note_in_class_initializer_float_type_constexpr)
          << FixItHint::CreateInsertion(VDecl->getLocStart(), "constexpr ");

      if (!Init->isValueDependent() && !Init->isEvaluatable(Context)) {
        Diag(Init->getExprLoc(), diag::err_in_class_initializer_non_constant)
          << Init->getSourceRange();
        VDecl->setInvalidDecl();
      }

    // Suggest adding 'constexpr' in C++11 for literal types.
    } else if (getLangOpts().CPlusPlus0x && DclT->isLiteralType()) {
      Diag(VDecl->getLocation(), diag::err_in_class_initializer_literal_type)
        << DclT << Init->getSourceRange()
        << FixItHint::CreateInsertion(VDecl->getLocStart(), "constexpr ");
      VDecl->setConstexpr(true);

    } else {
      Diag(VDecl->getLocation(), diag::err_in_class_initializer_bad_type)
        << DclT << Init->getSourceRange();
      VDecl->setInvalidDecl();
    }
  } else if (VDecl->isFileVarDecl()) {
    if (VDecl->getStorageClassAsWritten() == SC_Extern &&
        (!getLangOpts().CPlusPlus ||
         !Context.getBaseElementType(VDecl->getType()).isConstQualified()))
      Diag(VDecl->getLocation(), diag::warn_extern_init);

    // C99 6.7.8p4. All file scoped initializers need to be constant.
    if (!getLangOpts().CPlusPlus && !getLangOpts().UPC && !VDecl->isInvalidDecl())
      CheckForConstantInitializer(Init, DclT);
  }

  // We will represent direct-initialization similarly to copy-initialization:
  //    int x(1);  -as-> int x = 1;
  //    ClassType x(a,b,c); -as-> ClassType x = ClassType(a,b,c);
  //
  // Clients that want to distinguish between the two forms, can check for
  // direct initializer using VarDecl::getInitStyle().
  // A major benefit is that clients that don't particularly care about which
  // exactly form was it (like the CodeGen) can handle both cases without
  // special case code.

  // C++ 8.5p11:
  // The form of initialization (using parentheses or '=') is generally
  // insignificant, but does matter when the entity being initialized has a
  // class type.
  if (CXXDirectInit) {
    assert(DirectInit && "Call-style initializer must be direct init.");
    VDecl->setInitStyle(VarDecl::CallInit);
  } else if (DirectInit) {
    // This must be list-initialization. No other way is direct-initialization.
    VDecl->setInitStyle(VarDecl::ListInit);
  }

  CheckCompleteVariableDeclaration(VDecl);
}

/// ActOnInitializerError - Given that there was an error parsing an
/// initializer for the given declaration, try to return to some form
/// of sanity.
void Sema::ActOnInitializerError(Decl *D) {
  // Our main concern here is re-establishing invariants like "a
  // variable's type is either dependent or complete".
  if (!D || D->isInvalidDecl()) return;

  VarDecl *VD = dyn_cast<VarDecl>(D);
  if (!VD) return;

  // Auto types are meaningless if we can't make sense of the initializer.
  if (ParsingInitForAutoVars.count(D)) {
    D->setInvalidDecl();
    return;
  }

  QualType Ty = VD->getType();
  if (Ty->isDependentType()) return;

  // Require a complete type.
  if (RequireCompleteType(VD->getLocation(), 
                          Context.getBaseElementType(Ty),
                          diag::err_typecheck_decl_incomplete_type)) {
    VD->setInvalidDecl();
    return;
  }

  // Require an abstract type.
  if (RequireNonAbstractType(VD->getLocation(), Ty,
                             diag::err_abstract_type_in_decl,
                             AbstractVariableType)) {
    VD->setInvalidDecl();
    return;
  }

  // Don't bother complaining about constructors or destructors,
  // though.
}

void Sema::ActOnUninitializedDecl(Decl *RealDecl,
                                  bool TypeMayContainAuto) {
  // If there is no declaration, there was an error parsing it. Just ignore it.
  if (RealDecl == 0)
    return;

  if (VarDecl *Var = dyn_cast<VarDecl>(RealDecl)) {
    QualType Type = Var->getType();

    // C++11 [dcl.spec.auto]p3
    if (TypeMayContainAuto && Type->getContainedAutoType()) {
      Diag(Var->getLocation(), diag::err_auto_var_requires_init)
        << Var->getDeclName() << Type;
      Var->setInvalidDecl();
      return;
    }

    // C++11 [class.static.data]p3: A static data member can be declared with
    // the constexpr specifier; if so, its declaration shall specify
    // a brace-or-equal-initializer.
    // C++11 [dcl.constexpr]p1: The constexpr specifier shall be applied only to
    // the definition of a variable [...] or the declaration of a static data
    // member.
    if (Var->isConstexpr() && !Var->isThisDeclarationADefinition()) {
      if (Var->isStaticDataMember())
        Diag(Var->getLocation(),
             diag::err_constexpr_static_mem_var_requires_init)
          << Var->getDeclName();
      else
        Diag(Var->getLocation(), diag::err_invalid_constexpr_var_decl);
      Var->setInvalidDecl();
      return;
    }

    switch (Var->isThisDeclarationADefinition()) {
    case VarDecl::Definition:
      if (!Var->isStaticDataMember() || !Var->getAnyInitializer())
        break;

      // We have an out-of-line definition of a static data member
      // that has an in-class initializer, so we type-check this like
      // a declaration. 
      //
      // Fall through
      
    case VarDecl::DeclarationOnly:
      // It's only a declaration. 

      // Block scope. C99 6.7p7: If an identifier for an object is
      // declared with no linkage (C99 6.2.2p6), the type for the
      // object shall be complete.
      if (!Type->isDependentType() && Var->isLocalVarDecl() && 
          !Var->getLinkage() && !Var->isInvalidDecl() &&
          RequireCompleteType(Var->getLocation(), Type,
                              diag::err_typecheck_decl_incomplete_type))
        Var->setInvalidDecl();

      // Make sure that the type is not abstract.
      if (!Type->isDependentType() && !Var->isInvalidDecl() &&
          RequireNonAbstractType(Var->getLocation(), Type,
                                 diag::err_abstract_type_in_decl,
                                 AbstractVariableType))
        Var->setInvalidDecl();
      if (!Type->isDependentType() && !Var->isInvalidDecl() &&
          Var->getStorageClass() == SC_PrivateExtern) {
        Diag(Var->getLocation(), diag::warn_private_extern);
        Diag(Var->getLocation(), diag::note_private_extern);
      }
        
      return;

    case VarDecl::TentativeDefinition:
      // File scope. C99 6.9.2p2: A declaration of an identifier for an
      // object that has file scope without an initializer, and without a
      // storage-class specifier or with the storage-class specifier "static",
      // constitutes a tentative definition. Note: A tentative definition with
      // external linkage is valid (C99 6.2.2p5).
      if (!Var->isInvalidDecl()) {
        if (const IncompleteArrayType *ArrayT
                                    = Context.getAsIncompleteArrayType(Type)) {
          if (RequireCompleteType(Var->getLocation(),
                                  ArrayT->getElementType(),
                                  diag::err_illegal_decl_array_incomplete_type))
            Var->setInvalidDecl();
        } else if (Var->getStorageClass() == SC_Static) {
          // C99 6.9.2p3: If the declaration of an identifier for an object is
          // a tentative definition and has internal linkage (C99 6.2.2p3), the
          // declared type shall not be an incomplete type.
          // NOTE: code such as the following
          //     static struct s;
          //     struct s { int a; };
          // is accepted by gcc. Hence here we issue a warning instead of
          // an error and we do not invalidate the static declaration.
          // NOTE: to avoid multiple warnings, only check the first declaration.
          if (Var->getPreviousDecl() == 0)
            RequireCompleteType(Var->getLocation(), Type,
                                diag::ext_typecheck_decl_incomplete_type);
        }
      }

      // Record the tentative definition; we're done.
      if (!Var->isInvalidDecl())
        TentativeDefinitions.push_back(Var);
      return;
    }

    // Provide a specific diagnostic for uninitialized variable
    // definitions with incomplete array type.
    if (Type->isIncompleteArrayType()) {
      Diag(Var->getLocation(),
           diag::err_typecheck_incomplete_array_needs_initializer);
      Var->setInvalidDecl();
      return;
    }

    // Provide a specific diagnostic for uninitialized variable
    // definitions with reference type.
    if (Type->isReferenceType()) {
      Diag(Var->getLocation(), diag::err_reference_var_requires_init)
        << Var->getDeclName()
        << SourceRange(Var->getLocation(), Var->getLocation());
      Var->setInvalidDecl();
      return;
    }

    // Do not attempt to type-check the default initializer for a
    // variable with dependent type.
    if (Type->isDependentType())
      return;

    if (Var->isInvalidDecl())
      return;

    if (RequireCompleteType(Var->getLocation(), 
                            Context.getBaseElementType(Type),
                            diag::err_typecheck_decl_incomplete_type)) {
      Var->setInvalidDecl();
      return;
    }

    // The variable can not have an abstract class type.
    if (RequireNonAbstractType(Var->getLocation(), Type,
                               diag::err_abstract_type_in_decl,
                               AbstractVariableType)) {
      Var->setInvalidDecl();
      return;
    }

    // Check for jumps past the implicit initializer.  C++0x
    // clarifies that this applies to a "variable with automatic
    // storage duration", not a "local variable".
    // C++11 [stmt.dcl]p3
    //   A program that jumps from a point where a variable with automatic
    //   storage duration is not in scope to a point where it is in scope is
    //   ill-formed unless the variable has scalar type, class type with a
    //   trivial default constructor and a trivial destructor, a cv-qualified
    //   version of one of these types, or an array of one of the preceding
    //   types and is declared without an initializer.
    if (getLangOpts().CPlusPlus && Var->hasLocalStorage()) {
      if (const RecordType *Record
            = Context.getBaseElementType(Type)->getAs<RecordType>()) {
        CXXRecordDecl *CXXRecord = cast<CXXRecordDecl>(Record->getDecl());
        // Mark the function for further checking even if the looser rules of
        // C++11 do not require such checks, so that we can diagnose
        // incompatibilities with C++98.
        if (!CXXRecord->isPOD())
          getCurFunction()->setHasBranchProtectedScope();
      }
    }
    
    // C++03 [dcl.init]p9:
    //   If no initializer is specified for an object, and the
    //   object is of (possibly cv-qualified) non-POD class type (or
    //   array thereof), the object shall be default-initialized; if
    //   the object is of const-qualified type, the underlying class
    //   type shall have a user-declared default
    //   constructor. Otherwise, if no initializer is specified for
    //   a non- static object, the object and its subobjects, if
    //   any, have an indeterminate initial value); if the object
    //   or any of its subobjects are of const-qualified type, the
    //   program is ill-formed.
    // C++0x [dcl.init]p11:
    //   If no initializer is specified for an object, the object is
    //   default-initialized; [...].
    InitializedEntity Entity = InitializedEntity::InitializeVariable(Var);
    InitializationKind Kind
      = InitializationKind::CreateDefault(Var->getLocation());
    
    InitializationSequence InitSeq(*this, Entity, Kind, 0, 0);
    ExprResult Init = InitSeq.Perform(*this, Entity, Kind, MultiExprArg());
    if (Init.isInvalid())
      Var->setInvalidDecl();
    else if (Init.get()) {
      Var->setInit(MaybeCreateExprWithCleanups(Init.get()));
      // This is important for template substitution.
      Var->setInitStyle(VarDecl::CallInit);
    }

    CheckCompleteVariableDeclaration(Var);
  }
}

void Sema::ActOnCXXForRangeDecl(Decl *D) {
  VarDecl *VD = dyn_cast<VarDecl>(D);
  if (!VD) {
    Diag(D->getLocation(), diag::err_for_range_decl_must_be_var);
    D->setInvalidDecl();
    return;
  }

  VD->setCXXForRangeDecl(true);

  // for-range-declaration cannot be given a storage class specifier.
  int Error = -1;
  switch (VD->getStorageClassAsWritten()) {
  case SC_None:
    break;
  case SC_Extern:
    Error = 0;
    break;
  case SC_Static:
    Error = 1;
    break;
  case SC_PrivateExtern:
    Error = 2;
    break;
  case SC_Auto:
    Error = 3;
    break;
  case SC_Register:
    Error = 4;
    break;
  case SC_OpenCLWorkGroupLocal:
    llvm_unreachable("Unexpected storage class");
  }
  if (VD->isConstexpr())
    Error = 5;
  if (Error != -1) {
    Diag(VD->getOuterLocStart(), diag::err_for_range_storage_class)
      << VD->getDeclName() << Error;
    D->setInvalidDecl();
  }
}

void Sema::CheckCompleteVariableDeclaration(VarDecl *var) {
  if (var->isInvalidDecl()) return;

  // In ARC, don't allow jumps past the implicit initialization of a
  // local retaining variable.
  if (getLangOpts().ObjCAutoRefCount &&
      var->hasLocalStorage()) {
    switch (var->getType().getObjCLifetime()) {
    case Qualifiers::OCL_None:
    case Qualifiers::OCL_ExplicitNone:
    case Qualifiers::OCL_Autoreleasing:
      break;

    case Qualifiers::OCL_Weak:
    case Qualifiers::OCL_Strong:
      getCurFunction()->setHasBranchProtectedScope();
      break;
    }
  }

  if (var->isThisDeclarationADefinition() &&
      var->getLinkage() == ExternalLinkage) {
    // Find a previous declaration that's not a definition.
    VarDecl *prev = var->getPreviousDecl();
    while (prev && prev->isThisDeclarationADefinition())
      prev = prev->getPreviousDecl();

    if (!prev)
      Diag(var->getLocation(), diag::warn_missing_variable_declarations) << var;
  }

  // All the following checks are C++ only.
  if (!getLangOpts().CPlusPlus) return;

  QualType type = var->getType();
  if (type->isDependentType()) return;

  // __block variables might require us to capture a copy-initializer.
  if (var->hasAttr<BlocksAttr>()) {
    // It's currently invalid to ever have a __block variable with an
    // array type; should we diagnose that here?

    // Regardless, we don't want to ignore array nesting when
    // constructing this copy.
    if (type->isStructureOrClassType()) {
      SourceLocation poi = var->getLocation();
      Expr *varRef =new (Context) DeclRefExpr(var, false, type, VK_LValue, poi);
      ExprResult result =
        PerformCopyInitialization(
                        InitializedEntity::InitializeBlock(poi, type, false),
                                  poi, Owned(varRef));
      if (!result.isInvalid()) {
        result = MaybeCreateExprWithCleanups(result);
        Expr *init = result.takeAs<Expr>();
        Context.setBlockVarCopyInits(var, init);
      }
    }
  }

  Expr *Init = var->getInit();
  bool IsGlobal = var->hasGlobalStorage() && !var->isStaticLocal();
  QualType baseType = Context.getBaseElementType(type);

  if (!var->getDeclContext()->isDependentContext() &&
      Init && !Init->isValueDependent()) {
    if (IsGlobal && !var->isConstexpr() &&
        getDiagnostics().getDiagnosticLevel(diag::warn_global_constructor,
                                            var->getLocation())
          != DiagnosticsEngine::Ignored &&
        !Init->isConstantInitializer(Context, baseType->isReferenceType()))
      Diag(var->getLocation(), diag::warn_global_constructor)
        << Init->getSourceRange();

    if (var->isConstexpr()) {
      llvm::SmallVector<PartialDiagnosticAt, 8> Notes;
      if (!var->evaluateValue(Notes) || !var->isInitICE()) {
        SourceLocation DiagLoc = var->getLocation();
        // If the note doesn't add any useful information other than a source
        // location, fold it into the primary diagnostic.
        if (Notes.size() == 1 && Notes[0].second.getDiagID() ==
              diag::note_invalid_subexpr_in_const_expr) {
          DiagLoc = Notes[0].first;
          Notes.clear();
        }
        Diag(DiagLoc, diag::err_constexpr_var_requires_const_init)
          << var << Init->getSourceRange();
        for (unsigned I = 0, N = Notes.size(); I != N; ++I)
          Diag(Notes[I].first, Notes[I].second);
      }
    } else if (var->isUsableInConstantExpressions(Context)) {
      // Check whether the initializer of a const variable of integral or
      // enumeration type is an ICE now, since we can't tell whether it was
      // initialized by a constant expression if we check later.
      var->checkInitIsICE();
    }
  }

  // Require the destructor.
  if (const RecordType *recordType = baseType->getAs<RecordType>())
    FinalizeVarWithDestructor(var, recordType);
}

/// FinalizeDeclaration - called by ParseDeclarationAfterDeclarator to perform
/// any semantic actions necessary after any initializer has been attached.
void
Sema::FinalizeDeclaration(Decl *ThisDecl) {
  // Note that we are no longer parsing the initializer for this declaration.
  ParsingInitForAutoVars.erase(ThisDecl);

  // Now we have parsed the initializer and can update the table of magic
  // tag values.
  if (ThisDecl && ThisDecl->hasAttr<TypeTagForDatatypeAttr>()) {
    const VarDecl *VD = dyn_cast<VarDecl>(ThisDecl);
    if (VD && VD->getType()->isIntegralOrEnumerationType()) {
      for (specific_attr_iterator<TypeTagForDatatypeAttr>
               I = ThisDecl->specific_attr_begin<TypeTagForDatatypeAttr>(),
               E = ThisDecl->specific_attr_end<TypeTagForDatatypeAttr>();
           I != E; ++I) {
        const Expr *MagicValueExpr = VD->getInit();
        if (!MagicValueExpr) {
          continue;
        }
        llvm::APSInt MagicValueInt;
        if (!MagicValueExpr->isIntegerConstantExpr(MagicValueInt, Context)) {
          Diag(I->getRange().getBegin(),
               diag::err_type_tag_for_datatype_not_ice)
            << LangOpts.CPlusPlus << MagicValueExpr->getSourceRange();
          continue;
        }
        if (MagicValueInt.getActiveBits() > 64) {
          Diag(I->getRange().getBegin(),
               diag::err_type_tag_for_datatype_too_large)
            << LangOpts.CPlusPlus << MagicValueExpr->getSourceRange();
          continue;
        }
        uint64_t MagicValue = MagicValueInt.getZExtValue();
        RegisterTypeTagForDatatype(I->getArgumentKind(),
                                   MagicValue,
                                   I->getMatchingCType(),
                                   I->getLayoutCompatible(),
                                   I->getMustBeNull());
      }
    }
  }
}

Sema::DeclGroupPtrTy
Sema::FinalizeDeclaratorGroup(Scope *S, const DeclSpec &DS,
                              Decl **Group, unsigned NumDecls) {
  SmallVector<Decl*, 8> Decls;

  if (DS.isTypeSpecOwned())
    Decls.push_back(DS.getRepAsDecl());

  for (unsigned i = 0; i != NumDecls; ++i)
    if (Decl *D = Group[i])
      Decls.push_back(D);

  return BuildDeclaratorGroup(Decls.data(), Decls.size(),
                              DS.getTypeSpecType() == DeclSpec::TST_auto);
}

/// BuildDeclaratorGroup - convert a list of declarations into a declaration
/// group, performing any necessary semantic checking.
Sema::DeclGroupPtrTy
Sema::BuildDeclaratorGroup(Decl **Group, unsigned NumDecls,
                           bool TypeMayContainAuto) {
  // C++0x [dcl.spec.auto]p7:
  //   If the type deduced for the template parameter U is not the same in each
  //   deduction, the program is ill-formed.
  // FIXME: When initializer-list support is added, a distinction is needed
  // between the deduced type U and the deduced type which 'auto' stands for.
  //   auto a = 0, b = { 1, 2, 3 };
  // is legal because the deduced type U is 'int' in both cases.
  if (TypeMayContainAuto && NumDecls > 1) {
    QualType Deduced;
    CanQualType DeducedCanon;
    VarDecl *DeducedDecl = 0;
    for (unsigned i = 0; i != NumDecls; ++i) {
      if (VarDecl *D = dyn_cast<VarDecl>(Group[i])) {
        AutoType *AT = D->getType()->getContainedAutoType();
        // Don't reissue diagnostics when instantiating a template.
        if (AT && D->isInvalidDecl())
          break;
        if (AT && AT->isDeduced()) {
          QualType U = AT->getDeducedType();
          CanQualType UCanon = Context.getCanonicalType(U);
          if (Deduced.isNull()) {
            Deduced = U;
            DeducedCanon = UCanon;
            DeducedDecl = D;
          } else if (DeducedCanon != UCanon) {
            Diag(D->getTypeSourceInfo()->getTypeLoc().getBeginLoc(),
                 diag::err_auto_different_deductions)
              << Deduced << DeducedDecl->getDeclName()
              << U << D->getDeclName()
              << DeducedDecl->getInit()->getSourceRange()
              << D->getInit()->getSourceRange();
            D->setInvalidDecl();
            break;
          }
        }
      }
    }
  }

  ActOnDocumentableDecls(Group, NumDecls);

  return DeclGroupPtrTy::make(DeclGroupRef::Create(Context, Group, NumDecls));
}

void Sema::ActOnDocumentableDecl(Decl *D) {
  ActOnDocumentableDecls(&D, 1);
}

void Sema::ActOnDocumentableDecls(Decl **Group, unsigned NumDecls) {
  // Don't parse the comment if Doxygen diagnostics are ignored.
  if (NumDecls == 0 || !Group[0])
   return;

  if (Diags.getDiagnosticLevel(diag::warn_doc_param_not_found,
                               Group[0]->getLocation())
        == DiagnosticsEngine::Ignored)
    return;

  if (NumDecls >= 2) {
    // This is a decl group.  Normally it will contain only declarations
    // procuded from declarator list.  But in case we have any definitions or
    // additional declaration references:
    //   'typedef struct S {} S;'
    //   'typedef struct S *S;'
    //   'struct S *pS;'
    // FinalizeDeclaratorGroup adds these as separate declarations.
    Decl *MaybeTagDecl = Group[0];
    if (MaybeTagDecl && isa<TagDecl>(MaybeTagDecl)) {
      Group++;
      NumDecls--;
    }
  }

  // See if there are any new comments that are not attached to a decl.
  ArrayRef<RawComment *> Comments = Context.getRawCommentList().getComments();
  if (!Comments.empty() &&
      !Comments.back()->isAttached()) {
    // There is at least one comment that not attached to a decl.
    // Maybe it should be attached to one of these decls?
    //
    // Note that this way we pick up not only comments that precede the
    // declaration, but also comments that *follow* the declaration -- thanks to
    // the lookahead in the lexer: we've consumed the semicolon and looked
    // ahead through comments.
    for (unsigned i = 0; i != NumDecls; ++i)
      Context.getCommentForDecl(Group[i], &PP);
  }
}

/// ActOnParamDeclarator - Called from Parser::ParseFunctionDeclarator()
/// to introduce parameters into function prototype scope.
Decl *Sema::ActOnParamDeclarator(Scope *S, Declarator &D) {
  const DeclSpec &DS = D.getDeclSpec();

  // Verify C99 6.7.5.3p2: The only SCS allowed is 'register'.
  // C++03 [dcl.stc]p2 also permits 'auto'.
  VarDecl::StorageClass StorageClass = SC_None;
  VarDecl::StorageClass StorageClassAsWritten = SC_None;
  if (DS.getStorageClassSpec() == DeclSpec::SCS_register) {
    StorageClass = SC_Register;
    StorageClassAsWritten = SC_Register;
  } else if (getLangOpts().CPlusPlus &&
             DS.getStorageClassSpec() == DeclSpec::SCS_auto) {
    StorageClass = SC_Auto;
    StorageClassAsWritten = SC_Auto;
  } else if (DS.getStorageClassSpec() != DeclSpec::SCS_unspecified) {
    Diag(DS.getStorageClassSpecLoc(),
         diag::err_invalid_storage_class_in_func_decl);
    D.getMutableDeclSpec().ClearStorageClassSpecs();
  }

  if (D.getDeclSpec().isThreadSpecified())
    Diag(D.getDeclSpec().getThreadSpecLoc(), diag::err_invalid_thread);
  if (D.getDeclSpec().isConstexprSpecified())
    Diag(D.getDeclSpec().getConstexprSpecLoc(), diag::err_invalid_constexpr)
      << 0;

  DiagnoseFunctionSpecifiers(D);

  TypeSourceInfo *TInfo = GetTypeForDeclarator(D, S);
  QualType parmDeclType = TInfo->getType();

  if (getLangOpts().CPlusPlus) {
    // Check that there are no default arguments inside the type of this
    // parameter.
    CheckExtraCXXDefaultArguments(D);
    
    // Parameter declarators cannot be qualified (C++ [dcl.meaning]p1).
    if (D.getCXXScopeSpec().isSet()) {
      Diag(D.getIdentifierLoc(), diag::err_qualified_param_declarator)
        << D.getCXXScopeSpec().getRange();
      D.getCXXScopeSpec().clear();
    }
  }

  // Ensure we have a valid name
  IdentifierInfo *II = 0;
  if (D.hasName()) {
    II = D.getIdentifier();
    if (!II) {
      Diag(D.getIdentifierLoc(), diag::err_bad_parameter_name)
        << GetNameForDeclarator(D).getName().getAsString();
      D.setInvalidType(true);
    }
  }

  // Check for redeclaration of parameters, e.g. int foo(int x, int x);
  if (II) {
    LookupResult R(*this, II, D.getIdentifierLoc(), LookupOrdinaryName,
                   ForRedeclaration);
    LookupName(R, S);
    if (R.isSingleResult()) {
      NamedDecl *PrevDecl = R.getFoundDecl();
      if (PrevDecl->isTemplateParameter()) {
        // Maybe we will complain about the shadowed template parameter.
        DiagnoseTemplateParameterShadow(D.getIdentifierLoc(), PrevDecl);
        // Just pretend that we didn't see the previous declaration.
        PrevDecl = 0;
      } else if (S->isDeclScope(PrevDecl)) {
        Diag(D.getIdentifierLoc(), diag::err_param_redefinition) << II;
        Diag(PrevDecl->getLocation(), diag::note_previous_declaration);

        // Recover by removing the name
        II = 0;
        D.SetIdentifier(0, D.getIdentifierLoc());
        D.setInvalidType(true);
      }
    }
  }

  // Temporarily put parameter variables in the translation unit, not
  // the enclosing context.  This prevents them from accidentally
  // looking like class members in C++.
  ParmVarDecl *New = CheckParameter(Context.getTranslationUnitDecl(),
                                    D.getLocStart(),
                                    D.getIdentifierLoc(), II,
                                    parmDeclType, TInfo,
                                    StorageClass, StorageClassAsWritten);

  if (D.isInvalidType())
    New->setInvalidDecl();

  assert(S->isFunctionPrototypeScope());
  assert(S->getFunctionPrototypeDepth() >= 1);
  New->setScopeInfo(S->getFunctionPrototypeDepth() - 1,
                    S->getNextFunctionPrototypeIndex());
  
  // Add the parameter declaration into this scope.
  S->AddDecl(New);
  if (II)
    IdResolver.AddDecl(New);

  ProcessDeclAttributes(S, New, D);

  if (D.getDeclSpec().isModulePrivateSpecified())
    Diag(New->getLocation(), diag::err_module_private_local)
      << 1 << New->getDeclName()
      << SourceRange(D.getDeclSpec().getModulePrivateSpecLoc())
      << FixItHint::CreateRemoval(D.getDeclSpec().getModulePrivateSpecLoc());

  if (New->hasAttr<BlocksAttr>()) {
    Diag(New->getLocation(), diag::err_block_on_nonlocal);
  }
  return New;
}

/// \brief Synthesizes a variable for a parameter arising from a
/// typedef.
ParmVarDecl *Sema::BuildParmVarDeclForTypedef(DeclContext *DC,
                                              SourceLocation Loc,
                                              QualType T) {
  /* FIXME: setting StartLoc == Loc.
     Would it be worth to modify callers so as to provide proper source
     location for the unnamed parameters, embedding the parameter's type? */
  ParmVarDecl *Param = ParmVarDecl::Create(Context, DC, Loc, Loc, 0,
                                T, Context.getTrivialTypeSourceInfo(T, Loc),
                                           SC_None, SC_None, 0);
  Param->setImplicit();
  return Param;
}

void Sema::DiagnoseUnusedParameters(ParmVarDecl * const *Param,
                                    ParmVarDecl * const *ParamEnd) {
  // Don't diagnose unused-parameter errors in template instantiations; we
  // will already have done so in the template itself.
  if (!ActiveTemplateInstantiations.empty())
    return;

  for (; Param != ParamEnd; ++Param) {
    if (!(*Param)->isReferenced() && (*Param)->getDeclName() &&
        !(*Param)->hasAttr<UnusedAttr>()) {
      Diag((*Param)->getLocation(), diag::warn_unused_parameter)
        << (*Param)->getDeclName();
    }
  }
}

void Sema::DiagnoseSizeOfParametersAndReturnValue(ParmVarDecl * const *Param,
                                                  ParmVarDecl * const *ParamEnd,
                                                  QualType ReturnTy,
                                                  NamedDecl *D) {
  if (LangOpts.NumLargeByValueCopy == 0) // No check.
    return;

  // Warn if the return value is pass-by-value and larger than the specified
  // threshold.
  if (!ReturnTy->isDependentType() && ReturnTy.isPODType(Context)) {
    unsigned Size = Context.getTypeSizeInChars(ReturnTy).getQuantity();
    if (Size > LangOpts.NumLargeByValueCopy)
      Diag(D->getLocation(), diag::warn_return_value_size)
          << D->getDeclName() << Size;
  }

  // Warn if any parameter is pass-by-value and larger than the specified
  // threshold.
  for (; Param != ParamEnd; ++Param) {
    QualType T = (*Param)->getType();
    if (T->isDependentType() || !T.isPODType(Context))
      continue;
    unsigned Size = Context.getTypeSizeInChars(T).getQuantity();
    if (Size > LangOpts.NumLargeByValueCopy)
      Diag((*Param)->getLocation(), diag::warn_parameter_size)
          << (*Param)->getDeclName() << Size;
  }
}

ParmVarDecl *Sema::CheckParameter(DeclContext *DC, SourceLocation StartLoc,
                                  SourceLocation NameLoc, IdentifierInfo *Name,
                                  QualType T, TypeSourceInfo *TSInfo,
                                  VarDecl::StorageClass StorageClass,
                                  VarDecl::StorageClass StorageClassAsWritten) {
  // In ARC, infer a lifetime qualifier for appropriate parameter types.
  if (getLangOpts().ObjCAutoRefCount &&
      T.getObjCLifetime() == Qualifiers::OCL_None &&
      T->isObjCLifetimeType()) {

    Qualifiers::ObjCLifetime lifetime;

    // Special cases for arrays:
    //   - if it's const, use __unsafe_unretained
    //   - otherwise, it's an error
    if (T->isArrayType()) {
      if (!T.isConstQualified()) {
        DelayedDiagnostics.add(
            sema::DelayedDiagnostic::makeForbiddenType(
            NameLoc, diag::err_arc_array_param_no_ownership, T, false));
      }
      lifetime = Qualifiers::OCL_ExplicitNone;
    } else {
      lifetime = T->getObjCARCImplicitLifetime();
    }
    T = Context.getLifetimeQualifiedType(T, lifetime);
  }

  ParmVarDecl *New = ParmVarDecl::Create(Context, DC, StartLoc, NameLoc, Name,
                                         Context.getAdjustedParameterType(T), 
                                         TSInfo,
                                         StorageClass, StorageClassAsWritten,
                                         0);

  // Parameters can not be abstract class types.
  // For record types, this is done by the AbstractClassUsageDiagnoser once
  // the class has been completely parsed.
  if (!CurContext->isRecord() &&
      RequireNonAbstractType(NameLoc, T, diag::err_abstract_type_in_decl,
                             AbstractParamType))
    New->setInvalidDecl();

  // Parameter declarators cannot be interface types. All ObjC objects are
  // passed by reference.
  if (T->isObjCObjectType()) {
    SourceLocation TypeEndLoc = TSInfo->getTypeLoc().getLocEnd();
    Diag(NameLoc,
         diag::err_object_cannot_be_passed_returned_by_value) << 1 << T
      << FixItHint::CreateInsertion(TypeEndLoc, "*");
    T = Context.getObjCObjectPointerType(T);
    New->setType(T);
  }

  // ISO/IEC TR 18037 S6.7.3: "The type of an object with automatic storage 
  // duration shall not be qualified by an address-space qualifier."
  // Since all parameters have automatic store duration, they can not have
  // an address space.
  if (T.getAddressSpace() != 0) {
    Diag(NameLoc, diag::err_arg_with_address_space);
    New->setInvalidDecl();
  }   

  if (Context.getAdjustedParameterType(T).getQualifiers().hasShared()) {
    Diag(NameLoc, diag::err_upc_arg_shared);
    New->setInvalidDecl();
  }

  return New;
}

void Sema::ActOnFinishKNRParamDeclarations(Scope *S, Declarator &D,
                                           SourceLocation LocAfterDecls) {
  DeclaratorChunk::FunctionTypeInfo &FTI = D.getFunctionTypeInfo();

  // Verify 6.9.1p6: 'every identifier in the identifier list shall be declared'
  // for a K&R function.
  if (!FTI.hasPrototype) {
    for (int i = FTI.NumArgs; i != 0; /* decrement in loop */) {
      --i;
      if (FTI.ArgInfo[i].Param == 0) {
        SmallString<256> Code;
        llvm::raw_svector_ostream(Code) << "  int "
                                        << FTI.ArgInfo[i].Ident->getName()
                                        << ";\n";
        Diag(FTI.ArgInfo[i].IdentLoc, diag::ext_param_not_declared)
          << FTI.ArgInfo[i].Ident
          << FixItHint::CreateInsertion(LocAfterDecls, Code.str());

        // Implicitly declare the argument as type 'int' for lack of a better
        // type.
        AttributeFactory attrs;
        DeclSpec DS(attrs);
        const char* PrevSpec; // unused
        unsigned DiagID; // unused
        DS.SetTypeSpecType(DeclSpec::TST_int, FTI.ArgInfo[i].IdentLoc,
                           PrevSpec, DiagID);
        // Use the identifier location for the type source range.
        DS.SetRangeStart(FTI.ArgInfo[i].IdentLoc);
        DS.SetRangeEnd(FTI.ArgInfo[i].IdentLoc);
        Declarator ParamD(DS, Declarator::KNRTypeListContext);
        ParamD.SetIdentifier(FTI.ArgInfo[i].Ident, FTI.ArgInfo[i].IdentLoc);
        FTI.ArgInfo[i].Param = ActOnParamDeclarator(S, ParamD);
      }
    }
  }
}

Decl *Sema::ActOnStartOfFunctionDef(Scope *FnBodyScope, Declarator &D) {
  assert(getCurFunctionDecl() == 0 && "Function parsing confused");
  assert(D.isFunctionDeclarator() && "Not a function declarator!");
  Scope *ParentScope = FnBodyScope->getParent();

  D.setFunctionDefinitionKind(FDK_Definition);
  Decl *DP = HandleDeclarator(ParentScope, D, MultiTemplateParamsArg());
  return ActOnStartOfFunctionDef(FnBodyScope, DP);
}

static bool ShouldWarnAboutMissingPrototype(const FunctionDecl *FD) {
  // Don't warn about invalid declarations.
  if (FD->isInvalidDecl())
    return false;

  // Or declarations that aren't global.
  if (!FD->isGlobal())
    return false;

  // Don't warn about C++ member functions.
  if (isa<CXXMethodDecl>(FD))
    return false;

  // Don't warn about 'main'.
  if (FD->isMain())
    return false;

  // Don't warn about inline functions.
  if (FD->isInlined())
    return false;

  // Don't warn about function templates.
  if (FD->getDescribedFunctionTemplate())
    return false;

  // Don't warn about function template specializations.
  if (FD->isFunctionTemplateSpecialization())
    return false;

  // Don't warn for OpenCL kernels.
  if (FD->hasAttr<OpenCLKernelAttr>())
    return false;
  
  bool MissingPrototype = true;
  for (const FunctionDecl *Prev = FD->getPreviousDecl();
       Prev; Prev = Prev->getPreviousDecl()) {
    // Ignore any declarations that occur in function or method
    // scope, because they aren't visible from the header.
    if (Prev->getDeclContext()->isFunctionOrMethod())
      continue;
      
    MissingPrototype = !Prev->getType()->isFunctionProtoType();
    break;
  }
    
  return MissingPrototype;
}

void Sema::CheckForFunctionRedefinition(FunctionDecl *FD) {
  // Don't complain if we're in GNU89 mode and the previous definition
  // was an extern inline function.
  const FunctionDecl *Definition;
  if (FD->isDefined(Definition) &&
      !canRedefineFunction(Definition, getLangOpts())) {
    if (getLangOpts().GNUMode && Definition->isInlineSpecified() &&
        Definition->getStorageClass() == SC_Extern)
      Diag(FD->getLocation(), diag::err_redefinition_extern_inline)
        << FD->getDeclName() << getLangOpts().CPlusPlus;
    else
      Diag(FD->getLocation(), diag::err_redefinition) << FD->getDeclName();
    Diag(Definition->getLocation(), diag::note_previous_definition);
    FD->setInvalidDecl();
  }
}

Decl *Sema::ActOnStartOfFunctionDef(Scope *FnBodyScope, Decl *D) {
  // Clear the last template instantiation error context.
  LastTemplateInstantiationErrorContext = ActiveTemplateInstantiation();
  
  if (!D)
    return D;
  FunctionDecl *FD = 0;

  if (FunctionTemplateDecl *FunTmpl = dyn_cast<FunctionTemplateDecl>(D))
    FD = FunTmpl->getTemplatedDecl();
  else
    FD = cast<FunctionDecl>(D);

  // Enter a new function scope
  PushFunctionScope();

  // See if this is a redefinition.
  if (!FD->isLateTemplateParsed())
    CheckForFunctionRedefinition(FD);

  // Builtin functions cannot be defined.
  if (unsigned BuiltinID = FD->getBuiltinID()) {
    if (!Context.BuiltinInfo.isPredefinedLibFunction(BuiltinID)) {
      Diag(FD->getLocation(), diag::err_builtin_definition) << FD;
      FD->setInvalidDecl();
    }
  }

  // The return type of a function definition must be complete
  // (C99 6.9.1p3, C++ [dcl.fct]p6).
  QualType ResultType = FD->getResultType();
  if (!ResultType->isDependentType() && !ResultType->isVoidType() &&
      !FD->isInvalidDecl() &&
      RequireCompleteType(FD->getLocation(), ResultType,
                          diag::err_func_def_incomplete_result))
    FD->setInvalidDecl();

  // GNU warning -Wmissing-prototypes:
  //   Warn if a global function is defined without a previous
  //   prototype declaration. This warning is issued even if the
  //   definition itself provides a prototype. The aim is to detect
  //   global functions that fail to be declared in header files.
  if (ShouldWarnAboutMissingPrototype(FD))
    Diag(FD->getLocation(), diag::warn_missing_prototype) << FD;

  if (FnBodyScope)
    PushDeclContext(FnBodyScope, FD);

  // Check the validity of our function parameters
  CheckParmsForFunctionDef(FD->param_begin(), FD->param_end(),
                           /*CheckParameterNames=*/true);

  // Introduce our parameters into the function scope
  for (unsigned p = 0, NumParams = FD->getNumParams(); p < NumParams; ++p) {
    ParmVarDecl *Param = FD->getParamDecl(p);
    Param->setOwningFunction(FD);

    // If this has an identifier, add it to the scope stack.
    if (Param->getIdentifier() && FnBodyScope) {
      CheckShadow(FnBodyScope, Param);

      PushOnScopeChains(Param, FnBodyScope);
    }
  }

  // If we had any tags defined in the function prototype,
  // introduce them into the function scope.
  if (FnBodyScope) {
    for (llvm::ArrayRef<NamedDecl*>::iterator I = FD->getDeclsInPrototypeScope().begin(),
           E = FD->getDeclsInPrototypeScope().end(); I != E; ++I) {
      NamedDecl *D = *I;

      // Some of these decls (like enums) may have been pinned to the translation unit
      // for lack of a real context earlier. If so, remove from the translation unit
      // and reattach to the current context.
      if (D->getLexicalDeclContext() == Context.getTranslationUnitDecl()) {
        // Is the decl actually in the context?
        for (DeclContext::decl_iterator DI = Context.getTranslationUnitDecl()->decls_begin(),
               DE = Context.getTranslationUnitDecl()->decls_end(); DI != DE; ++DI) {
          if (*DI == D) {  
            Context.getTranslationUnitDecl()->removeDecl(D);
            break;
          }
        }
        // Either way, reassign the lexical decl context to our FunctionDecl.
        D->setLexicalDeclContext(CurContext);
      }

      // If the decl has a non-null name, make accessible in the current scope.
      if (!D->getName().empty())
        PushOnScopeChains(D, FnBodyScope, /*AddToContext=*/false);

      // Similarly, dive into enums and fish their constants out, making them
      // accessible in this scope.
      if (EnumDecl *ED = dyn_cast<EnumDecl>(D)) {
        for (EnumDecl::enumerator_iterator EI = ED->enumerator_begin(),
               EE = ED->enumerator_end(); EI != EE; ++EI)
          PushOnScopeChains(*EI, FnBodyScope, /*AddToContext=*/false);
      }
    }
  }

  // Ensure that the function's exception specification is instantiated.
  if (const FunctionProtoType *FPT = FD->getType()->getAs<FunctionProtoType>())
    ResolveExceptionSpec(D->getLocation(), FPT);

  // Checking attributes of current function definition
  // dllimport attribute.
  DLLImportAttr *DA = FD->getAttr<DLLImportAttr>();
  if (DA && (!FD->getAttr<DLLExportAttr>())) {
    // dllimport attribute cannot be directly applied to definition.
    // Microsoft accepts dllimport for functions defined within class scope. 
    if (!DA->isInherited() &&
        !(LangOpts.MicrosoftExt && FD->getLexicalDeclContext()->isRecord())) {
      Diag(FD->getLocation(),
           diag::err_attribute_can_be_applied_only_to_symbol_declaration)
        << "dllimport";
      FD->setInvalidDecl();
      return FD;
    }

    // Visual C++ appears to not think this is an issue, so only issue
    // a warning when Microsoft extensions are disabled.
    if (!LangOpts.MicrosoftExt) {
      // If a symbol previously declared dllimport is later defined, the
      // attribute is ignored in subsequent references, and a warning is
      // emitted.
      Diag(FD->getLocation(),
           diag::warn_redeclaration_without_attribute_prev_attribute_ignored)
        << FD->getName() << "dllimport";
    }
  }
  // We want to attach documentation to original Decl (which might be
  // a function template).
  ActOnDocumentableDecl(D);
  return FD;
}

/// \brief Given the set of return statements within a function body,
/// compute the variables that are subject to the named return value 
/// optimization.
///
/// Each of the variables that is subject to the named return value 
/// optimization will be marked as NRVO variables in the AST, and any
/// return statement that has a marked NRVO variable as its NRVO candidate can
/// use the named return value optimization.
///
/// This function applies a very simplistic algorithm for NRVO: if every return
/// statement in the function has the same NRVO candidate, that candidate is
/// the NRVO variable.
///
/// FIXME: Employ a smarter algorithm that accounts for multiple return 
/// statements and the lifetimes of the NRVO candidates. We should be able to
/// find a maximal set of NRVO variables.
void Sema::computeNRVO(Stmt *Body, FunctionScopeInfo *Scope) {
  ReturnStmt **Returns = Scope->Returns.data();

  const VarDecl *NRVOCandidate = 0;
  for (unsigned I = 0, E = Scope->Returns.size(); I != E; ++I) {
    if (!Returns[I]->getNRVOCandidate())
      return;
    
    if (!NRVOCandidate)
      NRVOCandidate = Returns[I]->getNRVOCandidate();
    else if (NRVOCandidate != Returns[I]->getNRVOCandidate())
      return;
  }
  
  if (NRVOCandidate)
    const_cast<VarDecl*>(NRVOCandidate)->setNRVOVariable(true);
}

Decl *Sema::ActOnFinishFunctionBody(Decl *D, Stmt *BodyArg) {
  return ActOnFinishFunctionBody(D, BodyArg, false);
}

Decl *Sema::ActOnFinishFunctionBody(Decl *dcl, Stmt *Body,
                                    bool IsInstantiation) {
  FunctionDecl *FD = 0;
  FunctionTemplateDecl *FunTmpl = dyn_cast_or_null<FunctionTemplateDecl>(dcl);
  if (FunTmpl)
    FD = FunTmpl->getTemplatedDecl();
  else
    FD = dyn_cast_or_null<FunctionDecl>(dcl);

  sema::AnalysisBasedWarnings::Policy WP = AnalysisWarnings.getDefaultPolicy();
  sema::AnalysisBasedWarnings::Policy *ActivePolicy = 0;

  if (FD) {
    FD->setBody(Body);

    // If the function implicitly returns zero (like 'main') or is naked,
    // don't complain about missing return statements.
    if (FD->hasImplicitReturnZero() || FD->hasAttr<NakedAttr>())
      WP.disableCheckFallThrough();

    // MSVC permits the use of pure specifier (=0) on function definition,
    // defined at class scope, warn about this non standard construct.
    if (getLangOpts().MicrosoftExt && FD->isPure())
      Diag(FD->getLocation(), diag::warn_pure_function_definition);

    if (!FD->isInvalidDecl()) {
      DiagnoseUnusedParameters(FD->param_begin(), FD->param_end());
      DiagnoseSizeOfParametersAndReturnValue(FD->param_begin(), FD->param_end(),
                                             FD->getResultType(), FD);
      
      // If this is a constructor, we need a vtable.
      if (CXXConstructorDecl *Constructor = dyn_cast<CXXConstructorDecl>(FD))
        MarkVTableUsed(FD->getLocation(), Constructor->getParent());
      
      // Try to apply the named return value optimization. We have to check
      // if we can do this here because lambdas keep return statements around
      // to deduce an implicit return type.
      if (getLangOpts().CPlusPlus && FD->getResultType()->isRecordType() &&
          !FD->isDependentContext())
        computeNRVO(Body, getCurFunction());
    }
    
    assert((FD == getCurFunctionDecl() || getCurLambda()->CallOperator == FD) &&
           "Function parsing confused");
  } else if (ObjCMethodDecl *MD = dyn_cast_or_null<ObjCMethodDecl>(dcl)) {
    assert(MD == getCurMethodDecl() && "Method parsing confused");
    MD->setBody(Body);
    if (!MD->isInvalidDecl()) {
      DiagnoseUnusedParameters(MD->param_begin(), MD->param_end());
      DiagnoseSizeOfParametersAndReturnValue(MD->param_begin(), MD->param_end(),
                                             MD->getResultType(), MD);
      
      if (Body)
        computeNRVO(Body, getCurFunction());
    }
    if (getCurFunction()->ObjCShouldCallSuper) {
      Diag(MD->getLocEnd(), diag::warn_objc_missing_super_call)
        << MD->getSelector().getAsString();
      getCurFunction()->ObjCShouldCallSuper = false;
    }
  } else {
    return 0;
  }

  assert(!getCurFunction()->ObjCShouldCallSuper &&
         "This should only be set for ObjC methods, which should have been "
         "handled in the block above.");

  // Verify and clean out per-function state.
  if (Body) {
    // C++ constructors that have function-try-blocks can't have return
    // statements in the handlers of that block. (C++ [except.handle]p14)
    // Verify this.
    if (FD && isa<CXXConstructorDecl>(FD) && isa<CXXTryStmt>(Body))
      DiagnoseReturnInConstructorExceptionHandler(cast<CXXTryStmt>(Body));
    
    // Verify that gotos and switch cases don't jump into scopes illegally.
    if (getCurFunction()->NeedsScopeChecking() &&
        !dcl->isInvalidDecl() &&
        !hasAnyUnrecoverableErrorsInThisFunction() &&
        !PP.isCodeCompletionEnabled())
      DiagnoseInvalidJumps(Body);

    if (CXXDestructorDecl *Destructor = dyn_cast<CXXDestructorDecl>(dcl)) {
      if (!Destructor->getParent()->isDependentType())
        CheckDestructor(Destructor);

      MarkBaseAndMemberDestructorsReferenced(Destructor->getLocation(),
                                             Destructor->getParent());
    }
    
    // If any errors have occurred, clear out any temporaries that may have
    // been leftover. This ensures that these temporaries won't be picked up for
    // deletion in some later function.
    if (PP.getDiagnostics().hasErrorOccurred() ||
        PP.getDiagnostics().getSuppressAllDiagnostics()) {
      DiscardCleanupsInEvaluationContext();
    } else if (!isa<FunctionTemplateDecl>(dcl)) {
      // Since the body is valid, issue any analysis-based warnings that are
      // enabled.
      ActivePolicy = &WP;
    }

    if (!IsInstantiation && FD && FD->isConstexpr() && !FD->isInvalidDecl() &&
        (!CheckConstexprFunctionDecl(FD) ||
         !CheckConstexprFunctionBody(FD, Body)))
      FD->setInvalidDecl();

    assert(ExprCleanupObjects.empty() && "Leftover temporaries in function");
    assert(!ExprNeedsCleanups && "Unaccounted cleanups in function");
    assert(MaybeODRUseExprs.empty() &&
           "Leftover expressions for odr-use checking");
  }
  
  if (!IsInstantiation)
    PopDeclContext();

  PopFunctionScopeInfo(ActivePolicy, dcl);
  
  // If any errors have occurred, clear out any temporaries that may have
  // been leftover. This ensures that these temporaries won't be picked up for
  // deletion in some later function.
  if (getDiagnostics().hasErrorOccurred()) {
    DiscardCleanupsInEvaluationContext();
  }

  return dcl;
}


/// When we finish delayed parsing of an attribute, we must attach it to the
/// relevant Decl.
void Sema::ActOnFinishDelayedAttribute(Scope *S, Decl *D,
                                       ParsedAttributes &Attrs) {
  // Always attach attributes to the underlying decl.
  if (TemplateDecl *TD = dyn_cast<TemplateDecl>(D))
    D = TD->getTemplatedDecl();
  ProcessDeclAttributeList(S, D, Attrs.getList());  
  
  if (CXXMethodDecl *Method = dyn_cast_or_null<CXXMethodDecl>(D))
    if (Method->isStatic())
      checkThisInStaticMemberFunctionAttributes(Method);
}


/// ImplicitlyDefineFunction - An undeclared identifier was used in a function
/// call, forming a call to an implicitly defined function (per C99 6.5.1p2).
NamedDecl *Sema::ImplicitlyDefineFunction(SourceLocation Loc,
                                          IdentifierInfo &II, Scope *S) {
  // Before we produce a declaration for an implicitly defined
  // function, see whether there was a locally-scoped declaration of
  // this name as a function or variable. If so, use that
  // (non-visible) declaration, and complain about it.
  llvm::DenseMap<DeclarationName, NamedDecl *>::iterator Pos
    = findLocallyScopedExternalDecl(&II);
  if (Pos != LocallyScopedExternalDecls.end()) {
    Diag(Loc, diag::warn_use_out_of_scope_declaration) << Pos->second;
    Diag(Pos->second->getLocation(), diag::note_previous_declaration);
    return Pos->second;
  }

  // Extension in C99.  Legal in C90, but warn about it.
  unsigned diag_id;
  if (II.getName().startswith("__builtin_"))
    diag_id = diag::warn_builtin_unknown;
  else if (getLangOpts().C99)
    diag_id = diag::ext_implicit_function_decl;
  else
    diag_id = diag::warn_implicit_function_decl;
  Diag(Loc, diag_id) << &II;

  // Because typo correction is expensive, only do it if the implicit
  // function declaration is going to be treated as an error.
  if (Diags.getDiagnosticLevel(diag_id, Loc) >= DiagnosticsEngine::Error) {
    TypoCorrection Corrected;
    DeclFilterCCC<FunctionDecl> Validator;
    if (S && (Corrected = CorrectTypo(DeclarationNameInfo(&II, Loc),
                                      LookupOrdinaryName, S, 0, Validator))) {
      std::string CorrectedStr = Corrected.getAsString(getLangOpts());
      std::string CorrectedQuotedStr = Corrected.getQuoted(getLangOpts());
      FunctionDecl *Func = Corrected.getCorrectionDeclAs<FunctionDecl>();

      Diag(Loc, diag::note_function_suggestion) << CorrectedQuotedStr
          << FixItHint::CreateReplacement(Loc, CorrectedStr);

      if (Func->getLocation().isValid()
          && !II.getName().startswith("__builtin_"))
        Diag(Func->getLocation(), diag::note_previous_decl)
            << CorrectedQuotedStr;
    }
  }

  // Set a Declarator for the implicit definition: int foo();
  const char *Dummy;
  AttributeFactory attrFactory;
  DeclSpec DS(attrFactory);
  unsigned DiagID;
  bool Error = DS.SetTypeSpecType(DeclSpec::TST_int, Loc, Dummy, DiagID);
  (void)Error; // Silence warning.
  assert(!Error && "Error setting up implicit decl!");
  SourceLocation NoLoc;
  Declarator D(DS, Declarator::BlockContext);
  D.AddTypeInfo(DeclaratorChunk::getFunction(/*HasProto=*/false,
                                             /*IsAmbiguous=*/false,
                                             /*RParenLoc=*/NoLoc,
                                             /*ArgInfo=*/0,
                                             /*NumArgs=*/0,
                                             /*EllipsisLoc=*/NoLoc,
                                             /*RParenLoc=*/NoLoc,
                                             /*TypeQuals=*/0,
                                             /*RefQualifierIsLvalueRef=*/true,
                                             /*RefQualifierLoc=*/NoLoc,
                                             /*ConstQualifierLoc=*/NoLoc,
                                             /*VolatileQualifierLoc=*/NoLoc,
                                             /*MutableLoc=*/NoLoc,
                                             EST_None,
                                             /*ESpecLoc=*/NoLoc,
                                             /*Exceptions=*/0,
                                             /*ExceptionRanges=*/0,
                                             /*NumExceptions=*/0,
                                             /*NoexceptExpr=*/0,
                                             Loc, Loc, D),
                DS.getAttributes(),
                SourceLocation());
  D.SetIdentifier(&II, Loc);

  // Insert this function into translation-unit scope.

  DeclContext *PrevDC = CurContext;
  CurContext = Context.getTranslationUnitDecl();

  FunctionDecl *FD = dyn_cast<FunctionDecl>(ActOnDeclarator(TUScope, D));
  FD->setImplicit();

  CurContext = PrevDC;

  AddKnownFunctionAttributes(FD);

  return FD;
}

/// \brief Adds any function attributes that we know a priori based on
/// the declaration of this function.
///
/// These attributes can apply both to implicitly-declared builtins
/// (like __builtin___printf_chk) or to library-declared functions
/// like NSLog or printf.
///
/// We need to check for duplicate attributes both here and where user-written
/// attributes are applied to declarations.
void Sema::AddKnownFunctionAttributes(FunctionDecl *FD) {
  if (FD->isInvalidDecl())
    return;

  // If this is a built-in function, map its builtin attributes to
  // actual attributes.
  if (unsigned BuiltinID = FD->getBuiltinID()) {
    // Handle printf-formatting attributes.
    unsigned FormatIdx;
    bool HasVAListArg;
    if (Context.BuiltinInfo.isPrintfLike(BuiltinID, FormatIdx, HasVAListArg)) {
      if (!FD->getAttr<FormatAttr>()) {
        const char *fmt = "printf";
        unsigned int NumParams = FD->getNumParams();
        if (FormatIdx < NumParams && // NumParams may be 0 (e.g. vfprintf)
            FD->getParamDecl(FormatIdx)->getType()->isObjCObjectPointerType())
          fmt = "NSString";
        FD->addAttr(::new (Context) FormatAttr(FD->getLocation(), Context,
                                               fmt, FormatIdx+1,
                                               HasVAListArg ? 0 : FormatIdx+2));
      }
    }
    if (Context.BuiltinInfo.isScanfLike(BuiltinID, FormatIdx,
                                             HasVAListArg)) {
     if (!FD->getAttr<FormatAttr>())
       FD->addAttr(::new (Context) FormatAttr(FD->getLocation(), Context,
                                              "scanf", FormatIdx+1,
                                              HasVAListArg ? 0 : FormatIdx+2));
    }

    // Mark const if we don't care about errno and that is the only
    // thing preventing the function from being const. This allows
    // IRgen to use LLVM intrinsics for such functions.
    if (!getLangOpts().MathErrno &&
        Context.BuiltinInfo.isConstWithoutErrno(BuiltinID)) {
      if (!FD->getAttr<ConstAttr>())
        FD->addAttr(::new (Context) ConstAttr(FD->getLocation(), Context));
    }

    if (Context.BuiltinInfo.isReturnsTwice(BuiltinID) &&
        !FD->getAttr<ReturnsTwiceAttr>())
      FD->addAttr(::new (Context) ReturnsTwiceAttr(FD->getLocation(), Context));
    if (Context.BuiltinInfo.isNoThrow(BuiltinID) && !FD->getAttr<NoThrowAttr>())
      FD->addAttr(::new (Context) NoThrowAttr(FD->getLocation(), Context));
    if (Context.BuiltinInfo.isConst(BuiltinID) && !FD->getAttr<ConstAttr>())
      FD->addAttr(::new (Context) ConstAttr(FD->getLocation(), Context));
  }

  IdentifierInfo *Name = FD->getIdentifier();
  if (!Name)
    return;
  if ((!getLangOpts().CPlusPlus &&
       FD->getDeclContext()->isTranslationUnit()) ||
      (isa<LinkageSpecDecl>(FD->getDeclContext()) &&
       cast<LinkageSpecDecl>(FD->getDeclContext())->getLanguage() ==
       LinkageSpecDecl::lang_c)) {
    // Okay: this could be a libc/libm/Objective-C function we know
    // about.
  } else
    return;

  if (Name->isStr("asprintf") || Name->isStr("vasprintf")) {
    // FIXME: asprintf and vasprintf aren't C99 functions. Should they be
    // target-specific builtins, perhaps?
    if (!FD->getAttr<FormatAttr>())
      FD->addAttr(::new (Context) FormatAttr(FD->getLocation(), Context,
                                             "printf", 2,
                                             Name->isStr("vasprintf") ? 0 : 3));
  }

  if (Name->isStr("__CFStringMakeConstantString")) {
    // We already have a __builtin___CFStringMakeConstantString,
    // but builds that use -fno-constant-cfstrings don't go through that.
    if (!FD->getAttr<FormatArgAttr>())
      FD->addAttr(::new (Context) FormatArgAttr(FD->getLocation(), Context, 1));
  }
}

TypedefDecl *Sema::ParseTypedefDecl(Scope *S, Declarator &D, QualType T,
                                    TypeSourceInfo *TInfo) {
  assert(D.getIdentifier() && "Wrong callback for declspec without declarator");
  assert(!T.isNull() && "GetTypeForDeclarator() returned null type");

  if (!TInfo) {
    assert(D.isInvalidType() && "no declarator info for valid type");
    TInfo = Context.getTrivialTypeSourceInfo(T);
  }

  // Scope manipulation handled by caller.
  TypedefDecl *NewTD = TypedefDecl::Create(Context, CurContext,
                                           D.getLocStart(),
                                           D.getIdentifierLoc(),
                                           D.getIdentifier(),
                                           TInfo);

  // Bail out immediately if we have an invalid declaration.
  if (D.isInvalidType()) {
    NewTD->setInvalidDecl();
    return NewTD;
  }

  if (D.getDeclSpec().isModulePrivateSpecified()) {
    if (CurContext->isFunctionOrMethod())
      Diag(NewTD->getLocation(), diag::err_module_private_local)
        << 2 << NewTD->getDeclName()
        << SourceRange(D.getDeclSpec().getModulePrivateSpecLoc())
        << FixItHint::CreateRemoval(D.getDeclSpec().getModulePrivateSpecLoc());
    else
      NewTD->setModulePrivate();
  }
  
  // C++ [dcl.typedef]p8:
  //   If the typedef declaration defines an unnamed class (or
  //   enum), the first typedef-name declared by the declaration
  //   to be that class type (or enum type) is used to denote the
  //   class type (or enum type) for linkage purposes only.
  // We need to check whether the type was declared in the declaration.
  switch (D.getDeclSpec().getTypeSpecType()) {
  case TST_enum:
  case TST_struct:
  case TST_interface:
  case TST_union:
  case TST_class: {
    TagDecl *tagFromDeclSpec = cast<TagDecl>(D.getDeclSpec().getRepAsDecl());

    // Do nothing if the tag is not anonymous or already has an
    // associated typedef (from an earlier typedef in this decl group).
    if (tagFromDeclSpec->getIdentifier()) break;
    if (tagFromDeclSpec->getTypedefNameForAnonDecl()) break;

    // A well-formed anonymous tag must always be a TUK_Definition.
    assert(tagFromDeclSpec->isThisDeclarationADefinition());

    // The type must match the tag exactly;  no qualifiers allowed.
    if (!Context.hasSameType(T, Context.getTagDeclType(tagFromDeclSpec)))
      break;

    // Otherwise, set this is the anon-decl typedef for the tag.
    tagFromDeclSpec->setTypedefNameForAnonDecl(NewTD);
    break;
  }
    
  default:
    break;
  }

  return NewTD;
}


/// \brief Check that this is a valid underlying type for an enum declaration.
bool Sema::CheckEnumUnderlyingType(TypeSourceInfo *TI) {
  SourceLocation UnderlyingLoc = TI->getTypeLoc().getBeginLoc();
  QualType T = TI->getType();

  if (T->isDependentType() || T->isIntegralType(Context))
    return false;

  Diag(UnderlyingLoc, diag::err_enum_invalid_underlying) << T;
  return true;
}

/// Check whether this is a valid redeclaration of a previous enumeration.
/// \return true if the redeclaration was invalid.
bool Sema::CheckEnumRedeclaration(SourceLocation EnumLoc, bool IsScoped,
                                  QualType EnumUnderlyingTy,
                                  const EnumDecl *Prev) {
  bool IsFixed = !EnumUnderlyingTy.isNull();

  if (IsScoped != Prev->isScoped()) {
    Diag(EnumLoc, diag::err_enum_redeclare_scoped_mismatch)
      << Prev->isScoped();
    Diag(Prev->getLocation(), diag::note_previous_use);
    return true;
  }

  if (IsFixed && Prev->isFixed()) {
    if (!EnumUnderlyingTy->isDependentType() &&
        !Prev->getIntegerType()->isDependentType() &&
        !Context.hasSameUnqualifiedType(EnumUnderlyingTy,
                                        Prev->getIntegerType())) {
      Diag(EnumLoc, diag::err_enum_redeclare_type_mismatch)
        << EnumUnderlyingTy << Prev->getIntegerType();
      Diag(Prev->getLocation(), diag::note_previous_use);
      return true;
    }
  } else if (IsFixed != Prev->isFixed()) {
    Diag(EnumLoc, diag::err_enum_redeclare_fixed_mismatch)
      << Prev->isFixed();
    Diag(Prev->getLocation(), diag::note_previous_use);
    return true;
  }

  return false;
}

/// \brief Get diagnostic %select index for tag kind for
/// redeclaration diagnostic message.
/// WARNING: Indexes apply to particular diagnostics only!
///
/// \returns diagnostic %select index.
static unsigned getRedeclDiagFromTagKind(TagTypeKind Tag) {
  switch (Tag) {
  case TTK_Struct: return 0;
  case TTK_Interface: return 1;
  case TTK_Class:  return 2;
  default: llvm_unreachable("Invalid tag kind for redecl diagnostic!");
  }
}

/// \brief Determine if tag kind is a class-key compatible with
/// class for redeclaration (class, struct, or __interface).
///
/// \returns true iff the tag kind is compatible.
static bool isClassCompatTagKind(TagTypeKind Tag)
{
  return Tag == TTK_Struct || Tag == TTK_Class || Tag == TTK_Interface;
}

/// \brief Determine whether a tag with a given kind is acceptable
/// as a redeclaration of the given tag declaration.
///
/// \returns true if the new tag kind is acceptable, false otherwise.
bool Sema::isAcceptableTagRedeclaration(const TagDecl *Previous,
                                        TagTypeKind NewTag, bool isDefinition,
                                        SourceLocation NewTagLoc,
                                        const IdentifierInfo &Name) {
  // C++ [dcl.type.elab]p3:
  //   The class-key or enum keyword present in the
  //   elaborated-type-specifier shall agree in kind with the
  //   declaration to which the name in the elaborated-type-specifier
  //   refers. This rule also applies to the form of
  //   elaborated-type-specifier that declares a class-name or
  //   friend class since it can be construed as referring to the
  //   definition of the class. Thus, in any
  //   elaborated-type-specifier, the enum keyword shall be used to
  //   refer to an enumeration (7.2), the union class-key shall be
  //   used to refer to a union (clause 9), and either the class or
  //   struct class-key shall be used to refer to a class (clause 9)
  //   declared using the class or struct class-key.
  TagTypeKind OldTag = Previous->getTagKind();
  if (!isDefinition || !isClassCompatTagKind(NewTag))
    if (OldTag == NewTag)
      return true;

  if (isClassCompatTagKind(OldTag) && isClassCompatTagKind(NewTag)) {
    // Warn about the struct/class tag mismatch.
    bool isTemplate = false;
    if (const CXXRecordDecl *Record = dyn_cast<CXXRecordDecl>(Previous))
      isTemplate = Record->getDescribedClassTemplate();

    if (!ActiveTemplateInstantiations.empty()) {
      // In a template instantiation, do not offer fix-its for tag mismatches
      // since they usually mess up the template instead of fixing the problem.
      Diag(NewTagLoc, diag::warn_struct_class_tag_mismatch)
        << getRedeclDiagFromTagKind(NewTag) << isTemplate << &Name
        << getRedeclDiagFromTagKind(OldTag);
      return true;
    }

    if (isDefinition) {
      // On definitions, check previous tags and issue a fix-it for each
      // one that doesn't match the current tag.
      if (Previous->getDefinition()) {
        // Don't suggest fix-its for redefinitions.
        return true;
      }

      bool previousMismatch = false;
      for (TagDecl::redecl_iterator I(Previous->redecls_begin()),
           E(Previous->redecls_end()); I != E; ++I) {
        if (I->getTagKind() != NewTag) {
          if (!previousMismatch) {
            previousMismatch = true;
            Diag(NewTagLoc, diag::warn_struct_class_previous_tag_mismatch)
              << getRedeclDiagFromTagKind(NewTag) << isTemplate << &Name
              << getRedeclDiagFromTagKind(I->getTagKind());
          }
          Diag(I->getInnerLocStart(), diag::note_struct_class_suggestion)
            << getRedeclDiagFromTagKind(NewTag)
            << FixItHint::CreateReplacement(I->getInnerLocStart(),
                 TypeWithKeyword::getTagTypeKindName(NewTag));
        }
      }
      return true;
    }

    // Check for a previous definition.  If current tag and definition
    // are same type, do nothing.  If no definition, but disagree with
    // with previous tag type, give a warning, but no fix-it.
    const TagDecl *Redecl = Previous->getDefinition() ?
                            Previous->getDefinition() : Previous;
    if (Redecl->getTagKind() == NewTag) {
      return true;
    }

    Diag(NewTagLoc, diag::warn_struct_class_tag_mismatch)
      << getRedeclDiagFromTagKind(NewTag) << isTemplate << &Name
      << getRedeclDiagFromTagKind(OldTag);
    Diag(Redecl->getLocation(), diag::note_previous_use);

    // If there is a previous defintion, suggest a fix-it.
    if (Previous->getDefinition()) {
        Diag(NewTagLoc, diag::note_struct_class_suggestion)
          << getRedeclDiagFromTagKind(Redecl->getTagKind())
          << FixItHint::CreateReplacement(SourceRange(NewTagLoc),
               TypeWithKeyword::getTagTypeKindName(Redecl->getTagKind()));
    }

    return true;
  }
  return false;
}

/// ActOnTag - This is invoked when we see 'struct foo' or 'struct {'.  In the
/// former case, Name will be non-null.  In the later case, Name will be null.
/// TagSpec indicates what kind of tag this is. TUK indicates whether this is a
/// reference/declaration/definition of a tag.
Decl *Sema::ActOnTag(Scope *S, unsigned TagSpec, TagUseKind TUK,
                     SourceLocation KWLoc, CXXScopeSpec &SS,
                     IdentifierInfo *Name, SourceLocation NameLoc,
                     AttributeList *Attr, AccessSpecifier AS,
                     SourceLocation ModulePrivateLoc,
                     MultiTemplateParamsArg TemplateParameterLists,
                     bool &OwnedDecl, bool &IsDependent,
                     SourceLocation ScopedEnumKWLoc,
                     bool ScopedEnumUsesClassTag,
                     TypeResult UnderlyingType) {
  // If this is not a definition, it must have a name.
  IdentifierInfo *OrigName = Name;
  assert((Name != 0 || TUK == TUK_Definition) &&
         "Nameless record must be a definition!");
  assert(TemplateParameterLists.size() == 0 || TUK != TUK_Reference);

  OwnedDecl = false;
  TagTypeKind Kind = TypeWithKeyword::getTagTypeKindForTypeSpec(TagSpec);
  bool ScopedEnum = ScopedEnumKWLoc.isValid();

  // FIXME: Check explicit specializations more carefully.
  bool isExplicitSpecialization = false;
  bool Invalid = false;

  // We only need to do this matching if we have template parameters
  // or a scope specifier, which also conveniently avoids this work
  // for non-C++ cases.
  if (TemplateParameterLists.size() > 0 ||
      (SS.isNotEmpty() && TUK != TUK_Reference)) {
    if (TemplateParameterList *TemplateParams
          = MatchTemplateParametersToScopeSpecifier(KWLoc, NameLoc, SS,
                                                TemplateParameterLists.data(),
                                                TemplateParameterLists.size(),
                                                    TUK == TUK_Friend,
                                                    isExplicitSpecialization,
                                                    Invalid)) {
      if (TemplateParams->size() > 0) {
        // This is a declaration or definition of a class template (which may
        // be a member of another template).

        if (Invalid)
          return 0;

        OwnedDecl = false;
        DeclResult Result = CheckClassTemplate(S, TagSpec, TUK, KWLoc,
                                               SS, Name, NameLoc, Attr,
                                               TemplateParams, AS,
                                               ModulePrivateLoc,
                                               TemplateParameterLists.size()-1,
                                               TemplateParameterLists.data());
        return Result.get();
      } else {
        // The "template<>" header is extraneous.
        Diag(TemplateParams->getTemplateLoc(), diag::err_template_tag_noparams)
          << TypeWithKeyword::getTagTypeKindName(Kind) << Name;
        isExplicitSpecialization = true;
      }
    }
  }

  // Figure out the underlying type if this a enum declaration. We need to do
  // this early, because it's needed to detect if this is an incompatible
  // redeclaration.
  llvm::PointerUnion<const Type*, TypeSourceInfo*> EnumUnderlying;

  if (Kind == TTK_Enum) {
    if (UnderlyingType.isInvalid() || (!UnderlyingType.get() && ScopedEnum))
      // No underlying type explicitly specified, or we failed to parse the
      // type, default to int.
      EnumUnderlying = Context.IntTy.getTypePtr();
    else if (UnderlyingType.get()) {
      // C++0x 7.2p2: The type-specifier-seq of an enum-base shall name an
      // integral type; any cv-qualification is ignored.
      TypeSourceInfo *TI = 0;
      GetTypeFromParser(UnderlyingType.get(), &TI);
      EnumUnderlying = TI;

      if (CheckEnumUnderlyingType(TI))
        // Recover by falling back to int.
        EnumUnderlying = Context.IntTy.getTypePtr();

      if (DiagnoseUnexpandedParameterPack(TI->getTypeLoc().getBeginLoc(), TI,
                                          UPPC_FixedUnderlyingType))
        EnumUnderlying = Context.IntTy.getTypePtr();

    } else if (getLangOpts().MicrosoftMode)
      // Microsoft enums are always of int type.
      EnumUnderlying = Context.IntTy.getTypePtr();
  }

  DeclContext *SearchDC = CurContext;
  DeclContext *DC = CurContext;
  bool isStdBadAlloc = false;

  RedeclarationKind Redecl = ForRedeclaration;
  if (TUK == TUK_Friend || TUK == TUK_Reference)
    Redecl = NotForRedeclaration;

  LookupResult Previous(*this, Name, NameLoc, LookupTagName, Redecl);

  if (Name && SS.isNotEmpty()) {
    // We have a nested-name tag ('struct foo::bar').

    // Check for invalid 'foo::'.
    if (SS.isInvalid()) {
      Name = 0;
      goto CreateNewDecl;
    }

    // If this is a friend or a reference to a class in a dependent
    // context, don't try to make a decl for it.
    if (TUK == TUK_Friend || TUK == TUK_Reference) {
      DC = computeDeclContext(SS, false);
      if (!DC) {
        IsDependent = true;
        return 0;
      }
    } else {
      DC = computeDeclContext(SS, true);
      if (!DC) {
        Diag(SS.getRange().getBegin(), diag::err_dependent_nested_name_spec)
          << SS.getRange();
        return 0;
      }
    }

    if (RequireCompleteDeclContext(SS, DC))
      return 0;

    SearchDC = DC;
    // Look-up name inside 'foo::'.
    LookupQualifiedName(Previous, DC);

    if (Previous.isAmbiguous())
      return 0;

    if (Previous.empty()) {
      // Name lookup did not find anything. However, if the
      // nested-name-specifier refers to the current instantiation,
      // and that current instantiation has any dependent base
      // classes, we might find something at instantiation time: treat
      // this as a dependent elaborated-type-specifier.
      // But this only makes any sense for reference-like lookups.
      if (Previous.wasNotFoundInCurrentInstantiation() &&
          (TUK == TUK_Reference || TUK == TUK_Friend)) {
        IsDependent = true;
        return 0;
      }

      // A tag 'foo::bar' must already exist.
      Diag(NameLoc, diag::err_not_tag_in_scope) 
        << Kind << Name << DC << SS.getRange();
      Name = 0;
      Invalid = true;
      goto CreateNewDecl;
    }
  } else if (Name) {
    // If this is a named struct, check to see if there was a previous forward
    // declaration or definition.
    // FIXME: We're looking into outer scopes here, even when we
    // shouldn't be. Doing so can result in ambiguities that we
    // shouldn't be diagnosing.
    LookupName(Previous, S);

    if (Previous.isAmbiguous() && 
        (TUK == TUK_Definition || TUK == TUK_Declaration)) {
      LookupResult::Filter F = Previous.makeFilter();
      while (F.hasNext()) {
        NamedDecl *ND = F.next();
        if (ND->getDeclContext()->getRedeclContext() != SearchDC)
          F.erase();
      }
      F.done();
    }
    
    // Note:  there used to be some attempt at recovery here.
    if (Previous.isAmbiguous())
      return 0;

    if (!getLangOpts().CPlusPlus && TUK != TUK_Reference) {
      // FIXME: This makes sure that we ignore the contexts associated
      // with C structs, unions, and enums when looking for a matching
      // tag declaration or definition. See the similar lookup tweak
      // in Sema::LookupName; is there a better way to deal with this?
      while (isa<RecordDecl>(SearchDC) || isa<EnumDecl>(SearchDC))
        SearchDC = SearchDC->getParent();
    }
  } else if (S->isFunctionPrototypeScope()) {
    // If this is an enum declaration in function prototype scope, set its
    // initial context to the translation unit.
    // FIXME: [citation needed]
    SearchDC = Context.getTranslationUnitDecl();
  }

  if (Previous.isSingleResult() &&
      Previous.getFoundDecl()->isTemplateParameter()) {
    // Maybe we will complain about the shadowed template parameter.
    DiagnoseTemplateParameterShadow(NameLoc, Previous.getFoundDecl());
    // Just pretend that we didn't see the previous declaration.
    Previous.clear();
  }

  if (getLangOpts().CPlusPlus && Name && DC && StdNamespace &&
      DC->Equals(getStdNamespace()) && Name->isStr("bad_alloc")) {
    // This is a declaration of or a reference to "std::bad_alloc".
    isStdBadAlloc = true;
    
    if (Previous.empty() && StdBadAlloc) {
      // std::bad_alloc has been implicitly declared (but made invisible to
      // name lookup). Fill in this implicit declaration as the previous 
      // declaration, so that the declarations get chained appropriately.
      Previous.addDecl(getStdBadAlloc());
    }
  }

  // If we didn't find a previous declaration, and this is a reference
  // (or friend reference), move to the correct scope.  In C++, we
  // also need to do a redeclaration lookup there, just in case
  // there's a shadow friend decl.
  if (Name && Previous.empty() &&
      (TUK == TUK_Reference || TUK == TUK_Friend)) {
    if (Invalid) goto CreateNewDecl;
    assert(SS.isEmpty());

    if (TUK == TUK_Reference) {
      // C++ [basic.scope.pdecl]p5:
      //   -- for an elaborated-type-specifier of the form
      //
      //          class-key identifier
      //
      //      if the elaborated-type-specifier is used in the
      //      decl-specifier-seq or parameter-declaration-clause of a
      //      function defined in namespace scope, the identifier is
      //      declared as a class-name in the namespace that contains
      //      the declaration; otherwise, except as a friend
      //      declaration, the identifier is declared in the smallest
      //      non-class, non-function-prototype scope that contains the
      //      declaration.
      //
      // C99 6.7.2.3p8 has a similar (but not identical!) provision for
      // C structs and unions.
      //
      // It is an error in C++ to declare (rather than define) an enum
      // type, including via an elaborated type specifier.  We'll
      // diagnose that later; for now, declare the enum in the same
      // scope as we would have picked for any other tag type.
      //
      // GNU C also supports this behavior as part of its incomplete
      // enum types extension, while GNU C++ does not.
      //
      // Find the context where we'll be declaring the tag.
      // FIXME: We would like to maintain the current DeclContext as the
      // lexical context,
      while (!SearchDC->isFileContext() && !SearchDC->isFunctionOrMethod())
        SearchDC = SearchDC->getParent();

      // Find the scope where we'll be declaring the tag.
      while (S->isClassScope() ||
             (getLangOpts().CPlusPlus &&
              S->isFunctionPrototypeScope()) ||
             ((S->getFlags() & Scope::DeclScope) == 0) ||
             (S->getEntity() &&
              ((DeclContext *)S->getEntity())->isTransparentContext()))
        S = S->getParent();
    } else {
      assert(TUK == TUK_Friend);
      // C++ [namespace.memdef]p3:
      //   If a friend declaration in a non-local class first declares a
      //   class or function, the friend class or function is a member of
      //   the innermost enclosing namespace.
      SearchDC = SearchDC->getEnclosingNamespaceContext();
    }

    // In C++, we need to do a redeclaration lookup to properly
    // diagnose some problems.
    if (getLangOpts().CPlusPlus) {
      Previous.setRedeclarationKind(ForRedeclaration);
      LookupQualifiedName(Previous, SearchDC);
    }
  }

  if (!Previous.empty()) {
    NamedDecl *PrevDecl = (*Previous.begin())->getUnderlyingDecl();

    // It's okay to have a tag decl in the same scope as a typedef
    // which hides a tag decl in the same scope.  Finding this
    // insanity with a redeclaration lookup can only actually happen
    // in C++.
    //
    // This is also okay for elaborated-type-specifiers, which is
    // technically forbidden by the current standard but which is
    // okay according to the likely resolution of an open issue;
    // see http://www.open-std.org/jtc1/sc22/wg21/docs/cwg_active.html#407
    if (getLangOpts().CPlusPlus) {
      if (TypedefNameDecl *TD = dyn_cast<TypedefNameDecl>(PrevDecl)) {
        if (const TagType *TT = TD->getUnderlyingType()->getAs<TagType>()) {
          TagDecl *Tag = TT->getDecl();
          if (Tag->getDeclName() == Name &&
              Tag->getDeclContext()->getRedeclContext()
                          ->Equals(TD->getDeclContext()->getRedeclContext())) {
            PrevDecl = Tag;
            Previous.clear();
            Previous.addDecl(Tag);
            Previous.resolveKind();
          }
        }
      }
    }

    if (TagDecl *PrevTagDecl = dyn_cast<TagDecl>(PrevDecl)) {
      // If this is a use of a previous tag, or if the tag is already declared
      // in the same scope (so that the definition/declaration completes or
      // rementions the tag), reuse the decl.
      if (TUK == TUK_Reference || TUK == TUK_Friend ||
          isDeclInScope(PrevDecl, SearchDC, S, isExplicitSpecialization)) {
        // Make sure that this wasn't declared as an enum and now used as a
        // struct or something similar.
        if (!isAcceptableTagRedeclaration(PrevTagDecl, Kind,
                                          TUK == TUK_Definition, KWLoc,
                                          *Name)) {
          bool SafeToContinue
            = (PrevTagDecl->getTagKind() != TTK_Enum &&
               Kind != TTK_Enum);
          if (SafeToContinue)
            Diag(KWLoc, diag::err_use_with_wrong_tag)
              << Name
              << FixItHint::CreateReplacement(SourceRange(KWLoc),
                                              PrevTagDecl->getKindName());
          else
            Diag(KWLoc, diag::err_use_with_wrong_tag) << Name;
          Diag(PrevTagDecl->getLocation(), diag::note_previous_use);

          if (SafeToContinue)
            Kind = PrevTagDecl->getTagKind();
          else {
            // Recover by making this an anonymous redefinition.
            Name = 0;
            Previous.clear();
            Invalid = true;
          }
        }

        if (Kind == TTK_Enum && PrevTagDecl->getTagKind() == TTK_Enum) {
          const EnumDecl *PrevEnum = cast<EnumDecl>(PrevTagDecl);

          // If this is an elaborated-type-specifier for a scoped enumeration,
          // the 'class' keyword is not necessary and not permitted.
          if (TUK == TUK_Reference || TUK == TUK_Friend) {
            if (ScopedEnum)
              Diag(ScopedEnumKWLoc, diag::err_enum_class_reference)
                << PrevEnum->isScoped()
                << FixItHint::CreateRemoval(ScopedEnumKWLoc);
            return PrevTagDecl;
          }

          QualType EnumUnderlyingTy;
          if (TypeSourceInfo *TI = EnumUnderlying.dyn_cast<TypeSourceInfo*>())
            EnumUnderlyingTy = TI->getType();
          else if (const Type *T = EnumUnderlying.dyn_cast<const Type*>())
            EnumUnderlyingTy = QualType(T, 0);

          // All conflicts with previous declarations are recovered by
          // returning the previous declaration, unless this is a definition,
          // in which case we want the caller to bail out.
          if (CheckEnumRedeclaration(NameLoc.isValid() ? NameLoc : KWLoc,
                                     ScopedEnum, EnumUnderlyingTy, PrevEnum))
            return TUK == TUK_Declaration ? PrevTagDecl : 0;
        }

        if (!Invalid) {
          // If this is a use, just return the declaration we found.

          // FIXME: In the future, return a variant or some other clue
          // for the consumer of this Decl to know it doesn't own it.
          // For our current ASTs this shouldn't be a problem, but will
          // need to be changed with DeclGroups.
          if ((TUK == TUK_Reference && (!PrevTagDecl->getFriendObjectKind() ||
               getLangOpts().MicrosoftExt)) || TUK == TUK_Friend)
            return PrevTagDecl;

          // Diagnose attempts to redefine a tag.
          if (TUK == TUK_Definition) {
            if (TagDecl *Def = PrevTagDecl->getDefinition()) {
              // If we're defining a specialization and the previous definition
              // is from an implicit instantiation, don't emit an error
              // here; we'll catch this in the general case below.
              bool IsExplicitSpecializationAfterInstantiation = false;
              if (isExplicitSpecialization) {
                if (CXXRecordDecl *RD = dyn_cast<CXXRecordDecl>(Def))
                  IsExplicitSpecializationAfterInstantiation =
                    RD->getTemplateSpecializationKind() !=
                    TSK_ExplicitSpecialization;
                else if (EnumDecl *ED = dyn_cast<EnumDecl>(Def))
                  IsExplicitSpecializationAfterInstantiation =
                    ED->getTemplateSpecializationKind() !=
                    TSK_ExplicitSpecialization;
              }

              if (!IsExplicitSpecializationAfterInstantiation) {
                // A redeclaration in function prototype scope in C isn't
                // visible elsewhere, so merely issue a warning.
                if (!getLangOpts().CPlusPlus && S->containedInPrototypeScope())
                  Diag(NameLoc, diag::warn_redefinition_in_param_list) << Name;
                else
                  Diag(NameLoc, diag::err_redefinition) << Name;
                Diag(Def->getLocation(), diag::note_previous_definition);
                // If this is a redefinition, recover by making this
                // struct be anonymous, which will make any later
                // references get the previous definition.
                Name = 0;
                Previous.clear();
                Invalid = true;
              }
            } else {
              // If the type is currently being defined, complain
              // about a nested redefinition.
              const TagType *Tag
                = cast<TagType>(Context.getTagDeclType(PrevTagDecl));
              if (Tag->isBeingDefined()) {
                Diag(NameLoc, diag::err_nested_redefinition) << Name;
                Diag(PrevTagDecl->getLocation(),
                     diag::note_previous_definition);
                Name = 0;
                Previous.clear();
                Invalid = true;
              }
            }

            // Okay, this is definition of a previously declared or referenced
            // tag PrevDecl. We're going to create a new Decl for it.
          }
        }
        // If we get here we have (another) forward declaration or we
        // have a definition.  Just create a new decl.

      } else {
        // If we get here, this is a definition of a new tag type in a nested
        // scope, e.g. "struct foo; void bar() { struct foo; }", just create a
        // new decl/type.  We set PrevDecl to NULL so that the entities
        // have distinct types.
        Previous.clear();
      }
      // If we get here, we're going to create a new Decl. If PrevDecl
      // is non-NULL, it's a definition of the tag declared by
      // PrevDecl. If it's NULL, we have a new definition.


    // Otherwise, PrevDecl is not a tag, but was found with tag
    // lookup.  This is only actually possible in C++, where a few
    // things like templates still live in the tag namespace.
    } else {
      // Use a better diagnostic if an elaborated-type-specifier
      // found the wrong kind of type on the first
      // (non-redeclaration) lookup.
      if ((TUK == TUK_Reference || TUK == TUK_Friend) &&
          !Previous.isForRedeclaration()) {
        unsigned Kind = 0;
        if (isa<TypedefDecl>(PrevDecl)) Kind = 1;
        else if (isa<TypeAliasDecl>(PrevDecl)) Kind = 2;
        else if (isa<ClassTemplateDecl>(PrevDecl)) Kind = 3;
        Diag(NameLoc, diag::err_tag_reference_non_tag) << Kind;
        Diag(PrevDecl->getLocation(), diag::note_declared_at);
        Invalid = true;

      // Otherwise, only diagnose if the declaration is in scope.
      } else if (!isDeclInScope(PrevDecl, SearchDC, S, 
                                isExplicitSpecialization)) {
        // do nothing

      // Diagnose implicit declarations introduced by elaborated types.
      } else if (TUK == TUK_Reference || TUK == TUK_Friend) {
        unsigned Kind = 0;
        if (isa<TypedefDecl>(PrevDecl)) Kind = 1;
        else if (isa<TypeAliasDecl>(PrevDecl)) Kind = 2;
        else if (isa<ClassTemplateDecl>(PrevDecl)) Kind = 3;
        Diag(NameLoc, diag::err_tag_reference_conflict) << Kind;
        Diag(PrevDecl->getLocation(), diag::note_previous_decl) << PrevDecl;
        Invalid = true;

      // Otherwise it's a declaration.  Call out a particularly common
      // case here.
      } else if (TypedefNameDecl *TND = dyn_cast<TypedefNameDecl>(PrevDecl)) {
        unsigned Kind = 0;
        if (isa<TypeAliasDecl>(PrevDecl)) Kind = 1;
        Diag(NameLoc, diag::err_tag_definition_of_typedef)
          << Name << Kind << TND->getUnderlyingType();
        Diag(PrevDecl->getLocation(), diag::note_previous_decl) << PrevDecl;
        Invalid = true;

      // Otherwise, diagnose.
      } else {
        // The tag name clashes with something else in the target scope,
        // issue an error and recover by making this tag be anonymous.
        Diag(NameLoc, diag::err_redefinition_different_kind) << Name;
        Diag(PrevDecl->getLocation(), diag::note_previous_definition);
        Name = 0;
        Invalid = true;
      }

      // The existing declaration isn't relevant to us; we're in a
      // new scope, so clear out the previous declaration.
      Previous.clear();
    }
  }

CreateNewDecl:

  TagDecl *PrevDecl = 0;
  if (Previous.isSingleResult())
    PrevDecl = cast<TagDecl>(Previous.getFoundDecl());

  // If there is an identifier, use the location of the identifier as the
  // location of the decl, otherwise use the location of the struct/union
  // keyword.
  SourceLocation Loc = NameLoc.isValid() ? NameLoc : KWLoc;

  // Otherwise, create a new declaration. If there is a previous
  // declaration of the same entity, the two will be linked via
  // PrevDecl.
  TagDecl *New;

  bool IsForwardReference = false;
  if (Kind == TTK_Enum) {
    // FIXME: Tag decls should be chained to any simultaneous vardecls, e.g.:
    // enum X { A, B, C } D;    D should chain to X.
    New = EnumDecl::Create(Context, SearchDC, KWLoc, Loc, Name,
                           cast_or_null<EnumDecl>(PrevDecl), ScopedEnum,
                           ScopedEnumUsesClassTag, !EnumUnderlying.isNull());
    // If this is an undefined enum, warn.
    if (TUK != TUK_Definition && !Invalid) {
      TagDecl *Def;
      if (getLangOpts().CPlusPlus0x && cast<EnumDecl>(New)->isFixed()) {
        // C++0x: 7.2p2: opaque-enum-declaration.
        // Conflicts are diagnosed above. Do nothing.
      }
      else if (PrevDecl && (Def = cast<EnumDecl>(PrevDecl)->getDefinition())) {
        Diag(Loc, diag::ext_forward_ref_enum_def)
          << New;
        Diag(Def->getLocation(), diag::note_previous_definition);
      } else {
        unsigned DiagID = diag::ext_forward_ref_enum;
        if (getLangOpts().MicrosoftMode)
          DiagID = diag::ext_ms_forward_ref_enum;
        else if (getLangOpts().CPlusPlus)
          DiagID = diag::err_forward_ref_enum;
        Diag(Loc, DiagID);
        
        // If this is a forward-declared reference to an enumeration, make a 
        // note of it; we won't actually be introducing the declaration into
        // the declaration context.
        if (TUK == TUK_Reference)
          IsForwardReference = true;
      }
    }

    if (EnumUnderlying) {
      EnumDecl *ED = cast<EnumDecl>(New);
      if (TypeSourceInfo *TI = EnumUnderlying.dyn_cast<TypeSourceInfo*>())
        ED->setIntegerTypeSourceInfo(TI);
      else
        ED->setIntegerType(QualType(EnumUnderlying.get<const Type*>(), 0));
      ED->setPromotionType(ED->getIntegerType());
    }

  } else {
    // struct/union/class

    // FIXME: Tag decls should be chained to any simultaneous vardecls, e.g.:
    // struct X { int A; } D;    D should chain to X.
    if (getLangOpts().CPlusPlus) {
      // FIXME: Look for a way to use RecordDecl for simple structs.
      New = CXXRecordDecl::Create(Context, Kind, SearchDC, KWLoc, Loc, Name,
                                  cast_or_null<CXXRecordDecl>(PrevDecl));

      if (isStdBadAlloc && (!StdBadAlloc || getStdBadAlloc()->isImplicit()))
        StdBadAlloc = cast<CXXRecordDecl>(New);
    } else
      New = RecordDecl::Create(Context, Kind, SearchDC, KWLoc, Loc, Name,
                               cast_or_null<RecordDecl>(PrevDecl));
  }

  // Maybe add qualifier info.
  if (SS.isNotEmpty()) {
    if (SS.isSet()) {
      // If this is either a declaration or a definition, check the 
      // nested-name-specifier against the current context. We don't do this
      // for explicit specializations, because they have similar checking
      // (with more specific diagnostics) in the call to 
      // CheckMemberSpecialization, below.
      if (!isExplicitSpecialization &&
          (TUK == TUK_Definition || TUK == TUK_Declaration) &&
          diagnoseQualifiedDeclaration(SS, DC, OrigName, NameLoc))
        Invalid = true;

      New->setQualifierInfo(SS.getWithLocInContext(Context));
      if (TemplateParameterLists.size() > 0) {
        New->setTemplateParameterListsInfo(Context,
                                           TemplateParameterLists.size(),
                                           TemplateParameterLists.data());
      }
    }
    else
      Invalid = true;
  }

  if (RecordDecl *RD = dyn_cast<RecordDecl>(New)) {
    // Add alignment attributes if necessary; these attributes are checked when
    // the ASTContext lays out the structure.
    //
    // It is important for implementing the correct semantics that this
    // happen here (in act on tag decl). The #pragma pack stack is
    // maintained as a result of parser callbacks which can occur at
    // many points during the parsing of a struct declaration (because
    // the #pragma tokens are effectively skipped over during the
    // parsing of the struct).
    if (TUK == TUK_Definition) {
      AddAlignmentAttributesForRecord(RD);
      AddMsStructLayoutForRecord(RD);
    }
  }

  if (ModulePrivateLoc.isValid()) {
    if (isExplicitSpecialization)
      Diag(New->getLocation(), diag::err_module_private_specialization)
        << 2
        << FixItHint::CreateRemoval(ModulePrivateLoc);
    // __module_private__ does not apply to local classes. However, we only
    // diagnose this as an error when the declaration specifiers are
    // freestanding. Here, we just ignore the __module_private__.
    else if (!SearchDC->isFunctionOrMethod())
      New->setModulePrivate();
  }
  
  // If this is a specialization of a member class (of a class template),
  // check the specialization.
  if (isExplicitSpecialization && CheckMemberSpecialization(New, Previous))
    Invalid = true;
           
  if (Invalid)
    New->setInvalidDecl();

  if (Attr)
    ProcessDeclAttributeList(S, New, Attr);

  // If we're declaring or defining a tag in function prototype scope
  // in C, note that this type can only be used within the function.
  if (Name && S->isFunctionPrototypeScope() && !getLangOpts().CPlusPlus)
    Diag(Loc, diag::warn_decl_in_param_list) << Context.getTagDeclType(New);

  // Set the lexical context. If the tag has a C++ scope specifier, the
  // lexical context will be different from the semantic context.
  New->setLexicalDeclContext(CurContext);

  // Mark this as a friend decl if applicable.
  // In Microsoft mode, a friend declaration also acts as a forward
  // declaration so we always pass true to setObjectOfFriendDecl to make
  // the tag name visible.
  if (TUK == TUK_Friend)
    New->setObjectOfFriendDecl(/* PreviouslyDeclared = */ !Previous.empty() ||
                               getLangOpts().MicrosoftExt);

  // Set the access specifier.
  if (!Invalid && SearchDC->isRecord())
    SetMemberAccessSpecifier(New, PrevDecl, AS);

  if (TUK == TUK_Definition)
    New->startDefinition();

  // If this has an identifier, add it to the scope stack.
  if (TUK == TUK_Friend) {
    // We might be replacing an existing declaration in the lookup tables;
    // if so, borrow its access specifier.
    if (PrevDecl)
      New->setAccess(PrevDecl->getAccess());

    DeclContext *DC = New->getDeclContext()->getRedeclContext();
    DC->makeDeclVisibleInContext(New);
    if (Name) // can be null along some error paths
      if (Scope *EnclosingScope = getScopeForDeclContext(S, DC))
        PushOnScopeChains(New, EnclosingScope, /* AddToContext = */ false);
  } else if (Name) {
    S = getNonFieldDeclScope(S);
    PushOnScopeChains(New, S, !IsForwardReference);
    if (IsForwardReference)
      SearchDC->makeDeclVisibleInContext(New);

  } else {
    CurContext->addDecl(New);
  }

  // If this is the C FILE type, notify the AST context.
  if (IdentifierInfo *II = New->getIdentifier())
    if (!New->isInvalidDecl() &&
        New->getDeclContext()->getRedeclContext()->isTranslationUnit() &&
        II->isStr("FILE"))
      Context.setFILEDecl(New);

  // If we were in function prototype scope (and not in C++ mode), add this
  // tag to the list of decls to inject into the function definition scope.
  if (S->isFunctionPrototypeScope() && !getLangOpts().CPlusPlus &&
      InFunctionDeclarator && Name)
    DeclsInPrototypeScope.push_back(New);

  if (PrevDecl)
    mergeDeclAttributes(New, PrevDecl);

  // If there's a #pragma GCC visibility in scope, set the visibility of this
  // record.
  AddPushedVisibilityAttribute(New);

  OwnedDecl = true;
  return New;
}

void Sema::ActOnTagStartDefinition(Scope *S, Decl *TagD) {
  AdjustDeclIfTemplate(TagD);
  TagDecl *Tag = cast<TagDecl>(TagD);
  
  // Enter the tag context.
  PushDeclContext(S, Tag);

  ActOnDocumentableDecl(TagD);

  // If there's a #pragma GCC visibility in scope, set the visibility of this
  // record.
  AddPushedVisibilityAttribute(Tag);
}

Decl *Sema::ActOnObjCContainerStartDefinition(Decl *IDecl) {
  assert(isa<ObjCContainerDecl>(IDecl) && 
         "ActOnObjCContainerStartDefinition - Not ObjCContainerDecl");
  DeclContext *OCD = cast<DeclContext>(IDecl);
  assert(getContainingDC(OCD) == CurContext &&
      "The next DeclContext should be lexically contained in the current one.");
  CurContext = OCD;
  return IDecl;
}

void Sema::ActOnStartCXXMemberDeclarations(Scope *S, Decl *TagD,
                                           SourceLocation FinalLoc,
                                           SourceLocation LBraceLoc) {
  AdjustDeclIfTemplate(TagD);
  CXXRecordDecl *Record = cast<CXXRecordDecl>(TagD);

  FieldCollector->StartClass();

  if (!Record->getIdentifier())
    return;

  if (FinalLoc.isValid())
    Record->addAttr(new (Context) FinalAttr(FinalLoc, Context));
    
  // C++ [class]p2:
  //   [...] The class-name is also inserted into the scope of the
  //   class itself; this is known as the injected-class-name. For
  //   purposes of access checking, the injected-class-name is treated
  //   as if it were a public member name.
  CXXRecordDecl *InjectedClassName
    = CXXRecordDecl::Create(Context, Record->getTagKind(), CurContext,
                            Record->getLocStart(), Record->getLocation(),
                            Record->getIdentifier(),
                            /*PrevDecl=*/0,
                            /*DelayTypeCreation=*/true);
  Context.getTypeDeclType(InjectedClassName, Record);
  InjectedClassName->setImplicit();
  InjectedClassName->setAccess(AS_public);
  if (ClassTemplateDecl *Template = Record->getDescribedClassTemplate())
      InjectedClassName->setDescribedClassTemplate(Template);
  PushOnScopeChains(InjectedClassName, S);
  assert(InjectedClassName->isInjectedClassName() &&
         "Broken injected-class-name");
}

void Sema::ActOnTagFinishDefinition(Scope *S, Decl *TagD,
                                    SourceLocation RBraceLoc) {
  AdjustDeclIfTemplate(TagD);
  TagDecl *Tag = cast<TagDecl>(TagD);
  Tag->setRBraceLoc(RBraceLoc);

  // Make sure we "complete" the definition even it is invalid.
  if (Tag->isBeingDefined()) {
    assert(Tag->isInvalidDecl() && "We should already have completed it");
    if (RecordDecl *RD = dyn_cast<RecordDecl>(Tag))
      RD->completeDefinition();
  }

  if (isa<CXXRecordDecl>(Tag))
    FieldCollector->FinishClass();

  // Exit this scope of this tag's definition.
  PopDeclContext();
                                          
  // Notify the consumer that we've defined a tag.
  Consumer.HandleTagDeclDefinition(Tag);
}

void Sema::ActOnObjCContainerFinishDefinition() {
  // Exit this scope of this interface definition.
  PopDeclContext();
}

void Sema::ActOnObjCTemporaryExitContainerContext(DeclContext *DC) {
  assert(DC == CurContext && "Mismatch of container contexts");
  OriginalLexicalContext = DC;
  ActOnObjCContainerFinishDefinition();
}

void Sema::ActOnObjCReenterContainerContext(DeclContext *DC) {
  ActOnObjCContainerStartDefinition(cast<Decl>(DC));
  OriginalLexicalContext = 0;
}

void Sema::ActOnTagDefinitionError(Scope *S, Decl *TagD) {
  AdjustDeclIfTemplate(TagD);
  TagDecl *Tag = cast<TagDecl>(TagD);
  Tag->setInvalidDecl();

  // Make sure we "complete" the definition even it is invalid.
  if (Tag->isBeingDefined()) {
    if (RecordDecl *RD = dyn_cast<RecordDecl>(Tag))
      RD->completeDefinition();
  }

  // We're undoing ActOnTagStartDefinition here, not
  // ActOnStartCXXMemberDeclarations, so we don't have to mess with
  // the FieldCollector.

  PopDeclContext();  
}

// Note that FieldName may be null for anonymous bitfields.
ExprResult Sema::VerifyBitField(SourceLocation FieldLoc,
                                IdentifierInfo *FieldName,
                                QualType FieldTy, Expr *BitWidth,
                                bool *ZeroWidth) {
  // Default to true; that shouldn't confuse checks for emptiness
  if (ZeroWidth)
    *ZeroWidth = true;

  // C99 6.7.2.1p4 - verify the field type.
  // C++ 9.6p3: A bit-field shall have integral or enumeration type.
  if (!FieldTy->isDependentType() && !FieldTy->isIntegralOrEnumerationType()) {
    // Handle incomplete types with specific error.
    if (RequireCompleteType(FieldLoc, FieldTy, diag::err_field_incomplete))
      return ExprError();
    if (FieldName)
      return Diag(FieldLoc, diag::err_not_integral_type_bitfield)
        << FieldName << FieldTy << BitWidth->getSourceRange();
    return Diag(FieldLoc, diag::err_not_integral_type_anon_bitfield)
      << FieldTy << BitWidth->getSourceRange();
  } else if (DiagnoseUnexpandedParameterPack(const_cast<Expr *>(BitWidth),
                                             UPPC_BitFieldWidth))
    return ExprError();

  // If the bit-width is type- or value-dependent, don't try to check
  // it now.
  if (BitWidth->isValueDependent() || BitWidth->isTypeDependent())
    return Owned(BitWidth);

  llvm::APSInt Value;
  ExprResult ICE = VerifyIntegerConstantExpression(BitWidth, &Value);
  if (ICE.isInvalid())
    return ICE;
  BitWidth = ICE.take();

  if (Value != 0 && ZeroWidth)
    *ZeroWidth = false;

  // Zero-width bitfield is ok for anonymous field.
  if (Value == 0 && FieldName)
    return Diag(FieldLoc, diag::err_bitfield_has_zero_width) << FieldName;

  if (Value.isSigned() && Value.isNegative()) {
    if (FieldName)
      return Diag(FieldLoc, diag::err_bitfield_has_negative_width)
               << FieldName << Value.toString(10);
    return Diag(FieldLoc, diag::err_anon_bitfield_has_negative_width)
      << Value.toString(10);
  }

  if (!FieldTy->isDependentType()) {
    uint64_t TypeSize = Context.getTypeSize(FieldTy);
    if (Value.getZExtValue() > TypeSize) {
      if (!getLangOpts().CPlusPlus) {
        if (FieldName) 
          return Diag(FieldLoc, diag::err_bitfield_width_exceeds_type_size)
            << FieldName << (unsigned)Value.getZExtValue() 
            << (unsigned)TypeSize;
        
        return Diag(FieldLoc, diag::err_anon_bitfield_width_exceeds_type_size)
          << (unsigned)Value.getZExtValue() << (unsigned)TypeSize;
      }
      
      if (FieldName)
        Diag(FieldLoc, diag::warn_bitfield_width_exceeds_type_size)
          << FieldName << (unsigned)Value.getZExtValue() 
          << (unsigned)TypeSize;
      else
        Diag(FieldLoc, diag::warn_anon_bitfield_width_exceeds_type_size)
          << (unsigned)Value.getZExtValue() << (unsigned)TypeSize;        
    }
  }

  return Owned(BitWidth);
}

/// ActOnField - Each field of a C struct/union is passed into this in order
/// to create a FieldDecl object for it.
Decl *Sema::ActOnField(Scope *S, Decl *TagD, SourceLocation DeclStart,
                       Declarator &D, Expr *BitfieldWidth) {
  FieldDecl *Res = HandleField(S, cast_or_null<RecordDecl>(TagD),
                               DeclStart, D, static_cast<Expr*>(BitfieldWidth),
                               /*InitStyle=*/ICIS_NoInit, AS_public);
  return Res;
}

/// HandleField - Analyze a field of a C struct or a C++ data member.
///
FieldDecl *Sema::HandleField(Scope *S, RecordDecl *Record,
                             SourceLocation DeclStart,
                             Declarator &D, Expr *BitWidth,
                             InClassInitStyle InitStyle,
                             AccessSpecifier AS) {
  IdentifierInfo *II = D.getIdentifier();
  SourceLocation Loc = DeclStart;
  if (II) Loc = D.getIdentifierLoc();

  TypeSourceInfo *TInfo = GetTypeForDeclarator(D, S);
  QualType T = TInfo->getType();
  if (getLangOpts().CPlusPlus) {
    CheckExtraCXXDefaultArguments(D);

    if (DiagnoseUnexpandedParameterPack(D.getIdentifierLoc(), TInfo,
                                        UPPC_DataMemberType)) {
      D.setInvalidType();
      T = Context.IntTy;
      TInfo = Context.getTrivialTypeSourceInfo(T, Loc);
    }
  }

  DiagnoseFunctionSpecifiers(D);

  if (D.getDeclSpec().isThreadSpecified())
    Diag(D.getDeclSpec().getThreadSpecLoc(), diag::err_invalid_thread);
  if (D.getDeclSpec().isConstexprSpecified())
    Diag(D.getDeclSpec().getConstexprSpecLoc(), diag::err_invalid_constexpr)
      << 2;
  if (T.getCanonicalType().getQualifiers().hasShared())
    Diag(Loc, diag::err_upc_shared_field);
  
  // Check to see if this name was declared as a member previously
  NamedDecl *PrevDecl = 0;
  LookupResult Previous(*this, II, Loc, LookupMemberName, ForRedeclaration);
  LookupName(Previous, S);
  switch (Previous.getResultKind()) {
    case LookupResult::Found:
    case LookupResult::FoundUnresolvedValue:
      PrevDecl = Previous.getAsSingle<NamedDecl>();
      break;
      
    case LookupResult::FoundOverloaded:
      PrevDecl = Previous.getRepresentativeDecl();
      break;
      
    case LookupResult::NotFound:
    case LookupResult::NotFoundInCurrentInstantiation:
    case LookupResult::Ambiguous:
      break;
  }
  Previous.suppressDiagnostics();

  if (PrevDecl && PrevDecl->isTemplateParameter()) {
    // Maybe we will complain about the shadowed template parameter.
    DiagnoseTemplateParameterShadow(D.getIdentifierLoc(), PrevDecl);
    // Just pretend that we didn't see the previous declaration.
    PrevDecl = 0;
  }

  if (PrevDecl && !isDeclInScope(PrevDecl, Record, S))
    PrevDecl = 0;

  bool Mutable
    = (D.getDeclSpec().getStorageClassSpec() == DeclSpec::SCS_mutable);
  SourceLocation TSSL = D.getLocStart();
  FieldDecl *NewFD
    = CheckFieldDecl(II, T, TInfo, Record, Loc, Mutable, BitWidth, InitStyle,
                     TSSL, AS, PrevDecl, &D);

  if (NewFD->isInvalidDecl())
    Record->setInvalidDecl();

  if (D.getDeclSpec().isModulePrivateSpecified())
    NewFD->setModulePrivate();
  
  if (NewFD->isInvalidDecl() && PrevDecl) {
    // Don't introduce NewFD into scope; there's already something
    // with the same name in the same scope.
  } else if (II) {
    PushOnScopeChains(NewFD, S);
  } else
    Record->addDecl(NewFD);

  return NewFD;
}

/// \brief Build a new FieldDecl and check its well-formedness.
///
/// This routine builds a new FieldDecl given the fields name, type,
/// record, etc. \p PrevDecl should refer to any previous declaration
/// with the same name and in the same scope as the field to be
/// created.
///
/// \returns a new FieldDecl.
///
/// \todo The Declarator argument is a hack. It will be removed once
FieldDecl *Sema::CheckFieldDecl(DeclarationName Name, QualType T,
                                TypeSourceInfo *TInfo,
                                RecordDecl *Record, SourceLocation Loc,
                                bool Mutable, Expr *BitWidth,
                                InClassInitStyle InitStyle,
                                SourceLocation TSSL,
                                AccessSpecifier AS, NamedDecl *PrevDecl,
                                Declarator *D) {
  IdentifierInfo *II = Name.getAsIdentifierInfo();
  bool InvalidDecl = false;
  if (D) InvalidDecl = D->isInvalidType();

  // If we receive a broken type, recover by assuming 'int' and
  // marking this declaration as invalid.
  if (T.isNull()) {
    InvalidDecl = true;
    T = Context.IntTy;
  }

  QualType EltTy = Context.getBaseElementType(T);
  if (!EltTy->isDependentType()) {
    if (RequireCompleteType(Loc, EltTy, diag::err_field_incomplete)) {
      // Fields of incomplete type force their record to be invalid.
      Record->setInvalidDecl();
      InvalidDecl = true;
    } else {
      NamedDecl *Def;
      EltTy->isIncompleteType(&Def);
      if (Def && Def->isInvalidDecl()) {
        Record->setInvalidDecl();
        InvalidDecl = true;
      }
    }
  }

  // C99 6.7.2.1p8: A member of a structure or union may have any type other
  // than a variably modified type.
  if (!InvalidDecl && T->isVariablyModifiedType()) {
    bool SizeIsNegative;
    llvm::APSInt Oversized;

    TypeSourceInfo *FixedTInfo =
      TryToFixInvalidVariablyModifiedTypeSourceInfo(TInfo, Context,
                                                    SizeIsNegative,
                                                    Oversized);
    if (FixedTInfo) {
      Diag(Loc, diag::warn_illegal_constant_array_size);
      TInfo = FixedTInfo;
      T = FixedTInfo->getType();
    } else {
      if (SizeIsNegative)
        Diag(Loc, diag::err_typecheck_negative_array_size);
      else if (Oversized.getBoolValue())
        Diag(Loc, diag::err_array_too_large)
          << Oversized.toString(10);
      else
        Diag(Loc, diag::err_typecheck_field_variable_size);
      InvalidDecl = true;
    }
  }

  if (!InvalidDecl && T->isUPCThreadArrayType()) {
    Diag(Loc, diag::err_typecheck_field_variable_size);
    InvalidDecl = true;
  }

  // Fields can not have abstract class types
  if (!InvalidDecl && RequireNonAbstractType(Loc, T,
                                             diag::err_abstract_type_in_decl,
                                             AbstractFieldType))
    InvalidDecl = true;

  bool ZeroWidth = false;
  // If this is declared as a bit-field, check the bit-field.
  if (!InvalidDecl && BitWidth) {
    BitWidth = VerifyBitField(Loc, II, T, BitWidth, &ZeroWidth).take();
    if (!BitWidth) {
      InvalidDecl = true;
      BitWidth = 0;
      ZeroWidth = false;
    }
  }

  // Check that 'mutable' is consistent with the type of the declaration.
  if (!InvalidDecl && Mutable) {
    unsigned DiagID = 0;
    if (T->isReferenceType())
      DiagID = diag::err_mutable_reference;
    else if (T.isConstQualified())
      DiagID = diag::err_mutable_const;

    if (DiagID) {
      SourceLocation ErrLoc = Loc;
      if (D && D->getDeclSpec().getStorageClassSpecLoc().isValid())
        ErrLoc = D->getDeclSpec().getStorageClassSpecLoc();
      Diag(ErrLoc, DiagID);
      Mutable = false;
      InvalidDecl = true;
    }
  }

  FieldDecl *NewFD = FieldDecl::Create(Context, Record, TSSL, Loc, II, T, TInfo,
                                       BitWidth, Mutable, InitStyle);
  if (InvalidDecl)
    NewFD->setInvalidDecl();

  if (PrevDecl && !isa<TagDecl>(PrevDecl)) {
    Diag(Loc, diag::err_duplicate_member) << II;
    Diag(PrevDecl->getLocation(), diag::note_previous_declaration);
    NewFD->setInvalidDecl();
  }

  if (!InvalidDecl && getLangOpts().CPlusPlus) {
    if (Record->isUnion()) {
      if (const RecordType *RT = EltTy->getAs<RecordType>()) {
        CXXRecordDecl* RDecl = cast<CXXRecordDecl>(RT->getDecl());
        if (RDecl->getDefinition()) {
          // C++ [class.union]p1: An object of a class with a non-trivial
          // constructor, a non-trivial copy constructor, a non-trivial
          // destructor, or a non-trivial copy assignment operator
          // cannot be a member of a union, nor can an array of such
          // objects.
          if (CheckNontrivialField(NewFD))
            NewFD->setInvalidDecl();
        }
      }

      // C++ [class.union]p1: If a union contains a member of reference type,
      // the program is ill-formed.
      if (EltTy->isReferenceType()) {
        Diag(NewFD->getLocation(), diag::err_union_member_of_reference_type)
          << NewFD->getDeclName() << EltTy;
        NewFD->setInvalidDecl();
      }
    }
  }

  // FIXME: We need to pass in the attributes given an AST
  // representation, not a parser representation.
  if (D)
    // FIXME: What to pass instead of TUScope?
    ProcessDeclAttributes(TUScope, NewFD, *D);

  // In auto-retain/release, infer strong retension for fields of
  // retainable type.
  if (getLangOpts().ObjCAutoRefCount && inferObjCARCLifetime(NewFD))
    NewFD->setInvalidDecl();

  if (T.isObjCGCWeak())
    Diag(Loc, diag::warn_attribute_weak_on_field);

  NewFD->setAccess(AS);
  return NewFD;
}

bool Sema::CheckNontrivialField(FieldDecl *FD) {
  assert(FD);
  assert(getLangOpts().CPlusPlus && "valid check only for C++");

  if (FD->isInvalidDecl())
    return true;

  QualType EltTy = Context.getBaseElementType(FD->getType());
  if (const RecordType *RT = EltTy->getAs<RecordType>()) {
    CXXRecordDecl* RDecl = cast<CXXRecordDecl>(RT->getDecl());
    if (RDecl->getDefinition()) {
      // We check for copy constructors before constructors
      // because otherwise we'll never get complaints about
      // copy constructors.

      CXXSpecialMember member = CXXInvalid;
      if (!RDecl->hasTrivialCopyConstructor())
        member = CXXCopyConstructor;
      else if (!RDecl->hasTrivialDefaultConstructor())
        member = CXXDefaultConstructor;
      else if (!RDecl->hasTrivialCopyAssignment())
        member = CXXCopyAssignment;
      else if (!RDecl->hasTrivialDestructor())
        member = CXXDestructor;

      if (member != CXXInvalid) {
        if (!getLangOpts().CPlusPlus0x &&
            getLangOpts().ObjCAutoRefCount && RDecl->hasObjectMember()) {
          // Objective-C++ ARC: it is an error to have a non-trivial field of
          // a union. However, system headers in Objective-C programs 
          // occasionally have Objective-C lifetime objects within unions,
          // and rather than cause the program to fail, we make those 
          // members unavailable.
          SourceLocation Loc = FD->getLocation();
          if (getSourceManager().isInSystemHeader(Loc)) {
            if (!FD->hasAttr<UnavailableAttr>())
              FD->addAttr(new (Context) UnavailableAttr(Loc, Context,
                                  "this system field has retaining ownership"));
            return false;
          }
        }

        Diag(FD->getLocation(), getLangOpts().CPlusPlus0x ?
               diag::warn_cxx98_compat_nontrivial_union_or_anon_struct_member :
               diag::err_illegal_union_or_anon_struct_member)
          << (int)FD->getParent()->isUnion() << FD->getDeclName() << member;
        DiagnoseNontrivial(RT, member);
        return !getLangOpts().CPlusPlus0x;
      }
    }
  }
  
  return false;
}

/// If the given constructor is user-declared, produce a diagnostic explaining
/// that it makes the class non-trivial.
static bool diagnoseNonTrivialUserDeclaredCtor(Sema &S, QualType QT,
                                               CXXConstructorDecl *CD,
                                               Sema::CXXSpecialMember CSM) {
  if (CD->isImplicit())
    return false;

  SourceLocation CtorLoc = CD->getLocation();
  S.Diag(CtorLoc, diag::note_nontrivial_user_defined) << QT << CSM;
  return true;
}

/// DiagnoseNontrivial - Given that a class has a non-trivial
/// special member, figure out why.
void Sema::DiagnoseNontrivial(const RecordType* T, CXXSpecialMember member) {
  QualType QT(T, 0U);
  CXXRecordDecl* RD = cast<CXXRecordDecl>(T->getDecl());

  // Check whether the member was user-declared.
  switch (member) {
  case CXXInvalid:
    break;

  case CXXDefaultConstructor:
    if (RD->hasUserDeclaredConstructor()) {
      typedef CXXRecordDecl::ctor_iterator ctor_iter;
      for (ctor_iter CI = RD->ctor_begin(), CE = RD->ctor_end(); CI != CE; ++CI)
        if (diagnoseNonTrivialUserDeclaredCtor(*this, QT, *CI, member))
          return;

      // No user-delcared constructors; look for constructor templates.
      typedef CXXRecordDecl::specific_decl_iterator<FunctionTemplateDecl>
          tmpl_iter;
      for (tmpl_iter TI(RD->decls_begin()), TE(RD->decls_end());
           TI != TE; ++TI) {
        CXXConstructorDecl *CD =
            dyn_cast<CXXConstructorDecl>(TI->getTemplatedDecl());
        if (CD && diagnoseNonTrivialUserDeclaredCtor(*this, QT, CD, member))
          return;
      }
    }
    break;

  case CXXCopyConstructor:
    if (RD->hasUserDeclaredCopyConstructor()) {
      SourceLocation CtorLoc =
        RD->getCopyConstructor(0)->getLocation();
      Diag(CtorLoc, diag::note_nontrivial_user_defined) << QT << member;
      return;
    }
    break;

  case CXXMoveConstructor:
    if (RD->hasUserDeclaredMoveConstructor()) {
      SourceLocation CtorLoc = RD->getMoveConstructor()->getLocation();
      Diag(CtorLoc, diag::note_nontrivial_user_defined) << QT << member;
      return;
    }
    break;

  case CXXCopyAssignment:
    if (RD->hasUserDeclaredCopyAssignment()) {
      SourceLocation AssignLoc =
        RD->getCopyAssignmentOperator(0)->getLocation();
      Diag(AssignLoc, diag::note_nontrivial_user_defined) << QT << member;
      return;
    }
    break;

  case CXXMoveAssignment:
    if (RD->hasUserDeclaredMoveAssignment()) {
      SourceLocation AssignLoc = RD->getMoveAssignmentOperator()->getLocation();
      Diag(AssignLoc, diag::note_nontrivial_user_defined) << QT << member;
      return;
    }
    break;

  case CXXDestructor:
    if (RD->hasUserDeclaredDestructor()) {
      SourceLocation DtorLoc = LookupDestructor(RD)->getLocation();
      Diag(DtorLoc, diag::note_nontrivial_user_defined) << QT << member;
      return;
    }
    break;
  }

  typedef CXXRecordDecl::base_class_iterator base_iter;

  // Virtual bases and members inhibit trivial copying/construction,
  // but not trivial destruction.
  if (member != CXXDestructor) {
    // Check for virtual bases.  vbases includes indirect virtual bases,
    // so we just iterate through the direct bases.
    for (base_iter bi = RD->bases_begin(), be = RD->bases_end(); bi != be; ++bi)
      if (bi->isVirtual()) {
        SourceLocation BaseLoc = bi->getLocStart();
        Diag(BaseLoc, diag::note_nontrivial_has_virtual) << QT << 1;
        return;
      }

    // Check for virtual methods.
    typedef CXXRecordDecl::method_iterator meth_iter;
    for (meth_iter mi = RD->method_begin(), me = RD->method_end(); mi != me;
         ++mi) {
      if (mi->isVirtual()) {
        SourceLocation MLoc = mi->getLocStart();
        Diag(MLoc, diag::note_nontrivial_has_virtual) << QT << 0;
        return;
      }
    }
  }

  bool (CXXRecordDecl::*hasTrivial)() const;
  switch (member) {
  case CXXDefaultConstructor:
    hasTrivial = &CXXRecordDecl::hasTrivialDefaultConstructor; break;
  case CXXCopyConstructor:
    hasTrivial = &CXXRecordDecl::hasTrivialCopyConstructor; break;
  case CXXCopyAssignment:
    hasTrivial = &CXXRecordDecl::hasTrivialCopyAssignment; break;
  case CXXDestructor:
    hasTrivial = &CXXRecordDecl::hasTrivialDestructor; break;
  default:
    llvm_unreachable("unexpected special member");
  }

  // Check for nontrivial bases (and recurse).
  for (base_iter bi = RD->bases_begin(), be = RD->bases_end(); bi != be; ++bi) {
    const RecordType *BaseRT = bi->getType()->getAs<RecordType>();
    assert(BaseRT && "Don't know how to handle dependent bases");
    CXXRecordDecl *BaseRecTy = cast<CXXRecordDecl>(BaseRT->getDecl());
    if (!(BaseRecTy->*hasTrivial)()) {
      SourceLocation BaseLoc = bi->getLocStart();
      Diag(BaseLoc, diag::note_nontrivial_has_nontrivial) << QT << 1 << member;
      DiagnoseNontrivial(BaseRT, member);
      return;
    }
  }

  // Check for nontrivial members (and recurse).
  typedef RecordDecl::field_iterator field_iter;
  for (field_iter fi = RD->field_begin(), fe = RD->field_end(); fi != fe;
       ++fi) {
    QualType EltTy = Context.getBaseElementType(fi->getType());
    if (const RecordType *EltRT = EltTy->getAs<RecordType>()) {
      CXXRecordDecl* EltRD = cast<CXXRecordDecl>(EltRT->getDecl());

      if (!(EltRD->*hasTrivial)()) {
        SourceLocation FLoc = fi->getLocation();
        Diag(FLoc, diag::note_nontrivial_has_nontrivial) << QT << 0 << member;
        DiagnoseNontrivial(EltRT, member);
        return;
      }
    }
    
    if (EltTy->isObjCLifetimeType()) {
      switch (EltTy.getObjCLifetime()) {
      case Qualifiers::OCL_None:
      case Qualifiers::OCL_ExplicitNone:
        break;
          
      case Qualifiers::OCL_Autoreleasing:
      case Qualifiers::OCL_Weak:
      case Qualifiers::OCL_Strong:
        Diag(fi->getLocation(), diag::note_nontrivial_objc_ownership)
          << QT << EltTy.getObjCLifetime();
        return;
      }
    }
  }

  llvm_unreachable("found no explanation for non-trivial member");
}

/// TranslateIvarVisibility - Translate visibility from a token ID to an
///  AST enum value.
static ObjCIvarDecl::AccessControl
TranslateIvarVisibility(tok::ObjCKeywordKind ivarVisibility) {
  switch (ivarVisibility) {
  default: llvm_unreachable("Unknown visitibility kind");
  case tok::objc_private: return ObjCIvarDecl::Private;
  case tok::objc_public: return ObjCIvarDecl::Public;
  case tok::objc_protected: return ObjCIvarDecl::Protected;
  case tok::objc_package: return ObjCIvarDecl::Package;
  }
}

/// ActOnIvar - Each ivar field of an objective-c class is passed into this
/// in order to create an IvarDecl object for it.
Decl *Sema::ActOnIvar(Scope *S,
                                SourceLocation DeclStart,
                                Declarator &D, Expr *BitfieldWidth,
                                tok::ObjCKeywordKind Visibility) {

  IdentifierInfo *II = D.getIdentifier();
  Expr *BitWidth = (Expr*)BitfieldWidth;
  SourceLocation Loc = DeclStart;
  if (II) Loc = D.getIdentifierLoc();

  // FIXME: Unnamed fields can be handled in various different ways, for
  // example, unnamed unions inject all members into the struct namespace!

  TypeSourceInfo *TInfo = GetTypeForDeclarator(D, S);
  QualType T = TInfo->getType();

  if (BitWidth) {
    // 6.7.2.1p3, 6.7.2.1p4
    BitWidth = VerifyBitField(Loc, II, T, BitWidth).take();
    if (!BitWidth)
      D.setInvalidType();
  } else {
    // Not a bitfield.

    // validate II.

  }
  if (T->isReferenceType()) {
    Diag(Loc, diag::err_ivar_reference_type);
    D.setInvalidType();
  }
  // C99 6.7.2.1p8: A member of a structure or union may have any type other
  // than a variably modified type.
  else if (T->isVariablyModifiedType()) {
    Diag(Loc, diag::err_typecheck_ivar_variable_size);
    D.setInvalidType();
  }

  // Get the visibility (access control) for this ivar.
  ObjCIvarDecl::AccessControl ac =
    Visibility != tok::objc_not_keyword ? TranslateIvarVisibility(Visibility)
                                        : ObjCIvarDecl::None;
  // Must set ivar's DeclContext to its enclosing interface.
  ObjCContainerDecl *EnclosingDecl = cast<ObjCContainerDecl>(CurContext);
  if (!EnclosingDecl || EnclosingDecl->isInvalidDecl())
    return 0;
  ObjCContainerDecl *EnclosingContext;
  if (ObjCImplementationDecl *IMPDecl =
      dyn_cast<ObjCImplementationDecl>(EnclosingDecl)) {
    if (LangOpts.ObjCRuntime.isFragile()) {
    // Case of ivar declared in an implementation. Context is that of its class.
      EnclosingContext = IMPDecl->getClassInterface();
      assert(EnclosingContext && "Implementation has no class interface!");
    }
    else
      EnclosingContext = EnclosingDecl;
  } else {
    if (ObjCCategoryDecl *CDecl = 
        dyn_cast<ObjCCategoryDecl>(EnclosingDecl)) {
      if (LangOpts.ObjCRuntime.isFragile() || !CDecl->IsClassExtension()) {
        Diag(Loc, diag::err_misplaced_ivar) << CDecl->IsClassExtension();
        return 0;
      }
    }
    EnclosingContext = EnclosingDecl;
  }

  // Construct the decl.
  ObjCIvarDecl *NewID = ObjCIvarDecl::Create(Context, EnclosingContext,
                                             DeclStart, Loc, II, T,
                                             TInfo, ac, (Expr *)BitfieldWidth);

  if (II) {
    NamedDecl *PrevDecl = LookupSingleName(S, II, Loc, LookupMemberName,
                                           ForRedeclaration);
    if (PrevDecl && isDeclInScope(PrevDecl, EnclosingContext, S)
        && !isa<TagDecl>(PrevDecl)) {
      Diag(Loc, diag::err_duplicate_member) << II;
      Diag(PrevDecl->getLocation(), diag::note_previous_declaration);
      NewID->setInvalidDecl();
    }
  }

  // Process attributes attached to the ivar.
  ProcessDeclAttributes(S, NewID, D);

  if (D.isInvalidType())
    NewID->setInvalidDecl();

  // In ARC, infer 'retaining' for ivars of retainable type.
  if (getLangOpts().ObjCAutoRefCount && inferObjCARCLifetime(NewID))
    NewID->setInvalidDecl();

  if (D.getDeclSpec().isModulePrivateSpecified())
    NewID->setModulePrivate();
  
  if (II) {
    // FIXME: When interfaces are DeclContexts, we'll need to add
    // these to the interface.
    S->AddDecl(NewID);
    IdResolver.AddDecl(NewID);
  }
  
  if (LangOpts.ObjCRuntime.isNonFragile() &&
      !NewID->isInvalidDecl() && isa<ObjCInterfaceDecl>(EnclosingDecl))
    Diag(Loc, diag::warn_ivars_in_interface);
  
  return NewID;
}

/// ActOnLastBitfield - This routine handles synthesized bitfields rules for 
/// class and class extensions. For every class @interface and class 
/// extension @interface, if the last ivar is a bitfield of any type, 
/// then add an implicit `char :0` ivar to the end of that interface.
void Sema::ActOnLastBitfield(SourceLocation DeclLoc,
                             SmallVectorImpl<Decl *> &AllIvarDecls) {
  if (LangOpts.ObjCRuntime.isFragile() || AllIvarDecls.empty())
    return;
  
  Decl *ivarDecl = AllIvarDecls[AllIvarDecls.size()-1];
  ObjCIvarDecl *Ivar = cast<ObjCIvarDecl>(ivarDecl);
  
  if (!Ivar->isBitField() || Ivar->getBitWidthValue(Context) == 0)
    return;
  ObjCInterfaceDecl *ID = dyn_cast<ObjCInterfaceDecl>(CurContext);
  if (!ID) {
    if (ObjCCategoryDecl *CD = dyn_cast<ObjCCategoryDecl>(CurContext)) {
      if (!CD->IsClassExtension())
        return;
    }
    // No need to add this to end of @implementation.
    else
      return;
  }
  // All conditions are met. Add a new bitfield to the tail end of ivars.
  llvm::APInt Zero(Context.getTypeSize(Context.IntTy), 0);
  Expr * BW = IntegerLiteral::Create(Context, Zero, Context.IntTy, DeclLoc);

  Ivar = ObjCIvarDecl::Create(Context, cast<ObjCContainerDecl>(CurContext),
                              DeclLoc, DeclLoc, 0,
                              Context.CharTy, 
                              Context.getTrivialTypeSourceInfo(Context.CharTy,
                                                               DeclLoc),
                              ObjCIvarDecl::Private, BW,
                              true);
  AllIvarDecls.push_back(Ivar);
}

void Sema::ActOnFields(Scope* S,
                       SourceLocation RecLoc, Decl *EnclosingDecl,
                       llvm::ArrayRef<Decl *> Fields,
                       SourceLocation LBrac, SourceLocation RBrac,
                       AttributeList *Attr) {
  assert(EnclosingDecl && "missing record or interface decl");

  // If this is an Objective-C @implementation or category and we have
  // new fields here we should reset the layout of the interface since
  // it will now change.
  if (!Fields.empty() && isa<ObjCContainerDecl>(EnclosingDecl)) {
    ObjCContainerDecl *DC = cast<ObjCContainerDecl>(EnclosingDecl);
    switch (DC->getKind()) {
    default: break;
    case Decl::ObjCCategory:
      Context.ResetObjCLayout(cast<ObjCCategoryDecl>(DC)->getClassInterface());
      break;
    case Decl::ObjCImplementation:
      Context.
        ResetObjCLayout(cast<ObjCImplementationDecl>(DC)->getClassInterface());
      break;
    }
  }
  
  RecordDecl *Record = dyn_cast<RecordDecl>(EnclosingDecl);

  // Start counting up the number of named members; make sure to include
  // members of anonymous structs and unions in the total.
  unsigned NumNamedMembers = 0;
  if (Record) {
    for (RecordDecl::decl_iterator i = Record->decls_begin(),
                                   e = Record->decls_end(); i != e; i++) {
      if (IndirectFieldDecl *IFD = dyn_cast<IndirectFieldDecl>(*i))
        if (IFD->getDeclName())
          ++NumNamedMembers;
    }
  }

  // Verify that all the fields are okay.
  SmallVector<FieldDecl*, 32> RecFields;

  bool ARCErrReported = false;
  for (llvm::ArrayRef<Decl *>::iterator i = Fields.begin(), end = Fields.end();
       i != end; ++i) {
    FieldDecl *FD = cast<FieldDecl>(*i);

    // Get the type for the field.
    const Type *FDTy = FD->getType().getTypePtr();

    if (!FD->isAnonymousStructOrUnion()) {
      // Remember all fields written by the user.
      RecFields.push_back(FD);
    }

    // If the field is already invalid for some reason, don't emit more
    // diagnostics about it.
    if (FD->isInvalidDecl()) {
      EnclosingDecl->setInvalidDecl();
      continue;
    }

    // C99 6.7.2.1p2:
    //   A structure or union shall not contain a member with
    //   incomplete or function type (hence, a structure shall not
    //   contain an instance of itself, but may contain a pointer to
    //   an instance of itself), except that the last member of a
    //   structure with more than one named member may have incomplete
    //   array type; such a structure (and any union containing,
    //   possibly recursively, a member that is such a structure)
    //   shall not be a member of a structure or an element of an
    //   array.
    if (FDTy->isFunctionType()) {
      // Field declared as a function.
      Diag(FD->getLocation(), diag::err_field_declared_as_function)
        << FD->getDeclName();
      FD->setInvalidDecl();
      EnclosingDecl->setInvalidDecl();
      continue;
    } else if (FDTy->isIncompleteArrayType() && Record && 
               ((i + 1 == Fields.end() && !Record->isUnion()) ||
                ((getLangOpts().MicrosoftExt ||
                  getLangOpts().CPlusPlus) &&
                 (i + 1 == Fields.end() || Record->isUnion())))) {
      // Flexible array member.
      // Microsoft and g++ is more permissive regarding flexible array.
      // It will accept flexible array in union and also
      // as the sole element of a struct/class.
      if (getLangOpts().MicrosoftExt) {
        if (Record->isUnion()) 
          Diag(FD->getLocation(), diag::ext_flexible_array_union_ms)
            << FD->getDeclName();
        else if (Fields.size() == 1) 
          Diag(FD->getLocation(), diag::ext_flexible_array_empty_aggregate_ms)
            << FD->getDeclName() << Record->getTagKind();
      } else if (getLangOpts().CPlusPlus) {
        if (Record->isUnion()) 
          Diag(FD->getLocation(), diag::ext_flexible_array_union_gnu)
            << FD->getDeclName();
        else if (Fields.size() == 1) 
          Diag(FD->getLocation(), diag::ext_flexible_array_empty_aggregate_gnu)
            << FD->getDeclName() << Record->getTagKind();
      } else if (!getLangOpts().C99) {
      if (Record->isUnion())
        Diag(FD->getLocation(), diag::ext_flexible_array_union_gnu)
          << FD->getDeclName();
      else
        Diag(FD->getLocation(), diag::ext_c99_flexible_array_member)
          << FD->getDeclName() << Record->getTagKind();
      } else if (NumNamedMembers < 1) {
        Diag(FD->getLocation(), diag::err_flexible_array_empty_struct)
          << FD->getDeclName();
        FD->setInvalidDecl();
        EnclosingDecl->setInvalidDecl();
        continue;
      }
      if (!FD->getType()->isDependentType() &&
          !Context.getBaseElementType(FD->getType()).isPODType(Context)) {
        Diag(FD->getLocation(), diag::err_flexible_array_has_nonpod_type)
          << FD->getDeclName() << FD->getType();
        FD->setInvalidDecl();
        EnclosingDecl->setInvalidDecl();
        continue;
      }
      // Okay, we have a legal flexible array member at the end of the struct.
      if (Record)
        Record->setHasFlexibleArrayMember(true);
    } else if (!FDTy->isDependentType() &&
               RequireCompleteType(FD->getLocation(), FD->getType(),
                                   diag::err_field_incomplete)) {
      // Incomplete type
      FD->setInvalidDecl();
      EnclosingDecl->setInvalidDecl();
      continue;
    } else if (const RecordType *FDTTy = FDTy->getAs<RecordType>()) {
      if (FDTTy->getDecl()->hasFlexibleArrayMember()) {
        // If this is a member of a union, then entire union becomes "flexible".
        if (Record && Record->isUnion()) {
          Record->setHasFlexibleArrayMember(true);
        } else {
          // If this is a struct/class and this is not the last element, reject
          // it.  Note that GCC supports variable sized arrays in the middle of
          // structures.
          if (i + 1 != Fields.end())
            Diag(FD->getLocation(), diag::ext_variable_sized_type_in_struct)
              << FD->getDeclName() << FD->getType();
          else {
            // We support flexible arrays at the end of structs in
            // other structs as an extension.
            Diag(FD->getLocation(), diag::ext_flexible_array_in_struct)
              << FD->getDeclName();
            if (Record)
              Record->setHasFlexibleArrayMember(true);
          }
        }
      }
      if (isa<ObjCContainerDecl>(EnclosingDecl) &&
          RequireNonAbstractType(FD->getLocation(), FD->getType(),
                                 diag::err_abstract_type_in_decl,
                                 AbstractIvarType)) {
        // Ivars can not have abstract class types
        FD->setInvalidDecl();
      }
      if (Record && FDTTy->getDecl()->hasObjectMember())
        Record->setHasObjectMember(true);
    } else if (FDTy->isObjCObjectType()) {
      /// A field cannot be an Objective-c object
      Diag(FD->getLocation(), diag::err_statically_allocated_object)
        << FixItHint::CreateInsertion(FD->getLocation(), "*");
      QualType T = Context.getObjCObjectPointerType(FD->getType());
      FD->setType(T);
    } else if (!getLangOpts().CPlusPlus) {
      if (getLangOpts().ObjCAutoRefCount && Record && !ARCErrReported) {
        // It's an error in ARC if a field has lifetime.
        // We don't want to report this in a system header, though,
        // so we just make the field unavailable.
        // FIXME: that's really not sufficient; we need to make the type
        // itself invalid to, say, initialize or copy.
        QualType T = FD->getType();
        Qualifiers::ObjCLifetime lifetime = T.getObjCLifetime();
        if (lifetime && lifetime != Qualifiers::OCL_ExplicitNone) {
          SourceLocation loc = FD->getLocation();
          if (getSourceManager().isInSystemHeader(loc)) {
            if (!FD->hasAttr<UnavailableAttr>()) {
              FD->addAttr(new (Context) UnavailableAttr(loc, Context,
                                "this system field has retaining ownership"));
            }
          } else {
            Diag(FD->getLocation(), diag::err_arc_objc_object_in_struct) 
              << T->isBlockPointerType();
          }
          ARCErrReported = true;
        }
      }
      else if (getLangOpts().ObjC1 &&
               getLangOpts().getGC() != LangOptions::NonGC &&
               Record && !Record->hasObjectMember()) {
        if (FD->getType()->isObjCObjectPointerType() ||
            FD->getType().isObjCGCStrong())
          Record->setHasObjectMember(true);
        else if (Context.getAsArrayType(FD->getType())) {
          QualType BaseType = Context.getBaseElementType(FD->getType());
          if (BaseType->isRecordType() && 
              BaseType->getAs<RecordType>()->getDecl()->hasObjectMember())
            Record->setHasObjectMember(true);
          else if (BaseType->isObjCObjectPointerType() ||
                   BaseType.isObjCGCStrong())
                 Record->setHasObjectMember(true);
        }
      }
    }
    // Keep track of the number of named members.
    if (FD->getIdentifier())
      ++NumNamedMembers;
  }

  // Okay, we successfully defined 'Record'.
  if (Record) {
    bool Completed = false;
    if (CXXRecordDecl *CXXRecord = dyn_cast<CXXRecordDecl>(Record)) {
      if (!CXXRecord->isInvalidDecl()) {
        // Set access bits correctly on the directly-declared conversions.
        UnresolvedSetImpl *Convs = CXXRecord->getConversionFunctions();
        for (UnresolvedSetIterator I = Convs->begin(), E = Convs->end(); 
             I != E; ++I)
          Convs->setAccess(I, (*I)->getAccess());
        
        if (!CXXRecord->isDependentType()) {
          // Adjust user-defined destructor exception spec.
          if (getLangOpts().CPlusPlus0x &&
              CXXRecord->hasUserDeclaredDestructor())
            AdjustDestructorExceptionSpec(CXXRecord,CXXRecord->getDestructor());

          // Add any implicitly-declared members to this class.
          AddImplicitlyDeclaredMembersToClass(CXXRecord);

          // If we have virtual base classes, we may end up finding multiple 
          // final overriders for a given virtual function. Check for this 
          // problem now.
          if (CXXRecord->getNumVBases()) {
            CXXFinalOverriderMap FinalOverriders;
            CXXRecord->getFinalOverriders(FinalOverriders);
            
            for (CXXFinalOverriderMap::iterator M = FinalOverriders.begin(), 
                                             MEnd = FinalOverriders.end();
                 M != MEnd; ++M) {
              for (OverridingMethods::iterator SO = M->second.begin(), 
                                            SOEnd = M->second.end();
                   SO != SOEnd; ++SO) {
                assert(SO->second.size() > 0 && 
                       "Virtual function without overridding functions?");
                if (SO->second.size() == 1)
                  continue;
                
                // C++ [class.virtual]p2:
                //   In a derived class, if a virtual member function of a base
                //   class subobject has more than one final overrider the
                //   program is ill-formed.
                Diag(Record->getLocation(), diag::err_multiple_final_overriders)
                  << (const NamedDecl *)M->first << Record;
                Diag(M->first->getLocation(), 
                     diag::note_overridden_virtual_function);
                for (OverridingMethods::overriding_iterator 
                          OM = SO->second.begin(), 
                       OMEnd = SO->second.end();
                     OM != OMEnd; ++OM)
                  Diag(OM->Method->getLocation(), diag::note_final_overrider)
                    << (const NamedDecl *)M->first << OM->Method->getParent();
                
                Record->setInvalidDecl();
              }
            }
            CXXRecord->completeDefinition(&FinalOverriders);
            Completed = true;
          }
        }
      }
    }
    
    if (!Completed)
      Record->completeDefinition();

  } else {
    ObjCIvarDecl **ClsFields =
      reinterpret_cast<ObjCIvarDecl**>(RecFields.data());
    if (ObjCInterfaceDecl *ID = dyn_cast<ObjCInterfaceDecl>(EnclosingDecl)) {
      ID->setEndOfDefinitionLoc(RBrac);
      // Add ivar's to class's DeclContext.
      for (unsigned i = 0, e = RecFields.size(); i != e; ++i) {
        ClsFields[i]->setLexicalDeclContext(ID);
        ID->addDecl(ClsFields[i]);
      }
      // Must enforce the rule that ivars in the base classes may not be
      // duplicates.
      if (ID->getSuperClass())
        DiagnoseDuplicateIvars(ID, ID->getSuperClass());
    } else if (ObjCImplementationDecl *IMPDecl =
                  dyn_cast<ObjCImplementationDecl>(EnclosingDecl)) {
      assert(IMPDecl && "ActOnFields - missing ObjCImplementationDecl");
      for (unsigned I = 0, N = RecFields.size(); I != N; ++I)
        // Ivar declared in @implementation never belongs to the implementation.
        // Only it is in implementation's lexical context.
        ClsFields[I]->setLexicalDeclContext(IMPDecl);
      CheckImplementationIvars(IMPDecl, ClsFields, RecFields.size(), RBrac);
      IMPDecl->setIvarLBraceLoc(LBrac);
      IMPDecl->setIvarRBraceLoc(RBrac);
    } else if (ObjCCategoryDecl *CDecl = 
                dyn_cast<ObjCCategoryDecl>(EnclosingDecl)) {
      // case of ivars in class extension; all other cases have been
      // reported as errors elsewhere.
      // FIXME. Class extension does not have a LocEnd field.
      // CDecl->setLocEnd(RBrac);
      // Add ivar's to class extension's DeclContext.
      // Diagnose redeclaration of private ivars.
      ObjCInterfaceDecl *IDecl = CDecl->getClassInterface();
      for (unsigned i = 0, e = RecFields.size(); i != e; ++i) {
        if (IDecl) {
          if (const ObjCIvarDecl *ClsIvar = 
              IDecl->getIvarDecl(ClsFields[i]->getIdentifier())) {
            Diag(ClsFields[i]->getLocation(), 
                 diag::err_duplicate_ivar_declaration); 
            Diag(ClsIvar->getLocation(), diag::note_previous_definition);
            continue;
          }
          for (const ObjCCategoryDecl *ClsExtDecl = 
                IDecl->getFirstClassExtension();
               ClsExtDecl; ClsExtDecl = ClsExtDecl->getNextClassExtension()) {
            if (const ObjCIvarDecl *ClsExtIvar = 
                ClsExtDecl->getIvarDecl(ClsFields[i]->getIdentifier())) {
              Diag(ClsFields[i]->getLocation(), 
                   diag::err_duplicate_ivar_declaration); 
              Diag(ClsExtIvar->getLocation(), diag::note_previous_definition);
              continue;
            }
          }
        }
        ClsFields[i]->setLexicalDeclContext(CDecl);
        CDecl->addDecl(ClsFields[i]);
      }
      CDecl->setIvarLBraceLoc(LBrac);
      CDecl->setIvarRBraceLoc(RBrac);
    }
  }

  if (Attr)
    ProcessDeclAttributeList(S, Record, Attr);
}

/// \brief Determine whether the given integral value is representable within
/// the given type T.
static bool isRepresentableIntegerValue(ASTContext &Context,
                                        llvm::APSInt &Value,
                                        QualType T) {
  assert(T->isIntegralType(Context) && "Integral type required!");
  unsigned BitWidth = Context.getIntWidth(T);
  
  if (Value.isUnsigned() || Value.isNonNegative()) {
    if (T->isSignedIntegerOrEnumerationType()) 
      --BitWidth;
    return Value.getActiveBits() <= BitWidth;
  }  
  return Value.getMinSignedBits() <= BitWidth;
}

// \brief Given an integral type, return the next larger integral type
// (or a NULL type of no such type exists).
static QualType getNextLargerIntegralType(ASTContext &Context, QualType T) {
  // FIXME: Int128/UInt128 support, which also needs to be introduced into 
  // enum checking below.
  assert(T->isIntegralType(Context) && "Integral type required!");
  const unsigned NumTypes = 4;
  QualType SignedIntegralTypes[NumTypes] = { 
    Context.ShortTy, Context.IntTy, Context.LongTy, Context.LongLongTy
  };
  QualType UnsignedIntegralTypes[NumTypes] = { 
    Context.UnsignedShortTy, Context.UnsignedIntTy, Context.UnsignedLongTy, 
    Context.UnsignedLongLongTy
  };
  
  unsigned BitWidth = Context.getTypeSize(T);
  QualType *Types = T->isSignedIntegerOrEnumerationType()? SignedIntegralTypes
                                                        : UnsignedIntegralTypes;
  for (unsigned I = 0; I != NumTypes; ++I)
    if (Context.getTypeSize(Types[I]) > BitWidth)
      return Types[I];
  
  return QualType();
}

EnumConstantDecl *Sema::CheckEnumConstant(EnumDecl *Enum,
                                          EnumConstantDecl *LastEnumConst,
                                          SourceLocation IdLoc,
                                          IdentifierInfo *Id,
                                          Expr *Val) {
  unsigned IntWidth = Context.getTargetInfo().getIntWidth();
  llvm::APSInt EnumVal(IntWidth);
  QualType EltTy;

  if (Val && DiagnoseUnexpandedParameterPack(Val, UPPC_EnumeratorValue))
    Val = 0;

  if (Val)
    Val = DefaultLvalueConversion(Val).take();

  if (Val) {
    if (Enum->isDependentType() || Val->isTypeDependent())
      EltTy = Context.DependentTy;
    else {
      SourceLocation ExpLoc;
      if (getLangOpts().CPlusPlus0x && Enum->isFixed() &&
          !getLangOpts().MicrosoftMode) {
        // C++11 [dcl.enum]p5: If the underlying type is fixed, [...] the
        // constant-expression in the enumerator-definition shall be a converted
        // constant expression of the underlying type.
        EltTy = Enum->getIntegerType();
        ExprResult Converted =
          CheckConvertedConstantExpression(Val, EltTy, EnumVal,
                                           CCEK_Enumerator);
        if (Converted.isInvalid())
          Val = 0;
        else
          Val = Converted.take();
      } else if (!Val->isValueDependent() &&
                 !(Val = VerifyIntegerConstantExpression(Val,
                                                         &EnumVal).take())) {
        // C99 6.7.2.2p2: Make sure we have an integer constant expression.
      } else {
        if (Enum->isFixed()) {
          EltTy = Enum->getIntegerType();

          // In Obj-C and Microsoft mode, require the enumeration value to be
          // representable in the underlying type of the enumeration. In C++11,
          // we perform a non-narrowing conversion as part of converted constant
          // expression checking.
          if (!isRepresentableIntegerValue(Context, EnumVal, EltTy)) {
            if (getLangOpts().MicrosoftMode) {
              Diag(IdLoc, diag::ext_enumerator_too_large) << EltTy;
              Val = ImpCastExprToType(Val, EltTy, CK_IntegralCast).take();
            } else
              Diag(IdLoc, diag::err_enumerator_too_large) << EltTy;
          } else
            Val = ImpCastExprToType(Val, EltTy, CK_IntegralCast).take();
        } else if (getLangOpts().CPlusPlus) {
          // C++11 [dcl.enum]p5:
          //   If the underlying type is not fixed, the type of each enumerator
          //   is the type of its initializing value:
          //     - If an initializer is specified for an enumerator, the 
          //       initializing value has the same type as the expression.
          EltTy = Val->getType();
        } else {
          // C99 6.7.2.2p2:
          //   The expression that defines the value of an enumeration constant
          //   shall be an integer constant expression that has a value
          //   representable as an int.

          // Complain if the value is not representable in an int.
          if (!isRepresentableIntegerValue(Context, EnumVal, Context.IntTy))
            Diag(IdLoc, diag::ext_enum_value_not_int)
              << EnumVal.toString(10) << Val->getSourceRange()
              << (EnumVal.isUnsigned() || EnumVal.isNonNegative());
          else if (!Context.hasSameType(Val->getType(), Context.IntTy)) {
            // Force the type of the expression to 'int'.
            Val = ImpCastExprToType(Val, Context.IntTy, CK_IntegralCast).take();
          }
          EltTy = Val->getType();
        }
      }
    }
  }

  if (!Val) {
    if (Enum->isDependentType())
      EltTy = Context.DependentTy;
    else if (!LastEnumConst) {
      // C++0x [dcl.enum]p5:
      //   If the underlying type is not fixed, the type of each enumerator
      //   is the type of its initializing value:
      //     - If no initializer is specified for the first enumerator, the 
      //       initializing value has an unspecified integral type.
      //
      // GCC uses 'int' for its unspecified integral type, as does 
      // C99 6.7.2.2p3.
      if (Enum->isFixed()) {
        EltTy = Enum->getIntegerType();
      }
      else {
        EltTy = Context.IntTy;
      }
    } else {
      // Assign the last value + 1.
      EnumVal = LastEnumConst->getInitVal();
      ++EnumVal;
      EltTy = LastEnumConst->getType();

      // Check for overflow on increment.
      if (EnumVal < LastEnumConst->getInitVal()) {
        // C++0x [dcl.enum]p5:
        //   If the underlying type is not fixed, the type of each enumerator
        //   is the type of its initializing value:
        //
        //     - Otherwise the type of the initializing value is the same as
        //       the type of the initializing value of the preceding enumerator
        //       unless the incremented value is not representable in that type,
        //       in which case the type is an unspecified integral type 
        //       sufficient to contain the incremented value. If no such type
        //       exists, the program is ill-formed.
        QualType T = getNextLargerIntegralType(Context, EltTy);
        if (T.isNull() || Enum->isFixed()) {
          // There is no integral type larger enough to represent this 
          // value. Complain, then allow the value to wrap around.
          EnumVal = LastEnumConst->getInitVal();
          EnumVal = EnumVal.zext(EnumVal.getBitWidth() * 2);
          ++EnumVal;
          if (Enum->isFixed())
            // When the underlying type is fixed, this is ill-formed.
            Diag(IdLoc, diag::err_enumerator_wrapped)
              << EnumVal.toString(10)
              << EltTy;
          else
            Diag(IdLoc, diag::warn_enumerator_too_large)
              << EnumVal.toString(10);
        } else {
          EltTy = T;
        }
        
        // Retrieve the last enumerator's value, extent that type to the
        // type that is supposed to be large enough to represent the incremented
        // value, then increment.
        EnumVal = LastEnumConst->getInitVal();
        EnumVal.setIsSigned(EltTy->isSignedIntegerOrEnumerationType());
        EnumVal = EnumVal.zextOrTrunc(Context.getIntWidth(EltTy));
        ++EnumVal;        
        
        // If we're not in C++, diagnose the overflow of enumerator values,
        // which in C99 means that the enumerator value is not representable in
        // an int (C99 6.7.2.2p2). However, we support GCC's extension that
        // permits enumerator values that are representable in some larger
        // integral type.
        if (!getLangOpts().CPlusPlus && !T.isNull())
          Diag(IdLoc, diag::warn_enum_value_overflow);
      } else if (!getLangOpts().CPlusPlus &&
                 !isRepresentableIntegerValue(Context, EnumVal, EltTy)) {
        // Enforce C99 6.7.2.2p2 even when we compute the next value.
        Diag(IdLoc, diag::ext_enum_value_not_int)
          << EnumVal.toString(10) << 1;
      }
    }
  }

  if (!EltTy->isDependentType()) {
    // Make the enumerator value match the signedness and size of the 
    // enumerator's type.
    EnumVal = EnumVal.extOrTrunc(Context.getIntWidth(EltTy));
    EnumVal.setIsSigned(EltTy->isSignedIntegerOrEnumerationType());
  }
  
  return EnumConstantDecl::Create(Context, Enum, IdLoc, Id, EltTy,
                                  Val, EnumVal);
}


Decl *Sema::ActOnEnumConstant(Scope *S, Decl *theEnumDecl, Decl *lastEnumConst,
                              SourceLocation IdLoc, IdentifierInfo *Id,
                              AttributeList *Attr,
                              SourceLocation EqualLoc, Expr *Val) {
  EnumDecl *TheEnumDecl = cast<EnumDecl>(theEnumDecl);
  EnumConstantDecl *LastEnumConst =
    cast_or_null<EnumConstantDecl>(lastEnumConst);

  // The scope passed in may not be a decl scope.  Zip up the scope tree until
  // we find one that is.
  S = getNonFieldDeclScope(S);

  // Verify that there isn't already something declared with this name in this
  // scope.
  NamedDecl *PrevDecl = LookupSingleName(S, Id, IdLoc, LookupOrdinaryName,
                                         ForRedeclaration);
  if (PrevDecl && PrevDecl->isTemplateParameter()) {
    // Maybe we will complain about the shadowed template parameter.
    DiagnoseTemplateParameterShadow(IdLoc, PrevDecl);
    // Just pretend that we didn't see the previous declaration.
    PrevDecl = 0;
  }

  if (PrevDecl) {
    // When in C++, we may get a TagDecl with the same name; in this case the
    // enum constant will 'hide' the tag.
    assert((getLangOpts().CPlusPlus || !isa<TagDecl>(PrevDecl)) &&
           "Received TagDecl when not in C++!");
    if (!isa<TagDecl>(PrevDecl) && isDeclInScope(PrevDecl, CurContext, S)) {
      if (isa<EnumConstantDecl>(PrevDecl))
        Diag(IdLoc, diag::err_redefinition_of_enumerator) << Id;
      else
        Diag(IdLoc, diag::err_redefinition) << Id;
      Diag(PrevDecl->getLocation(), diag::note_previous_definition);
      return 0;
    }
  }

  // C++ [class.mem]p15:
  // If T is the name of a class, then each of the following shall have a name 
  // different from T:
  // - every enumerator of every member of class T that is an unscoped 
  // enumerated type
  if (CXXRecordDecl *Record
                      = dyn_cast<CXXRecordDecl>(
                             TheEnumDecl->getDeclContext()->getRedeclContext()))
    if (!TheEnumDecl->isScoped() && 
        Record->getIdentifier() && Record->getIdentifier() == Id)
      Diag(IdLoc, diag::err_member_name_of_class) << Id;
  
  EnumConstantDecl *New =
    CheckEnumConstant(TheEnumDecl, LastEnumConst, IdLoc, Id, Val);

  if (New) {
    // Process attributes.
    if (Attr) ProcessDeclAttributeList(S, New, Attr);

    // Register this decl in the current scope stack.
    New->setAccess(TheEnumDecl->getAccess());
    PushOnScopeChains(New, S);
  }

  ActOnDocumentableDecl(New);

  return New;
}

void Sema::ActOnEnumBody(SourceLocation EnumLoc, SourceLocation LBraceLoc,
                         SourceLocation RBraceLoc, Decl *EnumDeclX,
                         Decl **Elements, unsigned NumElements,
                         Scope *S, AttributeList *Attr) {
  EnumDecl *Enum = cast<EnumDecl>(EnumDeclX);
  QualType EnumType = Context.getTypeDeclType(Enum);

  if (Attr)
    ProcessDeclAttributeList(S, Enum, Attr);

  if (Enum->isDependentType()) {
    for (unsigned i = 0; i != NumElements; ++i) {
      EnumConstantDecl *ECD =
        cast_or_null<EnumConstantDecl>(Elements[i]);
      if (!ECD) continue;

      ECD->setType(EnumType);
    }

    Enum->completeDefinition(Context.DependentTy, Context.DependentTy, 0, 0);
    return;
  }

  // TODO: If the result value doesn't fit in an int, it must be a long or long
  // long value.  ISO C does not support this, but GCC does as an extension,
  // emit a warning.
  unsigned IntWidth = Context.getTargetInfo().getIntWidth();
  unsigned CharWidth = Context.getTargetInfo().getCharWidth();
  unsigned ShortWidth = Context.getTargetInfo().getShortWidth();

  // Verify that all the values are okay, compute the size of the values, and
  // reverse the list.
  unsigned NumNegativeBits = 0;
  unsigned NumPositiveBits = 0;

  // Keep track of whether all elements have type int.
  bool AllElementsInt = true;

  for (unsigned i = 0; i != NumElements; ++i) {
    EnumConstantDecl *ECD =
      cast_or_null<EnumConstantDecl>(Elements[i]);
    if (!ECD) continue;  // Already issued a diagnostic.

    const llvm::APSInt &InitVal = ECD->getInitVal();

    // Keep track of the size of positive and negative values.
    if (InitVal.isUnsigned() || InitVal.isNonNegative())
      NumPositiveBits = std::max(NumPositiveBits,
                                 (unsigned)InitVal.getActiveBits());
    else
      NumNegativeBits = std::max(NumNegativeBits,
                                 (unsigned)InitVal.getMinSignedBits());

    // Keep track of whether every enum element has type int (very commmon).
    if (AllElementsInt)
      AllElementsInt = ECD->getType() == Context.IntTy;
  }

  // Figure out the type that should be used for this enum.
  QualType BestType;
  unsigned BestWidth;

  // C++0x N3000 [conv.prom]p3:
  //   An rvalue of an unscoped enumeration type whose underlying
  //   type is not fixed can be converted to an rvalue of the first
  //   of the following types that can represent all the values of
  //   the enumeration: int, unsigned int, long int, unsigned long
  //   int, long long int, or unsigned long long int.
  // C99 6.4.4.3p2:
  //   An identifier declared as an enumeration constant has type int.
  // The C99 rule is modified by a gcc extension 
  QualType BestPromotionType;

  bool Packed = Enum->getAttr<PackedAttr>() ? true : false;
  // -fshort-enums is the equivalent to specifying the packed attribute on all
  // enum definitions.
  if (LangOpts.ShortEnums)
    Packed = true;

  if (Enum->isFixed()) {
    BestType = Enum->getIntegerType();
    if (BestType->isPromotableIntegerType())
      BestPromotionType = Context.getPromotedIntegerType(BestType);
    else
      BestPromotionType = BestType;
    // We don't need to set BestWidth, because BestType is going to be the type
    // of the enumerators, but we do anyway because otherwise some compilers
    // warn that it might be used uninitialized.
    BestWidth = CharWidth;
  }
  else if (NumNegativeBits) {
    // If there is a negative value, figure out the smallest integer type (of
    // int/long/longlong) that fits.
    // If it's packed, check also if it fits a char or a short.
    if (Packed && NumNegativeBits <= CharWidth && NumPositiveBits < CharWidth) {
      BestType = Context.SignedCharTy;
      BestWidth = CharWidth;
    } else if (Packed && NumNegativeBits <= ShortWidth &&
               NumPositiveBits < ShortWidth) {
      BestType = Context.ShortTy;
      BestWidth = ShortWidth;
    } else if (NumNegativeBits <= IntWidth && NumPositiveBits < IntWidth) {
      BestType = Context.IntTy;
      BestWidth = IntWidth;
    } else {
      BestWidth = Context.getTargetInfo().getLongWidth();

      if (NumNegativeBits <= BestWidth && NumPositiveBits < BestWidth) {
        BestType = Context.LongTy;
      } else {
        BestWidth = Context.getTargetInfo().getLongLongWidth();

        if (NumNegativeBits > BestWidth || NumPositiveBits >= BestWidth)
          Diag(Enum->getLocation(), diag::warn_enum_too_large);
        BestType = Context.LongLongTy;
      }
    }
    BestPromotionType = (BestWidth <= IntWidth ? Context.IntTy : BestType);
  } else {
    // If there is no negative value, figure out the smallest type that fits
    // all of the enumerator values.
    // If it's packed, check also if it fits a char or a short.
    if (Packed && NumPositiveBits <= CharWidth) {
      BestType = Context.UnsignedCharTy;
      BestPromotionType = Context.IntTy;
      BestWidth = CharWidth;
    } else if (Packed && NumPositiveBits <= ShortWidth) {
      BestType = Context.UnsignedShortTy;
      BestPromotionType = Context.IntTy;
      BestWidth = ShortWidth;
    } else if (NumPositiveBits <= IntWidth) {
      BestType = Context.UnsignedIntTy;
      BestWidth = IntWidth;
      BestPromotionType
        = (NumPositiveBits == BestWidth || !getLangOpts().CPlusPlus)
                           ? Context.UnsignedIntTy : Context.IntTy;
    } else if (NumPositiveBits <=
               (BestWidth = Context.getTargetInfo().getLongWidth())) {
      BestType = Context.UnsignedLongTy;
      BestPromotionType
        = (NumPositiveBits == BestWidth || !getLangOpts().CPlusPlus)
                           ? Context.UnsignedLongTy : Context.LongTy;
    } else {
      BestWidth = Context.getTargetInfo().getLongLongWidth();
      assert(NumPositiveBits <= BestWidth &&
             "How could an initializer get larger than ULL?");
      BestType = Context.UnsignedLongLongTy;
      BestPromotionType
        = (NumPositiveBits == BestWidth || !getLangOpts().CPlusPlus)
                           ? Context.UnsignedLongLongTy : Context.LongLongTy;
    }
  }

  // Loop over all of the enumerator constants, changing their types to match
  // the type of the enum if needed.
  for (unsigned i = 0; i != NumElements; ++i) {
    EnumConstantDecl *ECD = cast_or_null<EnumConstantDecl>(Elements[i]);
    if (!ECD) continue;  // Already issued a diagnostic.

    // Standard C says the enumerators have int type, but we allow, as an
    // extension, the enumerators to be larger than int size.  If each
    // enumerator value fits in an int, type it as an int, otherwise type it the
    // same as the enumerator decl itself.  This means that in "enum { X = 1U }"
    // that X has type 'int', not 'unsigned'.

    // Determine whether the value fits into an int.
    llvm::APSInt InitVal = ECD->getInitVal();

    // If it fits into an integer type, force it.  Otherwise force it to match
    // the enum decl type.
    QualType NewTy;
    unsigned NewWidth;
    bool NewSign;
    if (!getLangOpts().CPlusPlus &&
        !Enum->isFixed() &&
        isRepresentableIntegerValue(Context, InitVal, Context.IntTy)) {
      NewTy = Context.IntTy;
      NewWidth = IntWidth;
      NewSign = true;
    } else if (ECD->getType() == BestType) {
      // Already the right type!
      if (getLangOpts().CPlusPlus)
        // C++ [dcl.enum]p4: Following the closing brace of an
        // enum-specifier, each enumerator has the type of its
        // enumeration.
        ECD->setType(EnumType);
      continue;
    } else {
      NewTy = BestType;
      NewWidth = BestWidth;
      NewSign = BestType->isSignedIntegerOrEnumerationType();
    }

    // Adjust the APSInt value.
    InitVal = InitVal.extOrTrunc(NewWidth);
    InitVal.setIsSigned(NewSign);
    ECD->setInitVal(InitVal);

    // Adjust the Expr initializer and type.
    if (ECD->getInitExpr() &&
        !Context.hasSameType(NewTy, ECD->getInitExpr()->getType()))
      ECD->setInitExpr(ImplicitCastExpr::Create(Context, NewTy,
                                                CK_IntegralCast,
                                                ECD->getInitExpr(),
                                                /*base paths*/ 0,
                                                VK_RValue));
    if (getLangOpts().CPlusPlus)
      // C++ [dcl.enum]p4: Following the closing brace of an
      // enum-specifier, each enumerator has the type of its
      // enumeration.
      ECD->setType(EnumType);
    else
      ECD->setType(NewTy);
  }

  Enum->completeDefinition(BestType, BestPromotionType,
                           NumPositiveBits, NumNegativeBits);

  // If we're declaring a function, ensure this decl isn't forgotten about -
  // it needs to go into the function scope.
  if (InFunctionDeclarator)
    DeclsInPrototypeScope.push_back(Enum);
}

Decl *Sema::ActOnFileScopeAsmDecl(Expr *expr,
                                  SourceLocation StartLoc,
                                  SourceLocation EndLoc) {
  StringLiteral *AsmString = cast<StringLiteral>(expr);

  FileScopeAsmDecl *New = FileScopeAsmDecl::Create(Context, CurContext,
                                                   AsmString, StartLoc,
                                                   EndLoc);
  CurContext->addDecl(New);
  return New;
}

DeclResult Sema::ActOnModuleImport(SourceLocation AtLoc, 
                                   SourceLocation ImportLoc, 
                                   ModuleIdPath Path) {
  Module *Mod = PP.getModuleLoader().loadModule(ImportLoc, Path, 
                                                Module::AllVisible,
                                                /*IsIncludeDirective=*/false);
  if (!Mod)
    return true;
  
  llvm::SmallVector<SourceLocation, 2> IdentifierLocs;
  Module *ModCheck = Mod;
  for (unsigned I = 0, N = Path.size(); I != N; ++I) {
    // If we've run out of module parents, just drop the remaining identifiers.
    // We need the length to be consistent.
    if (!ModCheck)
      break;
    ModCheck = ModCheck->Parent;
    
    IdentifierLocs.push_back(Path[I].second);
  }

  ImportDecl *Import = ImportDecl::Create(Context, 
                                          Context.getTranslationUnitDecl(),
                                          AtLoc.isValid()? AtLoc : ImportLoc, 
                                          Mod, IdentifierLocs);
  Context.getTranslationUnitDecl()->addDecl(Import);
  return Import;
}

void Sema::ActOnPragmaRedefineExtname(IdentifierInfo* Name,
                                      IdentifierInfo* AliasName,
                                      SourceLocation PragmaLoc,
                                      SourceLocation NameLoc,
                                      SourceLocation AliasNameLoc) {
  Decl *PrevDecl = LookupSingleName(TUScope, Name, NameLoc,
                                    LookupOrdinaryName);
  AsmLabelAttr *Attr =
     ::new (Context) AsmLabelAttr(AliasNameLoc, Context, AliasName->getName());

  if (PrevDecl) 
    PrevDecl->addAttr(Attr);
  else 
    (void)ExtnameUndeclaredIdentifiers.insert(
      std::pair<IdentifierInfo*,AsmLabelAttr*>(Name, Attr));
}

void Sema::ActOnPragmaWeakID(IdentifierInfo* Name,
                             SourceLocation PragmaLoc,
                             SourceLocation NameLoc) {
  Decl *PrevDecl = LookupSingleName(TUScope, Name, NameLoc, LookupOrdinaryName);

  if (PrevDecl) {
    PrevDecl->addAttr(::new (Context) WeakAttr(PragmaLoc, Context));
  } else {
    (void)WeakUndeclaredIdentifiers.insert(
      std::pair<IdentifierInfo*,WeakInfo>
        (Name, WeakInfo((IdentifierInfo*)0, NameLoc)));
  }
}

void Sema::ActOnPragmaWeakAlias(IdentifierInfo* Name,
                                IdentifierInfo* AliasName,
                                SourceLocation PragmaLoc,
                                SourceLocation NameLoc,
                                SourceLocation AliasNameLoc) {
  Decl *PrevDecl = LookupSingleName(TUScope, AliasName, AliasNameLoc,
                                    LookupOrdinaryName);
  WeakInfo W = WeakInfo(Name, NameLoc);

  if (PrevDecl) {
    if (!PrevDecl->hasAttr<AliasAttr>())
      if (NamedDecl *ND = dyn_cast<NamedDecl>(PrevDecl))
        DeclApplyPragmaWeak(TUScope, ND, W);
  } else {
    (void)WeakUndeclaredIdentifiers.insert(
      std::pair<IdentifierInfo*,WeakInfo>(AliasName, W));
  }
}

Decl *Sema::getObjCDeclContext() const {
  return (dyn_cast_or_null<ObjCContainerDecl>(CurContext));
}

AvailabilityResult Sema::getCurContextAvailability() const {
  const Decl *D = cast<Decl>(getCurObjCLexicalContext());
  return D->getAvailability();
}<|MERGE_RESOLUTION|>--- conflicted
+++ resolved
@@ -4645,7 +4645,6 @@
     return false;
   }
 
-<<<<<<< HEAD
   if (getLangOpts().UPC) {
     QualType type = T.getCanonicalType();
     if (type.getQualifiers().hasShared()) {
@@ -4680,7 +4679,8 @@
         return false;
       }
     }
-=======
+  }
+
   // OpenCL v1.2 s6.8 -- The static qualifier is valid only in program
   // scope.
   if ((getLangOpts().OpenCLVersion >= 120)
@@ -4688,7 +4688,6 @@
     Diag(NewVD->getLocation(), diag::err_static_function_scope);
     NewVD->setInvalidDecl();
     return false;
->>>>>>> b03b278e
   }
 
   if (NewVD->hasLocalStorage() && T.isObjCGCWeak()
