--- conflicted
+++ resolved
@@ -1623,9 +1623,6 @@
     // Didn't find a member overload. Look for a global one.
     DeclareGlobalNewDelete();
     DeclContext *TUDecl = Context.getTranslationUnitDecl();
-<<<<<<< HEAD
-    if (FindAllocationOverload(StartLoc, Range, NewName, AllocArgs, TUDecl,
-=======
     bool FallbackEnabled = IsArray && Context.getLangOpts().MicrosoftMode;
     if (FindAllocationOverload(StartLoc, Range, NewName, AllocArgs, TUDecl,
                                /*AllowMissing=*/FallbackEnabled, OperatorNew,
@@ -1640,8 +1637,7 @@
       NewName = Context.DeclarationNames.getCXXOperatorName(OO_New);
       DeleteName = Context.DeclarationNames.getCXXOperatorName(OO_Delete);
       if (FindAllocationOverload(StartLoc, Range, NewName, AllocArgs, TUDecl,
->>>>>>> f1f87fe9
-                               /*AllowMissing=*/false, OperatorNew))
+                                 /*AllowMissing=*/false, OperatorNew))
       return true;
     }
   }
@@ -1785,14 +1781,6 @@
     //   selected as a match for the allocation function, the program
     //   is ill-formed.
     if (!PlaceArgs.empty() && getLangOpts().CPlusPlus11 &&
-<<<<<<< HEAD
-        isNonPlacementDeallocationFunction(OperatorDelete)) {
-      Diag(StartLoc, diag::err_placement_new_non_placement_delete)
-        << SourceRange(PlaceArgs.front()->getLocStart(),
-                       PlaceArgs.back()->getLocEnd());
-      Diag(OperatorDelete->getLocation(), diag::note_previous_decl)
-        << DeleteName;
-=======
         isNonPlacementDeallocationFunction(*this, OperatorDelete)) {
       Diag(StartLoc, diag::err_placement_new_non_placement_delete)
         << SourceRange(PlaceArgs.front()->getLocStart(),
@@ -1800,7 +1788,6 @@
       if (!OperatorDelete->isImplicit())
         Diag(OperatorDelete->getLocation(), diag::note_previous_decl)
           << DeleteName;
->>>>>>> f1f87fe9
     } else {
       CheckAllocationAccess(StartLoc, Range, FoundDelete.getNamingClass(),
                             Matches[0].first);
@@ -2219,22 +2206,7 @@
     return true;
   }
 
-<<<<<<< HEAD
-  // Look for a global declaration.
-  DeclareGlobalNewDelete();
-  DeclContext *TUDecl = Context.getTranslationUnitDecl();
-
-  CXXNullPtrLiteralExpr Null(Context.VoidPtrTy, SourceLocation());
-  Expr *DeallocArgs[1] = { &Null };
-  if (FindAllocationOverload(StartLoc, SourceRange(), Name,
-                             DeallocArgs, TUDecl, !Diagnose,
-                             Operator, Diagnose))
-    return true;
-
-  assert(Operator && "Did not find a deallocation function!");
-=======
   Operator = 0;
->>>>>>> f1f87fe9
   return false;
 }
 
@@ -2424,26 +2396,11 @@
 
     if (!OperatorDelete)
       // Look for a global declaration.
-<<<<<<< HEAD
-      DeclareGlobalNewDelete();
-      DeclContext *TUDecl = Context.getTranslationUnitDecl();
-      Expr *Arg = Ex.get();
-      if (!Context.hasSameType(Arg->getType(), Context.VoidPtrTy))
-        Arg = ImplicitCastExpr::Create(Context, Context.VoidPtrTy,
-                                       CK_BitCast, Arg, 0, VK_RValue);
-      Expr *DeallocArgs[1] = { Arg };
-      if (FindAllocationOverload(StartLoc, SourceRange(), DeleteName,
-                                 DeallocArgs, TUDecl, /*AllowMissing=*/false,
-                                 OperatorDelete))
-        return ExprError();
-    }
-=======
       OperatorDelete = FindUsualDeallocationFunction(
           StartLoc, !RequireCompleteType(StartLoc, Pointee, 0) &&
                     (!ArrayForm || UsualArrayDeleteWantsSize ||
                      Pointee.isDestructedType()),
           DeleteName);
->>>>>>> f1f87fe9
 
     MarkFunctionReferenced(StartLoc, OperatorDelete);
     
