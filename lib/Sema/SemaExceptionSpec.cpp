--- conflicted
+++ resolved
@@ -1099,12 +1099,8 @@
   case Expr::PredefinedExprClass:
   case Expr::SizeOfPackExprClass:
   case Expr::StringLiteralClass:
-<<<<<<< HEAD
-  case Expr::UnaryTypeTraitExprClass:
   case Expr::UPCThreadExprClass:
   case Expr::UPCMyThreadExprClass:
-=======
->>>>>>> 445305f4
     // These expressions can never throw.
     return CT_Cannot;
 
