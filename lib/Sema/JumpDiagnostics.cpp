//===--- JumpDiagnostics.cpp - Protected scope jump analysis ------*- C++ -*-=//
//
//                     The LLVM Compiler Infrastructure
//
// This file is distributed under the University of Illinois Open Source
// License. See LICENSE.TXT for details.
//
//===----------------------------------------------------------------------===//
//
// This file implements the JumpScopeChecker class, which is used to diagnose
// jumps that enter a protected scope in an invalid way.
//
//===----------------------------------------------------------------------===//

#include "clang/Sema/SemaInternal.h"
#include "clang/AST/DeclCXX.h"
#include "clang/AST/Expr.h"
#include "clang/AST/ExprCXX.h"
#include "clang/AST/StmtCXX.h"
#include "clang/AST/StmtObjC.h"
#include "llvm/ADT/BitVector.h"
using namespace clang;

namespace {

/// JumpScopeChecker - This object is used by Sema to diagnose invalid jumps
/// into VLA and other protected scopes.  For example, this rejects:
///    goto L;
///    int a[n];
///  L:
///
class JumpScopeChecker {
  Sema &S;

  /// Permissive - True when recovering from errors, in which case precautions
  /// are taken to handle incomplete scope information.
  const bool Permissive;

  /// GotoScope - This is a record that we use to keep track of all of the
  /// scopes that are introduced by VLAs and other things that scope jumps like
  /// gotos.  This scope tree has nothing to do with the source scope tree,
  /// because you can have multiple VLA scopes per compound statement, and most
  /// compound statements don't introduce any scopes.
  struct GotoScope {
    /// ParentScope - The index in ScopeMap of the parent scope.  This is 0 for
    /// the parent scope is the function body.
    unsigned ParentScope;

    /// InDiag - The note to emit if there is a jump into this scope.
    unsigned InDiag;

    /// OutDiag - The note to emit if there is an indirect jump out
    /// of this scope.  Direct jumps always clean up their current scope
    /// in an orderly way.
    unsigned OutDiag;

    /// Loc - Location to emit the diagnostic.
    SourceLocation Loc;

    GotoScope(unsigned parentScope, unsigned InDiag, unsigned OutDiag,
              SourceLocation L)
      : ParentScope(parentScope), InDiag(InDiag), OutDiag(OutDiag), Loc(L) {}
  };

  SmallVector<GotoScope, 48> Scopes;
  llvm::DenseMap<Stmt*, unsigned> LabelAndGotoScopes;
  SmallVector<Stmt*, 16> Jumps;

  SmallVector<IndirectGotoStmt*, 4> IndirectJumps;
  SmallVector<LabelDecl*, 4> IndirectJumpTargets;
public:
  JumpScopeChecker(Stmt *Body, Sema &S);
private:
  void BuildScopeInformation(Decl *D, unsigned &ParentScope);
  void BuildScopeInformation(VarDecl *D, const BlockDecl *BDecl,
                             unsigned &ParentScope);
  void BuildScopeInformation(Stmt *S, unsigned &origParentScope);

  void VerifyJumps();
  void VerifyIndirectJumps();
  void NoteJumpIntoScopes(ArrayRef<unsigned> ToScopes);
  void DiagnoseIndirectJump(IndirectGotoStmt *IG, unsigned IGScope,
                            LabelDecl *Target, unsigned TargetScope);
  void CheckJump(Stmt *From, Stmt *To, SourceLocation DiagLoc,
                 unsigned JumpDiag, unsigned JumpDiagWarning,
                 unsigned JumpDiagCXX98Compat);
  void CheckGotoStmt(GotoStmt *GS);

  unsigned GetDeepestCommonScope(unsigned A, unsigned B);
};
} // end anonymous namespace

#define CHECK_PERMISSIVE(x) (assert(Permissive || !(x)), (Permissive && (x)))

JumpScopeChecker::JumpScopeChecker(Stmt *Body, Sema &s)
    : S(s), Permissive(s.hasAnyUnrecoverableErrorsInThisFunction()) {
  // Add a scope entry for function scope.
  Scopes.push_back(GotoScope(~0U, ~0U, ~0U, SourceLocation()));

  // Build information for the top level compound statement, so that we have a
  // defined scope record for every "goto" and label.
  unsigned BodyParentScope = 0;
  BuildScopeInformation(Body, BodyParentScope);

  // Check that all jumps we saw are kosher.
  VerifyJumps();
  VerifyIndirectJumps();
}

/// GetDeepestCommonScope - Finds the innermost scope enclosing the
/// two scopes.
unsigned JumpScopeChecker::GetDeepestCommonScope(unsigned A, unsigned B) {
  while (A != B) {
    // Inner scopes are created after outer scopes and therefore have
    // higher indices.
    if (A < B) {
      assert(Scopes[B].ParentScope < B);
      B = Scopes[B].ParentScope;
    } else {
      assert(Scopes[A].ParentScope < A);
      A = Scopes[A].ParentScope;
    }
  }
  return A;
}

typedef std::pair<unsigned,unsigned> ScopePair;

/// GetDiagForGotoScopeDecl - If this decl induces a new goto scope, return a
/// diagnostic that should be emitted if control goes over it. If not, return 0.
static ScopePair GetDiagForGotoScopeDecl(Sema &S, const Decl *D) {
  if (const VarDecl *VD = dyn_cast<VarDecl>(D)) {
    unsigned InDiag = 0;
    unsigned OutDiag = 0;

    if (VD->getType()->isVariablyModifiedType())
      InDiag = diag::note_protected_by_vla;

    if (VD->hasAttr<BlocksAttr>())
      return ScopePair(diag::note_protected_by___block,
                       diag::note_exits___block);

    if (VD->hasAttr<CleanupAttr>())
      return ScopePair(diag::note_protected_by_cleanup,
                       diag::note_exits_cleanup);

    if (VD->hasLocalStorage()) {
      switch (VD->getType().isDestructedType()) {
      case QualType::DK_objc_strong_lifetime:
        return ScopePair(diag::note_protected_by_objc_strong_init,
                         diag::note_exits_objc_strong);

      case QualType::DK_objc_weak_lifetime:
        return ScopePair(diag::note_protected_by_objc_weak_init,
                         diag::note_exits_objc_weak);

      case QualType::DK_cxx_destructor:
        OutDiag = diag::note_exits_dtor;
        break;

      case QualType::DK_none:
        break;
      }
    }

    const Expr *Init = VD->getInit();
    if (S.Context.getLangOpts().CPlusPlus && VD->hasLocalStorage() && Init) {
      // C++11 [stmt.dcl]p3:
      //   A program that jumps from a point where a variable with automatic
      //   storage duration is not in scope to a point where it is in scope
      //   is ill-formed unless the variable has scalar type, class type with
      //   a trivial default constructor and a trivial destructor, a
      //   cv-qualified version of one of these types, or an array of one of
      //   the preceding types and is declared without an initializer.

      // C++03 [stmt.dcl.p3:
      //   A program that jumps from a point where a local variable
      //   with automatic storage duration is not in scope to a point
      //   where it is in scope is ill-formed unless the variable has
      //   POD type and is declared without an initializer.

      InDiag = diag::note_protected_by_variable_init;

      // For a variable of (array of) class type declared without an
      // initializer, we will have call-style initialization and the initializer
      // will be the CXXConstructExpr with no intervening nodes.
      if (const CXXConstructExpr *CCE = dyn_cast<CXXConstructExpr>(Init)) {
        const CXXConstructorDecl *Ctor = CCE->getConstructor();
        if (Ctor->isTrivial() && Ctor->isDefaultConstructor() &&
            VD->getInitStyle() == VarDecl::CallInit) {
          if (OutDiag)
            InDiag = diag::note_protected_by_variable_nontriv_destructor;
          else if (!Ctor->getParent()->isPOD())
            InDiag = diag::note_protected_by_variable_non_pod;
          else
            InDiag = 0;
        }
      }
    }

    return ScopePair(InDiag, OutDiag);
  }

  if (const TypedefNameDecl *TD = dyn_cast<TypedefNameDecl>(D)) {
    if (TD->getUnderlyingType()->isVariablyModifiedType())
      return ScopePair(isa<TypedefDecl>(TD)
                           ? diag::note_protected_by_vla_typedef
                           : diag::note_protected_by_vla_type_alias,
                       0);
  }

  return ScopePair(0U, 0U);
}

/// \brief Build scope information for a declaration that is part of a DeclStmt.
void JumpScopeChecker::BuildScopeInformation(Decl *D, unsigned &ParentScope) {
  // If this decl causes a new scope, push and switch to it.
  std::pair<unsigned,unsigned> Diags = GetDiagForGotoScopeDecl(S, D);
  if (Diags.first || Diags.second) {
    Scopes.push_back(GotoScope(ParentScope, Diags.first, Diags.second,
                               D->getLocation()));
    ParentScope = Scopes.size()-1;
  }

  // If the decl has an initializer, walk it with the potentially new
  // scope we just installed.
  if (VarDecl *VD = dyn_cast<VarDecl>(D))
    if (Expr *Init = VD->getInit())
      BuildScopeInformation(Init, ParentScope);
}

/// \brief Build scope information for a captured block literal variables.
void JumpScopeChecker::BuildScopeInformation(VarDecl *D,
                                             const BlockDecl *BDecl,
                                             unsigned &ParentScope) {
  // exclude captured __block variables; there's no destructor
  // associated with the block literal for them.
  if (D->hasAttr<BlocksAttr>())
    return;
  QualType T = D->getType();
  QualType::DestructionKind destructKind = T.isDestructedType();
  if (destructKind != QualType::DK_none) {
    std::pair<unsigned,unsigned> Diags;
    switch (destructKind) {
      case QualType::DK_cxx_destructor:
        Diags = ScopePair(diag::note_enters_block_captures_cxx_obj,
                          diag::note_exits_block_captures_cxx_obj);
        break;
      case QualType::DK_objc_strong_lifetime:
        Diags = ScopePair(diag::note_enters_block_captures_strong,
                          diag::note_exits_block_captures_strong);
        break;
      case QualType::DK_objc_weak_lifetime:
        Diags = ScopePair(diag::note_enters_block_captures_weak,
                          diag::note_exits_block_captures_weak);
        break;
      case QualType::DK_none:
        llvm_unreachable("non-lifetime captured variable");
    }
    SourceLocation Loc = D->getLocation();
    if (Loc.isInvalid())
      Loc = BDecl->getLocation();
    Scopes.push_back(GotoScope(ParentScope,
                               Diags.first, Diags.second, Loc));
    ParentScope = Scopes.size()-1;
  }
}

/// BuildScopeInformation - The statements from CI to CE are known to form a
/// coherent VLA scope with a specified parent node.  Walk through the
/// statements, adding any labels or gotos to LabelAndGotoScopes and recursively
/// walking the AST as needed.
void JumpScopeChecker::BuildScopeInformation(Stmt *S,
                                             unsigned &origParentScope) {
  // If this is a statement, rather than an expression, scopes within it don't
  // propagate out into the enclosing scope.  Otherwise we have to worry
  // about block literals, which have the lifetime of their enclosing statement.
  unsigned independentParentScope = origParentScope;
  unsigned &ParentScope = ((isa<Expr>(S) && !isa<StmtExpr>(S))
                            ? origParentScope : independentParentScope);

  unsigned StmtsToSkip = 0u;

  // If we found a label, remember that it is in ParentScope scope.
  switch (S->getStmtClass()) {
  case Stmt::AddrLabelExprClass:
    IndirectJumpTargets.push_back(cast<AddrLabelExpr>(S)->getLabel());
    break;

  case Stmt::IndirectGotoStmtClass:
    // "goto *&&lbl;" is a special case which we treat as equivalent
    // to a normal goto.  In addition, we don't calculate scope in the
    // operand (to avoid recording the address-of-label use), which
    // works only because of the restricted set of expressions which
    // we detect as constant targets.
    if (cast<IndirectGotoStmt>(S)->getConstantTarget()) {
      LabelAndGotoScopes[S] = ParentScope;
      Jumps.push_back(S);
      return;
    }

    LabelAndGotoScopes[S] = ParentScope;
    IndirectJumps.push_back(cast<IndirectGotoStmt>(S));
    break;

  case Stmt::SwitchStmtClass:
    // Evaluate the C++17 init stmt and condition variable
    // before entering the scope of the switch statement.
    if (Stmt *Init = cast<SwitchStmt>(S)->getInit()) {
      BuildScopeInformation(Init, ParentScope);
      ++StmtsToSkip;
    }
    if (VarDecl *Var = cast<SwitchStmt>(S)->getConditionVariable()) {
      BuildScopeInformation(Var, ParentScope);
      ++StmtsToSkip;
    }
    // Fall through

  case Stmt::GotoStmtClass:
    // Remember both what scope a goto is in as well as the fact that we have
    // it.  This makes the second scan not have to walk the AST again.
    LabelAndGotoScopes[S] = ParentScope;
    Jumps.push_back(S);
    break;

  case Stmt::IfStmtClass: {
    IfStmt *IS = cast<IfStmt>(S);
    if (!IS->isConstexpr())
      break;

    if (VarDecl *Var = IS->getConditionVariable())
      BuildScopeInformation(Var, ParentScope);

    // Cannot jump into the middle of the condition.
    unsigned NewParentScope = Scopes.size();
    Scopes.push_back(GotoScope(ParentScope,
                               diag::note_protected_by_constexpr_if, 0,
                               IS->getLocStart()));
    BuildScopeInformation(IS->getCond(), NewParentScope);

    // Jumps into either arm of an 'if constexpr' are not allowed.
    NewParentScope = Scopes.size();
    Scopes.push_back(GotoScope(ParentScope,
                               diag::note_protected_by_constexpr_if, 0,
                               IS->getLocStart()));
    BuildScopeInformation(IS->getThen(), NewParentScope);
    if (Stmt *Else = IS->getElse()) {
      NewParentScope = Scopes.size();
      Scopes.push_back(GotoScope(ParentScope,
                                 diag::note_protected_by_constexpr_if, 0,
                                 IS->getLocStart()));
      BuildScopeInformation(Else, NewParentScope);
    }
    return;
  }

  case Stmt::CXXTryStmtClass: {
    CXXTryStmt *TS = cast<CXXTryStmt>(S);
    {
      unsigned NewParentScope = Scopes.size();
      Scopes.push_back(GotoScope(ParentScope,
                                 diag::note_protected_by_cxx_try,
                                 diag::note_exits_cxx_try,
                                 TS->getSourceRange().getBegin()));
      if (Stmt *TryBlock = TS->getTryBlock())
        BuildScopeInformation(TryBlock, NewParentScope);
    }

    // Jump from the catch into the try is not allowed either.
    for (unsigned I = 0, E = TS->getNumHandlers(); I != E; ++I) {
      CXXCatchStmt *CS = TS->getHandler(I);
      unsigned NewParentScope = Scopes.size();
      Scopes.push_back(GotoScope(ParentScope,
                                 diag::note_protected_by_cxx_catch,
                                 diag::note_exits_cxx_catch,
                                 CS->getSourceRange().getBegin()));
      BuildScopeInformation(CS->getHandlerBlock(), NewParentScope);
    }
    return;
  }

  case Stmt::SEHTryStmtClass: {
    SEHTryStmt *TS = cast<SEHTryStmt>(S);
    {
      unsigned NewParentScope = Scopes.size();
      Scopes.push_back(GotoScope(ParentScope,
                                 diag::note_protected_by_seh_try,
                                 diag::note_exits_seh_try,
                                 TS->getSourceRange().getBegin()));
      if (Stmt *TryBlock = TS->getTryBlock())
        BuildScopeInformation(TryBlock, NewParentScope);
    }

    // Jump from __except or __finally into the __try are not allowed either.
    if (SEHExceptStmt *Except = TS->getExceptHandler()) {
      unsigned NewParentScope = Scopes.size();
      Scopes.push_back(GotoScope(ParentScope,
                                 diag::note_protected_by_seh_except,
                                 diag::note_exits_seh_except,
                                 Except->getSourceRange().getBegin()));
      BuildScopeInformation(Except->getBlock(), NewParentScope);
    } else if (SEHFinallyStmt *Finally = TS->getFinallyHandler()) {
      unsigned NewParentScope = Scopes.size();
      Scopes.push_back(GotoScope(ParentScope,
                                 diag::note_protected_by_seh_finally,
                                 diag::note_exits_seh_finally,
                                 Finally->getSourceRange().getBegin()));
      BuildScopeInformation(Finally->getBlock(), NewParentScope);
    }

    return;
  }

  case Stmt::DeclStmtClass: {
    // If this is a declstmt with a VLA definition, it defines a scope from here
    // to the end of the containing context.
    DeclStmt *DS = cast<DeclStmt>(S);
    // The decl statement creates a scope if any of the decls in it are VLAs
    // or have the cleanup attribute.
    for (auto *I : DS->decls())
      BuildScopeInformation(I, origParentScope);
    return;
  }

  case Stmt::ObjCAtTryStmtClass: {
    // Disallow jumps into any part of an @try statement by pushing a scope and
    // walking all sub-stmts in that scope.
    ObjCAtTryStmt *AT = cast<ObjCAtTryStmt>(S);
    // Recursively walk the AST for the @try part.
    {
      unsigned NewParentScope = Scopes.size();
      Scopes.push_back(GotoScope(ParentScope,
                                 diag::note_protected_by_objc_try,
                                 diag::note_exits_objc_try,
                                 AT->getAtTryLoc()));
      if (Stmt *TryPart = AT->getTryBody())
        BuildScopeInformation(TryPart, NewParentScope);
    }

    // Jump from the catch to the finally or try is not valid.
    for (unsigned I = 0, N = AT->getNumCatchStmts(); I != N; ++I) {
      ObjCAtCatchStmt *AC = AT->getCatchStmt(I);
      unsigned NewParentScope = Scopes.size();
      Scopes.push_back(GotoScope(ParentScope,
                                 diag::note_protected_by_objc_catch,
                                 diag::note_exits_objc_catch,
                                 AC->getAtCatchLoc()));
      // @catches are nested and it isn't
      BuildScopeInformation(AC->getCatchBody(), NewParentScope);
    }

    // Jump from the finally to the try or catch is not valid.
    if (ObjCAtFinallyStmt *AF = AT->getFinallyStmt()) {
      unsigned NewParentScope = Scopes.size();
      Scopes.push_back(GotoScope(ParentScope,
                                 diag::note_protected_by_objc_finally,
                                 diag::note_exits_objc_finally,
                                 AF->getAtFinallyLoc()));
      BuildScopeInformation(AF, NewParentScope);
    }

    return;
  }

  case Stmt::ObjCAtSynchronizedStmtClass: {
    // Disallow jumps into the protected statement of an @synchronized, but
    // allow jumps into the object expression it protects.
    ObjCAtSynchronizedStmt *AS = cast<ObjCAtSynchronizedStmt>(S);
    // Recursively walk the AST for the @synchronized object expr, it is
    // evaluated in the normal scope.
    BuildScopeInformation(AS->getSynchExpr(), ParentScope);

    // Recursively walk the AST for the @synchronized part, protected by a new
    // scope.
    unsigned NewParentScope = Scopes.size();
    Scopes.push_back(GotoScope(ParentScope,
                               diag::note_protected_by_objc_synchronized,
                               diag::note_exits_objc_synchronized,
                               AS->getAtSynchronizedLoc()));
    BuildScopeInformation(AS->getSynchBody(), NewParentScope);
    return;
  }

<<<<<<< HEAD
    // Disallow jumps into any part of a upc_forall statement
    if (UPCForAllStmt *FS = dyn_cast<UPCForAllStmt>(SubStmt)) {
      Scopes.push_back(GotoScope(ParentScope,
                                 diag::warn_upc_enter_upc_forall,
                                 diag::warn_upc_exits_upc_forall,
                                 FS->getSourceRange().getBegin()));
      BuildScopeInformation(SubStmt, (newParentScope = Scopes.size()-1));

      continue;
    }

=======
  case Stmt::ObjCAutoreleasePoolStmtClass: {
>>>>>>> 88fccc58
    // Disallow jumps into the protected statement of an @autoreleasepool.
    ObjCAutoreleasePoolStmt *AS = cast<ObjCAutoreleasePoolStmt>(S);
    // Recursively walk the AST for the @autoreleasepool part, protected by a
    // new scope.
    unsigned NewParentScope = Scopes.size();
    Scopes.push_back(GotoScope(ParentScope,
                               diag::note_protected_by_objc_autoreleasepool,
                               diag::note_exits_objc_autoreleasepool,
                               AS->getAtLoc()));
    BuildScopeInformation(AS->getSubStmt(), NewParentScope);
    return;
  }

  case Stmt::ExprWithCleanupsClass: {
    // Disallow jumps past full-expressions that use blocks with
    // non-trivial cleanups of their captures.  This is theoretically
    // implementable but a lot of work which we haven't felt up to doing.
    ExprWithCleanups *EWC = cast<ExprWithCleanups>(S);
    for (unsigned i = 0, e = EWC->getNumObjects(); i != e; ++i) {
      const BlockDecl *BDecl = EWC->getObject(i);
      for (const auto &CI : BDecl->captures()) {
        VarDecl *variable = CI.getVariable();
        BuildScopeInformation(variable, BDecl, origParentScope);
      }
    }
    break;
  }

  case Stmt::MaterializeTemporaryExprClass: {
    // Disallow jumps out of scopes containing temporaries lifetime-extended to
    // automatic storage duration.
    MaterializeTemporaryExpr *MTE = cast<MaterializeTemporaryExpr>(S);
    if (MTE->getStorageDuration() == SD_Automatic) {
      SmallVector<const Expr *, 4> CommaLHS;
      SmallVector<SubobjectAdjustment, 4> Adjustments;
      const Expr *ExtendedObject =
          MTE->GetTemporaryExpr()->skipRValueSubobjectAdjustments(
              CommaLHS, Adjustments);
      if (ExtendedObject->getType().isDestructedType()) {
        Scopes.push_back(GotoScope(ParentScope, 0,
                                   diag::note_exits_temporary_dtor,
                                   ExtendedObject->getExprLoc()));
        origParentScope = Scopes.size()-1;
      }
    }
    break;
  }

  case Stmt::CaseStmtClass:
  case Stmt::DefaultStmtClass:
  case Stmt::LabelStmtClass:
    LabelAndGotoScopes[S] = ParentScope;
    break;

  default:
    break;
  }

  for (Stmt *SubStmt : S->children()) {
    if (!SubStmt)
        continue;
    if (StmtsToSkip) {
      --StmtsToSkip;
      continue;
    }

    // Cases, labels, and defaults aren't "scope parents".  It's also
    // important to handle these iteratively instead of recursively in
    // order to avoid blowing out the stack.
    while (true) {
      Stmt *Next;
      if (CaseStmt *CS = dyn_cast<CaseStmt>(SubStmt))
        Next = CS->getSubStmt();
      else if (DefaultStmt *DS = dyn_cast<DefaultStmt>(SubStmt))
        Next = DS->getSubStmt();
      else if (LabelStmt *LS = dyn_cast<LabelStmt>(SubStmt))
        Next = LS->getSubStmt();
      else
        break;

      LabelAndGotoScopes[SubStmt] = ParentScope;
      SubStmt = Next;
    }

    // Recursively walk the AST.
    BuildScopeInformation(SubStmt, ParentScope);
  }
}

/// VerifyJumps - Verify each element of the Jumps array to see if they are
/// valid, emitting diagnostics if not.
void JumpScopeChecker::VerifyJumps() {
  while (!Jumps.empty()) {
    Stmt *Jump = Jumps.pop_back_val();

    // With a goto,
    if (GotoStmt *GS = dyn_cast<GotoStmt>(Jump)) {
      // The label may not have a statement if it's coming from inline MS ASM.
      if (GS->getLabel()->getStmt()) {
        CheckJump(GS, GS->getLabel()->getStmt(), GS->getGotoLoc(),
                  diag::err_goto_into_protected_scope,
                  diag::ext_goto_into_protected_scope,
                  diag::warn_cxx98_compat_goto_into_protected_scope);
      }
      CheckGotoStmt(GS);
      continue;
    }

    // We only get indirect gotos here when they have a constant target.
    if (IndirectGotoStmt *IGS = dyn_cast<IndirectGotoStmt>(Jump)) {
      LabelDecl *Target = IGS->getConstantTarget();
      CheckJump(IGS, Target->getStmt(), IGS->getGotoLoc(),
                diag::err_goto_into_protected_scope,
                diag::ext_goto_into_protected_scope,
                diag::warn_cxx98_compat_goto_into_protected_scope);
      continue;
    }

    SwitchStmt *SS = cast<SwitchStmt>(Jump);
    for (SwitchCase *SC = SS->getSwitchCaseList(); SC;
         SC = SC->getNextSwitchCase()) {
      if (CHECK_PERMISSIVE(!LabelAndGotoScopes.count(SC)))
        continue;
      SourceLocation Loc;
      if (CaseStmt *CS = dyn_cast<CaseStmt>(SC))
        Loc = CS->getLocStart();
      else if (DefaultStmt *DS = dyn_cast<DefaultStmt>(SC))
        Loc = DS->getLocStart();
      else
        Loc = SC->getLocStart();
      CheckJump(SS, SC, Loc, diag::err_switch_into_protected_scope, 0,
                diag::warn_cxx98_compat_switch_into_protected_scope);
    }
  }
}

/// VerifyIndirectJumps - Verify whether any possible indirect jump
/// might cross a protection boundary.  Unlike direct jumps, indirect
/// jumps count cleanups as protection boundaries:  since there's no
/// way to know where the jump is going, we can't implicitly run the
/// right cleanups the way we can with direct jumps.
///
/// Thus, an indirect jump is "trivial" if it bypasses no
/// initializations and no teardowns.  More formally, an indirect jump
/// from A to B is trivial if the path out from A to DCA(A,B) is
/// trivial and the path in from DCA(A,B) to B is trivial, where
/// DCA(A,B) is the deepest common ancestor of A and B.
/// Jump-triviality is transitive but asymmetric.
///
/// A path in is trivial if none of the entered scopes have an InDiag.
/// A path out is trivial is none of the exited scopes have an OutDiag.
///
/// Under these definitions, this function checks that the indirect
/// jump between A and B is trivial for every indirect goto statement A
/// and every label B whose address was taken in the function.
void JumpScopeChecker::VerifyIndirectJumps() {
  if (IndirectJumps.empty()) return;

  // If there aren't any address-of-label expressions in this function,
  // complain about the first indirect goto.
  if (IndirectJumpTargets.empty()) {
    S.Diag(IndirectJumps[0]->getGotoLoc(),
           diag::err_indirect_goto_without_addrlabel);
    return;
  }

  // Collect a single representative of every scope containing an
  // indirect goto.  For most code bases, this substantially cuts
  // down on the number of jump sites we'll have to consider later.
  typedef std::pair<unsigned, IndirectGotoStmt*> JumpScope;
  SmallVector<JumpScope, 32> JumpScopes;
  {
    llvm::DenseMap<unsigned, IndirectGotoStmt*> JumpScopesMap;
    for (SmallVectorImpl<IndirectGotoStmt*>::iterator
           I = IndirectJumps.begin(), E = IndirectJumps.end(); I != E; ++I) {
      IndirectGotoStmt *IG = *I;
      if (CHECK_PERMISSIVE(!LabelAndGotoScopes.count(IG)))
        continue;
      unsigned IGScope = LabelAndGotoScopes[IG];
      IndirectGotoStmt *&Entry = JumpScopesMap[IGScope];
      if (!Entry) Entry = IG;
    }
    JumpScopes.reserve(JumpScopesMap.size());
    for (llvm::DenseMap<unsigned, IndirectGotoStmt*>::iterator
           I = JumpScopesMap.begin(), E = JumpScopesMap.end(); I != E; ++I)
      JumpScopes.push_back(*I);
  }

  // Collect a single representative of every scope containing a
  // label whose address was taken somewhere in the function.
  // For most code bases, there will be only one such scope.
  llvm::DenseMap<unsigned, LabelDecl*> TargetScopes;
  for (SmallVectorImpl<LabelDecl*>::iterator
         I = IndirectJumpTargets.begin(), E = IndirectJumpTargets.end();
       I != E; ++I) {
    LabelDecl *TheLabel = *I;
    if (CHECK_PERMISSIVE(!LabelAndGotoScopes.count(TheLabel->getStmt())))
      continue;
    unsigned LabelScope = LabelAndGotoScopes[TheLabel->getStmt()];
    LabelDecl *&Target = TargetScopes[LabelScope];
    if (!Target) Target = TheLabel;
  }

  // For each target scope, make sure it's trivially reachable from
  // every scope containing a jump site.
  //
  // A path between scopes always consists of exitting zero or more
  // scopes, then entering zero or more scopes.  We build a set of
  // of scopes S from which the target scope can be trivially
  // entered, then verify that every jump scope can be trivially
  // exitted to reach a scope in S.
  llvm::BitVector Reachable(Scopes.size(), false);
  for (llvm::DenseMap<unsigned,LabelDecl*>::iterator
         TI = TargetScopes.begin(), TE = TargetScopes.end(); TI != TE; ++TI) {
    unsigned TargetScope = TI->first;
    LabelDecl *TargetLabel = TI->second;

    Reachable.reset();

    // Mark all the enclosing scopes from which you can safely jump
    // into the target scope.  'Min' will end up being the index of
    // the shallowest such scope.
    unsigned Min = TargetScope;
    while (true) {
      Reachable.set(Min);

      // Don't go beyond the outermost scope.
      if (Min == 0) break;

      // Stop if we can't trivially enter the current scope.
      if (Scopes[Min].InDiag) break;

      Min = Scopes[Min].ParentScope;
    }

    // Walk through all the jump sites, checking that they can trivially
    // reach this label scope.
    for (SmallVectorImpl<JumpScope>::iterator
           I = JumpScopes.begin(), E = JumpScopes.end(); I != E; ++I) {
      unsigned Scope = I->first;

      // Walk out the "scope chain" for this scope, looking for a scope
      // we've marked reachable.  For well-formed code this amortizes
      // to O(JumpScopes.size() / Scopes.size()):  we only iterate
      // when we see something unmarked, and in well-formed code we
      // mark everything we iterate past.
      bool IsReachable = false;
      while (true) {
        if (Reachable.test(Scope)) {
          // If we find something reachable, mark all the scopes we just
          // walked through as reachable.
          for (unsigned S = I->first; S != Scope; S = Scopes[S].ParentScope)
            Reachable.set(S);
          IsReachable = true;
          break;
        }

        // Don't walk out if we've reached the top-level scope or we've
        // gotten shallower than the shallowest reachable scope.
        if (Scope == 0 || Scope < Min) break;

        // Don't walk out through an out-diagnostic.
        if (Scopes[Scope].OutDiag) break;

        Scope = Scopes[Scope].ParentScope;
      }

      // Only diagnose if we didn't find something.
      if (IsReachable) continue;

      DiagnoseIndirectJump(I->second, I->first, TargetLabel, TargetScope);
    }
  }
}

/// Return true if a particular error+note combination must be downgraded to a
/// warning in Microsoft mode.
static bool IsMicrosoftJumpWarning(unsigned JumpDiag, unsigned InDiagNote) {
  return (JumpDiag == diag::err_goto_into_protected_scope &&
         (InDiagNote == diag::note_protected_by_variable_init ||
          InDiagNote == diag::note_protected_by_variable_nontriv_destructor));
}

/// Return true if a particular note should be downgraded to a compatibility
/// warning in C++11 mode.
static bool IsCXX98CompatWarning(Sema &S, unsigned InDiagNote) {
  return S.getLangOpts().CPlusPlus11 &&
         InDiagNote == diag::note_protected_by_variable_non_pod;
}

/// Produce primary diagnostic for an indirect jump statement.
static void DiagnoseIndirectJumpStmt(Sema &S, IndirectGotoStmt *Jump,
                                     LabelDecl *Target, bool &Diagnosed) {
  if (Diagnosed)
    return;
  S.Diag(Jump->getGotoLoc(), diag::err_indirect_goto_in_protected_scope);
  S.Diag(Target->getStmt()->getIdentLoc(), diag::note_indirect_goto_target);
  Diagnosed = true;
}

/// Produce note diagnostics for a jump into a protected scope.
void JumpScopeChecker::NoteJumpIntoScopes(ArrayRef<unsigned> ToScopes) {
  if (CHECK_PERMISSIVE(ToScopes.empty()))
    return;
  for (unsigned I = 0, E = ToScopes.size(); I != E; ++I)
    if (Scopes[ToScopes[I]].InDiag)
      S.Diag(Scopes[ToScopes[I]].Loc, Scopes[ToScopes[I]].InDiag);
}

/// Diagnose an indirect jump which is known to cross scopes.
void JumpScopeChecker::DiagnoseIndirectJump(IndirectGotoStmt *Jump,
                                            unsigned JumpScope,
                                            LabelDecl *Target,
                                            unsigned TargetScope) {
  if (CHECK_PERMISSIVE(JumpScope == TargetScope))
    return;

  unsigned Common = GetDeepestCommonScope(JumpScope, TargetScope);
  bool Diagnosed = false;

  // Walk out the scope chain until we reach the common ancestor.
  for (unsigned I = JumpScope; I != Common; I = Scopes[I].ParentScope)
    if (Scopes[I].OutDiag) {
      DiagnoseIndirectJumpStmt(S, Jump, Target, Diagnosed);
      S.Diag(Scopes[I].Loc, Scopes[I].OutDiag);
    }

  SmallVector<unsigned, 10> ToScopesCXX98Compat;

  // Now walk into the scopes containing the label whose address was taken.
  for (unsigned I = TargetScope; I != Common; I = Scopes[I].ParentScope)
    if (IsCXX98CompatWarning(S, Scopes[I].InDiag))
      ToScopesCXX98Compat.push_back(I);
    else if (Scopes[I].InDiag) {
      DiagnoseIndirectJumpStmt(S, Jump, Target, Diagnosed);
      S.Diag(Scopes[I].Loc, Scopes[I].InDiag);
    }

  // Diagnose this jump if it would be ill-formed in C++98.
  if (!Diagnosed && !ToScopesCXX98Compat.empty()) {
    S.Diag(Jump->getGotoLoc(),
           diag::warn_cxx98_compat_indirect_goto_in_protected_scope);
    S.Diag(Target->getStmt()->getIdentLoc(), diag::note_indirect_goto_target);
    NoteJumpIntoScopes(ToScopesCXX98Compat);
  }
}

/// CheckJump - Validate that the specified jump statement is valid: that it is
/// jumping within or out of its current scope, not into a deeper one.
void JumpScopeChecker::CheckJump(Stmt *From, Stmt *To, SourceLocation DiagLoc,
                               unsigned JumpDiagError, unsigned JumpDiagWarning,
                                 unsigned JumpDiagCXX98Compat) {
  if (CHECK_PERMISSIVE(!LabelAndGotoScopes.count(From)))
    return;
  if (CHECK_PERMISSIVE(!LabelAndGotoScopes.count(To)))
    return;

  unsigned FromScope = LabelAndGotoScopes[From];
  unsigned ToScope = LabelAndGotoScopes[To];

  // Common case: exactly the same scope, which is fine.
  if (FromScope == ToScope) return;

  // Warn on gotos out of __finally blocks.
  if (isa<GotoStmt>(From) || isa<IndirectGotoStmt>(From)) {
    // If FromScope > ToScope, FromScope is more nested and the jump goes to a
    // less nested scope.  Check if it crosses a __finally along the way.
    for (unsigned I = FromScope; I > ToScope; I = Scopes[I].ParentScope) {
      if (Scopes[I].InDiag == diag::note_protected_by_seh_finally) {
        S.Diag(From->getLocStart(), diag::warn_jump_out_of_seh_finally);
        break;
      }
    }
  }

  unsigned CommonScope = GetDeepestCommonScope(FromScope, ToScope);

  SmallVector<unsigned, 10> FromScopesUPCForAll;
  for (unsigned I = FromScope; I != CommonScope; I = Scopes[I].ParentScope) {
    if (Scopes[I].OutDiag == diag::warn_upc_exits_upc_forall)
      FromScopesUPCForAll.push_back(I);
  }

  // Pull out (and reverse) any scopes we might need to diagnose skipping.
  SmallVector<unsigned, 10> ToScopesCXX98Compat;
  SmallVector<unsigned, 10> ToScopesError;
  SmallVector<unsigned, 10> ToScopesWarning;
  SmallVector<unsigned, 10> ToScopesUPCForAll;
  for (unsigned I = ToScope; I != CommonScope; I = Scopes[I].ParentScope) {
    if (S.getLangOpts().MSVCCompat && JumpDiagWarning != 0 &&
        IsMicrosoftJumpWarning(JumpDiagError, Scopes[I].InDiag))
      ToScopesWarning.push_back(I);
    else if (IsCXX98CompatWarning(S, Scopes[I].InDiag))
      ToScopesCXX98Compat.push_back(I);
    else if (Scopes[I].InDiag == diag::warn_upc_enter_upc_forall)
      ToScopesUPCForAll.push_back(I);
    else if (Scopes[I].InDiag)
      ToScopesError.push_back(I);
  }

  // Handle warnings.
  if (!ToScopesWarning.empty()) {
    S.Diag(DiagLoc, JumpDiagWarning);
    NoteJumpIntoScopes(ToScopesWarning);
  }

  if (!FromScopesUPCForAll.empty()) {
    S.Diag(DiagLoc, diag::warn_upc_exits_upc_forall) << "goto";
  }

  if (!ToScopesUPCForAll.empty()) {
    if (isa<GotoStmt>(From))
      S.Diag(DiagLoc, diag::warn_upc_enter_upc_forall) << "goto";
    else if (isa<SwitchStmt>(From))
      S.Diag(DiagLoc, diag::warn_upc_enter_upc_forall) << "switch";
  }

  // Handle errors.
  if (!ToScopesError.empty()) {
    S.Diag(DiagLoc, JumpDiagError);
    NoteJumpIntoScopes(ToScopesError);
  }

  // Handle -Wc++98-compat warnings if the jump is well-formed.
  if (ToScopesError.empty() && !ToScopesCXX98Compat.empty()) {
    S.Diag(DiagLoc, JumpDiagCXX98Compat);
    NoteJumpIntoScopes(ToScopesCXX98Compat);
  }

}

void JumpScopeChecker::CheckGotoStmt(GotoStmt *GS) {
  if (GS->getLabel()->isMSAsmLabel()) {
    S.Diag(GS->getGotoLoc(), diag::err_goto_ms_asm_label)
        << GS->getLabel()->getIdentifier();
    S.Diag(GS->getLabel()->getLocation(), diag::note_goto_ms_asm_label)
        << GS->getLabel()->getIdentifier();
  }
}

void Sema::DiagnoseInvalidJumps(Stmt *Body) {
  (void)JumpScopeChecker(Body, *this);
}<|MERGE_RESOLUTION|>--- conflicted
+++ resolved
@@ -481,21 +481,19 @@
     return;
   }
 
-<<<<<<< HEAD
+  case Stmt::UPCForAllStmtClass: {
     // Disallow jumps into any part of a upc_forall statement
-    if (UPCForAllStmt *FS = dyn_cast<UPCForAllStmt>(SubStmt)) {
-      Scopes.push_back(GotoScope(ParentScope,
-                                 diag::warn_upc_enter_upc_forall,
-                                 diag::warn_upc_exits_upc_forall,
-                                 FS->getSourceRange().getBegin()));
-      BuildScopeInformation(SubStmt, (newParentScope = Scopes.size()-1));
-
-      continue;
-    }
-
-=======
+    UPCForAllStmt *FS = cast<UPCForAllStmt>(S);
+    unsigned NewParentScope = Scopes.size();
+    Scopes.push_back(GotoScope(ParentScope,
+                               diag::warn_upc_enter_upc_forall,
+                               diag::warn_upc_exits_upc_forall,
+                               FS->getSourceRange().getBegin()));
+    BuildScopeInformation(FS->getSubStmt(), NewParentScope);
+    return;
+  }
+
   case Stmt::ObjCAutoreleasePoolStmtClass: {
->>>>>>> 88fccc58
     // Disallow jumps into the protected statement of an @autoreleasepool.
     ObjCAutoreleasePoolStmt *AS = cast<ObjCAutoreleasePoolStmt>(S);
     // Recursively walk the AST for the @autoreleasepool part, protected by a
