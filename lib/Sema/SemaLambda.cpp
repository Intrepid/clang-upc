--- conflicted
+++ resolved
@@ -735,12 +735,9 @@
       return QualType();
     } else {
       DeduceInit = CXXDirectInit->getExpr(0);
-<<<<<<< HEAD
-=======
       if (isa<InitListExpr>(DeduceInit))
         Diag(CXXDirectInit->getLocStart(), diag::err_init_capture_paren_braces)
           << DeclarationName(Id) << Loc;
->>>>>>> cd7df602
     }
   }
 
@@ -785,11 +782,7 @@
 
   if (Result.isInvalid())
     return QualType();
-<<<<<<< HEAD
-  Init = Result.takeAs<Expr>();
-=======
   Init = Result.getAs<Expr>();
->>>>>>> cd7df602
 
   // The init-capture initialization is a full-expression that must be
   // processed as one before we enter the declcontext of the lambda's
@@ -800,11 +793,7 @@
   if (Result.isInvalid())
     return QualType();
 
-<<<<<<< HEAD
-  Init = Result.takeAs<Expr>();
-=======
   Init = Result.getAs<Expr>();
->>>>>>> cd7df602
   return DeducedType;
 }
 
@@ -1008,11 +997,7 @@
     if (C->Init.isInvalid())
       continue;
 
-<<<<<<< HEAD
-    VarDecl *Var = 0;
-=======
     VarDecl *Var = nullptr;
->>>>>>> cd7df602
     if (C->Init.isUsable()) {
       Diag(C->Loc, getLangOpts().CPlusPlus1y
                        ? diag::warn_cxx11_compat_init_capture
@@ -1028,11 +1013,7 @@
       if (C->InitCaptureType.get().isNull()) 
         continue;
       Var = createLambdaInitCaptureVarDecl(C->Loc, C->InitCaptureType.get(), 
-<<<<<<< HEAD
-            C->Id, C->Init.take());
-=======
             C->Id, C->Init.get());
->>>>>>> cd7df602
       // C++1y [expr.prim.lambda]p11:
       //   An init-capture behaves as if it declares and explicitly
       //   captures a variable [...] whose declarative region is the
