//===--- Sema.cpp - AST Builder and Semantic Analysis Implementation ------===//
//
//                     The LLVM Compiler Infrastructure
//
// This file is distributed under the University of Illinois Open Source
// License. See LICENSE.TXT for details.
//
//===----------------------------------------------------------------------===//
//
// This file implements the actions class which performs semantic analysis and
// builds an AST out of a parse stream.
//
//===----------------------------------------------------------------------===//

#include "clang/Sema/SemaInternal.h"
#include "clang/AST/ASTContext.h"
#include "clang/AST/ASTDiagnostic.h"
#include "clang/AST/DeclCXX.h"
#include "clang/AST/DeclFriend.h"
#include "clang/AST/DeclObjC.h"
#include "clang/AST/Expr.h"
#include "clang/AST/ExprCXX.h"
#include "clang/AST/StmtCXX.h"
#include "clang/Basic/DiagnosticOptions.h"
#include "clang/Basic/FileManager.h"
#include "clang/Basic/PartialDiagnostic.h"
#include "clang/Basic/TargetInfo.h"
#include "clang/Lex/HeaderSearch.h"
#include "clang/Lex/Preprocessor.h"
#include "clang/Sema/CXXFieldCollector.h"
#include "clang/Sema/DelayedDiagnostic.h"
#include "clang/Sema/ExternalSemaSource.h"
#include "clang/Sema/MultiplexExternalSemaSource.h"
#include "clang/Sema/ObjCMethodList.h"
#include "clang/Sema/PrettyDeclStackTrace.h"
#include "clang/Sema/Scope.h"
#include "clang/Sema/ScopeInfo.h"
#include "clang/Sema/SemaConsumer.h"
#include "clang/Sema/TemplateDeduction.h"
#include "llvm/ADT/APFloat.h"
#include "llvm/ADT/DenseMap.h"
#include "llvm/ADT/SmallSet.h"
#include "llvm/Support/CrashRecoveryContext.h"
using namespace clang;
using namespace sema;

SourceLocation Sema::getLocForEndOfToken(SourceLocation Loc, unsigned Offset) {
  return Lexer::getLocForEndOfToken(Loc, Offset, SourceMgr, LangOpts);
}

ModuleLoader &Sema::getModuleLoader() const { return PP.getModuleLoader(); }

PrintingPolicy Sema::getPrintingPolicy(const ASTContext &Context,
                                       const Preprocessor &PP) {
  PrintingPolicy Policy = Context.getPrintingPolicy();
  Policy.Bool = Context.getLangOpts().Bool;
  if (!Policy.Bool) {
    if (const MacroInfo *
          BoolMacro = PP.getMacroInfo(&Context.Idents.get("bool"))) {
      Policy.Bool = BoolMacro->isObjectLike() &&
        BoolMacro->getNumTokens() == 1 &&
        BoolMacro->getReplacementToken(0).is(tok::kw__Bool);
    }
  }

  return Policy;
}

void Sema::ActOnTranslationUnitScope(Scope *S) {
  TUScope = S;
  PushDeclContext(S, Context.getTranslationUnitDecl());

  VAListTagName = PP.getIdentifierInfo("__va_list_tag");
}

Sema::Sema(Preprocessor &pp, ASTContext &ctxt, ASTConsumer &consumer,
           TranslationUnitKind TUKind,
           CodeCompleteConsumer *CodeCompleter)
  : ExternalSource(nullptr),
    isMultiplexExternalSource(false), FPFeatures(pp.getLangOpts()),
    LangOpts(pp.getLangOpts()), PP(pp), Context(ctxt), Consumer(consumer),
    Diags(PP.getDiagnostics()), SourceMgr(PP.getSourceManager()),
    CollectStats(false), CodeCompleter(CodeCompleter),
    CurContext(nullptr), OriginalLexicalContext(nullptr),
    PackContext(nullptr), MSStructPragmaOn(false),
    MSPointerToMemberRepresentationMethod(
        LangOpts.getMSPointerToMemberRepresentationMethod()),
    VtorDispModeStack(1, MSVtorDispAttr::Mode(LangOpts.VtorDispMode)),
    DataSegStack(nullptr), BSSSegStack(nullptr), ConstSegStack(nullptr),
    CodeSegStack(nullptr), CurInitSeg(nullptr), VisContext(nullptr),
    IsBuildingRecoveryCallExpr(false),
    ExprNeedsCleanups(false), LateTemplateParser(nullptr),
    OpaqueParser(nullptr), IdResolver(pp), StdInitializerList(nullptr),
    CXXTypeInfoDecl(nullptr), MSVCGuidDecl(nullptr),
    NSNumberDecl(nullptr),
    NSStringDecl(nullptr), StringWithUTF8StringMethod(nullptr),
    NSArrayDecl(nullptr), ArrayWithObjectsMethod(nullptr),
    NSDictionaryDecl(nullptr), DictionaryWithObjectsMethod(nullptr),
    GlobalNewDeleteDeclared(false),
    TUKind(TUKind),
    NumSFINAEErrors(0),
    AccessCheckingSFINAE(false), InNonInstantiationSFINAEContext(false),
    NonInstantiationEntries(0), ArgumentPackSubstitutionIndex(-1),
    CurrentInstantiationScope(nullptr), DisableTypoCorrection(false),
    TyposCorrected(0), AnalysisWarnings(*this),
    VarDataSharingAttributesStack(nullptr), CurScope(nullptr),
    Ident_super(nullptr), Ident___float128(nullptr)
{
  TUScope = nullptr;

  LoadedExternalKnownNamespaces = false;
  for (unsigned I = 0; I != NSAPI::NumNSNumberLiteralMethods; ++I)
    NSNumberLiteralMethods[I] = nullptr;

  if (getLangOpts().ObjC1)
    NSAPIObj.reset(new NSAPI(Context));

  if (getLangOpts().CPlusPlus)
    FieldCollector.reset(new CXXFieldCollector());

  // Tell diagnostics how to render things from the AST library.
  PP.getDiagnostics().SetArgToStringFn(&FormatASTNodeDiagnosticArgument,
                                       &Context);

  ExprEvalContexts.push_back(
        ExpressionEvaluationContextRecord(PotentiallyEvaluated, 0,
                                          false, nullptr, false));

  FunctionScopes.push_back(new FunctionScopeInfo(Diags));

  // Initilization of data sharing attributes stack for OpenMP
  InitDataSharingAttributesStack();
}

void Sema::addImplicitTypedef(StringRef Name, QualType T) {
  DeclarationName DN = &Context.Idents.get(Name);
  if (IdResolver.begin(DN) == IdResolver.end())
    PushOnScopeChains(Context.buildImplicitTypedef(T, Name), TUScope);
}

void Sema::Initialize() {
  // Tell the AST consumer about this Sema object.
  Consumer.Initialize(Context);

  // FIXME: Isn't this redundant with the initialization above?
  if (SemaConsumer *SC = dyn_cast<SemaConsumer>(&Consumer))
    SC->InitializeSema(*this);

  // Tell the external Sema source about this Sema object.
  if (ExternalSemaSource *ExternalSema
      = dyn_cast_or_null<ExternalSemaSource>(Context.getExternalSource()))
    ExternalSema->InitializeSema(*this);

  // Initialize predefined 128-bit integer types, if needed.
  if (Context.getTargetInfo().hasInt128Type()) {
    // If either of the 128-bit integer types are unavailable to name lookup,
    // define them now.
    DeclarationName Int128 = &Context.Idents.get("__int128_t");
    if (IdResolver.begin(Int128) == IdResolver.end())
      PushOnScopeChains(Context.getInt128Decl(), TUScope);

    DeclarationName UInt128 = &Context.Idents.get("__uint128_t");
    if (IdResolver.begin(UInt128) == IdResolver.end())
      PushOnScopeChains(Context.getUInt128Decl(), TUScope);
  }


  // Initialize predefined Objective-C types:
  if (PP.getLangOpts().ObjC1) {
    // If 'SEL' does not yet refer to any declarations, make it refer to the
    // predefined 'SEL'.
    DeclarationName SEL = &Context.Idents.get("SEL");
    if (IdResolver.begin(SEL) == IdResolver.end())
      PushOnScopeChains(Context.getObjCSelDecl(), TUScope);

    // If 'id' does not yet refer to any declarations, make it refer to the
    // predefined 'id'.
    DeclarationName Id = &Context.Idents.get("id");
    if (IdResolver.begin(Id) == IdResolver.end())
      PushOnScopeChains(Context.getObjCIdDecl(), TUScope);

    // Create the built-in typedef for 'Class'.
    DeclarationName Class = &Context.Idents.get("Class");
    if (IdResolver.begin(Class) == IdResolver.end())
      PushOnScopeChains(Context.getObjCClassDecl(), TUScope);

    // Create the built-in forward declaratino for 'Protocol'.
    DeclarationName Protocol = &Context.Idents.get("Protocol");
    if (IdResolver.begin(Protocol) == IdResolver.end())
      PushOnScopeChains(Context.getObjCProtocolDecl(), TUScope);
  }

  // Initialize Microsoft "predefined C++ types".
  if (PP.getLangOpts().MSVCCompat && PP.getLangOpts().CPlusPlus) {
    if (IdResolver.begin(&Context.Idents.get("type_info")) == IdResolver.end())
      PushOnScopeChains(Context.buildImplicitRecord("type_info", TTK_Class),
                        TUScope);

    addImplicitTypedef("size_t", Context.getSizeType());
  }

  // Initialize predefined OpenCL types.
  if (PP.getLangOpts().OpenCL) {
    addImplicitTypedef("image1d_t", Context.OCLImage1dTy);
    addImplicitTypedef("image1d_array_t", Context.OCLImage1dArrayTy);
    addImplicitTypedef("image1d_buffer_t", Context.OCLImage1dBufferTy);
    addImplicitTypedef("image2d_t", Context.OCLImage2dTy);
    addImplicitTypedef("image2d_array_t", Context.OCLImage2dArrayTy);
    addImplicitTypedef("image3d_t", Context.OCLImage3dTy);
    addImplicitTypedef("sampler_t", Context.OCLSamplerTy);
    addImplicitTypedef("event_t", Context.OCLEventTy);
  }

  DeclarationName BuiltinVaList = &Context.Idents.get("__builtin_va_list");
  if (IdResolver.begin(BuiltinVaList) == IdResolver.end())
    PushOnScopeChains(Context.getBuiltinVaListDecl(), TUScope);
}

Sema::~Sema() {
  llvm::DeleteContainerSeconds(LateParsedTemplateMap);
  if (PackContext) FreePackedContext();
  if (VisContext) FreeVisContext();
<<<<<<< HEAD

  delete TheTargetAttributesSema;
  MSStructPragmaOn = false;
=======
>>>>>>> d4309185
  // Kill all the active scopes.
  for (unsigned I = 1, E = FunctionScopes.size(); I != E; ++I)
    delete FunctionScopes[I];
  if (FunctionScopes.size() == 1)
    delete FunctionScopes[0];

  // Tell the SemaConsumer to forget about us; we're going out of scope.
  if (SemaConsumer *SC = dyn_cast<SemaConsumer>(&Consumer))
    SC->ForgetSema();

  // Detach from the external Sema source.
  if (ExternalSemaSource *ExternalSema
        = dyn_cast_or_null<ExternalSemaSource>(Context.getExternalSource()))
    ExternalSema->ForgetSema();

  // If Sema's ExternalSource is the multiplexer - we own it.
  if (isMultiplexExternalSource)
    delete ExternalSource;

  // Destroys data sharing attributes stack for OpenMP
  DestroyDataSharingAttributesStack();
}

/// makeUnavailableInSystemHeader - There is an error in the current
/// context.  If we're still in a system header, and we can plausibly
/// make the relevant declaration unavailable instead of erroring, do
/// so and return true.
bool Sema::makeUnavailableInSystemHeader(SourceLocation loc,
                                         StringRef msg) {
  // If we're not in a function, it's an error.
  FunctionDecl *fn = dyn_cast<FunctionDecl>(CurContext);
  if (!fn) return false;

  // If we're in template instantiation, it's an error.
  if (!ActiveTemplateInstantiations.empty())
    return false;

  // If that function's not in a system header, it's an error.
  if (!Context.getSourceManager().isInSystemHeader(loc))
    return false;

  // If the function is already unavailable, it's not an error.
  if (fn->hasAttr<UnavailableAttr>()) return true;

  fn->addAttr(UnavailableAttr::CreateImplicit(Context, msg, loc));
  return true;
}

ASTMutationListener *Sema::getASTMutationListener() const {
  return getASTConsumer().GetASTMutationListener();
}

///\brief Registers an external source. If an external source already exists,
/// creates a multiplex external source and appends to it.
///
///\param[in] E - A non-null external sema source.
///
void Sema::addExternalSource(ExternalSemaSource *E) {
  assert(E && "Cannot use with NULL ptr");

  if (!ExternalSource) {
    ExternalSource = E;
    return;
  }

  if (isMultiplexExternalSource)
    static_cast<MultiplexExternalSemaSource*>(ExternalSource)->addSource(*E);
  else {
    ExternalSource = new MultiplexExternalSemaSource(*ExternalSource, *E);
    isMultiplexExternalSource = true;
  }
}

/// \brief Print out statistics about the semantic analysis.
void Sema::PrintStats() const {
  llvm::errs() << "\n*** Semantic Analysis Stats:\n";
  llvm::errs() << NumSFINAEErrors << " SFINAE diagnostics trapped.\n";

  BumpAlloc.PrintStats();
  AnalysisWarnings.PrintStats();
}

/// ImpCastExprToType - If Expr is not of type 'Type', insert an implicit cast.
/// If there is already an implicit cast, merge into the existing one.
/// The result is of the given category.
ExprResult Sema::ImpCastExprToType(Expr *E, QualType Ty,
                                   CastKind Kind, ExprValueKind VK,
                                   const CXXCastPath *BasePath,
                                   CheckedConversionKind CCK) {
#ifndef NDEBUG
  if (VK == VK_RValue && !E->isRValue()) {
    switch (Kind) {
    default:
      llvm_unreachable("can't implicitly cast lvalue to rvalue with this cast "
                       "kind");
    case CK_LValueToRValue:
    case CK_ArrayToPointerDecay:
    case CK_FunctionToPointerDecay:
    case CK_ToVoid:
      break;
    }
  }
  assert((VK == VK_RValue || !E->isRValue()) && "can't cast rvalue to lvalue");
#endif

  QualType ExprTy = Context.getCanonicalType(E->getType());
  QualType TypeTy = Context.getCanonicalType(Ty);

  if (ExprTy == TypeTy)
    return E;

  // If this is a derived-to-base cast to a through a virtual base, we
  // need a vtable.
  if (Kind == CK_DerivedToBase &&
      BasePathInvolvesVirtualBase(*BasePath)) {
    QualType T = E->getType();
    if (const PointerType *Pointer = T->getAs<PointerType>())
      T = Pointer->getPointeeType();
    if (const RecordType *RecordTy = T->getAs<RecordType>())
      MarkVTableUsed(E->getLocStart(),
                     cast<CXXRecordDecl>(RecordTy->getDecl()));
  }

  if (ImplicitCastExpr *ImpCast = dyn_cast<ImplicitCastExpr>(E)) {
    if (ImpCast->getCastKind() == Kind && (!BasePath || BasePath->empty())) {
      ImpCast->setType(Ty);
      ImpCast->setValueKind(VK);
      return E;
    }
  }

  return ImplicitCastExpr::Create(Context, Ty, Kind, E, BasePath, VK);
}

/// ScalarTypeToBooleanCastKind - Returns the cast kind corresponding
/// to the conversion from scalar type ScalarTy to the Boolean type.
CastKind Sema::ScalarTypeToBooleanCastKind(QualType ScalarTy) {
  switch (ScalarTy->getScalarTypeKind()) {
  case Type::STK_Bool: return CK_NoOp;
  case Type::STK_CPointer: return CK_PointerToBoolean;
  case Type::STK_BlockPointer: return CK_PointerToBoolean;
  case Type::STK_ObjCObjectPointer: return CK_PointerToBoolean;
  case Type::STK_MemberPointer: return CK_MemberPointerToBoolean;
  case Type::STK_Integral: return CK_IntegralToBoolean;
  case Type::STK_Floating: return CK_FloatingToBoolean;
  case Type::STK_IntegralComplex: return CK_IntegralComplexToBoolean;
  case Type::STK_FloatingComplex: return CK_FloatingComplexToBoolean;
  }
  return CK_Invalid;
}

/// \brief Used to prune the decls of Sema's UnusedFileScopedDecls vector.
static bool ShouldRemoveFromUnused(Sema *SemaRef, const DeclaratorDecl *D) {
  if (D->getMostRecentDecl()->isUsed())
    return true;

  if (D->isExternallyVisible())
    return true;

  if (const FunctionDecl *FD = dyn_cast<FunctionDecl>(D)) {
    // UnusedFileScopedDecls stores the first declaration.
    // The declaration may have become definition so check again.
    const FunctionDecl *DeclToCheck;
    if (FD->hasBody(DeclToCheck))
      return !SemaRef->ShouldWarnIfUnusedFileScopedDecl(DeclToCheck);

    // Later redecls may add new information resulting in not having to warn,
    // so check again.
    DeclToCheck = FD->getMostRecentDecl();
    if (DeclToCheck != FD)
      return !SemaRef->ShouldWarnIfUnusedFileScopedDecl(DeclToCheck);
  }

  if (const VarDecl *VD = dyn_cast<VarDecl>(D)) {
    // If a variable usable in constant expressions is referenced,
    // don't warn if it isn't used: if the value of a variable is required
    // for the computation of a constant expression, it doesn't make sense to
    // warn even if the variable isn't odr-used.  (isReferenced doesn't
    // precisely reflect that, but it's a decent approximation.)
    if (VD->isReferenced() &&
        VD->isUsableInConstantExpressions(SemaRef->Context))
      return true;

    // UnusedFileScopedDecls stores the first declaration.
    // The declaration may have become definition so check again.
    const VarDecl *DeclToCheck = VD->getDefinition();
    if (DeclToCheck)
      return !SemaRef->ShouldWarnIfUnusedFileScopedDecl(DeclToCheck);

    // Later redecls may add new information resulting in not having to warn,
    // so check again.
    DeclToCheck = VD->getMostRecentDecl();
    if (DeclToCheck != VD)
      return !SemaRef->ShouldWarnIfUnusedFileScopedDecl(DeclToCheck);
  }

  return false;
}

/// Obtains a sorted list of functions that are undefined but ODR-used.
void Sema::getUndefinedButUsed(
    SmallVectorImpl<std::pair<NamedDecl *, SourceLocation> > &Undefined) {
  for (llvm::DenseMap<NamedDecl *, SourceLocation>::iterator
         I = UndefinedButUsed.begin(), E = UndefinedButUsed.end();
       I != E; ++I) {
    NamedDecl *ND = I->first;

    // Ignore attributes that have become invalid.
    if (ND->isInvalidDecl()) continue;

    // __attribute__((weakref)) is basically a definition.
    if (ND->hasAttr<WeakRefAttr>()) continue;

    if (FunctionDecl *FD = dyn_cast<FunctionDecl>(ND)) {
      if (FD->isDefined())
        continue;
      if (FD->isExternallyVisible() &&
          !FD->getMostRecentDecl()->isInlined())
        continue;
    } else {
      if (cast<VarDecl>(ND)->hasDefinition() != VarDecl::DeclarationOnly)
        continue;
      if (ND->isExternallyVisible())
        continue;
    }

    Undefined.push_back(std::make_pair(ND, I->second));
  }

  // Sort (in order of use site) so that we're not dependent on the iteration
  // order through an llvm::DenseMap.
  SourceManager &SM = Context.getSourceManager();
  std::sort(Undefined.begin(), Undefined.end(),
            [&SM](const std::pair<NamedDecl *, SourceLocation> &l,
                  const std::pair<NamedDecl *, SourceLocation> &r) {
    if (l.second.isValid() && !r.second.isValid())
      return true;
    if (!l.second.isValid() && r.second.isValid())
      return false;
    if (l.second != r.second)
      return SM.isBeforeInTranslationUnit(l.second, r.second);
    return SM.isBeforeInTranslationUnit(l.first->getLocation(),
                                        r.first->getLocation());
  });
}

/// checkUndefinedButUsed - Check for undefined objects with internal linkage
/// or that are inline.
static void checkUndefinedButUsed(Sema &S) {
  if (S.UndefinedButUsed.empty()) return;

  // Collect all the still-undefined entities with internal linkage.
  SmallVector<std::pair<NamedDecl *, SourceLocation>, 16> Undefined;
  S.getUndefinedButUsed(Undefined);
  if (Undefined.empty()) return;

  for (SmallVectorImpl<std::pair<NamedDecl *, SourceLocation> >::iterator
         I = Undefined.begin(), E = Undefined.end(); I != E; ++I) {
    NamedDecl *ND = I->first;

    if (ND->hasAttr<DLLImportAttr>() || ND->hasAttr<DLLExportAttr>()) {
      // An exported function will always be emitted when defined, so even if
      // the function is inline, it doesn't have to be emitted in this TU. An
      // imported function implies that it has been exported somewhere else.
      continue;
    }

    if (!ND->isExternallyVisible()) {
      S.Diag(ND->getLocation(), diag::warn_undefined_internal)
        << isa<VarDecl>(ND) << ND;
    } else {
      assert(cast<FunctionDecl>(ND)->getMostRecentDecl()->isInlined() &&
             "used object requires definition but isn't inline or internal?");
      S.Diag(ND->getLocation(), diag::warn_undefined_inline) << ND;
    }
    if (I->second.isValid())
      S.Diag(I->second, diag::note_used_here);
  }
}

void Sema::LoadExternalWeakUndeclaredIdentifiers() {
  if (!ExternalSource)
    return;

  SmallVector<std::pair<IdentifierInfo *, WeakInfo>, 4> WeakIDs;
  ExternalSource->ReadWeakUndeclaredIdentifiers(WeakIDs);
  for (unsigned I = 0, N = WeakIDs.size(); I != N; ++I) {
    llvm::DenseMap<IdentifierInfo*,WeakInfo>::iterator Pos
      = WeakUndeclaredIdentifiers.find(WeakIDs[I].first);
    if (Pos != WeakUndeclaredIdentifiers.end())
      continue;

    WeakUndeclaredIdentifiers.insert(WeakIDs[I]);
  }
}


typedef llvm::DenseMap<const CXXRecordDecl*, bool> RecordCompleteMap;

/// \brief Returns true, if all methods and nested classes of the given
/// CXXRecordDecl are defined in this translation unit.
///
/// Should only be called from ActOnEndOfTranslationUnit so that all
/// definitions are actually read.
static bool MethodsAndNestedClassesComplete(const CXXRecordDecl *RD,
                                            RecordCompleteMap &MNCComplete) {
  RecordCompleteMap::iterator Cache = MNCComplete.find(RD);
  if (Cache != MNCComplete.end())
    return Cache->second;
  if (!RD->isCompleteDefinition())
    return false;
  bool Complete = true;
  for (DeclContext::decl_iterator I = RD->decls_begin(),
                                  E = RD->decls_end();
       I != E && Complete; ++I) {
    if (const CXXMethodDecl *M = dyn_cast<CXXMethodDecl>(*I))
      Complete = M->isDefined() || (M->isPure() && !isa<CXXDestructorDecl>(M));
    else if (const FunctionTemplateDecl *F = dyn_cast<FunctionTemplateDecl>(*I))
      Complete = F->getTemplatedDecl()->isDefined();
    else if (const CXXRecordDecl *R = dyn_cast<CXXRecordDecl>(*I)) {
      if (R->isInjectedClassName())
        continue;
      if (R->hasDefinition())
        Complete = MethodsAndNestedClassesComplete(R->getDefinition(),
                                                   MNCComplete);
      else
        Complete = false;
    }
  }
  MNCComplete[RD] = Complete;
  return Complete;
}

/// \brief Returns true, if the given CXXRecordDecl is fully defined in this
/// translation unit, i.e. all methods are defined or pure virtual and all
/// friends, friend functions and nested classes are fully defined in this
/// translation unit.
///
/// Should only be called from ActOnEndOfTranslationUnit so that all
/// definitions are actually read.
static bool IsRecordFullyDefined(const CXXRecordDecl *RD,
                                 RecordCompleteMap &RecordsComplete,
                                 RecordCompleteMap &MNCComplete) {
  RecordCompleteMap::iterator Cache = RecordsComplete.find(RD);
  if (Cache != RecordsComplete.end())
    return Cache->second;
  bool Complete = MethodsAndNestedClassesComplete(RD, MNCComplete);
  for (CXXRecordDecl::friend_iterator I = RD->friend_begin(),
                                      E = RD->friend_end();
       I != E && Complete; ++I) {
    // Check if friend classes and methods are complete.
    if (TypeSourceInfo *TSI = (*I)->getFriendType()) {
      // Friend classes are available as the TypeSourceInfo of the FriendDecl.
      if (CXXRecordDecl *FriendD = TSI->getType()->getAsCXXRecordDecl())
        Complete = MethodsAndNestedClassesComplete(FriendD, MNCComplete);
      else
        Complete = false;
    } else {
      // Friend functions are available through the NamedDecl of FriendDecl.
      if (const FunctionDecl *FD =
          dyn_cast<FunctionDecl>((*I)->getFriendDecl()))
        Complete = FD->isDefined();
      else
        // This is a template friend, give up.
        Complete = false;
    }
  }
  RecordsComplete[RD] = Complete;
  return Complete;
}

/// ActOnEndOfTranslationUnit - This is called at the very end of the
/// translation unit when EOF is reached and all but the top-level scope is
/// popped.
void Sema::ActOnEndOfTranslationUnit() {
  assert(DelayedDiagnostics.getCurrentPool() == nullptr
         && "reached end of translation unit with a pool attached?");

  // If code completion is enabled, don't perform any end-of-translation-unit
  // work.
  if (PP.isCodeCompletionEnabled())
    return;

  // Complete translation units and modules define vtables and perform implicit
  // instantiations. PCH files do not.
  if (TUKind != TU_Prefix) {
    DiagnoseUseOfUnimplementedSelectors();

    // If any dynamic classes have their key function defined within
    // this translation unit, then those vtables are considered "used" and must
    // be emitted.
    for (DynamicClassesType::iterator I = DynamicClasses.begin(ExternalSource),
                                      E = DynamicClasses.end();
         I != E; ++I) {
      assert(!(*I)->isDependentType() &&
             "Should not see dependent types here!");
      if (const CXXMethodDecl *KeyFunction =
              Context.getCurrentKeyFunction(*I)) {
        const FunctionDecl *Definition = nullptr;
        if (KeyFunction->hasBody(Definition))
          MarkVTableUsed(Definition->getLocation(), *I, true);
      }
    }

    // If DefinedUsedVTables ends up marking any virtual member functions it
    // might lead to more pending template instantiations, which we then need
    // to instantiate.
    DefineUsedVTables();

    // C++: Perform implicit template instantiations.
    //
    // FIXME: When we perform these implicit instantiations, we do not
    // carefully keep track of the point of instantiation (C++ [temp.point]).
    // This means that name lookup that occurs within the template
    // instantiation will always happen at the end of the translation unit,
    // so it will find some names that are not required to be found. This is
    // valid, but we could do better by diagnosing if an instantiation uses a
    // name that was not visible at its first point of instantiation.
    if (ExternalSource) {
      // Load pending instantiations from the external source.
      SmallVector<PendingImplicitInstantiation, 4> Pending;
      ExternalSource->ReadPendingInstantiations(Pending);
      PendingInstantiations.insert(PendingInstantiations.begin(),
                                   Pending.begin(), Pending.end());
    }
    PerformPendingInstantiations();

    CheckDelayedMemberExceptionSpecs();
  }

  // All delayed member exception specs should be checked or we end up accepting
  // incompatible declarations.
  assert(DelayedDefaultedMemberExceptionSpecs.empty());
  assert(DelayedDestructorExceptionSpecChecks.empty());

  // Remove file scoped decls that turned out to be used.
  UnusedFileScopedDecls.erase(
      std::remove_if(UnusedFileScopedDecls.begin(nullptr, true),
                     UnusedFileScopedDecls.end(),
                     std::bind1st(std::ptr_fun(ShouldRemoveFromUnused), this)),
      UnusedFileScopedDecls.end());

  if (TUKind == TU_Prefix) {
    // Translation unit prefixes don't need any of the checking below.
    TUScope = nullptr;
    return;
  }

  // Check for #pragma weak identifiers that were never declared
  // FIXME: This will cause diagnostics to be emitted in a non-determinstic
  // order!  Iterating over a densemap like this is bad.
  LoadExternalWeakUndeclaredIdentifiers();
  for (llvm::DenseMap<IdentifierInfo*,WeakInfo>::iterator
       I = WeakUndeclaredIdentifiers.begin(),
       E = WeakUndeclaredIdentifiers.end(); I != E; ++I) {
    if (I->second.getUsed()) continue;

    Diag(I->second.getLocation(), diag::warn_weak_identifier_undeclared)
      << I->first;
  }

  if (LangOpts.CPlusPlus11 &&
      !Diags.isIgnored(diag::warn_delegating_ctor_cycle, SourceLocation()))
    CheckDelegatingCtorCycles();

  if (TUKind == TU_Module) {
    // If we are building a module, resolve all of the exported declarations
    // now.
    if (Module *CurrentModule = PP.getCurrentModule()) {
      ModuleMap &ModMap = PP.getHeaderSearchInfo().getModuleMap();

      SmallVector<Module *, 2> Stack;
      Stack.push_back(CurrentModule);
      while (!Stack.empty()) {
        Module *Mod = Stack.pop_back_val();

        // Resolve the exported declarations and conflicts.
        // FIXME: Actually complain, once we figure out how to teach the
        // diagnostic client to deal with complaints in the module map at this
        // point.
        ModMap.resolveExports(Mod, /*Complain=*/false);
        ModMap.resolveUses(Mod, /*Complain=*/false);
        ModMap.resolveConflicts(Mod, /*Complain=*/false);

        // Queue the submodules, so their exports will also be resolved.
        for (Module::submodule_iterator Sub = Mod->submodule_begin(),
                                     SubEnd = Mod->submodule_end();
             Sub != SubEnd; ++Sub) {
          Stack.push_back(*Sub);
        }
      }
    }

    // Modules don't need any of the checking below.
    TUScope = nullptr;
    return;
  }

  // C99 6.9.2p2:
  //   A declaration of an identifier for an object that has file
  //   scope without an initializer, and without a storage-class
  //   specifier or with the storage-class specifier static,
  //   constitutes a tentative definition. If a translation unit
  //   contains one or more tentative definitions for an identifier,
  //   and the translation unit contains no external definition for
  //   that identifier, then the behavior is exactly as if the
  //   translation unit contains a file scope declaration of that
  //   identifier, with the composite type as of the end of the
  //   translation unit, with an initializer equal to 0.
  llvm::SmallSet<VarDecl *, 32> Seen;
  for (TentativeDefinitionsType::iterator
            T = TentativeDefinitions.begin(ExternalSource),
         TEnd = TentativeDefinitions.end();
       T != TEnd; ++T)
  {
    VarDecl *VD = (*T)->getActingDefinition();

    // If the tentative definition was completed, getActingDefinition() returns
    // null. If we've already seen this variable before, insert()'s second
    // return value is false.
    if (!VD || VD->isInvalidDecl() || !Seen.insert(VD))
      continue;

    if (const IncompleteArrayType *ArrayT
        = Context.getAsIncompleteArrayType(VD->getType())) {
      // Set the length of the array to 1 (C99 6.9.2p5).
      Diag(VD->getLocation(), diag::warn_tentative_incomplete_array);
      llvm::APInt One(Context.getTypeSize(Context.getSizeType()), true);
      QualType T = Context.getConstantArrayType(ArrayT->getElementType(),
                                                One, ArrayType::Normal, 0);
      VD->setType(T);
    } else if (RequireCompleteType(VD->getLocation(), VD->getType(),
                                   diag::err_tentative_def_incomplete_type))
      VD->setInvalidDecl();

    CheckCompleteVariableDeclaration(VD);

    // Notify the consumer that we've completed a tentative definition.
    if (!VD->isInvalidDecl())
      Consumer.CompleteTentativeDefinition(VD);

  }

  // If there were errors, disable 'unused' warnings since they will mostly be
  // noise.
  if (!Diags.hasErrorOccurred()) {
    // Output warning for unused file scoped decls.
    for (UnusedFileScopedDeclsType::iterator
           I = UnusedFileScopedDecls.begin(ExternalSource),
           E = UnusedFileScopedDecls.end(); I != E; ++I) {
      if (ShouldRemoveFromUnused(this, *I))
        continue;

      if (const FunctionDecl *FD = dyn_cast<FunctionDecl>(*I)) {
        const FunctionDecl *DiagD;
        if (!FD->hasBody(DiagD))
          DiagD = FD;
        if (DiagD->isDeleted())
          continue; // Deleted functions are supposed to be unused.
        if (DiagD->isReferenced()) {
          if (isa<CXXMethodDecl>(DiagD))
            Diag(DiagD->getLocation(), diag::warn_unneeded_member_function)
                  << DiagD->getDeclName();
          else {
            if (FD->getStorageClass() == SC_Static &&
                !FD->isInlineSpecified() &&
                !SourceMgr.isInMainFile(
                   SourceMgr.getExpansionLoc(FD->getLocation())))
              Diag(DiagD->getLocation(), diag::warn_unneeded_static_internal_decl)
                << DiagD->getDeclName();
            else
              Diag(DiagD->getLocation(), diag::warn_unneeded_internal_decl)
                   << /*function*/0 << DiagD->getDeclName();
          }
        } else {
          Diag(DiagD->getLocation(),
               isa<CXXMethodDecl>(DiagD) ? diag::warn_unused_member_function
                                         : diag::warn_unused_function)
                << DiagD->getDeclName();
        }
      } else {
        const VarDecl *DiagD = cast<VarDecl>(*I)->getDefinition();
        if (!DiagD)
          DiagD = cast<VarDecl>(*I);
        if (DiagD->isReferenced()) {
          Diag(DiagD->getLocation(), diag::warn_unneeded_internal_decl)
                << /*variable*/1 << DiagD->getDeclName();
        } else if (DiagD->getType().isConstQualified()) {
          Diag(DiagD->getLocation(), diag::warn_unused_const_variable)
              << DiagD->getDeclName();
        } else {
          Diag(DiagD->getLocation(), diag::warn_unused_variable)
              << DiagD->getDeclName();
        }
      }
    }

    if (ExternalSource)
      ExternalSource->ReadUndefinedButUsed(UndefinedButUsed);
    checkUndefinedButUsed(*this);
  }

  if (!Diags.isIgnored(diag::warn_unused_private_field, SourceLocation())) {
    RecordCompleteMap RecordsComplete;
    RecordCompleteMap MNCComplete;
    for (NamedDeclSetType::iterator I = UnusedPrivateFields.begin(),
         E = UnusedPrivateFields.end(); I != E; ++I) {
      const NamedDecl *D = *I;
      const CXXRecordDecl *RD = dyn_cast<CXXRecordDecl>(D->getDeclContext());
      if (RD && !RD->isUnion() &&
          IsRecordFullyDefined(RD, RecordsComplete, MNCComplete)) {
        Diag(D->getLocation(), diag::warn_unused_private_field)
              << D->getDeclName();
      }
    }
  }

  // Check we've noticed that we're no longer parsing the initializer for every
  // variable. If we miss cases, then at best we have a performance issue and
  // at worst a rejects-valid bug.
  assert(ParsingInitForAutoVars.empty() &&
         "Didn't unmark var as having its initializer parsed");

  TUScope = nullptr;
}


//===----------------------------------------------------------------------===//
// Helper functions.
//===----------------------------------------------------------------------===//

DeclContext *Sema::getFunctionLevelDeclContext() {
  DeclContext *DC = CurContext;

  while (true) {
    if (isa<BlockDecl>(DC) || isa<EnumDecl>(DC) || isa<CapturedDecl>(DC)) {
      DC = DC->getParent();
    } else if (isa<CXXMethodDecl>(DC) &&
               cast<CXXMethodDecl>(DC)->getOverloadedOperator() == OO_Call &&
               cast<CXXRecordDecl>(DC->getParent())->isLambda()) {
      DC = DC->getParent()->getParent();
    }
    else break;
  }

  return DC;
}

/// getCurFunctionDecl - If inside of a function body, this returns a pointer
/// to the function decl for the function being parsed.  If we're currently
/// in a 'block', this returns the containing context.
FunctionDecl *Sema::getCurFunctionDecl() {
  DeclContext *DC = getFunctionLevelDeclContext();
  return dyn_cast<FunctionDecl>(DC);
}

ObjCMethodDecl *Sema::getCurMethodDecl() {
  DeclContext *DC = getFunctionLevelDeclContext();
  while (isa<RecordDecl>(DC))
    DC = DC->getParent();
  return dyn_cast<ObjCMethodDecl>(DC);
}

NamedDecl *Sema::getCurFunctionOrMethodDecl() {
  DeclContext *DC = getFunctionLevelDeclContext();
  if (isa<ObjCMethodDecl>(DC) || isa<FunctionDecl>(DC))
    return cast<NamedDecl>(DC);
  return nullptr;
}

void Sema::EmitCurrentDiagnostic(unsigned DiagID) {
  // FIXME: It doesn't make sense to me that DiagID is an incoming argument here
  // and yet we also use the current diag ID on the DiagnosticsEngine. This has
  // been made more painfully obvious by the refactor that introduced this
  // function, but it is possible that the incoming argument can be
  // eliminnated. If it truly cannot be (for example, there is some reentrancy
  // issue I am not seeing yet), then there should at least be a clarifying
  // comment somewhere.
  if (Optional<TemplateDeductionInfo*> Info = isSFINAEContext()) {
    switch (DiagnosticIDs::getDiagnosticSFINAEResponse(
              Diags.getCurrentDiagID())) {
    case DiagnosticIDs::SFINAE_Report:
      // We'll report the diagnostic below.
      break;

    case DiagnosticIDs::SFINAE_SubstitutionFailure:
      // Count this failure so that we know that template argument deduction
      // has failed.
      ++NumSFINAEErrors;

      // Make a copy of this suppressed diagnostic and store it with the
      // template-deduction information.
      if (*Info && !(*Info)->hasSFINAEDiagnostic()) {
        Diagnostic DiagInfo(&Diags);
        (*Info)->addSFINAEDiagnostic(DiagInfo.getLocation(),
                       PartialDiagnostic(DiagInfo, Context.getDiagAllocator()));
      }

      Diags.setLastDiagnosticIgnored();
      Diags.Clear();
      return;

    case DiagnosticIDs::SFINAE_AccessControl: {
      // Per C++ Core Issue 1170, access control is part of SFINAE.
      // Additionally, the AccessCheckingSFINAE flag can be used to temporarily
      // make access control a part of SFINAE for the purposes of checking
      // type traits.
      if (!AccessCheckingSFINAE && !getLangOpts().CPlusPlus11)
        break;

      SourceLocation Loc = Diags.getCurrentDiagLoc();

      // Suppress this diagnostic.
      ++NumSFINAEErrors;

      // Make a copy of this suppressed diagnostic and store it with the
      // template-deduction information.
      if (*Info && !(*Info)->hasSFINAEDiagnostic()) {
        Diagnostic DiagInfo(&Diags);
        (*Info)->addSFINAEDiagnostic(DiagInfo.getLocation(),
                       PartialDiagnostic(DiagInfo, Context.getDiagAllocator()));
      }

      Diags.setLastDiagnosticIgnored();
      Diags.Clear();

      // Now the diagnostic state is clear, produce a C++98 compatibility
      // warning.
      Diag(Loc, diag::warn_cxx98_compat_sfinae_access_control);

      // The last diagnostic which Sema produced was ignored. Suppress any
      // notes attached to it.
      Diags.setLastDiagnosticIgnored();
      return;
    }

    case DiagnosticIDs::SFINAE_Suppress:
      // Make a copy of this suppressed diagnostic and store it with the
      // template-deduction information;
      if (*Info) {
        Diagnostic DiagInfo(&Diags);
        (*Info)->addSuppressedDiagnostic(DiagInfo.getLocation(),
                       PartialDiagnostic(DiagInfo, Context.getDiagAllocator()));
      }

      // Suppress this diagnostic.
      Diags.setLastDiagnosticIgnored();
      Diags.Clear();
      return;
    }
  }

  // Set up the context's printing policy based on our current state.
  Context.setPrintingPolicy(getPrintingPolicy());

  // Emit the diagnostic.
  if (!Diags.EmitCurrentDiagnostic())
    return;

  // If this is not a note, and we're in a template instantiation
  // that is different from the last template instantiation where
  // we emitted an error, print a template instantiation
  // backtrace.
  if (!DiagnosticIDs::isBuiltinNote(DiagID) &&
      !ActiveTemplateInstantiations.empty() &&
      ActiveTemplateInstantiations.back()
        != LastTemplateInstantiationErrorContext) {
    PrintInstantiationStack();
    LastTemplateInstantiationErrorContext = ActiveTemplateInstantiations.back();
  }
}

Sema::SemaDiagnosticBuilder
Sema::Diag(SourceLocation Loc, const PartialDiagnostic& PD) {
  SemaDiagnosticBuilder Builder(Diag(Loc, PD.getDiagID()));
  PD.Emit(Builder);

  return Builder;
}

/// \brief Looks through the macro-expansion chain for the given
/// location, looking for a macro expansion with the given name.
/// If one is found, returns true and sets the location to that
/// expansion loc.
bool Sema::findMacroSpelling(SourceLocation &locref, StringRef name) {
  SourceLocation loc = locref;
  if (!loc.isMacroID()) return false;

  // There's no good way right now to look at the intermediate
  // expansions, so just jump to the expansion location.
  loc = getSourceManager().getExpansionLoc(loc);

  // If that's written with the name, stop here.
  SmallVector<char, 16> buffer;
  if (getPreprocessor().getSpelling(loc, buffer) == name) {
    locref = loc;
    return true;
  }
  return false;
}

/// \brief Determines the active Scope associated with the given declaration
/// context.
///
/// This routine maps a declaration context to the active Scope object that
/// represents that declaration context in the parser. It is typically used
/// from "scope-less" code (e.g., template instantiation, lazy creation of
/// declarations) that injects a name for name-lookup purposes and, therefore,
/// must update the Scope.
///
/// \returns The scope corresponding to the given declaraion context, or NULL
/// if no such scope is open.
Scope *Sema::getScopeForContext(DeclContext *Ctx) {

  if (!Ctx)
    return nullptr;

  Ctx = Ctx->getPrimaryContext();
  for (Scope *S = getCurScope(); S; S = S->getParent()) {
    // Ignore scopes that cannot have declarations. This is important for
    // out-of-line definitions of static class members.
    if (S->getFlags() & (Scope::DeclScope | Scope::TemplateParamScope))
      if (DeclContext *Entity = S->getEntity())
        if (Ctx == Entity->getPrimaryContext())
          return S;
  }

  return nullptr;
}

/// \brief Enter a new function scope
void Sema::PushFunctionScope() {
  if (FunctionScopes.size() == 1) {
    // Use the "top" function scope rather than having to allocate
    // memory for a new scope.
    FunctionScopes.back()->Clear();
    FunctionScopes.push_back(FunctionScopes.back());
    return;
  }

  FunctionScopes.push_back(new FunctionScopeInfo(getDiagnostics()));
}

void Sema::PushBlockScope(Scope *BlockScope, BlockDecl *Block) {
  FunctionScopes.push_back(new BlockScopeInfo(getDiagnostics(),
                                              BlockScope, Block));
}

LambdaScopeInfo *Sema::PushLambdaScope() {
  LambdaScopeInfo *const LSI = new LambdaScopeInfo(getDiagnostics());
  FunctionScopes.push_back(LSI);
  return LSI;
}

void Sema::RecordParsingTemplateParameterDepth(unsigned Depth) {
  if (LambdaScopeInfo *const LSI = getCurLambda()) {
    LSI->AutoTemplateParameterDepth = Depth;
    return;
  } 
  llvm_unreachable( 
      "Remove assertion if intentionally called in a non-lambda context.");
}

void Sema::PopFunctionScopeInfo(const AnalysisBasedWarnings::Policy *WP,
                                const Decl *D, const BlockExpr *blkExpr) {
  FunctionScopeInfo *Scope = FunctionScopes.pop_back_val();
  assert(!FunctionScopes.empty() && "mismatched push/pop!");

  // Issue any analysis-based warnings.
  if (WP && D)
    AnalysisWarnings.IssueWarnings(*WP, Scope, D, blkExpr);
  else
    for (const auto &PUD : Scope->PossiblyUnreachableDiags)
      Diag(PUD.Loc, PUD.PD);

  if (FunctionScopes.back() != Scope)
    delete Scope;
}

void Sema::PushCompoundScope() {
  getCurFunction()->CompoundScopes.push_back(CompoundScopeInfo());
}

void Sema::PopCompoundScope() {
  FunctionScopeInfo *CurFunction = getCurFunction();
  assert(!CurFunction->CompoundScopes.empty() && "mismatched push/pop");

  CurFunction->CompoundScopes.pop_back();
}

/// \brief Determine whether any errors occurred within this function/method/
/// block.
bool Sema::hasAnyUnrecoverableErrorsInThisFunction() const {
  return getCurFunction()->ErrorTrap.hasUnrecoverableErrorOccurred();
}

BlockScopeInfo *Sema::getCurBlock() {
  if (FunctionScopes.empty())
    return nullptr;

  auto CurBSI = dyn_cast<BlockScopeInfo>(FunctionScopes.back());
  if (CurBSI && CurBSI->TheDecl &&
      !CurBSI->TheDecl->Encloses(CurContext)) {
    // We have switched contexts due to template instantiation.
    assert(!ActiveTemplateInstantiations.empty());
    return nullptr;
  }

  return CurBSI;
}

LambdaScopeInfo *Sema::getCurLambda() {
  if (FunctionScopes.empty())
    return nullptr;

  auto CurLSI = dyn_cast<LambdaScopeInfo>(FunctionScopes.back());
  if (CurLSI && CurLSI->Lambda &&
      !CurLSI->Lambda->Encloses(CurContext)) {
    // We have switched contexts due to template instantiation.
    assert(!ActiveTemplateInstantiations.empty());
    return nullptr;
  }

  return CurLSI;
}
// We have a generic lambda if we parsed auto parameters, or we have 
// an associated template parameter list.
LambdaScopeInfo *Sema::getCurGenericLambda() {
  if (LambdaScopeInfo *LSI =  getCurLambda()) {
    return (LSI->AutoTemplateParams.size() ||
                    LSI->GLTemplateParameterList) ? LSI : nullptr;
  }
  return nullptr;
}


void Sema::ActOnComment(SourceRange Comment) {
  if (!LangOpts.RetainCommentsFromSystemHeaders &&
      SourceMgr.isInSystemHeader(Comment.getBegin()))
    return;
  RawComment RC(SourceMgr, Comment, false,
                LangOpts.CommentOpts.ParseAllComments);
  if (RC.isAlmostTrailingComment()) {
    SourceRange MagicMarkerRange(Comment.getBegin(),
                                 Comment.getBegin().getLocWithOffset(3));
    StringRef MagicMarkerText;
    switch (RC.getKind()) {
    case RawComment::RCK_OrdinaryBCPL:
      MagicMarkerText = "///<";
      break;
    case RawComment::RCK_OrdinaryC:
      MagicMarkerText = "/**<";
      break;
    default:
      llvm_unreachable("if this is an almost Doxygen comment, "
                       "it should be ordinary");
    }
    Diag(Comment.getBegin(), diag::warn_not_a_doxygen_trailing_member_comment) <<
      FixItHint::CreateReplacement(MagicMarkerRange, MagicMarkerText);
  }
  Context.addComment(RC);
}

// Pin this vtable to this file.
ExternalSemaSource::~ExternalSemaSource() {}

void ExternalSemaSource::ReadMethodPool(Selector Sel) { }

void ExternalSemaSource::ReadKnownNamespaces(
                           SmallVectorImpl<NamespaceDecl *> &Namespaces) {
}

void ExternalSemaSource::ReadUndefinedButUsed(
                       llvm::DenseMap<NamedDecl *, SourceLocation> &Undefined) {
}

void PrettyDeclStackTraceEntry::print(raw_ostream &OS) const {
  SourceLocation Loc = this->Loc;
  if (!Loc.isValid() && TheDecl) Loc = TheDecl->getLocation();
  if (Loc.isValid()) {
    Loc.print(OS, S.getSourceManager());
    OS << ": ";
  }
  OS << Message;

  if (TheDecl && isa<NamedDecl>(TheDecl)) {
    std::string Name = cast<NamedDecl>(TheDecl)->getNameAsString();
    if (!Name.empty())
      OS << " '" << Name << '\'';
  }

  OS << '\n';
}

/// \brief Figure out if an expression could be turned into a call.
///
/// Use this when trying to recover from an error where the programmer may have
/// written just the name of a function instead of actually calling it.
///
/// \param E - The expression to examine.
/// \param ZeroArgCallReturnTy - If the expression can be turned into a call
///  with no arguments, this parameter is set to the type returned by such a
///  call; otherwise, it is set to an empty QualType.
/// \param OverloadSet - If the expression is an overloaded function
///  name, this parameter is populated with the decls of the various overloads.
bool Sema::tryExprAsCall(Expr &E, QualType &ZeroArgCallReturnTy,
                         UnresolvedSetImpl &OverloadSet) {
  ZeroArgCallReturnTy = QualType();
  OverloadSet.clear();

  const OverloadExpr *Overloads = nullptr;
  bool IsMemExpr = false;
  if (E.getType() == Context.OverloadTy) {
    OverloadExpr::FindResult FR = OverloadExpr::find(const_cast<Expr*>(&E));

    // Ignore overloads that are pointer-to-member constants.
    if (FR.HasFormOfMemberPointer)
      return false;

    Overloads = FR.Expression;
  } else if (E.getType() == Context.BoundMemberTy) {
    Overloads = dyn_cast<UnresolvedMemberExpr>(E.IgnoreParens());
    IsMemExpr = true;
  }

  bool Ambiguous = false;

  if (Overloads) {
    for (OverloadExpr::decls_iterator it = Overloads->decls_begin(),
         DeclsEnd = Overloads->decls_end(); it != DeclsEnd; ++it) {
      OverloadSet.addDecl(*it);

      // Check whether the function is a non-template, non-member which takes no
      // arguments.
      if (IsMemExpr)
        continue;
      if (const FunctionDecl *OverloadDecl
            = dyn_cast<FunctionDecl>((*it)->getUnderlyingDecl())) {
        if (OverloadDecl->getMinRequiredArguments() == 0) {
          if (!ZeroArgCallReturnTy.isNull() && !Ambiguous) {
            ZeroArgCallReturnTy = QualType();
            Ambiguous = true;
          } else
            ZeroArgCallReturnTy = OverloadDecl->getReturnType();
        }
      }
    }

    // If it's not a member, use better machinery to try to resolve the call
    if (!IsMemExpr)
      return !ZeroArgCallReturnTy.isNull();
  }

  // Attempt to call the member with no arguments - this will correctly handle
  // member templates with defaults/deduction of template arguments, overloads
  // with default arguments, etc.
  if (IsMemExpr && !E.isTypeDependent()) {
    bool Suppress = getDiagnostics().getSuppressAllDiagnostics();
    getDiagnostics().setSuppressAllDiagnostics(true);
    ExprResult R = BuildCallToMemberFunction(nullptr, &E, SourceLocation(),
                                             None, SourceLocation());
    getDiagnostics().setSuppressAllDiagnostics(Suppress);
    if (R.isUsable()) {
      ZeroArgCallReturnTy = R.get()->getType();
      return true;
    }
    return false;
  }

  if (const DeclRefExpr *DeclRef = dyn_cast<DeclRefExpr>(E.IgnoreParens())) {
    if (const FunctionDecl *Fun = dyn_cast<FunctionDecl>(DeclRef->getDecl())) {
      if (Fun->getMinRequiredArguments() == 0)
        ZeroArgCallReturnTy = Fun->getReturnType();
      return true;
    }
  }

  // We don't have an expression that's convenient to get a FunctionDecl from,
  // but we can at least check if the type is "function of 0 arguments".
  QualType ExprTy = E.getType();
  const FunctionType *FunTy = nullptr;
  QualType PointeeTy = ExprTy->getPointeeType();
  if (!PointeeTy.isNull())
    FunTy = PointeeTy->getAs<FunctionType>();
  if (!FunTy)
    FunTy = ExprTy->getAs<FunctionType>();

  if (const FunctionProtoType *FPT =
      dyn_cast_or_null<FunctionProtoType>(FunTy)) {
    if (FPT->getNumParams() == 0)
      ZeroArgCallReturnTy = FunTy->getReturnType();
    return true;
  }
  return false;
}

/// \brief Give notes for a set of overloads.
///
/// A companion to tryExprAsCall. In cases when the name that the programmer
/// wrote was an overloaded function, we may be able to make some guesses about
/// plausible overloads based on their return types; such guesses can be handed
/// off to this method to be emitted as notes.
///
/// \param Overloads - The overloads to note.
/// \param FinalNoteLoc - If we've suppressed printing some overloads due to
///  -fshow-overloads=best, this is the location to attach to the note about too
///  many candidates. Typically this will be the location of the original
///  ill-formed expression.
static void noteOverloads(Sema &S, const UnresolvedSetImpl &Overloads,
                          const SourceLocation FinalNoteLoc) {
  int ShownOverloads = 0;
  int SuppressedOverloads = 0;
  for (UnresolvedSetImpl::iterator It = Overloads.begin(),
       DeclsEnd = Overloads.end(); It != DeclsEnd; ++It) {
    // FIXME: Magic number for max shown overloads stolen from
    // OverloadCandidateSet::NoteCandidates.
    if (ShownOverloads >= 4 && S.Diags.getShowOverloads() == Ovl_Best) {
      ++SuppressedOverloads;
      continue;
    }

    NamedDecl *Fn = (*It)->getUnderlyingDecl();
    S.Diag(Fn->getLocation(), diag::note_possible_target_of_call);
    ++ShownOverloads;
  }

  if (SuppressedOverloads)
    S.Diag(FinalNoteLoc, diag::note_ovl_too_many_candidates)
      << SuppressedOverloads;
}

static void notePlausibleOverloads(Sema &S, SourceLocation Loc,
                                   const UnresolvedSetImpl &Overloads,
                                   bool (*IsPlausibleResult)(QualType)) {
  if (!IsPlausibleResult)
    return noteOverloads(S, Overloads, Loc);

  UnresolvedSet<2> PlausibleOverloads;
  for (OverloadExpr::decls_iterator It = Overloads.begin(),
         DeclsEnd = Overloads.end(); It != DeclsEnd; ++It) {
    const FunctionDecl *OverloadDecl = cast<FunctionDecl>(*It);
    QualType OverloadResultTy = OverloadDecl->getReturnType();
    if (IsPlausibleResult(OverloadResultTy))
      PlausibleOverloads.addDecl(It.getDecl());
  }
  noteOverloads(S, PlausibleOverloads, Loc);
}

/// Determine whether the given expression can be called by just
/// putting parentheses after it.  Notably, expressions with unary
/// operators can't be because the unary operator will start parsing
/// outside the call.
static bool IsCallableWithAppend(Expr *E) {
  E = E->IgnoreImplicit();
  return (!isa<CStyleCastExpr>(E) &&
          !isa<UnaryOperator>(E) &&
          !isa<BinaryOperator>(E) &&
          !isa<CXXOperatorCallExpr>(E));
}

bool Sema::tryToRecoverWithCall(ExprResult &E, const PartialDiagnostic &PD,
                                bool ForceComplain,
                                bool (*IsPlausibleResult)(QualType)) {
  SourceLocation Loc = E.get()->getExprLoc();
  SourceRange Range = E.get()->getSourceRange();

  QualType ZeroArgCallTy;
  UnresolvedSet<4> Overloads;
  if (tryExprAsCall(*E.get(), ZeroArgCallTy, Overloads) &&
      !ZeroArgCallTy.isNull() &&
      (!IsPlausibleResult || IsPlausibleResult(ZeroArgCallTy))) {
    // At this point, we know E is potentially callable with 0
    // arguments and that it returns something of a reasonable type,
    // so we can emit a fixit and carry on pretending that E was
    // actually a CallExpr.
    SourceLocation ParenInsertionLoc = PP.getLocForEndOfToken(Range.getEnd());
    Diag(Loc, PD)
      << /*zero-arg*/ 1 << Range
      << (IsCallableWithAppend(E.get())
          ? FixItHint::CreateInsertion(ParenInsertionLoc, "()")
          : FixItHint());
    notePlausibleOverloads(*this, Loc, Overloads, IsPlausibleResult);

    // FIXME: Try this before emitting the fixit, and suppress diagnostics
    // while doing so.
    E = ActOnCallExpr(nullptr, E.get(), Range.getEnd(), None,
                      Range.getEnd().getLocWithOffset(1));
    return true;
  }

  if (!ForceComplain) return false;

  Diag(Loc, PD) << /*not zero-arg*/ 0 << Range;
  notePlausibleOverloads(*this, Loc, Overloads, IsPlausibleResult);
  E = ExprError();
  return true;
}

IdentifierInfo *Sema::getSuperIdentifier() const {
  if (!Ident_super)
    Ident_super = &Context.Idents.get("super");
  return Ident_super;
}

IdentifierInfo *Sema::getFloat128Identifier() const {
  if (!Ident___float128)
    Ident___float128 = &Context.Idents.get("__float128");
  return Ident___float128;
}

void Sema::PushCapturedRegionScope(Scope *S, CapturedDecl *CD, RecordDecl *RD,
                                   CapturedRegionKind K) {
  CapturingScopeInfo *CSI = new CapturedRegionScopeInfo(getDiagnostics(), S, CD, RD,
                                                        CD->getContextParam(), K);
  CSI->ReturnType = Context.VoidTy;
  FunctionScopes.push_back(CSI);
}

CapturedRegionScopeInfo *Sema::getCurCapturedRegion() {
  if (FunctionScopes.empty())
    return nullptr;

  return dyn_cast<CapturedRegionScopeInfo>(FunctionScopes.back());
}<|MERGE_RESOLUTION|>--- conflicted
+++ resolved
@@ -220,12 +220,6 @@
   llvm::DeleteContainerSeconds(LateParsedTemplateMap);
   if (PackContext) FreePackedContext();
   if (VisContext) FreeVisContext();
-<<<<<<< HEAD
-
-  delete TheTargetAttributesSema;
-  MSStructPragmaOn = false;
-=======
->>>>>>> d4309185
   // Kill all the active scopes.
   for (unsigned I = 1, E = FunctionScopes.size(); I != E; ++I)
     delete FunctionScopes[I];
