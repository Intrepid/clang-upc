//===--- Sema.cpp - AST Builder and Semantic Analysis Implementation ------===//
//
//                     The LLVM Compiler Infrastructure
//
// This file is distributed under the University of Illinois Open Source
// License. See LICENSE.TXT for details.
//
//===----------------------------------------------------------------------===//
//
// This file implements the actions class which performs semantic analysis and
// builds an AST out of a parse stream.
//
//===----------------------------------------------------------------------===//

#include "clang/Sema/SemaInternal.h"
#include "clang/AST/ASTContext.h"
#include "clang/AST/ASTDiagnostic.h"
#include "clang/AST/DeclCXX.h"
#include "clang/AST/DeclFriend.h"
#include "clang/AST/DeclObjC.h"
#include "clang/AST/Expr.h"
#include "clang/AST/ExprCXX.h"
#include "clang/AST/StmtCXX.h"
#include "clang/Basic/DiagnosticOptions.h"
#include "clang/Basic/FileManager.h"
#include "clang/Basic/PartialDiagnostic.h"
#include "clang/Basic/TargetInfo.h"
#include "clang/Lex/HeaderSearch.h"
#include "clang/Lex/Preprocessor.h"
#include "clang/Sema/CXXFieldCollector.h"
#include "clang/Sema/DelayedDiagnostic.h"
#include "clang/Sema/ExternalSemaSource.h"
#include "clang/Sema/MultiplexExternalSemaSource.h"
#include "clang/Sema/ObjCMethodList.h"
#include "clang/Sema/PrettyDeclStackTrace.h"
#include "clang/Sema/Scope.h"
#include "clang/Sema/ScopeInfo.h"
#include "clang/Sema/SemaConsumer.h"
#include "clang/Sema/TemplateDeduction.h"
#include "llvm/ADT/APFloat.h"
#include "llvm/ADT/DenseMap.h"
#include "llvm/ADT/SmallSet.h"
#include "llvm/Support/CrashRecoveryContext.h"
using namespace clang;
using namespace sema;

SourceLocation Sema::getLocForEndOfToken(SourceLocation Loc, unsigned Offset) {
  return Lexer::getLocForEndOfToken(Loc, Offset, SourceMgr, LangOpts);
}

ModuleLoader &Sema::getModuleLoader() const { return PP.getModuleLoader(); }

PrintingPolicy Sema::getPrintingPolicy(const ASTContext &Context,
                                       const Preprocessor &PP) {
  PrintingPolicy Policy = Context.getPrintingPolicy();
  Policy.Bool = Context.getLangOpts().Bool;
  if (!Policy.Bool) {
    if (const MacroInfo *
          BoolMacro = PP.getMacroInfo(&Context.Idents.get("bool"))) {
      Policy.Bool = BoolMacro->isObjectLike() &&
        BoolMacro->getNumTokens() == 1 &&
        BoolMacro->getReplacementToken(0).is(tok::kw__Bool);
    }
  }

  return Policy;
}

void Sema::ActOnTranslationUnitScope(Scope *S) {
  TUScope = S;
  PushDeclContext(S, Context.getTranslationUnitDecl());

  VAListTagName = PP.getIdentifierInfo("__va_list_tag");
}

Sema::Sema(Preprocessor &pp, ASTContext &ctxt, ASTConsumer &consumer,
           TranslationUnitKind TUKind,
           CodeCompleteConsumer *CodeCompleter)
  : ExternalSource(nullptr),
    isMultiplexExternalSource(false), FPFeatures(pp.getLangOpts()),
    LangOpts(pp.getLangOpts()), PP(pp), Context(ctxt), Consumer(consumer),
    Diags(PP.getDiagnostics()), SourceMgr(PP.getSourceManager()),
    CollectStats(false), CodeCompleter(CodeCompleter),
<<<<<<< HEAD
    CurContext(0), OriginalLexicalContext(0),
    PackContext(0), UPCIsStrict(false), PUPCOn(false),
    MSStructPragmaOn(false), VisContext(0),
=======
    CurContext(nullptr), OriginalLexicalContext(nullptr),
    PackContext(nullptr), MSStructPragmaOn(false),
    MSPointerToMemberRepresentationMethod(
        LangOpts.getMSPointerToMemberRepresentationMethod()),
    VtorDispModeStack(1, MSVtorDispAttr::Mode(LangOpts.VtorDispMode)),
    DataSegStack(nullptr), BSSSegStack(nullptr), ConstSegStack(nullptr),
    CodeSegStack(nullptr), CurInitSeg(nullptr), VisContext(nullptr),
>>>>>>> 445305f4
    IsBuildingRecoveryCallExpr(false),
    ExprNeedsCleanups(false), LateTemplateParser(nullptr),
    OpaqueParser(nullptr), IdResolver(pp), StdInitializerList(nullptr),
    CXXTypeInfoDecl(nullptr), MSVCGuidDecl(nullptr),
    NSNumberDecl(nullptr),
    NSStringDecl(nullptr), StringWithUTF8StringMethod(nullptr),
    NSArrayDecl(nullptr), ArrayWithObjectsMethod(nullptr),
    NSDictionaryDecl(nullptr), DictionaryWithObjectsMethod(nullptr),
    GlobalNewDeleteDeclared(false),
    TUKind(TUKind),
    NumSFINAEErrors(0),
    AccessCheckingSFINAE(false), InNonInstantiationSFINAEContext(false),
    NonInstantiationEntries(0), ArgumentPackSubstitutionIndex(-1),
    CurrentInstantiationScope(nullptr), DisableTypoCorrection(false),
    TyposCorrected(0), AnalysisWarnings(*this),
    VarDataSharingAttributesStack(nullptr), CurScope(nullptr),
    Ident_super(nullptr), Ident___float128(nullptr)
{
  TUScope = nullptr;

  LoadedExternalKnownNamespaces = false;
  for (unsigned I = 0; I != NSAPI::NumNSNumberLiteralMethods; ++I)
    NSNumberLiteralMethods[I] = nullptr;

  if (getLangOpts().ObjC1)
    NSAPIObj.reset(new NSAPI(Context));

  if (getLangOpts().CPlusPlus)
    FieldCollector.reset(new CXXFieldCollector());

  // Tell diagnostics how to render things from the AST library.
  PP.getDiagnostics().SetArgToStringFn(&FormatASTNodeDiagnosticArgument,
                                       &Context);

  ExprEvalContexts.push_back(
        ExpressionEvaluationContextRecord(PotentiallyEvaluated, 0,
                                          false, nullptr, false));

  FunctionScopes.push_back(new FunctionScopeInfo(Diags));

  // Initilization of data sharing attributes stack for OpenMP
  InitDataSharingAttributesStack();
}

void Sema::addImplicitTypedef(StringRef Name, QualType T) {
  DeclarationName DN = &Context.Idents.get(Name);
  if (IdResolver.begin(DN) == IdResolver.end())
    PushOnScopeChains(Context.buildImplicitTypedef(T, Name), TUScope);
}

void Sema::Initialize() {
  // Tell the AST consumer about this Sema object.
  Consumer.Initialize(Context);

  // FIXME: Isn't this redundant with the initialization above?
  if (SemaConsumer *SC = dyn_cast<SemaConsumer>(&Consumer))
    SC->InitializeSema(*this);

  // Tell the external Sema source about this Sema object.
  if (ExternalSemaSource *ExternalSema
      = dyn_cast_or_null<ExternalSemaSource>(Context.getExternalSource()))
    ExternalSema->InitializeSema(*this);

  // Initialize predefined 128-bit integer types, if needed.
  if (Context.getTargetInfo().hasInt128Type()) {
    // If either of the 128-bit integer types are unavailable to name lookup,
    // define them now.
    DeclarationName Int128 = &Context.Idents.get("__int128_t");
    if (IdResolver.begin(Int128) == IdResolver.end())
      PushOnScopeChains(Context.getInt128Decl(), TUScope);

    DeclarationName UInt128 = &Context.Idents.get("__uint128_t");
    if (IdResolver.begin(UInt128) == IdResolver.end())
      PushOnScopeChains(Context.getUInt128Decl(), TUScope);
  }


  // Initialize predefined Objective-C types:
  if (PP.getLangOpts().ObjC1) {
    // If 'SEL' does not yet refer to any declarations, make it refer to the
    // predefined 'SEL'.
    DeclarationName SEL = &Context.Idents.get("SEL");
    if (IdResolver.begin(SEL) == IdResolver.end())
      PushOnScopeChains(Context.getObjCSelDecl(), TUScope);

    // If 'id' does not yet refer to any declarations, make it refer to the
    // predefined 'id'.
    DeclarationName Id = &Context.Idents.get("id");
    if (IdResolver.begin(Id) == IdResolver.end())
      PushOnScopeChains(Context.getObjCIdDecl(), TUScope);

    // Create the built-in typedef for 'Class'.
    DeclarationName Class = &Context.Idents.get("Class");
    if (IdResolver.begin(Class) == IdResolver.end())
      PushOnScopeChains(Context.getObjCClassDecl(), TUScope);

    // Create the built-in forward declaratino for 'Protocol'.
    DeclarationName Protocol = &Context.Idents.get("Protocol");
    if (IdResolver.begin(Protocol) == IdResolver.end())
      PushOnScopeChains(Context.getObjCProtocolDecl(), TUScope);
  }

  // Initialize Microsoft "predefined C++ types".
  if (PP.getLangOpts().MSVCCompat && PP.getLangOpts().CPlusPlus) {
    if (IdResolver.begin(&Context.Idents.get("type_info")) == IdResolver.end())
      PushOnScopeChains(Context.buildImplicitRecord("type_info", TTK_Class),
                        TUScope);

    addImplicitTypedef("size_t", Context.getSizeType());
  }

  // Initialize predefined OpenCL types.
  if (PP.getLangOpts().OpenCL) {
    addImplicitTypedef("image1d_t", Context.OCLImage1dTy);
    addImplicitTypedef("image1d_array_t", Context.OCLImage1dArrayTy);
    addImplicitTypedef("image1d_buffer_t", Context.OCLImage1dBufferTy);
    addImplicitTypedef("image2d_t", Context.OCLImage2dTy);
    addImplicitTypedef("image2d_array_t", Context.OCLImage2dArrayTy);
    addImplicitTypedef("image3d_t", Context.OCLImage3dTy);
    addImplicitTypedef("sampler_t", Context.OCLSamplerTy);
    addImplicitTypedef("event_t", Context.OCLEventTy);
  }

  DeclarationName BuiltinVaList = &Context.Idents.get("__builtin_va_list");
  if (IdResolver.begin(BuiltinVaList) == IdResolver.end())
    PushOnScopeChains(Context.getBuiltinVaListDecl(), TUScope);
}

Sema::~Sema() {
  llvm::DeleteContainerSeconds(LateParsedTemplateMap);
  if (PackContext) FreePackedContext();
  if (VisContext) FreeVisContext();
  // Kill all the active scopes.
  for (unsigned I = 1, E = FunctionScopes.size(); I != E; ++I)
    delete FunctionScopes[I];
  if (FunctionScopes.size() == 1)
    delete FunctionScopes[0];

  // Tell the SemaConsumer to forget about us; we're going out of scope.
  if (SemaConsumer *SC = dyn_cast<SemaConsumer>(&Consumer))
    SC->ForgetSema();

  // Detach from the external Sema source.
  if (ExternalSemaSource *ExternalSema
        = dyn_cast_or_null<ExternalSemaSource>(Context.getExternalSource()))
    ExternalSema->ForgetSema();

  // If Sema's ExternalSource is the multiplexer - we own it.
  if (isMultiplexExternalSource)
    delete ExternalSource;

  // Destroys data sharing attributes stack for OpenMP
  DestroyDataSharingAttributesStack();
}

/// makeUnavailableInSystemHeader - There is an error in the current
/// context.  If we're still in a system header, and we can plausibly
/// make the relevant declaration unavailable instead of erroring, do
/// so and return true.
bool Sema::makeUnavailableInSystemHeader(SourceLocation loc,
                                         StringRef msg) {
  // If we're not in a function, it's an error.
  FunctionDecl *fn = dyn_cast<FunctionDecl>(CurContext);
  if (!fn) return false;

  // If we're in template instantiation, it's an error.
  if (!ActiveTemplateInstantiations.empty())
    return false;

  // If that function's not in a system header, it's an error.
  if (!Context.getSourceManager().isInSystemHeader(loc))
    return false;

  // If the function is already unavailable, it's not an error.
  if (fn->hasAttr<UnavailableAttr>()) return true;

  fn->addAttr(UnavailableAttr::CreateImplicit(Context, msg, loc));
  return true;
}

ASTMutationListener *Sema::getASTMutationListener() const {
  return getASTConsumer().GetASTMutationListener();
}

///\brief Registers an external source. If an external source already exists,
/// creates a multiplex external source and appends to it.
///
///\param[in] E - A non-null external sema source.
///
void Sema::addExternalSource(ExternalSemaSource *E) {
  assert(E && "Cannot use with NULL ptr");

  if (!ExternalSource) {
    ExternalSource = E;
    return;
  }

  if (isMultiplexExternalSource)
    static_cast<MultiplexExternalSemaSource*>(ExternalSource)->addSource(*E);
  else {
    ExternalSource = new MultiplexExternalSemaSource(*ExternalSource, *E);
    isMultiplexExternalSource = true;
  }
}

/// \brief Print out statistics about the semantic analysis.
void Sema::PrintStats() const {
  llvm::errs() << "\n*** Semantic Analysis Stats:\n";
  llvm::errs() << NumSFINAEErrors << " SFINAE diagnostics trapped.\n";

  BumpAlloc.PrintStats();
  AnalysisWarnings.PrintStats();
}

/// ImpCastExprToType - If Expr is not of type 'Type', insert an implicit cast.
/// If there is already an implicit cast, merge into the existing one.
/// The result is of the given category.
ExprResult Sema::ImpCastExprToType(Expr *E, QualType Ty,
                                   CastKind Kind, ExprValueKind VK,
                                   const CXXCastPath *BasePath,
                                   CheckedConversionKind CCK) {
#ifndef NDEBUG
  if (VK == VK_RValue && !E->isRValue()) {
    switch (Kind) {
    default:
      llvm_unreachable("can't implicitly cast lvalue to rvalue with this cast "
                       "kind");
    case CK_LValueToRValue:
    case CK_ArrayToPointerDecay:
    case CK_FunctionToPointerDecay:
    case CK_ToVoid:
      break;
    }
  }
  assert((VK == VK_RValue || !E->isRValue()) && "can't cast rvalue to lvalue");
#endif

  QualType ExprTy = Context.getCanonicalType(E->getType());
  QualType TypeTy = Context.getCanonicalType(Ty);

  if (ExprTy == TypeTy)
    return E;

  // If this is a derived-to-base cast to a through a virtual base, we
  // need a vtable.
  if (Kind == CK_DerivedToBase &&
      BasePathInvolvesVirtualBase(*BasePath)) {
    QualType T = E->getType();
    if (const PointerType *Pointer = T->getAs<PointerType>())
      T = Pointer->getPointeeType();
    if (const RecordType *RecordTy = T->getAs<RecordType>())
      MarkVTableUsed(E->getLocStart(),
                     cast<CXXRecordDecl>(RecordTy->getDecl()));
  }

  if (ImplicitCastExpr *ImpCast = dyn_cast<ImplicitCastExpr>(E)) {
    if (ImpCast->getCastKind() == Kind && (!BasePath || BasePath->empty())) {
      ImpCast->setType(Ty);
      ImpCast->setValueKind(VK);
      return E;
    }
  }

  return ImplicitCastExpr::Create(Context, Ty, Kind, E, BasePath, VK);
}

/// ScalarTypeToBooleanCastKind - Returns the cast kind corresponding
/// to the conversion from scalar type ScalarTy to the Boolean type.
CastKind Sema::ScalarTypeToBooleanCastKind(QualType ScalarTy) {
  switch (ScalarTy->getScalarTypeKind()) {
  case Type::STK_Bool: return CK_NoOp;
  case Type::STK_CPointer: return CK_PointerToBoolean;
  case Type::STK_UPCSharedPointer: return CK_PointerToBoolean;
  case Type::STK_BlockPointer: return CK_PointerToBoolean;
  case Type::STK_ObjCObjectPointer: return CK_PointerToBoolean;
  case Type::STK_MemberPointer: return CK_MemberPointerToBoolean;
  case Type::STK_Integral: return CK_IntegralToBoolean;
  case Type::STK_Floating: return CK_FloatingToBoolean;
  case Type::STK_IntegralComplex: return CK_IntegralComplexToBoolean;
  case Type::STK_FloatingComplex: return CK_FloatingComplexToBoolean;
  }
  return CK_Invalid;
}

/// \brief Used to prune the decls of Sema's UnusedFileScopedDecls vector.
static bool ShouldRemoveFromUnused(Sema *SemaRef, const DeclaratorDecl *D) {
  if (D->getMostRecentDecl()->isUsed())
    return true;

  if (D->isExternallyVisible())
    return true;

  if (const FunctionDecl *FD = dyn_cast<FunctionDecl>(D)) {
    // UnusedFileScopedDecls stores the first declaration.
    // The declaration may have become definition so check again.
    const FunctionDecl *DeclToCheck;
    if (FD->hasBody(DeclToCheck))
      return !SemaRef->ShouldWarnIfUnusedFileScopedDecl(DeclToCheck);

    // Later redecls may add new information resulting in not having to warn,
    // so check again.
    DeclToCheck = FD->getMostRecentDecl();
    if (DeclToCheck != FD)
      return !SemaRef->ShouldWarnIfUnusedFileScopedDecl(DeclToCheck);
  }

  if (const VarDecl *VD = dyn_cast<VarDecl>(D)) {
    // If a variable usable in constant expressions is referenced,
    // don't warn if it isn't used: if the value of a variable is required
    // for the computation of a constant expression, it doesn't make sense to
    // warn even if the variable isn't odr-used.  (isReferenced doesn't
    // precisely reflect that, but it's a decent approximation.)
    if (VD->isReferenced() &&
        VD->isUsableInConstantExpressions(SemaRef->Context))
      return true;

    // UnusedFileScopedDecls stores the first declaration.
    // The declaration may have become definition so check again.
    const VarDecl *DeclToCheck = VD->getDefinition();
    if (DeclToCheck)
      return !SemaRef->ShouldWarnIfUnusedFileScopedDecl(DeclToCheck);

    // Later redecls may add new information resulting in not having to warn,
    // so check again.
    DeclToCheck = VD->getMostRecentDecl();
    if (DeclToCheck != VD)
      return !SemaRef->ShouldWarnIfUnusedFileScopedDecl(DeclToCheck);
  }

  return false;
}

/// Obtains a sorted list of functions that are undefined but ODR-used.
void Sema::getUndefinedButUsed(
    SmallVectorImpl<std::pair<NamedDecl *, SourceLocation> > &Undefined) {
  for (llvm::DenseMap<NamedDecl *, SourceLocation>::iterator
         I = UndefinedButUsed.begin(), E = UndefinedButUsed.end();
       I != E; ++I) {
    NamedDecl *ND = I->first;

    // Ignore attributes that have become invalid.
    if (ND->isInvalidDecl()) continue;

    // __attribute__((weakref)) is basically a definition.
    if (ND->hasAttr<WeakRefAttr>()) continue;

    if (FunctionDecl *FD = dyn_cast<FunctionDecl>(ND)) {
      if (FD->isDefined())
        continue;
      if (FD->isExternallyVisible() &&
          !FD->getMostRecentDecl()->isInlined())
        continue;
    } else {
      if (cast<VarDecl>(ND)->hasDefinition() != VarDecl::DeclarationOnly)
        continue;
      if (ND->isExternallyVisible())
        continue;
    }

    Undefined.push_back(std::make_pair(ND, I->second));
  }

  // Sort (in order of use site) so that we're not dependent on the iteration
  // order through an llvm::DenseMap.
  SourceManager &SM = Context.getSourceManager();
  std::sort(Undefined.begin(), Undefined.end(),
            [&SM](const std::pair<NamedDecl *, SourceLocation> &l,
                  const std::pair<NamedDecl *, SourceLocation> &r) {
    if (l.second.isValid() && !r.second.isValid())
      return true;
    if (!l.second.isValid() && r.second.isValid())
      return false;
    if (l.second != r.second)
      return SM.isBeforeInTranslationUnit(l.second, r.second);
    return SM.isBeforeInTranslationUnit(l.first->getLocation(),
                                        r.first->getLocation());
  });
}

/// checkUndefinedButUsed - Check for undefined objects with internal linkage
/// or that are inline.
static void checkUndefinedButUsed(Sema &S) {
  if (S.UndefinedButUsed.empty()) return;

  // Collect all the still-undefined entities with internal linkage.
  SmallVector<std::pair<NamedDecl *, SourceLocation>, 16> Undefined;
  S.getUndefinedButUsed(Undefined);
  if (Undefined.empty()) return;

  for (SmallVectorImpl<std::pair<NamedDecl *, SourceLocation> >::iterator
         I = Undefined.begin(), E = Undefined.end(); I != E; ++I) {
    NamedDecl *ND = I->first;

    if (ND->hasAttr<DLLImportAttr>() || ND->hasAttr<DLLExportAttr>()) {
      // An exported function will always be emitted when defined, so even if
      // the function is inline, it doesn't have to be emitted in this TU. An
      // imported function implies that it has been exported somewhere else.
      continue;
    }

    if (!ND->isExternallyVisible()) {
      S.Diag(ND->getLocation(), diag::warn_undefined_internal)
        << isa<VarDecl>(ND) << ND;
    } else {
      assert(cast<FunctionDecl>(ND)->getMostRecentDecl()->isInlined() &&
             "used object requires definition but isn't inline or internal?");
      S.Diag(ND->getLocation(), diag::warn_undefined_inline) << ND;
    }
    if (I->second.isValid())
      S.Diag(I->second, diag::note_used_here);
  }
}

void Sema::LoadExternalWeakUndeclaredIdentifiers() {
  if (!ExternalSource)
    return;

  SmallVector<std::pair<IdentifierInfo *, WeakInfo>, 4> WeakIDs;
  ExternalSource->ReadWeakUndeclaredIdentifiers(WeakIDs);
  for (unsigned I = 0, N = WeakIDs.size(); I != N; ++I) {
    llvm::DenseMap<IdentifierInfo*,WeakInfo>::iterator Pos
      = WeakUndeclaredIdentifiers.find(WeakIDs[I].first);
    if (Pos != WeakUndeclaredIdentifiers.end())
      continue;

    WeakUndeclaredIdentifiers.insert(WeakIDs[I]);
  }
}


typedef llvm::DenseMap<const CXXRecordDecl*, bool> RecordCompleteMap;

/// \brief Returns true, if all methods and nested classes of the given
/// CXXRecordDecl are defined in this translation unit.
///
/// Should only be called from ActOnEndOfTranslationUnit so that all
/// definitions are actually read.
static bool MethodsAndNestedClassesComplete(const CXXRecordDecl *RD,
                                            RecordCompleteMap &MNCComplete) {
  RecordCompleteMap::iterator Cache = MNCComplete.find(RD);
  if (Cache != MNCComplete.end())
    return Cache->second;
  if (!RD->isCompleteDefinition())
    return false;
  bool Complete = true;
  for (DeclContext::decl_iterator I = RD->decls_begin(),
                                  E = RD->decls_end();
       I != E && Complete; ++I) {
    if (const CXXMethodDecl *M = dyn_cast<CXXMethodDecl>(*I))
      Complete = M->isDefined() || (M->isPure() && !isa<CXXDestructorDecl>(M));
    else if (const FunctionTemplateDecl *F = dyn_cast<FunctionTemplateDecl>(*I))
      Complete = F->getTemplatedDecl()->isDefined();
    else if (const CXXRecordDecl *R = dyn_cast<CXXRecordDecl>(*I)) {
      if (R->isInjectedClassName())
        continue;
      if (R->hasDefinition())
        Complete = MethodsAndNestedClassesComplete(R->getDefinition(),
                                                   MNCComplete);
      else
        Complete = false;
    }
  }
  MNCComplete[RD] = Complete;
  return Complete;
}

/// \brief Returns true, if the given CXXRecordDecl is fully defined in this
/// translation unit, i.e. all methods are defined or pure virtual and all
/// friends, friend functions and nested classes are fully defined in this
/// translation unit.
///
/// Should only be called from ActOnEndOfTranslationUnit so that all
/// definitions are actually read.
static bool IsRecordFullyDefined(const CXXRecordDecl *RD,
                                 RecordCompleteMap &RecordsComplete,
                                 RecordCompleteMap &MNCComplete) {
  RecordCompleteMap::iterator Cache = RecordsComplete.find(RD);
  if (Cache != RecordsComplete.end())
    return Cache->second;
  bool Complete = MethodsAndNestedClassesComplete(RD, MNCComplete);
  for (CXXRecordDecl::friend_iterator I = RD->friend_begin(),
                                      E = RD->friend_end();
       I != E && Complete; ++I) {
    // Check if friend classes and methods are complete.
    if (TypeSourceInfo *TSI = (*I)->getFriendType()) {
      // Friend classes are available as the TypeSourceInfo of the FriendDecl.
      if (CXXRecordDecl *FriendD = TSI->getType()->getAsCXXRecordDecl())
        Complete = MethodsAndNestedClassesComplete(FriendD, MNCComplete);
      else
        Complete = false;
    } else {
      // Friend functions are available through the NamedDecl of FriendDecl.
      if (const FunctionDecl *FD =
          dyn_cast<FunctionDecl>((*I)->getFriendDecl()))
        Complete = FD->isDefined();
      else
        // This is a template friend, give up.
        Complete = false;
    }
  }
  RecordsComplete[RD] = Complete;
  return Complete;
}

/// ActOnEndOfTranslationUnit - This is called at the very end of the
/// translation unit when EOF is reached and all but the top-level scope is
/// popped.
void Sema::ActOnEndOfTranslationUnit() {
  assert(DelayedDiagnostics.getCurrentPool() == nullptr
         && "reached end of translation unit with a pool attached?");

  // If code completion is enabled, don't perform any end-of-translation-unit
  // work.
  if (PP.isCodeCompletionEnabled())
    return;

  // Complete translation units and modules define vtables and perform implicit
  // instantiations. PCH files do not.
  if (TUKind != TU_Prefix) {
    DiagnoseUseOfUnimplementedSelectors();

    // If any dynamic classes have their key function defined within
    // this translation unit, then those vtables are considered "used" and must
    // be emitted.
    for (DynamicClassesType::iterator I = DynamicClasses.begin(ExternalSource),
                                      E = DynamicClasses.end();
         I != E; ++I) {
      assert(!(*I)->isDependentType() &&
             "Should not see dependent types here!");
      if (const CXXMethodDecl *KeyFunction =
              Context.getCurrentKeyFunction(*I)) {
        const FunctionDecl *Definition = nullptr;
        if (KeyFunction->hasBody(Definition))
          MarkVTableUsed(Definition->getLocation(), *I, true);
      }
    }

    // If DefinedUsedVTables ends up marking any virtual member functions it
    // might lead to more pending template instantiations, which we then need
    // to instantiate.
    DefineUsedVTables();

    // C++: Perform implicit template instantiations.
    //
    // FIXME: When we perform these implicit instantiations, we do not
    // carefully keep track of the point of instantiation (C++ [temp.point]).
    // This means that name lookup that occurs within the template
    // instantiation will always happen at the end of the translation unit,
    // so it will find some names that are not required to be found. This is
    // valid, but we could do better by diagnosing if an instantiation uses a
    // name that was not visible at its first point of instantiation.
    if (ExternalSource) {
      // Load pending instantiations from the external source.
      SmallVector<PendingImplicitInstantiation, 4> Pending;
      ExternalSource->ReadPendingInstantiations(Pending);
      PendingInstantiations.insert(PendingInstantiations.begin(),
                                   Pending.begin(), Pending.end());
    }
    PerformPendingInstantiations();

    CheckDelayedMemberExceptionSpecs();
  }

  // All delayed member exception specs should be checked or we end up accepting
  // incompatible declarations.
  assert(DelayedDefaultedMemberExceptionSpecs.empty());
  assert(DelayedDestructorExceptionSpecChecks.empty());

  // Remove file scoped decls that turned out to be used.
  UnusedFileScopedDecls.erase(
      std::remove_if(UnusedFileScopedDecls.begin(nullptr, true),
                     UnusedFileScopedDecls.end(),
                     std::bind1st(std::ptr_fun(ShouldRemoveFromUnused), this)),
      UnusedFileScopedDecls.end());

  if (TUKind == TU_Prefix) {
    // Translation unit prefixes don't need any of the checking below.
    TUScope = nullptr;
    return;
  }

  // Check for #pragma weak identifiers that were never declared
  // FIXME: This will cause diagnostics to be emitted in a non-determinstic
  // order!  Iterating over a densemap like this is bad.
  LoadExternalWeakUndeclaredIdentifiers();
  for (llvm::DenseMap<IdentifierInfo*,WeakInfo>::iterator
       I = WeakUndeclaredIdentifiers.begin(),
       E = WeakUndeclaredIdentifiers.end(); I != E; ++I) {
    if (I->second.getUsed()) continue;

    Diag(I->second.getLocation(), diag::warn_weak_identifier_undeclared)
      << I->first;
  }

  if (LangOpts.CPlusPlus11 &&
      !Diags.isIgnored(diag::warn_delegating_ctor_cycle, SourceLocation()))
    CheckDelegatingCtorCycles();

  if (TUKind == TU_Module) {
    // If we are building a module, resolve all of the exported declarations
    // now.
    if (Module *CurrentModule = PP.getCurrentModule()) {
      ModuleMap &ModMap = PP.getHeaderSearchInfo().getModuleMap();

      SmallVector<Module *, 2> Stack;
      Stack.push_back(CurrentModule);
      while (!Stack.empty()) {
        Module *Mod = Stack.pop_back_val();

        // Resolve the exported declarations and conflicts.
        // FIXME: Actually complain, once we figure out how to teach the
        // diagnostic client to deal with complaints in the module map at this
        // point.
        ModMap.resolveExports(Mod, /*Complain=*/false);
        ModMap.resolveUses(Mod, /*Complain=*/false);
        ModMap.resolveConflicts(Mod, /*Complain=*/false);

        // Queue the submodules, so their exports will also be resolved.
        for (Module::submodule_iterator Sub = Mod->submodule_begin(),
                                     SubEnd = Mod->submodule_end();
             Sub != SubEnd; ++Sub) {
          Stack.push_back(*Sub);
        }
      }
    }

    // Modules don't need any of the checking below.
    TUScope = nullptr;
    return;
  }

  // C99 6.9.2p2:
  //   A declaration of an identifier for an object that has file
  //   scope without an initializer, and without a storage-class
  //   specifier or with the storage-class specifier static,
  //   constitutes a tentative definition. If a translation unit
  //   contains one or more tentative definitions for an identifier,
  //   and the translation unit contains no external definition for
  //   that identifier, then the behavior is exactly as if the
  //   translation unit contains a file scope declaration of that
  //   identifier, with the composite type as of the end of the
  //   translation unit, with an initializer equal to 0.
  llvm::SmallSet<VarDecl *, 32> Seen;
  for (TentativeDefinitionsType::iterator
            T = TentativeDefinitions.begin(ExternalSource),
         TEnd = TentativeDefinitions.end();
       T != TEnd; ++T)
  {
    VarDecl *VD = (*T)->getActingDefinition();

    // If the tentative definition was completed, getActingDefinition() returns
    // null. If we've already seen this variable before, insert()'s second
    // return value is false.
    if (!VD || VD->isInvalidDecl() || !Seen.insert(VD))
      continue;

    if (const IncompleteArrayType *ArrayT
        = Context.getAsIncompleteArrayType(VD->getType())) {
      // Set the length of the array to 1 (C99 6.9.2p5).
      Diag(VD->getLocation(), diag::warn_tentative_incomplete_array);
      llvm::APInt One(Context.getTypeSize(Context.getSizeType()), true);
      QualType T = Context.getConstantArrayType(ArrayT->getElementType(),
                                                One, ArrayType::Normal, 0);
      VD->setType(T);
    } else if (RequireCompleteType(VD->getLocation(), VD->getType(),
                                   diag::err_tentative_def_incomplete_type))
      VD->setInvalidDecl();

    CheckCompleteVariableDeclaration(VD);

    // Notify the consumer that we've completed a tentative definition.
    if (!VD->isInvalidDecl())
      Consumer.CompleteTentativeDefinition(VD);

  }

  // If there were errors, disable 'unused' warnings since they will mostly be
  // noise.
  if (!Diags.hasErrorOccurred()) {
    // Output warning for unused file scoped decls.
    for (UnusedFileScopedDeclsType::iterator
           I = UnusedFileScopedDecls.begin(ExternalSource),
           E = UnusedFileScopedDecls.end(); I != E; ++I) {
      if (ShouldRemoveFromUnused(this, *I))
        continue;

      if (const FunctionDecl *FD = dyn_cast<FunctionDecl>(*I)) {
        const FunctionDecl *DiagD;
        if (!FD->hasBody(DiagD))
          DiagD = FD;
        if (DiagD->isDeleted())
          continue; // Deleted functions are supposed to be unused.
        if (DiagD->isReferenced()) {
          if (isa<CXXMethodDecl>(DiagD))
            Diag(DiagD->getLocation(), diag::warn_unneeded_member_function)
                  << DiagD->getDeclName();
          else {
            if (FD->getStorageClass() == SC_Static &&
                !FD->isInlineSpecified() &&
                !SourceMgr.isInMainFile(
                   SourceMgr.getExpansionLoc(FD->getLocation())))
              Diag(DiagD->getLocation(), diag::warn_unneeded_static_internal_decl)
                << DiagD->getDeclName();
            else
              Diag(DiagD->getLocation(), diag::warn_unneeded_internal_decl)
                   << /*function*/0 << DiagD->getDeclName();
          }
        } else {
          Diag(DiagD->getLocation(),
               isa<CXXMethodDecl>(DiagD) ? diag::warn_unused_member_function
                                         : diag::warn_unused_function)
                << DiagD->getDeclName();
        }
      } else {
        const VarDecl *DiagD = cast<VarDecl>(*I)->getDefinition();
        if (!DiagD)
          DiagD = cast<VarDecl>(*I);
        if (DiagD->isReferenced()) {
          Diag(DiagD->getLocation(), diag::warn_unneeded_internal_decl)
                << /*variable*/1 << DiagD->getDeclName();
        } else if (DiagD->getType().isConstQualified()) {
          Diag(DiagD->getLocation(), diag::warn_unused_const_variable)
              << DiagD->getDeclName();
        } else {
          Diag(DiagD->getLocation(), diag::warn_unused_variable)
              << DiagD->getDeclName();
        }
      }
    }

    if (ExternalSource)
      ExternalSource->ReadUndefinedButUsed(UndefinedButUsed);
    checkUndefinedButUsed(*this);
  }

  if (!Diags.isIgnored(diag::warn_unused_private_field, SourceLocation())) {
    RecordCompleteMap RecordsComplete;
    RecordCompleteMap MNCComplete;
    for (NamedDeclSetType::iterator I = UnusedPrivateFields.begin(),
         E = UnusedPrivateFields.end(); I != E; ++I) {
      const NamedDecl *D = *I;
      const CXXRecordDecl *RD = dyn_cast<CXXRecordDecl>(D->getDeclContext());
      if (RD && !RD->isUnion() &&
          IsRecordFullyDefined(RD, RecordsComplete, MNCComplete)) {
        Diag(D->getLocation(), diag::warn_unused_private_field)
              << D->getDeclName();
      }
    }
  }

  // Check we've noticed that we're no longer parsing the initializer for every
  // variable. If we miss cases, then at best we have a performance issue and
  // at worst a rejects-valid bug.
  assert(ParsingInitForAutoVars.empty() &&
         "Didn't unmark var as having its initializer parsed");

  TUScope = nullptr;
}


//===----------------------------------------------------------------------===//
// Helper functions.
//===----------------------------------------------------------------------===//

DeclContext *Sema::getFunctionLevelDeclContext() {
  DeclContext *DC = CurContext;

  while (true) {
    if (isa<BlockDecl>(DC) || isa<EnumDecl>(DC) || isa<CapturedDecl>(DC)) {
      DC = DC->getParent();
    } else if (isa<CXXMethodDecl>(DC) &&
               cast<CXXMethodDecl>(DC)->getOverloadedOperator() == OO_Call &&
               cast<CXXRecordDecl>(DC->getParent())->isLambda()) {
      DC = DC->getParent()->getParent();
    }
    else break;
  }

  return DC;
}

/// getCurFunctionDecl - If inside of a function body, this returns a pointer
/// to the function decl for the function being parsed.  If we're currently
/// in a 'block', this returns the containing context.
FunctionDecl *Sema::getCurFunctionDecl() {
  DeclContext *DC = getFunctionLevelDeclContext();
  return dyn_cast<FunctionDecl>(DC);
}

ObjCMethodDecl *Sema::getCurMethodDecl() {
  DeclContext *DC = getFunctionLevelDeclContext();
  while (isa<RecordDecl>(DC))
    DC = DC->getParent();
  return dyn_cast<ObjCMethodDecl>(DC);
}

NamedDecl *Sema::getCurFunctionOrMethodDecl() {
  DeclContext *DC = getFunctionLevelDeclContext();
  if (isa<ObjCMethodDecl>(DC) || isa<FunctionDecl>(DC))
    return cast<NamedDecl>(DC);
  return nullptr;
}

void Sema::EmitCurrentDiagnostic(unsigned DiagID) {
  // FIXME: It doesn't make sense to me that DiagID is an incoming argument here
  // and yet we also use the current diag ID on the DiagnosticsEngine. This has
  // been made more painfully obvious by the refactor that introduced this
  // function, but it is possible that the incoming argument can be
  // eliminnated. If it truly cannot be (for example, there is some reentrancy
  // issue I am not seeing yet), then there should at least be a clarifying
  // comment somewhere.
  if (Optional<TemplateDeductionInfo*> Info = isSFINAEContext()) {
    switch (DiagnosticIDs::getDiagnosticSFINAEResponse(
              Diags.getCurrentDiagID())) {
    case DiagnosticIDs::SFINAE_Report:
      // We'll report the diagnostic below.
      break;

    case DiagnosticIDs::SFINAE_SubstitutionFailure:
      // Count this failure so that we know that template argument deduction
      // has failed.
      ++NumSFINAEErrors;

      // Make a copy of this suppressed diagnostic and store it with the
      // template-deduction information.
      if (*Info && !(*Info)->hasSFINAEDiagnostic()) {
        Diagnostic DiagInfo(&Diags);
        (*Info)->addSFINAEDiagnostic(DiagInfo.getLocation(),
                       PartialDiagnostic(DiagInfo, Context.getDiagAllocator()));
      }

      Diags.setLastDiagnosticIgnored();
      Diags.Clear();
      return;

    case DiagnosticIDs::SFINAE_AccessControl: {
      // Per C++ Core Issue 1170, access control is part of SFINAE.
      // Additionally, the AccessCheckingSFINAE flag can be used to temporarily
      // make access control a part of SFINAE for the purposes of checking
      // type traits.
      if (!AccessCheckingSFINAE && !getLangOpts().CPlusPlus11)
        break;

      SourceLocation Loc = Diags.getCurrentDiagLoc();

      // Suppress this diagnostic.
      ++NumSFINAEErrors;

      // Make a copy of this suppressed diagnostic and store it with the
      // template-deduction information.
      if (*Info && !(*Info)->hasSFINAEDiagnostic()) {
        Diagnostic DiagInfo(&Diags);
        (*Info)->addSFINAEDiagnostic(DiagInfo.getLocation(),
                       PartialDiagnostic(DiagInfo, Context.getDiagAllocator()));
      }

      Diags.setLastDiagnosticIgnored();
      Diags.Clear();

      // Now the diagnostic state is clear, produce a C++98 compatibility
      // warning.
      Diag(Loc, diag::warn_cxx98_compat_sfinae_access_control);

      // The last diagnostic which Sema produced was ignored. Suppress any
      // notes attached to it.
      Diags.setLastDiagnosticIgnored();
      return;
    }

    case DiagnosticIDs::SFINAE_Suppress:
      // Make a copy of this suppressed diagnostic and store it with the
      // template-deduction information;
      if (*Info) {
        Diagnostic DiagInfo(&Diags);
        (*Info)->addSuppressedDiagnostic(DiagInfo.getLocation(),
                       PartialDiagnostic(DiagInfo, Context.getDiagAllocator()));
      }

      // Suppress this diagnostic.
      Diags.setLastDiagnosticIgnored();
      Diags.Clear();
      return;
    }
  }

  // Set up the context's printing policy based on our current state.
  Context.setPrintingPolicy(getPrintingPolicy());

  // Emit the diagnostic.
  if (!Diags.EmitCurrentDiagnostic())
    return;

  // If this is not a note, and we're in a template instantiation
  // that is different from the last template instantiation where
  // we emitted an error, print a template instantiation
  // backtrace.
  if (!DiagnosticIDs::isBuiltinNote(DiagID) &&
      !ActiveTemplateInstantiations.empty() &&
      ActiveTemplateInstantiations.back()
        != LastTemplateInstantiationErrorContext) {
    PrintInstantiationStack();
    LastTemplateInstantiationErrorContext = ActiveTemplateInstantiations.back();
  }
}

Sema::SemaDiagnosticBuilder
Sema::Diag(SourceLocation Loc, const PartialDiagnostic& PD) {
  SemaDiagnosticBuilder Builder(Diag(Loc, PD.getDiagID()));
  PD.Emit(Builder);

  return Builder;
}

/// \brief Looks through the macro-expansion chain for the given
/// location, looking for a macro expansion with the given name.
/// If one is found, returns true and sets the location to that
/// expansion loc.
bool Sema::findMacroSpelling(SourceLocation &locref, StringRef name) {
  SourceLocation loc = locref;
  if (!loc.isMacroID()) return false;

  // There's no good way right now to look at the intermediate
  // expansions, so just jump to the expansion location.
  loc = getSourceManager().getExpansionLoc(loc);

  // If that's written with the name, stop here.
  SmallVector<char, 16> buffer;
  if (getPreprocessor().getSpelling(loc, buffer) == name) {
    locref = loc;
    return true;
  }
  return false;
}

/// \brief Determines the active Scope associated with the given declaration
/// context.
///
/// This routine maps a declaration context to the active Scope object that
/// represents that declaration context in the parser. It is typically used
/// from "scope-less" code (e.g., template instantiation, lazy creation of
/// declarations) that injects a name for name-lookup purposes and, therefore,
/// must update the Scope.
///
/// \returns The scope corresponding to the given declaraion context, or NULL
/// if no such scope is open.
Scope *Sema::getScopeForContext(DeclContext *Ctx) {

  if (!Ctx)
    return nullptr;

  Ctx = Ctx->getPrimaryContext();
  for (Scope *S = getCurScope(); S; S = S->getParent()) {
    // Ignore scopes that cannot have declarations. This is important for
    // out-of-line definitions of static class members.
    if (S->getFlags() & (Scope::DeclScope | Scope::TemplateParamScope))
      if (DeclContext *Entity = S->getEntity())
        if (Ctx == Entity->getPrimaryContext())
          return S;
  }

  return nullptr;
}

/// \brief Enter a new function scope
void Sema::PushFunctionScope() {
  if (FunctionScopes.size() == 1) {
    // Use the "top" function scope rather than having to allocate
    // memory for a new scope.
    FunctionScopes.back()->Clear();
    FunctionScopes.push_back(FunctionScopes.back());
    return;
  }

  FunctionScopes.push_back(new FunctionScopeInfo(getDiagnostics()));
}

void Sema::PushBlockScope(Scope *BlockScope, BlockDecl *Block) {
  FunctionScopes.push_back(new BlockScopeInfo(getDiagnostics(),
                                              BlockScope, Block));
}

LambdaScopeInfo *Sema::PushLambdaScope() {
  LambdaScopeInfo *const LSI = new LambdaScopeInfo(getDiagnostics());
  FunctionScopes.push_back(LSI);
  return LSI;
}

void Sema::RecordParsingTemplateParameterDepth(unsigned Depth) {
  if (LambdaScopeInfo *const LSI = getCurLambda()) {
    LSI->AutoTemplateParameterDepth = Depth;
    return;
  } 
  llvm_unreachable( 
      "Remove assertion if intentionally called in a non-lambda context.");
}

void Sema::PopFunctionScopeInfo(const AnalysisBasedWarnings::Policy *WP,
                                const Decl *D, const BlockExpr *blkExpr) {
  FunctionScopeInfo *Scope = FunctionScopes.pop_back_val();
  assert(!FunctionScopes.empty() && "mismatched push/pop!");

  // Issue any analysis-based warnings.
  if (WP && D)
    AnalysisWarnings.IssueWarnings(*WP, Scope, D, blkExpr);
  else
    for (const auto &PUD : Scope->PossiblyUnreachableDiags)
      Diag(PUD.Loc, PUD.PD);

  if (FunctionScopes.back() != Scope)
    delete Scope;
}

void Sema::PushCompoundScope() {
  getCurFunction()->CompoundScopes.push_back(CompoundScopeInfo(IsUPCDefaultStrict()));
}

void Sema::PopCompoundScope() {
  FunctionScopeInfo *CurFunction = getCurFunction();
  assert(!CurFunction->CompoundScopes.empty() && "mismatched push/pop");

  CurFunction->CompoundScopes.pop_back();
}

bool Sema::IsUPCDefaultStrict() const {
  FunctionScopeInfo *CurFunction = getCurFunction();
  if (CurFunction->CompoundScopes.empty())
    return UPCIsStrict;
  else
    return CurFunction->CompoundScopes.back().UPCIsStrict;
}

/// \brief Determine whether any errors occurred within this function/method/
/// block.
bool Sema::hasAnyUnrecoverableErrorsInThisFunction() const {
  return getCurFunction()->ErrorTrap.hasUnrecoverableErrorOccurred();
}

BlockScopeInfo *Sema::getCurBlock() {
  if (FunctionScopes.empty())
    return nullptr;

  auto CurBSI = dyn_cast<BlockScopeInfo>(FunctionScopes.back());
  if (CurBSI && CurBSI->TheDecl &&
      !CurBSI->TheDecl->Encloses(CurContext)) {
    // We have switched contexts due to template instantiation.
    assert(!ActiveTemplateInstantiations.empty());
    return nullptr;
  }

  return CurBSI;
}

LambdaScopeInfo *Sema::getCurLambda() {
  if (FunctionScopes.empty())
    return nullptr;

  auto CurLSI = dyn_cast<LambdaScopeInfo>(FunctionScopes.back());
  if (CurLSI && CurLSI->Lambda &&
      !CurLSI->Lambda->Encloses(CurContext)) {
    // We have switched contexts due to template instantiation.
    assert(!ActiveTemplateInstantiations.empty());
    return nullptr;
  }

  return CurLSI;
}
// We have a generic lambda if we parsed auto parameters, or we have 
// an associated template parameter list.
LambdaScopeInfo *Sema::getCurGenericLambda() {
  if (LambdaScopeInfo *LSI =  getCurLambda()) {
    return (LSI->AutoTemplateParams.size() ||
                    LSI->GLTemplateParameterList) ? LSI : nullptr;
  }
  return nullptr;
}


void Sema::ActOnComment(SourceRange Comment) {
  if (!LangOpts.RetainCommentsFromSystemHeaders &&
      SourceMgr.isInSystemHeader(Comment.getBegin()))
    return;
  RawComment RC(SourceMgr, Comment, false,
                LangOpts.CommentOpts.ParseAllComments);
  if (RC.isAlmostTrailingComment()) {
    SourceRange MagicMarkerRange(Comment.getBegin(),
                                 Comment.getBegin().getLocWithOffset(3));
    StringRef MagicMarkerText;
    switch (RC.getKind()) {
    case RawComment::RCK_OrdinaryBCPL:
      MagicMarkerText = "///<";
      break;
    case RawComment::RCK_OrdinaryC:
      MagicMarkerText = "/**<";
      break;
    default:
      llvm_unreachable("if this is an almost Doxygen comment, "
                       "it should be ordinary");
    }
    Diag(Comment.getBegin(), diag::warn_not_a_doxygen_trailing_member_comment) <<
      FixItHint::CreateReplacement(MagicMarkerRange, MagicMarkerText);
  }
  Context.addComment(RC);
}

// Pin this vtable to this file.
ExternalSemaSource::~ExternalSemaSource() {}

void ExternalSemaSource::ReadMethodPool(Selector Sel) { }

void ExternalSemaSource::ReadKnownNamespaces(
                           SmallVectorImpl<NamespaceDecl *> &Namespaces) {
}

void ExternalSemaSource::ReadUndefinedButUsed(
                       llvm::DenseMap<NamedDecl *, SourceLocation> &Undefined) {
}

void PrettyDeclStackTraceEntry::print(raw_ostream &OS) const {
  SourceLocation Loc = this->Loc;
  if (!Loc.isValid() && TheDecl) Loc = TheDecl->getLocation();
  if (Loc.isValid()) {
    Loc.print(OS, S.getSourceManager());
    OS << ": ";
  }
  OS << Message;

  if (TheDecl && isa<NamedDecl>(TheDecl)) {
    std::string Name = cast<NamedDecl>(TheDecl)->getNameAsString();
    if (!Name.empty())
      OS << " '" << Name << '\'';
  }

  OS << '\n';
}

/// \brief Figure out if an expression could be turned into a call.
///
/// Use this when trying to recover from an error where the programmer may have
/// written just the name of a function instead of actually calling it.
///
/// \param E - The expression to examine.
/// \param ZeroArgCallReturnTy - If the expression can be turned into a call
///  with no arguments, this parameter is set to the type returned by such a
///  call; otherwise, it is set to an empty QualType.
/// \param OverloadSet - If the expression is an overloaded function
///  name, this parameter is populated with the decls of the various overloads.
bool Sema::tryExprAsCall(Expr &E, QualType &ZeroArgCallReturnTy,
                         UnresolvedSetImpl &OverloadSet) {
  ZeroArgCallReturnTy = QualType();
  OverloadSet.clear();

  const OverloadExpr *Overloads = nullptr;
  bool IsMemExpr = false;
  if (E.getType() == Context.OverloadTy) {
    OverloadExpr::FindResult FR = OverloadExpr::find(const_cast<Expr*>(&E));

    // Ignore overloads that are pointer-to-member constants.
    if (FR.HasFormOfMemberPointer)
      return false;

    Overloads = FR.Expression;
  } else if (E.getType() == Context.BoundMemberTy) {
    Overloads = dyn_cast<UnresolvedMemberExpr>(E.IgnoreParens());
    IsMemExpr = true;
  }

  bool Ambiguous = false;

  if (Overloads) {
    for (OverloadExpr::decls_iterator it = Overloads->decls_begin(),
         DeclsEnd = Overloads->decls_end(); it != DeclsEnd; ++it) {
      OverloadSet.addDecl(*it);

      // Check whether the function is a non-template, non-member which takes no
      // arguments.
      if (IsMemExpr)
        continue;
      if (const FunctionDecl *OverloadDecl
            = dyn_cast<FunctionDecl>((*it)->getUnderlyingDecl())) {
        if (OverloadDecl->getMinRequiredArguments() == 0) {
          if (!ZeroArgCallReturnTy.isNull() && !Ambiguous) {
            ZeroArgCallReturnTy = QualType();
            Ambiguous = true;
          } else
            ZeroArgCallReturnTy = OverloadDecl->getReturnType();
        }
      }
    }

    // If it's not a member, use better machinery to try to resolve the call
    if (!IsMemExpr)
      return !ZeroArgCallReturnTy.isNull();
  }

  // Attempt to call the member with no arguments - this will correctly handle
  // member templates with defaults/deduction of template arguments, overloads
  // with default arguments, etc.
  if (IsMemExpr && !E.isTypeDependent()) {
    bool Suppress = getDiagnostics().getSuppressAllDiagnostics();
    getDiagnostics().setSuppressAllDiagnostics(true);
    ExprResult R = BuildCallToMemberFunction(nullptr, &E, SourceLocation(),
                                             None, SourceLocation());
    getDiagnostics().setSuppressAllDiagnostics(Suppress);
    if (R.isUsable()) {
      ZeroArgCallReturnTy = R.get()->getType();
      return true;
    }
    return false;
  }

  if (const DeclRefExpr *DeclRef = dyn_cast<DeclRefExpr>(E.IgnoreParens())) {
    if (const FunctionDecl *Fun = dyn_cast<FunctionDecl>(DeclRef->getDecl())) {
      if (Fun->getMinRequiredArguments() == 0)
        ZeroArgCallReturnTy = Fun->getReturnType();
      return true;
    }
  }

  // We don't have an expression that's convenient to get a FunctionDecl from,
  // but we can at least check if the type is "function of 0 arguments".
  QualType ExprTy = E.getType();
  const FunctionType *FunTy = nullptr;
  QualType PointeeTy = ExprTy->getPointeeType();
  if (!PointeeTy.isNull())
    FunTy = PointeeTy->getAs<FunctionType>();
  if (!FunTy)
    FunTy = ExprTy->getAs<FunctionType>();

  if (const FunctionProtoType *FPT =
      dyn_cast_or_null<FunctionProtoType>(FunTy)) {
    if (FPT->getNumParams() == 0)
      ZeroArgCallReturnTy = FunTy->getReturnType();
    return true;
  }
  return false;
}

/// \brief Give notes for a set of overloads.
///
/// A companion to tryExprAsCall. In cases when the name that the programmer
/// wrote was an overloaded function, we may be able to make some guesses about
/// plausible overloads based on their return types; such guesses can be handed
/// off to this method to be emitted as notes.
///
/// \param Overloads - The overloads to note.
/// \param FinalNoteLoc - If we've suppressed printing some overloads due to
///  -fshow-overloads=best, this is the location to attach to the note about too
///  many candidates. Typically this will be the location of the original
///  ill-formed expression.
static void noteOverloads(Sema &S, const UnresolvedSetImpl &Overloads,
                          const SourceLocation FinalNoteLoc) {
  int ShownOverloads = 0;
  int SuppressedOverloads = 0;
  for (UnresolvedSetImpl::iterator It = Overloads.begin(),
       DeclsEnd = Overloads.end(); It != DeclsEnd; ++It) {
    // FIXME: Magic number for max shown overloads stolen from
    // OverloadCandidateSet::NoteCandidates.
    if (ShownOverloads >= 4 && S.Diags.getShowOverloads() == Ovl_Best) {
      ++SuppressedOverloads;
      continue;
    }

    NamedDecl *Fn = (*It)->getUnderlyingDecl();
    S.Diag(Fn->getLocation(), diag::note_possible_target_of_call);
    ++ShownOverloads;
  }

  if (SuppressedOverloads)
    S.Diag(FinalNoteLoc, diag::note_ovl_too_many_candidates)
      << SuppressedOverloads;
}

static void notePlausibleOverloads(Sema &S, SourceLocation Loc,
                                   const UnresolvedSetImpl &Overloads,
                                   bool (*IsPlausibleResult)(QualType)) {
  if (!IsPlausibleResult)
    return noteOverloads(S, Overloads, Loc);

  UnresolvedSet<2> PlausibleOverloads;
  for (OverloadExpr::decls_iterator It = Overloads.begin(),
         DeclsEnd = Overloads.end(); It != DeclsEnd; ++It) {
    const FunctionDecl *OverloadDecl = cast<FunctionDecl>(*It);
    QualType OverloadResultTy = OverloadDecl->getReturnType();
    if (IsPlausibleResult(OverloadResultTy))
      PlausibleOverloads.addDecl(It.getDecl());
  }
  noteOverloads(S, PlausibleOverloads, Loc);
}

/// Determine whether the given expression can be called by just
/// putting parentheses after it.  Notably, expressions with unary
/// operators can't be because the unary operator will start parsing
/// outside the call.
static bool IsCallableWithAppend(Expr *E) {
  E = E->IgnoreImplicit();
  return (!isa<CStyleCastExpr>(E) &&
          !isa<UnaryOperator>(E) &&
          !isa<BinaryOperator>(E) &&
          !isa<CXXOperatorCallExpr>(E));
}

bool Sema::tryToRecoverWithCall(ExprResult &E, const PartialDiagnostic &PD,
                                bool ForceComplain,
                                bool (*IsPlausibleResult)(QualType)) {
  SourceLocation Loc = E.get()->getExprLoc();
  SourceRange Range = E.get()->getSourceRange();

  QualType ZeroArgCallTy;
  UnresolvedSet<4> Overloads;
  if (tryExprAsCall(*E.get(), ZeroArgCallTy, Overloads) &&
      !ZeroArgCallTy.isNull() &&
      (!IsPlausibleResult || IsPlausibleResult(ZeroArgCallTy))) {
    // At this point, we know E is potentially callable with 0
    // arguments and that it returns something of a reasonable type,
    // so we can emit a fixit and carry on pretending that E was
    // actually a CallExpr.
    SourceLocation ParenInsertionLoc = PP.getLocForEndOfToken(Range.getEnd());
    Diag(Loc, PD)
      << /*zero-arg*/ 1 << Range
      << (IsCallableWithAppend(E.get())
          ? FixItHint::CreateInsertion(ParenInsertionLoc, "()")
          : FixItHint());
    notePlausibleOverloads(*this, Loc, Overloads, IsPlausibleResult);

    // FIXME: Try this before emitting the fixit, and suppress diagnostics
    // while doing so.
    E = ActOnCallExpr(nullptr, E.get(), Range.getEnd(), None,
                      Range.getEnd().getLocWithOffset(1));
    return true;
  }

  if (!ForceComplain) return false;

  Diag(Loc, PD) << /*not zero-arg*/ 0 << Range;
  notePlausibleOverloads(*this, Loc, Overloads, IsPlausibleResult);
  E = ExprError();
  return true;
}

IdentifierInfo *Sema::getSuperIdentifier() const {
  if (!Ident_super)
    Ident_super = &Context.Idents.get("super");
  return Ident_super;
}

IdentifierInfo *Sema::getFloat128Identifier() const {
  if (!Ident___float128)
    Ident___float128 = &Context.Idents.get("__float128");
  return Ident___float128;
}

void Sema::PushCapturedRegionScope(Scope *S, CapturedDecl *CD, RecordDecl *RD,
                                   CapturedRegionKind K) {
  CapturingScopeInfo *CSI = new CapturedRegionScopeInfo(getDiagnostics(), S, CD, RD,
                                                        CD->getContextParam(), K);
  CSI->ReturnType = Context.VoidTy;
  FunctionScopes.push_back(CSI);
}

CapturedRegionScopeInfo *Sema::getCurCapturedRegion() {
  if (FunctionScopes.empty())
    return nullptr;

  return dyn_cast<CapturedRegionScopeInfo>(FunctionScopes.back());
}<|MERGE_RESOLUTION|>--- conflicted
+++ resolved
@@ -81,19 +81,14 @@
     LangOpts(pp.getLangOpts()), PP(pp), Context(ctxt), Consumer(consumer),
     Diags(PP.getDiagnostics()), SourceMgr(PP.getSourceManager()),
     CollectStats(false), CodeCompleter(CodeCompleter),
-<<<<<<< HEAD
-    CurContext(0), OriginalLexicalContext(0),
-    PackContext(0), UPCIsStrict(false), PUPCOn(false),
-    MSStructPragmaOn(false), VisContext(0),
-=======
     CurContext(nullptr), OriginalLexicalContext(nullptr),
-    PackContext(nullptr), MSStructPragmaOn(false),
+    PackContext(nullptr), UPCIsStrict(false),
+    PUPCOn(false), MSStructPragmaOn(false),
     MSPointerToMemberRepresentationMethod(
         LangOpts.getMSPointerToMemberRepresentationMethod()),
     VtorDispModeStack(1, MSVtorDispAttr::Mode(LangOpts.VtorDispMode)),
     DataSegStack(nullptr), BSSSegStack(nullptr), ConstSegStack(nullptr),
     CodeSegStack(nullptr), CurInitSeg(nullptr), VisContext(nullptr),
->>>>>>> 445305f4
     IsBuildingRecoveryCallExpr(false),
     ExprNeedsCleanups(false), LateTemplateParser(nullptr),
     OpaqueParser(nullptr), IdResolver(pp), StdInitializerList(nullptr),
