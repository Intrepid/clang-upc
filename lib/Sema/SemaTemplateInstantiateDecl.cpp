//===--- SemaTemplateInstantiateDecl.cpp - C++ Template Decl Instantiation ===/
//
//                     The LLVM Compiler Infrastructure
//
// This file is distributed under the University of Illinois Open Source
// License. See LICENSE.TXT for details.
//===----------------------------------------------------------------------===/
//
//  This file implements C++ template instantiation for declarations.
//
//===----------------------------------------------------------------------===/
#include "clang/Sema/SemaInternal.h"
#include "clang/AST/ASTConsumer.h"
#include "clang/AST/ASTContext.h"
#include "clang/AST/ASTMutationListener.h"
#include "clang/AST/DeclTemplate.h"
#include "clang/AST/DeclVisitor.h"
#include "clang/AST/DependentDiagnostic.h"
#include "clang/AST/Expr.h"
#include "clang/AST/ExprCXX.h"
#include "clang/AST/TypeLoc.h"
#include "clang/Sema/Lookup.h"
#include "clang/Sema/PrettyDeclStackTrace.h"
#include "clang/Sema/Template.h"

using namespace clang;

static bool isDeclWithinFunction(const Decl *D) {
  const DeclContext *DC = D->getDeclContext();
  if (DC->isFunctionOrMethod())
    return true;

  if (DC->isRecord())
    return cast<CXXRecordDecl>(DC)->isLocalClass();

  return false;
}

bool TemplateDeclInstantiator::SubstQualifier(const DeclaratorDecl *OldDecl,
                                              DeclaratorDecl *NewDecl) {
  if (!OldDecl->getQualifierLoc())
    return false;

  NestedNameSpecifierLoc NewQualifierLoc
    = SemaRef.SubstNestedNameSpecifierLoc(OldDecl->getQualifierLoc(),
                                          TemplateArgs);

  if (!NewQualifierLoc)
    return true;

  NewDecl->setQualifierInfo(NewQualifierLoc);
  return false;
}

bool TemplateDeclInstantiator::SubstQualifier(const TagDecl *OldDecl,
                                              TagDecl *NewDecl) {
  if (!OldDecl->getQualifierLoc())
    return false;

  NestedNameSpecifierLoc NewQualifierLoc
  = SemaRef.SubstNestedNameSpecifierLoc(OldDecl->getQualifierLoc(),
                                        TemplateArgs);

  if (!NewQualifierLoc)
    return true;

  NewDecl->setQualifierInfo(NewQualifierLoc);
  return false;
}

// Include attribute instantiation code.
#include "clang/Sema/AttrTemplateInstantiate.inc"

static void instantiateDependentAlignedAttr(
    Sema &S, const MultiLevelTemplateArgumentList &TemplateArgs,
    const AlignedAttr *Aligned, Decl *New, bool IsPackExpansion) {
  if (Aligned->isAlignmentExpr()) {
    // The alignment expression is a constant expression.
    EnterExpressionEvaluationContext Unevaluated(S, Sema::ConstantEvaluated);
    ExprResult Result = S.SubstExpr(Aligned->getAlignmentExpr(), TemplateArgs);
    if (!Result.isInvalid())
      S.AddAlignedAttr(Aligned->getLocation(), New, Result.getAs<Expr>(),
                       Aligned->getSpellingListIndex(), IsPackExpansion);
  } else {
    TypeSourceInfo *Result = S.SubstType(Aligned->getAlignmentType(),
                                         TemplateArgs, Aligned->getLocation(),
                                         DeclarationName());
    if (Result)
      S.AddAlignedAttr(Aligned->getLocation(), New, Result,
                       Aligned->getSpellingListIndex(), IsPackExpansion);
  }
}

static void instantiateDependentAlignedAttr(
    Sema &S, const MultiLevelTemplateArgumentList &TemplateArgs,
    const AlignedAttr *Aligned, Decl *New) {
  if (!Aligned->isPackExpansion()) {
    instantiateDependentAlignedAttr(S, TemplateArgs, Aligned, New, false);
    return;
  }

  SmallVector<UnexpandedParameterPack, 2> Unexpanded;
  if (Aligned->isAlignmentExpr())
    S.collectUnexpandedParameterPacks(Aligned->getAlignmentExpr(),
                                      Unexpanded);
  else
    S.collectUnexpandedParameterPacks(Aligned->getAlignmentType()->getTypeLoc(),
                                      Unexpanded);
  assert(!Unexpanded.empty() && "Pack expansion without parameter packs?");

  // Determine whether we can expand this attribute pack yet.
  bool Expand = true, RetainExpansion = false;
  Optional<unsigned> NumExpansions;
  // FIXME: Use the actual location of the ellipsis.
  SourceLocation EllipsisLoc = Aligned->getLocation();
  if (S.CheckParameterPacksForExpansion(EllipsisLoc, Aligned->getRange(),
                                        Unexpanded, TemplateArgs, Expand,
                                        RetainExpansion, NumExpansions))
    return;

  if (!Expand) {
    Sema::ArgumentPackSubstitutionIndexRAII SubstIndex(S, -1);
    instantiateDependentAlignedAttr(S, TemplateArgs, Aligned, New, true);
  } else {
    for (unsigned I = 0; I != *NumExpansions; ++I) {
      Sema::ArgumentPackSubstitutionIndexRAII SubstIndex(S, I);
      instantiateDependentAlignedAttr(S, TemplateArgs, Aligned, New, false);
    }
  }
}

static void instantiateDependentEnableIfAttr(
    Sema &S, const MultiLevelTemplateArgumentList &TemplateArgs,
    const EnableIfAttr *A, const Decl *Tmpl, Decl *New) {
  Expr *Cond = nullptr;
  {
    EnterExpressionEvaluationContext Unevaluated(S, Sema::Unevaluated);
    ExprResult Result = S.SubstExpr(A->getCond(), TemplateArgs);
    if (Result.isInvalid())
      return;
    Cond = Result.getAs<Expr>();
  }
  if (A->getCond()->isTypeDependent() && !Cond->isTypeDependent()) {
    ExprResult Converted = S.PerformContextuallyConvertToBool(Cond);
    if (Converted.isInvalid())
      return;
    Cond = Converted.get();
  }

  SmallVector<PartialDiagnosticAt, 8> Diags;
  if (A->getCond()->isValueDependent() && !Cond->isValueDependent() &&
      !Expr::isPotentialConstantExprUnevaluated(Cond, cast<FunctionDecl>(Tmpl),
                                                Diags)) {
    S.Diag(A->getLocation(), diag::err_enable_if_never_constant_expr);
    for (int I = 0, N = Diags.size(); I != N; ++I)
      S.Diag(Diags[I].first, Diags[I].second);
    return;
  }

  EnableIfAttr *EIA = new (S.getASTContext())
                        EnableIfAttr(A->getLocation(), S.getASTContext(), Cond,
                                     A->getMessage(),
                                     A->getSpellingListIndex());
  New->addAttr(EIA);
}

void Sema::InstantiateAttrs(const MultiLevelTemplateArgumentList &TemplateArgs,
                            const Decl *Tmpl, Decl *New,
                            LateInstantiatedAttrVec *LateAttrs,
                            LocalInstantiationScope *OuterMostScope) {
  for (const auto *TmplAttr : Tmpl->attrs()) {
    // FIXME: This should be generalized to more than just the AlignedAttr.
    const AlignedAttr *Aligned = dyn_cast<AlignedAttr>(TmplAttr);
    if (Aligned && Aligned->isAlignmentDependent()) {
      instantiateDependentAlignedAttr(*this, TemplateArgs, Aligned, New);
      continue;
    }

    const EnableIfAttr *EnableIf = dyn_cast<EnableIfAttr>(TmplAttr);
    if (EnableIf && EnableIf->getCond()->isValueDependent()) {
      instantiateDependentEnableIfAttr(*this, TemplateArgs, EnableIf, Tmpl,
                                       New);
      continue;
    }

    assert(!TmplAttr->isPackExpansion());
    if (TmplAttr->isLateParsed() && LateAttrs) {
      // Late parsed attributes must be instantiated and attached after the
      // enclosing class has been instantiated.  See Sema::InstantiateClass.
      LocalInstantiationScope *Saved = nullptr;
      if (CurrentInstantiationScope)
        Saved = CurrentInstantiationScope->cloneScopes(OuterMostScope);
      LateAttrs->push_back(LateInstantiatedAttribute(TmplAttr, Saved, New));
    } else {
      // Allow 'this' within late-parsed attributes.
      NamedDecl *ND = dyn_cast<NamedDecl>(New);
      CXXRecordDecl *ThisContext =
          dyn_cast_or_null<CXXRecordDecl>(ND->getDeclContext());
      CXXThisScopeRAII ThisScope(*this, ThisContext, /*TypeQuals*/0,
                                 ND && ND->isCXXInstanceMember());

      Attr *NewAttr = sema::instantiateTemplateAttribute(TmplAttr, Context,
                                                         *this, TemplateArgs);
      if (NewAttr)
        New->addAttr(NewAttr);
    }
  }
}

Decl *
TemplateDeclInstantiator::VisitTranslationUnitDecl(TranslationUnitDecl *D) {
  llvm_unreachable("Translation units cannot be instantiated");
}

Decl *
TemplateDeclInstantiator::VisitLabelDecl(LabelDecl *D) {
  LabelDecl *Inst = LabelDecl::Create(SemaRef.Context, Owner, D->getLocation(),
                                      D->getIdentifier());
  Owner->addDecl(Inst);
  return Inst;
}

Decl *
TemplateDeclInstantiator::VisitNamespaceDecl(NamespaceDecl *D) {
  llvm_unreachable("Namespaces cannot be instantiated");
}

Decl *
TemplateDeclInstantiator::VisitNamespaceAliasDecl(NamespaceAliasDecl *D) {
  NamespaceAliasDecl *Inst
    = NamespaceAliasDecl::Create(SemaRef.Context, Owner,
                                 D->getNamespaceLoc(),
                                 D->getAliasLoc(),
                                 D->getIdentifier(),
                                 D->getQualifierLoc(),
                                 D->getTargetNameLoc(),
                                 D->getNamespace());
  Owner->addDecl(Inst);
  return Inst;
}

Decl *TemplateDeclInstantiator::InstantiateTypedefNameDecl(TypedefNameDecl *D,
                                                           bool IsTypeAlias) {
  bool Invalid = false;
  TypeSourceInfo *DI = D->getTypeSourceInfo();
  if (DI->getType()->isInstantiationDependentType() ||
      DI->getType()->isVariablyModifiedType()) {
    DI = SemaRef.SubstType(DI, TemplateArgs,
                           D->getLocation(), D->getDeclName());
    if (!DI) {
      Invalid = true;
      DI = SemaRef.Context.getTrivialTypeSourceInfo(SemaRef.Context.IntTy);
    }
  } else {
    SemaRef.MarkDeclarationsReferencedInType(D->getLocation(), DI->getType());
  }

  // HACK: g++ has a bug where it gets the value kind of ?: wrong.
  // libstdc++ relies upon this bug in its implementation of common_type.
  // If we happen to be processing that implementation, fake up the g++ ?:
  // semantics. See LWG issue 2141 for more information on the bug.
  const DecltypeType *DT = DI->getType()->getAs<DecltypeType>();
  CXXRecordDecl *RD = dyn_cast<CXXRecordDecl>(D->getDeclContext());
  if (DT && RD && isa<ConditionalOperator>(DT->getUnderlyingExpr()) &&
      DT->isReferenceType() &&
      RD->getEnclosingNamespaceContext() == SemaRef.getStdNamespace() &&
      RD->getIdentifier() && RD->getIdentifier()->isStr("common_type") &&
      D->getIdentifier() && D->getIdentifier()->isStr("type") &&
      SemaRef.getSourceManager().isInSystemHeader(D->getLocStart()))
    // Fold it to the (non-reference) type which g++ would have produced.
    DI = SemaRef.Context.getTrivialTypeSourceInfo(
      DI->getType().getNonReferenceType());

  // Create the new typedef
  TypedefNameDecl *Typedef;
  if (IsTypeAlias)
    Typedef = TypeAliasDecl::Create(SemaRef.Context, Owner, D->getLocStart(),
                                    D->getLocation(), D->getIdentifier(), DI);
  else
    Typedef = TypedefDecl::Create(SemaRef.Context, Owner, D->getLocStart(),
                                  D->getLocation(), D->getIdentifier(), DI);
  if (Invalid)
    Typedef->setInvalidDecl();

  // If the old typedef was the name for linkage purposes of an anonymous
  // tag decl, re-establish that relationship for the new typedef.
  if (const TagType *oldTagType = D->getUnderlyingType()->getAs<TagType>()) {
    TagDecl *oldTag = oldTagType->getDecl();
    if (oldTag->getTypedefNameForAnonDecl() == D && !Invalid) {
      TagDecl *newTag = DI->getType()->castAs<TagType>()->getDecl();
      assert(!newTag->hasNameForLinkage());
      newTag->setTypedefNameForAnonDecl(Typedef);
    }
  }

  if (TypedefNameDecl *Prev = D->getPreviousDecl()) {
    NamedDecl *InstPrev = SemaRef.FindInstantiatedDecl(D->getLocation(), Prev,
                                                       TemplateArgs);
    if (!InstPrev)
      return nullptr;

    TypedefNameDecl *InstPrevTypedef = cast<TypedefNameDecl>(InstPrev);

    // If the typedef types are not identical, reject them.
    SemaRef.isIncompatibleTypedef(InstPrevTypedef, Typedef);

    Typedef->setPreviousDecl(InstPrevTypedef);
  }

  SemaRef.InstantiateAttrs(TemplateArgs, D, Typedef);

  Typedef->setAccess(D->getAccess());

  return Typedef;
}

Decl *TemplateDeclInstantiator::VisitTypedefDecl(TypedefDecl *D) {
  Decl *Typedef = InstantiateTypedefNameDecl(D, /*IsTypeAlias=*/false);
  Owner->addDecl(Typedef);
  return Typedef;
}

Decl *TemplateDeclInstantiator::VisitTypeAliasDecl(TypeAliasDecl *D) {
  Decl *Typedef = InstantiateTypedefNameDecl(D, /*IsTypeAlias=*/true);
  Owner->addDecl(Typedef);
  return Typedef;
}

Decl *
TemplateDeclInstantiator::VisitTypeAliasTemplateDecl(TypeAliasTemplateDecl *D) {
  // Create a local instantiation scope for this type alias template, which
  // will contain the instantiations of the template parameters.
  LocalInstantiationScope Scope(SemaRef);

  TemplateParameterList *TempParams = D->getTemplateParameters();
  TemplateParameterList *InstParams = SubstTemplateParams(TempParams);
  if (!InstParams)
    return nullptr;

  TypeAliasDecl *Pattern = D->getTemplatedDecl();

  TypeAliasTemplateDecl *PrevAliasTemplate = nullptr;
  if (Pattern->getPreviousDecl()) {
    DeclContext::lookup_result Found = Owner->lookup(Pattern->getDeclName());
    if (!Found.empty()) {
      PrevAliasTemplate = dyn_cast<TypeAliasTemplateDecl>(Found.front());
    }
  }

  TypeAliasDecl *AliasInst = cast_or_null<TypeAliasDecl>(
    InstantiateTypedefNameDecl(Pattern, /*IsTypeAlias=*/true));
  if (!AliasInst)
    return nullptr;

  TypeAliasTemplateDecl *Inst
    = TypeAliasTemplateDecl::Create(SemaRef.Context, Owner, D->getLocation(),
                                    D->getDeclName(), InstParams, AliasInst);
  if (PrevAliasTemplate)
    Inst->setPreviousDecl(PrevAliasTemplate);

  Inst->setAccess(D->getAccess());

  if (!PrevAliasTemplate)
    Inst->setInstantiatedFromMemberTemplate(D);

  Owner->addDecl(Inst);

  return Inst;
}

Decl *TemplateDeclInstantiator::VisitVarDecl(VarDecl *D) {
  return VisitVarDecl(D, /*InstantiatingVarTemplate=*/false);
}

Decl *TemplateDeclInstantiator::VisitVarDecl(VarDecl *D,
                                             bool InstantiatingVarTemplate) {

  // If this is the variable for an anonymous struct or union,
  // instantiate the anonymous struct/union type first.
  if (const RecordType *RecordTy = D->getType()->getAs<RecordType>())
    if (RecordTy->getDecl()->isAnonymousStructOrUnion())
      if (!VisitCXXRecordDecl(cast<CXXRecordDecl>(RecordTy->getDecl())))
        return nullptr;

  // Do substitution on the type of the declaration
  TypeSourceInfo *DI = SemaRef.SubstType(D->getTypeSourceInfo(),
                                         TemplateArgs,
                                         D->getTypeSpecStartLoc(),
                                         D->getDeclName());
  if (!DI)
    return nullptr;

  if (DI->getType()->isFunctionType()) {
    SemaRef.Diag(D->getLocation(), diag::err_variable_instantiates_to_function)
      << D->isStaticDataMember() << DI->getType();
    return nullptr;
  }

  DeclContext *DC = Owner;
  if (D->isLocalExternDecl())
    SemaRef.adjustContextForLocalExternDecl(DC);

  // Build the instantiated declaration.
  VarDecl *Var = VarDecl::Create(SemaRef.Context, DC, D->getInnerLocStart(),
                                 D->getLocation(), D->getIdentifier(),
                                 DI->getType(), DI, D->getStorageClass());

  // In ARC, infer 'retaining' for variables of retainable type.
  if (SemaRef.getLangOpts().ObjCAutoRefCount && 
      SemaRef.inferObjCARCLifetime(Var))
    Var->setInvalidDecl();

  // Substitute the nested name specifier, if any.
  if (SubstQualifier(D, Var))
    return nullptr;

  SemaRef.BuildVariableInstantiation(Var, D, TemplateArgs, LateAttrs, Owner,
                                     StartingScope, InstantiatingVarTemplate);

  if (D->isNRVOVariable()) {
    QualType ReturnType = cast<FunctionDecl>(DC)->getReturnType();
    if (SemaRef.isCopyElisionCandidate(ReturnType, Var, false))
      Var->setNRVOVariable(true);
  }

  Var->setImplicit(D->isImplicit());

  return Var;
}

Decl *TemplateDeclInstantiator::VisitAccessSpecDecl(AccessSpecDecl *D) {
  AccessSpecDecl* AD
    = AccessSpecDecl::Create(SemaRef.Context, D->getAccess(), Owner,
                             D->getAccessSpecifierLoc(), D->getColonLoc());
  Owner->addHiddenDecl(AD);
  return AD;
}

Decl *TemplateDeclInstantiator::VisitFieldDecl(FieldDecl *D) {
  bool Invalid = false;
  TypeSourceInfo *DI = D->getTypeSourceInfo();
  if (DI->getType()->isInstantiationDependentType() ||
      DI->getType()->isVariablyModifiedType())  {
    DI = SemaRef.SubstType(DI, TemplateArgs,
                           D->getLocation(), D->getDeclName());
    if (!DI) {
      DI = D->getTypeSourceInfo();
      Invalid = true;
    } else if (DI->getType()->isFunctionType()) {
      // C++ [temp.arg.type]p3:
      //   If a declaration acquires a function type through a type
      //   dependent on a template-parameter and this causes a
      //   declaration that does not use the syntactic form of a
      //   function declarator to have function type, the program is
      //   ill-formed.
      SemaRef.Diag(D->getLocation(), diag::err_field_instantiates_to_function)
        << DI->getType();
      Invalid = true;
    }
  } else {
    SemaRef.MarkDeclarationsReferencedInType(D->getLocation(), DI->getType());
  }

  Expr *BitWidth = D->getBitWidth();
  if (Invalid)
    BitWidth = nullptr;
  else if (BitWidth) {
    // The bit-width expression is a constant expression.
    EnterExpressionEvaluationContext Unevaluated(SemaRef,
                                                 Sema::ConstantEvaluated);

    ExprResult InstantiatedBitWidth
      = SemaRef.SubstExpr(BitWidth, TemplateArgs);
    if (InstantiatedBitWidth.isInvalid()) {
      Invalid = true;
      BitWidth = nullptr;
    } else
      BitWidth = InstantiatedBitWidth.getAs<Expr>();
  }

  FieldDecl *Field = SemaRef.CheckFieldDecl(D->getDeclName(),
                                            DI->getType(), DI,
                                            cast<RecordDecl>(Owner),
                                            D->getLocation(),
                                            D->isMutable(),
                                            BitWidth,
                                            D->getInClassInitStyle(),
                                            D->getInnerLocStart(),
                                            D->getAccess(),
                                            nullptr);
  if (!Field) {
    cast<Decl>(Owner)->setInvalidDecl();
    return nullptr;
  }

  SemaRef.InstantiateAttrs(TemplateArgs, D, Field, LateAttrs, StartingScope);

  if (Field->hasAttrs())
    SemaRef.CheckAlignasUnderalignment(Field);

  if (Invalid)
    Field->setInvalidDecl();

  if (!Field->getDeclName()) {
    // Keep track of where this decl came from.
    SemaRef.Context.setInstantiatedFromUnnamedFieldDecl(Field, D);
  }
  if (CXXRecordDecl *Parent= dyn_cast<CXXRecordDecl>(Field->getDeclContext())) {
    if (Parent->isAnonymousStructOrUnion() &&
        Parent->getRedeclContext()->isFunctionOrMethod())
      SemaRef.CurrentInstantiationScope->InstantiatedLocal(D, Field);
  }

  Field->setImplicit(D->isImplicit());
  Field->setAccess(D->getAccess());
  Owner->addDecl(Field);

  return Field;
}

Decl *TemplateDeclInstantiator::VisitMSPropertyDecl(MSPropertyDecl *D) {
  bool Invalid = false;
  TypeSourceInfo *DI = D->getTypeSourceInfo();

  if (DI->getType()->isVariablyModifiedType()) {
    SemaRef.Diag(D->getLocation(), diag::err_property_is_variably_modified)
      << D;
    Invalid = true;
  } else if (DI->getType()->isInstantiationDependentType())  {
    DI = SemaRef.SubstType(DI, TemplateArgs,
                           D->getLocation(), D->getDeclName());
    if (!DI) {
      DI = D->getTypeSourceInfo();
      Invalid = true;
    } else if (DI->getType()->isFunctionType()) {
      // C++ [temp.arg.type]p3:
      //   If a declaration acquires a function type through a type
      //   dependent on a template-parameter and this causes a
      //   declaration that does not use the syntactic form of a
      //   function declarator to have function type, the program is
      //   ill-formed.
      SemaRef.Diag(D->getLocation(), diag::err_field_instantiates_to_function)
      << DI->getType();
      Invalid = true;
    }
  } else {
    SemaRef.MarkDeclarationsReferencedInType(D->getLocation(), DI->getType());
  }

  MSPropertyDecl *Property = MSPropertyDecl::Create(
      SemaRef.Context, Owner, D->getLocation(), D->getDeclName(), DI->getType(),
      DI, D->getLocStart(), D->getGetterId(), D->getSetterId());

  SemaRef.InstantiateAttrs(TemplateArgs, D, Property, LateAttrs,
                           StartingScope);

  if (Invalid)
    Property->setInvalidDecl();

  Property->setAccess(D->getAccess());
  Owner->addDecl(Property);

  return Property;
}

Decl *TemplateDeclInstantiator::VisitIndirectFieldDecl(IndirectFieldDecl *D) {
  NamedDecl **NamedChain =
    new (SemaRef.Context)NamedDecl*[D->getChainingSize()];

  int i = 0;
  for (auto *PI : D->chain()) {
    NamedDecl *Next = SemaRef.FindInstantiatedDecl(D->getLocation(), PI,
                                              TemplateArgs);
    if (!Next)
      return nullptr;

    NamedChain[i++] = Next;
  }

  QualType T = cast<FieldDecl>(NamedChain[i-1])->getType();
  IndirectFieldDecl* IndirectField
    = IndirectFieldDecl::Create(SemaRef.Context, Owner, D->getLocation(),
                                D->getIdentifier(), T,
                                NamedChain, D->getChainingSize());


  IndirectField->setImplicit(D->isImplicit());
  IndirectField->setAccess(D->getAccess());
  Owner->addDecl(IndirectField);
  return IndirectField;
}

Decl *TemplateDeclInstantiator::VisitFriendDecl(FriendDecl *D) {
  // Handle friend type expressions by simply substituting template
  // parameters into the pattern type and checking the result.
  if (TypeSourceInfo *Ty = D->getFriendType()) {
    TypeSourceInfo *InstTy;
    // If this is an unsupported friend, don't bother substituting template
    // arguments into it. The actual type referred to won't be used by any
    // parts of Clang, and may not be valid for instantiating. Just use the
    // same info for the instantiated friend.
    if (D->isUnsupportedFriend()) {
      InstTy = Ty;
    } else {
      InstTy = SemaRef.SubstType(Ty, TemplateArgs,
                                 D->getLocation(), DeclarationName());
    }
    if (!InstTy)
      return nullptr;

    FriendDecl *FD = SemaRef.CheckFriendTypeDecl(D->getLocStart(),
                                                 D->getFriendLoc(), InstTy);
    if (!FD)
      return nullptr;

    FD->setAccess(AS_public);
    FD->setUnsupportedFriend(D->isUnsupportedFriend());
    Owner->addDecl(FD);
    return FD;
  }

  NamedDecl *ND = D->getFriendDecl();
  assert(ND && "friend decl must be a decl or a type!");

  // All of the Visit implementations for the various potential friend
  // declarations have to be carefully written to work for friend
  // objects, with the most important detail being that the target
  // decl should almost certainly not be placed in Owner.
  Decl *NewND = Visit(ND);
  if (!NewND) return nullptr;

  FriendDecl *FD =
    FriendDecl::Create(SemaRef.Context, Owner, D->getLocation(),
                       cast<NamedDecl>(NewND), D->getFriendLoc());
  FD->setAccess(AS_public);
  FD->setUnsupportedFriend(D->isUnsupportedFriend());
  Owner->addDecl(FD);
  return FD;
}

Decl *TemplateDeclInstantiator::VisitStaticAssertDecl(StaticAssertDecl *D) {
  Expr *AssertExpr = D->getAssertExpr();

  // The expression in a static assertion is a constant expression.
  EnterExpressionEvaluationContext Unevaluated(SemaRef,
                                               Sema::ConstantEvaluated);

  ExprResult InstantiatedAssertExpr
    = SemaRef.SubstExpr(AssertExpr, TemplateArgs);
  if (InstantiatedAssertExpr.isInvalid())
    return nullptr;

  return SemaRef.BuildStaticAssertDeclaration(D->getLocation(),
                                              InstantiatedAssertExpr.get(),
                                              D->getMessage(),
                                              D->getRParenLoc(),
                                              D->isFailed());
}

Decl *TemplateDeclInstantiator::VisitEnumDecl(EnumDecl *D) {
  EnumDecl *PrevDecl = nullptr;
  if (D->getPreviousDecl()) {
    NamedDecl *Prev = SemaRef.FindInstantiatedDecl(D->getLocation(),
                                                   D->getPreviousDecl(),
                                                   TemplateArgs);
    if (!Prev) return nullptr;
    PrevDecl = cast<EnumDecl>(Prev);
  }

  EnumDecl *Enum = EnumDecl::Create(SemaRef.Context, Owner, D->getLocStart(),
                                    D->getLocation(), D->getIdentifier(),
                                    PrevDecl, D->isScoped(),
                                    D->isScopedUsingClassTag(), D->isFixed());
  if (D->isFixed()) {
    if (TypeSourceInfo *TI = D->getIntegerTypeSourceInfo()) {
      // If we have type source information for the underlying type, it means it
      // has been explicitly set by the user. Perform substitution on it before
      // moving on.
      SourceLocation UnderlyingLoc = TI->getTypeLoc().getBeginLoc();
      TypeSourceInfo *NewTI = SemaRef.SubstType(TI, TemplateArgs, UnderlyingLoc,
                                                DeclarationName());
      if (!NewTI || SemaRef.CheckEnumUnderlyingType(NewTI))
        Enum->setIntegerType(SemaRef.Context.IntTy);
      else
        Enum->setIntegerTypeSourceInfo(NewTI);
    } else {
      assert(!D->getIntegerType()->isDependentType()
             && "Dependent type without type source info");
      Enum->setIntegerType(D->getIntegerType());
    }
  }

  SemaRef.InstantiateAttrs(TemplateArgs, D, Enum);

  Enum->setInstantiationOfMemberEnum(D, TSK_ImplicitInstantiation);
  Enum->setAccess(D->getAccess());
  // Forward the mangling number from the template to the instantiated decl.
  SemaRef.Context.setManglingNumber(Enum, SemaRef.Context.getManglingNumber(D));
  if (SubstQualifier(D, Enum)) return nullptr;
  Owner->addDecl(Enum);

  EnumDecl *Def = D->getDefinition();
  if (Def && Def != D) {
    // If this is an out-of-line definition of an enum member template, check
    // that the underlying types match in the instantiation of both
    // declarations.
    if (TypeSourceInfo *TI = Def->getIntegerTypeSourceInfo()) {
      SourceLocation UnderlyingLoc = TI->getTypeLoc().getBeginLoc();
      QualType DefnUnderlying =
        SemaRef.SubstType(TI->getType(), TemplateArgs,
                          UnderlyingLoc, DeclarationName());
      SemaRef.CheckEnumRedeclaration(Def->getLocation(), Def->isScoped(),
                                     DefnUnderlying, Enum);
    }
  }

  // C++11 [temp.inst]p1: The implicit instantiation of a class template
  // specialization causes the implicit instantiation of the declarations, but
  // not the definitions of scoped member enumerations.
  //
  // DR1484 clarifies that enumeration definitions inside of a template
  // declaration aren't considered entities that can be separately instantiated
  // from the rest of the entity they are declared inside of.
  if (isDeclWithinFunction(D) ? D == Def : Def && !Enum->isScoped()) {
    SemaRef.CurrentInstantiationScope->InstantiatedLocal(D, Enum);
    InstantiateEnumDefinition(Enum, Def);
  }

  return Enum;
}

void TemplateDeclInstantiator::InstantiateEnumDefinition(
    EnumDecl *Enum, EnumDecl *Pattern) {
  Enum->startDefinition();

  // Update the location to refer to the definition.
  Enum->setLocation(Pattern->getLocation());

  SmallVector<Decl*, 4> Enumerators;

  EnumConstantDecl *LastEnumConst = nullptr;
  for (auto *EC : Pattern->enumerators()) {
    // The specified value for the enumerator.
    ExprResult Value((Expr *)nullptr);
    if (Expr *UninstValue = EC->getInitExpr()) {
      // The enumerator's value expression is a constant expression.
      EnterExpressionEvaluationContext Unevaluated(SemaRef,
                                                   Sema::ConstantEvaluated);

      Value = SemaRef.SubstExpr(UninstValue, TemplateArgs);
    }

    // Drop the initial value and continue.
    bool isInvalid = false;
    if (Value.isInvalid()) {
      Value = nullptr;
      isInvalid = true;
    }

    EnumConstantDecl *EnumConst
      = SemaRef.CheckEnumConstant(Enum, LastEnumConst,
                                  EC->getLocation(), EC->getIdentifier(),
                                  Value.get());

    if (isInvalid) {
      if (EnumConst)
        EnumConst->setInvalidDecl();
      Enum->setInvalidDecl();
    }

    if (EnumConst) {
      SemaRef.InstantiateAttrs(TemplateArgs, EC, EnumConst);

      EnumConst->setAccess(Enum->getAccess());
      Enum->addDecl(EnumConst);
      Enumerators.push_back(EnumConst);
      LastEnumConst = EnumConst;

      if (Pattern->getDeclContext()->isFunctionOrMethod() &&
          !Enum->isScoped()) {
        // If the enumeration is within a function or method, record the enum
        // constant as a local.
        SemaRef.CurrentInstantiationScope->InstantiatedLocal(EC, EnumConst);
      }
    }
  }

  // FIXME: Fixup LBraceLoc
  SemaRef.ActOnEnumBody(Enum->getLocation(), SourceLocation(),
                        Enum->getRBraceLoc(), Enum,
                        Enumerators,
                        nullptr, nullptr);
}

Decl *TemplateDeclInstantiator::VisitEnumConstantDecl(EnumConstantDecl *D) {
  llvm_unreachable("EnumConstantDecls can only occur within EnumDecls.");
}

Decl *TemplateDeclInstantiator::VisitClassTemplateDecl(ClassTemplateDecl *D) {
  bool isFriend = (D->getFriendObjectKind() != Decl::FOK_None);

  // Create a local instantiation scope for this class template, which
  // will contain the instantiations of the template parameters.
  LocalInstantiationScope Scope(SemaRef);
  TemplateParameterList *TempParams = D->getTemplateParameters();
  TemplateParameterList *InstParams = SubstTemplateParams(TempParams);
  if (!InstParams)
    return nullptr;

  CXXRecordDecl *Pattern = D->getTemplatedDecl();

  // Instantiate the qualifier.  We have to do this first in case
  // we're a friend declaration, because if we are then we need to put
  // the new declaration in the appropriate context.
  NestedNameSpecifierLoc QualifierLoc = Pattern->getQualifierLoc();
  if (QualifierLoc) {
    QualifierLoc = SemaRef.SubstNestedNameSpecifierLoc(QualifierLoc,
                                                       TemplateArgs);
    if (!QualifierLoc)
      return nullptr;
  }

  CXXRecordDecl *PrevDecl = nullptr;
  ClassTemplateDecl *PrevClassTemplate = nullptr;

  if (!isFriend && Pattern->getPreviousDecl()) {
    DeclContext::lookup_result Found = Owner->lookup(Pattern->getDeclName());
    if (!Found.empty()) {
      PrevClassTemplate = dyn_cast<ClassTemplateDecl>(Found.front());
      if (PrevClassTemplate)
        PrevDecl = PrevClassTemplate->getTemplatedDecl();
    }
  }

  // If this isn't a friend, then it's a member template, in which
  // case we just want to build the instantiation in the
  // specialization.  If it is a friend, we want to build it in
  // the appropriate context.
  DeclContext *DC = Owner;
  if (isFriend) {
    if (QualifierLoc) {
      CXXScopeSpec SS;
      SS.Adopt(QualifierLoc);
      DC = SemaRef.computeDeclContext(SS);
      if (!DC) return nullptr;
    } else {
      DC = SemaRef.FindInstantiatedContext(Pattern->getLocation(),
                                           Pattern->getDeclContext(),
                                           TemplateArgs);
    }

    // Look for a previous declaration of the template in the owning
    // context.
    LookupResult R(SemaRef, Pattern->getDeclName(), Pattern->getLocation(),
                   Sema::LookupOrdinaryName, Sema::ForRedeclaration);
    SemaRef.LookupQualifiedName(R, DC);

    if (R.isSingleResult()) {
      PrevClassTemplate = R.getAsSingle<ClassTemplateDecl>();
      if (PrevClassTemplate)
        PrevDecl = PrevClassTemplate->getTemplatedDecl();
    }

    if (!PrevClassTemplate && QualifierLoc) {
      SemaRef.Diag(Pattern->getLocation(), diag::err_not_tag_in_scope)
        << D->getTemplatedDecl()->getTagKind() << Pattern->getDeclName() << DC
        << QualifierLoc.getSourceRange();
      return nullptr;
    }

    bool AdoptedPreviousTemplateParams = false;
    if (PrevClassTemplate) {
      bool Complain = true;

      // HACK: libstdc++ 4.2.1 contains an ill-formed friend class
      // template for struct std::tr1::__detail::_Map_base, where the
      // template parameters of the friend declaration don't match the
      // template parameters of the original declaration. In this one
      // case, we don't complain about the ill-formed friend
      // declaration.
      if (isFriend && Pattern->getIdentifier() &&
          Pattern->getIdentifier()->isStr("_Map_base") &&
          DC->isNamespace() &&
          cast<NamespaceDecl>(DC)->getIdentifier() &&
          cast<NamespaceDecl>(DC)->getIdentifier()->isStr("__detail")) {
        DeclContext *DCParent = DC->getParent();
        if (DCParent->isNamespace() &&
            cast<NamespaceDecl>(DCParent)->getIdentifier() &&
            cast<NamespaceDecl>(DCParent)->getIdentifier()->isStr("tr1")) {
          if (cast<Decl>(DCParent)->isInStdNamespace())
            Complain = false;
        }
      }

      TemplateParameterList *PrevParams
        = PrevClassTemplate->getTemplateParameters();

      // Make sure the parameter lists match.
      if (!SemaRef.TemplateParameterListsAreEqual(InstParams, PrevParams,
                                                  Complain,
                                                  Sema::TPL_TemplateMatch)) {
        if (Complain)
          return nullptr;

        AdoptedPreviousTemplateParams = true;
        InstParams = PrevParams;
      }

      // Do some additional validation, then merge default arguments
      // from the existing declarations.
      if (!AdoptedPreviousTemplateParams &&
          SemaRef.CheckTemplateParameterList(InstParams, PrevParams,
                                             Sema::TPC_ClassTemplate))
        return nullptr;
    }
  }

  CXXRecordDecl *RecordInst
    = CXXRecordDecl::Create(SemaRef.Context, Pattern->getTagKind(), DC,
                            Pattern->getLocStart(), Pattern->getLocation(),
                            Pattern->getIdentifier(), PrevDecl,
                            /*DelayTypeCreation=*/true);

  if (QualifierLoc)
    RecordInst->setQualifierInfo(QualifierLoc);

  ClassTemplateDecl *Inst
    = ClassTemplateDecl::Create(SemaRef.Context, DC, D->getLocation(),
                                D->getIdentifier(), InstParams, RecordInst,
                                PrevClassTemplate);
  RecordInst->setDescribedClassTemplate(Inst);

  if (isFriend) {
    if (PrevClassTemplate)
      Inst->setAccess(PrevClassTemplate->getAccess());
    else
      Inst->setAccess(D->getAccess());

    Inst->setObjectOfFriendDecl();
    // TODO: do we want to track the instantiation progeny of this
    // friend target decl?
  } else {
    Inst->setAccess(D->getAccess());
    if (!PrevClassTemplate)
      Inst->setInstantiatedFromMemberTemplate(D);
  }

  // Trigger creation of the type for the instantiation.
  SemaRef.Context.getInjectedClassNameType(RecordInst,
                                    Inst->getInjectedClassNameSpecialization());

  // Finish handling of friends.
  if (isFriend) {
    DC->makeDeclVisibleInContext(Inst);
    Inst->setLexicalDeclContext(Owner);
    RecordInst->setLexicalDeclContext(Owner);
    return Inst;
  }

  if (D->isOutOfLine()) {
    Inst->setLexicalDeclContext(D->getLexicalDeclContext());
    RecordInst->setLexicalDeclContext(D->getLexicalDeclContext());
  }

  Owner->addDecl(Inst);

  if (!PrevClassTemplate) {
    // Queue up any out-of-line partial specializations of this member
    // class template; the client will force their instantiation once
    // the enclosing class has been instantiated.
    SmallVector<ClassTemplatePartialSpecializationDecl *, 4> PartialSpecs;
    D->getPartialSpecializations(PartialSpecs);
    for (unsigned I = 0, N = PartialSpecs.size(); I != N; ++I)
      if (PartialSpecs[I]->getFirstDecl()->isOutOfLine())
        OutOfLinePartialSpecs.push_back(std::make_pair(Inst, PartialSpecs[I]));
  }

  return Inst;
}

Decl *
TemplateDeclInstantiator::VisitClassTemplatePartialSpecializationDecl(
                                   ClassTemplatePartialSpecializationDecl *D) {
  ClassTemplateDecl *ClassTemplate = D->getSpecializedTemplate();

  // Lookup the already-instantiated declaration in the instantiation
  // of the class template and return that.
  DeclContext::lookup_result Found
    = Owner->lookup(ClassTemplate->getDeclName());
  if (Found.empty())
    return nullptr;

  ClassTemplateDecl *InstClassTemplate
    = dyn_cast<ClassTemplateDecl>(Found.front());
  if (!InstClassTemplate)
    return nullptr;

  if (ClassTemplatePartialSpecializationDecl *Result
        = InstClassTemplate->findPartialSpecInstantiatedFromMember(D))
    return Result;

  return InstantiateClassTemplatePartialSpecialization(InstClassTemplate, D);
}

Decl *TemplateDeclInstantiator::VisitVarTemplateDecl(VarTemplateDecl *D) {
  assert(D->getTemplatedDecl()->isStaticDataMember() &&
         "Only static data member templates are allowed.");

  // Create a local instantiation scope for this variable template, which
  // will contain the instantiations of the template parameters.
  LocalInstantiationScope Scope(SemaRef);
  TemplateParameterList *TempParams = D->getTemplateParameters();
  TemplateParameterList *InstParams = SubstTemplateParams(TempParams);
  if (!InstParams)
    return nullptr;

  VarDecl *Pattern = D->getTemplatedDecl();
  VarTemplateDecl *PrevVarTemplate = nullptr;

  if (Pattern->getPreviousDecl()) {
    DeclContext::lookup_result Found = Owner->lookup(Pattern->getDeclName());
    if (!Found.empty())
      PrevVarTemplate = dyn_cast<VarTemplateDecl>(Found.front());
  }

  VarDecl *VarInst =
      cast_or_null<VarDecl>(VisitVarDecl(Pattern,
                                         /*InstantiatingVarTemplate=*/true));

  DeclContext *DC = Owner;

  VarTemplateDecl *Inst = VarTemplateDecl::Create(
      SemaRef.Context, DC, D->getLocation(), D->getIdentifier(), InstParams,
      VarInst);
  VarInst->setDescribedVarTemplate(Inst);
  Inst->setPreviousDecl(PrevVarTemplate);

  Inst->setAccess(D->getAccess());
  if (!PrevVarTemplate)
    Inst->setInstantiatedFromMemberTemplate(D);

  if (D->isOutOfLine()) {
    Inst->setLexicalDeclContext(D->getLexicalDeclContext());
    VarInst->setLexicalDeclContext(D->getLexicalDeclContext());
  }

  Owner->addDecl(Inst);

  if (!PrevVarTemplate) {
    // Queue up any out-of-line partial specializations of this member
    // variable template; the client will force their instantiation once
    // the enclosing class has been instantiated.
    SmallVector<VarTemplatePartialSpecializationDecl *, 4> PartialSpecs;
    D->getPartialSpecializations(PartialSpecs);
    for (unsigned I = 0, N = PartialSpecs.size(); I != N; ++I)
      if (PartialSpecs[I]->getFirstDecl()->isOutOfLine())
        OutOfLineVarPartialSpecs.push_back(
            std::make_pair(Inst, PartialSpecs[I]));
  }

  return Inst;
}

Decl *TemplateDeclInstantiator::VisitVarTemplatePartialSpecializationDecl(
    VarTemplatePartialSpecializationDecl *D) {
  assert(D->isStaticDataMember() &&
         "Only static data member templates are allowed.");

  VarTemplateDecl *VarTemplate = D->getSpecializedTemplate();

  // Lookup the already-instantiated declaration and return that.
  DeclContext::lookup_result Found = Owner->lookup(VarTemplate->getDeclName());
  assert(!Found.empty() && "Instantiation found nothing?");

  VarTemplateDecl *InstVarTemplate = dyn_cast<VarTemplateDecl>(Found.front());
  assert(InstVarTemplate && "Instantiation did not find a variable template?");

  if (VarTemplatePartialSpecializationDecl *Result =
          InstVarTemplate->findPartialSpecInstantiatedFromMember(D))
    return Result;

  return InstantiateVarTemplatePartialSpecialization(InstVarTemplate, D);
}

Decl *
TemplateDeclInstantiator::VisitFunctionTemplateDecl(FunctionTemplateDecl *D) {
  // Create a local instantiation scope for this function template, which
  // will contain the instantiations of the template parameters and then get
  // merged with the local instantiation scope for the function template
  // itself.
  LocalInstantiationScope Scope(SemaRef);

  TemplateParameterList *TempParams = D->getTemplateParameters();
  TemplateParameterList *InstParams = SubstTemplateParams(TempParams);
  if (!InstParams)
    return nullptr;

  FunctionDecl *Instantiated = nullptr;
  if (CXXMethodDecl *DMethod = dyn_cast<CXXMethodDecl>(D->getTemplatedDecl()))
    Instantiated = cast_or_null<FunctionDecl>(VisitCXXMethodDecl(DMethod,
                                                                 InstParams));
  else
    Instantiated = cast_or_null<FunctionDecl>(VisitFunctionDecl(
                                                          D->getTemplatedDecl(),
                                                                InstParams));

  if (!Instantiated)
    return nullptr;

  // Link the instantiated function template declaration to the function
  // template from which it was instantiated.
  FunctionTemplateDecl *InstTemplate
    = Instantiated->getDescribedFunctionTemplate();
  InstTemplate->setAccess(D->getAccess());
  assert(InstTemplate &&
         "VisitFunctionDecl/CXXMethodDecl didn't create a template!");

  bool isFriend = (InstTemplate->getFriendObjectKind() != Decl::FOK_None);

  // Link the instantiation back to the pattern *unless* this is a
  // non-definition friend declaration.
  if (!InstTemplate->getInstantiatedFromMemberTemplate() &&
      !(isFriend && !D->getTemplatedDecl()->isThisDeclarationADefinition()))
    InstTemplate->setInstantiatedFromMemberTemplate(D);

  // Make declarations visible in the appropriate context.
  if (!isFriend) {
    Owner->addDecl(InstTemplate);
  } else if (InstTemplate->getDeclContext()->isRecord() &&
             !D->getPreviousDecl()) {
    SemaRef.CheckFriendAccess(InstTemplate);
  }

  return InstTemplate;
}

Decl *TemplateDeclInstantiator::VisitCXXRecordDecl(CXXRecordDecl *D) {
  CXXRecordDecl *PrevDecl = nullptr;
  if (D->isInjectedClassName())
    PrevDecl = cast<CXXRecordDecl>(Owner);
  else if (D->getPreviousDecl()) {
    NamedDecl *Prev = SemaRef.FindInstantiatedDecl(D->getLocation(),
                                                   D->getPreviousDecl(),
                                                   TemplateArgs);
    if (!Prev) return nullptr;
    PrevDecl = cast<CXXRecordDecl>(Prev);
  }

  CXXRecordDecl *Record
    = CXXRecordDecl::Create(SemaRef.Context, D->getTagKind(), Owner,
                            D->getLocStart(), D->getLocation(),
                            D->getIdentifier(), PrevDecl);

  // Substitute the nested name specifier, if any.
  if (SubstQualifier(D, Record))
    return nullptr;

  Record->setImplicit(D->isImplicit());
  // FIXME: Check against AS_none is an ugly hack to work around the issue that
  // the tag decls introduced by friend class declarations don't have an access
  // specifier. Remove once this area of the code gets sorted out.
  if (D->getAccess() != AS_none)
    Record->setAccess(D->getAccess());
  if (!D->isInjectedClassName())
    Record->setInstantiationOfMemberClass(D, TSK_ImplicitInstantiation);

  // If the original function was part of a friend declaration,
  // inherit its namespace state.
  if (D->getFriendObjectKind())
    Record->setObjectOfFriendDecl();

  // Make sure that anonymous structs and unions are recorded.
  if (D->isAnonymousStructOrUnion())
    Record->setAnonymousStructOrUnion(true);

  if (D->isLocalClass())
    SemaRef.CurrentInstantiationScope->InstantiatedLocal(D, Record);
<<<<<<< HEAD
=======

  // Forward the mangling number from the template to the instantiated decl.
  SemaRef.Context.setManglingNumber(Record,
                                    SemaRef.Context.getManglingNumber(D));
>>>>>>> cd7df602

  Owner->addDecl(Record);

  // DR1484 clarifies that the members of a local class are instantiated as part
  // of the instantiation of their enclosing entity.
  if (D->isCompleteDefinition() && D->isLocalClass()) {
<<<<<<< HEAD
    if (SemaRef.InstantiateClass(D->getLocation(), Record, D, TemplateArgs,
                                 TSK_ImplicitInstantiation,
                                 /*Complain=*/true)) {
      llvm_unreachable("InstantiateClass shouldn't fail here!");
    } else {
      SemaRef.InstantiateClassMembers(D->getLocation(), Record, TemplateArgs,
                                      TSK_ImplicitInstantiation);
    }
=======
    SemaRef.InstantiateClass(D->getLocation(), Record, D, TemplateArgs,
                             TSK_ImplicitInstantiation,
                             /*Complain=*/true);
    SemaRef.InstantiateClassMembers(D->getLocation(), Record, TemplateArgs,
                                    TSK_ImplicitInstantiation);
>>>>>>> cd7df602
  }
  return Record;
}

/// \brief Adjust the given function type for an instantiation of the
/// given declaration, to cope with modifications to the function's type that
/// aren't reflected in the type-source information.
///
/// \param D The declaration we're instantiating.
/// \param TInfo The already-instantiated type.
static QualType adjustFunctionTypeForInstantiation(ASTContext &Context,
                                                   FunctionDecl *D,
                                                   TypeSourceInfo *TInfo) {
  const FunctionProtoType *OrigFunc
    = D->getType()->castAs<FunctionProtoType>();
  const FunctionProtoType *NewFunc
    = TInfo->getType()->castAs<FunctionProtoType>();
  if (OrigFunc->getExtInfo() == NewFunc->getExtInfo())
    return TInfo->getType();

  FunctionProtoType::ExtProtoInfo NewEPI = NewFunc->getExtProtoInfo();
  NewEPI.ExtInfo = OrigFunc->getExtInfo();
  return Context.getFunctionType(NewFunc->getReturnType(),
                                 NewFunc->getParamTypes(), NewEPI);
}

/// Normal class members are of more specific types and therefore
/// don't make it here.  This function serves two purposes:
///   1) instantiating function templates
///   2) substituting friend declarations
Decl *TemplateDeclInstantiator::VisitFunctionDecl(FunctionDecl *D,
                                       TemplateParameterList *TemplateParams) {
  // Check whether there is already a function template specialization for
  // this declaration.
  FunctionTemplateDecl *FunctionTemplate = D->getDescribedFunctionTemplate();
  if (FunctionTemplate && !TemplateParams) {
    ArrayRef<TemplateArgument> Innermost = TemplateArgs.getInnermost();

    void *InsertPos = nullptr;
    FunctionDecl *SpecFunc
      = FunctionTemplate->findSpecialization(Innermost, InsertPos);

    // If we already have a function template specialization, return it.
    if (SpecFunc)
      return SpecFunc;
  }

  bool isFriend;
  if (FunctionTemplate)
    isFriend = (FunctionTemplate->getFriendObjectKind() != Decl::FOK_None);
  else
    isFriend = (D->getFriendObjectKind() != Decl::FOK_None);

  bool MergeWithParentScope = (TemplateParams != nullptr) ||
    Owner->isFunctionOrMethod() ||
    !(isa<Decl>(Owner) &&
      cast<Decl>(Owner)->isDefinedOutsideFunctionOrMethod());
  LocalInstantiationScope Scope(SemaRef, MergeWithParentScope);

  SmallVector<ParmVarDecl *, 4> Params;
  TypeSourceInfo *TInfo = SubstFunctionType(D, Params);
  if (!TInfo)
    return nullptr;
  QualType T = adjustFunctionTypeForInstantiation(SemaRef.Context, D, TInfo);

  NestedNameSpecifierLoc QualifierLoc = D->getQualifierLoc();
  if (QualifierLoc) {
    QualifierLoc = SemaRef.SubstNestedNameSpecifierLoc(QualifierLoc,
                                                       TemplateArgs);
    if (!QualifierLoc)
      return nullptr;
  }

  // If we're instantiating a local function declaration, put the result
  // in the enclosing namespace; otherwise we need to find the instantiated
  // context.
  DeclContext *DC;
  if (D->isLocalExternDecl()) {
    DC = Owner;
    SemaRef.adjustContextForLocalExternDecl(DC);
  } else if (isFriend && QualifierLoc) {
    CXXScopeSpec SS;
    SS.Adopt(QualifierLoc);
    DC = SemaRef.computeDeclContext(SS);
    if (!DC) return nullptr;
  } else {
    DC = SemaRef.FindInstantiatedContext(D->getLocation(), D->getDeclContext(),
                                         TemplateArgs);
  }

  FunctionDecl *Function =
      FunctionDecl::Create(SemaRef.Context, DC, D->getInnerLocStart(),
                           D->getNameInfo(), T, TInfo,
                           D->getCanonicalDecl()->getStorageClass(),
                           D->isInlineSpecified(), D->hasWrittenPrototype(),
                           D->isConstexpr());
  Function->setRangeEnd(D->getSourceRange().getEnd());

  if (D->isInlined())
    Function->setImplicitlyInline();

  if (QualifierLoc)
    Function->setQualifierInfo(QualifierLoc);

  if (D->isLocalExternDecl())
    Function->setLocalExternDecl();

  DeclContext *LexicalDC = Owner;
  if (!isFriend && D->isOutOfLine() && !D->isLocalExternDecl()) {
    assert(D->getDeclContext()->isFileContext());
    LexicalDC = D->getDeclContext();
  }

  Function->setLexicalDeclContext(LexicalDC);

  // Attach the parameters
  for (unsigned P = 0; P < Params.size(); ++P)
    if (Params[P])
      Params[P]->setOwningFunction(Function);
  Function->setParams(Params);

  SourceLocation InstantiateAtPOI;
  if (TemplateParams) {
    // Our resulting instantiation is actually a function template, since we
    // are substituting only the outer template parameters. For example, given
    //
    //   template<typename T>
    //   struct X {
    //     template<typename U> friend void f(T, U);
    //   };
    //
    //   X<int> x;
    //
    // We are instantiating the friend function template "f" within X<int>,
    // which means substituting int for T, but leaving "f" as a friend function
    // template.
    // Build the function template itself.
    FunctionTemplate = FunctionTemplateDecl::Create(SemaRef.Context, DC,
                                                    Function->getLocation(),
                                                    Function->getDeclName(),
                                                    TemplateParams, Function);
    Function->setDescribedFunctionTemplate(FunctionTemplate);

    FunctionTemplate->setLexicalDeclContext(LexicalDC);

    if (isFriend && D->isThisDeclarationADefinition()) {
      // TODO: should we remember this connection regardless of whether
      // the friend declaration provided a body?
      FunctionTemplate->setInstantiatedFromMemberTemplate(
                                           D->getDescribedFunctionTemplate());
    }
  } else if (FunctionTemplate) {
    // Record this function template specialization.
    ArrayRef<TemplateArgument> Innermost = TemplateArgs.getInnermost();
    Function->setFunctionTemplateSpecialization(FunctionTemplate,
                            TemplateArgumentList::CreateCopy(SemaRef.Context,
                                                             Innermost.begin(),
                                                             Innermost.size()),
                                                /*InsertPos=*/nullptr);
  } else if (isFriend) {
    // Note, we need this connection even if the friend doesn't have a body.
    // Its body may exist but not have been attached yet due to deferred
    // parsing.
    // FIXME: It might be cleaner to set this when attaching the body to the
    // friend function declaration, however that would require finding all the
    // instantiations and modifying them.
    Function->setInstantiationOfMemberFunction(D, TSK_ImplicitInstantiation);
  }

  if (InitFunctionInstantiation(Function, D))
    Function->setInvalidDecl();

  bool isExplicitSpecialization = false;

  LookupResult Previous(
      SemaRef, Function->getDeclName(), SourceLocation(),
      D->isLocalExternDecl() ? Sema::LookupRedeclarationWithLinkage
                             : Sema::LookupOrdinaryName,
      Sema::ForRedeclaration);

  if (DependentFunctionTemplateSpecializationInfo *Info
        = D->getDependentSpecializationInfo()) {
    assert(isFriend && "non-friend has dependent specialization info?");

    // This needs to be set now for future sanity.
    Function->setObjectOfFriendDecl();

    // Instantiate the explicit template arguments.
    TemplateArgumentListInfo ExplicitArgs(Info->getLAngleLoc(),
                                          Info->getRAngleLoc());
    if (SemaRef.Subst(Info->getTemplateArgs(), Info->getNumTemplateArgs(),
                      ExplicitArgs, TemplateArgs))
      return nullptr;

    // Map the candidate templates to their instantiations.
    for (unsigned I = 0, E = Info->getNumTemplates(); I != E; ++I) {
      Decl *Temp = SemaRef.FindInstantiatedDecl(D->getLocation(),
                                                Info->getTemplate(I),
                                                TemplateArgs);
      if (!Temp) return nullptr;

      Previous.addDecl(cast<FunctionTemplateDecl>(Temp));
    }

    if (SemaRef.CheckFunctionTemplateSpecialization(Function,
                                                    &ExplicitArgs,
                                                    Previous))
      Function->setInvalidDecl();

    isExplicitSpecialization = true;

  } else if (TemplateParams || !FunctionTemplate) {
    // Look only into the namespace where the friend would be declared to
    // find a previous declaration. This is the innermost enclosing namespace,
    // as described in ActOnFriendFunctionDecl.
    SemaRef.LookupQualifiedName(Previous, DC);

    // In C++, the previous declaration we find might be a tag type
    // (class or enum). In this case, the new declaration will hide the
    // tag type. Note that this does does not apply if we're declaring a
    // typedef (C++ [dcl.typedef]p4).
    if (Previous.isSingleTagDecl())
      Previous.clear();
  }

  SemaRef.CheckFunctionDeclaration(/*Scope*/ nullptr, Function, Previous,
                                   isExplicitSpecialization);

  NamedDecl *PrincipalDecl = (TemplateParams
                              ? cast<NamedDecl>(FunctionTemplate)
                              : Function);

  // If the original function was part of a friend declaration,
  // inherit its namespace state and add it to the owner.
  if (isFriend) {
    PrincipalDecl->setObjectOfFriendDecl();
    DC->makeDeclVisibleInContext(PrincipalDecl);

    bool QueuedInstantiation = false;

    // C++11 [temp.friend]p4 (DR329):
    //   When a function is defined in a friend function declaration in a class
    //   template, the function is instantiated when the function is odr-used.
    //   The same restrictions on multiple declarations and definitions that
    //   apply to non-template function declarations and definitions also apply
    //   to these implicit definitions.
    if (D->isThisDeclarationADefinition()) {
      // Check for a function body.
      const FunctionDecl *Definition = nullptr;
      if (Function->isDefined(Definition) &&
          Definition->getTemplateSpecializationKind() == TSK_Undeclared) {
        SemaRef.Diag(Function->getLocation(), diag::err_redefinition)
            << Function->getDeclName();
        SemaRef.Diag(Definition->getLocation(), diag::note_previous_definition);
      }
      // Check for redefinitions due to other instantiations of this or
      // a similar friend function.
      else for (auto R : Function->redecls()) {
        if (R == Function)
          continue;

        // If some prior declaration of this function has been used, we need
        // to instantiate its definition.
        if (!QueuedInstantiation && R->isUsed(false)) {
          if (MemberSpecializationInfo *MSInfo =
                  Function->getMemberSpecializationInfo()) {
            if (MSInfo->getPointOfInstantiation().isInvalid()) {
              SourceLocation Loc = R->getLocation(); // FIXME
              MSInfo->setPointOfInstantiation(Loc);
              SemaRef.PendingLocalImplicitInstantiations.push_back(
                                               std::make_pair(Function, Loc));
              QueuedInstantiation = true;
            }
          }
        }

        // If some prior declaration of this function was a friend with an
        // uninstantiated definition, reject it.
        if (R->getFriendObjectKind()) {
          if (const FunctionDecl *RPattern =
                  R->getTemplateInstantiationPattern()) {
            if (RPattern->isDefined(RPattern)) {
              SemaRef.Diag(Function->getLocation(), diag::err_redefinition)
                << Function->getDeclName();
              SemaRef.Diag(R->getLocation(), diag::note_previous_definition);
              break;
            }
          }
        }
      }
    }
  }

  if (Function->isLocalExternDecl() && !Function->getPreviousDecl())
    DC->makeDeclVisibleInContext(PrincipalDecl);

  if (Function->isOverloadedOperator() && !DC->isRecord() &&
      PrincipalDecl->isInIdentifierNamespace(Decl::IDNS_Ordinary))
    PrincipalDecl->setNonMemberOperator();

  assert(!D->isDefaulted() && "only methods should be defaulted");
  return Function;
}

Decl *
TemplateDeclInstantiator::VisitCXXMethodDecl(CXXMethodDecl *D,
                                      TemplateParameterList *TemplateParams,
                                      bool IsClassScopeSpecialization) {
  FunctionTemplateDecl *FunctionTemplate = D->getDescribedFunctionTemplate();
  if (FunctionTemplate && !TemplateParams) {
    // We are creating a function template specialization from a function
    // template. Check whether there is already a function template
    // specialization for this particular set of template arguments.
    ArrayRef<TemplateArgument> Innermost = TemplateArgs.getInnermost();

    void *InsertPos = nullptr;
    FunctionDecl *SpecFunc
      = FunctionTemplate->findSpecialization(Innermost, InsertPos);

    // If we already have a function template specialization, return it.
    if (SpecFunc)
      return SpecFunc;
  }

  bool isFriend;
  if (FunctionTemplate)
    isFriend = (FunctionTemplate->getFriendObjectKind() != Decl::FOK_None);
  else
    isFriend = (D->getFriendObjectKind() != Decl::FOK_None);

  bool MergeWithParentScope = (TemplateParams != nullptr) ||
    !(isa<Decl>(Owner) &&
      cast<Decl>(Owner)->isDefinedOutsideFunctionOrMethod());
  LocalInstantiationScope Scope(SemaRef, MergeWithParentScope);

  // Instantiate enclosing template arguments for friends.
  SmallVector<TemplateParameterList *, 4> TempParamLists;
  unsigned NumTempParamLists = 0;
  if (isFriend && (NumTempParamLists = D->getNumTemplateParameterLists())) {
    TempParamLists.set_size(NumTempParamLists);
    for (unsigned I = 0; I != NumTempParamLists; ++I) {
      TemplateParameterList *TempParams = D->getTemplateParameterList(I);
      TemplateParameterList *InstParams = SubstTemplateParams(TempParams);
      if (!InstParams)
        return nullptr;
      TempParamLists[I] = InstParams;
    }
  }

  SmallVector<ParmVarDecl *, 4> Params;
  TypeSourceInfo *TInfo = SubstFunctionType(D, Params);
  if (!TInfo)
    return nullptr;
  QualType T = adjustFunctionTypeForInstantiation(SemaRef.Context, D, TInfo);

  NestedNameSpecifierLoc QualifierLoc = D->getQualifierLoc();
  if (QualifierLoc) {
    QualifierLoc = SemaRef.SubstNestedNameSpecifierLoc(QualifierLoc,
                                                 TemplateArgs);
    if (!QualifierLoc)
      return nullptr;
  }

  DeclContext *DC = Owner;
  if (isFriend) {
    if (QualifierLoc) {
      CXXScopeSpec SS;
      SS.Adopt(QualifierLoc);
      DC = SemaRef.computeDeclContext(SS);

      if (DC && SemaRef.RequireCompleteDeclContext(SS, DC))
        return nullptr;
    } else {
      DC = SemaRef.FindInstantiatedContext(D->getLocation(),
                                           D->getDeclContext(),
                                           TemplateArgs);
    }
    if (!DC) return nullptr;
  }

  // Build the instantiated method declaration.
  CXXRecordDecl *Record = cast<CXXRecordDecl>(DC);
  CXXMethodDecl *Method = nullptr;

  SourceLocation StartLoc = D->getInnerLocStart();
  DeclarationNameInfo NameInfo
    = SemaRef.SubstDeclarationNameInfo(D->getNameInfo(), TemplateArgs);
  if (CXXConstructorDecl *Constructor = dyn_cast<CXXConstructorDecl>(D)) {
    Method = CXXConstructorDecl::Create(SemaRef.Context, Record,
                                        StartLoc, NameInfo, T, TInfo,
                                        Constructor->isExplicit(),
                                        Constructor->isInlineSpecified(),
                                        false, Constructor->isConstexpr());

    // Claim that the instantiation of a constructor or constructor template
    // inherits the same constructor that the template does.
    if (CXXConstructorDecl *Inh = const_cast<CXXConstructorDecl *>(
            Constructor->getInheritedConstructor())) {
      // If we're instantiating a specialization of a function template, our
      // "inherited constructor" will actually itself be a function template.
      // Instantiate a declaration of it, too.
      if (FunctionTemplate) {
        assert(!TemplateParams && Inh->getDescribedFunctionTemplate() &&
               !Inh->getParent()->isDependentContext() &&
               "inheriting constructor template in dependent context?");
        Sema::InstantiatingTemplate Inst(SemaRef, Constructor->getLocation(),
                                         Inh);
        if (Inst.isInvalid())
          return nullptr;
        Sema::ContextRAII SavedContext(SemaRef, Inh->getDeclContext());
        LocalInstantiationScope LocalScope(SemaRef);

        // Use the same template arguments that we deduced for the inheriting
        // constructor. There's no way they could be deduced differently.
        MultiLevelTemplateArgumentList InheritedArgs;
        InheritedArgs.addOuterTemplateArguments(TemplateArgs.getInnermost());
        Inh = cast_or_null<CXXConstructorDecl>(
            SemaRef.SubstDecl(Inh, Inh->getDeclContext(), InheritedArgs));
        if (!Inh)
          return nullptr;
      }
      cast<CXXConstructorDecl>(Method)->setInheritedConstructor(Inh);
    }
  } else if (CXXDestructorDecl *Destructor = dyn_cast<CXXDestructorDecl>(D)) {
    Method = CXXDestructorDecl::Create(SemaRef.Context, Record,
                                       StartLoc, NameInfo, T, TInfo,
                                       Destructor->isInlineSpecified(),
                                       false);
  } else if (CXXConversionDecl *Conversion = dyn_cast<CXXConversionDecl>(D)) {
    Method = CXXConversionDecl::Create(SemaRef.Context, Record,
                                       StartLoc, NameInfo, T, TInfo,
                                       Conversion->isInlineSpecified(),
                                       Conversion->isExplicit(),
                                       Conversion->isConstexpr(),
                                       Conversion->getLocEnd());
  } else {
    StorageClass SC = D->isStatic() ? SC_Static : SC_None;
    Method = CXXMethodDecl::Create(SemaRef.Context, Record,
                                   StartLoc, NameInfo, T, TInfo,
                                   SC, D->isInlineSpecified(),
                                   D->isConstexpr(), D->getLocEnd());
  }

  if (D->isInlined())
    Method->setImplicitlyInline();

  if (QualifierLoc)
    Method->setQualifierInfo(QualifierLoc);

  if (TemplateParams) {
    // Our resulting instantiation is actually a function template, since we
    // are substituting only the outer template parameters. For example, given
    //
    //   template<typename T>
    //   struct X {
    //     template<typename U> void f(T, U);
    //   };
    //
    //   X<int> x;
    //
    // We are instantiating the member template "f" within X<int>, which means
    // substituting int for T, but leaving "f" as a member function template.
    // Build the function template itself.
    FunctionTemplate = FunctionTemplateDecl::Create(SemaRef.Context, Record,
                                                    Method->getLocation(),
                                                    Method->getDeclName(),
                                                    TemplateParams, Method);
    if (isFriend) {
      FunctionTemplate->setLexicalDeclContext(Owner);
      FunctionTemplate->setObjectOfFriendDecl();
    } else if (D->isOutOfLine())
      FunctionTemplate->setLexicalDeclContext(D->getLexicalDeclContext());
    Method->setDescribedFunctionTemplate(FunctionTemplate);
  } else if (FunctionTemplate) {
    // Record this function template specialization.
    ArrayRef<TemplateArgument> Innermost = TemplateArgs.getInnermost();
    Method->setFunctionTemplateSpecialization(FunctionTemplate,
                         TemplateArgumentList::CreateCopy(SemaRef.Context,
                                                          Innermost.begin(),
                                                          Innermost.size()),
                                              /*InsertPos=*/nullptr);
  } else if (!isFriend) {
    // Record that this is an instantiation of a member function.
    Method->setInstantiationOfMemberFunction(D, TSK_ImplicitInstantiation);
  }

  // If we are instantiating a member function defined
  // out-of-line, the instantiation will have the same lexical
  // context (which will be a namespace scope) as the template.
  if (isFriend) {
    if (NumTempParamLists)
      Method->setTemplateParameterListsInfo(SemaRef.Context,
                                            NumTempParamLists,
                                            TempParamLists.data());

    Method->setLexicalDeclContext(Owner);
    Method->setObjectOfFriendDecl();
  } else if (D->isOutOfLine())
    Method->setLexicalDeclContext(D->getLexicalDeclContext());

  // Attach the parameters
  for (unsigned P = 0; P < Params.size(); ++P)
    Params[P]->setOwningFunction(Method);
  Method->setParams(Params);

  if (InitMethodInstantiation(Method, D))
    Method->setInvalidDecl();

  LookupResult Previous(SemaRef, NameInfo, Sema::LookupOrdinaryName,
                        Sema::ForRedeclaration);

  if (!FunctionTemplate || TemplateParams || isFriend) {
    SemaRef.LookupQualifiedName(Previous, Record);

    // In C++, the previous declaration we find might be a tag type
    // (class or enum). In this case, the new declaration will hide the
    // tag type. Note that this does does not apply if we're declaring a
    // typedef (C++ [dcl.typedef]p4).
    if (Previous.isSingleTagDecl())
      Previous.clear();
  }

  if (!IsClassScopeSpecialization)
    SemaRef.CheckFunctionDeclaration(nullptr, Method, Previous, false);

  if (D->isPure())
    SemaRef.CheckPureMethod(Method, SourceRange());

  // Propagate access.  For a non-friend declaration, the access is
  // whatever we're propagating from.  For a friend, it should be the
  // previous declaration we just found.
  if (isFriend && Method->getPreviousDecl())
    Method->setAccess(Method->getPreviousDecl()->getAccess());
  else 
    Method->setAccess(D->getAccess());
  if (FunctionTemplate)
    FunctionTemplate->setAccess(Method->getAccess());

  SemaRef.CheckOverrideControl(Method);

  // If a function is defined as defaulted or deleted, mark it as such now.
  if (D->isExplicitlyDefaulted())
    SemaRef.SetDeclDefaulted(Method, Method->getLocation());
  if (D->isDeletedAsWritten())
    SemaRef.SetDeclDeleted(Method, Method->getLocation());

  // If there's a function template, let our caller handle it.
  if (FunctionTemplate) {
    // do nothing

  // Don't hide a (potentially) valid declaration with an invalid one.
  } else if (Method->isInvalidDecl() && !Previous.empty()) {
    // do nothing

  // Otherwise, check access to friends and make them visible.
  } else if (isFriend) {
    // We only need to re-check access for methods which we didn't
    // manage to match during parsing.
    if (!D->getPreviousDecl())
      SemaRef.CheckFriendAccess(Method);

    Record->makeDeclVisibleInContext(Method);

  // Otherwise, add the declaration.  We don't need to do this for
  // class-scope specializations because we'll have matched them with
  // the appropriate template.
  } else if (!IsClassScopeSpecialization) {
    Owner->addDecl(Method);
  }

  return Method;
}

Decl *TemplateDeclInstantiator::VisitCXXConstructorDecl(CXXConstructorDecl *D) {
  return VisitCXXMethodDecl(D);
}

Decl *TemplateDeclInstantiator::VisitCXXDestructorDecl(CXXDestructorDecl *D) {
  return VisitCXXMethodDecl(D);
}

Decl *TemplateDeclInstantiator::VisitCXXConversionDecl(CXXConversionDecl *D) {
  return VisitCXXMethodDecl(D);
}

Decl *TemplateDeclInstantiator::VisitParmVarDecl(ParmVarDecl *D) {
  return SemaRef.SubstParmVarDecl(D, TemplateArgs, /*indexAdjustment*/ 0, None,
                                  /*ExpectParameterPack=*/ false);
}

Decl *TemplateDeclInstantiator::VisitTemplateTypeParmDecl(
                                                    TemplateTypeParmDecl *D) {
  // TODO: don't always clone when decls are refcounted.
  assert(D->getTypeForDecl()->isTemplateTypeParmType());

  TemplateTypeParmDecl *Inst =
    TemplateTypeParmDecl::Create(SemaRef.Context, Owner,
                                 D->getLocStart(), D->getLocation(),
                                 D->getDepth() - TemplateArgs.getNumLevels(),
                                 D->getIndex(), D->getIdentifier(),
                                 D->wasDeclaredWithTypename(),
                                 D->isParameterPack());
  Inst->setAccess(AS_public);

  if (D->hasDefaultArgument()) {
    TypeSourceInfo *InstantiatedDefaultArg =
        SemaRef.SubstType(D->getDefaultArgumentInfo(), TemplateArgs,
                          D->getDefaultArgumentLoc(), D->getDeclName());
    if (InstantiatedDefaultArg)
      Inst->setDefaultArgument(InstantiatedDefaultArg, false);
  }

  // Introduce this template parameter's instantiation into the instantiation
  // scope.
  SemaRef.CurrentInstantiationScope->InstantiatedLocal(D, Inst);

  return Inst;
}

Decl *TemplateDeclInstantiator::VisitNonTypeTemplateParmDecl(
                                                 NonTypeTemplateParmDecl *D) {
  // Substitute into the type of the non-type template parameter.
  TypeLoc TL = D->getTypeSourceInfo()->getTypeLoc();
  SmallVector<TypeSourceInfo *, 4> ExpandedParameterPackTypesAsWritten;
  SmallVector<QualType, 4> ExpandedParameterPackTypes;
  bool IsExpandedParameterPack = false;
  TypeSourceInfo *DI;
  QualType T;
  bool Invalid = false;

  if (D->isExpandedParameterPack()) {
    // The non-type template parameter pack is an already-expanded pack
    // expansion of types. Substitute into each of the expanded types.
    ExpandedParameterPackTypes.reserve(D->getNumExpansionTypes());
    ExpandedParameterPackTypesAsWritten.reserve(D->getNumExpansionTypes());
    for (unsigned I = 0, N = D->getNumExpansionTypes(); I != N; ++I) {
      TypeSourceInfo *NewDI =SemaRef.SubstType(D->getExpansionTypeSourceInfo(I),
                                               TemplateArgs,
                                               D->getLocation(),
                                               D->getDeclName());
      if (!NewDI)
        return nullptr;

      ExpandedParameterPackTypesAsWritten.push_back(NewDI);
      QualType NewT =SemaRef.CheckNonTypeTemplateParameterType(NewDI->getType(),
                                                              D->getLocation());
      if (NewT.isNull())
        return nullptr;
      ExpandedParameterPackTypes.push_back(NewT);
    }

    IsExpandedParameterPack = true;
    DI = D->getTypeSourceInfo();
    T = DI->getType();
  } else if (D->isPackExpansion()) {
    // The non-type template parameter pack's type is a pack expansion of types.
    // Determine whether we need to expand this parameter pack into separate
    // types.
    PackExpansionTypeLoc Expansion = TL.castAs<PackExpansionTypeLoc>();
    TypeLoc Pattern = Expansion.getPatternLoc();
    SmallVector<UnexpandedParameterPack, 2> Unexpanded;
    SemaRef.collectUnexpandedParameterPacks(Pattern, Unexpanded);

    // Determine whether the set of unexpanded parameter packs can and should
    // be expanded.
    bool Expand = true;
    bool RetainExpansion = false;
    Optional<unsigned> OrigNumExpansions
      = Expansion.getTypePtr()->getNumExpansions();
    Optional<unsigned> NumExpansions = OrigNumExpansions;
    if (SemaRef.CheckParameterPacksForExpansion(Expansion.getEllipsisLoc(),
                                                Pattern.getSourceRange(),
                                                Unexpanded,
                                                TemplateArgs,
                                                Expand, RetainExpansion,
                                                NumExpansions))
      return nullptr;

    if (Expand) {
      for (unsigned I = 0; I != *NumExpansions; ++I) {
        Sema::ArgumentPackSubstitutionIndexRAII SubstIndex(SemaRef, I);
        TypeSourceInfo *NewDI = SemaRef.SubstType(Pattern, TemplateArgs,
                                                  D->getLocation(),
                                                  D->getDeclName());
        if (!NewDI)
          return nullptr;

        ExpandedParameterPackTypesAsWritten.push_back(NewDI);
        QualType NewT = SemaRef.CheckNonTypeTemplateParameterType(
                                                              NewDI->getType(),
                                                              D->getLocation());
        if (NewT.isNull())
          return nullptr;
        ExpandedParameterPackTypes.push_back(NewT);
      }

      // Note that we have an expanded parameter pack. The "type" of this
      // expanded parameter pack is the original expansion type, but callers
      // will end up using the expanded parameter pack types for type-checking.
      IsExpandedParameterPack = true;
      DI = D->getTypeSourceInfo();
      T = DI->getType();
    } else {
      // We cannot fully expand the pack expansion now, so substitute into the
      // pattern and create a new pack expansion type.
      Sema::ArgumentPackSubstitutionIndexRAII SubstIndex(SemaRef, -1);
      TypeSourceInfo *NewPattern = SemaRef.SubstType(Pattern, TemplateArgs,
                                                     D->getLocation(),
                                                     D->getDeclName());
      if (!NewPattern)
        return nullptr;

      DI = SemaRef.CheckPackExpansion(NewPattern, Expansion.getEllipsisLoc(),
                                      NumExpansions);
      if (!DI)
        return nullptr;

      T = DI->getType();
    }
  } else {
    // Simple case: substitution into a parameter that is not a parameter pack.
    DI = SemaRef.SubstType(D->getTypeSourceInfo(), TemplateArgs,
                           D->getLocation(), D->getDeclName());
    if (!DI)
      return nullptr;

    // Check that this type is acceptable for a non-type template parameter.
    T = SemaRef.CheckNonTypeTemplateParameterType(DI->getType(),
                                                  D->getLocation());
    if (T.isNull()) {
      T = SemaRef.Context.IntTy;
      Invalid = true;
    }
  }

  NonTypeTemplateParmDecl *Param;
  if (IsExpandedParameterPack)
    Param = NonTypeTemplateParmDecl::Create(SemaRef.Context, Owner,
                                            D->getInnerLocStart(),
                                            D->getLocation(),
                                    D->getDepth() - TemplateArgs.getNumLevels(),
                                            D->getPosition(),
                                            D->getIdentifier(), T,
                                            DI,
                                            ExpandedParameterPackTypes.data(),
                                            ExpandedParameterPackTypes.size(),
                                    ExpandedParameterPackTypesAsWritten.data());
  else
    Param = NonTypeTemplateParmDecl::Create(SemaRef.Context, Owner,
                                            D->getInnerLocStart(),
                                            D->getLocation(),
                                    D->getDepth() - TemplateArgs.getNumLevels(),
                                            D->getPosition(),
                                            D->getIdentifier(), T,
                                            D->isParameterPack(), DI);

  Param->setAccess(AS_public);
  if (Invalid)
    Param->setInvalidDecl();

  if (D->hasDefaultArgument()) {
    ExprResult Value = SemaRef.SubstExpr(D->getDefaultArgument(), TemplateArgs);
    if (!Value.isInvalid())
      Param->setDefaultArgument(Value.get(), false);
  }

  // Introduce this template parameter's instantiation into the instantiation
  // scope.
  SemaRef.CurrentInstantiationScope->InstantiatedLocal(D, Param);
  return Param;
}

static void collectUnexpandedParameterPacks(
    Sema &S,
    TemplateParameterList *Params,
    SmallVectorImpl<UnexpandedParameterPack> &Unexpanded) {
  for (TemplateParameterList::const_iterator I = Params->begin(),
                                             E = Params->end(); I != E; ++I) {
    if ((*I)->isTemplateParameterPack())
      continue;
    if (NonTypeTemplateParmDecl *NTTP = dyn_cast<NonTypeTemplateParmDecl>(*I))
      S.collectUnexpandedParameterPacks(NTTP->getTypeSourceInfo()->getTypeLoc(),
                                        Unexpanded);
    if (TemplateTemplateParmDecl *TTP = dyn_cast<TemplateTemplateParmDecl>(*I))
      collectUnexpandedParameterPacks(S, TTP->getTemplateParameters(),
                                      Unexpanded);
  }
}

Decl *
TemplateDeclInstantiator::VisitTemplateTemplateParmDecl(
                                                  TemplateTemplateParmDecl *D) {
  // Instantiate the template parameter list of the template template parameter.
  TemplateParameterList *TempParams = D->getTemplateParameters();
  TemplateParameterList *InstParams;
  SmallVector<TemplateParameterList*, 8> ExpandedParams;

  bool IsExpandedParameterPack = false;

  if (D->isExpandedParameterPack()) {
    // The template template parameter pack is an already-expanded pack
    // expansion of template parameters. Substitute into each of the expanded
    // parameters.
    ExpandedParams.reserve(D->getNumExpansionTemplateParameters());
    for (unsigned I = 0, N = D->getNumExpansionTemplateParameters();
         I != N; ++I) {
      LocalInstantiationScope Scope(SemaRef);
      TemplateParameterList *Expansion =
        SubstTemplateParams(D->getExpansionTemplateParameters(I));
      if (!Expansion)
        return nullptr;
      ExpandedParams.push_back(Expansion);
    }

    IsExpandedParameterPack = true;
    InstParams = TempParams;
  } else if (D->isPackExpansion()) {
    // The template template parameter pack expands to a pack of template
    // template parameters. Determine whether we need to expand this parameter
    // pack into separate parameters.
    SmallVector<UnexpandedParameterPack, 2> Unexpanded;
    collectUnexpandedParameterPacks(SemaRef, D->getTemplateParameters(),
                                    Unexpanded);

    // Determine whether the set of unexpanded parameter packs can and should
    // be expanded.
    bool Expand = true;
    bool RetainExpansion = false;
    Optional<unsigned> NumExpansions;
    if (SemaRef.CheckParameterPacksForExpansion(D->getLocation(),
                                                TempParams->getSourceRange(),
                                                Unexpanded,
                                                TemplateArgs,
                                                Expand, RetainExpansion,
                                                NumExpansions))
      return nullptr;

    if (Expand) {
      for (unsigned I = 0; I != *NumExpansions; ++I) {
        Sema::ArgumentPackSubstitutionIndexRAII SubstIndex(SemaRef, I);
        LocalInstantiationScope Scope(SemaRef);
        TemplateParameterList *Expansion = SubstTemplateParams(TempParams);
        if (!Expansion)
          return nullptr;
        ExpandedParams.push_back(Expansion);
      }

      // Note that we have an expanded parameter pack. The "type" of this
      // expanded parameter pack is the original expansion type, but callers
      // will end up using the expanded parameter pack types for type-checking.
      IsExpandedParameterPack = true;
      InstParams = TempParams;
    } else {
      // We cannot fully expand the pack expansion now, so just substitute
      // into the pattern.
      Sema::ArgumentPackSubstitutionIndexRAII SubstIndex(SemaRef, -1);

      LocalInstantiationScope Scope(SemaRef);
      InstParams = SubstTemplateParams(TempParams);
      if (!InstParams)
        return nullptr;
    }
  } else {
    // Perform the actual substitution of template parameters within a new,
    // local instantiation scope.
    LocalInstantiationScope Scope(SemaRef);
    InstParams = SubstTemplateParams(TempParams);
    if (!InstParams)
      return nullptr;
  }

  // Build the template template parameter.
  TemplateTemplateParmDecl *Param;
  if (IsExpandedParameterPack)
    Param = TemplateTemplateParmDecl::Create(SemaRef.Context, Owner,
                                             D->getLocation(),
                                   D->getDepth() - TemplateArgs.getNumLevels(),
                                             D->getPosition(),
                                             D->getIdentifier(), InstParams,
                                             ExpandedParams);
  else
    Param = TemplateTemplateParmDecl::Create(SemaRef.Context, Owner,
                                             D->getLocation(),
                                   D->getDepth() - TemplateArgs.getNumLevels(),
                                             D->getPosition(),
                                             D->isParameterPack(),
                                             D->getIdentifier(), InstParams);
  if (D->hasDefaultArgument()) {
    NestedNameSpecifierLoc QualifierLoc =
        D->getDefaultArgument().getTemplateQualifierLoc();
    QualifierLoc =
        SemaRef.SubstNestedNameSpecifierLoc(QualifierLoc, TemplateArgs);
    TemplateName TName = SemaRef.SubstTemplateName(
        QualifierLoc, D->getDefaultArgument().getArgument().getAsTemplate(),
        D->getDefaultArgument().getTemplateNameLoc(), TemplateArgs);
    if (!TName.isNull())
      Param->setDefaultArgument(
          TemplateArgumentLoc(TemplateArgument(TName),
                              D->getDefaultArgument().getTemplateQualifierLoc(),
                              D->getDefaultArgument().getTemplateNameLoc()),
          false);
  }
  Param->setAccess(AS_public);

  // Introduce this template parameter's instantiation into the instantiation
  // scope.
  SemaRef.CurrentInstantiationScope->InstantiatedLocal(D, Param);

  return Param;
}

Decl *TemplateDeclInstantiator::VisitUsingDirectiveDecl(UsingDirectiveDecl *D) {
  // Using directives are never dependent (and never contain any types or
  // expressions), so they require no explicit instantiation work.

  UsingDirectiveDecl *Inst
    = UsingDirectiveDecl::Create(SemaRef.Context, Owner, D->getLocation(),
                                 D->getNamespaceKeyLocation(),
                                 D->getQualifierLoc(),
                                 D->getIdentLocation(),
                                 D->getNominatedNamespace(),
                                 D->getCommonAncestor());

  // Add the using directive to its declaration context
  // only if this is not a function or method.
  if (!Owner->isFunctionOrMethod())
    Owner->addDecl(Inst);

  return Inst;
}

Decl *TemplateDeclInstantiator::VisitUsingDecl(UsingDecl *D) {

  // The nested name specifier may be dependent, for example
  //     template <typename T> struct t {
  //       struct s1 { T f1(); };
  //       struct s2 : s1 { using s1::f1; };
  //     };
  //     template struct t<int>;
  // Here, in using s1::f1, s1 refers to t<T>::s1;
  // we need to substitute for t<int>::s1.
  NestedNameSpecifierLoc QualifierLoc
    = SemaRef.SubstNestedNameSpecifierLoc(D->getQualifierLoc(),
                                          TemplateArgs);
  if (!QualifierLoc)
    return nullptr;

  // The name info is non-dependent, so no transformation
  // is required.
  DeclarationNameInfo NameInfo = D->getNameInfo();

  // We only need to do redeclaration lookups if we're in a class
  // scope (in fact, it's not really even possible in non-class
  // scopes).
  bool CheckRedeclaration = Owner->isRecord();

  LookupResult Prev(SemaRef, NameInfo, Sema::LookupUsingDeclName,
                    Sema::ForRedeclaration);

  UsingDecl *NewUD = UsingDecl::Create(SemaRef.Context, Owner,
                                       D->getUsingLoc(),
                                       QualifierLoc,
                                       NameInfo,
                                       D->hasTypename());

  CXXScopeSpec SS;
  SS.Adopt(QualifierLoc);
  if (CheckRedeclaration) {
    Prev.setHideTags(false);
    SemaRef.LookupQualifiedName(Prev, Owner);

    // Check for invalid redeclarations.
    if (SemaRef.CheckUsingDeclRedeclaration(D->getUsingLoc(),
                                            D->hasTypename(), SS,
                                            D->getLocation(), Prev))
      NewUD->setInvalidDecl();

  }

  if (!NewUD->isInvalidDecl() &&
      SemaRef.CheckUsingDeclQualifier(D->getUsingLoc(), SS, NameInfo,
                                      D->getLocation()))
    NewUD->setInvalidDecl();

  SemaRef.Context.setInstantiatedFromUsingDecl(NewUD, D);
  NewUD->setAccess(D->getAccess());
  Owner->addDecl(NewUD);

  // Don't process the shadow decls for an invalid decl.
  if (NewUD->isInvalidDecl())
    return NewUD;

  if (NameInfo.getName().getNameKind() == DeclarationName::CXXConstructorName) {
    SemaRef.CheckInheritingConstructorUsingDecl(NewUD);
    return NewUD;
  }

  bool isFunctionScope = Owner->isFunctionOrMethod();

  // Process the shadow decls.
  for (auto *Shadow : D->shadows()) {
    NamedDecl *InstTarget =
        cast_or_null<NamedDecl>(SemaRef.FindInstantiatedDecl(
            Shadow->getLocation(), Shadow->getTargetDecl(), TemplateArgs));
    if (!InstTarget)
      return nullptr;

    UsingShadowDecl *PrevDecl = nullptr;
    if (CheckRedeclaration) {
      if (SemaRef.CheckUsingShadowDecl(NewUD, InstTarget, Prev, PrevDecl))
        continue;
    } else if (UsingShadowDecl *OldPrev = Shadow->getPreviousDecl()) {
      PrevDecl = cast_or_null<UsingShadowDecl>(SemaRef.FindInstantiatedDecl(
          Shadow->getLocation(), OldPrev, TemplateArgs));
    }

    UsingShadowDecl *InstShadow =
        SemaRef.BuildUsingShadowDecl(/*Scope*/nullptr, NewUD, InstTarget,
                                     PrevDecl);
    SemaRef.Context.setInstantiatedFromUsingShadowDecl(InstShadow, Shadow);

    if (isFunctionScope)
      SemaRef.CurrentInstantiationScope->InstantiatedLocal(Shadow, InstShadow);
  }

  return NewUD;
}

Decl *TemplateDeclInstantiator::VisitUsingShadowDecl(UsingShadowDecl *D) {
  // Ignore these;  we handle them in bulk when processing the UsingDecl.
  return nullptr;
}

Decl * TemplateDeclInstantiator
    ::VisitUnresolvedUsingTypenameDecl(UnresolvedUsingTypenameDecl *D) {
  NestedNameSpecifierLoc QualifierLoc
    = SemaRef.SubstNestedNameSpecifierLoc(D->getQualifierLoc(),
                                          TemplateArgs);
  if (!QualifierLoc)
    return nullptr;

  CXXScopeSpec SS;
  SS.Adopt(QualifierLoc);

  // Since NameInfo refers to a typename, it cannot be a C++ special name.
  // Hence, no transformation is required for it.
  DeclarationNameInfo NameInfo(D->getDeclName(), D->getLocation());
  NamedDecl *UD =
    SemaRef.BuildUsingDeclaration(/*Scope*/ nullptr, D->getAccess(),
                                  D->getUsingLoc(), SS, NameInfo, nullptr,
                                  /*instantiation*/ true,
                                  /*typename*/ true, D->getTypenameLoc());
  if (UD)
    SemaRef.Context.setInstantiatedFromUsingDecl(cast<UsingDecl>(UD), D);

  return UD;
}

Decl * TemplateDeclInstantiator
    ::VisitUnresolvedUsingValueDecl(UnresolvedUsingValueDecl *D) {
  NestedNameSpecifierLoc QualifierLoc
      = SemaRef.SubstNestedNameSpecifierLoc(D->getQualifierLoc(), TemplateArgs);
  if (!QualifierLoc)
    return nullptr;

  CXXScopeSpec SS;
  SS.Adopt(QualifierLoc);

  DeclarationNameInfo NameInfo
    = SemaRef.SubstDeclarationNameInfo(D->getNameInfo(), TemplateArgs);

  NamedDecl *UD =
    SemaRef.BuildUsingDeclaration(/*Scope*/ nullptr, D->getAccess(),
                                  D->getUsingLoc(), SS, NameInfo, nullptr,
                                  /*instantiation*/ true,
                                  /*typename*/ false, SourceLocation());
  if (UD)
    SemaRef.Context.setInstantiatedFromUsingDecl(cast<UsingDecl>(UD), D);

  return UD;
}


Decl *TemplateDeclInstantiator::VisitClassScopeFunctionSpecializationDecl(
                                     ClassScopeFunctionSpecializationDecl *Decl) {
  CXXMethodDecl *OldFD = Decl->getSpecialization();
  CXXMethodDecl *NewFD = cast<CXXMethodDecl>(VisitCXXMethodDecl(OldFD,
                                                                nullptr, true));

  LookupResult Previous(SemaRef, NewFD->getNameInfo(), Sema::LookupOrdinaryName,
                        Sema::ForRedeclaration);

  TemplateArgumentListInfo TemplateArgs;
  TemplateArgumentListInfo *TemplateArgsPtr = nullptr;
  if (Decl->hasExplicitTemplateArgs()) {
    TemplateArgs = Decl->templateArgs();
    TemplateArgsPtr = &TemplateArgs;
  }

  SemaRef.LookupQualifiedName(Previous, SemaRef.CurContext);
  if (SemaRef.CheckFunctionTemplateSpecialization(NewFD, TemplateArgsPtr,
                                                  Previous)) {
    NewFD->setInvalidDecl();
    return NewFD;
  }

  // Associate the specialization with the pattern.
  FunctionDecl *Specialization = cast<FunctionDecl>(Previous.getFoundDecl());
  assert(Specialization && "Class scope Specialization is null");
  SemaRef.Context.setClassScopeSpecializationPattern(Specialization, OldFD);

  return NewFD;
}

Decl *TemplateDeclInstantiator::VisitOMPThreadPrivateDecl(
                                     OMPThreadPrivateDecl *D) {
  SmallVector<Expr *, 5> Vars;
  for (auto *I : D->varlists()) {
    Expr *Var = SemaRef.SubstExpr(I, TemplateArgs).get();
    assert(isa<DeclRefExpr>(Var) && "threadprivate arg is not a DeclRefExpr");
    Vars.push_back(Var);
  }

  OMPThreadPrivateDecl *TD =
    SemaRef.CheckOMPThreadPrivateDecl(D->getLocation(), Vars);

  TD->setAccess(AS_public);
  Owner->addDecl(TD);

  return TD;
}

Decl *TemplateDeclInstantiator::VisitFunctionDecl(FunctionDecl *D) {
  return VisitFunctionDecl(D, nullptr);
}

Decl *TemplateDeclInstantiator::VisitCXXMethodDecl(CXXMethodDecl *D) {
  return VisitCXXMethodDecl(D, nullptr);
}

Decl *TemplateDeclInstantiator::VisitRecordDecl(RecordDecl *D) {
  llvm_unreachable("There are only CXXRecordDecls in C++");
}

Decl *
TemplateDeclInstantiator::VisitClassTemplateSpecializationDecl(
    ClassTemplateSpecializationDecl *D) {
  // As a MS extension, we permit class-scope explicit specialization
  // of member class templates.
  ClassTemplateDecl *ClassTemplate = D->getSpecializedTemplate();
  assert(ClassTemplate->getDeclContext()->isRecord() &&
         D->getTemplateSpecializationKind() == TSK_ExplicitSpecialization &&
         "can only instantiate an explicit specialization "
         "for a member class template");

  // Lookup the already-instantiated declaration in the instantiation
  // of the class template. FIXME: Diagnose or assert if this fails?
  DeclContext::lookup_result Found
    = Owner->lookup(ClassTemplate->getDeclName());
  if (Found.empty())
<<<<<<< HEAD
    return 0;
  ClassTemplateDecl *InstClassTemplate
    = dyn_cast<ClassTemplateDecl>(Found.front());
  if (!InstClassTemplate)
    return 0;
=======
    return nullptr;
  ClassTemplateDecl *InstClassTemplate
    = dyn_cast<ClassTemplateDecl>(Found.front());
  if (!InstClassTemplate)
    return nullptr;
>>>>>>> cd7df602

  // Substitute into the template arguments of the class template explicit
  // specialization.
  TemplateSpecializationTypeLoc Loc = D->getTypeAsWritten()->getTypeLoc().
                                        castAs<TemplateSpecializationTypeLoc>();
  TemplateArgumentListInfo InstTemplateArgs(Loc.getLAngleLoc(),
                                            Loc.getRAngleLoc());
  SmallVector<TemplateArgumentLoc, 4> ArgLocs;
  for (unsigned I = 0; I != Loc.getNumArgs(); ++I)
    ArgLocs.push_back(Loc.getArgLoc(I));
  if (SemaRef.Subst(ArgLocs.data(), ArgLocs.size(),
                    InstTemplateArgs, TemplateArgs))
<<<<<<< HEAD
    return 0;
=======
    return nullptr;
>>>>>>> cd7df602

  // Check that the template argument list is well-formed for this
  // class template.
  SmallVector<TemplateArgument, 4> Converted;
  if (SemaRef.CheckTemplateArgumentList(InstClassTemplate,
                                        D->getLocation(),
                                        InstTemplateArgs,
                                        false,
                                        Converted))
<<<<<<< HEAD
    return 0;

  // Figure out where to insert this class template explicit specialization
  // in the member template's set of class template explicit specializations.
  void *InsertPos = 0;
  ClassTemplateSpecializationDecl *PrevDecl =
      InstClassTemplate->findSpecialization(Converted.data(), Converted.size(),
                                            InsertPos);
=======
    return nullptr;

  // Figure out where to insert this class template explicit specialization
  // in the member template's set of class template explicit specializations.
  void *InsertPos = nullptr;
  ClassTemplateSpecializationDecl *PrevDecl =
      InstClassTemplate->findSpecialization(Converted, InsertPos);
>>>>>>> cd7df602

  // Check whether we've already seen a conflicting instantiation of this
  // declaration (for instance, if there was a prior implicit instantiation).
  bool Ignored;
  if (PrevDecl &&
      SemaRef.CheckSpecializationInstantiationRedecl(D->getLocation(),
                                                     D->getSpecializationKind(),
                                                     PrevDecl,
                                                     PrevDecl->getSpecializationKind(),
                                                     PrevDecl->getPointOfInstantiation(),
                                                     Ignored))
<<<<<<< HEAD
    return 0;
=======
    return nullptr;
>>>>>>> cd7df602

  // If PrevDecl was a definition and D is also a definition, diagnose.
  // This happens in cases like:
  //
  //   template<typename T, typename U>
  //   struct Outer {
  //     template<typename X> struct Inner;
  //     template<> struct Inner<T> {};
  //     template<> struct Inner<U> {};
  //   };
  //
  //   Outer<int, int> outer; // error: the explicit specializations of Inner
  //                          // have the same signature.
  if (PrevDecl && PrevDecl->getDefinition() &&
      D->isThisDeclarationADefinition()) {
    SemaRef.Diag(D->getLocation(), diag::err_redefinition) << PrevDecl;
    SemaRef.Diag(PrevDecl->getDefinition()->getLocation(),
                 diag::note_previous_definition);
<<<<<<< HEAD
    return 0;
=======
    return nullptr;
>>>>>>> cd7df602
  }

  // Create the class template partial specialization declaration.
  ClassTemplateSpecializationDecl *InstD
    = ClassTemplateSpecializationDecl::Create(SemaRef.Context,
                                              D->getTagKind(),
                                              Owner,
                                              D->getLocStart(),
                                              D->getLocation(),
                                              InstClassTemplate,
                                              Converted.data(),
                                              Converted.size(),
                                              PrevDecl);

  // Add this partial specialization to the set of class template partial
  // specializations.
  if (!PrevDecl)
    InstClassTemplate->AddSpecialization(InstD, InsertPos);

  // Substitute the nested name specifier, if any.
  if (SubstQualifier(D, InstD))
<<<<<<< HEAD
    return 0;
=======
    return nullptr;
>>>>>>> cd7df602

  // Build the canonical type that describes the converted template
  // arguments of the class template explicit specialization.
  QualType CanonType = SemaRef.Context.getTemplateSpecializationType(
      TemplateName(InstClassTemplate), Converted.data(), Converted.size(),
      SemaRef.Context.getRecordType(InstD));

  // Build the fully-sugared type for this class template
  // specialization as the user wrote in the specialization
  // itself. This means that we'll pretty-print the type retrieved
  // from the specialization's declaration the way that the user
  // actually wrote the specialization, rather than formatting the
  // name based on the "canonical" representation used to store the
  // template arguments in the specialization.
  TypeSourceInfo *WrittenTy = SemaRef.Context.getTemplateSpecializationTypeInfo(
      TemplateName(InstClassTemplate), D->getLocation(), InstTemplateArgs,
      CanonType);

  InstD->setAccess(D->getAccess());
  InstD->setInstantiationOfMemberClass(D, TSK_ImplicitInstantiation);
  InstD->setSpecializationKind(D->getSpecializationKind());
  InstD->setTypeAsWritten(WrittenTy);
  InstD->setExternLoc(D->getExternLoc());
  InstD->setTemplateKeywordLoc(D->getTemplateKeywordLoc());

  Owner->addDecl(InstD);

  // Instantiate the members of the class-scope explicit specialization eagerly.
  // We don't have support for lazy instantiation of an explicit specialization
  // yet, and MSVC eagerly instantiates in this case.
  if (D->isThisDeclarationADefinition() &&
      SemaRef.InstantiateClass(D->getLocation(), InstD, D, TemplateArgs,
                               TSK_ImplicitInstantiation,
                               /*Complain=*/true))
<<<<<<< HEAD
    return 0;
=======
    return nullptr;
>>>>>>> cd7df602

  return InstD;
}

Decl *TemplateDeclInstantiator::VisitVarTemplateSpecializationDecl(
    VarTemplateSpecializationDecl *D) {

  TemplateArgumentListInfo VarTemplateArgsInfo;
  VarTemplateDecl *VarTemplate = D->getSpecializedTemplate();
  assert(VarTemplate &&
         "A template specialization without specialized template?");

  // Substitute the current template arguments.
  const TemplateArgumentListInfo &TemplateArgsInfo = D->getTemplateArgsInfo();
  VarTemplateArgsInfo.setLAngleLoc(TemplateArgsInfo.getLAngleLoc());
  VarTemplateArgsInfo.setRAngleLoc(TemplateArgsInfo.getRAngleLoc());

  if (SemaRef.Subst(TemplateArgsInfo.getArgumentArray(),
                    TemplateArgsInfo.size(), VarTemplateArgsInfo, TemplateArgs))
    return nullptr;

  // Check that the template argument list is well-formed for this template.
  SmallVector<TemplateArgument, 4> Converted;
  if (SemaRef.CheckTemplateArgumentList(
          VarTemplate, VarTemplate->getLocStart(),
          const_cast<TemplateArgumentListInfo &>(VarTemplateArgsInfo), false,
          Converted))
    return nullptr;

  // Find the variable template specialization declaration that
  // corresponds to these arguments.
  void *InsertPos = nullptr;
  if (VarTemplateSpecializationDecl *VarSpec = VarTemplate->findSpecialization(
          Converted, InsertPos))
    // If we already have a variable template specialization, return it.
    return VarSpec;

  return VisitVarTemplateSpecializationDecl(VarTemplate, D, InsertPos,
                                            VarTemplateArgsInfo, Converted);
}

Decl *TemplateDeclInstantiator::VisitVarTemplateSpecializationDecl(
    VarTemplateDecl *VarTemplate, VarDecl *D, void *InsertPos,
    const TemplateArgumentListInfo &TemplateArgsInfo,
    ArrayRef<TemplateArgument> Converted) {

  // If this is the variable for an anonymous struct or union,
  // instantiate the anonymous struct/union type first.
  if (const RecordType *RecordTy = D->getType()->getAs<RecordType>())
    if (RecordTy->getDecl()->isAnonymousStructOrUnion())
      if (!VisitCXXRecordDecl(cast<CXXRecordDecl>(RecordTy->getDecl())))
        return nullptr;

  // Do substitution on the type of the declaration
  TypeSourceInfo *DI =
      SemaRef.SubstType(D->getTypeSourceInfo(), TemplateArgs,
                        D->getTypeSpecStartLoc(), D->getDeclName());
  if (!DI)
    return nullptr;

  if (DI->getType()->isFunctionType()) {
    SemaRef.Diag(D->getLocation(), diag::err_variable_instantiates_to_function)
        << D->isStaticDataMember() << DI->getType();
    return nullptr;
  }

  // Build the instantiated declaration
  VarTemplateSpecializationDecl *Var = VarTemplateSpecializationDecl::Create(
      SemaRef.Context, Owner, D->getInnerLocStart(), D->getLocation(),
      VarTemplate, DI->getType(), DI, D->getStorageClass(), Converted.data(),
      Converted.size());
  Var->setTemplateArgsInfo(TemplateArgsInfo);
  if (InsertPos)
    VarTemplate->AddSpecialization(Var, InsertPos);

  // Substitute the nested name specifier, if any.
  if (SubstQualifier(D, Var))
    return nullptr;

  SemaRef.BuildVariableInstantiation(Var, D, TemplateArgs, LateAttrs,
                                     Owner, StartingScope);

  return Var;
}

Decl *TemplateDeclInstantiator::VisitObjCAtDefsFieldDecl(ObjCAtDefsFieldDecl *D) {
  llvm_unreachable("@defs is not supported in Objective-C++");
}

Decl *TemplateDeclInstantiator::VisitFriendTemplateDecl(FriendTemplateDecl *D) {
  // FIXME: We need to be able to instantiate FriendTemplateDecls.
  unsigned DiagID = SemaRef.getDiagnostics().getCustomDiagID(
                                               DiagnosticsEngine::Error,
                                               "cannot instantiate %0 yet");
  SemaRef.Diag(D->getLocation(), DiagID)
    << D->getDeclKindName();

  return nullptr;
}

Decl *TemplateDeclInstantiator::VisitDecl(Decl *D) {
  llvm_unreachable("Unexpected decl");
}

Decl *Sema::SubstDecl(Decl *D, DeclContext *Owner,
                      const MultiLevelTemplateArgumentList &TemplateArgs) {
  TemplateDeclInstantiator Instantiator(*this, Owner, TemplateArgs);
  if (D->isInvalidDecl())
    return nullptr;

  return Instantiator.Visit(D);
}

/// \brief Instantiates a nested template parameter list in the current
/// instantiation context.
///
/// \param L The parameter list to instantiate
///
/// \returns NULL if there was an error
TemplateParameterList *
TemplateDeclInstantiator::SubstTemplateParams(TemplateParameterList *L) {
  // Get errors for all the parameters before bailing out.
  bool Invalid = false;

  unsigned N = L->size();
  typedef SmallVector<NamedDecl *, 8> ParamVector;
  ParamVector Params;
  Params.reserve(N);
  for (TemplateParameterList::iterator PI = L->begin(), PE = L->end();
       PI != PE; ++PI) {
    NamedDecl *D = cast_or_null<NamedDecl>(Visit(*PI));
    Params.push_back(D);
    Invalid = Invalid || !D || D->isInvalidDecl();
  }

  // Clean up if we had an error.
  if (Invalid)
    return nullptr;

  TemplateParameterList *InstL
    = TemplateParameterList::Create(SemaRef.Context, L->getTemplateLoc(),
                                    L->getLAngleLoc(), &Params.front(), N,
                                    L->getRAngleLoc());
  return InstL;
}

/// \brief Instantiate the declaration of a class template partial
/// specialization.
///
/// \param ClassTemplate the (instantiated) class template that is partially
// specialized by the instantiation of \p PartialSpec.
///
/// \param PartialSpec the (uninstantiated) class template partial
/// specialization that we are instantiating.
///
/// \returns The instantiated partial specialization, if successful; otherwise,
/// NULL to indicate an error.
ClassTemplatePartialSpecializationDecl *
TemplateDeclInstantiator::InstantiateClassTemplatePartialSpecialization(
                                            ClassTemplateDecl *ClassTemplate,
                          ClassTemplatePartialSpecializationDecl *PartialSpec) {
  // Create a local instantiation scope for this class template partial
  // specialization, which will contain the instantiations of the template
  // parameters.
  LocalInstantiationScope Scope(SemaRef);

  // Substitute into the template parameters of the class template partial
  // specialization.
  TemplateParameterList *TempParams = PartialSpec->getTemplateParameters();
  TemplateParameterList *InstParams = SubstTemplateParams(TempParams);
  if (!InstParams)
    return nullptr;

  // Substitute into the template arguments of the class template partial
  // specialization.
  const ASTTemplateArgumentListInfo *TemplArgInfo
    = PartialSpec->getTemplateArgsAsWritten();
  TemplateArgumentListInfo InstTemplateArgs(TemplArgInfo->LAngleLoc,
                                            TemplArgInfo->RAngleLoc);
  if (SemaRef.Subst(TemplArgInfo->getTemplateArgs(),
                    TemplArgInfo->NumTemplateArgs,
                    InstTemplateArgs, TemplateArgs))
    return nullptr;

  // Check that the template argument list is well-formed for this
  // class template.
  SmallVector<TemplateArgument, 4> Converted;
  if (SemaRef.CheckTemplateArgumentList(ClassTemplate,
                                        PartialSpec->getLocation(),
                                        InstTemplateArgs,
                                        false,
                                        Converted))
    return nullptr;

  // Figure out where to insert this class template partial specialization
  // in the member template's set of class template partial specializations.
  void *InsertPos = nullptr;
  ClassTemplateSpecializationDecl *PrevDecl
    = ClassTemplate->findPartialSpecialization(Converted, InsertPos);

  // Build the canonical type that describes the converted template
  // arguments of the class template partial specialization.
  QualType CanonType
    = SemaRef.Context.getTemplateSpecializationType(TemplateName(ClassTemplate),
                                                    Converted.data(),
                                                    Converted.size());

  // Build the fully-sugared type for this class template
  // specialization as the user wrote in the specialization
  // itself. This means that we'll pretty-print the type retrieved
  // from the specialization's declaration the way that the user
  // actually wrote the specialization, rather than formatting the
  // name based on the "canonical" representation used to store the
  // template arguments in the specialization.
  TypeSourceInfo *WrittenTy
    = SemaRef.Context.getTemplateSpecializationTypeInfo(
                                                    TemplateName(ClassTemplate),
                                                    PartialSpec->getLocation(),
                                                    InstTemplateArgs,
                                                    CanonType);

  if (PrevDecl) {
    // We've already seen a partial specialization with the same template
    // parameters and template arguments. This can happen, for example, when
    // substituting the outer template arguments ends up causing two
    // class template partial specializations of a member class template
    // to have identical forms, e.g.,
    //
    //   template<typename T, typename U>
    //   struct Outer {
    //     template<typename X, typename Y> struct Inner;
    //     template<typename Y> struct Inner<T, Y>;
    //     template<typename Y> struct Inner<U, Y>;
    //   };
    //
    //   Outer<int, int> outer; // error: the partial specializations of Inner
    //                          // have the same signature.
    SemaRef.Diag(PartialSpec->getLocation(), diag::err_partial_spec_redeclared)
      << WrittenTy->getType();
    SemaRef.Diag(PrevDecl->getLocation(), diag::note_prev_partial_spec_here)
      << SemaRef.Context.getTypeDeclType(PrevDecl);
    return nullptr;
  }


  // Create the class template partial specialization declaration.
  ClassTemplatePartialSpecializationDecl *InstPartialSpec
    = ClassTemplatePartialSpecializationDecl::Create(SemaRef.Context,
                                                     PartialSpec->getTagKind(),
                                                     Owner,
                                                     PartialSpec->getLocStart(),
                                                     PartialSpec->getLocation(),
                                                     InstParams,
                                                     ClassTemplate,
                                                     Converted.data(),
                                                     Converted.size(),
                                                     InstTemplateArgs,
                                                     CanonType,
                                                     nullptr);
  // Substitute the nested name specifier, if any.
  if (SubstQualifier(PartialSpec, InstPartialSpec))
    return nullptr;

  InstPartialSpec->setInstantiatedFromMember(PartialSpec);
  InstPartialSpec->setTypeAsWritten(WrittenTy);

  // Add this partial specialization to the set of class template partial
  // specializations.
  ClassTemplate->AddPartialSpecialization(InstPartialSpec,
                                          /*InsertPos=*/nullptr);
  return InstPartialSpec;
}

/// \brief Instantiate the declaration of a variable template partial
/// specialization.
///
/// \param VarTemplate the (instantiated) variable template that is partially
/// specialized by the instantiation of \p PartialSpec.
///
/// \param PartialSpec the (uninstantiated) variable template partial
/// specialization that we are instantiating.
///
/// \returns The instantiated partial specialization, if successful; otherwise,
/// NULL to indicate an error.
VarTemplatePartialSpecializationDecl *
TemplateDeclInstantiator::InstantiateVarTemplatePartialSpecialization(
    VarTemplateDecl *VarTemplate,
    VarTemplatePartialSpecializationDecl *PartialSpec) {
  // Create a local instantiation scope for this variable template partial
  // specialization, which will contain the instantiations of the template
  // parameters.
  LocalInstantiationScope Scope(SemaRef);

  // Substitute into the template parameters of the variable template partial
  // specialization.
  TemplateParameterList *TempParams = PartialSpec->getTemplateParameters();
  TemplateParameterList *InstParams = SubstTemplateParams(TempParams);
  if (!InstParams)
    return nullptr;

  // Substitute into the template arguments of the variable template partial
  // specialization.
  const ASTTemplateArgumentListInfo *TemplArgInfo
    = PartialSpec->getTemplateArgsAsWritten();
  TemplateArgumentListInfo InstTemplateArgs(TemplArgInfo->LAngleLoc,
                                            TemplArgInfo->RAngleLoc);
  if (SemaRef.Subst(TemplArgInfo->getTemplateArgs(),
                    TemplArgInfo->NumTemplateArgs,
                    InstTemplateArgs, TemplateArgs))
    return nullptr;

  // Check that the template argument list is well-formed for this
  // class template.
  SmallVector<TemplateArgument, 4> Converted;
  if (SemaRef.CheckTemplateArgumentList(VarTemplate, PartialSpec->getLocation(),
                                        InstTemplateArgs, false, Converted))
    return nullptr;

  // Figure out where to insert this variable template partial specialization
  // in the member template's set of variable template partial specializations.
  void *InsertPos = nullptr;
  VarTemplateSpecializationDecl *PrevDecl =
      VarTemplate->findPartialSpecialization(Converted, InsertPos);

  // Build the canonical type that describes the converted template
  // arguments of the variable template partial specialization.
  QualType CanonType = SemaRef.Context.getTemplateSpecializationType(
      TemplateName(VarTemplate), Converted.data(), Converted.size());

  // Build the fully-sugared type for this variable template
  // specialization as the user wrote in the specialization
  // itself. This means that we'll pretty-print the type retrieved
  // from the specialization's declaration the way that the user
  // actually wrote the specialization, rather than formatting the
  // name based on the "canonical" representation used to store the
  // template arguments in the specialization.
  TypeSourceInfo *WrittenTy = SemaRef.Context.getTemplateSpecializationTypeInfo(
      TemplateName(VarTemplate), PartialSpec->getLocation(), InstTemplateArgs,
      CanonType);

  if (PrevDecl) {
    // We've already seen a partial specialization with the same template
    // parameters and template arguments. This can happen, for example, when
    // substituting the outer template arguments ends up causing two
    // variable template partial specializations of a member variable template
    // to have identical forms, e.g.,
    //
    //   template<typename T, typename U>
    //   struct Outer {
    //     template<typename X, typename Y> pair<X,Y> p;
    //     template<typename Y> pair<T, Y> p;
    //     template<typename Y> pair<U, Y> p;
    //   };
    //
    //   Outer<int, int> outer; // error: the partial specializations of Inner
    //                          // have the same signature.
    SemaRef.Diag(PartialSpec->getLocation(),
                 diag::err_var_partial_spec_redeclared)
        << WrittenTy->getType();
    SemaRef.Diag(PrevDecl->getLocation(),
                 diag::note_var_prev_partial_spec_here);
    return nullptr;
  }

  // Do substitution on the type of the declaration
  TypeSourceInfo *DI = SemaRef.SubstType(
      PartialSpec->getTypeSourceInfo(), TemplateArgs,
      PartialSpec->getTypeSpecStartLoc(), PartialSpec->getDeclName());
  if (!DI)
    return nullptr;

  if (DI->getType()->isFunctionType()) {
    SemaRef.Diag(PartialSpec->getLocation(),
                 diag::err_variable_instantiates_to_function)
        << PartialSpec->isStaticDataMember() << DI->getType();
    return nullptr;
  }

  // Create the variable template partial specialization declaration.
  VarTemplatePartialSpecializationDecl *InstPartialSpec =
      VarTemplatePartialSpecializationDecl::Create(
          SemaRef.Context, Owner, PartialSpec->getInnerLocStart(),
          PartialSpec->getLocation(), InstParams, VarTemplate, DI->getType(),
          DI, PartialSpec->getStorageClass(), Converted.data(),
          Converted.size(), InstTemplateArgs);

  // Substitute the nested name specifier, if any.
  if (SubstQualifier(PartialSpec, InstPartialSpec))
    return nullptr;

  InstPartialSpec->setInstantiatedFromMember(PartialSpec);
  InstPartialSpec->setTypeAsWritten(WrittenTy);

  // Add this partial specialization to the set of variable template partial
  // specializations. The instantiation of the initializer is not necessary.
  VarTemplate->AddPartialSpecialization(InstPartialSpec, /*InsertPos=*/nullptr);

  SemaRef.BuildVariableInstantiation(InstPartialSpec, PartialSpec, TemplateArgs,
                                     LateAttrs, Owner, StartingScope);

  return InstPartialSpec;
}

TypeSourceInfo*
TemplateDeclInstantiator::SubstFunctionType(FunctionDecl *D,
                              SmallVectorImpl<ParmVarDecl *> &Params) {
  TypeSourceInfo *OldTInfo = D->getTypeSourceInfo();
  assert(OldTInfo && "substituting function without type source info");
  assert(Params.empty() && "parameter vector is non-empty at start");

  CXXRecordDecl *ThisContext = nullptr;
  unsigned ThisTypeQuals = 0;
  if (CXXMethodDecl *Method = dyn_cast<CXXMethodDecl>(D)) {
    ThisContext = cast<CXXRecordDecl>(Owner);
    ThisTypeQuals = Method->getTypeQualifiers();
  }
  
  TypeSourceInfo *NewTInfo
    = SemaRef.SubstFunctionDeclType(OldTInfo, TemplateArgs,
                                    D->getTypeSpecStartLoc(),
                                    D->getDeclName(),
                                    ThisContext, ThisTypeQuals);
  if (!NewTInfo)
    return nullptr;

  TypeLoc OldTL = OldTInfo->getTypeLoc().IgnoreParens();
  if (FunctionProtoTypeLoc OldProtoLoc = OldTL.getAs<FunctionProtoTypeLoc>()) {
    if (NewTInfo != OldTInfo) {
      // Get parameters from the new type info.
      TypeLoc NewTL = NewTInfo->getTypeLoc().IgnoreParens();
      FunctionProtoTypeLoc NewProtoLoc = NewTL.castAs<FunctionProtoTypeLoc>();
      unsigned NewIdx = 0;
      for (unsigned OldIdx = 0, NumOldParams = OldProtoLoc.getNumParams();
           OldIdx != NumOldParams; ++OldIdx) {
        ParmVarDecl *OldParam = OldProtoLoc.getParam(OldIdx);
        LocalInstantiationScope *Scope = SemaRef.CurrentInstantiationScope;

        Optional<unsigned> NumArgumentsInExpansion;
        if (OldParam->isParameterPack())
          NumArgumentsInExpansion =
              SemaRef.getNumArgumentsInExpansion(OldParam->getType(),
                                                 TemplateArgs);
        if (!NumArgumentsInExpansion) {
          // Simple case: normal parameter, or a parameter pack that's
          // instantiated to a (still-dependent) parameter pack.
          ParmVarDecl *NewParam = NewProtoLoc.getParam(NewIdx++);
          Params.push_back(NewParam);
          Scope->InstantiatedLocal(OldParam, NewParam);
        } else {
          // Parameter pack expansion: make the instantiation an argument pack.
          Scope->MakeInstantiatedLocalArgPack(OldParam);
          for (unsigned I = 0; I != *NumArgumentsInExpansion; ++I) {
            ParmVarDecl *NewParam = NewProtoLoc.getParam(NewIdx++);
            Params.push_back(NewParam);
            Scope->InstantiatedLocalPackArg(OldParam, NewParam);
          }
        }
      }
    } else {
      // The function type itself was not dependent and therefore no
      // substitution occurred. However, we still need to instantiate
      // the function parameters themselves.
      const FunctionProtoType *OldProto =
          cast<FunctionProtoType>(OldProtoLoc.getType());
      for (unsigned i = 0, i_end = OldProtoLoc.getNumParams(); i != i_end;
           ++i) {
        ParmVarDecl *OldParam = OldProtoLoc.getParam(i);
        if (!OldParam) {
          Params.push_back(SemaRef.BuildParmVarDeclForTypedef(
              D, D->getLocation(), OldProto->getParamType(i)));
          continue;
        }

        ParmVarDecl *Parm =
            cast_or_null<ParmVarDecl>(VisitParmVarDecl(OldParam));
        if (!Parm)
          return nullptr;
        Params.push_back(Parm);
      }
    }
  } else {
    // If the type of this function, after ignoring parentheses, is not
    // *directly* a function type, then we're instantiating a function that
    // was declared via a typedef or with attributes, e.g.,
    //
    //   typedef int functype(int, int);
    //   functype func;
    //   int __cdecl meth(int, int);
    //
    // In this case, we'll just go instantiate the ParmVarDecls that we
    // synthesized in the method declaration.
    SmallVector<QualType, 4> ParamTypes;
    if (SemaRef.SubstParmTypes(D->getLocation(), D->param_begin(),
                               D->getNumParams(), TemplateArgs, ParamTypes,
                               &Params))
      return nullptr;
  }

  return NewTInfo;
}

/// Introduce the instantiated function parameters into the local
/// instantiation scope, and set the parameter names to those used
/// in the template.
static void addInstantiatedParametersToScope(Sema &S, FunctionDecl *Function,
                                             const FunctionDecl *PatternDecl,
                                             LocalInstantiationScope &Scope,
                           const MultiLevelTemplateArgumentList &TemplateArgs) {
  unsigned FParamIdx = 0;
  for (unsigned I = 0, N = PatternDecl->getNumParams(); I != N; ++I) {
    const ParmVarDecl *PatternParam = PatternDecl->getParamDecl(I);
    if (!PatternParam->isParameterPack()) {
      // Simple case: not a parameter pack.
      assert(FParamIdx < Function->getNumParams());
      ParmVarDecl *FunctionParam = Function->getParamDecl(FParamIdx);
      // If the parameter's type is not dependent, update it to match the type
      // in the pattern. They can differ in top-level cv-qualifiers, and we want
      // the pattern's type here. If the type is dependent, they can't differ,
      // per core issue 1668.
      // FIXME: Updating the type to work around this is at best fragile.
      if (!PatternDecl->getType()->isDependentType())
        FunctionParam->setType(PatternParam->getType());

      FunctionParam->setDeclName(PatternParam->getDeclName());
      Scope.InstantiatedLocal(PatternParam, FunctionParam);
      ++FParamIdx;
      continue;
    }

    // Expand the parameter pack.
    Scope.MakeInstantiatedLocalArgPack(PatternParam);
    Optional<unsigned> NumArgumentsInExpansion
      = S.getNumArgumentsInExpansion(PatternParam->getType(), TemplateArgs);
    assert(NumArgumentsInExpansion &&
           "should only be called when all template arguments are known");
    for (unsigned Arg = 0; Arg < *NumArgumentsInExpansion; ++Arg) {
      ParmVarDecl *FunctionParam = Function->getParamDecl(FParamIdx);
      if (!PatternDecl->getType()->isDependentType())
        FunctionParam->setType(PatternParam->getType());

      FunctionParam->setDeclName(PatternParam->getDeclName());
      Scope.InstantiatedLocalPackArg(PatternParam, FunctionParam);
      ++FParamIdx;
    }
  }
}

static void InstantiateExceptionSpec(Sema &SemaRef, FunctionDecl *New,
                                     const FunctionProtoType *Proto,
                           const MultiLevelTemplateArgumentList &TemplateArgs) {
  assert(Proto->getExceptionSpecType() != EST_Uninstantiated);

  // C++11 [expr.prim.general]p3:
  //   If a declaration declares a member function or member function 
  //   template of a class X, the expression this is a prvalue of type 
  //   "pointer to cv-qualifier-seq X" between the optional cv-qualifer-seq
  //   and the end of the function-definition, member-declarator, or 
  //   declarator.    
  CXXRecordDecl *ThisContext = nullptr;
  unsigned ThisTypeQuals = 0;
  if (CXXMethodDecl *Method = dyn_cast<CXXMethodDecl>(New)) {
    ThisContext = Method->getParent();
    ThisTypeQuals = Method->getTypeQualifiers();
  }
  Sema::CXXThisScopeRAII ThisScope(SemaRef, ThisContext, ThisTypeQuals,
                                   SemaRef.getLangOpts().CPlusPlus11);

  // The function has an exception specification or a "noreturn"
  // attribute. Substitute into each of the exception types.
  SmallVector<QualType, 4> Exceptions;
  for (unsigned I = 0, N = Proto->getNumExceptions(); I != N; ++I) {
    // FIXME: Poor location information!
    if (const PackExpansionType *PackExpansion
          = Proto->getExceptionType(I)->getAs<PackExpansionType>()) {
      // We have a pack expansion. Instantiate it.
      SmallVector<UnexpandedParameterPack, 2> Unexpanded;
      SemaRef.collectUnexpandedParameterPacks(PackExpansion->getPattern(),
                                              Unexpanded);
      assert(!Unexpanded.empty() &&
             "Pack expansion without parameter packs?");

      bool Expand = false;
      bool RetainExpansion = false;
      Optional<unsigned> NumExpansions = PackExpansion->getNumExpansions();
      if (SemaRef.CheckParameterPacksForExpansion(New->getLocation(),
                                                  SourceRange(),
                                                  Unexpanded,
                                                  TemplateArgs,
                                                  Expand,
                                                  RetainExpansion,
                                                  NumExpansions))
        break;

      if (!Expand) {
        // We can't expand this pack expansion into separate arguments yet;
        // just substitute into the pattern and create a new pack expansion
        // type.
        Sema::ArgumentPackSubstitutionIndexRAII SubstIndex(SemaRef, -1);
        QualType T = SemaRef.SubstType(PackExpansion->getPattern(),
                                       TemplateArgs,
                                     New->getLocation(), New->getDeclName());
        if (T.isNull())
          break;

        T = SemaRef.Context.getPackExpansionType(T, NumExpansions);
        Exceptions.push_back(T);
        continue;
      }

      // Substitute into the pack expansion pattern for each template
      bool Invalid = false;
      for (unsigned ArgIdx = 0; ArgIdx != *NumExpansions; ++ArgIdx) {
        Sema::ArgumentPackSubstitutionIndexRAII SubstIndex(SemaRef, ArgIdx);

        QualType T = SemaRef.SubstType(PackExpansion->getPattern(),
                                       TemplateArgs,
                                     New->getLocation(), New->getDeclName());
        if (T.isNull()) {
          Invalid = true;
          break;
        }

        Exceptions.push_back(T);
      }

      if (Invalid)
        break;

      continue;
    }

    QualType T
      = SemaRef.SubstType(Proto->getExceptionType(I), TemplateArgs,
                          New->getLocation(), New->getDeclName());
    if (T.isNull() ||
        SemaRef.CheckSpecifiedExceptionType(T, New->getLocation()))
      continue;

    Exceptions.push_back(T);
  }
  Expr *NoexceptExpr = nullptr;
  if (Expr *OldNoexceptExpr = Proto->getNoexceptExpr()) {
    EnterExpressionEvaluationContext Unevaluated(SemaRef,
                                                 Sema::ConstantEvaluated);
    ExprResult E = SemaRef.SubstExpr(OldNoexceptExpr, TemplateArgs);
    if (E.isUsable())
      E = SemaRef.CheckBooleanCondition(E.get(), E.get()->getLocStart());

    if (E.isUsable()) {
      NoexceptExpr = E.get();
      if (!NoexceptExpr->isTypeDependent() &&
          !NoexceptExpr->isValueDependent())
        NoexceptExpr
          = SemaRef.VerifyIntegerConstantExpression(NoexceptExpr,
              nullptr, diag::err_noexcept_needs_constant_expression,
              /*AllowFold*/ false).get();
    }
  }

  FunctionProtoType::ExtProtoInfo EPI;
  EPI.ExceptionSpecType = Proto->getExceptionSpecType();
  EPI.NumExceptions = Exceptions.size();
  EPI.Exceptions = Exceptions.data();
  EPI.NoexceptExpr = NoexceptExpr;

  SemaRef.UpdateExceptionSpec(New, EPI);
}

void Sema::InstantiateExceptionSpec(SourceLocation PointOfInstantiation,
                                    FunctionDecl *Decl) {
  const FunctionProtoType *Proto = Decl->getType()->castAs<FunctionProtoType>();
  if (Proto->getExceptionSpecType() != EST_Uninstantiated)
    return;

  InstantiatingTemplate Inst(*this, PointOfInstantiation, Decl,
                             InstantiatingTemplate::ExceptionSpecification());
  if (Inst.isInvalid()) {
    // We hit the instantiation depth limit. Clear the exception specification
    // so that our callers don't have to cope with EST_Uninstantiated.
    FunctionProtoType::ExtProtoInfo EPI;
    EPI.ExceptionSpecType = EST_None;
    UpdateExceptionSpec(Decl, EPI);
    return;
  }

  // Enter the scope of this instantiation. We don't use
  // PushDeclContext because we don't have a scope.
  Sema::ContextRAII savedContext(*this, Decl);
  LocalInstantiationScope Scope(*this);

  MultiLevelTemplateArgumentList TemplateArgs =
    getTemplateInstantiationArgs(Decl, nullptr, /*RelativeToPrimary*/true);

  FunctionDecl *Template = Proto->getExceptionSpecTemplate();
  addInstantiatedParametersToScope(*this, Decl, Template, Scope, TemplateArgs);

  ::InstantiateExceptionSpec(*this, Decl,
                             Template->getType()->castAs<FunctionProtoType>(),
                             TemplateArgs);
}

/// \brief Initializes the common fields of an instantiation function
/// declaration (New) from the corresponding fields of its template (Tmpl).
///
/// \returns true if there was an error
bool
TemplateDeclInstantiator::InitFunctionInstantiation(FunctionDecl *New,
                                                    FunctionDecl *Tmpl) {
  if (Tmpl->isDeleted())
    New->setDeletedAsWritten();

  // Forward the mangling number from the template to the instantiated decl.
  SemaRef.Context.setManglingNumber(New,
                                    SemaRef.Context.getManglingNumber(Tmpl));

  // If we are performing substituting explicitly-specified template arguments
  // or deduced template arguments into a function template and we reach this
  // point, we are now past the point where SFINAE applies and have committed
  // to keeping the new function template specialization. We therefore
  // convert the active template instantiation for the function template
  // into a template instantiation for this specific function template
  // specialization, which is not a SFINAE context, so that we diagnose any
  // further errors in the declaration itself.
  typedef Sema::ActiveTemplateInstantiation ActiveInstType;
  ActiveInstType &ActiveInst = SemaRef.ActiveTemplateInstantiations.back();
  if (ActiveInst.Kind == ActiveInstType::ExplicitTemplateArgumentSubstitution ||
      ActiveInst.Kind == ActiveInstType::DeducedTemplateArgumentSubstitution) {
    if (FunctionTemplateDecl *FunTmpl
          = dyn_cast<FunctionTemplateDecl>(ActiveInst.Entity)) {
      assert(FunTmpl->getTemplatedDecl() == Tmpl &&
             "Deduction from the wrong function template?");
      (void) FunTmpl;
      ActiveInst.Kind = ActiveInstType::TemplateInstantiation;
      ActiveInst.Entity = New;
    }
  }

  const FunctionProtoType *Proto = Tmpl->getType()->getAs<FunctionProtoType>();
  assert(Proto && "Function template without prototype?");

  if (Proto->hasExceptionSpec() || Proto->getNoReturnAttr()) {
    FunctionProtoType::ExtProtoInfo EPI = Proto->getExtProtoInfo();

    // DR1330: In C++11, defer instantiation of a non-trivial
    // exception specification.
    if (SemaRef.getLangOpts().CPlusPlus11 &&
        EPI.ExceptionSpecType != EST_None &&
        EPI.ExceptionSpecType != EST_DynamicNone &&
        EPI.ExceptionSpecType != EST_BasicNoexcept) {
      FunctionDecl *ExceptionSpecTemplate = Tmpl;
      if (EPI.ExceptionSpecType == EST_Uninstantiated)
        ExceptionSpecTemplate = EPI.ExceptionSpecTemplate;
      ExceptionSpecificationType NewEST = EST_Uninstantiated;
      if (EPI.ExceptionSpecType == EST_Unevaluated)
        NewEST = EST_Unevaluated;

      // Mark the function has having an uninstantiated exception specification.
      const FunctionProtoType *NewProto
        = New->getType()->getAs<FunctionProtoType>();
      assert(NewProto && "Template instantiation without function prototype?");
      EPI = NewProto->getExtProtoInfo();
      EPI.ExceptionSpecType = NewEST;
      EPI.ExceptionSpecDecl = New;
      EPI.ExceptionSpecTemplate = ExceptionSpecTemplate;
      New->setType(SemaRef.Context.getFunctionType(
          NewProto->getReturnType(), NewProto->getParamTypes(), EPI));
    } else {
      ::InstantiateExceptionSpec(SemaRef, New, Proto, TemplateArgs);
    }
  }

  // Get the definition. Leaves the variable unchanged if undefined.
  const FunctionDecl *Definition = Tmpl;
  Tmpl->isDefined(Definition);

  SemaRef.InstantiateAttrs(TemplateArgs, Definition, New,
                           LateAttrs, StartingScope);

  return false;
}

/// \brief Initializes common fields of an instantiated method
/// declaration (New) from the corresponding fields of its template
/// (Tmpl).
///
/// \returns true if there was an error
bool
TemplateDeclInstantiator::InitMethodInstantiation(CXXMethodDecl *New,
                                                  CXXMethodDecl *Tmpl) {
  if (InitFunctionInstantiation(New, Tmpl))
    return true;

  New->setAccess(Tmpl->getAccess());
  if (Tmpl->isVirtualAsWritten())
    New->setVirtualAsWritten(true);

  // FIXME: New needs a pointer to Tmpl
  return false;
}

/// \brief Instantiate the definition of the given function from its
/// template.
///
/// \param PointOfInstantiation the point at which the instantiation was
/// required. Note that this is not precisely a "point of instantiation"
/// for the function, but it's close.
///
/// \param Function the already-instantiated declaration of a
/// function template specialization or member function of a class template
/// specialization.
///
/// \param Recursive if true, recursively instantiates any functions that
/// are required by this instantiation.
///
/// \param DefinitionRequired if true, then we are performing an explicit
/// instantiation where the body of the function is required. Complain if
/// there is no such body.
void Sema::InstantiateFunctionDefinition(SourceLocation PointOfInstantiation,
                                         FunctionDecl *Function,
                                         bool Recursive,
                                         bool DefinitionRequired) {
  if (Function->isInvalidDecl() || Function->isDefined())
    return;

  // Never instantiate an explicit specialization except if it is a class scope
  // explicit specialization.
  if (Function->getTemplateSpecializationKind() == TSK_ExplicitSpecialization &&
      !Function->getClassScopeSpecializationPattern())
    return;

  // Find the function body that we'll be substituting.
  const FunctionDecl *PatternDecl = Function->getTemplateInstantiationPattern();
  assert(PatternDecl && "instantiating a non-template");

  Stmt *Pattern = PatternDecl->getBody(PatternDecl);
  assert(PatternDecl && "template definition is not a template");
  if (!Pattern) {
    // Try to find a defaulted definition
    PatternDecl->isDefined(PatternDecl);
  }
  assert(PatternDecl && "template definition is not a template");

  // Postpone late parsed template instantiations.
  if (PatternDecl->isLateTemplateParsed() &&
      !LateTemplateParser) {
    PendingInstantiations.push_back(
      std::make_pair(Function, PointOfInstantiation));
    return;
  }

  // Call the LateTemplateParser callback if there is a need to late parse
  // a templated function definition.
  if (!Pattern && PatternDecl->isLateTemplateParsed() &&
      LateTemplateParser) {
    // FIXME: Optimize to allow individual templates to be deserialized.
    if (PatternDecl->isFromASTFile())
      ExternalSource->ReadLateParsedTemplates(LateParsedTemplateMap);

    LateParsedTemplate *LPT = LateParsedTemplateMap.lookup(PatternDecl);
    assert(LPT && "missing LateParsedTemplate");
    LateTemplateParser(OpaqueParser, *LPT);
    Pattern = PatternDecl->getBody(PatternDecl);
  }

  if (!Pattern && !PatternDecl->isDefaulted()) {
    if (DefinitionRequired) {
      if (Function->getPrimaryTemplate())
        Diag(PointOfInstantiation,
             diag::err_explicit_instantiation_undefined_func_template)
          << Function->getPrimaryTemplate();
      else
        Diag(PointOfInstantiation,
             diag::err_explicit_instantiation_undefined_member)
          << 1 << Function->getDeclName() << Function->getDeclContext();

      if (PatternDecl)
        Diag(PatternDecl->getLocation(),
             diag::note_explicit_instantiation_here);
      Function->setInvalidDecl();
    } else if (Function->getTemplateSpecializationKind()
                 == TSK_ExplicitInstantiationDefinition) {
      PendingInstantiations.push_back(
        std::make_pair(Function, PointOfInstantiation));
    }

    return;
  }

  // C++1y [temp.explicit]p10:
  //   Except for inline functions, declarations with types deduced from their
  //   initializer or return value, and class template specializations, other
  //   explicit instantiation declarations have the effect of suppressing the
  //   implicit instantiation of the entity to which they refer.
  if (Function->getTemplateSpecializationKind() ==
          TSK_ExplicitInstantiationDeclaration &&
      !PatternDecl->isInlined() &&
      !PatternDecl->getReturnType()->getContainedAutoType())
    return;

  if (PatternDecl->isInlined()) {
    // Function, and all later redeclarations of it (from imported modules,
    // for instance), are now implicitly inline.
    for (auto *D = Function->getMostRecentDecl(); /**/;
         D = D->getPreviousDecl()) {
      D->setImplicitlyInline();
      if (D == Function)
        break;
    }
  }

  InstantiatingTemplate Inst(*this, PointOfInstantiation, Function);
  if (Inst.isInvalid())
    return;

  // Copy the inner loc start from the pattern.
  Function->setInnerLocStart(PatternDecl->getInnerLocStart());

  // If we're performing recursive template instantiation, create our own
  // queue of pending implicit instantiations that we will instantiate later,
  // while we're still within our own instantiation context.
  SmallVector<VTableUse, 16> SavedVTableUses;
  std::deque<PendingImplicitInstantiation> SavedPendingInstantiations;
  SavePendingLocalImplicitInstantiationsRAII
      SavedPendingLocalImplicitInstantiations(*this);
  if (Recursive) {
    VTableUses.swap(SavedVTableUses);
    PendingInstantiations.swap(SavedPendingInstantiations);
  }

  EnterExpressionEvaluationContext EvalContext(*this,
                                               Sema::PotentiallyEvaluated);

  // Introduce a new scope where local variable instantiations will be
  // recorded, unless we're actually a member function within a local
  // class, in which case we need to merge our results with the parent
  // scope (of the enclosing function).
  bool MergeWithParentScope = false;
  if (CXXRecordDecl *Rec = dyn_cast<CXXRecordDecl>(Function->getDeclContext()))
    MergeWithParentScope = Rec->isLocalClass();

  LocalInstantiationScope Scope(*this, MergeWithParentScope);

  if (PatternDecl->isDefaulted())
    SetDeclDefaulted(Function, PatternDecl->getLocation());
  else {
    ActOnStartOfFunctionDef(nullptr, Function);

    // Enter the scope of this instantiation. We don't use
    // PushDeclContext because we don't have a scope.
    Sema::ContextRAII savedContext(*this, Function);

    MultiLevelTemplateArgumentList TemplateArgs =
      getTemplateInstantiationArgs(Function, nullptr, false, PatternDecl);

    addInstantiatedParametersToScope(*this, Function, PatternDecl, Scope,
                                     TemplateArgs);

    // If this is a constructor, instantiate the member initializers.
    if (const CXXConstructorDecl *Ctor =
          dyn_cast<CXXConstructorDecl>(PatternDecl)) {
      InstantiateMemInitializers(cast<CXXConstructorDecl>(Function), Ctor,
                                 TemplateArgs);
    }

    // Instantiate the function body.
    StmtResult Body = SubstStmt(Pattern, TemplateArgs);

    if (Body.isInvalid())
      Function->setInvalidDecl();

    ActOnFinishFunctionBody(Function, Body.get(),
                            /*IsInstantiation=*/true);

    PerformDependentDiagnostics(PatternDecl, TemplateArgs);

    if (auto *Listener = getASTMutationListener())
      Listener->FunctionDefinitionInstantiated(Function);

    savedContext.pop();
  }

  DeclGroupRef DG(Function);
  Consumer.HandleTopLevelDecl(DG);

  // This class may have local implicit instantiations that need to be
  // instantiation within this scope.
  PerformPendingInstantiations(/*LocalOnly=*/true);
  Scope.Exit();

  if (Recursive) {
    // Define any pending vtables.
    DefineUsedVTables();

    // Instantiate any pending implicit instantiations found during the
    // instantiation of this template.
    PerformPendingInstantiations();

    // Restore the set of pending vtables.
    assert(VTableUses.empty() &&
           "VTableUses should be empty before it is discarded.");
    VTableUses.swap(SavedVTableUses);

    // Restore the set of pending implicit instantiations.
    assert(PendingInstantiations.empty() &&
           "PendingInstantiations should be empty before it is discarded.");
    PendingInstantiations.swap(SavedPendingInstantiations);
  }
}

VarTemplateSpecializationDecl *Sema::BuildVarTemplateInstantiation(
    VarTemplateDecl *VarTemplate, VarDecl *FromVar,
    const TemplateArgumentList &TemplateArgList,
    const TemplateArgumentListInfo &TemplateArgsInfo,
    SmallVectorImpl<TemplateArgument> &Converted,
    SourceLocation PointOfInstantiation, void *InsertPos,
    LateInstantiatedAttrVec *LateAttrs,
    LocalInstantiationScope *StartingScope) {
  if (FromVar->isInvalidDecl())
    return nullptr;

  InstantiatingTemplate Inst(*this, PointOfInstantiation, FromVar);
  if (Inst.isInvalid())
    return nullptr;

  MultiLevelTemplateArgumentList TemplateArgLists;
  TemplateArgLists.addOuterTemplateArguments(&TemplateArgList);

  // Instantiate the first declaration of the variable template: for a partial
  // specialization of a static data member template, the first declaration may
  // or may not be the declaration in the class; if it's in the class, we want
  // to instantiate a member in the class (a declaration), and if it's outside,
  // we want to instantiate a definition.
  //
  // If we're instantiating an explicitly-specialized member template or member
  // partial specialization, don't do this. The member specialization completely
  // replaces the original declaration in this case.
  bool IsMemberSpec = false;
  if (VarTemplatePartialSpecializationDecl *PartialSpec =
          dyn_cast<VarTemplatePartialSpecializationDecl>(FromVar))
    IsMemberSpec = PartialSpec->isMemberSpecialization();
  else if (VarTemplateDecl *FromTemplate = FromVar->getDescribedVarTemplate())
    IsMemberSpec = FromTemplate->isMemberSpecialization();
  if (!IsMemberSpec)
    FromVar = FromVar->getFirstDecl();

  MultiLevelTemplateArgumentList MultiLevelList(TemplateArgList);
  TemplateDeclInstantiator Instantiator(*this, FromVar->getDeclContext(),
                                        MultiLevelList);

  // TODO: Set LateAttrs and StartingScope ...

  return cast_or_null<VarTemplateSpecializationDecl>(
      Instantiator.VisitVarTemplateSpecializationDecl(
          VarTemplate, FromVar, InsertPos, TemplateArgsInfo, Converted));
}

/// \brief Instantiates a variable template specialization by completing it
/// with appropriate type information and initializer.
VarTemplateSpecializationDecl *Sema::CompleteVarTemplateSpecializationDecl(
    VarTemplateSpecializationDecl *VarSpec, VarDecl *PatternDecl,
    const MultiLevelTemplateArgumentList &TemplateArgs) {

  // Do substitution on the type of the declaration
  TypeSourceInfo *DI =
      SubstType(PatternDecl->getTypeSourceInfo(), TemplateArgs,
                PatternDecl->getTypeSpecStartLoc(), PatternDecl->getDeclName());
  if (!DI)
    return nullptr;

  // Update the type of this variable template specialization.
  VarSpec->setType(DI->getType());

  // Instantiate the initializer.
  InstantiateVariableInitializer(VarSpec, PatternDecl, TemplateArgs);

  return VarSpec;
}

/// BuildVariableInstantiation - Used after a new variable has been created.
/// Sets basic variable data and decides whether to postpone the
/// variable instantiation.
void Sema::BuildVariableInstantiation(
    VarDecl *NewVar, VarDecl *OldVar,
    const MultiLevelTemplateArgumentList &TemplateArgs,
    LateInstantiatedAttrVec *LateAttrs, DeclContext *Owner,
    LocalInstantiationScope *StartingScope,
    bool InstantiatingVarTemplate) {

  // If we are instantiating a local extern declaration, the
  // instantiation belongs lexically to the containing function.
  // If we are instantiating a static data member defined
  // out-of-line, the instantiation will have the same lexical
  // context (which will be a namespace scope) as the template.
  if (OldVar->isLocalExternDecl()) {
    NewVar->setLocalExternDecl();
    NewVar->setLexicalDeclContext(Owner);
  } else if (OldVar->isOutOfLine())
    NewVar->setLexicalDeclContext(OldVar->getLexicalDeclContext());
  NewVar->setTSCSpec(OldVar->getTSCSpec());
  NewVar->setInitStyle(OldVar->getInitStyle());
  NewVar->setCXXForRangeDecl(OldVar->isCXXForRangeDecl());
  NewVar->setConstexpr(OldVar->isConstexpr());
  NewVar->setInitCapture(OldVar->isInitCapture());
  NewVar->setPreviousDeclInSameBlockScope(
      OldVar->isPreviousDeclInSameBlockScope());
  NewVar->setAccess(OldVar->getAccess());

  if (!OldVar->isStaticDataMember()) {
    if (OldVar->isUsed(false))
      NewVar->setIsUsed();
    NewVar->setReferenced(OldVar->isReferenced());
  }

  // See if the old variable had a type-specifier that defined an anonymous tag.
  // If it did, mark the new variable as being the declarator for the new
  // anonymous tag.
  if (const TagType *OldTagType = OldVar->getType()->getAs<TagType>()) {
    TagDecl *OldTag = OldTagType->getDecl();
    if (OldTag->getDeclaratorForAnonDecl() == OldVar) {
      TagDecl *NewTag = NewVar->getType()->castAs<TagType>()->getDecl();
      assert(!NewTag->hasNameForLinkage() &&
             !NewTag->hasDeclaratorForAnonDecl());
      NewTag->setDeclaratorForAnonDecl(NewVar);
    }
  }

  InstantiateAttrs(TemplateArgs, OldVar, NewVar, LateAttrs, StartingScope);

  LookupResult Previous(
      *this, NewVar->getDeclName(), NewVar->getLocation(),
      NewVar->isLocalExternDecl() ? Sema::LookupRedeclarationWithLinkage
                                  : Sema::LookupOrdinaryName,
      Sema::ForRedeclaration);

  if (NewVar->isLocalExternDecl() && OldVar->getPreviousDecl() &&
      (!OldVar->getPreviousDecl()->getDeclContext()->isDependentContext() ||
       OldVar->getPreviousDecl()->getDeclContext()==OldVar->getDeclContext())) {
    // We have a previous declaration. Use that one, so we merge with the
    // right type.
    if (NamedDecl *NewPrev = FindInstantiatedDecl(
            NewVar->getLocation(), OldVar->getPreviousDecl(), TemplateArgs))
      Previous.addDecl(NewPrev);
  } else if (!isa<VarTemplateSpecializationDecl>(NewVar) &&
             OldVar->hasLinkage())
    LookupQualifiedName(Previous, NewVar->getDeclContext(), false);
  CheckVariableDeclaration(NewVar, Previous);

  if (!InstantiatingVarTemplate) {
    NewVar->getLexicalDeclContext()->addHiddenDecl(NewVar);
    if (!NewVar->isLocalExternDecl() || !NewVar->getPreviousDecl())
      NewVar->getDeclContext()->makeDeclVisibleInContext(NewVar);
  }

  if (!OldVar->isOutOfLine()) {
    if (NewVar->getDeclContext()->isFunctionOrMethod())
      CurrentInstantiationScope->InstantiatedLocal(OldVar, NewVar);
  }

  // Link instantiations of static data members back to the template from
  // which they were instantiated.
  if (NewVar->isStaticDataMember() && !InstantiatingVarTemplate)
    NewVar->setInstantiationOfStaticDataMember(OldVar,
                                               TSK_ImplicitInstantiation);

  // Forward the mangling number from the template to the instantiated decl.
  Context.setManglingNumber(NewVar, Context.getManglingNumber(OldVar));
  Context.setStaticLocalNumber(NewVar, Context.getStaticLocalNumber(OldVar));

  // Delay instantiation of the initializer for variable templates until a
  // definition of the variable is needed. We need it right away if the type
  // contains 'auto'.
  if ((!isa<VarTemplateSpecializationDecl>(NewVar) &&
       !InstantiatingVarTemplate) ||
      NewVar->getType()->isUndeducedType())
    InstantiateVariableInitializer(NewVar, OldVar, TemplateArgs);

  // Diagnose unused local variables with dependent types, where the diagnostic
  // will have been deferred.
  if (!NewVar->isInvalidDecl() &&
      NewVar->getDeclContext()->isFunctionOrMethod() && !NewVar->isUsed() &&
      OldVar->getType()->isDependentType())
    DiagnoseUnusedDecl(NewVar);
}

/// \brief Instantiate the initializer of a variable.
void Sema::InstantiateVariableInitializer(
    VarDecl *Var, VarDecl *OldVar,
    const MultiLevelTemplateArgumentList &TemplateArgs) {

  if (Var->getAnyInitializer())
    // We already have an initializer in the class.
    return;

  if (OldVar->getInit()) {
    if (Var->isStaticDataMember() && !OldVar->isOutOfLine())
      PushExpressionEvaluationContext(Sema::ConstantEvaluated, OldVar);
    else
      PushExpressionEvaluationContext(Sema::PotentiallyEvaluated, OldVar);

    // Instantiate the initializer.
    ExprResult Init =
        SubstInitializer(OldVar->getInit(), TemplateArgs,
                         OldVar->getInitStyle() == VarDecl::CallInit);
    if (!Init.isInvalid()) {
      bool TypeMayContainAuto = true;
      Expr *InitExpr = Init.get();

      if (Var->hasAttr<DLLImportAttr>() &&
          (!InitExpr ||
           !InitExpr->isConstantInitializer(getASTContext(), false))) {
        // Do not dynamically initialize dllimport variables.
      } else if (InitExpr) {
        bool DirectInit = OldVar->isDirectInit();
        AddInitializerToDecl(Var, InitExpr, DirectInit, TypeMayContainAuto);
      } else
        ActOnUninitializedDecl(Var, TypeMayContainAuto);
    } else {
      // FIXME: Not too happy about invalidating the declaration
      // because of a bogus initializer.
      Var->setInvalidDecl();
    }

    PopExpressionEvaluationContext();
  } else if ((!Var->isStaticDataMember() || Var->isOutOfLine()) &&
             !Var->isCXXForRangeDecl())
    ActOnUninitializedDecl(Var, false);
}

/// \brief Instantiate the definition of the given variable from its
/// template.
///
/// \param PointOfInstantiation the point at which the instantiation was
/// required. Note that this is not precisely a "point of instantiation"
/// for the function, but it's close.
///
/// \param Var the already-instantiated declaration of a static member
/// variable of a class template specialization.
///
/// \param Recursive if true, recursively instantiates any functions that
/// are required by this instantiation.
///
/// \param DefinitionRequired if true, then we are performing an explicit
/// instantiation where an out-of-line definition of the member variable
/// is required. Complain if there is no such definition.
void Sema::InstantiateStaticDataMemberDefinition(
                                          SourceLocation PointOfInstantiation,
                                                 VarDecl *Var,
                                                 bool Recursive,
                                                 bool DefinitionRequired) {
  InstantiateVariableDefinition(PointOfInstantiation, Var, Recursive,
                                DefinitionRequired);
}

void Sema::InstantiateVariableDefinition(SourceLocation PointOfInstantiation,
                                         VarDecl *Var, bool Recursive,
                                         bool DefinitionRequired) {
  if (Var->isInvalidDecl())
    return;

  VarTemplateSpecializationDecl *VarSpec =
      dyn_cast<VarTemplateSpecializationDecl>(Var);
  VarDecl *PatternDecl = nullptr, *Def = nullptr;
  MultiLevelTemplateArgumentList TemplateArgs =
      getTemplateInstantiationArgs(Var);

  if (VarSpec) {
    // If this is a variable template specialization, make sure that it is
    // non-dependent, then find its instantiation pattern.
    bool InstantiationDependent = false;
    assert(!TemplateSpecializationType::anyDependentTemplateArguments(
               VarSpec->getTemplateArgsInfo(), InstantiationDependent) &&
           "Only instantiate variable template specializations that are "
           "not type-dependent");
    (void)InstantiationDependent;

    // Find the variable initialization that we'll be substituting. If the
    // pattern was instantiated from a member template, look back further to
    // find the real pattern.
    assert(VarSpec->getSpecializedTemplate() &&
           "Specialization without specialized template?");
    llvm::PointerUnion<VarTemplateDecl *,
                       VarTemplatePartialSpecializationDecl *> PatternPtr =
        VarSpec->getSpecializedTemplateOrPartial();
    if (PatternPtr.is<VarTemplatePartialSpecializationDecl *>()) {
      VarTemplatePartialSpecializationDecl *Tmpl =
          PatternPtr.get<VarTemplatePartialSpecializationDecl *>();
      while (VarTemplatePartialSpecializationDecl *From =
                 Tmpl->getInstantiatedFromMember()) {
        if (Tmpl->isMemberSpecialization())
          break;

        Tmpl = From;
      }
      PatternDecl = Tmpl;
    } else {
      VarTemplateDecl *Tmpl = PatternPtr.get<VarTemplateDecl *>();
      while (VarTemplateDecl *From =
                 Tmpl->getInstantiatedFromMemberTemplate()) {
        if (Tmpl->isMemberSpecialization())
          break;

        Tmpl = From;
      }
      PatternDecl = Tmpl->getTemplatedDecl();
    }

    // If this is a static data member template, there might be an
    // uninstantiated initializer on the declaration. If so, instantiate
    // it now.
    if (PatternDecl->isStaticDataMember() &&
        (PatternDecl = PatternDecl->getFirstDecl())->hasInit() &&
        !Var->hasInit()) {
      // FIXME: Factor out the duplicated instantiation context setup/tear down
      // code here.
      InstantiatingTemplate Inst(*this, PointOfInstantiation, Var);
      if (Inst.isInvalid())
        return;

      // If we're performing recursive template instantiation, create our own
      // queue of pending implicit instantiations that we will instantiate
      // later, while we're still within our own instantiation context.
      SmallVector<VTableUse, 16> SavedVTableUses;
      std::deque<PendingImplicitInstantiation> SavedPendingInstantiations;
      if (Recursive) {
        VTableUses.swap(SavedVTableUses);
        PendingInstantiations.swap(SavedPendingInstantiations);
      }

      LocalInstantiationScope Local(*this);

      // Enter the scope of this instantiation. We don't use
      // PushDeclContext because we don't have a scope.
      ContextRAII PreviousContext(*this, Var->getDeclContext());
      InstantiateVariableInitializer(Var, PatternDecl, TemplateArgs);
      PreviousContext.pop();

      // FIXME: Need to inform the ASTConsumer that we instantiated the
      // initializer?

      // This variable may have local implicit instantiations that need to be
      // instantiated within this scope.
      PerformPendingInstantiations(/*LocalOnly=*/true);

      Local.Exit();

      if (Recursive) {
        // Define any newly required vtables.
        DefineUsedVTables();

        // Instantiate any pending implicit instantiations found during the
        // instantiation of this template.
        PerformPendingInstantiations();

        // Restore the set of pending vtables.
        assert(VTableUses.empty() &&
               "VTableUses should be empty before it is discarded.");
        VTableUses.swap(SavedVTableUses);

        // Restore the set of pending implicit instantiations.
        assert(PendingInstantiations.empty() &&
               "PendingInstantiations should be empty before it is discarded.");
        PendingInstantiations.swap(SavedPendingInstantiations);
      }
    }

    // Find actual definition
    Def = PatternDecl->getDefinition(getASTContext());
  } else {
    // If this is a static data member, find its out-of-line definition.
    assert(Var->isStaticDataMember() && "not a static data member?");
    PatternDecl = Var->getInstantiatedFromStaticDataMember();

    assert(PatternDecl && "data member was not instantiated from a template?");
    assert(PatternDecl->isStaticDataMember() && "not a static data member?");
    Def = PatternDecl->getOutOfLineDefinition();
  }

  // If we don't have a definition of the variable template, we won't perform
  // any instantiation. Rather, we rely on the user to instantiate this
  // definition (or provide a specialization for it) in another translation
  // unit.
  if (!Def) {
    if (DefinitionRequired) {
      if (VarSpec)
        Diag(PointOfInstantiation,
             diag::err_explicit_instantiation_undefined_var_template) << Var;
      else
        Diag(PointOfInstantiation,
             diag::err_explicit_instantiation_undefined_member)
            << 2 << Var->getDeclName() << Var->getDeclContext();
      Diag(PatternDecl->getLocation(),
           diag::note_explicit_instantiation_here);
      if (VarSpec)
        Var->setInvalidDecl();
    } else if (Var->getTemplateSpecializationKind()
                 == TSK_ExplicitInstantiationDefinition) {
      PendingInstantiations.push_back(
        std::make_pair(Var, PointOfInstantiation));
    }

    return;
  }

  TemplateSpecializationKind TSK = Var->getTemplateSpecializationKind();

  // Never instantiate an explicit specialization.
  if (TSK == TSK_ExplicitSpecialization)
    return;

  // C++11 [temp.explicit]p10:
  //   Except for inline functions, [...] explicit instantiation declarations
  //   have the effect of suppressing the implicit instantiation of the entity
  //   to which they refer.
  if (TSK == TSK_ExplicitInstantiationDeclaration)
    return;

  // Make sure to pass the instantiated variable to the consumer at the end.
  struct PassToConsumerRAII {
    ASTConsumer &Consumer;
    VarDecl *Var;

    PassToConsumerRAII(ASTConsumer &Consumer, VarDecl *Var)
      : Consumer(Consumer), Var(Var) { }

    ~PassToConsumerRAII() {
      Consumer.HandleCXXStaticMemberVarInstantiation(Var);
    }
  } PassToConsumerRAII(Consumer, Var);

  // If we already have a definition, we're done.
  if (VarDecl *Def = Var->getDefinition()) {
    // We may be explicitly instantiating something we've already implicitly
    // instantiated.
    Def->setTemplateSpecializationKind(Var->getTemplateSpecializationKind(),
                                       PointOfInstantiation);
    return;
  }

  InstantiatingTemplate Inst(*this, PointOfInstantiation, Var);
  if (Inst.isInvalid())
    return;

  // If we're performing recursive template instantiation, create our own
  // queue of pending implicit instantiations that we will instantiate later,
  // while we're still within our own instantiation context.
  SmallVector<VTableUse, 16> SavedVTableUses;
  std::deque<PendingImplicitInstantiation> SavedPendingInstantiations;
  SavePendingLocalImplicitInstantiationsRAII
      SavedPendingLocalImplicitInstantiations(*this);
  if (Recursive) {
    VTableUses.swap(SavedVTableUses);
    PendingInstantiations.swap(SavedPendingInstantiations);
  }

  // Enter the scope of this instantiation. We don't use
  // PushDeclContext because we don't have a scope.
  ContextRAII PreviousContext(*this, Var->getDeclContext());
  LocalInstantiationScope Local(*this);

  VarDecl *OldVar = Var;
  if (!VarSpec)
    Var = cast_or_null<VarDecl>(SubstDecl(Def, Var->getDeclContext(),
                                          TemplateArgs));
  else if (Var->isStaticDataMember() &&
           Var->getLexicalDeclContext()->isRecord()) {
    // We need to instantiate the definition of a static data member template,
    // and all we have is the in-class declaration of it. Instantiate a separate
    // declaration of the definition.
    TemplateDeclInstantiator Instantiator(*this, Var->getDeclContext(),
                                          TemplateArgs);
    Var = cast_or_null<VarDecl>(Instantiator.VisitVarTemplateSpecializationDecl(
        VarSpec->getSpecializedTemplate(), Def, nullptr,
        VarSpec->getTemplateArgsInfo(), VarSpec->getTemplateArgs().asArray()));
    if (Var) {
      llvm::PointerUnion<VarTemplateDecl *,
                         VarTemplatePartialSpecializationDecl *> PatternPtr =
          VarSpec->getSpecializedTemplateOrPartial();
      if (VarTemplatePartialSpecializationDecl *Partial =
          PatternPtr.dyn_cast<VarTemplatePartialSpecializationDecl *>())
        cast<VarTemplateSpecializationDecl>(Var)->setInstantiationOf(
            Partial, &VarSpec->getTemplateInstantiationArgs());

      // Merge the definition with the declaration.
      LookupResult R(*this, Var->getDeclName(), Var->getLocation(),
                     LookupOrdinaryName, ForRedeclaration);
      R.addDecl(OldVar);
      MergeVarDecl(Var, R);

      // Attach the initializer.
      InstantiateVariableInitializer(Var, Def, TemplateArgs);
    }
  } else
    // Complete the existing variable's definition with an appropriately
    // substituted type and initializer.
    Var = CompleteVarTemplateSpecializationDecl(VarSpec, Def, TemplateArgs);

  PreviousContext.pop();

  if (Var) {
    PassToConsumerRAII.Var = Var;
    Var->setTemplateSpecializationKind(OldVar->getTemplateSpecializationKind(),
                                       OldVar->getPointOfInstantiation());
  }

  // This variable may have local implicit instantiations that need to be
  // instantiated within this scope.
  PerformPendingInstantiations(/*LocalOnly=*/true);

  Local.Exit();
  
  if (Recursive) {
    // Define any newly required vtables.
    DefineUsedVTables();

    // Instantiate any pending implicit instantiations found during the
    // instantiation of this template.
    PerformPendingInstantiations();

    // Restore the set of pending vtables.
    assert(VTableUses.empty() &&
           "VTableUses should be empty before it is discarded.");
    VTableUses.swap(SavedVTableUses);

    // Restore the set of pending implicit instantiations.
    assert(PendingInstantiations.empty() &&
           "PendingInstantiations should be empty before it is discarded.");
    PendingInstantiations.swap(SavedPendingInstantiations);
  }
}

void
Sema::InstantiateMemInitializers(CXXConstructorDecl *New,
                                 const CXXConstructorDecl *Tmpl,
                           const MultiLevelTemplateArgumentList &TemplateArgs) {

  SmallVector<CXXCtorInitializer*, 4> NewInits;
  bool AnyErrors = Tmpl->isInvalidDecl();

  // Instantiate all the initializers.
  for (const auto *Init : Tmpl->inits()) {
    // Only instantiate written initializers, let Sema re-construct implicit
    // ones.
    if (!Init->isWritten())
      continue;

    SourceLocation EllipsisLoc;

    if (Init->isPackExpansion()) {
      // This is a pack expansion. We should expand it now.
      TypeLoc BaseTL = Init->getTypeSourceInfo()->getTypeLoc();
      SmallVector<UnexpandedParameterPack, 4> Unexpanded;
      collectUnexpandedParameterPacks(BaseTL, Unexpanded);
      collectUnexpandedParameterPacks(Init->getInit(), Unexpanded);
      bool ShouldExpand = false;
      bool RetainExpansion = false;
      Optional<unsigned> NumExpansions;
      if (CheckParameterPacksForExpansion(Init->getEllipsisLoc(),
                                          BaseTL.getSourceRange(),
                                          Unexpanded,
                                          TemplateArgs, ShouldExpand,
                                          RetainExpansion,
                                          NumExpansions)) {
        AnyErrors = true;
        New->setInvalidDecl();
        continue;
      }
      assert(ShouldExpand && "Partial instantiation of base initializer?");

      // Loop over all of the arguments in the argument pack(s),
      for (unsigned I = 0; I != *NumExpansions; ++I) {
        Sema::ArgumentPackSubstitutionIndexRAII SubstIndex(*this, I);

        // Instantiate the initializer.
        ExprResult TempInit = SubstInitializer(Init->getInit(), TemplateArgs,
                                               /*CXXDirectInit=*/true);
        if (TempInit.isInvalid()) {
          AnyErrors = true;
          break;
        }

        // Instantiate the base type.
        TypeSourceInfo *BaseTInfo = SubstType(Init->getTypeSourceInfo(),
                                              TemplateArgs,
                                              Init->getSourceLocation(),
                                              New->getDeclName());
        if (!BaseTInfo) {
          AnyErrors = true;
          break;
        }

        // Build the initializer.
        MemInitResult NewInit = BuildBaseInitializer(BaseTInfo->getType(),
                                                     BaseTInfo, TempInit.get(),
                                                     New->getParent(),
                                                     SourceLocation());
        if (NewInit.isInvalid()) {
          AnyErrors = true;
          break;
        }

        NewInits.push_back(NewInit.get());
      }

      continue;
    }

    // Instantiate the initializer.
    ExprResult TempInit = SubstInitializer(Init->getInit(), TemplateArgs,
                                           /*CXXDirectInit=*/true);
    if (TempInit.isInvalid()) {
      AnyErrors = true;
      continue;
    }

    MemInitResult NewInit;
    if (Init->isDelegatingInitializer() || Init->isBaseInitializer()) {
      TypeSourceInfo *TInfo = SubstType(Init->getTypeSourceInfo(),
                                        TemplateArgs,
                                        Init->getSourceLocation(),
                                        New->getDeclName());
      if (!TInfo) {
        AnyErrors = true;
        New->setInvalidDecl();
        continue;
      }

      if (Init->isBaseInitializer())
        NewInit = BuildBaseInitializer(TInfo->getType(), TInfo, TempInit.get(),
                                       New->getParent(), EllipsisLoc);
      else
        NewInit = BuildDelegatingInitializer(TInfo, TempInit.get(),
                                  cast<CXXRecordDecl>(CurContext->getParent()));
    } else if (Init->isMemberInitializer()) {
      FieldDecl *Member = cast_or_null<FieldDecl>(FindInstantiatedDecl(
                                                     Init->getMemberLocation(),
                                                     Init->getMember(),
                                                     TemplateArgs));
      if (!Member) {
        AnyErrors = true;
        New->setInvalidDecl();
        continue;
      }

      NewInit = BuildMemberInitializer(Member, TempInit.get(),
                                       Init->getSourceLocation());
    } else if (Init->isIndirectMemberInitializer()) {
      IndirectFieldDecl *IndirectMember =
         cast_or_null<IndirectFieldDecl>(FindInstantiatedDecl(
                                 Init->getMemberLocation(),
                                 Init->getIndirectMember(), TemplateArgs));

      if (!IndirectMember) {
        AnyErrors = true;
        New->setInvalidDecl();
        continue;
      }

      NewInit = BuildMemberInitializer(IndirectMember, TempInit.get(),
                                       Init->getSourceLocation());
    }

    if (NewInit.isInvalid()) {
      AnyErrors = true;
      New->setInvalidDecl();
    } else {
      NewInits.push_back(NewInit.get());
    }
  }

  // Assign all the initializers to the new constructor.
  ActOnMemInitializers(New,
                       /*FIXME: ColonLoc */
                       SourceLocation(),
                       NewInits,
                       AnyErrors);
}

// TODO: this could be templated if the various decl types used the
// same method name.
static bool isInstantiationOf(ClassTemplateDecl *Pattern,
                              ClassTemplateDecl *Instance) {
  Pattern = Pattern->getCanonicalDecl();

  do {
    Instance = Instance->getCanonicalDecl();
    if (Pattern == Instance) return true;
    Instance = Instance->getInstantiatedFromMemberTemplate();
  } while (Instance);

  return false;
}

static bool isInstantiationOf(FunctionTemplateDecl *Pattern,
                              FunctionTemplateDecl *Instance) {
  Pattern = Pattern->getCanonicalDecl();

  do {
    Instance = Instance->getCanonicalDecl();
    if (Pattern == Instance) return true;
    Instance = Instance->getInstantiatedFromMemberTemplate();
  } while (Instance);

  return false;
}

static bool
isInstantiationOf(ClassTemplatePartialSpecializationDecl *Pattern,
                  ClassTemplatePartialSpecializationDecl *Instance) {
  Pattern
    = cast<ClassTemplatePartialSpecializationDecl>(Pattern->getCanonicalDecl());
  do {
    Instance = cast<ClassTemplatePartialSpecializationDecl>(
                                                Instance->getCanonicalDecl());
    if (Pattern == Instance)
      return true;
    Instance = Instance->getInstantiatedFromMember();
  } while (Instance);

  return false;
}

static bool isInstantiationOf(CXXRecordDecl *Pattern,
                              CXXRecordDecl *Instance) {
  Pattern = Pattern->getCanonicalDecl();

  do {
    Instance = Instance->getCanonicalDecl();
    if (Pattern == Instance) return true;
    Instance = Instance->getInstantiatedFromMemberClass();
  } while (Instance);

  return false;
}

static bool isInstantiationOf(FunctionDecl *Pattern,
                              FunctionDecl *Instance) {
  Pattern = Pattern->getCanonicalDecl();

  do {
    Instance = Instance->getCanonicalDecl();
    if (Pattern == Instance) return true;
    Instance = Instance->getInstantiatedFromMemberFunction();
  } while (Instance);

  return false;
}

static bool isInstantiationOf(EnumDecl *Pattern,
                              EnumDecl *Instance) {
  Pattern = Pattern->getCanonicalDecl();

  do {
    Instance = Instance->getCanonicalDecl();
    if (Pattern == Instance) return true;
    Instance = Instance->getInstantiatedFromMemberEnum();
  } while (Instance);

  return false;
}

static bool isInstantiationOf(UsingShadowDecl *Pattern,
                              UsingShadowDecl *Instance,
                              ASTContext &C) {
  return C.getInstantiatedFromUsingShadowDecl(Instance) == Pattern;
}

static bool isInstantiationOf(UsingDecl *Pattern,
                              UsingDecl *Instance,
                              ASTContext &C) {
  return C.getInstantiatedFromUsingDecl(Instance) == Pattern;
}

static bool isInstantiationOf(UnresolvedUsingValueDecl *Pattern,
                              UsingDecl *Instance,
                              ASTContext &C) {
  return C.getInstantiatedFromUsingDecl(Instance) == Pattern;
}

static bool isInstantiationOf(UnresolvedUsingTypenameDecl *Pattern,
                              UsingDecl *Instance,
                              ASTContext &C) {
  return C.getInstantiatedFromUsingDecl(Instance) == Pattern;
}

static bool isInstantiationOfStaticDataMember(VarDecl *Pattern,
                                              VarDecl *Instance) {
  assert(Instance->isStaticDataMember());

  Pattern = Pattern->getCanonicalDecl();

  do {
    Instance = Instance->getCanonicalDecl();
    if (Pattern == Instance) return true;
    Instance = Instance->getInstantiatedFromStaticDataMember();
  } while (Instance);

  return false;
}

// Other is the prospective instantiation
// D is the prospective pattern
static bool isInstantiationOf(ASTContext &Ctx, NamedDecl *D, Decl *Other) {
  if (D->getKind() != Other->getKind()) {
    if (UnresolvedUsingTypenameDecl *UUD
          = dyn_cast<UnresolvedUsingTypenameDecl>(D)) {
      if (UsingDecl *UD = dyn_cast<UsingDecl>(Other)) {
        return isInstantiationOf(UUD, UD, Ctx);
      }
    }

    if (UnresolvedUsingValueDecl *UUD
          = dyn_cast<UnresolvedUsingValueDecl>(D)) {
      if (UsingDecl *UD = dyn_cast<UsingDecl>(Other)) {
        return isInstantiationOf(UUD, UD, Ctx);
      }
    }

    return false;
  }

  if (CXXRecordDecl *Record = dyn_cast<CXXRecordDecl>(Other))
    return isInstantiationOf(cast<CXXRecordDecl>(D), Record);

  if (FunctionDecl *Function = dyn_cast<FunctionDecl>(Other))
    return isInstantiationOf(cast<FunctionDecl>(D), Function);

  if (EnumDecl *Enum = dyn_cast<EnumDecl>(Other))
    return isInstantiationOf(cast<EnumDecl>(D), Enum);

  if (VarDecl *Var = dyn_cast<VarDecl>(Other))
    if (Var->isStaticDataMember())
      return isInstantiationOfStaticDataMember(cast<VarDecl>(D), Var);

  if (ClassTemplateDecl *Temp = dyn_cast<ClassTemplateDecl>(Other))
    return isInstantiationOf(cast<ClassTemplateDecl>(D), Temp);

  if (FunctionTemplateDecl *Temp = dyn_cast<FunctionTemplateDecl>(Other))
    return isInstantiationOf(cast<FunctionTemplateDecl>(D), Temp);

  if (ClassTemplatePartialSpecializationDecl *PartialSpec
        = dyn_cast<ClassTemplatePartialSpecializationDecl>(Other))
    return isInstantiationOf(cast<ClassTemplatePartialSpecializationDecl>(D),
                             PartialSpec);

  if (FieldDecl *Field = dyn_cast<FieldDecl>(Other)) {
    if (!Field->getDeclName()) {
      // This is an unnamed field.
      return Ctx.getInstantiatedFromUnnamedFieldDecl(Field) ==
        cast<FieldDecl>(D);
    }
  }

  if (UsingDecl *Using = dyn_cast<UsingDecl>(Other))
    return isInstantiationOf(cast<UsingDecl>(D), Using, Ctx);

  if (UsingShadowDecl *Shadow = dyn_cast<UsingShadowDecl>(Other))
    return isInstantiationOf(cast<UsingShadowDecl>(D), Shadow, Ctx);

  return D->getDeclName() && isa<NamedDecl>(Other) &&
    D->getDeclName() == cast<NamedDecl>(Other)->getDeclName();
}

template<typename ForwardIterator>
static NamedDecl *findInstantiationOf(ASTContext &Ctx,
                                      NamedDecl *D,
                                      ForwardIterator first,
                                      ForwardIterator last) {
  for (; first != last; ++first)
    if (isInstantiationOf(Ctx, D, *first))
      return cast<NamedDecl>(*first);

  return nullptr;
}

/// \brief Finds the instantiation of the given declaration context
/// within the current instantiation.
///
/// \returns NULL if there was an error
DeclContext *Sema::FindInstantiatedContext(SourceLocation Loc, DeclContext* DC,
                          const MultiLevelTemplateArgumentList &TemplateArgs) {
  if (NamedDecl *D = dyn_cast<NamedDecl>(DC)) {
    Decl* ID = FindInstantiatedDecl(Loc, D, TemplateArgs);
    return cast_or_null<DeclContext>(ID);
  } else return DC;
}

/// \brief Find the instantiation of the given declaration within the
/// current instantiation.
///
/// This routine is intended to be used when \p D is a declaration
/// referenced from within a template, that needs to mapped into the
/// corresponding declaration within an instantiation. For example,
/// given:
///
/// \code
/// template<typename T>
/// struct X {
///   enum Kind {
///     KnownValue = sizeof(T)
///   };
///
///   bool getKind() const { return KnownValue; }
/// };
///
/// template struct X<int>;
/// \endcode
///
/// In the instantiation of <tt>X<int>::getKind()</tt>, we need to map the
/// \p EnumConstantDecl for \p KnownValue (which refers to
/// <tt>X<T>::<Kind>::KnownValue</tt>) to its instantiation
/// (<tt>X<int>::<Kind>::KnownValue</tt>). \p FindInstantiatedDecl performs
/// this mapping from within the instantiation of <tt>X<int></tt>.
NamedDecl *Sema::FindInstantiatedDecl(SourceLocation Loc, NamedDecl *D,
                          const MultiLevelTemplateArgumentList &TemplateArgs) {
  DeclContext *ParentDC = D->getDeclContext();
  // FIXME: Parmeters of pointer to functions (y below) that are themselves 
  // parameters (p below) can have their ParentDC set to the translation-unit
  // - thus we can not consistently check if the ParentDC of such a parameter 
  // is Dependent or/and a FunctionOrMethod.
  // For e.g. this code, during Template argument deduction tries to 
  // find an instantiated decl for (T y) when the ParentDC for y is
  // the translation unit.  
  //   e.g. template <class T> void Foo(auto (*p)(T y) -> decltype(y())) {} 
  //   float baz(float(*)()) { return 0.0; }
  //   Foo(baz);
  // The better fix here is perhaps to ensure that a ParmVarDecl, by the time
  // it gets here, always has a FunctionOrMethod as its ParentDC??
  // For now:
  //  - as long as we have a ParmVarDecl whose parent is non-dependent and
  //    whose type is not instantiation dependent, do nothing to the decl
  //  - otherwise find its instantiated decl.
  if (isa<ParmVarDecl>(D) && !ParentDC->isDependentContext() &&
      !cast<ParmVarDecl>(D)->getType()->isInstantiationDependentType())
    return D;
  if (isa<ParmVarDecl>(D) || isa<NonTypeTemplateParmDecl>(D) ||
      isa<TemplateTypeParmDecl>(D) || isa<TemplateTemplateParmDecl>(D) ||
      (ParentDC->isFunctionOrMethod() && ParentDC->isDependentContext()) ||
      (isa<CXXRecordDecl>(D) && cast<CXXRecordDecl>(D)->isLambda())) {
    // D is a local of some kind. Look into the map of local
    // declarations to their instantiations.
    typedef LocalInstantiationScope::DeclArgumentPack DeclArgumentPack;
    llvm::PointerUnion<Decl *, DeclArgumentPack *> *Found
      = CurrentInstantiationScope->findInstantiationOf(D);

    if (Found) {
      if (Decl *FD = Found->dyn_cast<Decl *>())
        return cast<NamedDecl>(FD);

      int PackIdx = ArgumentPackSubstitutionIndex;
      assert(PackIdx != -1 && "found declaration pack but not pack expanding");
      return cast<NamedDecl>((*Found->get<DeclArgumentPack *>())[PackIdx]);
    }

    // If we're performing a partial substitution during template argument
    // deduction, we may not have values for template parameters yet. They
    // just map to themselves.
    if (isa<NonTypeTemplateParmDecl>(D) || isa<TemplateTypeParmDecl>(D) ||
        isa<TemplateTemplateParmDecl>(D))
      return D;

    if (D->isInvalidDecl())
      return nullptr;

    // If we didn't find the decl, then we must have a label decl that hasn't
    // been found yet.  Lazily instantiate it and return it now.
    assert(isa<LabelDecl>(D));

    Decl *Inst = SubstDecl(D, CurContext, TemplateArgs);
    assert(Inst && "Failed to instantiate label??");

    CurrentInstantiationScope->InstantiatedLocal(D, Inst);
    return cast<LabelDecl>(Inst);
  }

  // For variable template specializations, update those that are still
  // type-dependent.
  if (VarTemplateSpecializationDecl *VarSpec =
          dyn_cast<VarTemplateSpecializationDecl>(D)) {
    bool InstantiationDependent = false;
    const TemplateArgumentListInfo &VarTemplateArgs =
        VarSpec->getTemplateArgsInfo();
    if (TemplateSpecializationType::anyDependentTemplateArguments(
            VarTemplateArgs, InstantiationDependent))
      D = cast<NamedDecl>(
          SubstDecl(D, VarSpec->getDeclContext(), TemplateArgs));
    return D;
  }

  if (CXXRecordDecl *Record = dyn_cast<CXXRecordDecl>(D)) {
    if (!Record->isDependentContext())
      return D;

    // Determine whether this record is the "templated" declaration describing
    // a class template or class template partial specialization.
    ClassTemplateDecl *ClassTemplate = Record->getDescribedClassTemplate();
    if (ClassTemplate)
      ClassTemplate = ClassTemplate->getCanonicalDecl();
    else if (ClassTemplatePartialSpecializationDecl *PartialSpec
               = dyn_cast<ClassTemplatePartialSpecializationDecl>(Record))
      ClassTemplate = PartialSpec->getSpecializedTemplate()->getCanonicalDecl();

    // Walk the current context to find either the record or an instantiation of
    // it.
    DeclContext *DC = CurContext;
    while (!DC->isFileContext()) {
      // If we're performing substitution while we're inside the template
      // definition, we'll find our own context. We're done.
      if (DC->Equals(Record))
        return Record;

      if (CXXRecordDecl *InstRecord = dyn_cast<CXXRecordDecl>(DC)) {
        // Check whether we're in the process of instantiating a class template
        // specialization of the template we're mapping.
        if (ClassTemplateSpecializationDecl *InstSpec
                      = dyn_cast<ClassTemplateSpecializationDecl>(InstRecord)){
          ClassTemplateDecl *SpecTemplate = InstSpec->getSpecializedTemplate();
          if (ClassTemplate && isInstantiationOf(ClassTemplate, SpecTemplate))
            return InstRecord;
        }

        // Check whether we're in the process of instantiating a member class.
        if (isInstantiationOf(Record, InstRecord))
          return InstRecord;
      }

      // Move to the outer template scope.
      if (FunctionDecl *FD = dyn_cast<FunctionDecl>(DC)) {
        if (FD->getFriendObjectKind() && FD->getDeclContext()->isFileContext()){
          DC = FD->getLexicalDeclContext();
          continue;
        }
      }

      DC = DC->getParent();
    }

    // Fall through to deal with other dependent record types (e.g.,
    // anonymous unions in class templates).
  }

  if (!ParentDC->isDependentContext())
    return D;

  ParentDC = FindInstantiatedContext(Loc, ParentDC, TemplateArgs);
  if (!ParentDC)
    return nullptr;

  if (ParentDC != D->getDeclContext()) {
    // We performed some kind of instantiation in the parent context,
    // so now we need to look into the instantiated parent context to
    // find the instantiation of the declaration D.

    // If our context used to be dependent, we may need to instantiate
    // it before performing lookup into that context.
    bool IsBeingInstantiated = false;
    if (CXXRecordDecl *Spec = dyn_cast<CXXRecordDecl>(ParentDC)) {
      if (!Spec->isDependentContext()) {
        QualType T = Context.getTypeDeclType(Spec);
        const RecordType *Tag = T->getAs<RecordType>();
        assert(Tag && "type of non-dependent record is not a RecordType");
        if (Tag->isBeingDefined())
          IsBeingInstantiated = true;
        if (!Tag->isBeingDefined() &&
            RequireCompleteType(Loc, T, diag::err_incomplete_type))
          return nullptr;

        ParentDC = Tag->getDecl();
      }
    }

    NamedDecl *Result = nullptr;
    if (D->getDeclName()) {
      DeclContext::lookup_result Found = ParentDC->lookup(D->getDeclName());
      Result = findInstantiationOf(Context, D, Found.begin(), Found.end());
    } else {
      // Since we don't have a name for the entity we're looking for,
      // our only option is to walk through all of the declarations to
      // find that name. This will occur in a few cases:
      //
      //   - anonymous struct/union within a template
      //   - unnamed class/struct/union/enum within a template
      //
      // FIXME: Find a better way to find these instantiations!
      Result = findInstantiationOf(Context, D,
                                   ParentDC->decls_begin(),
                                   ParentDC->decls_end());
    }

    if (!Result) {
      if (isa<UsingShadowDecl>(D)) {
        // UsingShadowDecls can instantiate to nothing because of using hiding.
      } else if (Diags.hasErrorOccurred()) {
        // We've already complained about something, so most likely this
        // declaration failed to instantiate. There's no point in complaining
        // further, since this is normal in invalid code.
      } else if (IsBeingInstantiated) {
        // The class in which this member exists is currently being
        // instantiated, and we haven't gotten around to instantiating this
        // member yet. This can happen when the code uses forward declarations
        // of member classes, and introduces ordering dependencies via
        // template instantiation.
        Diag(Loc, diag::err_member_not_yet_instantiated)
          << D->getDeclName()
          << Context.getTypeDeclType(cast<CXXRecordDecl>(ParentDC));
        Diag(D->getLocation(), diag::note_non_instantiated_member_here);
      } else if (EnumConstantDecl *ED = dyn_cast<EnumConstantDecl>(D)) {
        // This enumeration constant was found when the template was defined,
        // but can't be found in the instantiation. This can happen if an
        // unscoped enumeration member is explicitly specialized.
        EnumDecl *Enum = cast<EnumDecl>(ED->getLexicalDeclContext());
        EnumDecl *Spec = cast<EnumDecl>(FindInstantiatedDecl(Loc, Enum,
                                                             TemplateArgs));
        assert(Spec->getTemplateSpecializationKind() ==
                 TSK_ExplicitSpecialization);
        Diag(Loc, diag::err_enumerator_does_not_exist)
          << D->getDeclName()
          << Context.getTypeDeclType(cast<TypeDecl>(Spec->getDeclContext()));
        Diag(Spec->getLocation(), diag::note_enum_specialized_here)
          << Context.getTypeDeclType(Spec);
      } else {
        // We should have found something, but didn't.
        llvm_unreachable("Unable to find instantiation of declaration!");
      }
    }

    D = Result;
  }

  return D;
}

/// \brief Performs template instantiation for all implicit template
/// instantiations we have seen until this point.
void Sema::PerformPendingInstantiations(bool LocalOnly) {
  while (!PendingLocalImplicitInstantiations.empty() ||
         (!LocalOnly && !PendingInstantiations.empty())) {
    PendingImplicitInstantiation Inst;

    if (PendingLocalImplicitInstantiations.empty()) {
      Inst = PendingInstantiations.front();
      PendingInstantiations.pop_front();
    } else {
      Inst = PendingLocalImplicitInstantiations.front();
      PendingLocalImplicitInstantiations.pop_front();
    }

    // Instantiate function definitions
    if (FunctionDecl *Function = dyn_cast<FunctionDecl>(Inst.first)) {
      PrettyDeclStackTraceEntry CrashInfo(*this, Function, SourceLocation(),
                                          "instantiating function definition");
      bool DefinitionRequired = Function->getTemplateSpecializationKind() ==
                                TSK_ExplicitInstantiationDefinition;
      InstantiateFunctionDefinition(/*FIXME:*/Inst.second, Function, true,
                                    DefinitionRequired);
      continue;
    }

    // Instantiate variable definitions
    VarDecl *Var = cast<VarDecl>(Inst.first);

    assert((Var->isStaticDataMember() ||
            isa<VarTemplateSpecializationDecl>(Var)) &&
           "Not a static data member, nor a variable template"
           " specialization?");

    // Don't try to instantiate declarations if the most recent redeclaration
    // is invalid.
    if (Var->getMostRecentDecl()->isInvalidDecl())
      continue;

    // Check if the most recent declaration has changed the specialization kind
    // and removed the need for implicit instantiation.
    switch (Var->getMostRecentDecl()->getTemplateSpecializationKind()) {
    case TSK_Undeclared:
      llvm_unreachable("Cannot instantitiate an undeclared specialization.");
    case TSK_ExplicitInstantiationDeclaration:
    case TSK_ExplicitSpecialization:
      continue;  // No longer need to instantiate this type.
    case TSK_ExplicitInstantiationDefinition:
      // We only need an instantiation if the pending instantiation *is* the
      // explicit instantiation.
      if (Var != Var->getMostRecentDecl()) continue;
    case TSK_ImplicitInstantiation:
      break;
    }

    PrettyDeclStackTraceEntry CrashInfo(*this, Var, SourceLocation(),
                                        "instantiating variable definition");
    bool DefinitionRequired = Var->getTemplateSpecializationKind() ==
                              TSK_ExplicitInstantiationDefinition;

    // Instantiate static data member definitions or variable template
    // specializations.
    InstantiateVariableDefinition(/*FIXME:*/ Inst.second, Var, true,
                                  DefinitionRequired);
  }
}

void Sema::PerformDependentDiagnostics(const DeclContext *Pattern,
                       const MultiLevelTemplateArgumentList &TemplateArgs) {
  for (auto DD : Pattern->ddiags()) {
    switch (DD->getKind()) {
    case DependentDiagnostic::Access:
      HandleDependentAccessCheck(*DD, TemplateArgs);
      break;
    }
  }
}<|MERGE_RESOLUTION|>--- conflicted
+++ resolved
@@ -1175,35 +1175,21 @@
 
   if (D->isLocalClass())
     SemaRef.CurrentInstantiationScope->InstantiatedLocal(D, Record);
-<<<<<<< HEAD
-=======
 
   // Forward the mangling number from the template to the instantiated decl.
   SemaRef.Context.setManglingNumber(Record,
                                     SemaRef.Context.getManglingNumber(D));
->>>>>>> cd7df602
 
   Owner->addDecl(Record);
 
   // DR1484 clarifies that the members of a local class are instantiated as part
   // of the instantiation of their enclosing entity.
   if (D->isCompleteDefinition() && D->isLocalClass()) {
-<<<<<<< HEAD
-    if (SemaRef.InstantiateClass(D->getLocation(), Record, D, TemplateArgs,
-                                 TSK_ImplicitInstantiation,
-                                 /*Complain=*/true)) {
-      llvm_unreachable("InstantiateClass shouldn't fail here!");
-    } else {
-      SemaRef.InstantiateClassMembers(D->getLocation(), Record, TemplateArgs,
-                                      TSK_ImplicitInstantiation);
-    }
-=======
     SemaRef.InstantiateClass(D->getLocation(), Record, D, TemplateArgs,
                              TSK_ImplicitInstantiation,
                              /*Complain=*/true);
     SemaRef.InstantiateClassMembers(D->getLocation(), Record, TemplateArgs,
                                     TSK_ImplicitInstantiation);
->>>>>>> cd7df602
   }
   return Record;
 }
@@ -2364,19 +2350,11 @@
   DeclContext::lookup_result Found
     = Owner->lookup(ClassTemplate->getDeclName());
   if (Found.empty())
-<<<<<<< HEAD
-    return 0;
+    return nullptr;
   ClassTemplateDecl *InstClassTemplate
     = dyn_cast<ClassTemplateDecl>(Found.front());
   if (!InstClassTemplate)
-    return 0;
-=======
-    return nullptr;
-  ClassTemplateDecl *InstClassTemplate
-    = dyn_cast<ClassTemplateDecl>(Found.front());
-  if (!InstClassTemplate)
-    return nullptr;
->>>>>>> cd7df602
+    return nullptr;
 
   // Substitute into the template arguments of the class template explicit
   // specialization.
@@ -2389,11 +2367,7 @@
     ArgLocs.push_back(Loc.getArgLoc(I));
   if (SemaRef.Subst(ArgLocs.data(), ArgLocs.size(),
                     InstTemplateArgs, TemplateArgs))
-<<<<<<< HEAD
-    return 0;
-=======
-    return nullptr;
->>>>>>> cd7df602
+    return nullptr;
 
   // Check that the template argument list is well-formed for this
   // class template.
@@ -2403,16 +2377,6 @@
                                         InstTemplateArgs,
                                         false,
                                         Converted))
-<<<<<<< HEAD
-    return 0;
-
-  // Figure out where to insert this class template explicit specialization
-  // in the member template's set of class template explicit specializations.
-  void *InsertPos = 0;
-  ClassTemplateSpecializationDecl *PrevDecl =
-      InstClassTemplate->findSpecialization(Converted.data(), Converted.size(),
-                                            InsertPos);
-=======
     return nullptr;
 
   // Figure out where to insert this class template explicit specialization
@@ -2420,7 +2384,6 @@
   void *InsertPos = nullptr;
   ClassTemplateSpecializationDecl *PrevDecl =
       InstClassTemplate->findSpecialization(Converted, InsertPos);
->>>>>>> cd7df602
 
   // Check whether we've already seen a conflicting instantiation of this
   // declaration (for instance, if there was a prior implicit instantiation).
@@ -2432,11 +2395,7 @@
                                                      PrevDecl->getSpecializationKind(),
                                                      PrevDecl->getPointOfInstantiation(),
                                                      Ignored))
-<<<<<<< HEAD
-    return 0;
-=======
-    return nullptr;
->>>>>>> cd7df602
+    return nullptr;
 
   // If PrevDecl was a definition and D is also a definition, diagnose.
   // This happens in cases like:
@@ -2455,11 +2414,7 @@
     SemaRef.Diag(D->getLocation(), diag::err_redefinition) << PrevDecl;
     SemaRef.Diag(PrevDecl->getDefinition()->getLocation(),
                  diag::note_previous_definition);
-<<<<<<< HEAD
-    return 0;
-=======
-    return nullptr;
->>>>>>> cd7df602
+    return nullptr;
   }
 
   // Create the class template partial specialization declaration.
@@ -2481,11 +2436,7 @@
 
   // Substitute the nested name specifier, if any.
   if (SubstQualifier(D, InstD))
-<<<<<<< HEAD
-    return 0;
-=======
-    return nullptr;
->>>>>>> cd7df602
+    return nullptr;
 
   // Build the canonical type that describes the converted template
   // arguments of the class template explicit specialization.
@@ -2520,11 +2471,7 @@
       SemaRef.InstantiateClass(D->getLocation(), InstD, D, TemplateArgs,
                                TSK_ImplicitInstantiation,
                                /*Complain=*/true))
-<<<<<<< HEAD
-    return 0;
-=======
-    return nullptr;
->>>>>>> cd7df602
+    return nullptr;
 
   return InstD;
 }
