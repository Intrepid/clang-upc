--- conflicted
+++ resolved
@@ -1502,7 +1502,6 @@
     return QualType();
   }
 
-<<<<<<< HEAD
   if (getLangOpts().UPC) {
     // UPC 1.2 6.5.2p7
     // A layout qualifier of '*' shall not appear in the
@@ -1516,10 +1515,9 @@
       return QualType();
     }
   }
-=======
+
   if (checkQualifiedFunction(*this, T, Loc, QFK_Pointer))
     return QualType();
->>>>>>> 445305f4
 
   assert(!T->isObjCObjectType() && "Should build ObjCObjectPointerType");
 
@@ -2508,67 +2506,6 @@
   return T;
 }
 
-<<<<<<< HEAD
-static std::string getFunctionQualifiersAsString(const FunctionProtoType *FnTy){
-  std::string Quals =
-    Qualifiers::fromCVRMask(FnTy->getTypeQuals()).getAsString();
-
-  switch (FnTy->getRefQualifier()) {
-  case RQ_None:
-    break;
-
-  case RQ_LValue:
-    if (!Quals.empty())
-      Quals += ' ';
-    Quals += '&';
-    break;
-
-  case RQ_RValue:
-    if (!Quals.empty())
-      Quals += ' ';
-    Quals += "&&";
-    break;
-  }
-
-  return Quals;
-}
-
-/// Check that the function type T, which has a cv-qualifier or a ref-qualifier,
-/// can be contained within the declarator chunk DeclType, and produce an
-/// appropriate diagnostic if not.
-static void checkQualifiedFunction(Sema &S, QualType T,
-                                   DeclaratorChunk &DeclType) {
-  // C++98 [dcl.fct]p4 / C++11 [dcl.fct]p6: a function type with a
-  // cv-qualifier or a ref-qualifier can only appear at the topmost level
-  // of a type.
-  int DiagKind = -1;
-  switch (DeclType.Kind) {
-  case DeclaratorChunk::Paren:
-  case DeclaratorChunk::MemberPointer:
-    // These cases are permitted.
-    return;
-  case DeclaratorChunk::Array:
-  case DeclaratorChunk::Function:
-    // These cases don't allow function types at all; no need to diagnose the
-    // qualifiers separately.
-    return;
-  case DeclaratorChunk::BlockPointer:
-    DiagKind = 0;
-    break;
-  case DeclaratorChunk::Pointer:
-    DiagKind = 1;
-    break;
-  case DeclaratorChunk::Reference:
-    DiagKind = 2;
-    break;
-  }
-
-  assert(DiagKind != -1);
-  S.Diag(DeclType.Loc, diag::err_compound_qualified_function_type)
-    << DiagKind << isa<FunctionType>(T.IgnoreParens()) << T
-    << getFunctionQualifiersAsString(T->castAs<FunctionProtoType>());
-}
-
 static QualType FixLayoutQualifierStar(QualType T, uint32_t BlockSize, ASTContext& Context) {
   Qualifiers Quals = T.getLocalQualifiers();
   const Type * TP = T.getTypePtr();
@@ -2671,10 +2608,7 @@
   }
 }
 
-/// Produce an approprioate diagnostic for an ambiguity between a function
-=======
 /// Produce an appropriate diagnostic for an ambiguity between a function
->>>>>>> 445305f4
 /// declarator and a C++ direct-initializer.
 static void warnAboutAmbiguousFunction(Sema &S, Declarator &D,
                                        DeclaratorChunk &DeclType, QualType RT) {
@@ -4302,19 +4236,6 @@
       Attr.setInvalid();
       return;
     }
-<<<<<<< HEAD
-    addrSpace.setIsSigned(false);
-  }
-  llvm::APSInt max(addrSpace.getBitWidth());
-  max = Qualifiers::MaxAddressSpace;
-  if (addrSpace > max) {
-    S.Diag(Attr.getLoc(), diag::err_attribute_address_space_too_high)
-      << uint32_t(Qualifiers::MaxAddressSpace) << ASArgExpr->getSourceRange();
-    Attr.setInvalid();
-    return;
-  }
-=======
->>>>>>> 445305f4
 
     // Bounds checking.
     if (addrSpace.isSigned()) {
