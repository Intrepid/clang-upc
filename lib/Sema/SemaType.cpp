--- conflicted
+++ resolved
@@ -4246,11 +4246,7 @@
   max = Qualifiers::MaxAddressSpace;
   if (addrSpace > max) {
     S.Diag(Attr.getLoc(), diag::err_attribute_address_space_too_high)
-<<<<<<< HEAD
       << uint32_t(Qualifiers::MaxAddressSpace) << ASArgExpr->getSourceRange();
-=======
-      << int(Qualifiers::MaxAddressSpace) << ASArgExpr->getSourceRange();
->>>>>>> c6c4eea3
     Attr.setInvalid();
     return;
   }
