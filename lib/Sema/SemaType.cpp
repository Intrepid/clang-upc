--- conflicted
+++ resolved
@@ -4273,11 +4273,7 @@
         } else {
           const Type *DTy = Ty->getUnqualifiedDesugaredType();
           if (Ty == DTy) {
-<<<<<<< HEAD
-            Fn = 0;
-=======
             Fn = nullptr;
->>>>>>> cd7df602
             return;
           }
 
@@ -4287,11 +4283,7 @@
       }
     }
 
-<<<<<<< HEAD
-    bool isFunctionType() const { return (Fn != 0); }
-=======
     bool isFunctionType() const { return (Fn != nullptr); }
->>>>>>> cd7df602
     const FunctionType *get() const { return Fn; }
 
     QualType wrap(Sema &S, const FunctionType *New) {
