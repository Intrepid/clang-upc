--- conflicted
+++ resolved
@@ -719,7 +719,6 @@
   state.setCurrentChunkIndex(declarator.getNumTypeObjects());
 }
 
-<<<<<<< HEAD
 uint32_t Sema::CheckLayoutQualifier(Expr * LQExpr) {
   if (LQExpr) {
     llvm::APSInt Val(Context.getTypeSize(Context.getSizeType()));
@@ -764,7 +763,8 @@
   if (TypeQuals & DeclSpec::TQ_strict)
     Quals.addStrict();
   return Quals;
-=======
+}
+
 static void diagnoseAndRemoveTypeQualifiers(Sema &S, const DeclSpec &DS,
                                             unsigned &TypeQuals,
                                             QualType TypeSoFar,
@@ -1216,7 +1216,6 @@
 
   // We're done. Return the completed type to the parser.
   return CreateParsedType(Result, ResultTInfo);
->>>>>>> 4fb22331
 }
 
 /// \brief Convert the specified declspec to the appropriate type
@@ -1627,32 +1626,6 @@
 
   // Apply const/volatile/restrict qualifiers to T.
   if (unsigned TypeQuals = DS.getTypeQualifiers()) {
-<<<<<<< HEAD
-
-    // Warn about CV qualifiers on functions: C99 6.7.3p8: "If the specification
-    // of a function type includes any type qualifiers, the behavior is
-    // undefined."
-    if (Result->isFunctionType() && TypeQuals) {
-      if (TypeQuals & DeclSpec::TQ_const)
-        S.Diag(DS.getConstSpecLoc(), diag::warn_typecheck_function_qualifiers)
-          << Result << DS.getSourceRange();
-      else if (TypeQuals & DeclSpec::TQ_volatile)
-        S.Diag(DS.getVolatileSpecLoc(),
-               diag::warn_typecheck_function_qualifiers)
-            << Result << DS.getSourceRange();
-      else {
-        assert((TypeQuals & (DeclSpec::TQ_restrict | DeclSpec::TQ_atomic |
-			     DeclSpec::TQ_shared | DeclSpec::TQ_relaxed |
-			     DeclSpec::TQ_strict)) &&
-               "Has CVRA quals but not C, V, R, or A?");
-        // No diagnostic; we'll diagnose 'restrict' or '_Atomic' applied to a
-        // function type later, in BuildQualifiedType.
-      }
-
-      if (TypeQuals & DeclSpec::TQ_shared)
-        S.Diag(DS.getSharedSpecLoc(), diag::err_upc_function_shared)
-          << Result << DS.getSourceRange();
-=======
     // Warn about CV qualifiers on function types.
     // C99 6.7.3p8:
     //   If the specification of a function type includes any type qualifiers,
@@ -1669,7 +1642,6 @@
               : diag::warn_typecheck_function_qualifiers_unspecified);
       // No diagnostic for 'restrict' or '_Atomic' applied to a
       // function type; we'll diagnose those later, in BuildQualifiedType.
->>>>>>> 4fb22331
     }
 
     // C++11 [dcl.ref]p1:
@@ -2086,7 +2058,6 @@
   return Context.getRValueReferenceType(T);
 }
 
-<<<<<<< HEAD
 static bool isArraySizeTHREAD(Sema& S, Expr *ArraySize, llvm::APSInt &SizeVal)
 {
   // UPC 1.2 6.5.2.1p2
@@ -2116,7 +2087,8 @@
     }
   }
   return false;
-=======
+}
+
 /// \brief Build a Pipe type.
 ///
 /// \param T The type to which we'll be building a Pipe.
@@ -2130,7 +2102,6 @@
 
   // Build the pipe type.
   return Context.getPipeType(T);
->>>>>>> 4fb22331
 }
 
 /// Check whether the specified array size makes the array type a VLA.  If so,
