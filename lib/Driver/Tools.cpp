//===--- Tools.cpp - Tools Implementations --------------------------------===//
//
//                     The LLVM Compiler Infrastructure
//
// This file is distributed under the University of Illinois Open Source
// License. See LICENSE.TXT for details.
//
//===----------------------------------------------------------------------===//

#include "Tools.h"
#include "InputInfo.h"
#include "ToolChains.h"
#include "clang/Basic/ObjCRuntime.h"
#include "clang/Basic/Version.h"
#include "clang/Driver/Action.h"
#include "clang/Driver/Compilation.h"
#include "clang/Driver/Driver.h"
#include "clang/Driver/DriverDiagnostic.h"
#include "clang/Driver/Job.h"
#include "clang/Driver/Options.h"
#include "clang/Driver/SanitizerArgs.h"
#include "clang/Driver/ToolChain.h"
#include "clang/Driver/Util.h"
#include "clang/Sema/SemaDiagnostic.h"
#include "llvm/ADT/SmallString.h"
#include "llvm/ADT/StringExtras.h"
#include "llvm/ADT/StringSwitch.h"
#include "llvm/ADT/Twine.h"
#include "llvm/Option/Arg.h"
#include "llvm/Option/ArgList.h"
#include "llvm/Option/Option.h"
#include "llvm/Support/ErrorHandling.h"
#include "llvm/Support/FileSystem.h"
#include "llvm/Support/Format.h"
#include "llvm/Support/Host.h"
#include "llvm/Support/Path.h"
#include "llvm/Support/Program.h"
#include "llvm/Support/Process.h"
#include "llvm/Support/raw_ostream.h"
#include <sys/stat.h>

// Additional flags for UPC
#include "clang/Config/config.h"

using namespace clang::driver;
using namespace clang::driver::tools;
using namespace clang;
using namespace llvm::opt;

/// CheckPreprocessingOptions - Perform some validation of preprocessing
/// arguments that is shared with gcc.
static void CheckPreprocessingOptions(const Driver &D, const ArgList &Args) {
  if (Arg *A = Args.getLastArg(options::OPT_C, options::OPT_CC))
    if (!Args.hasArg(options::OPT_E) && !D.CCCIsCPP())
      D.Diag(diag::err_drv_argument_only_allowed_with)
        << A->getAsString(Args) << "-E";
}

/// CheckCodeGenerationOptions - Perform some validation of code generation
/// arguments that is shared with gcc.
static void CheckCodeGenerationOptions(const Driver &D, const ArgList &Args) {
  // In gcc, only ARM checks this, but it seems reasonable to check universally.
  if (Args.hasArg(options::OPT_static))
    if (const Arg *A = Args.getLastArg(options::OPT_dynamic,
                                       options::OPT_mdynamic_no_pic))
      D.Diag(diag::err_drv_argument_not_allowed_with)
        << A->getAsString(Args) << "-static";
}

// Quote target names for inclusion in GNU Make dependency files.
// Only the characters '$', '#', ' ', '\t' are quoted.
static void QuoteTarget(StringRef Target,
                        SmallVectorImpl<char> &Res) {
  for (unsigned i = 0, e = Target.size(); i != e; ++i) {
    switch (Target[i]) {
    case ' ':
    case '\t':
      // Escape the preceding backslashes
      for (int j = i - 1; j >= 0 && Target[j] == '\\'; --j)
        Res.push_back('\\');

      // Escape the space/tab
      Res.push_back('\\');
      break;
    case '$':
      Res.push_back('$');
      break;
    case '#':
      Res.push_back('\\');
      break;
    default:
      break;
    }

    Res.push_back(Target[i]);
  }
}

static void addDirectoryList(const ArgList &Args,
                             ArgStringList &CmdArgs,
                             const char *ArgName,
                             const char *EnvVar) {
  const char *DirList = ::getenv(EnvVar);
  bool CombinedArg = false;

  if (!DirList)
    return; // Nothing to do.

  StringRef Name(ArgName);
  if (Name.equals("-I") || Name.equals("-L"))
    CombinedArg = true;

  StringRef Dirs(DirList);
  if (Dirs.empty()) // Empty string should not add '.'.
    return;

  StringRef::size_type Delim;
  while ((Delim = Dirs.find(llvm::sys::EnvPathSeparator)) != StringRef::npos) {
    if (Delim == 0) { // Leading colon.
      if (CombinedArg) {
        CmdArgs.push_back(Args.MakeArgString(std::string(ArgName) + "."));
      } else {
        CmdArgs.push_back(ArgName);
        CmdArgs.push_back(".");
      }
    } else {
      if (CombinedArg) {
        CmdArgs.push_back(Args.MakeArgString(std::string(ArgName) + Dirs.substr(0, Delim)));
      } else {
        CmdArgs.push_back(ArgName);
        CmdArgs.push_back(Args.MakeArgString(Dirs.substr(0, Delim)));
      }
    }
    Dirs = Dirs.substr(Delim + 1);
  }

  if (Dirs.empty()) { // Trailing colon.
    if (CombinedArg) {
      CmdArgs.push_back(Args.MakeArgString(std::string(ArgName) + "."));
    } else {
      CmdArgs.push_back(ArgName);
      CmdArgs.push_back(".");
    }
  } else { // Add the last path.
    if (CombinedArg) {
      CmdArgs.push_back(Args.MakeArgString(std::string(ArgName) + Dirs));
    } else {
      CmdArgs.push_back(ArgName);
      CmdArgs.push_back(Args.MakeArgString(Dirs));
    }
  }
}

static void AddLinkerInputs(const ToolChain &TC,
                            const InputInfoList &Inputs, const ArgList &Args,
                            ArgStringList &CmdArgs) {
  const Driver &D = TC.getDriver();

  // Add extra linker input arguments which are not treated as inputs
  // (constructed via -Xarch_).
  Args.AddAllArgValues(CmdArgs, options::OPT_Zlinker_input);

  for (InputInfoList::const_iterator
         it = Inputs.begin(), ie = Inputs.end(); it != ie; ++it) {
    const InputInfo &II = *it;

    if (!TC.HasNativeLLVMSupport()) {
      // Don't try to pass LLVM inputs unless we have native support.
      if (II.getType() == types::TY_LLVM_IR ||
          II.getType() == types::TY_LTO_IR ||
          II.getType() == types::TY_LLVM_BC ||
          II.getType() == types::TY_LTO_BC)
        D.Diag(diag::err_drv_no_linker_llvm_support)
          << TC.getTripleString();
    }

    // Add filenames immediately.
    if (II.isFilename()) {
      CmdArgs.push_back(II.getFilename());
      continue;
    }

    // Otherwise, this is a linker input argument.
    const Arg &A = II.getInputArg();

    // Handle reserved library options.
    if (A.getOption().matches(options::OPT_Z_reserved_lib_stdcxx)) {
      TC.AddCXXStdlibLibArgs(Args, CmdArgs);
    } else if (A.getOption().matches(options::OPT_Z_reserved_lib_cckext)) {
      TC.AddCCKextLibArgs(Args, CmdArgs);
    } else
      A.renderAsInput(Args, CmdArgs);
  }

  // LIBRARY_PATH - included following the user specified library paths.
  addDirectoryList(Args, CmdArgs, "-L", "LIBRARY_PATH");
}

/// \brief Determine whether Objective-C automated reference counting is
/// enabled.
static bool isObjCAutoRefCount(const ArgList &Args) {
  return Args.hasFlag(options::OPT_fobjc_arc, options::OPT_fno_objc_arc, false);
}

/// \brief Determine whether we are linking the ObjC runtime.
static bool isObjCRuntimeLinked(const ArgList &Args) {
  if (isObjCAutoRefCount(Args)) {
    Args.ClaimAllArgs(options::OPT_fobjc_link_runtime);
    return true;
  }
  return Args.hasArg(options::OPT_fobjc_link_runtime);
}

static void addProfileRT(const ToolChain &TC, const ArgList &Args,
                         ArgStringList &CmdArgs,
                         llvm::Triple Triple) {
  if (!(Args.hasArg(options::OPT_fprofile_arcs) ||
        Args.hasArg(options::OPT_fprofile_generate) ||
        Args.hasArg(options::OPT_fcreate_profile) ||
        Args.hasArg(options::OPT_coverage)))
    return;

  // GCC links libgcov.a by adding -L<inst>/gcc/lib/gcc/<triple>/<ver> -lgcov to
  // the link line. We cannot do the same thing because unlike gcov there is a
  // libprofile_rt.so. We used to use the -l:libprofile_rt.a syntax, but that is
  // not supported by old linkers.
  std::string ProfileRT =
    std::string(TC.getDriver().Dir) + "/../lib/libprofile_rt.a";

  CmdArgs.push_back(Args.MakeArgString(ProfileRT));
}

static bool forwardToGCC(const Option &O) {
  // Don't forward inputs from the original command line.  They are added from
  // InputInfoList.
  return O.getKind() != Option::InputClass &&
         !O.hasFlag(options::DriverOption) &&
         !O.hasFlag(options::LinkerInput);
}

void Clang::AddPreprocessingOptions(Compilation &C,
                                    const JobAction &JA,
                                    const Driver &D,
                                    const ArgList &Args,
                                    ArgStringList &CmdArgs,
                                    const InputInfo &Output,
                                    const InputInfoList &Inputs) const {
  Arg *A;

  CheckPreprocessingOptions(D, Args);

  Args.AddLastArg(CmdArgs, options::OPT_C);
  Args.AddLastArg(CmdArgs, options::OPT_CC);

  // Handle dependency file generation.
  if ((A = Args.getLastArg(options::OPT_M, options::OPT_MM)) ||
      (A = Args.getLastArg(options::OPT_MD)) ||
      (A = Args.getLastArg(options::OPT_MMD))) {
    // Determine the output location.
    const char *DepFile;
    if (Arg *MF = Args.getLastArg(options::OPT_MF)) {
      DepFile = MF->getValue();
      C.addFailureResultFile(DepFile, &JA);
    } else if (Output.getType() == types::TY_Dependencies) {
      DepFile = Output.getFilename();
    } else if (A->getOption().matches(options::OPT_M) ||
               A->getOption().matches(options::OPT_MM)) {
      DepFile = "-";
    } else {
      DepFile = getDependencyFileName(Args, Inputs);
      C.addFailureResultFile(DepFile, &JA);
    }
    CmdArgs.push_back("-dependency-file");
    CmdArgs.push_back(DepFile);

    // Add a default target if one wasn't specified.
    if (!Args.hasArg(options::OPT_MT) && !Args.hasArg(options::OPT_MQ)) {
      const char *DepTarget;

      // If user provided -o, that is the dependency target, except
      // when we are only generating a dependency file.
      Arg *OutputOpt = Args.getLastArg(options::OPT_o);
      if (OutputOpt && Output.getType() != types::TY_Dependencies) {
        DepTarget = OutputOpt->getValue();
      } else {
        // Otherwise derive from the base input.
        //
        // FIXME: This should use the computed output file location.
        SmallString<128> P(Inputs[0].getBaseInput());
        llvm::sys::path::replace_extension(P, "o");
        DepTarget = Args.MakeArgString(llvm::sys::path::filename(P));
      }

      CmdArgs.push_back("-MT");
      SmallString<128> Quoted;
      QuoteTarget(DepTarget, Quoted);
      CmdArgs.push_back(Args.MakeArgString(Quoted));
    }

    if (A->getOption().matches(options::OPT_M) ||
        A->getOption().matches(options::OPT_MD))
      CmdArgs.push_back("-sys-header-deps");
  }

  if (Args.hasArg(options::OPT_MG)) {
    if (!A || A->getOption().matches(options::OPT_MD) ||
              A->getOption().matches(options::OPT_MMD))
      D.Diag(diag::err_drv_mg_requires_m_or_mm);
    CmdArgs.push_back("-MG");
  }

  Args.AddLastArg(CmdArgs, options::OPT_MP);

  // Convert all -MQ <target> args to -MT <quoted target>
  for (arg_iterator it = Args.filtered_begin(options::OPT_MT,
                                             options::OPT_MQ),
         ie = Args.filtered_end(); it != ie; ++it) {
    const Arg *A = *it;
    A->claim();

    if (A->getOption().matches(options::OPT_MQ)) {
      CmdArgs.push_back("-MT");
      SmallString<128> Quoted;
      QuoteTarget(A->getValue(), Quoted);
      CmdArgs.push_back(Args.MakeArgString(Quoted));

    // -MT flag - no change
    } else {
      A->render(Args, CmdArgs);
    }
  }

  // Add -i* options, and automatically translate to
  // -include-pch/-include-pth for transparent PCH support. It's
  // wonky, but we include looking for .gch so we can support seamless
  // replacement into a build system already set up to be generating
  // .gch files.
  bool RenderedImplicitInclude = false;
  for (arg_iterator it = Args.filtered_begin(options::OPT_clang_i_Group),
         ie = Args.filtered_end(); it != ie; ++it) {
    const Arg *A = it;

    if (A->getOption().matches(options::OPT_include)) {
      bool IsFirstImplicitInclude = !RenderedImplicitInclude;
      RenderedImplicitInclude = true;

      // Use PCH if the user requested it.
      bool UsePCH = D.CCCUsePCH;

      bool FoundPTH = false;
      bool FoundPCH = false;
      SmallString<128> P(A->getValue());
      // We want the files to have a name like foo.h.pch. Add a dummy extension
      // so that replace_extension does the right thing.
      P += ".dummy";
      if (UsePCH) {
        llvm::sys::path::replace_extension(P, "pch");
        if (llvm::sys::fs::exists(P.str()))
          FoundPCH = true;
      }

      if (!FoundPCH) {
        llvm::sys::path::replace_extension(P, "pth");
        if (llvm::sys::fs::exists(P.str()))
          FoundPTH = true;
      }

      if (!FoundPCH && !FoundPTH) {
        llvm::sys::path::replace_extension(P, "gch");
        if (llvm::sys::fs::exists(P.str())) {
          FoundPCH = UsePCH;
          FoundPTH = !UsePCH;
        }
      }

      if (FoundPCH || FoundPTH) {
        if (IsFirstImplicitInclude) {
          A->claim();
          if (UsePCH)
            CmdArgs.push_back("-include-pch");
          else
            CmdArgs.push_back("-include-pth");
          CmdArgs.push_back(Args.MakeArgString(P.str()));
          continue;
        } else {
          // Ignore the PCH if not first on command line and emit warning.
          D.Diag(diag::warn_drv_pch_not_first_include)
              << P.str() << A->getAsString(Args);
        }
      }
    }

    // Not translated, render as usual.
    A->claim();
    A->render(Args, CmdArgs);
  }

  Args.AddAllArgs(CmdArgs, options::OPT_D, options::OPT_U);
  Args.AddAllArgs(CmdArgs, options::OPT_I_Group, options::OPT_F,
                  options::OPT_index_header_map);

  // Add -Wp, and -Xassembler if using the preprocessor.

  // FIXME: There is a very unfortunate problem here, some troubled
  // souls abuse -Wp, to pass preprocessor options in gcc syntax. To
  // really support that we would have to parse and then translate
  // those options. :(
  Args.AddAllArgValues(CmdArgs, options::OPT_Wp_COMMA,
                       options::OPT_Xpreprocessor);

  // -I- is a deprecated GCC feature, reject it.
  if (Arg *A = Args.getLastArg(options::OPT_I_))
    D.Diag(diag::err_drv_I_dash_not_supported) << A->getAsString(Args);

  // If we have a --sysroot, and don't have an explicit -isysroot flag, add an
  // -isysroot to the CC1 invocation.
  StringRef sysroot = C.getSysRoot();
  if (sysroot != "") {
    if (!Args.hasArg(options::OPT_isysroot)) {
      CmdArgs.push_back("-isysroot");
      CmdArgs.push_back(C.getArgs().MakeArgString(sysroot));
    }
  }

  // Parse additional include paths from environment variables.
  // FIXME: We should probably sink the logic for handling these from the
  // frontend into the driver. It will allow deleting 4 otherwise unused flags.
  // CPATH - included following the user specified includes (but prior to
  // builtin and standard includes).
  addDirectoryList(Args, CmdArgs, "-I", "CPATH");
  // C_INCLUDE_PATH - system includes enabled when compiling C.
  addDirectoryList(Args, CmdArgs, "-c-isystem", "C_INCLUDE_PATH");
  // CPLUS_INCLUDE_PATH - system includes enabled when compiling C++.
  addDirectoryList(Args, CmdArgs, "-cxx-isystem", "CPLUS_INCLUDE_PATH");
  // OBJC_INCLUDE_PATH - system includes enabled when compiling ObjC.
  addDirectoryList(Args, CmdArgs, "-objc-isystem", "OBJC_INCLUDE_PATH");
  // OBJCPLUS_INCLUDE_PATH - system includes enabled when compiling ObjC++.
  addDirectoryList(Args, CmdArgs, "-objcxx-isystem", "OBJCPLUS_INCLUDE_PATH");

  // Add C++ include arguments, if needed.
  if (types::isCXX(Inputs[0].getType()))
    getToolChain().AddClangCXXStdlibIncludeArgs(Args, CmdArgs);

  // Add system include arguments.
  getToolChain().AddClangSystemIncludeArgs(Args, CmdArgs);
}

/// getLLVMArchSuffixForARM - Get the LLVM arch name to use for a particular
/// CPU.
//
// FIXME: This is redundant with -mcpu, why does LLVM use this.
// FIXME: tblgen this, or kill it!
static const char *getLLVMArchSuffixForARM(StringRef CPU) {
  return llvm::StringSwitch<const char *>(CPU)
    .Case("strongarm", "v4")
    .Cases("arm7tdmi", "arm7tdmi-s", "arm710t", "v4t")
    .Cases("arm720t", "arm9", "arm9tdmi", "v4t")
    .Cases("arm920", "arm920t", "arm922t", "v4t")
    .Cases("arm940t", "ep9312","v4t")
    .Cases("arm10tdmi",  "arm1020t", "v5")
    .Cases("arm9e",  "arm926ej-s",  "arm946e-s", "v5e")
    .Cases("arm966e-s",  "arm968e-s",  "arm10e", "v5e")
    .Cases("arm1020e",  "arm1022e",  "xscale", "iwmmxt", "v5e")
    .Cases("arm1136j-s",  "arm1136jf-s",  "arm1176jz-s", "v6")
    .Cases("arm1176jzf-s",  "mpcorenovfp",  "mpcore", "v6")
    .Cases("arm1156t2-s",  "arm1156t2f-s", "v6t2")
    .Cases("cortex-a5", "cortex-a7", "cortex-a8", "v7")
    .Cases("cortex-a9", "cortex-a12", "cortex-a15", "v7")
    .Cases("cortex-r4", "cortex-r5", "v7r")
    .Case("cortex-m0", "v6m")
    .Case("cortex-m3", "v7m")
    .Case("cortex-m4", "v7em")
    .Case("cortex-a9-mp", "v7f")
    .Case("swift", "v7s")
    .Cases("cortex-a53", "cortex-a57", "v8")
    .Default("");
}

/// getARMTargetCPU - Get the (LLVM) name of the ARM cpu we are targeting.
//
// FIXME: tblgen this.
static std::string getARMTargetCPU(const ArgList &Args,
                                   const llvm::Triple &Triple) {
  // FIXME: Warn on inconsistent use of -mcpu and -march.

  // If we have -mcpu=, use that.
  if (Arg *A = Args.getLastArg(options::OPT_mcpu_EQ)) {
    StringRef MCPU = A->getValue();
    // Handle -mcpu=native.
    if (MCPU == "native")
      return llvm::sys::getHostCPUName();
    else
      return MCPU;
  }

  StringRef MArch;
  if (Arg *A = Args.getLastArg(options::OPT_march_EQ)) {
    // Otherwise, if we have -march= choose the base CPU for that arch.
    MArch = A->getValue();
  } else {
    // Otherwise, use the Arch from the triple.
    MArch = Triple.getArchName();
  }

  if (Triple.getOS() == llvm::Triple::NetBSD) {
    if (MArch == "armv6")
      return "arm1176jzf-s";
  }

  // Handle -march=native.
  std::string NativeMArch;
  if (MArch == "native") {
    std::string CPU = llvm::sys::getHostCPUName();
    if (CPU != "generic") {
      // Translate the native cpu into the architecture. The switch below will
      // then chose the minimum cpu for that arch.
      NativeMArch = std::string("arm") + getLLVMArchSuffixForARM(CPU);
      MArch = NativeMArch;
    }
  }

  return llvm::StringSwitch<const char *>(MArch)
    .Cases("armv2", "armv2a","arm2")
    .Case("armv3", "arm6")
    .Case("armv3m", "arm7m")
    .Case("armv4", "strongarm")
    .Case("armv4t", "arm7tdmi")
    .Cases("armv5", "armv5t", "arm10tdmi")
    .Cases("armv5e", "armv5te", "arm1022e")
    .Case("armv5tej", "arm926ej-s")
    .Cases("armv6", "armv6k", "arm1136jf-s")
    .Case("armv6j", "arm1136j-s")
    .Cases("armv6z", "armv6zk", "arm1176jzf-s")
    .Case("armv6t2", "arm1156t2-s")
    .Cases("armv6m", "armv6-m", "cortex-m0")
    .Cases("armv7", "armv7a", "armv7-a", "cortex-a8")
    .Cases("armv7em", "armv7e-m", "cortex-m4")
    .Cases("armv7f", "armv7-f", "cortex-a9-mp")
    .Cases("armv7s", "armv7-s", "swift")
    .Cases("armv7r", "armv7-r", "cortex-r4")
    .Cases("armv7m", "armv7-m", "cortex-m3")
    .Cases("armv8", "armv8a", "armv8-a", "cortex-a53")
    .Case("ep9312", "ep9312")
    .Case("iwmmxt", "iwmmxt")
    .Case("xscale", "xscale")
    // If all else failed, return the most base CPU with thumb interworking
    // supported by LLVM.
    .Default("arm7tdmi");
}

/// getAArch64TargetCPU - Get the (LLVM) name of the AArch64 cpu we are targeting.
//
// FIXME: tblgen this.
static std::string getAArch64TargetCPU(const ArgList &Args,
                                       const llvm::Triple &Triple) {
  // FIXME: Warn on inconsistent use of -mcpu and -march.

  // If we have -mcpu=, use that.
  if (Arg *A = Args.getLastArg(options::OPT_mcpu_EQ)) {
    StringRef MCPU = A->getValue();
    // Handle -mcpu=native.
    if (MCPU == "native")
      return llvm::sys::getHostCPUName();
    else
      return MCPU;
  }

  return "generic";
}

// FIXME: Move to target hook.
static bool isSignedCharDefault(const llvm::Triple &Triple) {
  switch (Triple.getArch()) {
  default:
    return true;

  case llvm::Triple::aarch64:
  case llvm::Triple::arm:
  case llvm::Triple::ppc:
  case llvm::Triple::ppc64:
    if (Triple.isOSDarwin())
      return true;
    return false;

  case llvm::Triple::ppc64le:
  case llvm::Triple::systemz:
  case llvm::Triple::xcore:
    return false;
  }
}

static bool isNoCommonDefault(const llvm::Triple &Triple) {
  switch (Triple.getArch()) {
  default:
    return false;

  case llvm::Triple::xcore:
    return true;
  }
}

// Handle -mfpu=.
//
// FIXME: Centralize feature selection, defaulting shouldn't be also in the
// frontend target.
static void getAArch64FPUFeatures(const Driver &D, const Arg *A,
                                  const ArgList &Args,
                                  std::vector<const char *> &Features) {
  StringRef FPU = A->getValue();
  if (FPU == "fp-armv8") {
    Features.push_back("+fp-armv8");
  } else if (FPU == "neon-fp-armv8") {
    Features.push_back("+fp-armv8");
    Features.push_back("+neon");
  } else if (FPU == "crypto-neon-fp-armv8") {
    Features.push_back("+fp-armv8");
    Features.push_back("+neon");
    Features.push_back("+crypto");
  } else if (FPU == "neon") {
    Features.push_back("+neon");
  } else if (FPU == "none") {
    Features.push_back("-fp-armv8");
    Features.push_back("-crypto");
    Features.push_back("-neon");
  } else
    D.Diag(diag::err_drv_clang_unsupported) << A->getAsString(Args);
}

// Handle -mhwdiv=.
static void getARMHWDivFeatures(const Driver &D, const Arg *A,
                              const ArgList &Args,
                              std::vector<const char *> &Features) {
  StringRef HWDiv = A->getValue();
  if (HWDiv == "arm") {
    Features.push_back("+hwdiv-arm");
    Features.push_back("-hwdiv");
  } else if (HWDiv == "thumb") {
    Features.push_back("-hwdiv-arm");
    Features.push_back("+hwdiv");
  } else if (HWDiv == "arm,thumb" || HWDiv == "thumb,arm") {
    Features.push_back("+hwdiv-arm");
    Features.push_back("+hwdiv");
  } else if (HWDiv == "none") {
    Features.push_back("-hwdiv-arm");
    Features.push_back("-hwdiv");
  } else
    D.Diag(diag::err_drv_clang_unsupported) << A->getAsString(Args);
}
 
// Handle -mfpu=.
//
// FIXME: Centralize feature selection, defaulting shouldn't be also in the
// frontend target.
static void getARMFPUFeatures(const Driver &D, const Arg *A,
                              const ArgList &Args,
                              std::vector<const char *> &Features) {
  StringRef FPU = A->getValue();

  // Set the target features based on the FPU.
  if (FPU == "fpa" || FPU == "fpe2" || FPU == "fpe3" || FPU == "maverick") {
    // Disable any default FPU support.
    Features.push_back("-vfp2");
    Features.push_back("-vfp3");
    Features.push_back("-neon");
  } else if (FPU == "vfp3-d16" || FPU == "vfpv3-d16") {
    Features.push_back("+vfp3");
    Features.push_back("+d16");
    Features.push_back("-neon");
  } else if (FPU == "vfp") {
    Features.push_back("+vfp2");
    Features.push_back("-neon");
  } else if (FPU == "vfp3" || FPU == "vfpv3") {
    Features.push_back("+vfp3");
    Features.push_back("-neon");
  } else if (FPU == "fp-armv8") {
    Features.push_back("+fp-armv8");
    Features.push_back("-neon");
    Features.push_back("-crypto");
  } else if (FPU == "neon-fp-armv8") {
    Features.push_back("+fp-armv8");
    Features.push_back("+neon");
    Features.push_back("-crypto");
  } else if (FPU == "crypto-neon-fp-armv8") {
    Features.push_back("+fp-armv8");
    Features.push_back("+neon");
    Features.push_back("+crypto");
  } else if (FPU == "neon") {
    Features.push_back("+neon");
  } else if (FPU == "none") {
    Features.push_back("-vfp2");
    Features.push_back("-vfp3");
    Features.push_back("-vfp4");
    Features.push_back("-fp-armv8");
    Features.push_back("-crypto");
    Features.push_back("-neon");
  } else
    D.Diag(diag::err_drv_clang_unsupported) << A->getAsString(Args);
}

// Select the float ABI as determined by -msoft-float, -mhard-float, and
// -mfloat-abi=.
static StringRef getARMFloatABI(const Driver &D,
                                const ArgList &Args,
                                const llvm::Triple &Triple) {
  StringRef FloatABI;
  if (Arg *A = Args.getLastArg(options::OPT_msoft_float,
                               options::OPT_mhard_float,
                               options::OPT_mfloat_abi_EQ)) {
    if (A->getOption().matches(options::OPT_msoft_float))
      FloatABI = "soft";
    else if (A->getOption().matches(options::OPT_mhard_float))
      FloatABI = "hard";
    else {
      FloatABI = A->getValue();
      if (FloatABI != "soft" && FloatABI != "softfp" && FloatABI != "hard") {
        D.Diag(diag::err_drv_invalid_mfloat_abi)
          << A->getAsString(Args);
        FloatABI = "soft";
      }
    }
  }

  // If unspecified, choose the default based on the platform.
  if (FloatABI.empty()) {
    switch (Triple.getOS()) {
    case llvm::Triple::Darwin:
    case llvm::Triple::MacOSX:
    case llvm::Triple::IOS: {
      // Darwin defaults to "softfp" for v6 and v7.
      //
      // FIXME: Factor out an ARM class so we can cache the arch somewhere.
      std::string ArchName =
        getLLVMArchSuffixForARM(getARMTargetCPU(Args, Triple));
      if (StringRef(ArchName).startswith("v6") ||
          StringRef(ArchName).startswith("v7"))
        FloatABI = "softfp";
      else
        FloatABI = "soft";
      break;
    }

    case llvm::Triple::FreeBSD:
      // FreeBSD defaults to soft float
      FloatABI = "soft";
      break;

    default:
      switch(Triple.getEnvironment()) {
      case llvm::Triple::GNUEABIHF:
        FloatABI = "hard";
        break;
      case llvm::Triple::GNUEABI:
        FloatABI = "softfp";
        break;
      case llvm::Triple::EABI:
        // EABI is always AAPCS, and if it was not marked 'hard', it's softfp
        FloatABI = "softfp";
        break;
      case llvm::Triple::Android: {
        std::string ArchName =
          getLLVMArchSuffixForARM(getARMTargetCPU(Args, Triple));
        if (StringRef(ArchName).startswith("v7"))
          FloatABI = "softfp";
        else
          FloatABI = "soft";
        break;
      }
      default:
        // Assume "soft", but warn the user we are guessing.
        FloatABI = "soft";
        D.Diag(diag::warn_drv_assuming_mfloat_abi_is) << "soft";
        break;
      }
    }
  }

  return FloatABI;
}

static void getARMTargetFeatures(const Driver &D, const llvm::Triple &Triple,
                                 const ArgList &Args,
                                 std::vector<const char *> &Features) {
  StringRef FloatABI = getARMFloatABI(D, Args, Triple);
  // FIXME: Note, this is a hack, the LLVM backend doesn't actually use these
  // yet (it uses the -mfloat-abi and -msoft-float options), and it is
  // stripped out by the ARM target.
  // Use software floating point operations?
  if (FloatABI == "soft")
    Features.push_back("+soft-float");

  // Use software floating point argument passing?
  if (FloatABI != "hard")
    Features.push_back("+soft-float-abi");

  // Honor -mfpu=.
  if (const Arg *A = Args.getLastArg(options::OPT_mfpu_EQ))
    getARMFPUFeatures(D, A, Args, Features);
  if (const Arg *A = Args.getLastArg(options::OPT_mhwdiv_EQ))
    getARMHWDivFeatures(D, A, Args, Features);

  // Setting -msoft-float effectively disables NEON because of the GCC
  // implementation, although the same isn't true of VFP or VFP3.
  if (FloatABI == "soft")
    Features.push_back("-neon");

  // En/disable crc
  if (Arg *A = Args.getLastArg(options::OPT_mcrc,
                               options::OPT_mnocrc)) {
    if (A->getOption().matches(options::OPT_mcrc))
      Features.push_back("+crc");
    else
      Features.push_back("-crc");
  }
}

void Clang::AddARMTargetArgs(const ArgList &Args,
                             ArgStringList &CmdArgs,
                             bool KernelOrKext) const {
  const Driver &D = getToolChain().getDriver();
  // Get the effective triple, which takes into account the deployment target.
  std::string TripleStr = getToolChain().ComputeEffectiveClangTriple(Args);
  llvm::Triple Triple(TripleStr);
  std::string CPUName = getARMTargetCPU(Args, Triple);

  // Select the ABI to use.
  //
  // FIXME: Support -meabi.
  const char *ABIName = 0;
  if (Arg *A = Args.getLastArg(options::OPT_mabi_EQ)) {
    ABIName = A->getValue();
  } else if (Triple.isOSDarwin()) {
    // The backend is hardwired to assume AAPCS for M-class processors, ensure
    // the frontend matches that.
    if (Triple.getEnvironment() == llvm::Triple::EABI ||
        StringRef(CPUName).startswith("cortex-m")) {
      ABIName = "aapcs";
    } else {
      ABIName = "apcs-gnu";
    }
  } else {
    // Select the default based on the platform.
    switch(Triple.getEnvironment()) {
    case llvm::Triple::Android:
    case llvm::Triple::GNUEABI:
    case llvm::Triple::GNUEABIHF:
      ABIName = "aapcs-linux";
      break;
    case llvm::Triple::EABI:
      ABIName = "aapcs";
      break;
    default:
      ABIName = "apcs-gnu";
    }
  }
  CmdArgs.push_back("-target-abi");
  CmdArgs.push_back(ABIName);

  // Determine floating point ABI from the options & target defaults.
  StringRef FloatABI = getARMFloatABI(D, Args, Triple);
  if (FloatABI == "soft") {
    // Floating point operations and argument passing are soft.
    //
    // FIXME: This changes CPP defines, we need -target-soft-float.
    CmdArgs.push_back("-msoft-float");
    CmdArgs.push_back("-mfloat-abi");
    CmdArgs.push_back("soft");
  } else if (FloatABI == "softfp") {
    // Floating point operations are hard, but argument passing is soft.
    CmdArgs.push_back("-mfloat-abi");
    CmdArgs.push_back("soft");
  } else {
    // Floating point operations and argument passing are hard.
    assert(FloatABI == "hard" && "Invalid float abi!");
    CmdArgs.push_back("-mfloat-abi");
    CmdArgs.push_back("hard");
  }

  // Kernel code has more strict alignment requirements.
  if (KernelOrKext) {
    if (!Triple.isiOS() || Triple.isOSVersionLT(6)) {
      CmdArgs.push_back("-backend-option");
      CmdArgs.push_back("-arm-long-calls");
    }

    CmdArgs.push_back("-backend-option");
    CmdArgs.push_back("-arm-strict-align");

    // The kext linker doesn't know how to deal with movw/movt.
    CmdArgs.push_back("-backend-option");
    CmdArgs.push_back("-arm-use-movt=0");
  }

  // Setting -mno-global-merge disables the codegen global merge pass. Setting 
  // -mglobal-merge has no effect as the pass is enabled by default.
  if (Arg *A = Args.getLastArg(options::OPT_mglobal_merge,
                               options::OPT_mno_global_merge)) {
    if (A->getOption().matches(options::OPT_mno_global_merge))
      CmdArgs.push_back("-mno-global-merge");
  }

  if (!Args.hasFlag(options::OPT_mimplicit_float,
                    options::OPT_mno_implicit_float,
                    true))
    CmdArgs.push_back("-no-implicit-float");

    // llvm does not support reserving registers in general. There is support
    // for reserving r9 on ARM though (defined as a platform-specific register
    // in ARM EABI).
    if (Args.hasArg(options::OPT_ffixed_r9)) {
      CmdArgs.push_back("-backend-option");
      CmdArgs.push_back("-arm-reserve-r9");
    }
}

// Get CPU and ABI names. They are not independent
// so we have to calculate them together.
static void getMipsCPUAndABI(const ArgList &Args,
                             const llvm::Triple &Triple,
                             StringRef &CPUName,
                             StringRef &ABIName) {
  const char *DefMips32CPU = "mips32";
  const char *DefMips64CPU = "mips64";

  if (Arg *A = Args.getLastArg(options::OPT_march_EQ,
                               options::OPT_mcpu_EQ))
    CPUName = A->getValue();

  if (Arg *A = Args.getLastArg(options::OPT_mabi_EQ)) {
    ABIName = A->getValue();
    // Convert a GNU style Mips ABI name to the name
    // accepted by LLVM Mips backend.
    ABIName = llvm::StringSwitch<llvm::StringRef>(ABIName)
      .Case("32", "o32")
      .Case("64", "n64")
      .Default(ABIName);
  }

  // Setup default CPU and ABI names.
  if (CPUName.empty() && ABIName.empty()) {
    switch (Triple.getArch()) {
    default:
      llvm_unreachable("Unexpected triple arch name");
    case llvm::Triple::mips:
    case llvm::Triple::mipsel:
      CPUName = DefMips32CPU;
      break;
    case llvm::Triple::mips64:
    case llvm::Triple::mips64el:
      CPUName = DefMips64CPU;
      break;
    }
  }

  if (!ABIName.empty()) {
    // Deduce CPU name from ABI name.
    CPUName = llvm::StringSwitch<const char *>(ABIName)
      .Cases("32", "o32", "eabi", DefMips32CPU)
      .Cases("n32", "n64", "64", DefMips64CPU)
      .Default("");
  }
  else if (!CPUName.empty()) {
    // Deduce ABI name from CPU name.
    ABIName = llvm::StringSwitch<const char *>(CPUName)
      .Cases("mips32", "mips32r2", "o32")
      .Cases("mips64", "mips64r2", "n64")
      .Default("");
  }

  // FIXME: Warn on inconsistent cpu and abi usage.
}

// Convert ABI name to the GNU tools acceptable variant.
static StringRef getGnuCompatibleMipsABIName(StringRef ABI) {
  return llvm::StringSwitch<llvm::StringRef>(ABI)
    .Case("o32", "32")
    .Case("n64", "64")
    .Default(ABI);
}

// Select the MIPS float ABI as determined by -msoft-float, -mhard-float,
// and -mfloat-abi=.
static StringRef getMipsFloatABI(const Driver &D, const ArgList &Args) {
  StringRef FloatABI;
  if (Arg *A = Args.getLastArg(options::OPT_msoft_float,
                               options::OPT_mhard_float,
                               options::OPT_mfloat_abi_EQ)) {
    if (A->getOption().matches(options::OPT_msoft_float))
      FloatABI = "soft";
    else if (A->getOption().matches(options::OPT_mhard_float))
      FloatABI = "hard";
    else {
      FloatABI = A->getValue();
      if (FloatABI != "soft" && FloatABI != "hard") {
        D.Diag(diag::err_drv_invalid_mfloat_abi) << A->getAsString(Args);
        FloatABI = "hard";
      }
    }
  }

  // If unspecified, choose the default based on the platform.
  if (FloatABI.empty()) {
    // Assume "hard", because it's a default value used by gcc.
    // When we start to recognize specific target MIPS processors,
    // we will be able to select the default more correctly.
    FloatABI = "hard";
  }

  return FloatABI;
}

static void AddTargetFeature(const ArgList &Args,
                             std::vector<const char *> &Features,
                             OptSpecifier OnOpt, OptSpecifier OffOpt,
                             StringRef FeatureName) {
  if (Arg *A = Args.getLastArg(OnOpt, OffOpt)) {
    if (A->getOption().matches(OnOpt))
      Features.push_back(Args.MakeArgString("+" + FeatureName));
    else
      Features.push_back(Args.MakeArgString("-" + FeatureName));
  }
}

static void getMIPSTargetFeatures(const Driver &D, const ArgList &Args,
                                  std::vector<const char *> &Features) {
  StringRef FloatABI = getMipsFloatABI(D, Args);
  bool IsMips16 = Args.getLastArg(options::OPT_mips16) != NULL;
  if (FloatABI == "soft" || (FloatABI == "hard" && IsMips16)) {
    // FIXME: Note, this is a hack. We need to pass the selected float
    // mode to the MipsTargetInfoBase to define appropriate macros there.
    // Now it is the only method.
    Features.push_back("+soft-float");
  }

  if (Arg *A = Args.getLastArg(options::OPT_mnan_EQ)) {
    if (StringRef(A->getValue()) == "2008")
      Features.push_back("+nan2008");
  }

  AddTargetFeature(Args, Features, options::OPT_msingle_float,
                   options::OPT_mdouble_float, "single-float");
  AddTargetFeature(Args, Features, options::OPT_mips16, options::OPT_mno_mips16,
                   "mips16");
  AddTargetFeature(Args, Features, options::OPT_mmicromips,
                   options::OPT_mno_micromips, "micromips");
  AddTargetFeature(Args, Features, options::OPT_mdsp, options::OPT_mno_dsp,
                   "dsp");
  AddTargetFeature(Args, Features, options::OPT_mdspr2, options::OPT_mno_dspr2,
                   "dspr2");
  AddTargetFeature(Args, Features, options::OPT_mmsa, options::OPT_mno_msa,
                   "msa");
  AddTargetFeature(Args, Features, options::OPT_mfp64, options::OPT_mfp32,
                   "fp64");
}

void Clang::AddMIPSTargetArgs(const ArgList &Args,
                              ArgStringList &CmdArgs) const {
  const Driver &D = getToolChain().getDriver();
  StringRef CPUName;
  StringRef ABIName;
  const llvm::Triple &Triple = getToolChain().getTriple();
  getMipsCPUAndABI(Args, Triple, CPUName, ABIName);

  CmdArgs.push_back("-target-abi");
  CmdArgs.push_back(ABIName.data());

  StringRef FloatABI = getMipsFloatABI(D, Args);

  bool IsMips16 = Args.getLastArg(options::OPT_mips16) != NULL;

  if (FloatABI == "soft" || (FloatABI == "hard" && IsMips16)) {
    // Floating point operations and argument passing are soft.
    CmdArgs.push_back("-msoft-float");
    CmdArgs.push_back("-mfloat-abi");
    CmdArgs.push_back("soft");

    if (FloatABI == "hard" && IsMips16) {
      CmdArgs.push_back("-mllvm");
      CmdArgs.push_back("-mips16-hard-float");
    }
  }
  else {
    // Floating point operations and argument passing are hard.
    assert(FloatABI == "hard" && "Invalid float abi!");
    CmdArgs.push_back("-mfloat-abi");
    CmdArgs.push_back("hard");
  }

  if (Arg *A = Args.getLastArg(options::OPT_mxgot, options::OPT_mno_xgot)) {
    if (A->getOption().matches(options::OPT_mxgot)) {
      CmdArgs.push_back("-mllvm");
      CmdArgs.push_back("-mxgot");
    }
  }

  if (Arg *A = Args.getLastArg(options::OPT_mldc1_sdc1,
                               options::OPT_mno_ldc1_sdc1)) {
    if (A->getOption().matches(options::OPT_mno_ldc1_sdc1)) {
      CmdArgs.push_back("-mllvm");
      CmdArgs.push_back("-mno-ldc1-sdc1");
    }
  }

  if (Arg *A = Args.getLastArg(options::OPT_mcheck_zero_division,
                               options::OPT_mno_check_zero_division)) {
    if (A->getOption().matches(options::OPT_mno_check_zero_division)) {
      CmdArgs.push_back("-mllvm");
      CmdArgs.push_back("-mno-check-zero-division");
    }
  }

  if (Arg *A = Args.getLastArg(options::OPT_G)) {
    StringRef v = A->getValue();
    CmdArgs.push_back("-mllvm");
    CmdArgs.push_back(Args.MakeArgString("-mips-ssection-threshold=" + v));
    A->claim();
  }
}

/// getPPCTargetCPU - Get the (LLVM) name of the PowerPC cpu we are targeting.
static std::string getPPCTargetCPU(const ArgList &Args) {
  if (Arg *A = Args.getLastArg(options::OPT_mcpu_EQ)) {
    StringRef CPUName = A->getValue();

    if (CPUName == "native") {
      std::string CPU = llvm::sys::getHostCPUName();
      if (!CPU.empty() && CPU != "generic")
        return CPU;
      else
        return "";
    }

    return llvm::StringSwitch<const char *>(CPUName)
      .Case("common", "generic")
      .Case("440", "440")
      .Case("440fp", "440")
      .Case("450", "450")
      .Case("601", "601")
      .Case("602", "602")
      .Case("603", "603")
      .Case("603e", "603e")
      .Case("603ev", "603ev")
      .Case("604", "604")
      .Case("604e", "604e")
      .Case("620", "620")
      .Case("630", "pwr3")
      .Case("G3", "g3")
      .Case("7400", "7400")
      .Case("G4", "g4")
      .Case("7450", "7450")
      .Case("G4+", "g4+")
      .Case("750", "750")
      .Case("970", "970")
      .Case("G5", "g5")
      .Case("a2", "a2")
      .Case("a2q", "a2q")
      .Case("e500mc", "e500mc")
      .Case("e5500", "e5500")
      .Case("power3", "pwr3")
      .Case("power4", "pwr4")
      .Case("power5", "pwr5")
      .Case("power5x", "pwr5x")
      .Case("power6", "pwr6")
      .Case("power6x", "pwr6x")
      .Case("power7", "pwr7")
      .Case("pwr3", "pwr3")
      .Case("pwr4", "pwr4")
      .Case("pwr5", "pwr5")
      .Case("pwr5x", "pwr5x")
      .Case("pwr6", "pwr6")
      .Case("pwr6x", "pwr6x")
      .Case("pwr7", "pwr7")
      .Case("powerpc", "ppc")
      .Case("powerpc64", "ppc64")
      .Case("powerpc64le", "ppc64le")
      .Default("");
  }

  return "";
}

static void getPPCTargetFeatures(const ArgList &Args,
                                 std::vector<const char *> &Features) {
  for (arg_iterator it = Args.filtered_begin(options::OPT_m_ppc_Features_Group),
                    ie = Args.filtered_end();
       it != ie; ++it) {
    StringRef Name = (*it)->getOption().getName();
    (*it)->claim();

    // Skip over "-m".
    assert(Name.startswith("m") && "Invalid feature name.");
    Name = Name.substr(1);

    bool IsNegative = Name.startswith("no-");
    if (IsNegative)
      Name = Name.substr(3);

    // Note that gcc calls this mfcrf and LLVM calls this mfocrf so we
    // pass the correct option to the backend while calling the frontend
    // option the same.
    // TODO: Change the LLVM backend option maybe?
    if (Name == "mfcrf")
      Name = "mfocrf";

    Features.push_back(Args.MakeArgString((IsNegative ? "-" : "+") + Name));
  }

  // Altivec is a bit weird, allow overriding of the Altivec feature here.
  AddTargetFeature(Args, Features, options::OPT_faltivec,
                   options::OPT_fno_altivec, "altivec");
}

/// Get the (LLVM) name of the R600 gpu we are targeting.
static std::string getR600TargetGPU(const ArgList &Args) {
  if (Arg *A = Args.getLastArg(options::OPT_mcpu_EQ)) {
    const char *GPUName = A->getValue();
    return llvm::StringSwitch<const char *>(GPUName)
      .Cases("rv630", "rv635", "r600")
      .Cases("rv610", "rv620", "rs780", "rs880")
      .Case("rv740", "rv770")
      .Case("palm", "cedar")
      .Cases("sumo", "sumo2", "sumo")
      .Case("hemlock", "cypress")
      .Case("aruba", "cayman")
      .Default(GPUName);
  }
  return "";
}

static void getSparcTargetFeatures(const ArgList &Args,
                                   std::vector<const char *> Features) {
  bool SoftFloatABI = true;
  if (Arg *A =
          Args.getLastArg(options::OPT_msoft_float, options::OPT_mhard_float)) {
    if (A->getOption().matches(options::OPT_mhard_float))
      SoftFloatABI = false;
  }
  if (SoftFloatABI)
    Features.push_back("+soft-float");
}

void Clang::AddSparcTargetArgs(const ArgList &Args,
                             ArgStringList &CmdArgs) const {
  const Driver &D = getToolChain().getDriver();

  // Select the float ABI as determined by -msoft-float, -mhard-float, and
  StringRef FloatABI;
  if (Arg *A = Args.getLastArg(options::OPT_msoft_float,
                               options::OPT_mhard_float)) {
    if (A->getOption().matches(options::OPT_msoft_float))
      FloatABI = "soft";
    else if (A->getOption().matches(options::OPT_mhard_float))
      FloatABI = "hard";
  }

  // If unspecified, choose the default based on the platform.
  if (FloatABI.empty()) {
    // Assume "soft", but warn the user we are guessing.
    FloatABI = "soft";
    D.Diag(diag::warn_drv_assuming_mfloat_abi_is) << "soft";
  }

  if (FloatABI == "soft") {
    // Floating point operations and argument passing are soft.
    //
    // FIXME: This changes CPP defines, we need -target-soft-float.
    CmdArgs.push_back("-msoft-float");
  } else {
    assert(FloatABI == "hard" && "Invalid float abi!");
    CmdArgs.push_back("-mhard-float");
  }
}

static const char *getSystemZTargetCPU(const ArgList &Args) {
  if (const Arg *A = Args.getLastArg(options::OPT_march_EQ))
    return A->getValue();
  return "z10";
}

static const char *getX86TargetCPU(const ArgList &Args,
                                   const llvm::Triple &Triple) {
  if (const Arg *A = Args.getLastArg(options::OPT_march_EQ)) {
    if (StringRef(A->getValue()) != "native") {
      if (Triple.isOSDarwin() && Triple.getArchName() == "x86_64h")
        return "core-avx2";

      return A->getValue();
    }

    // FIXME: Reject attempts to use -march=native unless the target matches
    // the host.
    //
    // FIXME: We should also incorporate the detected target features for use
    // with -native.
    std::string CPU = llvm::sys::getHostCPUName();
    if (!CPU.empty() && CPU != "generic")
      return Args.MakeArgString(CPU);
  }

  // Select the default CPU if none was given (or detection failed).

  if (Triple.getArch() != llvm::Triple::x86_64 &&
      Triple.getArch() != llvm::Triple::x86)
    return 0; // This routine is only handling x86 targets.

  bool Is64Bit = Triple.getArch() == llvm::Triple::x86_64;

  // FIXME: Need target hooks.
  if (Triple.isOSDarwin()) {
    if (Triple.getArchName() == "x86_64h")
      return "core-avx2";
    return Is64Bit ? "core2" : "yonah";
  }

  // All x86 devices running Android have core2 as their common
  // denominator. This makes a better choice than pentium4.
  if (Triple.getEnvironment() == llvm::Triple::Android)
    return "core2";

  // Everything else goes to x86-64 in 64-bit mode.
  if (Is64Bit)
    return "x86-64";

  switch (Triple.getOS()) {
  case llvm::Triple::FreeBSD:
  case llvm::Triple::NetBSD:
  case llvm::Triple::OpenBSD:
    return "i486";
  case llvm::Triple::Haiku:
    return "i586";
  case llvm::Triple::Bitrig:
    return "i686";
  default:
    // Fallback to p4.
    return "pentium4";
  }
}

static std::string getCPUName(const ArgList &Args, const llvm::Triple &T) {
  switch(T.getArch()) {
  default:
    return "";

  case llvm::Triple::aarch64:
    return getAArch64TargetCPU(Args, T);

  case llvm::Triple::arm:
  case llvm::Triple::thumb:
    return getARMTargetCPU(Args, T);

  case llvm::Triple::mips:
  case llvm::Triple::mipsel:
  case llvm::Triple::mips64:
  case llvm::Triple::mips64el: {
    StringRef CPUName;
    StringRef ABIName;
    getMipsCPUAndABI(Args, T, CPUName, ABIName);
    return CPUName;
  }

  case llvm::Triple::ppc:
  case llvm::Triple::ppc64:
  case llvm::Triple::ppc64le: {
    std::string TargetCPUName = getPPCTargetCPU(Args);
    // LLVM may default to generating code for the native CPU,
    // but, like gcc, we default to a more generic option for
    // each architecture. (except on Darwin)
    if (TargetCPUName.empty() && !T.isOSDarwin()) {
      if (T.getArch() == llvm::Triple::ppc64)
        TargetCPUName = "ppc64";
      else if (T.getArch() == llvm::Triple::ppc64le)
        TargetCPUName = "ppc64le";
      else
        TargetCPUName = "ppc";
    }
    return TargetCPUName;
  }

  case llvm::Triple::sparc:
    if (const Arg *A = Args.getLastArg(options::OPT_march_EQ))
      return A->getValue();
    return "";

  case llvm::Triple::x86:
  case llvm::Triple::x86_64:
    return getX86TargetCPU(Args, T);

  case llvm::Triple::hexagon:
    return "hexagon" + toolchains::Hexagon_TC::GetTargetCPU(Args).str();

  case llvm::Triple::systemz:
    return getSystemZTargetCPU(Args);

  case llvm::Triple::r600:
    return getR600TargetGPU(Args);
  }
}

static void getX86TargetFeatures(const llvm::Triple &Triple,
                                 const ArgList &Args,
                                 std::vector<const char *> &Features) {
  if (Triple.getArchName() == "x86_64h") {
    // x86_64h implies quite a few of the more modern subtarget features
    // for Haswell class CPUs, but not all of them. Opt-out of a few.
    Features.push_back("-rdrnd");
    Features.push_back("-aes");
    Features.push_back("-pclmul");
    Features.push_back("-rtm");
    Features.push_back("-hle");
    Features.push_back("-fsgsbase");
  }

  // Now add any that the user explicitly requested on the command line,
  // which may override the defaults.
  for (arg_iterator it = Args.filtered_begin(options::OPT_m_x86_Features_Group),
                    ie = Args.filtered_end();
       it != ie; ++it) {
    StringRef Name = (*it)->getOption().getName();
    (*it)->claim();

    // Skip over "-m".
    assert(Name.startswith("m") && "Invalid feature name.");
    Name = Name.substr(1);

    bool IsNegative = Name.startswith("no-");
    if (IsNegative)
      Name = Name.substr(3);

    Features.push_back(Args.MakeArgString((IsNegative ? "-" : "+") + Name));
  }
}

void Clang::AddX86TargetArgs(const ArgList &Args,
                             ArgStringList &CmdArgs) const {
  if (!Args.hasFlag(options::OPT_mred_zone,
                    options::OPT_mno_red_zone,
                    true) ||
      Args.hasArg(options::OPT_mkernel) ||
      Args.hasArg(options::OPT_fapple_kext))
    CmdArgs.push_back("-disable-red-zone");

  // Default to avoid implicit floating-point for kernel/kext code, but allow
  // that to be overridden with -mno-soft-float.
  bool NoImplicitFloat = (Args.hasArg(options::OPT_mkernel) ||
                          Args.hasArg(options::OPT_fapple_kext));
  if (Arg *A = Args.getLastArg(options::OPT_msoft_float,
                               options::OPT_mno_soft_float,
                               options::OPT_mimplicit_float,
                               options::OPT_mno_implicit_float)) {
    const Option &O = A->getOption();
    NoImplicitFloat = (O.matches(options::OPT_mno_implicit_float) ||
                       O.matches(options::OPT_msoft_float));
  }
  if (NoImplicitFloat)
    CmdArgs.push_back("-no-implicit-float");
}

static inline bool HasPICArg(const ArgList &Args) {
  return Args.hasArg(options::OPT_fPIC)
    || Args.hasArg(options::OPT_fpic);
}

static Arg *GetLastSmallDataThresholdArg(const ArgList &Args) {
  return Args.getLastArg(options::OPT_G,
                         options::OPT_G_EQ,
                         options::OPT_msmall_data_threshold_EQ);
}

static std::string GetHexagonSmallDataThresholdValue(const ArgList &Args) {
  std::string value;
  if (HasPICArg(Args))
    value = "0";
  else if (Arg *A = GetLastSmallDataThresholdArg(Args)) {
    value = A->getValue();
    A->claim();
  }
  return value;
}

void Clang::AddHexagonTargetArgs(const ArgList &Args,
                                 ArgStringList &CmdArgs) const {
  CmdArgs.push_back("-fno-signed-char");
  CmdArgs.push_back("-mqdsp6-compat");
  CmdArgs.push_back("-Wreturn-type");

  std::string SmallDataThreshold = GetHexagonSmallDataThresholdValue(Args);
  if (!SmallDataThreshold.empty()) {
    CmdArgs.push_back ("-mllvm");
    CmdArgs.push_back(Args.MakeArgString(
                        "-hexagon-small-data-threshold=" + SmallDataThreshold));
  }

  if (!Args.hasArg(options::OPT_fno_short_enums))
    CmdArgs.push_back("-fshort-enums");
  if (Args.getLastArg(options::OPT_mieee_rnd_near)) {
    CmdArgs.push_back ("-mllvm");
    CmdArgs.push_back ("-enable-hexagon-ieee-rnd-near");
  }
  CmdArgs.push_back ("-mllvm");
  CmdArgs.push_back ("-machine-sink-split=0");
}

static void getAArch64TargetFeatures(const Driver &D, const ArgList &Args,
                                     std::vector<const char *> &Features) {
  // Honor -mfpu=.
  if (const Arg *A = Args.getLastArg(options::OPT_mfpu_EQ))
    getAArch64FPUFeatures(D, A, Args, Features);
}

static void getTargetFeatures(const Driver &D, const llvm::Triple &Triple,
                              const ArgList &Args, ArgStringList &CmdArgs) {
  std::vector<const char *> Features;
  switch (Triple.getArch()) {
  default:
    break;
  case llvm::Triple::mips:
  case llvm::Triple::mipsel:
  case llvm::Triple::mips64:
  case llvm::Triple::mips64el:
    getMIPSTargetFeatures(D, Args, Features);
    break;

  case llvm::Triple::arm:
  case llvm::Triple::thumb:
    getARMTargetFeatures(D, Triple, Args, Features);
    break;

  case llvm::Triple::ppc:
  case llvm::Triple::ppc64:
  case llvm::Triple::ppc64le:
    getPPCTargetFeatures(Args, Features);
    break;
  case llvm::Triple::sparc:
    getSparcTargetFeatures(Args, Features);
    break;
  case llvm::Triple::aarch64:
    getAArch64TargetFeatures(D, Args, Features);
    break;
  case llvm::Triple::x86:
  case llvm::Triple::x86_64:
    getX86TargetFeatures(Triple, Args, Features);
    break;
  }

  // Find the last of each feature.
  llvm::StringMap<unsigned> LastOpt;
  for (unsigned I = 0, N = Features.size(); I < N; ++I) {
    const char *Name = Features[I];
    assert(Name[0] == '-' || Name[0] == '+');
    LastOpt[Name + 1] = I;
  }

  for (unsigned I = 0, N = Features.size(); I < N; ++I) {
    // If this feature was overridden, ignore it.
    const char *Name = Features[I];
    llvm::StringMap<unsigned>::iterator LastI = LastOpt.find(Name + 1);
    assert(LastI != LastOpt.end());
    unsigned Last = LastI->second;
    if (Last != I)
      continue;

    CmdArgs.push_back("-target-feature");
    CmdArgs.push_back(Name);
  }
}

static bool
shouldUseExceptionTablesForObjCExceptions(const ObjCRuntime &runtime,
                                          const llvm::Triple &Triple) {
  // We use the zero-cost exception tables for Objective-C if the non-fragile
  // ABI is enabled or when compiling for x86_64 and ARM on Snow Leopard and
  // later.
  if (runtime.isNonFragile())
    return true;

  if (!Triple.isOSDarwin())
    return false;

  return (!Triple.isMacOSXVersionLT(10,5) &&
          (Triple.getArch() == llvm::Triple::x86_64 ||
           Triple.getArch() == llvm::Triple::arm));
}

/// addExceptionArgs - Adds exception related arguments to the driver command
/// arguments. There's a master flag, -fexceptions and also language specific
/// flags to enable/disable C++ and Objective-C exceptions.
/// This makes it possible to for example disable C++ exceptions but enable
/// Objective-C exceptions.
static void addExceptionArgs(const ArgList &Args, types::ID InputType,
                             const llvm::Triple &Triple,
                             bool KernelOrKext,
                             const ObjCRuntime &objcRuntime,
                             ArgStringList &CmdArgs) {
  if (KernelOrKext) {
    // -mkernel and -fapple-kext imply no exceptions, so claim exception related
    // arguments now to avoid warnings about unused arguments.
    Args.ClaimAllArgs(options::OPT_fexceptions);
    Args.ClaimAllArgs(options::OPT_fno_exceptions);
    Args.ClaimAllArgs(options::OPT_fobjc_exceptions);
    Args.ClaimAllArgs(options::OPT_fno_objc_exceptions);
    Args.ClaimAllArgs(options::OPT_fcxx_exceptions);
    Args.ClaimAllArgs(options::OPT_fno_cxx_exceptions);
    return;
  }

  // Exceptions are enabled by default.
  bool ExceptionsEnabled = true;

  // This keeps track of whether exceptions were explicitly turned on or off.
  bool DidHaveExplicitExceptionFlag = false;

  if (Arg *A = Args.getLastArg(options::OPT_fexceptions,
                               options::OPT_fno_exceptions)) {
    if (A->getOption().matches(options::OPT_fexceptions))
      ExceptionsEnabled = true;
    else
      ExceptionsEnabled = false;

    DidHaveExplicitExceptionFlag = true;
  }

  bool ShouldUseExceptionTables = false;

  // Exception tables and cleanups can be enabled with -fexceptions even if the
  // language itself doesn't support exceptions.
  if (ExceptionsEnabled && DidHaveExplicitExceptionFlag)
    ShouldUseExceptionTables = true;

  // Obj-C exceptions are enabled by default, regardless of -fexceptions. This
  // is not necessarily sensible, but follows GCC.
  if (types::isObjC(InputType) &&
      Args.hasFlag(options::OPT_fobjc_exceptions,
                   options::OPT_fno_objc_exceptions,
                   true)) {
    CmdArgs.push_back("-fobjc-exceptions");

    ShouldUseExceptionTables |=
      shouldUseExceptionTablesForObjCExceptions(objcRuntime, Triple);
  }

  if (types::isCXX(InputType)) {
    bool CXXExceptionsEnabled = ExceptionsEnabled;

    if (Arg *A = Args.getLastArg(options::OPT_fcxx_exceptions,
                                 options::OPT_fno_cxx_exceptions,
                                 options::OPT_fexceptions,
                                 options::OPT_fno_exceptions)) {
      if (A->getOption().matches(options::OPT_fcxx_exceptions))
        CXXExceptionsEnabled = true;
      else if (A->getOption().matches(options::OPT_fno_cxx_exceptions))
        CXXExceptionsEnabled = false;
    }

    if (CXXExceptionsEnabled) {
      CmdArgs.push_back("-fcxx-exceptions");

      ShouldUseExceptionTables = true;
    }
  }

  if (ShouldUseExceptionTables)
    CmdArgs.push_back("-fexceptions");
}

static bool ShouldDisableAutolink(const ArgList &Args,
                             const ToolChain &TC) {
  bool Default = true;
  if (TC.getTriple().isOSDarwin()) {
    // The native darwin assembler doesn't support the linker_option directives,
    // so we disable them if we think the .s file will be passed to it.
    Default = TC.useIntegratedAs();
  }
  return !Args.hasFlag(options::OPT_fautolink, options::OPT_fno_autolink,
                       Default);
}

static bool ShouldDisableCFI(const ArgList &Args,
                             const ToolChain &TC) {
  bool Default = true;
  if (TC.getTriple().isOSDarwin()) {
    // The native darwin assembler doesn't support cfi directives, so
    // we disable them if we think the .s file will be passed to it.
    Default = TC.useIntegratedAs();
  }
  return !Args.hasFlag(options::OPT_fdwarf2_cfi_asm,
                       options::OPT_fno_dwarf2_cfi_asm,
                       Default);
}

static bool ShouldDisableDwarfDirectory(const ArgList &Args,
                                        const ToolChain &TC) {
  bool UseDwarfDirectory = Args.hasFlag(options::OPT_fdwarf_directory_asm,
                                        options::OPT_fno_dwarf_directory_asm,
                                        TC.useIntegratedAs());
  return !UseDwarfDirectory;
}

/// \brief Check whether the given input tree contains any compilation actions.
static bool ContainsCompileAction(const Action *A) {
  if (isa<CompileJobAction>(A))
    return true;

  for (Action::const_iterator it = A->begin(), ie = A->end(); it != ie; ++it)
    if (ContainsCompileAction(*it))
      return true;

  return false;
}

/// \brief Check if -relax-all should be passed to the internal assembler.
/// This is done by default when compiling non-assembler source with -O0.
static bool UseRelaxAll(Compilation &C, const ArgList &Args) {
  bool RelaxDefault = true;

  if (Arg *A = Args.getLastArg(options::OPT_O_Group))
    RelaxDefault = A->getOption().matches(options::OPT_O0);

  if (RelaxDefault) {
    RelaxDefault = false;
    for (ActionList::const_iterator it = C.getActions().begin(),
           ie = C.getActions().end(); it != ie; ++it) {
      if (ContainsCompileAction(*it)) {
        RelaxDefault = true;
        break;
      }
    }
  }

  return Args.hasFlag(options::OPT_mrelax_all, options::OPT_mno_relax_all,
    RelaxDefault);
}

static void CollectArgsForIntegratedAssembler(Compilation &C,
                                              const ArgList &Args,
                                              ArgStringList &CmdArgs,
                                              const Driver &D) {
    if (UseRelaxAll(C, Args))
      CmdArgs.push_back("-mrelax-all");

    // When passing -I arguments to the assembler we sometimes need to
    // unconditionally take the next argument.  For example, when parsing
    // '-Wa,-I -Wa,foo' we need to accept the -Wa,foo arg after seeing the
    // -Wa,-I arg and when parsing '-Wa,-I,foo' we need to accept the 'foo'
    // arg after parsing the '-I' arg.
    bool TakeNextArg = false;

    // When using an integrated assembler, translate -Wa, and -Xassembler
    // options.
    for (arg_iterator it = Args.filtered_begin(options::OPT_Wa_COMMA,
                                               options::OPT_Xassembler),
           ie = Args.filtered_end(); it != ie; ++it) {
      const Arg *A = *it;
      A->claim();

      for (unsigned i = 0, e = A->getNumValues(); i != e; ++i) {
        StringRef Value = A->getValue(i);
        if (TakeNextArg) {
          CmdArgs.push_back(Value.data());
          TakeNextArg = false;
          continue;
        }

        if (Value == "-force_cpusubtype_ALL") {
          // Do nothing, this is the default and we don't support anything else.
        } else if (Value == "-L") {
          CmdArgs.push_back("-msave-temp-labels");
        } else if (Value == "--fatal-warnings") {
          CmdArgs.push_back("-mllvm");
          CmdArgs.push_back("-fatal-assembler-warnings");
        } else if (Value == "--noexecstack") {
          CmdArgs.push_back("-mnoexecstack");
        } else if (Value.startswith("-I")) {
          CmdArgs.push_back(Value.data());
          // We need to consume the next argument if the current arg is a plain
          // -I. The next arg will be the include directory.
          if (Value == "-I")
            TakeNextArg = true;
        } else {
          D.Diag(diag::err_drv_unsupported_option_argument)
            << A->getOption().getName() << Value;
        }
      }
    }
}

static void addProfileRTLinux(
    const ToolChain &TC, const ArgList &Args, ArgStringList &CmdArgs) {
  if (!(Args.hasArg(options::OPT_fprofile_arcs) ||
        Args.hasArg(options::OPT_fprofile_generate) ||
        Args.hasArg(options::OPT_fcreate_profile) ||
        Args.hasArg(options::OPT_coverage)))
    return;

  // The profile runtime is located in the Linux library directory and has name
  // "libclang_rt.profile-<ArchName>.a".
  SmallString<128> LibProfile(TC.getDriver().ResourceDir);
  llvm::sys::path::append(
      LibProfile, "lib", "linux",
      Twine("libclang_rt.profile-") + TC.getArchName() + ".a");

  CmdArgs.push_back(Args.MakeArgString(LibProfile));
}

static void addSanitizerRTLinkFlagsLinux(
    const ToolChain &TC, const ArgList &Args, ArgStringList &CmdArgs,
    const StringRef Sanitizer, bool BeforeLibStdCXX,
    bool ExportSymbols = true) {
  // Sanitizer runtime is located in the Linux library directory and
  // has name "libclang_rt.<Sanitizer>-<ArchName>.a".
  SmallString<128> LibSanitizer(TC.getDriver().ResourceDir);
  llvm::sys::path::append(
      LibSanitizer, "lib", "linux",
      (Twine("libclang_rt.") + Sanitizer + "-" + TC.getArchName() + ".a"));

  // Sanitizer runtime may need to come before -lstdc++ (or -lc++, libstdc++.a,
  // etc.) so that the linker picks custom versions of the global 'operator
  // new' and 'operator delete' symbols. We take the extreme (but simple)
  // strategy of inserting it at the front of the link command. It also
  // needs to be forced to end up in the executable, so wrap it in
  // whole-archive.
  SmallVector<const char *, 3> LibSanitizerArgs;
  LibSanitizerArgs.push_back("-whole-archive");
  LibSanitizerArgs.push_back(Args.MakeArgString(LibSanitizer));
  LibSanitizerArgs.push_back("-no-whole-archive");

  CmdArgs.insert(BeforeLibStdCXX ? CmdArgs.begin() : CmdArgs.end(),
                 LibSanitizerArgs.begin(), LibSanitizerArgs.end());

  CmdArgs.push_back("-lpthread");
  CmdArgs.push_back("-lrt");
  CmdArgs.push_back("-ldl");
  CmdArgs.push_back("-lm");

  // If possible, use a dynamic symbols file to export the symbols from the
  // runtime library. If we can't do so, use -export-dynamic instead to export
  // all symbols from the binary.
  if (ExportSymbols) {
    if (llvm::sys::fs::exists(LibSanitizer + ".syms"))
      CmdArgs.push_back(
          Args.MakeArgString("--dynamic-list=" + LibSanitizer + ".syms"));
    else
      CmdArgs.push_back("-export-dynamic");
  }
}

/// If AddressSanitizer is enabled, add appropriate linker flags (Linux).
/// This needs to be called before we add the C run-time (malloc, etc).
static void addAsanRTLinux(const ToolChain &TC, const ArgList &Args,
                           ArgStringList &CmdArgs) {
  if (TC.getTriple().getEnvironment() == llvm::Triple::Android) {
    SmallString<128> LibAsan(TC.getDriver().ResourceDir);
    llvm::sys::path::append(LibAsan, "lib", "linux",
        (Twine("libclang_rt.asan-") +
            TC.getArchName() + "-android.so"));
    CmdArgs.insert(CmdArgs.begin(), Args.MakeArgString(LibAsan));
  } else {
    if (!Args.hasArg(options::OPT_shared))
      addSanitizerRTLinkFlagsLinux(TC, Args, CmdArgs, "asan", true);
  }
}

/// If ThreadSanitizer is enabled, add appropriate linker flags (Linux).
/// This needs to be called before we add the C run-time (malloc, etc).
static void addTsanRTLinux(const ToolChain &TC, const ArgList &Args,
                           ArgStringList &CmdArgs) {
  if (!Args.hasArg(options::OPT_shared))
    addSanitizerRTLinkFlagsLinux(TC, Args, CmdArgs, "tsan", true);
}

/// If MemorySanitizer is enabled, add appropriate linker flags (Linux).
/// This needs to be called before we add the C run-time (malloc, etc).
static void addMsanRTLinux(const ToolChain &TC, const ArgList &Args,
                           ArgStringList &CmdArgs) {
  if (!Args.hasArg(options::OPT_shared))
    addSanitizerRTLinkFlagsLinux(TC, Args, CmdArgs, "msan", true);
}

/// If LeakSanitizer is enabled, add appropriate linker flags (Linux).
/// This needs to be called before we add the C run-time (malloc, etc).
static void addLsanRTLinux(const ToolChain &TC, const ArgList &Args,
                           ArgStringList &CmdArgs) {
  if (!Args.hasArg(options::OPT_shared))
    addSanitizerRTLinkFlagsLinux(TC, Args, CmdArgs, "lsan", true);
}

/// If UndefinedBehaviorSanitizer is enabled, add appropriate linker flags
/// (Linux).
static void addUbsanRTLinux(const ToolChain &TC, const ArgList &Args,
                            ArgStringList &CmdArgs, bool IsCXX,
                            bool HasOtherSanitizerRt) {
  // Need a copy of sanitizer_common. This could come from another sanitizer
  // runtime; if we're not including one, include our own copy.
  if (!HasOtherSanitizerRt)
    addSanitizerRTLinkFlagsLinux(TC, Args, CmdArgs, "san", true, false);

  addSanitizerRTLinkFlagsLinux(TC, Args, CmdArgs, "ubsan", false);

  // Only include the bits of the runtime which need a C++ ABI library if
  // we're linking in C++ mode.
  if (IsCXX)
    addSanitizerRTLinkFlagsLinux(TC, Args, CmdArgs, "ubsan_cxx", false);
}

static void addDfsanRTLinux(const ToolChain &TC, const ArgList &Args,
                            ArgStringList &CmdArgs) {
  if (!Args.hasArg(options::OPT_shared))
    addSanitizerRTLinkFlagsLinux(TC, Args, CmdArgs, "dfsan", true);
}

static bool shouldUseFramePointerForTarget(const ArgList &Args,
                                           const llvm::Triple &Triple) {
  switch (Triple.getArch()) {
  // Don't use a frame pointer on linux if optimizing for certain targets.
  case llvm::Triple::mips64:
  case llvm::Triple::mips64el:
  case llvm::Triple::mips:
  case llvm::Triple::mipsel:
  case llvm::Triple::systemz:
  case llvm::Triple::x86:
  case llvm::Triple::x86_64:
    if (Triple.isOSLinux())
      if (Arg *A = Args.getLastArg(options::OPT_O_Group))
        if (!A->getOption().matches(options::OPT_O0))
          return false;
    return true;
  case llvm::Triple::xcore:
    return false;
  default:
    return true;
  }
}

static bool shouldUseFramePointer(const ArgList &Args,
                                  const llvm::Triple &Triple) {
  if (Arg *A = Args.getLastArg(options::OPT_fno_omit_frame_pointer,
                               options::OPT_fomit_frame_pointer))
    return A->getOption().matches(options::OPT_fno_omit_frame_pointer);

  return shouldUseFramePointerForTarget(Args, Triple);
}

static bool shouldUseLeafFramePointer(const ArgList &Args,
                                      const llvm::Triple &Triple) {
  if (Arg *A = Args.getLastArg(options::OPT_mno_omit_leaf_frame_pointer,
                               options::OPT_momit_leaf_frame_pointer))
    return A->getOption().matches(options::OPT_mno_omit_leaf_frame_pointer);

  return shouldUseFramePointerForTarget(Args, Triple);
}

/// Add a CC1 option to specify the debug compilation directory.
static void addDebugCompDirArg(const ArgList &Args, ArgStringList &CmdArgs) {
  SmallString<128> cwd;
  if (!llvm::sys::fs::current_path(cwd)) {
    CmdArgs.push_back("-fdebug-compilation-dir");
    CmdArgs.push_back(Args.MakeArgString(cwd));
  }
}

static const char *SplitDebugName(const ArgList &Args,
                                  const InputInfoList &Inputs) {
  Arg *FinalOutput = Args.getLastArg(options::OPT_o);
  if (FinalOutput && Args.hasArg(options::OPT_c)) {
    SmallString<128> T(FinalOutput->getValue());
    llvm::sys::path::replace_extension(T, "dwo");
    return Args.MakeArgString(T);
  } else {
    // Use the compilation dir.
    SmallString<128> T(Args.getLastArgValue(options::OPT_fdebug_compilation_dir));
    SmallString<128> F(llvm::sys::path::stem(Inputs[0].getBaseInput()));
    llvm::sys::path::replace_extension(F, "dwo");
    T += F;
    return Args.MakeArgString(F);
  }
}

static void SplitDebugInfo(const ToolChain &TC, Compilation &C,
                           const Tool &T, const JobAction &JA,
                           const ArgList &Args, const InputInfo &Output,
                           const char *OutFile) {
  ArgStringList ExtractArgs;
  ExtractArgs.push_back("--extract-dwo");

  ArgStringList StripArgs;
  StripArgs.push_back("--strip-dwo");

  // Grabbing the output of the earlier compile step.
  StripArgs.push_back(Output.getFilename());
  ExtractArgs.push_back(Output.getFilename());
  ExtractArgs.push_back(OutFile);

  const char *Exec =
    Args.MakeArgString(TC.GetProgramPath("objcopy"));

  // First extract the dwo sections.
  C.addCommand(new Command(JA, T, Exec, ExtractArgs));

  // Then remove them from the original .o file.
  C.addCommand(new Command(JA, T, Exec, StripArgs));
}

static bool isOptimizationLevelFast(const ArgList &Args) {
  if (Arg *A = Args.getLastArg(options::OPT_O_Group))
    if (A->getOption().matches(options::OPT_Ofast))
      return true;
  return false;
}

/// \brief Vectorize at all optimization levels greater than 1 except for -Oz.
static bool shouldEnableVectorizerAtOLevel(const ArgList &Args) {
  if (Arg *A = Args.getLastArg(options::OPT_O_Group)) {
    if (A->getOption().matches(options::OPT_O4) ||
        A->getOption().matches(options::OPT_Ofast))
      return true;

    if (A->getOption().matches(options::OPT_O0))
      return false;

    assert(A->getOption().matches(options::OPT_O) && "Must have a -O flag");

    // Vectorize -Os.
    StringRef S(A->getValue());
    if (S == "s")
      return true;

    // Don't vectorize -Oz.
    if (S == "z")
      return false;

    unsigned OptLevel = 0;
    if (S.getAsInteger(10, OptLevel))
      return false;

    return OptLevel > 1;
  }

  return false;
}

void Clang::ConstructJob(Compilation &C, const JobAction &JA,
                         const InputInfo &Output,
                         const InputInfoList &Inputs,
                         const ArgList &Args,
                         const char *LinkingOutput) const {
  bool KernelOrKext = Args.hasArg(options::OPT_mkernel,
                                  options::OPT_fapple_kext);
  const Driver &D = getToolChain().getDriver();
  ArgStringList CmdArgs;

  assert(Inputs.size() == 1 && "Unable to handle multiple inputs.");

  // Invoke ourselves in -cc1 mode.
  //
  // FIXME: Implement custom jobs for internal actions.
  CmdArgs.push_back("-cc1");

  // Add the "effective" target triple.
  CmdArgs.push_back("-triple");
  std::string TripleStr = getToolChain().ComputeEffectiveClangTriple(Args);
  CmdArgs.push_back(Args.MakeArgString(TripleStr));

  // Select the appropriate action.
  RewriteKind rewriteKind = RK_None;
  
  if (isa<AnalyzeJobAction>(JA)) {
    assert(JA.getType() == types::TY_Plist && "Invalid output type.");
    CmdArgs.push_back("-analyze");
  } else if (isa<MigrateJobAction>(JA)) {
    CmdArgs.push_back("-migrate");
  } else if (isa<PreprocessJobAction>(JA)) {
    if (Output.getType() == types::TY_Dependencies)
      CmdArgs.push_back("-Eonly");
    else {
      CmdArgs.push_back("-E");
      if (Args.hasArg(options::OPT_rewrite_objc) &&
          !Args.hasArg(options::OPT_g_Group))
        CmdArgs.push_back("-P");
    }
  } else if (isa<AssembleJobAction>(JA)) {
    CmdArgs.push_back("-emit-obj");

    CollectArgsForIntegratedAssembler(C, Args, CmdArgs, D);

    // Also ignore explicit -force_cpusubtype_ALL option.
    (void) Args.hasArg(options::OPT_force__cpusubtype__ALL);
  } else if (isa<PrecompileJobAction>(JA)) {
    // Use PCH if the user requested it.
    bool UsePCH = D.CCCUsePCH;

    if (JA.getType() == types::TY_Nothing)
      CmdArgs.push_back("-fsyntax-only");
    else if (UsePCH)
      CmdArgs.push_back("-emit-pch");
    else
      CmdArgs.push_back("-emit-pth");
  } else {
    assert(isa<CompileJobAction>(JA) && "Invalid action for clang tool.");

    if (JA.getType() == types::TY_Nothing) {
      CmdArgs.push_back("-fsyntax-only");
    } else if (JA.getType() == types::TY_LLVM_IR ||
               JA.getType() == types::TY_LTO_IR) {
      CmdArgs.push_back("-emit-llvm");
    } else if (JA.getType() == types::TY_LLVM_BC ||
               JA.getType() == types::TY_LTO_BC) {
      CmdArgs.push_back("-emit-llvm-bc");
    } else if (JA.getType() == types::TY_PP_Asm) {
      CmdArgs.push_back("-S");
    } else if (JA.getType() == types::TY_AST) {
      CmdArgs.push_back("-emit-pch");
    } else if (JA.getType() == types::TY_ModuleFile) {
      CmdArgs.push_back("-module-file-info");
    } else if (JA.getType() == types::TY_RewrittenObjC) {
      CmdArgs.push_back("-rewrite-objc");
      rewriteKind = RK_NonFragile;
    } else if (JA.getType() == types::TY_RewrittenLegacyObjC) {
      CmdArgs.push_back("-rewrite-objc");
      rewriteKind = RK_Fragile;
    } else {
      assert(JA.getType() == types::TY_PP_Asm &&
             "Unexpected output type!");
    }
  }

  // The make clang go fast button.
  CmdArgs.push_back("-disable-free");

  // Disable the verification pass in -asserts builds.
#ifdef NDEBUG
  CmdArgs.push_back("-disable-llvm-verifier");
#endif

  // Set the main file name, so that debug info works even with
  // -save-temps.
  CmdArgs.push_back("-main-file-name");
  CmdArgs.push_back(getBaseInputName(Args, Inputs));

  // Some flags which affect the language (via preprocessor
  // defines).
  if (Args.hasArg(options::OPT_static))
    CmdArgs.push_back("-static-define");

  if (isa<AnalyzeJobAction>(JA)) {
    // Enable region store model by default.
    CmdArgs.push_back("-analyzer-store=region");

    // Treat blocks as analysis entry points.
    CmdArgs.push_back("-analyzer-opt-analyze-nested-blocks");

    CmdArgs.push_back("-analyzer-eagerly-assume");

    // Add default argument set.
    if (!Args.hasArg(options::OPT__analyzer_no_default_checks)) {
      CmdArgs.push_back("-analyzer-checker=core");

      if (getToolChain().getTriple().getOS() != llvm::Triple::Win32)
        CmdArgs.push_back("-analyzer-checker=unix");

      if (getToolChain().getTriple().getVendor() == llvm::Triple::Apple)
        CmdArgs.push_back("-analyzer-checker=osx");
      
      CmdArgs.push_back("-analyzer-checker=deadcode");
      
      if (types::isCXX(Inputs[0].getType()))
        CmdArgs.push_back("-analyzer-checker=cplusplus");

      // Enable the following experimental checkers for testing. 
      CmdArgs.push_back("-analyzer-checker=security.insecureAPI.UncheckedReturn");
      CmdArgs.push_back("-analyzer-checker=security.insecureAPI.getpw");
      CmdArgs.push_back("-analyzer-checker=security.insecureAPI.gets");
      CmdArgs.push_back("-analyzer-checker=security.insecureAPI.mktemp");      
      CmdArgs.push_back("-analyzer-checker=security.insecureAPI.mkstemp");
      CmdArgs.push_back("-analyzer-checker=security.insecureAPI.vfork");
    }

    // Set the output format. The default is plist, for (lame) historical
    // reasons.
    CmdArgs.push_back("-analyzer-output");
    if (Arg *A = Args.getLastArg(options::OPT__analyzer_output))
      CmdArgs.push_back(A->getValue());
    else
      CmdArgs.push_back("plist");

    // Disable the presentation of standard compiler warnings when
    // using --analyze.  We only want to show static analyzer diagnostics
    // or frontend errors.
    CmdArgs.push_back("-w");

    // Add -Xanalyzer arguments when running as analyzer.
    Args.AddAllArgValues(CmdArgs, options::OPT_Xanalyzer);
  }

  CheckCodeGenerationOptions(D, Args);

  bool PIE = getToolChain().isPIEDefault();
  bool PIC = PIE || getToolChain().isPICDefault();
  bool IsPICLevelTwo = PIC;

  // For the PIC and PIE flag options, this logic is different from the
  // legacy logic in very old versions of GCC, as that logic was just
  // a bug no one had ever fixed. This logic is both more rational and
  // consistent with GCC's new logic now that the bugs are fixed. The last
  // argument relating to either PIC or PIE wins, and no other argument is
  // used. If the last argument is any flavor of the '-fno-...' arguments,
  // both PIC and PIE are disabled. Any PIE option implicitly enables PIC
  // at the same level.
  Arg *LastPICArg =Args.getLastArg(options::OPT_fPIC, options::OPT_fno_PIC,
                                 options::OPT_fpic, options::OPT_fno_pic,
                                 options::OPT_fPIE, options::OPT_fno_PIE,
                                 options::OPT_fpie, options::OPT_fno_pie);
  // Check whether the tool chain trumps the PIC-ness decision. If the PIC-ness
  // is forced, then neither PIC nor PIE flags will have no effect.
  if (!getToolChain().isPICDefaultForced()) {
    if (LastPICArg) {
      Option O = LastPICArg->getOption();
      if (O.matches(options::OPT_fPIC) || O.matches(options::OPT_fpic) ||
          O.matches(options::OPT_fPIE) || O.matches(options::OPT_fpie)) {
        PIE = O.matches(options::OPT_fPIE) || O.matches(options::OPT_fpie);
        PIC = PIE || O.matches(options::OPT_fPIC) ||
              O.matches(options::OPT_fpic);
        IsPICLevelTwo = O.matches(options::OPT_fPIE) ||
                        O.matches(options::OPT_fPIC);
      } else {
        PIE = PIC = false;
      }
    }
  }

  // Introduce a Darwin-specific hack. If the default is PIC but the flags
  // specified while enabling PIC enabled level 1 PIC, just force it back to
  // level 2 PIC instead. This matches the behavior of Darwin GCC (based on my
  // informal testing).
  if (PIC && getToolChain().getTriple().isOSDarwin())
    IsPICLevelTwo |= getToolChain().isPICDefault();

  // Note that these flags are trump-cards. Regardless of the order w.r.t. the
  // PIC or PIE options above, if these show up, PIC is disabled.
  llvm::Triple Triple(TripleStr);
  if (KernelOrKext &&
      (!Triple.isiOS() || Triple.isOSVersionLT(6)))
    PIC = PIE = false;
  if (Args.hasArg(options::OPT_static))
    PIC = PIE = false;

  if (Arg *A = Args.getLastArg(options::OPT_mdynamic_no_pic)) {
    // This is a very special mode. It trumps the other modes, almost no one
    // uses it, and it isn't even valid on any OS but Darwin.
    if (!getToolChain().getTriple().isOSDarwin())
      D.Diag(diag::err_drv_unsupported_opt_for_target)
        << A->getSpelling() << getToolChain().getTriple().str();

    // FIXME: Warn when this flag trumps some other PIC or PIE flag.

    CmdArgs.push_back("-mrelocation-model");
    CmdArgs.push_back("dynamic-no-pic");

    // Only a forced PIC mode can cause the actual compile to have PIC defines
    // etc., no flags are sufficient. This behavior was selected to closely
    // match that of llvm-gcc and Apple GCC before that.
    if (getToolChain().isPICDefault() && getToolChain().isPICDefaultForced()) {
      CmdArgs.push_back("-pic-level");
      CmdArgs.push_back("2");
    }
  } else {
    // Currently, LLVM only knows about PIC vs. static; the PIE differences are
    // handled in Clang's IRGen by the -pie-level flag.
    CmdArgs.push_back("-mrelocation-model");
    CmdArgs.push_back(PIC ? "pic" : "static");

    if (PIC) {
      CmdArgs.push_back("-pic-level");
      CmdArgs.push_back(IsPICLevelTwo ? "2" : "1");
      if (PIE) {
        CmdArgs.push_back("-pie-level");
        CmdArgs.push_back(IsPICLevelTwo ? "2" : "1");
      }
    }
  }

  if (!Args.hasFlag(options::OPT_fmerge_all_constants,
                    options::OPT_fno_merge_all_constants))
    CmdArgs.push_back("-fno-merge-all-constants");

  // LLVM Code Generator Options.

  if (Arg *A = Args.getLastArg(options::OPT_mregparm_EQ)) {
    CmdArgs.push_back("-mregparm");
    CmdArgs.push_back(A->getValue());
  }

  if (Arg *A = Args.getLastArg(options::OPT_fpcc_struct_return,
                               options::OPT_freg_struct_return)) {
    if (getToolChain().getArch() != llvm::Triple::x86) {
      D.Diag(diag::err_drv_unsupported_opt_for_target)
        << A->getSpelling() << getToolChain().getTriple().str();
    } else if (A->getOption().matches(options::OPT_fpcc_struct_return)) {
      CmdArgs.push_back("-fpcc-struct-return");
    } else {
      assert(A->getOption().matches(options::OPT_freg_struct_return));
      CmdArgs.push_back("-freg-struct-return");
    }
  }

  if (Args.hasFlag(options::OPT_mrtd, options::OPT_mno_rtd, false))
    CmdArgs.push_back("-mrtd");

  if (shouldUseFramePointer(Args, getToolChain().getTriple()))
    CmdArgs.push_back("-mdisable-fp-elim");
  if (!Args.hasFlag(options::OPT_fzero_initialized_in_bss,
                    options::OPT_fno_zero_initialized_in_bss))
    CmdArgs.push_back("-mno-zero-initialized-in-bss");

  bool OFastEnabled = isOptimizationLevelFast(Args);
  // If -Ofast is the optimization level, then -fstrict-aliasing should be
  // enabled.  This alias option is being used to simplify the hasFlag logic.
  OptSpecifier StrictAliasingAliasOption = OFastEnabled ? options::OPT_Ofast :
    options::OPT_fstrict_aliasing;
  if (!Args.hasFlag(options::OPT_fstrict_aliasing, StrictAliasingAliasOption,
                    options::OPT_fno_strict_aliasing, true))
    CmdArgs.push_back("-relaxed-aliasing");
  if (!Args.hasFlag(options::OPT_fstruct_path_tbaa,
                    options::OPT_fno_struct_path_tbaa))
    CmdArgs.push_back("-no-struct-path-tbaa");
  if (Args.hasFlag(options::OPT_fstrict_enums, options::OPT_fno_strict_enums,
                   false))
    CmdArgs.push_back("-fstrict-enums");
  if (!Args.hasFlag(options::OPT_foptimize_sibling_calls,
                    options::OPT_fno_optimize_sibling_calls))
    CmdArgs.push_back("-mdisable-tail-calls");

  // Handle segmented stacks.
  if (Args.hasArg(options::OPT_fsplit_stack))
    CmdArgs.push_back("-split-stacks");

  // If -Ofast is the optimization level, then -ffast-math should be enabled.
  // This alias option is being used to simplify the getLastArg logic.
  OptSpecifier FastMathAliasOption = OFastEnabled ? options::OPT_Ofast :
    options::OPT_ffast_math;
  
  // Handle various floating point optimization flags, mapping them to the
  // appropriate LLVM code generation flags. The pattern for all of these is to
  // default off the codegen optimizations, and if any flag enables them and no
  // flag disables them after the flag enabling them, enable the codegen
  // optimization. This is complicated by several "umbrella" flags.
  if (Arg *A = Args.getLastArg(options::OPT_ffast_math, FastMathAliasOption,
                               options::OPT_fno_fast_math,
                               options::OPT_ffinite_math_only,
                               options::OPT_fno_finite_math_only,
                               options::OPT_fhonor_infinities,
                               options::OPT_fno_honor_infinities))
    if (A->getOption().getID() != options::OPT_fno_fast_math &&
        A->getOption().getID() != options::OPT_fno_finite_math_only &&
        A->getOption().getID() != options::OPT_fhonor_infinities)
      CmdArgs.push_back("-menable-no-infs");
  if (Arg *A = Args.getLastArg(options::OPT_ffast_math, FastMathAliasOption,
                               options::OPT_fno_fast_math,
                               options::OPT_ffinite_math_only,
                               options::OPT_fno_finite_math_only,
                               options::OPT_fhonor_nans,
                               options::OPT_fno_honor_nans))
    if (A->getOption().getID() != options::OPT_fno_fast_math &&
        A->getOption().getID() != options::OPT_fno_finite_math_only &&
        A->getOption().getID() != options::OPT_fhonor_nans)
      CmdArgs.push_back("-menable-no-nans");

  // -fmath-errno is the default on some platforms, e.g. BSD-derived OSes.
  bool MathErrno = getToolChain().IsMathErrnoDefault();
  if (Arg *A = Args.getLastArg(options::OPT_ffast_math, FastMathAliasOption,
                               options::OPT_fno_fast_math,
                               options::OPT_fmath_errno,
                               options::OPT_fno_math_errno)) {
    // Turning on -ffast_math (with either flag) removes the need for MathErrno.
    // However, turning *off* -ffast_math merely restores the toolchain default
    // (which may be false).
    if (A->getOption().getID() == options::OPT_fno_math_errno ||
        A->getOption().getID() == options::OPT_ffast_math ||
        A->getOption().getID() == options::OPT_Ofast)
      MathErrno = false;
    else if (A->getOption().getID() == options::OPT_fmath_errno)
      MathErrno = true;
  }
  if (MathErrno)
    CmdArgs.push_back("-fmath-errno");

  // There are several flags which require disabling very specific
  // optimizations. Any of these being disabled forces us to turn off the
  // entire set of LLVM optimizations, so collect them through all the flag
  // madness.
  bool AssociativeMath = false;
  if (Arg *A = Args.getLastArg(options::OPT_ffast_math, FastMathAliasOption,
                               options::OPT_fno_fast_math,
                               options::OPT_funsafe_math_optimizations,
                               options::OPT_fno_unsafe_math_optimizations,
                               options::OPT_fassociative_math,
                               options::OPT_fno_associative_math))
    if (A->getOption().getID() != options::OPT_fno_fast_math &&
        A->getOption().getID() != options::OPT_fno_unsafe_math_optimizations &&
        A->getOption().getID() != options::OPT_fno_associative_math)
      AssociativeMath = true;
  bool ReciprocalMath = false;
  if (Arg *A = Args.getLastArg(options::OPT_ffast_math, FastMathAliasOption,
                               options::OPT_fno_fast_math,
                               options::OPT_funsafe_math_optimizations,
                               options::OPT_fno_unsafe_math_optimizations,
                               options::OPT_freciprocal_math,
                               options::OPT_fno_reciprocal_math))
    if (A->getOption().getID() != options::OPT_fno_fast_math &&
        A->getOption().getID() != options::OPT_fno_unsafe_math_optimizations &&
        A->getOption().getID() != options::OPT_fno_reciprocal_math)
      ReciprocalMath = true;
  bool SignedZeros = true;
  if (Arg *A = Args.getLastArg(options::OPT_ffast_math, FastMathAliasOption,
                               options::OPT_fno_fast_math,
                               options::OPT_funsafe_math_optimizations,
                               options::OPT_fno_unsafe_math_optimizations,
                               options::OPT_fsigned_zeros,
                               options::OPT_fno_signed_zeros))
    if (A->getOption().getID() != options::OPT_fno_fast_math &&
        A->getOption().getID() != options::OPT_fno_unsafe_math_optimizations &&
        A->getOption().getID() != options::OPT_fsigned_zeros)
      SignedZeros = false;
  bool TrappingMath = true;
  if (Arg *A = Args.getLastArg(options::OPT_ffast_math, FastMathAliasOption,
                               options::OPT_fno_fast_math,
                               options::OPT_funsafe_math_optimizations,
                               options::OPT_fno_unsafe_math_optimizations,
                               options::OPT_ftrapping_math,
                               options::OPT_fno_trapping_math))
    if (A->getOption().getID() != options::OPT_fno_fast_math &&
        A->getOption().getID() != options::OPT_fno_unsafe_math_optimizations &&
        A->getOption().getID() != options::OPT_ftrapping_math)
      TrappingMath = false;
  if (!MathErrno && AssociativeMath && ReciprocalMath && !SignedZeros &&
      !TrappingMath)
    CmdArgs.push_back("-menable-unsafe-fp-math");


  // Validate and pass through -fp-contract option. 
  if (Arg *A = Args.getLastArg(options::OPT_ffast_math, FastMathAliasOption,
                               options::OPT_fno_fast_math,
                               options::OPT_ffp_contract)) {
    if (A->getOption().getID() == options::OPT_ffp_contract) {
      StringRef Val = A->getValue();
      if (Val == "fast" || Val == "on" || Val == "off") {
        CmdArgs.push_back(Args.MakeArgString("-ffp-contract=" + Val));
      } else {
        D.Diag(diag::err_drv_unsupported_option_argument)
          << A->getOption().getName() << Val;
      }
    } else if (A->getOption().matches(options::OPT_ffast_math) ||
               (OFastEnabled && A->getOption().matches(options::OPT_Ofast))) {
      // If fast-math is set then set the fp-contract mode to fast.
      CmdArgs.push_back(Args.MakeArgString("-ffp-contract=fast"));
    }
  }

  // We separately look for the '-ffast-math' and '-ffinite-math-only' flags,
  // and if we find them, tell the frontend to provide the appropriate
  // preprocessor macros. This is distinct from enabling any optimizations as
  // these options induce language changes which must survive serialization
  // and deserialization, etc.
  if (Arg *A = Args.getLastArg(options::OPT_ffast_math, FastMathAliasOption,
                               options::OPT_fno_fast_math))
      if (!A->getOption().matches(options::OPT_fno_fast_math))
        CmdArgs.push_back("-ffast-math");
  if (Arg *A = Args.getLastArg(options::OPT_ffinite_math_only, options::OPT_fno_fast_math))
    if (A->getOption().matches(options::OPT_ffinite_math_only))
      CmdArgs.push_back("-ffinite-math-only");

  // Decide whether to use verbose asm. Verbose assembly is the default on
  // toolchains which have the integrated assembler on by default.
  bool IsVerboseAsmDefault = getToolChain().IsIntegratedAssemblerDefault();
  if (Args.hasFlag(options::OPT_fverbose_asm, options::OPT_fno_verbose_asm,
                   IsVerboseAsmDefault) ||
      Args.hasArg(options::OPT_dA))
    CmdArgs.push_back("-masm-verbose");

  if (Args.hasArg(options::OPT_fdebug_pass_structure)) {
    CmdArgs.push_back("-mdebug-pass");
    CmdArgs.push_back("Structure");
  }
  if (Args.hasArg(options::OPT_fdebug_pass_arguments)) {
    CmdArgs.push_back("-mdebug-pass");
    CmdArgs.push_back("Arguments");
  }

  // Enable -mconstructor-aliases except on darwin, where we have to
  // work around a linker bug;  see <rdar://problem/7651567>.
  if (!getToolChain().getTriple().isOSDarwin())
    CmdArgs.push_back("-mconstructor-aliases");

  // Darwin's kernel doesn't support guard variables; just die if we
  // try to use them.
  if (KernelOrKext && getToolChain().getTriple().isOSDarwin())
    CmdArgs.push_back("-fforbid-guard-variables");

  if (Args.hasArg(options::OPT_mms_bitfields)) {
    CmdArgs.push_back("-mms-bitfields");
  }

  // This is a coarse approximation of what llvm-gcc actually does, both
  // -fasynchronous-unwind-tables and -fnon-call-exceptions interact in more
  // complicated ways.
  bool AsynchronousUnwindTables =
    Args.hasFlag(options::OPT_fasynchronous_unwind_tables,
                 options::OPT_fno_asynchronous_unwind_tables,
                 getToolChain().IsUnwindTablesDefault() &&
                 !KernelOrKext);
  if (Args.hasFlag(options::OPT_funwind_tables, options::OPT_fno_unwind_tables,
                   AsynchronousUnwindTables))
    CmdArgs.push_back("-munwind-tables");

  getToolChain().addClangTargetOptions(Args, CmdArgs);

  if (Arg *A = Args.getLastArg(options::OPT_flimited_precision_EQ)) {
    CmdArgs.push_back("-mlimit-float-precision");
    CmdArgs.push_back(A->getValue());
  }

  // FIXME: Handle -mtune=.
  (void) Args.hasArg(options::OPT_mtune_EQ);

  if (Arg *A = Args.getLastArg(options::OPT_mcmodel_EQ)) {
    CmdArgs.push_back("-mcode-model");
    CmdArgs.push_back(A->getValue());
  }

  // Add the target cpu
  std::string ETripleStr = getToolChain().ComputeEffectiveClangTriple(Args);
  llvm::Triple ETriple(ETripleStr);
  std::string CPU = getCPUName(Args, ETriple);
  if (!CPU.empty()) {
    CmdArgs.push_back("-target-cpu");
    CmdArgs.push_back(Args.MakeArgString(CPU));
  }

  if (const Arg *A = Args.getLastArg(options::OPT_mfpmath_EQ)) {
    CmdArgs.push_back("-mfpmath");
    CmdArgs.push_back(A->getValue());
  }

  // Add the target features
  getTargetFeatures(D, ETriple, Args, CmdArgs);

  // Add target specific flags.
  switch(getToolChain().getArch()) {
  default:
    break;

  case llvm::Triple::arm:
  case llvm::Triple::thumb:
    AddARMTargetArgs(Args, CmdArgs, KernelOrKext);
    break;

  case llvm::Triple::mips:
  case llvm::Triple::mipsel:
  case llvm::Triple::mips64:
  case llvm::Triple::mips64el:
    AddMIPSTargetArgs(Args, CmdArgs);
    break;

  case llvm::Triple::sparc:
    AddSparcTargetArgs(Args, CmdArgs);
    break;

  case llvm::Triple::x86:
  case llvm::Triple::x86_64:
    AddX86TargetArgs(Args, CmdArgs);
    break;

  case llvm::Triple::hexagon:
    AddHexagonTargetArgs(Args, CmdArgs);
    break;
  }

  // Add clang-cl arguments.
  if (getToolChain().getDriver().IsCLMode())
    AddClangCLArgs(Args, CmdArgs);

  // Pass the linker version in use.
  if (Arg *A = Args.getLastArg(options::OPT_mlinker_version_EQ)) {
    CmdArgs.push_back("-target-linker-version");
    CmdArgs.push_back(A->getValue());
  }

  if (!shouldUseLeafFramePointer(Args, getToolChain().getTriple()))
    CmdArgs.push_back("-momit-leaf-frame-pointer");

  // Explicitly error on some things we know we don't support and can't just
  // ignore.
  types::ID InputType = Inputs[0].getType();
  if (!Args.hasArg(options::OPT_fallow_unsupported)) {
    Arg *Unsupported;
    if (types::isCXX(InputType) &&
        getToolChain().getTriple().isOSDarwin() &&
        getToolChain().getArch() == llvm::Triple::x86) {
      if ((Unsupported = Args.getLastArg(options::OPT_fapple_kext)) ||
          (Unsupported = Args.getLastArg(options::OPT_mkernel)))
        D.Diag(diag::err_drv_clang_unsupported_opt_cxx_darwin_i386)
          << Unsupported->getOption().getName();
    }
  }

  Args.AddAllArgs(CmdArgs, options::OPT_v);
  Args.AddLastArg(CmdArgs, options::OPT_H);
  if (D.CCPrintHeaders && !D.CCGenDiagnostics) {
    CmdArgs.push_back("-header-include-file");
    CmdArgs.push_back(D.CCPrintHeadersFilename ?
                      D.CCPrintHeadersFilename : "-");
  }
  Args.AddLastArg(CmdArgs, options::OPT_P);
  Args.AddLastArg(CmdArgs, options::OPT_print_ivar_layout);

  if (D.CCLogDiagnostics && !D.CCGenDiagnostics) {
    CmdArgs.push_back("-diagnostic-log-file");
    CmdArgs.push_back(D.CCLogDiagnosticsFilename ?
                      D.CCLogDiagnosticsFilename : "-");
  }

  // Use the last option from "-g" group. "-gline-tables-only"
  // is preserved, all other debug options are substituted with "-g".
  Args.ClaimAllArgs(options::OPT_g_Group);
  if (Arg *A = Args.getLastArg(options::OPT_g_Group)) {
    if (A->getOption().matches(options::OPT_gline_tables_only))
      CmdArgs.push_back("-gline-tables-only");
    else if (A->getOption().matches(options::OPT_gdwarf_2))
      CmdArgs.push_back("-gdwarf-2");
    else if (A->getOption().matches(options::OPT_gdwarf_3))
      CmdArgs.push_back("-gdwarf-3");
    else if (A->getOption().matches(options::OPT_gdwarf_4))
      CmdArgs.push_back("-gdwarf-4");
    else if (!A->getOption().matches(options::OPT_g0) &&
             !A->getOption().matches(options::OPT_ggdb0)) {
      // Default is dwarf-2 for darwin.
      if (getToolChain().getTriple().isOSDarwin())
        CmdArgs.push_back("-gdwarf-2");
      else
        CmdArgs.push_back("-g");
    }
  }

  // We ignore flags -gstrict-dwarf and -grecord-gcc-switches for now.
  Args.ClaimAllArgs(options::OPT_g_flags_Group);
  if (Args.hasArg(options::OPT_gcolumn_info))
    CmdArgs.push_back("-dwarf-column-info");

  // FIXME: Move backend command line options to the module.
  // -gsplit-dwarf should turn on -g and enable the backend dwarf
  // splitting and extraction.
  // FIXME: Currently only works on Linux.
  if (getToolChain().getTriple().isOSLinux() &&
      Args.hasArg(options::OPT_gsplit_dwarf)) {
    CmdArgs.push_back("-g");
    CmdArgs.push_back("-backend-option");
    CmdArgs.push_back("-split-dwarf=Enable");
  }

  // -ggnu-pubnames turns on gnu style pubnames in the backend.
  if (Args.hasArg(options::OPT_ggnu_pubnames)) {
    CmdArgs.push_back("-backend-option");
    CmdArgs.push_back("-generate-gnu-dwarf-pub-sections");
  }

  Args.AddAllArgs(CmdArgs, options::OPT_fdebug_types_section);

  Args.AddAllArgs(CmdArgs, options::OPT_ffunction_sections);
  Args.AddAllArgs(CmdArgs, options::OPT_fdata_sections);

  Args.AddAllArgs(CmdArgs, options::OPT_finstrument_functions);

  if (Args.hasArg(options::OPT_ftest_coverage) ||
      Args.hasArg(options::OPT_coverage))
    CmdArgs.push_back("-femit-coverage-notes");
  if (Args.hasArg(options::OPT_fprofile_arcs) ||
      Args.hasArg(options::OPT_coverage))
    CmdArgs.push_back("-femit-coverage-data");

  if (C.getArgs().hasArg(options::OPT_c) ||
      C.getArgs().hasArg(options::OPT_S)) {
    if (Output.isFilename()) {
      CmdArgs.push_back("-coverage-file");
      SmallString<128> CoverageFilename(Output.getFilename());
      if (llvm::sys::path::is_relative(CoverageFilename.str())) {
        SmallString<128> Pwd;
        if (!llvm::sys::fs::current_path(Pwd)) {
          llvm::sys::path::append(Pwd, CoverageFilename.str());
          CoverageFilename.swap(Pwd);
        }
      }
      CmdArgs.push_back(Args.MakeArgString(CoverageFilename));
    }
  }

  // Pass options for controlling the default header search paths.
  if (Args.hasArg(options::OPT_nostdinc)) {
    CmdArgs.push_back("-nostdsysteminc");
    CmdArgs.push_back("-nobuiltininc");
  } else {
    if (Args.hasArg(options::OPT_nostdlibinc))
        CmdArgs.push_back("-nostdsysteminc");
    Args.AddLastArg(CmdArgs, options::OPT_nostdincxx);
    Args.AddLastArg(CmdArgs, options::OPT_nobuiltininc);
  }

  // Pass the path to compiler resource files.
  CmdArgs.push_back("-resource-dir");
  CmdArgs.push_back(D.ResourceDir.c_str());

  Args.AddLastArg(CmdArgs, options::OPT_working_directory);

  bool ARCMTEnabled = false;
  if (!Args.hasArg(options::OPT_fno_objc_arc, options::OPT_fobjc_arc)) {
    if (const Arg *A = Args.getLastArg(options::OPT_ccc_arcmt_check,
                                       options::OPT_ccc_arcmt_modify,
                                       options::OPT_ccc_arcmt_migrate)) {
      ARCMTEnabled = true;
      switch (A->getOption().getID()) {
      default:
        llvm_unreachable("missed a case");
      case options::OPT_ccc_arcmt_check:
        CmdArgs.push_back("-arcmt-check");
        break;
      case options::OPT_ccc_arcmt_modify:
        CmdArgs.push_back("-arcmt-modify");
        break;
      case options::OPT_ccc_arcmt_migrate:
        CmdArgs.push_back("-arcmt-migrate");
        CmdArgs.push_back("-mt-migrate-directory");
        CmdArgs.push_back(A->getValue());

        Args.AddLastArg(CmdArgs, options::OPT_arcmt_migrate_report_output);
        Args.AddLastArg(CmdArgs, options::OPT_arcmt_migrate_emit_arc_errors);
        break;
      }
    }
  } else {
    Args.ClaimAllArgs(options::OPT_ccc_arcmt_check);
    Args.ClaimAllArgs(options::OPT_ccc_arcmt_modify);
    Args.ClaimAllArgs(options::OPT_ccc_arcmt_migrate);
  }

  if (const Arg *A = Args.getLastArg(options::OPT_ccc_objcmt_migrate)) {
    if (ARCMTEnabled) {
      D.Diag(diag::err_drv_argument_not_allowed_with)
        << A->getAsString(Args) << "-ccc-arcmt-migrate";
    }
    CmdArgs.push_back("-mt-migrate-directory");
    CmdArgs.push_back(A->getValue());

    if (!Args.hasArg(options::OPT_objcmt_migrate_literals,
                     options::OPT_objcmt_migrate_subscripting,
                     options::OPT_objcmt_migrate_property)) {
      // None specified, means enable them all.
      CmdArgs.push_back("-objcmt-migrate-literals");
      CmdArgs.push_back("-objcmt-migrate-subscripting");
      CmdArgs.push_back("-objcmt-migrate-property");
    } else {
      Args.AddLastArg(CmdArgs, options::OPT_objcmt_migrate_literals);
      Args.AddLastArg(CmdArgs, options::OPT_objcmt_migrate_subscripting);
      Args.AddLastArg(CmdArgs, options::OPT_objcmt_migrate_property);
    }
  } else {
    Args.AddLastArg(CmdArgs, options::OPT_objcmt_migrate_literals);
    Args.AddLastArg(CmdArgs, options::OPT_objcmt_migrate_subscripting);
    Args.AddLastArg(CmdArgs, options::OPT_objcmt_migrate_property);
    Args.AddLastArg(CmdArgs, options::OPT_objcmt_migrate_all);
    Args.AddLastArg(CmdArgs, options::OPT_objcmt_migrate_readonly_property);
    Args.AddLastArg(CmdArgs, options::OPT_objcmt_migrate_readwrite_property);
    Args.AddLastArg(CmdArgs, options::OPT_objcmt_migrate_annotation);
    Args.AddLastArg(CmdArgs, options::OPT_objcmt_migrate_instancetype);
    Args.AddLastArg(CmdArgs, options::OPT_objcmt_migrate_nsmacros);
    Args.AddLastArg(CmdArgs, options::OPT_objcmt_migrate_protocol_conformance);
    Args.AddLastArg(CmdArgs, options::OPT_objcmt_atomic_property);
    Args.AddLastArg(CmdArgs, options::OPT_objcmt_returns_innerpointer_property);
    Args.AddLastArg(CmdArgs, options::OPT_objcmt_ns_nonatomic_iosonly);
    Args.AddLastArg(CmdArgs, options::OPT_objcmt_white_list_dir_path);
  }

  // Add preprocessing options like -I, -D, etc. if we are using the
  // preprocessor.
  //
  // FIXME: Support -fpreprocessed
  if (types::getPreprocessedType(InputType) != types::TY_INVALID)
    AddPreprocessingOptions(C, JA, D, Args, CmdArgs, Output, Inputs);

  // Don't warn about "clang -c -DPIC -fPIC test.i" because libtool.m4 assumes
  // that "The compiler can only warn and ignore the option if not recognized".
  // When building with ccache, it will pass -D options to clang even on
  // preprocessed inputs and configure concludes that -fPIC is not supported.
  Args.ClaimAllArgs(options::OPT_D);

  // Manually translate -O4 to -O3; let clang reject others.
  if (Arg *A = Args.getLastArg(options::OPT_O_Group)) {
    if (A->getOption().matches(options::OPT_O4)) {
      CmdArgs.push_back("-O3");
      D.Diag(diag::warn_O4_is_O3);
    } else {
      A->render(Args, CmdArgs);
    }
  }

  // Don't warn about unused -flto.  This can happen when we're preprocessing or
  // precompiling.
  Args.ClaimAllArgs(options::OPT_flto);

  Args.AddAllArgs(CmdArgs, options::OPT_W_Group);
  if (Args.hasFlag(options::OPT_pedantic, options::OPT_no_pedantic, false))
    CmdArgs.push_back("-pedantic");
  Args.AddLastArg(CmdArgs, options::OPT_pedantic_errors);
  Args.AddLastArg(CmdArgs, options::OPT_w);

  // Handle -{std, ansi, trigraphs} -- take the last of -{std, ansi}
  // (-ansi is equivalent to -std=c89 or -std=c++98).
  //
  // If a std is supplied, only add -trigraphs if it follows the
  // option.
  if (Arg *Std = Args.getLastArg(options::OPT_std_EQ, options::OPT_ansi)) {
    if (Std->getOption().matches(options::OPT_ansi))
      if (types::isCXX(InputType))
        CmdArgs.push_back("-std=c++98");
      else
        CmdArgs.push_back("-std=c89");
    else
      Std->render(Args, CmdArgs);

    if (Arg *A = Args.getLastArg(options::OPT_std_EQ, options::OPT_ansi,
                                 options::OPT_trigraphs))
      if (A != Std)
        A->render(Args, CmdArgs);
  } else {
    // Honor -std-default.
    //
    // FIXME: Clang doesn't correctly handle -std= when the input language
    // doesn't match. For the time being just ignore this for C++ inputs;
    // eventually we want to do all the standard defaulting here instead of
    // splitting it between the driver and clang -cc1.
    if (!types::isCXX(InputType))
      Args.AddAllArgsTranslated(CmdArgs, options::OPT_std_default_EQ,
                                "-std=", /*Joined=*/true);
    else if (getToolChain().getTriple().getOS() == llvm::Triple::Win32)
      CmdArgs.push_back("-std=c++11");

    Args.AddLastArg(CmdArgs, options::OPT_trigraphs);
  }

  // GCC's behavior for -Wwrite-strings is a bit strange:
  //  * In C, this "warning flag" changes the types of string literals from
  //    'char[N]' to 'const char[N]', and thus triggers an unrelated warning
  //    for the discarded qualifier.
  //  * In C++, this is just a normal warning flag.
  //
  // Implementing this warning correctly in C is hard, so we follow GCC's
  // behavior for now. FIXME: Directly diagnose uses of a string literal as
  // a non-const char* in C, rather than using this crude hack.
  if (!types::isCXX(InputType)) {
    DiagnosticsEngine::Level DiagLevel = D.getDiags().getDiagnosticLevel(
        diag::warn_deprecated_string_literal_conversion_c, SourceLocation());
    if (DiagLevel > DiagnosticsEngine::Ignored)
      CmdArgs.push_back("-fconst-strings");
  }

  // GCC provides a macro definition '__DEPRECATED' when -Wdeprecated is active
  // during C++ compilation, which it is by default. GCC keeps this define even
  // in the presence of '-w', match this behavior bug-for-bug.
  if (types::isCXX(InputType) &&
      Args.hasFlag(options::OPT_Wdeprecated, options::OPT_Wno_deprecated,
                   true)) {
    CmdArgs.push_back("-fdeprecated-macro");
  }

  // Translate GCC's misnamer '-fasm' arguments to '-fgnu-keywords'.
  if (Arg *Asm = Args.getLastArg(options::OPT_fasm, options::OPT_fno_asm)) {
    if (Asm->getOption().matches(options::OPT_fasm))
      CmdArgs.push_back("-fgnu-keywords");
    else
      CmdArgs.push_back("-fno-gnu-keywords");
  }

  if (ShouldDisableCFI(Args, getToolChain()))
    CmdArgs.push_back("-fno-dwarf2-cfi-asm");

  if (ShouldDisableDwarfDirectory(Args, getToolChain()))
    CmdArgs.push_back("-fno-dwarf-directory-asm");

  if (ShouldDisableAutolink(Args, getToolChain()))
    CmdArgs.push_back("-fno-autolink");

  // Add in -fdebug-compilation-dir if necessary.
  addDebugCompDirArg(Args, CmdArgs);

  if (Arg *A = Args.getLastArg(options::OPT_ftemplate_depth_,
                               options::OPT_ftemplate_depth_EQ)) {
    CmdArgs.push_back("-ftemplate-depth");
    CmdArgs.push_back(A->getValue());
  }

  if (Arg *A = Args.getLastArg(options::OPT_foperator_arrow_depth_EQ)) {
    CmdArgs.push_back("-foperator-arrow-depth");
    CmdArgs.push_back(A->getValue());
  }

  if (Arg *A = Args.getLastArg(options::OPT_fconstexpr_depth_EQ)) {
    CmdArgs.push_back("-fconstexpr-depth");
    CmdArgs.push_back(A->getValue());
  }

  if (Arg *A = Args.getLastArg(options::OPT_fconstexpr_steps_EQ)) {
    CmdArgs.push_back("-fconstexpr-steps");
    CmdArgs.push_back(A->getValue());
  }

  if (Arg *A = Args.getLastArg(options::OPT_fbracket_depth_EQ)) {
    CmdArgs.push_back("-fbracket-depth");
    CmdArgs.push_back(A->getValue());
  }

  if (Arg *A = Args.getLastArg(options::OPT_Wlarge_by_value_copy_EQ,
                               options::OPT_Wlarge_by_value_copy_def)) {
    if (A->getNumValues()) {
      StringRef bytes = A->getValue();
      CmdArgs.push_back(Args.MakeArgString("-Wlarge-by-value-copy=" + bytes));
    } else
      CmdArgs.push_back("-Wlarge-by-value-copy=64"); // default value
  }


  if (Args.hasArg(options::OPT_relocatable_pch))
    CmdArgs.push_back("-relocatable-pch");

  if (Arg *A = Args.getLastArg(options::OPT_fconstant_string_class_EQ)) {
    CmdArgs.push_back("-fconstant-string-class");
    CmdArgs.push_back(A->getValue());
  }

  if (Arg *A = Args.getLastArg(options::OPT_ftabstop_EQ)) {
    CmdArgs.push_back("-ftabstop");
    CmdArgs.push_back(A->getValue());
  }

  CmdArgs.push_back("-ferror-limit");
  if (Arg *A = Args.getLastArg(options::OPT_ferror_limit_EQ))
    CmdArgs.push_back(A->getValue());
  else
    CmdArgs.push_back("19");

  if (Arg *A = Args.getLastArg(options::OPT_fmacro_backtrace_limit_EQ)) {
    CmdArgs.push_back("-fmacro-backtrace-limit");
    CmdArgs.push_back(A->getValue());
  }

  if (Arg *A = Args.getLastArg(options::OPT_ftemplate_backtrace_limit_EQ)) {
    CmdArgs.push_back("-ftemplate-backtrace-limit");
    CmdArgs.push_back(A->getValue());
  }

  if (Arg *A = Args.getLastArg(options::OPT_fconstexpr_backtrace_limit_EQ)) {
    CmdArgs.push_back("-fconstexpr-backtrace-limit");
    CmdArgs.push_back(A->getValue());
  }

  // Pass -fmessage-length=.
  CmdArgs.push_back("-fmessage-length");
  if (Arg *A = Args.getLastArg(options::OPT_fmessage_length_EQ)) {
    CmdArgs.push_back(A->getValue());
  } else {
    // If -fmessage-length=N was not specified, determine whether this is a
    // terminal and, if so, implicitly define -fmessage-length appropriately.
    unsigned N = llvm::sys::Process::StandardErrColumns();
    CmdArgs.push_back(Args.MakeArgString(Twine(N)));
  }

  // -fvisibility= and -fvisibility-ms-compat are of a piece.
  if (const Arg *A = Args.getLastArg(options::OPT_fvisibility_EQ,
                                     options::OPT_fvisibility_ms_compat)) {
    if (A->getOption().matches(options::OPT_fvisibility_EQ)) {
      CmdArgs.push_back("-fvisibility");
      CmdArgs.push_back(A->getValue());
    } else {
      assert(A->getOption().matches(options::OPT_fvisibility_ms_compat));
      CmdArgs.push_back("-fvisibility");
      CmdArgs.push_back("hidden");
      CmdArgs.push_back("-ftype-visibility");
      CmdArgs.push_back("default");
    }
  }

  Args.AddLastArg(CmdArgs, options::OPT_fvisibility_inlines_hidden);

  Args.AddLastArg(CmdArgs, options::OPT_ftlsmodel_EQ);

  // -fhosted is default.
  if (Args.hasFlag(options::OPT_ffreestanding, options::OPT_fhosted, false) ||
      KernelOrKext)
    CmdArgs.push_back("-ffreestanding");

  // Forward -f (flag) options which we can pass directly.
  Args.AddLastArg(CmdArgs, options::OPT_femit_all_decls);
  Args.AddLastArg(CmdArgs, options::OPT_fheinous_gnu_extensions);
  Args.AddLastArg(CmdArgs, options::OPT_flimit_debug_info);
  Args.AddLastArg(CmdArgs, options::OPT_fno_limit_debug_info);
  Args.AddLastArg(CmdArgs, options::OPT_fno_operator_names);
  // AltiVec language extensions aren't relevant for assembling.
  if (!isa<PreprocessJobAction>(JA) || 
      Output.getType() != types::TY_PP_Asm)
    Args.AddLastArg(CmdArgs, options::OPT_faltivec);
  Args.AddLastArg(CmdArgs, options::OPT_fdiagnostics_show_template_tree);
  Args.AddLastArg(CmdArgs, options::OPT_fno_elide_type);

  const SanitizerArgs &Sanitize = getToolChain().getSanitizerArgs();
  Sanitize.addArgs(Args, CmdArgs);

  if (!Args.hasFlag(options::OPT_fsanitize_recover,
                    options::OPT_fno_sanitize_recover,
                    true))
    CmdArgs.push_back("-fno-sanitize-recover");

  if (Args.hasArg(options::OPT_fcatch_undefined_behavior) ||
      Args.hasFlag(options::OPT_fsanitize_undefined_trap_on_error,
                   options::OPT_fno_sanitize_undefined_trap_on_error, false))
    CmdArgs.push_back("-fsanitize-undefined-trap-on-error");

  // Report an error for -faltivec on anything other than PowerPC.
  if (const Arg *A = Args.getLastArg(options::OPT_faltivec))
    if (!(getToolChain().getArch() == llvm::Triple::ppc ||
          getToolChain().getArch() == llvm::Triple::ppc64 ||
          getToolChain().getArch() == llvm::Triple::ppc64le))
      D.Diag(diag::err_drv_argument_only_allowed_with)
        << A->getAsString(Args) << "ppc/ppc64/ppc64le";

  if (getToolChain().SupportsProfiling())
    Args.AddLastArg(CmdArgs, options::OPT_pg);

  // -flax-vector-conversions is default.
  if (!Args.hasFlag(options::OPT_flax_vector_conversions,
                    options::OPT_fno_lax_vector_conversions))
    CmdArgs.push_back("-fno-lax-vector-conversions");

  if (Args.getLastArg(options::OPT_fapple_kext))
    CmdArgs.push_back("-fapple-kext");

  if (Args.hasFlag(options::OPT_frewrite_includes,
                   options::OPT_fno_rewrite_includes, false))
    CmdArgs.push_back("-frewrite-includes");

  Args.AddLastArg(CmdArgs, options::OPT_fobjc_sender_dependent_dispatch);
  Args.AddLastArg(CmdArgs, options::OPT_fdiagnostics_print_source_range_info);
  Args.AddLastArg(CmdArgs, options::OPT_fdiagnostics_parseable_fixits);
  Args.AddLastArg(CmdArgs, options::OPT_ftime_report);
  Args.AddLastArg(CmdArgs, options::OPT_ftrapv);

  if (Arg *A = Args.getLastArg(options::OPT_ftrapv_handler_EQ)) {
    CmdArgs.push_back("-ftrapv-handler");
    CmdArgs.push_back(A->getValue());
  }

  Args.AddLastArg(CmdArgs, options::OPT_ftrap_function_EQ);

  // -fno-strict-overflow implies -fwrapv if it isn't disabled, but
  // -fstrict-overflow won't turn off an explicitly enabled -fwrapv.
  if (Arg *A = Args.getLastArg(options::OPT_fwrapv,
                               options::OPT_fno_wrapv)) {
    if (A->getOption().matches(options::OPT_fwrapv))
      CmdArgs.push_back("-fwrapv");
  } else if (Arg *A = Args.getLastArg(options::OPT_fstrict_overflow,
                                      options::OPT_fno_strict_overflow)) {
    if (A->getOption().matches(options::OPT_fno_strict_overflow))
      CmdArgs.push_back("-fwrapv");
  }

  if (Arg *A = Args.getLastArg(options::OPT_freroll_loops,
                               options::OPT_fno_reroll_loops))
    if (A->getOption().matches(options::OPT_freroll_loops))
      CmdArgs.push_back("-freroll-loops");

  Args.AddLastArg(CmdArgs, options::OPT_fwritable_strings);
  Args.AddLastArg(CmdArgs, options::OPT_funroll_loops,
                  options::OPT_fno_unroll_loops);

  Args.AddLastArg(CmdArgs, options::OPT_pthread);


  // -stack-protector=0 is default.
  unsigned StackProtectorLevel = 0;
  if (Arg *A = Args.getLastArg(options::OPT_fno_stack_protector,
                               options::OPT_fstack_protector_all,
                               options::OPT_fstack_protector)) {
    if (A->getOption().matches(options::OPT_fstack_protector))
      StackProtectorLevel = 1;
    else if (A->getOption().matches(options::OPT_fstack_protector_all))
      StackProtectorLevel = 2;
  } else {
    StackProtectorLevel =
      getToolChain().GetDefaultStackProtectorLevel(KernelOrKext);
  }
  if (StackProtectorLevel) {
    CmdArgs.push_back("-stack-protector");
    CmdArgs.push_back(Args.MakeArgString(Twine(StackProtectorLevel)));
  }

  // --param ssp-buffer-size=
  for (arg_iterator it = Args.filtered_begin(options::OPT__param),
       ie = Args.filtered_end(); it != ie; ++it) {
    StringRef Str((*it)->getValue());
    if (Str.startswith("ssp-buffer-size=")) {
      if (StackProtectorLevel) {
        CmdArgs.push_back("-stack-protector-buffer-size");
        // FIXME: Verify the argument is a valid integer.
        CmdArgs.push_back(Args.MakeArgString(Str.drop_front(16)));
      }
      (*it)->claim();
    }
  }

  // Translate -mstackrealign
  if (Args.hasFlag(options::OPT_mstackrealign, options::OPT_mno_stackrealign,
                   false)) {
    CmdArgs.push_back("-backend-option");
    CmdArgs.push_back("-force-align-stack");
  }
  if (!Args.hasFlag(options::OPT_mno_stackrealign, options::OPT_mstackrealign,
                   false)) {
    CmdArgs.push_back(Args.MakeArgString("-mstackrealign"));
  }

  if (Args.hasArg(options::OPT_mstack_alignment)) {
    StringRef alignment = Args.getLastArgValue(options::OPT_mstack_alignment);
    CmdArgs.push_back(Args.MakeArgString("-mstack-alignment=" + alignment));
  }
  // -mkernel implies -mstrict-align; don't add the redundant option.
  if (!KernelOrKext) {
    if (Arg *A = Args.getLastArg(options::OPT_mno_unaligned_access,
                                 options::OPT_munaligned_access)) {
      if (A->getOption().matches(options::OPT_mno_unaligned_access)) {
        CmdArgs.push_back("-backend-option");
        CmdArgs.push_back("-arm-strict-align");
      } else {
        CmdArgs.push_back("-backend-option");
        CmdArgs.push_back("-arm-no-strict-align");
      }
    }
  }

  if (Arg *A = Args.getLastArg(options::OPT_mrestrict_it,
                               options::OPT_mno_restrict_it)) {
    if (A->getOption().matches(options::OPT_mrestrict_it)) {
      CmdArgs.push_back("-backend-option");
      CmdArgs.push_back("-arm-restrict-it");
    } else {
      CmdArgs.push_back("-backend-option");
      CmdArgs.push_back("-arm-no-restrict-it");
    }
  }

  // Forward -f options with positive and negative forms; we translate
  // these by hand.
  if (Arg *A = Args.getLastArg(options::OPT_fprofile_sample_use_EQ)) {
    StringRef fname = A->getValue();
    if (!llvm::sys::fs::exists(fname))
      D.Diag(diag::err_drv_no_such_file) << fname;
    else
      A->render(Args, CmdArgs);
  }

  if (Args.hasArg(options::OPT_mkernel)) {
    if (!Args.hasArg(options::OPT_fapple_kext) && types::isCXX(InputType))
      CmdArgs.push_back("-fapple-kext");
    if (!Args.hasArg(options::OPT_fbuiltin))
      CmdArgs.push_back("-fno-builtin");
    Args.ClaimAllArgs(options::OPT_fno_builtin);
  }
  // -fbuiltin is default.
  else if (!Args.hasFlag(options::OPT_fbuiltin, options::OPT_fno_builtin))
    CmdArgs.push_back("-fno-builtin");

  if (!Args.hasFlag(options::OPT_fassume_sane_operator_new,
                    options::OPT_fno_assume_sane_operator_new))
    CmdArgs.push_back("-fno-assume-sane-operator-new");

  // -fblocks=0 is default.
  if (Args.hasFlag(options::OPT_fblocks, options::OPT_fno_blocks,
                   getToolChain().IsBlocksDefault()) ||
        (Args.hasArg(options::OPT_fgnu_runtime) &&
         Args.hasArg(options::OPT_fobjc_nonfragile_abi) &&
         !Args.hasArg(options::OPT_fno_blocks))) {
    CmdArgs.push_back("-fblocks");

    if (!Args.hasArg(options::OPT_fgnu_runtime) && 
        !getToolChain().hasBlocksRuntime())
      CmdArgs.push_back("-fblocks-runtime-optional");
  }

  // -fmodules enables modules (off by default). However, for C++/Objective-C++,
  // users must also pass -fcxx-modules. The latter flag will disappear once the
  // modules implementation is solid for C++/Objective-C++ programs as well.
  bool HaveModules = false;
  if (Args.hasFlag(options::OPT_fmodules, options::OPT_fno_modules, false)) {
    bool AllowedInCXX = Args.hasFlag(options::OPT_fcxx_modules, 
                                     options::OPT_fno_cxx_modules, 
                                     false);
    if (AllowedInCXX || !types::isCXX(InputType)) {
      CmdArgs.push_back("-fmodules");
      HaveModules = true;
    }
  }

  // -fmodule-maps enables module map processing (off by default) for header
  // checking.  It is implied by -fmodules.
  if (Args.hasFlag(options::OPT_fmodule_maps, options::OPT_fno_module_maps,
                   false)) {
    CmdArgs.push_back("-fmodule-maps");
  }

  // -fmodules-decluse checks that modules used are declared so (off by
  // default).
  if (Args.hasFlag(options::OPT_fmodules_decluse,
                   options::OPT_fno_modules_decluse,
                   false)) {
    CmdArgs.push_back("-fmodules-decluse");
  }

  // -fmodule-name specifies the module that is currently being built (or
  // used for header checking by -fmodule-maps).
  if (Arg *A = Args.getLastArg(options::OPT_fmodule_name)) {
    A->claim();
    A->render(Args, CmdArgs);
  }

  // -fmodule-map-file can be used to specify a file containing module
  // definitions.
  if (Arg *A = Args.getLastArg(options::OPT_fmodule_map_file)) {
    A->claim();
    A->render(Args, CmdArgs);
  }

  // If a module path was provided, pass it along. Otherwise, use a temporary
  // directory.
  if (Arg *A = Args.getLastArg(options::OPT_fmodules_cache_path)) {
    A->claim();
    if (HaveModules) {
      A->render(Args, CmdArgs);
    }
  } else if (HaveModules) {
    SmallString<128> DefaultModuleCache;
    llvm::sys::path::system_temp_directory(/*erasedOnReboot=*/false,
                                           DefaultModuleCache);
    llvm::sys::path::append(DefaultModuleCache, "org.llvm.clang");
    llvm::sys::path::append(DefaultModuleCache, "ModuleCache");
    const char Arg[] = "-fmodules-cache-path=";
    DefaultModuleCache.insert(DefaultModuleCache.begin(),
                              Arg, Arg + strlen(Arg));
    CmdArgs.push_back(Args.MakeArgString(DefaultModuleCache));
  }

  // Pass through all -fmodules-ignore-macro arguments.
  Args.AddAllArgs(CmdArgs, options::OPT_fmodules_ignore_macro);
  Args.AddLastArg(CmdArgs, options::OPT_fmodules_prune_interval);
  Args.AddLastArg(CmdArgs, options::OPT_fmodules_prune_after);

  // -faccess-control is default.
  if (Args.hasFlag(options::OPT_fno_access_control,
                   options::OPT_faccess_control,
                   false))
    CmdArgs.push_back("-fno-access-control");

  // -felide-constructors is the default.
  if (Args.hasFlag(options::OPT_fno_elide_constructors,
                   options::OPT_felide_constructors,
                   false))
    CmdArgs.push_back("-fno-elide-constructors");

  // -frtti is default.
  if (!Args.hasFlag(options::OPT_frtti, options::OPT_fno_rtti) ||
      KernelOrKext) {
    CmdArgs.push_back("-fno-rtti");

    // -fno-rtti cannot usefully be combined with -fsanitize=vptr.
    if (Sanitize.sanitizesVptr()) {
      std::string NoRttiArg =
        Args.getLastArg(options::OPT_mkernel,
                        options::OPT_fapple_kext,
                        options::OPT_fno_rtti)->getAsString(Args);
      D.Diag(diag::err_drv_argument_not_allowed_with)
        << "-fsanitize=vptr" << NoRttiArg;
    }
  }

  // -fshort-enums=0 is default for all architectures except Hexagon.
  if (Args.hasFlag(options::OPT_fshort_enums,
                   options::OPT_fno_short_enums,
                   getToolChain().getArch() ==
                   llvm::Triple::hexagon))
    CmdArgs.push_back("-fshort-enums");

  // -fsigned-char is default.
  if (!Args.hasFlag(options::OPT_fsigned_char, options::OPT_funsigned_char,
                    isSignedCharDefault(getToolChain().getTriple())))
    CmdArgs.push_back("-fno-signed-char");

  // -fthreadsafe-static is default.
  if (!Args.hasFlag(options::OPT_fthreadsafe_statics,
                    options::OPT_fno_threadsafe_statics))
    CmdArgs.push_back("-fno-threadsafe-statics");

  // -fuse-cxa-atexit is default.
  if (!Args.hasFlag(
           options::OPT_fuse_cxa_atexit, options::OPT_fno_use_cxa_atexit,
           getToolChain().getTriple().getOS() != llvm::Triple::Cygwin &&
               getToolChain().getTriple().getOS() != llvm::Triple::MinGW32 &&
               getToolChain().getArch() != llvm::Triple::hexagon &&
               getToolChain().getArch() != llvm::Triple::xcore) ||
      KernelOrKext)
    CmdArgs.push_back("-fno-use-cxa-atexit");

  // -fms-extensions=0 is default.
  if (Args.hasFlag(options::OPT_fms_extensions, options::OPT_fno_ms_extensions,
                   getToolChain().getTriple().getOS() == llvm::Triple::Win32))
    CmdArgs.push_back("-fms-extensions");

  // -fms-compatibility=0 is default.
  if (Args.hasFlag(options::OPT_fms_compatibility, 
                   options::OPT_fno_ms_compatibility,
                   (getToolChain().getTriple().getOS() == llvm::Triple::Win32 &&
                    Args.hasFlag(options::OPT_fms_extensions, 
                                 options::OPT_fno_ms_extensions,
                                 true))))
    CmdArgs.push_back("-fms-compatibility");

  // -fmsc-version=1700 is default.
  if (Args.hasFlag(options::OPT_fms_extensions, options::OPT_fno_ms_extensions,
                   getToolChain().getTriple().getOS() == llvm::Triple::Win32) ||
      Args.hasArg(options::OPT_fmsc_version)) {
    StringRef msc_ver = Args.getLastArgValue(options::OPT_fmsc_version);
    if (msc_ver.empty())
      CmdArgs.push_back("-fmsc-version=1700");
    else
      CmdArgs.push_back(Args.MakeArgString("-fmsc-version=" + msc_ver));
  }


  // -fno-borland-extensions is default.
  if (Args.hasFlag(options::OPT_fborland_extensions,
                   options::OPT_fno_borland_extensions, false))
    CmdArgs.push_back("-fborland-extensions");

  // -fno-delayed-template-parsing is default, except for Windows where MSVC STL
  // needs it.
  if (Args.hasFlag(options::OPT_fdelayed_template_parsing,
                   options::OPT_fno_delayed_template_parsing,
                   getToolChain().getTriple().getOS() == llvm::Triple::Win32))
    CmdArgs.push_back("-fdelayed-template-parsing");

  // -fgnu-keywords default varies depending on language; only pass if
  // specified.
  if (Arg *A = Args.getLastArg(options::OPT_fgnu_keywords,
                               options::OPT_fno_gnu_keywords))
    A->render(Args, CmdArgs);

  if (Args.hasFlag(options::OPT_fgnu89_inline,
                   options::OPT_fno_gnu89_inline,
                   false))
    CmdArgs.push_back("-fgnu89-inline");

  if (Args.hasArg(options::OPT_fno_inline))
    CmdArgs.push_back("-fno-inline");

  if (Args.hasArg(options::OPT_fno_inline_functions))
    CmdArgs.push_back("-fno-inline-functions");

  ObjCRuntime objcRuntime = AddObjCRuntimeArgs(Args, CmdArgs, rewriteKind);

  // -fobjc-dispatch-method is only relevant with the nonfragile-abi, and
  // legacy is the default. Next runtime is always legacy dispatch and
  // -fno-objc-legacy-dispatch gets ignored silently.
  if (objcRuntime.isNonFragile() && !objcRuntime.isNeXTFamily()) {
    if (!Args.hasFlag(options::OPT_fobjc_legacy_dispatch,
                      options::OPT_fno_objc_legacy_dispatch,
                      objcRuntime.isLegacyDispatchDefaultForArch(
                        getToolChain().getArch()))) {
      if (getToolChain().UseObjCMixedDispatch())
        CmdArgs.push_back("-fobjc-dispatch-method=mixed");
      else
        CmdArgs.push_back("-fobjc-dispatch-method=non-legacy");
    }
  }

  // When ObjectiveC legacy runtime is in effect on MacOSX,
  // turn on the option to do Array/Dictionary subscripting
  // by default.
  if (getToolChain().getTriple().getArch() == llvm::Triple::x86 &&
      getToolChain().getTriple().isMacOSX() &&
      !getToolChain().getTriple().isMacOSXVersionLT(10, 7) &&
      objcRuntime.getKind() == ObjCRuntime::FragileMacOSX &&
      objcRuntime.isNeXTFamily())
    CmdArgs.push_back("-fobjc-subscripting-legacy-runtime");
  
  // -fencode-extended-block-signature=1 is default.
  if (getToolChain().IsEncodeExtendedBlockSignatureDefault()) {
    CmdArgs.push_back("-fencode-extended-block-signature");
  }
  
  // Allow -fno-objc-arr to trump -fobjc-arr/-fobjc-arc.
  // NOTE: This logic is duplicated in ToolChains.cpp.
  bool ARC = isObjCAutoRefCount(Args);
  if (ARC) {
    getToolChain().CheckObjCARC();

    CmdArgs.push_back("-fobjc-arc");

    // FIXME: It seems like this entire block, and several around it should be
    // wrapped in isObjC, but for now we just use it here as this is where it
    // was being used previously.
    if (types::isCXX(InputType) && types::isObjC(InputType)) {
      if (getToolChain().GetCXXStdlibType(Args) == ToolChain::CST_Libcxx)
        CmdArgs.push_back("-fobjc-arc-cxxlib=libc++");
      else
        CmdArgs.push_back("-fobjc-arc-cxxlib=libstdc++");
    }

    // Allow the user to enable full exceptions code emission.
    // We define off for Objective-CC, on for Objective-C++.
    if (Args.hasFlag(options::OPT_fobjc_arc_exceptions,
                     options::OPT_fno_objc_arc_exceptions,
                     /*default*/ types::isCXX(InputType)))
      CmdArgs.push_back("-fobjc-arc-exceptions");
  }

  // -fobjc-infer-related-result-type is the default, except in the Objective-C
  // rewriter.
  if (rewriteKind != RK_None)
    CmdArgs.push_back("-fno-objc-infer-related-result-type");

  // Handle -fobjc-gc and -fobjc-gc-only. They are exclusive, and -fobjc-gc-only
  // takes precedence.
  const Arg *GCArg = Args.getLastArg(options::OPT_fobjc_gc_only);
  if (!GCArg)
    GCArg = Args.getLastArg(options::OPT_fobjc_gc);
  if (GCArg) {
    if (ARC) {
      D.Diag(diag::err_drv_objc_gc_arr)
        << GCArg->getAsString(Args);
    } else if (getToolChain().SupportsObjCGC()) {
      GCArg->render(Args, CmdArgs);
    } else {
      // FIXME: We should move this to a hard error.
      D.Diag(diag::warn_drv_objc_gc_unsupported)
        << GCArg->getAsString(Args);
    }
  }

  // Add exception args.
  addExceptionArgs(Args, InputType, getToolChain().getTriple(),
                   KernelOrKext, objcRuntime, CmdArgs);

  if (getToolChain().UseSjLjExceptions())
    CmdArgs.push_back("-fsjlj-exceptions");

  // C++ "sane" operator new.
  if (!Args.hasFlag(options::OPT_fassume_sane_operator_new,
                    options::OPT_fno_assume_sane_operator_new))
    CmdArgs.push_back("-fno-assume-sane-operator-new");

  // -fconstant-cfstrings is default, and may be subject to argument translation
  // on Darwin.
  if (!Args.hasFlag(options::OPT_fconstant_cfstrings,
                    options::OPT_fno_constant_cfstrings) ||
      !Args.hasFlag(options::OPT_mconstant_cfstrings,
                    options::OPT_mno_constant_cfstrings))
    CmdArgs.push_back("-fno-constant-cfstrings");

  // -fshort-wchar default varies depending on platform; only
  // pass if specified.
  if (Arg *A = Args.getLastArg(options::OPT_fshort_wchar))
    A->render(Args, CmdArgs);

  // -fno-pascal-strings is default, only pass non-default.
  if (Args.hasFlag(options::OPT_fpascal_strings,
                   options::OPT_fno_pascal_strings,
                   false))
    CmdArgs.push_back("-fpascal-strings");

  // Honor -fpack-struct= and -fpack-struct, if given. Note that
  // -fno-pack-struct doesn't apply to -fpack-struct=.
  if (Arg *A = Args.getLastArg(options::OPT_fpack_struct_EQ)) {
    std::string PackStructStr = "-fpack-struct=";
    PackStructStr += A->getValue();
    CmdArgs.push_back(Args.MakeArgString(PackStructStr));
  } else if (Args.hasFlag(options::OPT_fpack_struct,
                          options::OPT_fno_pack_struct, false)) {
    CmdArgs.push_back("-fpack-struct=1");
  }

  if (KernelOrKext || isNoCommonDefault(getToolChain().getTriple())) {
    if (!Args.hasArg(options::OPT_fcommon))
      CmdArgs.push_back("-fno-common");
    Args.ClaimAllArgs(options::OPT_fno_common);
  }

  // -fcommon is default, only pass non-default.
  else if (!Args.hasFlag(options::OPT_fcommon, options::OPT_fno_common))
    CmdArgs.push_back("-fno-common");

  // -fsigned-bitfields is default, and clang doesn't yet support
  // -funsigned-bitfields.
  if (!Args.hasFlag(options::OPT_fsigned_bitfields,
                    options::OPT_funsigned_bitfields))
    D.Diag(diag::warn_drv_clang_unsupported)
      << Args.getLastArg(options::OPT_funsigned_bitfields)->getAsString(Args);

  // -fsigned-bitfields is default, and clang doesn't support -fno-for-scope.
  if (!Args.hasFlag(options::OPT_ffor_scope,
                    options::OPT_fno_for_scope))
    D.Diag(diag::err_drv_clang_unsupported)
      << Args.getLastArg(options::OPT_fno_for_scope)->getAsString(Args);


  if (Arg *A = Args.getLastArg(options::OPT_fupc_threads_)) {
    CmdArgs.push_back("-fupc-threads");
    CmdArgs.push_back(A->getValue());
  }

  Args.AddLastArg(CmdArgs, options::OPT_fupc_packed_bits_EQ);
  Args.AddLastArg(CmdArgs, options::OPT_fupc_pts_EQ);
  Args.AddLastArg(CmdArgs, options::OPT_fupc_pts_vaddr_order_EQ);

  Args.AddAllArgs(CmdArgs, options::OPT_fupc_inline_lib,
                  options::OPT_fno_upc_inline_lib);
  Args.AddAllArgs(CmdArgs, options::OPT_fupc_pre_include,
                  options::OPT_fno_upc_pre_include);

  if (Args.hasFlag(options::OPT_fupc_debug,
                   options::OPT_fno_upc_debug, false))
    CmdArgs.push_back("-fupc-debug");

  // -fcaret-diagnostics is default.
  if (!Args.hasFlag(options::OPT_fcaret_diagnostics,
                    options::OPT_fno_caret_diagnostics, true))
    CmdArgs.push_back("-fno-caret-diagnostics");

  // -fdiagnostics-fixit-info is default, only pass non-default.
  if (!Args.hasFlag(options::OPT_fdiagnostics_fixit_info,
                    options::OPT_fno_diagnostics_fixit_info))
    CmdArgs.push_back("-fno-diagnostics-fixit-info");

  // Enable -fdiagnostics-show-option by default.
  if (Args.hasFlag(options::OPT_fdiagnostics_show_option,
                   options::OPT_fno_diagnostics_show_option))
    CmdArgs.push_back("-fdiagnostics-show-option");

  if (const Arg *A =
        Args.getLastArg(options::OPT_fdiagnostics_show_category_EQ)) {
    CmdArgs.push_back("-fdiagnostics-show-category");
    CmdArgs.push_back(A->getValue());
  }

  if (const Arg *A =
        Args.getLastArg(options::OPT_fdiagnostics_format_EQ)) {
    CmdArgs.push_back("-fdiagnostics-format");
    CmdArgs.push_back(A->getValue());
  }

  if (Arg *A = Args.getLastArg(
      options::OPT_fdiagnostics_show_note_include_stack,
      options::OPT_fno_diagnostics_show_note_include_stack)) {
    if (A->getOption().matches(
        options::OPT_fdiagnostics_show_note_include_stack))
      CmdArgs.push_back("-fdiagnostics-show-note-include-stack");
    else
      CmdArgs.push_back("-fno-diagnostics-show-note-include-stack");
  }

  // Color diagnostics are the default, unless the terminal doesn't support
  // them.
  // Support both clang's -f[no-]color-diagnostics and gcc's
  // -f[no-]diagnostics-colors[=never|always|auto].
  enum { Colors_On, Colors_Off, Colors_Auto } ShowColors = Colors_Auto;
  for (ArgList::const_iterator it = Args.begin(), ie = Args.end();
       it != ie; ++it) {
    const Option &O = (*it)->getOption();
    if (!O.matches(options::OPT_fcolor_diagnostics) &&
        !O.matches(options::OPT_fdiagnostics_color) &&
        !O.matches(options::OPT_fno_color_diagnostics) &&
        !O.matches(options::OPT_fno_diagnostics_color) &&
        !O.matches(options::OPT_fdiagnostics_color_EQ))
      continue;

    (*it)->claim();
    if (O.matches(options::OPT_fcolor_diagnostics) ||
        O.matches(options::OPT_fdiagnostics_color)) {
      ShowColors = Colors_On;
    } else if (O.matches(options::OPT_fno_color_diagnostics) ||
               O.matches(options::OPT_fno_diagnostics_color)) {
      ShowColors = Colors_Off;
    } else {
      assert(O.matches(options::OPT_fdiagnostics_color_EQ));
      StringRef value((*it)->getValue());
      if (value == "always")
        ShowColors = Colors_On;
      else if (value == "never")
        ShowColors = Colors_Off;
      else if (value == "auto")
        ShowColors = Colors_Auto;
      else
        getToolChain().getDriver().Diag(diag::err_drv_clang_unsupported)
          << ("-fdiagnostics-color=" + value).str();
    }
  }
  if (ShowColors == Colors_On ||
      (ShowColors == Colors_Auto && llvm::sys::Process::StandardErrHasColors()))
    CmdArgs.push_back("-fcolor-diagnostics");

  if (Args.hasArg(options::OPT_fansi_escape_codes))
    CmdArgs.push_back("-fansi-escape-codes");

  if (!Args.hasFlag(options::OPT_fshow_source_location,
                    options::OPT_fno_show_source_location))
    CmdArgs.push_back("-fno-show-source-location");

  if (!Args.hasFlag(options::OPT_fshow_column,
                    options::OPT_fno_show_column,
                    true))
    CmdArgs.push_back("-fno-show-column");

  if (!Args.hasFlag(options::OPT_fspell_checking,
                    options::OPT_fno_spell_checking))
    CmdArgs.push_back("-fno-spell-checking");


  // -fno-asm-blocks is default.
  if (Args.hasFlag(options::OPT_fasm_blocks, options::OPT_fno_asm_blocks,
                   false))
    CmdArgs.push_back("-fasm-blocks");

  // Enable vectorization per default according to the optimization level
  // selected. For optimization levels that want vectorization we use the alias
  // option to simplify the hasFlag logic.
  bool EnableVec = shouldEnableVectorizerAtOLevel(Args);
  OptSpecifier VectorizeAliasOption = EnableVec ? options::OPT_O_Group :
    options::OPT_fvectorize;
  if (Args.hasFlag(options::OPT_fvectorize, VectorizeAliasOption,
                   options::OPT_fno_vectorize, EnableVec))
    CmdArgs.push_back("-vectorize-loops");

  // -fslp-vectorize is default.
  if (Args.hasFlag(options::OPT_fslp_vectorize,
                   options::OPT_fno_slp_vectorize, true))
    CmdArgs.push_back("-vectorize-slp");

  // -fno-slp-vectorize-aggressive is default.
  if (Args.hasFlag(options::OPT_fslp_vectorize_aggressive,
                   options::OPT_fno_slp_vectorize_aggressive, false))
    CmdArgs.push_back("-vectorize-slp-aggressive");

  if (Arg *A = Args.getLastArg(options::OPT_fshow_overloads_EQ))
    A->render(Args, CmdArgs);

  // -fdollars-in-identifiers default varies depending on platform and
  // language; only pass if specified.
  if (Arg *A = Args.getLastArg(options::OPT_fdollars_in_identifiers,
                               options::OPT_fno_dollars_in_identifiers)) {
    if (A->getOption().matches(options::OPT_fdollars_in_identifiers))
      CmdArgs.push_back("-fdollars-in-identifiers");
    else
      CmdArgs.push_back("-fno-dollars-in-identifiers");
  }

  // -funit-at-a-time is default, and we don't support -fno-unit-at-a-time for
  // practical purposes.
  if (Arg *A = Args.getLastArg(options::OPT_funit_at_a_time,
                               options::OPT_fno_unit_at_a_time)) {
    if (A->getOption().matches(options::OPT_fno_unit_at_a_time))
      D.Diag(diag::warn_drv_clang_unsupported) << A->getAsString(Args);
  }

  if (Args.hasFlag(options::OPT_fapple_pragma_pack,
                   options::OPT_fno_apple_pragma_pack, false))
    CmdArgs.push_back("-fapple-pragma-pack");

  // le32-specific flags: 
  //  -fno-math-builtin: clang should not convert math builtins to intrinsics
  //                     by default.
  if (getToolChain().getArch() == llvm::Triple::le32) {
    CmdArgs.push_back("-fno-math-builtin");
  }

  // Default to -fno-builtin-str{cat,cpy} on Darwin for ARM.
  //
  // FIXME: This is disabled until clang -cc1 supports -fno-builtin-foo. PR4941.
#if 0
  if (getToolChain().getTriple().isOSDarwin() &&
      (getToolChain().getArch() == llvm::Triple::arm ||
       getToolChain().getArch() == llvm::Triple::thumb)) {
    if (!Args.hasArg(options::OPT_fbuiltin_strcat))
      CmdArgs.push_back("-fno-builtin-strcat");
    if (!Args.hasArg(options::OPT_fbuiltin_strcpy))
      CmdArgs.push_back("-fno-builtin-strcpy");
  }
#endif

  // Only allow -traditional or -traditional-cpp outside in preprocessing modes.
  if (Arg *A = Args.getLastArg(options::OPT_traditional,
                               options::OPT_traditional_cpp)) {
    if (isa<PreprocessJobAction>(JA))
      CmdArgs.push_back("-traditional-cpp");
    else
      D.Diag(diag::err_drv_clang_unsupported) << A->getAsString(Args);
  }

  Args.AddLastArg(CmdArgs, options::OPT_dM);
  Args.AddLastArg(CmdArgs, options::OPT_dD);
  
  // Handle serialized diagnostics.
  if (Arg *A = Args.getLastArg(options::OPT__serialize_diags)) {
    CmdArgs.push_back("-serialize-diagnostic-file");
    CmdArgs.push_back(Args.MakeArgString(A->getValue()));
  }

  if (Args.hasArg(options::OPT_fretain_comments_from_system_headers))
    CmdArgs.push_back("-fretain-comments-from-system-headers");

  // Forward -fcomment-block-commands to -cc1.
  Args.AddAllArgs(CmdArgs, options::OPT_fcomment_block_commands);
  // Forward -fparse-all-comments to -cc1.
  Args.AddAllArgs(CmdArgs, options::OPT_fparse_all_comments);

  // Forward -Xclang arguments to -cc1, and -mllvm arguments to the LLVM option
  // parser.
  Args.AddAllArgValues(CmdArgs, options::OPT_Xclang);
  for (arg_iterator it = Args.filtered_begin(options::OPT_mllvm),
         ie = Args.filtered_end(); it != ie; ++it) {
    (*it)->claim();

    // We translate this by hand to the -cc1 argument, since nightly test uses
    // it and developers have been trained to spell it with -mllvm.
    if (StringRef((*it)->getValue(0)) == "-disable-llvm-optzns")
      CmdArgs.push_back("-disable-llvm-optzns");
    else
      (*it)->render(Args, CmdArgs);
  }

  if (Output.getType() == types::TY_Dependencies) {
    // Handled with other dependency code.
  } else if (Output.isFilename()) {
    CmdArgs.push_back("-o");
    CmdArgs.push_back(Output.getFilename());
  } else {
    assert(Output.isNothing() && "Invalid output.");
  }

  for (InputInfoList::const_iterator
         it = Inputs.begin(), ie = Inputs.end(); it != ie; ++it) {
    const InputInfo &II = *it;
    CmdArgs.push_back("-x");
    if (Args.hasArg(options::OPT_rewrite_objc))
      CmdArgs.push_back(types::getTypeName(types::TY_PP_ObjCXX));
    else
      CmdArgs.push_back(types::getTypeName(II.getType()));
    if (II.isFilename())
      CmdArgs.push_back(II.getFilename());
    else
      II.getInputArg().renderAsInput(Args, CmdArgs);
  }

  Args.AddAllArgs(CmdArgs, options::OPT_undef);

  const char *Exec = getToolChain().getDriver().getClangProgramPath();

  // Optionally embed the -cc1 level arguments into the debug info, for build
  // analysis.
  if (getToolChain().UseDwarfDebugFlags()) {
    ArgStringList OriginalArgs;
    for (ArgList::const_iterator it = Args.begin(),
           ie = Args.end(); it != ie; ++it)
      (*it)->render(Args, OriginalArgs);

    SmallString<256> Flags;
    Flags += Exec;
    for (unsigned i = 0, e = OriginalArgs.size(); i != e; ++i) {
      Flags += " ";
      Flags += OriginalArgs[i];
    }
    CmdArgs.push_back("-dwarf-debug-flags");
    CmdArgs.push_back(Args.MakeArgString(Flags.str()));
  }

  // Add the split debug info name to the command lines here so we
  // can propagate it to the backend.
  bool SplitDwarf = Args.hasArg(options::OPT_gsplit_dwarf) &&
    getToolChain().getTriple().isOSLinux() &&
    (isa<AssembleJobAction>(JA) || isa<CompileJobAction>(JA));
  const char *SplitDwarfOut;
  if (SplitDwarf) {
    CmdArgs.push_back("-split-dwarf-file");
    SplitDwarfOut = SplitDebugName(Args, Inputs);
    CmdArgs.push_back(SplitDwarfOut);
  }

  // Finally add the compile command to the compilation.
  if (Args.hasArg(options::OPT__SLASH_fallback)) {
    tools::visualstudio::Compile CL(getToolChain());
    Command *CLCommand = CL.GetCommand(C, JA, Output, Inputs, Args,
                                       LinkingOutput);
    C.addCommand(new FallbackCommand(JA, *this, Exec, CmdArgs, CLCommand));
  } else {
    C.addCommand(new Command(JA, *this, Exec, CmdArgs));
  }


  // Handle the debug info splitting at object creation time if we're
  // creating an object.
  // TODO: Currently only works on linux with newer objcopy.
  if (SplitDwarf && !isa<CompileJobAction>(JA))
    SplitDebugInfo(getToolChain(), C, *this, JA, Args, Output, SplitDwarfOut);

  if (Arg *A = Args.getLastArg(options::OPT_pg))
    if (Args.hasArg(options::OPT_fomit_frame_pointer))
      D.Diag(diag::err_drv_argument_not_allowed_with)
        << "-fomit-frame-pointer" << A->getAsString(Args);

  // Claim some arguments which clang supports automatically.

  // -fpch-preprocess is used with gcc to add a special marker in the output to
  // include the PCH file. Clang's PTH solution is completely transparent, so we
  // do not need to deal with it at all.
  Args.ClaimAllArgs(options::OPT_fpch_preprocess);

  // Claim some arguments which clang doesn't support, but we don't
  // care to warn the user about.
  Args.ClaimAllArgs(options::OPT_clang_ignored_f_Group);
  Args.ClaimAllArgs(options::OPT_clang_ignored_m_Group);

  // Disable warnings for clang -E -emit-llvm foo.c
  Args.ClaimAllArgs(options::OPT_emit_llvm);
}

/// Add options related to the Objective-C runtime/ABI.
///
/// Returns true if the runtime is non-fragile.
ObjCRuntime Clang::AddObjCRuntimeArgs(const ArgList &args,
                                      ArgStringList &cmdArgs,
                                      RewriteKind rewriteKind) const {
  // Look for the controlling runtime option.
  Arg *runtimeArg = args.getLastArg(options::OPT_fnext_runtime,
                                    options::OPT_fgnu_runtime,
                                    options::OPT_fobjc_runtime_EQ);

  // Just forward -fobjc-runtime= to the frontend.  This supercedes
  // options about fragility.
  if (runtimeArg &&
      runtimeArg->getOption().matches(options::OPT_fobjc_runtime_EQ)) {
    ObjCRuntime runtime;
    StringRef value = runtimeArg->getValue();
    if (runtime.tryParse(value)) {
      getToolChain().getDriver().Diag(diag::err_drv_unknown_objc_runtime)
        << value;
    }

    runtimeArg->render(args, cmdArgs);
    return runtime;
  }

  // Otherwise, we'll need the ABI "version".  Version numbers are
  // slightly confusing for historical reasons:
  //   1 - Traditional "fragile" ABI
  //   2 - Non-fragile ABI, version 1
  //   3 - Non-fragile ABI, version 2
  unsigned objcABIVersion = 1;
  // If -fobjc-abi-version= is present, use that to set the version.
  if (Arg *abiArg = args.getLastArg(options::OPT_fobjc_abi_version_EQ)) {
    StringRef value = abiArg->getValue();
    if (value == "1")
      objcABIVersion = 1;
    else if (value == "2")
      objcABIVersion = 2;
    else if (value == "3")
      objcABIVersion = 3;
    else
      getToolChain().getDriver().Diag(diag::err_drv_clang_unsupported)
        << value;
  } else {
    // Otherwise, determine if we are using the non-fragile ABI.
    bool nonFragileABIIsDefault = 
      (rewriteKind == RK_NonFragile || 
       (rewriteKind == RK_None &&
        getToolChain().IsObjCNonFragileABIDefault()));
    if (args.hasFlag(options::OPT_fobjc_nonfragile_abi,
                     options::OPT_fno_objc_nonfragile_abi,
                     nonFragileABIIsDefault)) {
      // Determine the non-fragile ABI version to use.
#ifdef DISABLE_DEFAULT_NONFRAGILEABI_TWO
      unsigned nonFragileABIVersion = 1;
#else
      unsigned nonFragileABIVersion = 2;
#endif

      if (Arg *abiArg = args.getLastArg(
            options::OPT_fobjc_nonfragile_abi_version_EQ)) {
        StringRef value = abiArg->getValue();
        if (value == "1")
          nonFragileABIVersion = 1;
        else if (value == "2")
          nonFragileABIVersion = 2;
        else
          getToolChain().getDriver().Diag(diag::err_drv_clang_unsupported)
            << value;
      }

      objcABIVersion = 1 + nonFragileABIVersion;
    } else {
      objcABIVersion = 1;
    }
  }

  // We don't actually care about the ABI version other than whether
  // it's non-fragile.
  bool isNonFragile = objcABIVersion != 1;

  // If we have no runtime argument, ask the toolchain for its default runtime.
  // However, the rewriter only really supports the Mac runtime, so assume that.
  ObjCRuntime runtime;
  if (!runtimeArg) {
    switch (rewriteKind) {
    case RK_None:
      runtime = getToolChain().getDefaultObjCRuntime(isNonFragile);
      break;
    case RK_Fragile:
      runtime = ObjCRuntime(ObjCRuntime::FragileMacOSX, VersionTuple());
      break;
    case RK_NonFragile:
      runtime = ObjCRuntime(ObjCRuntime::MacOSX, VersionTuple());
      break;
    }

  // -fnext-runtime
  } else if (runtimeArg->getOption().matches(options::OPT_fnext_runtime)) {
    // On Darwin, make this use the default behavior for the toolchain.
    if (getToolChain().getTriple().isOSDarwin()) {
      runtime = getToolChain().getDefaultObjCRuntime(isNonFragile);

    // Otherwise, build for a generic macosx port.
    } else {
      runtime = ObjCRuntime(ObjCRuntime::MacOSX, VersionTuple());
    }

  // -fgnu-runtime
  } else {
    assert(runtimeArg->getOption().matches(options::OPT_fgnu_runtime));
    // Legacy behaviour is to target the gnustep runtime if we are i
    // non-fragile mode or the GCC runtime in fragile mode.
    if (isNonFragile)
      runtime = ObjCRuntime(ObjCRuntime::GNUstep, VersionTuple(1,6));
    else
      runtime = ObjCRuntime(ObjCRuntime::GCC, VersionTuple());
  }

  cmdArgs.push_back(args.MakeArgString(
                                 "-fobjc-runtime=" + runtime.getAsString()));
  return runtime;
}

void Clang::AddClangCLArgs(const ArgList &Args, ArgStringList &CmdArgs) const {
  unsigned RTOptionID = options::OPT__SLASH_MT;

  if (Args.hasArg(options::OPT__SLASH_LDd))
    // The /LDd option implies /MTd. The dependent lib part can be overridden,
    // but defining _DEBUG is sticky.
    RTOptionID = options::OPT__SLASH_MTd;

  if (Arg *A = Args.getLastArg(options::OPT__SLASH_M_Group))
    RTOptionID = A->getOption().getID();

  switch(RTOptionID) {
    case options::OPT__SLASH_MD:
      if (Args.hasArg(options::OPT__SLASH_LDd))
        CmdArgs.push_back("-D_DEBUG");
      CmdArgs.push_back("-D_MT");
      CmdArgs.push_back("-D_DLL");
      CmdArgs.push_back("--dependent-lib=msvcrt");
      break;
    case options::OPT__SLASH_MDd:
      CmdArgs.push_back("-D_DEBUG");
      CmdArgs.push_back("-D_MT");
      CmdArgs.push_back("-D_DLL");
      CmdArgs.push_back("--dependent-lib=msvcrtd");
      break;
    case options::OPT__SLASH_MT:
      if (Args.hasArg(options::OPT__SLASH_LDd))
        CmdArgs.push_back("-D_DEBUG");
      CmdArgs.push_back("-D_MT");
      CmdArgs.push_back("--dependent-lib=libcmt");
      break;
    case options::OPT__SLASH_MTd:
      CmdArgs.push_back("-D_DEBUG");
      CmdArgs.push_back("-D_MT");
      CmdArgs.push_back("--dependent-lib=libcmtd");
      break;
    default:
      llvm_unreachable("Unexpected option ID.");
  }

  // This provides POSIX compatibility (maps 'open' to '_open'), which most
  // users want.  The /Za flag to cl.exe turns this off, but it's not
  // implemented in clang.
  CmdArgs.push_back("--dependent-lib=oldnames");

  // FIXME: Make this default for the win32 triple.
  CmdArgs.push_back("-cxx-abi");
  CmdArgs.push_back("microsoft");

  if (Arg *A = Args.getLastArg(options::OPT_show_includes))
    A->render(Args, CmdArgs);

  if (!Args.hasArg(options::OPT_fdiagnostics_format_EQ)) {
    CmdArgs.push_back("-fdiagnostics-format");
    if (Args.hasArg(options::OPT__SLASH_fallback))
      CmdArgs.push_back("msvc-fallback");
    else
      CmdArgs.push_back("msvc");
  }
}

void ClangAs::ConstructJob(Compilation &C, const JobAction &JA,
                           const InputInfo &Output,
                           const InputInfoList &Inputs,
                           const ArgList &Args,
                           const char *LinkingOutput) const {
  ArgStringList CmdArgs;

  assert(Inputs.size() == 1 && "Unexpected number of inputs.");
  const InputInfo &Input = Inputs[0];

  // Don't warn about "clang -w -c foo.s"
  Args.ClaimAllArgs(options::OPT_w);
  // and "clang -emit-llvm -c foo.s"
  Args.ClaimAllArgs(options::OPT_emit_llvm);

  // Invoke ourselves in -cc1as mode.
  //
  // FIXME: Implement custom jobs for internal actions.
  CmdArgs.push_back("-cc1as");

  // Add the "effective" target triple.
  CmdArgs.push_back("-triple");
  std::string TripleStr = 
    getToolChain().ComputeEffectiveClangTriple(Args, Input.getType());
  CmdArgs.push_back(Args.MakeArgString(TripleStr));

  // Set the output mode, we currently only expect to be used as a real
  // assembler.
  CmdArgs.push_back("-filetype");
  CmdArgs.push_back("obj");

  // Set the main file name, so that debug info works even with
  // -save-temps or preprocessed assembly.
  CmdArgs.push_back("-main-file-name");
  CmdArgs.push_back(Clang::getBaseInputName(Args, Inputs));

  // Add the target cpu
  const llvm::Triple &Triple = getToolChain().getTriple();
  std::string CPU = getCPUName(Args, Triple);
  if (!CPU.empty()) {
    CmdArgs.push_back("-target-cpu");
    CmdArgs.push_back(Args.MakeArgString(CPU));
  }

  // Add the target features
  const Driver &D = getToolChain().getDriver();
  getTargetFeatures(D, Triple, Args, CmdArgs);

  // Ignore explicit -force_cpusubtype_ALL option.
  (void) Args.hasArg(options::OPT_force__cpusubtype__ALL);

  // Determine the original source input.
  const Action *SourceAction = &JA;
  while (SourceAction->getKind() != Action::InputClass) {
    assert(!SourceAction->getInputs().empty() && "unexpected root action!");
    SourceAction = SourceAction->getInputs()[0];
  }

  // Forward -g and handle debug info related flags, assuming we are dealing
  // with an actual assembly file.
  if (SourceAction->getType() == types::TY_Asm ||
      SourceAction->getType() == types::TY_PP_Asm) {
    Args.ClaimAllArgs(options::OPT_g_Group);
    if (Arg *A = Args.getLastArg(options::OPT_g_Group))
      if (!A->getOption().matches(options::OPT_g0))
        CmdArgs.push_back("-g");

    // Add the -fdebug-compilation-dir flag if needed.
    addDebugCompDirArg(Args, CmdArgs);

    // Set the AT_producer to the clang version when using the integrated
    // assembler on assembly source files.
    CmdArgs.push_back("-dwarf-debug-producer");
    CmdArgs.push_back(Args.MakeArgString(getClangFullVersion()));
  }

  // Optionally embed the -cc1as level arguments into the debug info, for build
  // analysis.
  if (getToolChain().UseDwarfDebugFlags()) {
    ArgStringList OriginalArgs;
    for (ArgList::const_iterator it = Args.begin(),
           ie = Args.end(); it != ie; ++it)
      (*it)->render(Args, OriginalArgs);

    SmallString<256> Flags;
    const char *Exec = getToolChain().getDriver().getClangProgramPath();
    Flags += Exec;
    for (unsigned i = 0, e = OriginalArgs.size(); i != e; ++i) {
      Flags += " ";
      Flags += OriginalArgs[i];
    }
    CmdArgs.push_back("-dwarf-debug-flags");
    CmdArgs.push_back(Args.MakeArgString(Flags.str()));
  }

  // FIXME: Add -static support, once we have it.

  CollectArgsForIntegratedAssembler(C, Args, CmdArgs,
                                    getToolChain().getDriver());

  Args.AddAllArgs(CmdArgs, options::OPT_mllvm);

  assert(Output.isFilename() && "Unexpected lipo output.");
  CmdArgs.push_back("-o");
  CmdArgs.push_back(Output.getFilename());

  assert(Input.isFilename() && "Invalid input.");
  CmdArgs.push_back(Input.getFilename());

  const char *Exec = getToolChain().getDriver().getClangProgramPath();
  C.addCommand(new Command(JA, *this, Exec, CmdArgs));

  // Handle the debug info splitting at object creation time if we're
  // creating an object.
  // TODO: Currently only works on linux with newer objcopy.
  if (Args.hasArg(options::OPT_gsplit_dwarf) &&
      getToolChain().getTriple().isOSLinux())
    SplitDebugInfo(getToolChain(), C, *this, JA, Args, Output,
                   SplitDebugName(Args, Inputs));
}

void gcc::Common::ConstructJob(Compilation &C, const JobAction &JA,
                               const InputInfo &Output,
                               const InputInfoList &Inputs,
                               const ArgList &Args,
                               const char *LinkingOutput) const {
  const Driver &D = getToolChain().getDriver();
  ArgStringList CmdArgs;

  for (ArgList::const_iterator
         it = Args.begin(), ie = Args.end(); it != ie; ++it) {
    Arg *A = *it;
    if (forwardToGCC(A->getOption())) {
      // Don't forward any -g arguments to assembly steps.
      if (isa<AssembleJobAction>(JA) &&
          A->getOption().matches(options::OPT_g_Group))
        continue;

      // Don't forward any -W arguments to assembly and link steps.
      if ((isa<AssembleJobAction>(JA) || isa<LinkJobAction>(JA)) &&
          A->getOption().matches(options::OPT_W_Group))
        continue;

      // It is unfortunate that we have to claim here, as this means
      // we will basically never report anything interesting for
      // platforms using a generic gcc, even if we are just using gcc
      // to get to the assembler.
      A->claim();
      A->render(Args, CmdArgs);
    }
  }

  RenderExtraToolArgs(JA, CmdArgs);

  // If using a driver driver, force the arch.
  llvm::Triple::ArchType Arch = getToolChain().getArch();
  if (getToolChain().getTriple().isOSDarwin()) {
    CmdArgs.push_back("-arch");

    // FIXME: Remove these special cases.
    if (Arch == llvm::Triple::ppc)
      CmdArgs.push_back("ppc");
    else if (Arch == llvm::Triple::ppc64)
      CmdArgs.push_back("ppc64");
    else if (Arch == llvm::Triple::ppc64le)
      CmdArgs.push_back("ppc64le");
    else
      CmdArgs.push_back(Args.MakeArgString(getToolChain().getArchName()));
  }

  // Try to force gcc to match the tool chain we want, if we recognize
  // the arch.
  //
  // FIXME: The triple class should directly provide the information we want
  // here.
  if (Arch == llvm::Triple::x86 || Arch == llvm::Triple::ppc)
    CmdArgs.push_back("-m32");
  else if (Arch == llvm::Triple::x86_64 || Arch == llvm::Triple::ppc64 ||
           Arch == llvm::Triple::ppc64le)
    CmdArgs.push_back("-m64");

  if (Output.isFilename()) {
    CmdArgs.push_back("-o");
    CmdArgs.push_back(Output.getFilename());
  } else {
    assert(Output.isNothing() && "Unexpected output");
    CmdArgs.push_back("-fsyntax-only");
  }

  Args.AddAllArgValues(CmdArgs, options::OPT_Wa_COMMA,
                       options::OPT_Xassembler);

  // Only pass -x if gcc will understand it; otherwise hope gcc
  // understands the suffix correctly. The main use case this would go
  // wrong in is for linker inputs if they happened to have an odd
  // suffix; really the only way to get this to happen is a command
  // like '-x foobar a.c' which will treat a.c like a linker input.
  //
  // FIXME: For the linker case specifically, can we safely convert
  // inputs into '-Wl,' options?
  for (InputInfoList::const_iterator
         it = Inputs.begin(), ie = Inputs.end(); it != ie; ++it) {
    const InputInfo &II = *it;

    // Don't try to pass LLVM or AST inputs to a generic gcc.
    if (II.getType() == types::TY_LLVM_IR || II.getType() == types::TY_LTO_IR ||
        II.getType() == types::TY_LLVM_BC || II.getType() == types::TY_LTO_BC)
      D.Diag(diag::err_drv_no_linker_llvm_support)
        << getToolChain().getTripleString();
    else if (II.getType() == types::TY_AST)
      D.Diag(diag::err_drv_no_ast_support)
        << getToolChain().getTripleString();
    else if (II.getType() == types::TY_ModuleFile)
      D.Diag(diag::err_drv_no_module_support)
        << getToolChain().getTripleString();

    if (types::canTypeBeUserSpecified(II.getType())) {
      CmdArgs.push_back("-x");
      CmdArgs.push_back(types::getTypeName(II.getType()));
    }

    if (II.isFilename())
      CmdArgs.push_back(II.getFilename());
    else {
      const Arg &A = II.getInputArg();

      // Reverse translate some rewritten options.
      if (A.getOption().matches(options::OPT_Z_reserved_lib_stdcxx)) {
        CmdArgs.push_back("-lstdc++");
        continue;
      }

      // Don't render as input, we need gcc to do the translations.
      A.render(Args, CmdArgs);
    }
  }

  const std::string customGCCName = D.getCCCGenericGCCName();
  const char *GCCName;
  if (!customGCCName.empty())
    GCCName = customGCCName.c_str();
  else if (D.CCCIsCXX()) {
    GCCName = "g++";
  } else
    GCCName = "gcc";

  const char *Exec =
    Args.MakeArgString(getToolChain().GetProgramPath(GCCName));
  C.addCommand(new Command(JA, *this, Exec, CmdArgs));
}

void gcc::Preprocess::RenderExtraToolArgs(const JobAction &JA,
                                          ArgStringList &CmdArgs) const {
  CmdArgs.push_back("-E");
}

void gcc::Precompile::RenderExtraToolArgs(const JobAction &JA,
                                          ArgStringList &CmdArgs) const {
  // The type is good enough.
}

void gcc::Compile::RenderExtraToolArgs(const JobAction &JA,
                                       ArgStringList &CmdArgs) const {
  const Driver &D = getToolChain().getDriver();

  // If -flto, etc. are present then make sure not to force assembly output.
  if (JA.getType() == types::TY_LLVM_IR || JA.getType() == types::TY_LTO_IR ||
      JA.getType() == types::TY_LLVM_BC || JA.getType() == types::TY_LTO_BC)
    CmdArgs.push_back("-c");
  else {
    if (JA.getType() != types::TY_PP_Asm)
      D.Diag(diag::err_drv_invalid_gcc_output_type)
        << getTypeName(JA.getType());

    CmdArgs.push_back("-S");
  }
}

void gcc::Assemble::RenderExtraToolArgs(const JobAction &JA,
                                        ArgStringList &CmdArgs) const {
  CmdArgs.push_back("-c");
}

void gcc::Link::RenderExtraToolArgs(const JobAction &JA,
                                    ArgStringList &CmdArgs) const {
  // The types are (hopefully) good enough.
}

// Hexagon tools start.
void hexagon::Assemble::RenderExtraToolArgs(const JobAction &JA,
                                        ArgStringList &CmdArgs) const {

}
void hexagon::Assemble::ConstructJob(Compilation &C, const JobAction &JA,
                               const InputInfo &Output,
                               const InputInfoList &Inputs,
                               const ArgList &Args,
                               const char *LinkingOutput) const {

  const Driver &D = getToolChain().getDriver();
  ArgStringList CmdArgs;

  std::string MarchString = "-march=";
  MarchString += toolchains::Hexagon_TC::GetTargetCPU(Args);
  CmdArgs.push_back(Args.MakeArgString(MarchString));

  RenderExtraToolArgs(JA, CmdArgs);

  if (Output.isFilename()) {
    CmdArgs.push_back("-o");
    CmdArgs.push_back(Output.getFilename());
  } else {
    assert(Output.isNothing() && "Unexpected output");
    CmdArgs.push_back("-fsyntax-only");
  }

  std::string SmallDataThreshold = GetHexagonSmallDataThresholdValue(Args);
  if (!SmallDataThreshold.empty())
    CmdArgs.push_back(
      Args.MakeArgString(std::string("-G") + SmallDataThreshold));

  Args.AddAllArgValues(CmdArgs, options::OPT_Wa_COMMA,
                       options::OPT_Xassembler);

  // Only pass -x if gcc will understand it; otherwise hope gcc
  // understands the suffix correctly. The main use case this would go
  // wrong in is for linker inputs if they happened to have an odd
  // suffix; really the only way to get this to happen is a command
  // like '-x foobar a.c' which will treat a.c like a linker input.
  //
  // FIXME: For the linker case specifically, can we safely convert
  // inputs into '-Wl,' options?
  for (InputInfoList::const_iterator
         it = Inputs.begin(), ie = Inputs.end(); it != ie; ++it) {
    const InputInfo &II = *it;

    // Don't try to pass LLVM or AST inputs to a generic gcc.
    if (II.getType() == types::TY_LLVM_IR || II.getType() == types::TY_LTO_IR ||
        II.getType() == types::TY_LLVM_BC || II.getType() == types::TY_LTO_BC)
      D.Diag(clang::diag::err_drv_no_linker_llvm_support)
        << getToolChain().getTripleString();
    else if (II.getType() == types::TY_AST)
      D.Diag(clang::diag::err_drv_no_ast_support)
        << getToolChain().getTripleString();
    else if (II.getType() == types::TY_ModuleFile)
      D.Diag(diag::err_drv_no_module_support)
      << getToolChain().getTripleString();

    if (II.isFilename())
      CmdArgs.push_back(II.getFilename());
    else
      // Don't render as input, we need gcc to do the translations. FIXME: Pranav: What is this ?
      II.getInputArg().render(Args, CmdArgs);
  }

  const char *GCCName = "hexagon-as";
  const char *Exec =
    Args.MakeArgString(getToolChain().GetProgramPath(GCCName));
  C.addCommand(new Command(JA, *this, Exec, CmdArgs));

}
void hexagon::Link::RenderExtraToolArgs(const JobAction &JA,
                                    ArgStringList &CmdArgs) const {
  // The types are (hopefully) good enough.
}

void hexagon::Link::ConstructJob(Compilation &C, const JobAction &JA,
                               const InputInfo &Output,
                               const InputInfoList &Inputs,
                               const ArgList &Args,
                               const char *LinkingOutput) const {

  const toolchains::Hexagon_TC& ToolChain =
    static_cast<const toolchains::Hexagon_TC&>(getToolChain());
  const Driver &D = ToolChain.getDriver();

  ArgStringList CmdArgs;

  //----------------------------------------------------------------------------
  //
  //----------------------------------------------------------------------------
  bool hasStaticArg = Args.hasArg(options::OPT_static);
  bool buildingLib = Args.hasArg(options::OPT_shared);
  bool buildPIE = Args.hasArg(options::OPT_pie);
  bool incStdLib = !Args.hasArg(options::OPT_nostdlib);
  bool incStartFiles = !Args.hasArg(options::OPT_nostartfiles);
  bool incDefLibs = !Args.hasArg(options::OPT_nodefaultlibs);
  bool useShared = buildingLib && !hasStaticArg;

  //----------------------------------------------------------------------------
  // Silence warnings for various options
  //----------------------------------------------------------------------------

  Args.ClaimAllArgs(options::OPT_g_Group);
  Args.ClaimAllArgs(options::OPT_emit_llvm);
  Args.ClaimAllArgs(options::OPT_w); // Other warning options are already
                                     // handled somewhere else.
  Args.ClaimAllArgs(options::OPT_static_libgcc);

  //----------------------------------------------------------------------------
  //
  //----------------------------------------------------------------------------
  for (std::vector<std::string>::const_iterator i = ToolChain.ExtraOpts.begin(),
         e = ToolChain.ExtraOpts.end();
       i != e; ++i)
    CmdArgs.push_back(i->c_str());

  std::string MarchString = toolchains::Hexagon_TC::GetTargetCPU(Args);
  CmdArgs.push_back(Args.MakeArgString("-m" + MarchString));

  if (buildingLib) {
    CmdArgs.push_back("-shared");
    CmdArgs.push_back("-call_shared"); // should be the default, but doing as
                                       // hexagon-gcc does
  }

  if (hasStaticArg)
    CmdArgs.push_back("-static");

  if (buildPIE && !buildingLib)
    CmdArgs.push_back("-pie");

  std::string SmallDataThreshold = GetHexagonSmallDataThresholdValue(Args);
  if (!SmallDataThreshold.empty()) {
    CmdArgs.push_back(
      Args.MakeArgString(std::string("-G") + SmallDataThreshold));
  }

  //----------------------------------------------------------------------------
  //
  //----------------------------------------------------------------------------
  CmdArgs.push_back("-o");
  CmdArgs.push_back(Output.getFilename());

  const std::string MarchSuffix = "/" + MarchString;
  const std::string G0Suffix = "/G0";
  const std::string MarchG0Suffix = MarchSuffix + G0Suffix;
  const std::string RootDir = toolchains::Hexagon_TC::GetGnuDir(D.InstalledDir)
                              + "/";
  const std::string StartFilesDir = RootDir
                                    + "hexagon/lib"
                                    + (buildingLib
                                       ? MarchG0Suffix : MarchSuffix);

  //----------------------------------------------------------------------------
  // moslib
  //----------------------------------------------------------------------------
  std::vector<std::string> oslibs;
  bool hasStandalone= false;

  for (arg_iterator it = Args.filtered_begin(options::OPT_moslib_EQ),
         ie = Args.filtered_end(); it != ie; ++it) {
    (*it)->claim();
    oslibs.push_back((*it)->getValue());
    hasStandalone = hasStandalone || (oslibs.back() == "standalone");
  }
  if (oslibs.empty()) {
    oslibs.push_back("standalone");
    hasStandalone = true;
  }

  //----------------------------------------------------------------------------
  // Start Files
  //----------------------------------------------------------------------------
  if (incStdLib && incStartFiles) {

    if (!buildingLib) {
      if (hasStandalone) {
        CmdArgs.push_back(
          Args.MakeArgString(StartFilesDir + "/crt0_standalone.o"));
      }
      CmdArgs.push_back(Args.MakeArgString(StartFilesDir + "/crt0.o"));
    }
    std::string initObj = useShared ? "/initS.o" : "/init.o";
    CmdArgs.push_back(Args.MakeArgString(StartFilesDir + initObj));
  }

  //----------------------------------------------------------------------------
  // Library Search Paths
  //----------------------------------------------------------------------------
  const ToolChain::path_list &LibPaths = ToolChain.getFilePaths();
  for (ToolChain::path_list::const_iterator
         i = LibPaths.begin(),
         e = LibPaths.end();
       i != e;
       ++i)
    CmdArgs.push_back(Args.MakeArgString(StringRef("-L") + *i));

  //----------------------------------------------------------------------------
  //
  //----------------------------------------------------------------------------
  Args.AddAllArgs(CmdArgs, options::OPT_T_Group);
  Args.AddAllArgs(CmdArgs, options::OPT_e);
  Args.AddAllArgs(CmdArgs, options::OPT_s);
  Args.AddAllArgs(CmdArgs, options::OPT_t);
  Args.AddAllArgs(CmdArgs, options::OPT_u_Group);

  AddLinkerInputs(ToolChain, Inputs, Args, CmdArgs);

  //----------------------------------------------------------------------------
  // Libraries
  //----------------------------------------------------------------------------
  if (incStdLib && incDefLibs) {
    if (D.CCCIsCXX()) {
      ToolChain.AddCXXStdlibLibArgs(Args, CmdArgs);
      CmdArgs.push_back("-lm");
    }

    CmdArgs.push_back("--start-group");

    if (!buildingLib) {
      for(std::vector<std::string>::iterator i = oslibs.begin(),
            e = oslibs.end(); i != e; ++i)
        CmdArgs.push_back(Args.MakeArgString("-l" + *i));
      CmdArgs.push_back("-lc");
    }
    CmdArgs.push_back("-lgcc");

    CmdArgs.push_back("--end-group");
  }

  //----------------------------------------------------------------------------
  // End files
  //----------------------------------------------------------------------------
  if (incStdLib && incStartFiles) {
    std::string finiObj = useShared ? "/finiS.o" : "/fini.o";
    CmdArgs.push_back(Args.MakeArgString(StartFilesDir + finiObj));
  }

  std::string Linker = ToolChain.GetProgramPath("hexagon-ld");
  C.addCommand(new Command(JA, *this, Args.MakeArgString(Linker), CmdArgs));
}
// Hexagon tools end.

llvm::Triple::ArchType darwin::getArchTypeForDarwinArchName(StringRef Str) {
  // See arch(3) and llvm-gcc's driver-driver.c. We don't implement support for
  // archs which Darwin doesn't use.

  // The matching this routine does is fairly pointless, since it is neither the
  // complete architecture list, nor a reasonable subset. The problem is that
  // historically the driver driver accepts this and also ties its -march=
  // handling to the architecture name, so we need to be careful before removing
  // support for it.

  // This code must be kept in sync with Clang's Darwin specific argument
  // translation.

  return llvm::StringSwitch<llvm::Triple::ArchType>(Str)
    .Cases("ppc", "ppc601", "ppc603", "ppc604", "ppc604e", llvm::Triple::ppc)
    .Cases("ppc750", "ppc7400", "ppc7450", "ppc970", llvm::Triple::ppc)
    .Case("ppc64", llvm::Triple::ppc64)
    .Cases("i386", "i486", "i486SX", "i586", "i686", llvm::Triple::x86)
    .Cases("pentium", "pentpro", "pentIIm3", "pentIIm5", "pentium4",
           llvm::Triple::x86)
    .Cases("x86_64", "x86_64h", llvm::Triple::x86_64)
    // This is derived from the driver driver.
    .Cases("arm", "armv4t", "armv5", "armv6", "armv6m", llvm::Triple::arm)
    .Cases("armv7", "armv7em", "armv7f", "armv7k", "armv7m", llvm::Triple::arm)
    .Cases("armv7s", "xscale", llvm::Triple::arm)
    .Case("r600", llvm::Triple::r600)
    .Case("nvptx", llvm::Triple::nvptx)
    .Case("nvptx64", llvm::Triple::nvptx64)
    .Case("amdil", llvm::Triple::amdil)
    .Case("spir", llvm::Triple::spir)
    .Default(llvm::Triple::UnknownArch);
}

const char *Clang::getBaseInputName(const ArgList &Args,
                                    const InputInfoList &Inputs) {
  return Args.MakeArgString(
    llvm::sys::path::filename(Inputs[0].getBaseInput()));
}

const char *Clang::getBaseInputStem(const ArgList &Args,
                                    const InputInfoList &Inputs) {
  const char *Str = getBaseInputName(Args, Inputs);

  if (const char *End = strrchr(Str, '.'))
    return Args.MakeArgString(std::string(Str, End));

  return Str;
}

const char *Clang::getDependencyFileName(const ArgList &Args,
                                         const InputInfoList &Inputs) {
  // FIXME: Think about this more.
  std::string Res;

  if (Arg *OutputOpt = Args.getLastArg(options::OPT_o)) {
    std::string Str(OutputOpt->getValue());
    Res = Str.substr(0, Str.rfind('.'));
  } else {
    Res = getBaseInputStem(Args, Inputs);
  }
  return Args.MakeArgString(Res + ".d");
}

static const char *GetUPCLibOption(const ArgList &Args) {
  llvm::SmallString<32> Buf("-lupc");
  if (Args.getLastArgValue(options::OPT_fupc_pts_EQ, "packed") == "struct") {
    Buf += "-s";
  }
  if (Args.getLastArgValue(options::OPT_fupc_pts_vaddr_order_EQ, "first") == "last") {
    Buf += "-l";
  }
  if (Arg * A = Args.getLastArg(options::OPT_fupc_packed_bits_EQ)) {
    llvm::SmallVector<llvm::StringRef, 3> Bits;
    StringRef(A->getValue()).split(Bits, ",");
    bool okay = true;
    int Values[3];
    if (Bits.size() == 3) {
      for (int i = 0; i < 3; ++i)
        if (Bits[i].getAsInteger(10, Values[i]) || Values[i] <= 0)
          okay = false;
      if (Values[0] + Values[1] + Values[2] != 64)
        okay = false;
    } else {
      okay = false;
    }
    if (okay) {
      if(Values[0] != 20 || Values[1] != 10 || Values[2] != 34) {
        Buf += "-";
        Buf += Bits[0];
        Buf += "-";
        Buf += Bits[1];
        Buf += "-";
        Buf += Bits[2];
      }
    }
  }
  return Args.MakeArgString(Buf);
}

static const char *GetUPCBeginFile(const ArgList &Args) {
  const char *upc_crtbegin;
  if (Args.hasArg(options::OPT_static))
    upc_crtbegin = "upc-crtbeginT.o";
  else if (Args.hasArg(options::OPT_shared) || Args.hasArg(options::OPT_pie))
    upc_crtbegin = "upc-crtbeginS.o";
  else
    upc_crtbegin = "upc-crtbegin.o";
  return upc_crtbegin;
}

static const char *GetUPCEndFile(const ArgList &Args) {
  const char *upc_crtend;
  if (Args.hasArg(options::OPT_static))
    upc_crtend = "upc-crtendT.o";
  else if (Args.hasArg(options::OPT_shared) || Args.hasArg(options::OPT_pie))
    upc_crtend = "upc-crtendS.o";
  else
    upc_crtend = "upc-crtend.o";
  return upc_crtend;
}

void darwin::Assemble::ConstructJob(Compilation &C, const JobAction &JA,
                                    const InputInfo &Output,
                                    const InputInfoList &Inputs,
                                    const ArgList &Args,
                                    const char *LinkingOutput) const {
  ArgStringList CmdArgs;

  assert(Inputs.size() == 1 && "Unexpected number of inputs.");
  const InputInfo &Input = Inputs[0];

  // Determine the original source input.
  const Action *SourceAction = &JA;
  while (SourceAction->getKind() != Action::InputClass) {
    assert(!SourceAction->getInputs().empty() && "unexpected root action!");
    SourceAction = SourceAction->getInputs()[0];
  }

  // If -no_integrated_as is used add -Q to the darwin assember driver to make
  // sure it runs its system assembler not clang's integrated assembler.
  if (Args.hasArg(options::OPT_no_integrated_as))
    CmdArgs.push_back("-Q");

  // Forward -g, assuming we are dealing with an actual assembly file.
  if (SourceAction->getType() == types::TY_Asm ||
      SourceAction->getType() == types::TY_PP_Asm) {
    if (Args.hasArg(options::OPT_gstabs))
      CmdArgs.push_back("--gstabs");
    else if (Args.hasArg(options::OPT_g_Group))
      CmdArgs.push_back("-g");
  }

  // Derived from asm spec.
  AddDarwinArch(Args, CmdArgs);

  // Use -force_cpusubtype_ALL on x86 by default.
  if (getToolChain().getArch() == llvm::Triple::x86 ||
      getToolChain().getArch() == llvm::Triple::x86_64 ||
      Args.hasArg(options::OPT_force__cpusubtype__ALL))
    CmdArgs.push_back("-force_cpusubtype_ALL");

  if (getToolChain().getArch() != llvm::Triple::x86_64 &&
      (((Args.hasArg(options::OPT_mkernel) ||
         Args.hasArg(options::OPT_fapple_kext)) &&
        (!getDarwinToolChain().isTargetIPhoneOS() ||
         getDarwinToolChain().isIPhoneOSVersionLT(6, 0))) ||
       Args.hasArg(options::OPT_static)))
    CmdArgs.push_back("-static");

  Args.AddAllArgValues(CmdArgs, options::OPT_Wa_COMMA,
                       options::OPT_Xassembler);

  assert(Output.isFilename() && "Unexpected lipo output.");
  CmdArgs.push_back("-o");
  CmdArgs.push_back(Output.getFilename());

  assert(Input.isFilename() && "Invalid input.");
  CmdArgs.push_back(Input.getFilename());

  // asm_final spec is empty.

  const char *Exec =
    Args.MakeArgString(getToolChain().GetProgramPath("as"));
  C.addCommand(new Command(JA, *this, Exec, CmdArgs));
}

void darwin::DarwinTool::anchor() {}

void darwin::DarwinTool::AddDarwinArch(const ArgList &Args,
                                       ArgStringList &CmdArgs) const {
  StringRef ArchName = getDarwinToolChain().getDarwinArchName(Args);

  // Derived from darwin_arch spec.
  CmdArgs.push_back("-arch");
  CmdArgs.push_back(Args.MakeArgString(ArchName));

  // FIXME: Is this needed anymore?
  if (ArchName == "arm")
    CmdArgs.push_back("-force_cpusubtype_ALL");
}

bool darwin::Link::NeedsTempPath(const InputInfoList &Inputs) const {
  // We only need to generate a temp path for LTO if we aren't compiling object
  // files. When compiling source files, we run 'dsymutil' after linking. We
  // don't run 'dsymutil' when compiling object files.
  for (InputInfoList::const_iterator
         it = Inputs.begin(), ie = Inputs.end(); it != ie; ++it)
    if (it->getType() != types::TY_Object)
      return true;

  return false;
}

void darwin::Link::AddLinkArgs(Compilation &C,
                               const ArgList &Args,
                               ArgStringList &CmdArgs,
                               const InputInfoList &Inputs) const {
  const Driver &D = getToolChain().getDriver();
  const toolchains::Darwin &DarwinTC = getDarwinToolChain();

  unsigned Version[3] = { 0, 0, 0 };
  if (Arg *A = Args.getLastArg(options::OPT_mlinker_version_EQ)) {
    bool HadExtra;
    if (!Driver::GetReleaseVersion(A->getValue(), Version[0],
                                   Version[1], Version[2], HadExtra) ||
        HadExtra)
      D.Diag(diag::err_drv_invalid_version_number)
        << A->getAsString(Args);
  }

  // Newer linkers support -demangle, pass it if supported and not disabled by
  // the user.
  if (Version[0] >= 100 && !Args.hasArg(options::OPT_Z_Xlinker__no_demangle)) {
    // Don't pass -demangle to ld_classic.
    //
    // FIXME: This is a temporary workaround, ld should be handling this.
    bool UsesLdClassic = (getToolChain().getArch() == llvm::Triple::x86 &&
                          Args.hasArg(options::OPT_static));
    if (getToolChain().getArch() == llvm::Triple::x86) {
      for (arg_iterator it = Args.filtered_begin(options::OPT_Xlinker,
                                                 options::OPT_Wl_COMMA),
             ie = Args.filtered_end(); it != ie; ++it) {
        const Arg *A = *it;
        for (unsigned i = 0, e = A->getNumValues(); i != e; ++i)
          if (StringRef(A->getValue(i)) == "-kext")
            UsesLdClassic = true;
      }
    }
    if (!UsesLdClassic)
      CmdArgs.push_back("-demangle");
  }

  if (Args.hasArg(options::OPT_rdynamic) && Version[0] >= 137)
    CmdArgs.push_back("-export_dynamic");

  // If we are using LTO, then automatically create a temporary file path for
  // the linker to use, so that it's lifetime will extend past a possible
  // dsymutil step.
  if (Version[0] >= 116 && D.IsUsingLTO(Args) && NeedsTempPath(Inputs)) {
    const char *TmpPath = C.getArgs().MakeArgString(
      D.GetTemporaryPath("cc", types::getTypeTempSuffix(types::TY_Object)));
    C.addTempFile(TmpPath);
    CmdArgs.push_back("-object_path_lto");
    CmdArgs.push_back(TmpPath);
  }

  // Derived from the "link" spec.
  Args.AddAllArgs(CmdArgs, options::OPT_static);
  if (!Args.hasArg(options::OPT_static))
    CmdArgs.push_back("-dynamic");
  if (Args.hasArg(options::OPT_fgnu_runtime)) {
    // FIXME: gcc replaces -lobjc in forward args with -lobjc-gnu
    // here. How do we wish to handle such things?
  }

  if (!Args.hasArg(options::OPT_dynamiclib)) {
    AddDarwinArch(Args, CmdArgs);
    // FIXME: Why do this only on this path?
    Args.AddLastArg(CmdArgs, options::OPT_force__cpusubtype__ALL);

    Args.AddLastArg(CmdArgs, options::OPT_bundle);
    Args.AddAllArgs(CmdArgs, options::OPT_bundle__loader);
    Args.AddAllArgs(CmdArgs, options::OPT_client__name);

    Arg *A;
    if ((A = Args.getLastArg(options::OPT_compatibility__version)) ||
        (A = Args.getLastArg(options::OPT_current__version)) ||
        (A = Args.getLastArg(options::OPT_install__name)))
      D.Diag(diag::err_drv_argument_only_allowed_with)
        << A->getAsString(Args) << "-dynamiclib";

    Args.AddLastArg(CmdArgs, options::OPT_force__flat__namespace);
    Args.AddLastArg(CmdArgs, options::OPT_keep__private__externs);
    Args.AddLastArg(CmdArgs, options::OPT_private__bundle);
  } else {
    CmdArgs.push_back("-dylib");

    Arg *A;
    if ((A = Args.getLastArg(options::OPT_bundle)) ||
        (A = Args.getLastArg(options::OPT_bundle__loader)) ||
        (A = Args.getLastArg(options::OPT_client__name)) ||
        (A = Args.getLastArg(options::OPT_force__flat__namespace)) ||
        (A = Args.getLastArg(options::OPT_keep__private__externs)) ||
        (A = Args.getLastArg(options::OPT_private__bundle)))
      D.Diag(diag::err_drv_argument_not_allowed_with)
        << A->getAsString(Args) << "-dynamiclib";

    Args.AddAllArgsTranslated(CmdArgs, options::OPT_compatibility__version,
                              "-dylib_compatibility_version");
    Args.AddAllArgsTranslated(CmdArgs, options::OPT_current__version,
                              "-dylib_current_version");

    AddDarwinArch(Args, CmdArgs);

    Args.AddAllArgsTranslated(CmdArgs, options::OPT_install__name,
                              "-dylib_install_name");
  }

  Args.AddLastArg(CmdArgs, options::OPT_all__load);
  Args.AddAllArgs(CmdArgs, options::OPT_allowable__client);
  Args.AddLastArg(CmdArgs, options::OPT_bind__at__load);
  if (DarwinTC.isTargetIPhoneOS())
    Args.AddLastArg(CmdArgs, options::OPT_arch__errors__fatal);
  Args.AddLastArg(CmdArgs, options::OPT_dead__strip);
  Args.AddLastArg(CmdArgs, options::OPT_no__dead__strip__inits__and__terms);
  Args.AddAllArgs(CmdArgs, options::OPT_dylib__file);
  Args.AddLastArg(CmdArgs, options::OPT_dynamic);
  Args.AddAllArgs(CmdArgs, options::OPT_exported__symbols__list);
  Args.AddLastArg(CmdArgs, options::OPT_flat__namespace);
  Args.AddAllArgs(CmdArgs, options::OPT_force__load);
  Args.AddAllArgs(CmdArgs, options::OPT_headerpad__max__install__names);
  Args.AddAllArgs(CmdArgs, options::OPT_image__base);
  Args.AddAllArgs(CmdArgs, options::OPT_init);

  // Add the deployment target.
  VersionTuple TargetVersion = DarwinTC.getTargetVersion();

  // If we had an explicit -mios-simulator-version-min argument, honor that,
  // otherwise use the traditional deployment targets. We can't just check the
  // is-sim attribute because existing code follows this path, and the linker
  // may not handle the argument.
  //
  // FIXME: We may be able to remove this, once we can verify no one depends on
  // it.
  if (Args.hasArg(options::OPT_mios_simulator_version_min_EQ))
    CmdArgs.push_back("-ios_simulator_version_min");
  else if (DarwinTC.isTargetIPhoneOS())
    CmdArgs.push_back("-iphoneos_version_min");
  else
    CmdArgs.push_back("-macosx_version_min");
  CmdArgs.push_back(Args.MakeArgString(TargetVersion.getAsString()));

  Args.AddLastArg(CmdArgs, options::OPT_nomultidefs);
  Args.AddLastArg(CmdArgs, options::OPT_multi__module);
  Args.AddLastArg(CmdArgs, options::OPT_single__module);
  Args.AddAllArgs(CmdArgs, options::OPT_multiply__defined);
  Args.AddAllArgs(CmdArgs, options::OPT_multiply__defined__unused);

  if (const Arg *A = Args.getLastArg(options::OPT_fpie, options::OPT_fPIE,
                                     options::OPT_fno_pie,
                                     options::OPT_fno_PIE)) {
    if (A->getOption().matches(options::OPT_fpie) ||
        A->getOption().matches(options::OPT_fPIE))
      CmdArgs.push_back("-pie");
    else
      CmdArgs.push_back("-no_pie");
  }

  Args.AddLastArg(CmdArgs, options::OPT_prebind);
  Args.AddLastArg(CmdArgs, options::OPT_noprebind);
  Args.AddLastArg(CmdArgs, options::OPT_nofixprebinding);
  Args.AddLastArg(CmdArgs, options::OPT_prebind__all__twolevel__modules);
  Args.AddLastArg(CmdArgs, options::OPT_read__only__relocs);
  Args.AddAllArgs(CmdArgs, options::OPT_sectcreate);
  Args.AddAllArgs(CmdArgs, options::OPT_sectorder);
  Args.AddAllArgs(CmdArgs, options::OPT_seg1addr);
  Args.AddAllArgs(CmdArgs, options::OPT_segprot);
  Args.AddAllArgs(CmdArgs, options::OPT_segaddr);
  Args.AddAllArgs(CmdArgs, options::OPT_segs__read__only__addr);
  Args.AddAllArgs(CmdArgs, options::OPT_segs__read__write__addr);
  Args.AddAllArgs(CmdArgs, options::OPT_seg__addr__table);
  Args.AddAllArgs(CmdArgs, options::OPT_seg__addr__table__filename);
  Args.AddAllArgs(CmdArgs, options::OPT_sub__library);
  Args.AddAllArgs(CmdArgs, options::OPT_sub__umbrella);

  // Give --sysroot= preference, over the Apple specific behavior to also use
  // --isysroot as the syslibroot.
  StringRef sysroot = C.getSysRoot();
  if (sysroot != "") {
    CmdArgs.push_back("-syslibroot");
    CmdArgs.push_back(C.getArgs().MakeArgString(sysroot));
  } else if (const Arg *A = Args.getLastArg(options::OPT_isysroot)) {
    CmdArgs.push_back("-syslibroot");
    CmdArgs.push_back(A->getValue());
  }

  Args.AddLastArg(CmdArgs, options::OPT_twolevel__namespace);
  Args.AddLastArg(CmdArgs, options::OPT_twolevel__namespace__hints);
  Args.AddAllArgs(CmdArgs, options::OPT_umbrella);
  Args.AddAllArgs(CmdArgs, options::OPT_undefined);
  Args.AddAllArgs(CmdArgs, options::OPT_unexported__symbols__list);
  Args.AddAllArgs(CmdArgs, options::OPT_weak__reference__mismatches);
  Args.AddLastArg(CmdArgs, options::OPT_X_Flag);
  Args.AddAllArgs(CmdArgs, options::OPT_y);
  Args.AddLastArg(CmdArgs, options::OPT_w);
  Args.AddAllArgs(CmdArgs, options::OPT_pagezero__size);
  Args.AddAllArgs(CmdArgs, options::OPT_segs__read__);
  Args.AddLastArg(CmdArgs, options::OPT_seglinkedit);
  Args.AddLastArg(CmdArgs, options::OPT_noseglinkedit);
  Args.AddAllArgs(CmdArgs, options::OPT_sectalign);
  Args.AddAllArgs(CmdArgs, options::OPT_sectobjectsymbols);
  Args.AddAllArgs(CmdArgs, options::OPT_segcreate);
  Args.AddLastArg(CmdArgs, options::OPT_whyload);
  Args.AddLastArg(CmdArgs, options::OPT_whatsloaded);
  Args.AddAllArgs(CmdArgs, options::OPT_dylinker__install__name);
  Args.AddLastArg(CmdArgs, options::OPT_dylinker);
  Args.AddLastArg(CmdArgs, options::OPT_Mach);
}

void darwin::Link::ConstructJob(Compilation &C, const JobAction &JA,
                                const InputInfo &Output,
                                const InputInfoList &Inputs,
                                const ArgList &Args,
                                const char *LinkingOutput) const {
  const toolchains::Darwin& ToolChain = getDarwinToolChain();
  const Driver &D = ToolChain.getDriver();

  assert(Output.getType() == types::TY_Image && "Invalid linker output type.");

  // The logic here is derived from gcc's behavior; most of which
  // comes from specs (starting with link_command). Consult gcc for
  // more information.
  ArgStringList CmdArgs;

  /// Hack(tm) to ignore linking errors when we are doing ARC migration.
  if (Args.hasArg(options::OPT_ccc_arcmt_check,
                  options::OPT_ccc_arcmt_migrate)) {
    for (ArgList::const_iterator I = Args.begin(), E = Args.end(); I != E; ++I)
      (*I)->claim();
    const char *Exec =
      Args.MakeArgString(getToolChain().GetProgramPath("touch"));
    CmdArgs.push_back(Output.getFilename());
    C.addCommand(new Command(JA, *this, Exec, CmdArgs));
    return;
  }

  // I'm not sure why this particular decomposition exists in gcc, but
  // we follow suite for ease of comparison.
  AddLinkArgs(C, Args, CmdArgs, Inputs);

  Args.AddAllArgs(CmdArgs, options::OPT_d_Flag);
  Args.AddAllArgs(CmdArgs, options::OPT_s);
  Args.AddAllArgs(CmdArgs, options::OPT_t);
  Args.AddAllArgs(CmdArgs, options::OPT_Z_Flag);
  Args.AddAllArgs(CmdArgs, options::OPT_u_Group);
  Args.AddLastArg(CmdArgs, options::OPT_e);
  Args.AddAllArgs(CmdArgs, options::OPT_r);

  // Forward -ObjC when either -ObjC or -ObjC++ is used, to force loading
  // members of static archive libraries which implement Objective-C classes or
  // categories.
  if (Args.hasArg(options::OPT_ObjC) || Args.hasArg(options::OPT_ObjCXX))
    CmdArgs.push_back("-ObjC");

  CmdArgs.push_back("-o");
  CmdArgs.push_back(Output.getFilename());

  if (!Args.hasArg(options::OPT_nostdlib) &&
      !Args.hasArg(options::OPT_nostartfiles)) {
    // Derived from startfile spec.
    if (Args.hasArg(options::OPT_dynamiclib)) {
      // Derived from darwin_dylib1 spec.
      if (getDarwinToolChain().isTargetIOSSimulator()) {
        // The simulator doesn't have a versioned crt1 file.
        CmdArgs.push_back("-ldylib1.o");
      } else if (getDarwinToolChain().isTargetIPhoneOS()) {
        if (getDarwinToolChain().isIPhoneOSVersionLT(3, 1))
          CmdArgs.push_back("-ldylib1.o");
      } else {
        if (getDarwinToolChain().isMacosxVersionLT(10, 5))
          CmdArgs.push_back("-ldylib1.o");
        else if (getDarwinToolChain().isMacosxVersionLT(10, 6))
          CmdArgs.push_back("-ldylib1.10.5.o");
      }
    } else {
      if (Args.hasArg(options::OPT_bundle)) {
        if (!Args.hasArg(options::OPT_static)) {
          // Derived from darwin_bundle1 spec.
          if (getDarwinToolChain().isTargetIOSSimulator()) {
            // The simulator doesn't have a versioned crt1 file.
            CmdArgs.push_back("-lbundle1.o");
          } else if (getDarwinToolChain().isTargetIPhoneOS()) {
            if (getDarwinToolChain().isIPhoneOSVersionLT(3, 1))
              CmdArgs.push_back("-lbundle1.o");
          } else {
            if (getDarwinToolChain().isMacosxVersionLT(10, 6))
              CmdArgs.push_back("-lbundle1.o");
          }
        }
      } else {
        if (Args.hasArg(options::OPT_pg) &&
            getToolChain().SupportsProfiling()) {
          if (Args.hasArg(options::OPT_static) ||
              Args.hasArg(options::OPT_object) ||
              Args.hasArg(options::OPT_preload)) {
            CmdArgs.push_back("-lgcrt0.o");
          } else {
            CmdArgs.push_back("-lgcrt1.o");

            // darwin_crt2 spec is empty.
          }
          // By default on OS X 10.8 and later, we don't link with a crt1.o
          // file and the linker knows to use _main as the entry point.  But,
          // when compiling with -pg, we need to link with the gcrt1.o file,
          // so pass the -no_new_main option to tell the linker to use the
          // "start" symbol as the entry point.
          if (getDarwinToolChain().isTargetMacOS() &&
              !getDarwinToolChain().isMacosxVersionLT(10, 8))
            CmdArgs.push_back("-no_new_main");
        } else {
          if (Args.hasArg(options::OPT_static) ||
              Args.hasArg(options::OPT_object) ||
              Args.hasArg(options::OPT_preload)) {
            CmdArgs.push_back("-lcrt0.o");
          } else {
            // Derived from darwin_crt1 spec.
            if (getDarwinToolChain().isTargetIOSSimulator()) {
              // The simulator doesn't have a versioned crt1 file.
              CmdArgs.push_back("-lcrt1.o");
            } else if (getDarwinToolChain().isTargetIPhoneOS()) {
              if (getDarwinToolChain().isIPhoneOSVersionLT(3, 1))
                CmdArgs.push_back("-lcrt1.o");
              else if (getDarwinToolChain().isIPhoneOSVersionLT(6, 0))
                CmdArgs.push_back("-lcrt1.3.1.o");
            } else {
              if (getDarwinToolChain().isMacosxVersionLT(10, 5))
                CmdArgs.push_back("-lcrt1.o");
              else if (getDarwinToolChain().isMacosxVersionLT(10, 6))
                CmdArgs.push_back("-lcrt1.10.5.o");
              else if (getDarwinToolChain().isMacosxVersionLT(10, 8))
                CmdArgs.push_back("-lcrt1.10.6.o");

              // darwin_crt2 spec is empty.
            }
          }
        }
      }
      if (D.CCCIsUPC()) {
        const char *upc_crtbegin = GetUPCBeginFile(Args);
        CmdArgs.push_back(Args.MakeArgString(getToolChain().GetFilePath(upc_crtbegin)));
      }
    }

    if (!getDarwinToolChain().isTargetIPhoneOS() &&
        Args.hasArg(options::OPT_shared_libgcc) &&
        getDarwinToolChain().isMacosxVersionLT(10, 5)) {
      const char *Str =
        Args.MakeArgString(getToolChain().GetFilePath("crt3.o"));
      CmdArgs.push_back(Str);
    }
  }

  Args.AddAllArgs(CmdArgs, options::OPT_L);

  const ToolChain::path_list Paths = ToolChain.getFilePaths();

  for (ToolChain::path_list::const_iterator i = Paths.begin(), e = Paths.end();
       i != e; ++i)
    CmdArgs.push_back(Args.MakeArgString(StringRef("-L") + *i));

  if (Args.hasArg(options::OPT_fopenmp))
    // This is more complicated in gcc...
    CmdArgs.push_back("-lgomp");

  if (D.CCCIsUPC() && !Args.hasArg(options::OPT_nostdlib))
    CmdArgs.push_back(GetUPCLibOption(Args));

  AddLinkerInputs(getToolChain(), Inputs, Args, CmdArgs);
  
  if (isObjCRuntimeLinked(Args) &&
      !Args.hasArg(options::OPT_nostdlib) &&
      !Args.hasArg(options::OPT_nodefaultlibs)) {
    // Avoid linking compatibility stubs on i386 mac.
    if (!getDarwinToolChain().isTargetMacOS() ||
        getDarwinToolChain().getArch() != llvm::Triple::x86) {
      // If we don't have ARC or subscripting runtime support, link in the
      // runtime stubs.  We have to do this *before* adding any of the normal
      // linker inputs so that its initializer gets run first.
      ObjCRuntime runtime =
        getDarwinToolChain().getDefaultObjCRuntime(/*nonfragile*/ true);
      // We use arclite library for both ARC and subscripting support.
      if ((!runtime.hasNativeARC() && isObjCAutoRefCount(Args)) ||
          !runtime.hasSubscripting())
        getDarwinToolChain().AddLinkARCArgs(Args, CmdArgs);
    }
    CmdArgs.push_back("-framework");
    CmdArgs.push_back("Foundation");
    // Link libobj.
    CmdArgs.push_back("-lobjc");
  }

  if (LinkingOutput) {
    CmdArgs.push_back("-arch_multiple");
    CmdArgs.push_back("-final_output");
    CmdArgs.push_back(LinkingOutput);
  }

  if (Args.hasArg(options::OPT_fnested_functions))
    CmdArgs.push_back("-allow_stack_execute");

  if (!Args.hasArg(options::OPT_nostdlib) &&
      !Args.hasArg(options::OPT_nodefaultlibs)) {
    if (getToolChain().getDriver().CCCIsCXX())
      getToolChain().AddCXXStdlibLibArgs(Args, CmdArgs);

    // link_ssp spec is empty.

    // Let the tool chain choose which runtime library to link.
    getDarwinToolChain().AddLinkRuntimeLibArgs(Args, CmdArgs);
  }

  if (!Args.hasArg(options::OPT_nostdlib) &&
      !Args.hasArg(options::OPT_nostartfiles)) {

    if (D.CCCIsUPC()) {
      const char *upc_crtend = GetUPCEndFile(Args);
      CmdArgs.push_back(Args.MakeArgString(ToolChain.GetFilePath(upc_crtend)));
    }
  }

  Args.AddAllArgs(CmdArgs, options::OPT_T_Group);
  Args.AddAllArgs(CmdArgs, options::OPT_F);

  const char *Exec =
    Args.MakeArgString(getToolChain().GetProgramPath("ld"));
  C.addCommand(new Command(JA, *this, Exec, CmdArgs));
}

void darwin::Lipo::ConstructJob(Compilation &C, const JobAction &JA,
                                const InputInfo &Output,
                                const InputInfoList &Inputs,
                                const ArgList &Args,
                                const char *LinkingOutput) const {
  ArgStringList CmdArgs;

  CmdArgs.push_back("-create");
  assert(Output.isFilename() && "Unexpected lipo output.");

  CmdArgs.push_back("-output");
  CmdArgs.push_back(Output.getFilename());

  for (InputInfoList::const_iterator
         it = Inputs.begin(), ie = Inputs.end(); it != ie; ++it) {
    const InputInfo &II = *it;
    assert(II.isFilename() && "Unexpected lipo input.");
    CmdArgs.push_back(II.getFilename());
  }
  const char *Exec =
    Args.MakeArgString(getToolChain().GetProgramPath("lipo"));
  C.addCommand(new Command(JA, *this, Exec, CmdArgs));
}

void darwin::Dsymutil::ConstructJob(Compilation &C, const JobAction &JA,
                                    const InputInfo &Output,
                                    const InputInfoList &Inputs,
                                    const ArgList &Args,
                                    const char *LinkingOutput) const {
  ArgStringList CmdArgs;

  CmdArgs.push_back("-o");
  CmdArgs.push_back(Output.getFilename());

  assert(Inputs.size() == 1 && "Unable to handle multiple inputs.");
  const InputInfo &Input = Inputs[0];
  assert(Input.isFilename() && "Unexpected dsymutil input.");
  CmdArgs.push_back(Input.getFilename());

  const char *Exec =
    Args.MakeArgString(getToolChain().GetProgramPath("dsymutil"));
  C.addCommand(new Command(JA, *this, Exec, CmdArgs));
}

void darwin::VerifyDebug::ConstructJob(Compilation &C, const JobAction &JA,
                                       const InputInfo &Output,
                                       const InputInfoList &Inputs,
                                       const ArgList &Args,
                                       const char *LinkingOutput) const {
  ArgStringList CmdArgs;
  CmdArgs.push_back("--verify");
  CmdArgs.push_back("--debug-info");
  CmdArgs.push_back("--eh-frame");
  CmdArgs.push_back("--quiet");

  assert(Inputs.size() == 1 && "Unable to handle multiple inputs.");
  const InputInfo &Input = Inputs[0];
  assert(Input.isFilename() && "Unexpected verify input");

  // Grabbing the output of the earlier dsymutil run.
  CmdArgs.push_back(Input.getFilename());

  const char *Exec =
    Args.MakeArgString(getToolChain().GetProgramPath("dwarfdump"));
  C.addCommand(new Command(JA, *this, Exec, CmdArgs));
}

void solaris::Assemble::ConstructJob(Compilation &C, const JobAction &JA,
                                      const InputInfo &Output,
                                      const InputInfoList &Inputs,
                                      const ArgList &Args,
                                      const char *LinkingOutput) const {
  ArgStringList CmdArgs;

  Args.AddAllArgValues(CmdArgs, options::OPT_Wa_COMMA,
                       options::OPT_Xassembler);

  CmdArgs.push_back("-o");
  CmdArgs.push_back(Output.getFilename());

  for (InputInfoList::const_iterator
         it = Inputs.begin(), ie = Inputs.end(); it != ie; ++it) {
    const InputInfo &II = *it;
    CmdArgs.push_back(II.getFilename());
  }

  const char *Exec =
    Args.MakeArgString(getToolChain().GetProgramPath("as"));
  C.addCommand(new Command(JA, *this, Exec, CmdArgs));
}


void solaris::Link::ConstructJob(Compilation &C, const JobAction &JA,
                                  const InputInfo &Output,
                                  const InputInfoList &Inputs,
                                  const ArgList &Args,
                                  const char *LinkingOutput) const {
  // FIXME: Find a real GCC, don't hard-code versions here
  std::string GCCLibPath = "/usr/gcc/4.5/lib/gcc/";
  const llvm::Triple &T = getToolChain().getTriple();
  std::string LibPath = "/usr/lib/";
  llvm::Triple::ArchType Arch = T.getArch();
  switch (Arch) {
  case llvm::Triple::x86:
    GCCLibPath +=
        ("i386-" + T.getVendorName() + "-" + T.getOSName()).str() + "/4.5.2/";
    break;
  case llvm::Triple::x86_64:
    GCCLibPath += ("i386-" + T.getVendorName() + "-" + T.getOSName()).str();
    GCCLibPath += "/4.5.2/amd64/";
    LibPath += "amd64/";
    break;
  default:
    llvm_unreachable("Unsupported architecture");
  }

  ArgStringList CmdArgs;

  // Demangle C++ names in errors
  CmdArgs.push_back("-C");

  if ((!Args.hasArg(options::OPT_nostdlib)) &&
      (!Args.hasArg(options::OPT_shared))) {
    CmdArgs.push_back("-e");
    CmdArgs.push_back("_start");
  }

  if (Args.hasArg(options::OPT_static)) {
    CmdArgs.push_back("-Bstatic");
    CmdArgs.push_back("-dn");
  } else {
    CmdArgs.push_back("-Bdynamic");
    if (Args.hasArg(options::OPT_shared)) {
      CmdArgs.push_back("-shared");
    } else {
      CmdArgs.push_back("--dynamic-linker");
      CmdArgs.push_back(Args.MakeArgString(LibPath + "ld.so.1"));
    }
  }

  if (Output.isFilename()) {
    CmdArgs.push_back("-o");
    CmdArgs.push_back(Output.getFilename());
  } else {
    assert(Output.isNothing() && "Invalid output.");
  }

  if (!Args.hasArg(options::OPT_nostdlib) &&
      !Args.hasArg(options::OPT_nostartfiles)) {
    if (!Args.hasArg(options::OPT_shared)) {
      CmdArgs.push_back(Args.MakeArgString(LibPath + "crt1.o"));
      CmdArgs.push_back(Args.MakeArgString(LibPath + "crti.o"));
      CmdArgs.push_back(Args.MakeArgString(LibPath + "values-Xa.o"));
      CmdArgs.push_back(Args.MakeArgString(GCCLibPath + "crtbegin.o"));
    } else {
      CmdArgs.push_back(Args.MakeArgString(LibPath + "crti.o"));
      CmdArgs.push_back(Args.MakeArgString(LibPath + "values-Xa.o"));
      CmdArgs.push_back(Args.MakeArgString(GCCLibPath + "crtbegin.o"));
    }
    if (getToolChain().getDriver().CCCIsCXX())
      CmdArgs.push_back(Args.MakeArgString(LibPath + "cxa_finalize.o"));
    if (getToolChain().getDriver().CCCIsUPC()) {
      const char *upc_crtbegin = GetUPCBeginFile(Args);
      CmdArgs.push_back(Args.MakeArgString(getToolChain().GetFilePath(upc_crtbegin)));
    }
  }

  CmdArgs.push_back(Args.MakeArgString("-L" + GCCLibPath));

  Args.AddAllArgs(CmdArgs, options::OPT_L);
  const ToolChain::path_list Paths = getToolChain().getFilePaths();
  for (ToolChain::path_list::const_iterator i = Paths.begin(), e = Paths.end();
       i != e; ++i)
    CmdArgs.push_back(Args.MakeArgString(StringRef("-L") + *i));
  Args.AddAllArgs(CmdArgs, options::OPT_T_Group);
  Args.AddAllArgs(CmdArgs, options::OPT_e);
  Args.AddAllArgs(CmdArgs, options::OPT_r);

  AddLinkerInputs(getToolChain(), Inputs, Args, CmdArgs);

  if (getToolChain().getDriver().CCCIsUPC() && !Args.hasArg(options::OPT_nostdlib)) {
    CmdArgs.push_back(GetUPCLibOption(Args));
  }

  if (!Args.hasArg(options::OPT_nostdlib) &&
      !Args.hasArg(options::OPT_nodefaultlibs)) {
    if (getToolChain().getDriver().CCCIsCXX())
      getToolChain().AddCXXStdlibLibArgs(Args, CmdArgs);
    CmdArgs.push_back("-lgcc_s");
    if (!Args.hasArg(options::OPT_shared)) {
      CmdArgs.push_back("-lgcc");
      CmdArgs.push_back("-lc");
      CmdArgs.push_back("-lm");
    }
  }

  if (!Args.hasArg(options::OPT_nostdlib) &&
      !Args.hasArg(options::OPT_nostartfiles)) {
    if (getToolChain().getDriver().CCCIsUPC()) {
      const char *upc_crtend = GetUPCEndFile(Args);
      CmdArgs.push_back(Args.MakeArgString(getToolChain().GetFilePath(upc_crtend)));
    }
    CmdArgs.push_back(Args.MakeArgString(GCCLibPath + "crtend.o"));
  }
  CmdArgs.push_back(Args.MakeArgString(LibPath + "crtn.o"));

  addProfileRT(getToolChain(), Args, CmdArgs, getToolChain().getTriple());

  const char *Exec =
    Args.MakeArgString(getToolChain().GetProgramPath("ld"));
  C.addCommand(new Command(JA, *this, Exec, CmdArgs));
}

void auroraux::Assemble::ConstructJob(Compilation &C, const JobAction &JA,
                                      const InputInfo &Output,
                                      const InputInfoList &Inputs,
                                      const ArgList &Args,
                                      const char *LinkingOutput) const {
  ArgStringList CmdArgs;

  Args.AddAllArgValues(CmdArgs, options::OPT_Wa_COMMA,
                       options::OPT_Xassembler);

  CmdArgs.push_back("-o");
  CmdArgs.push_back(Output.getFilename());

  for (InputInfoList::const_iterator
         it = Inputs.begin(), ie = Inputs.end(); it != ie; ++it) {
    const InputInfo &II = *it;
    CmdArgs.push_back(II.getFilename());
  }

  const char *Exec =
    Args.MakeArgString(getToolChain().GetProgramPath("gas"));
  C.addCommand(new Command(JA, *this, Exec, CmdArgs));
}

void auroraux::Link::ConstructJob(Compilation &C, const JobAction &JA,
                                  const InputInfo &Output,
                                  const InputInfoList &Inputs,
                                  const ArgList &Args,
                                  const char *LinkingOutput) const {
  ArgStringList CmdArgs;

  if ((!Args.hasArg(options::OPT_nostdlib)) &&
      (!Args.hasArg(options::OPT_shared))) {
    CmdArgs.push_back("-e");
    CmdArgs.push_back("_start");
  }

  if (Args.hasArg(options::OPT_static)) {
    CmdArgs.push_back("-Bstatic");
    CmdArgs.push_back("-dn");
  } else {
//    CmdArgs.push_back("--eh-frame-hdr");
    CmdArgs.push_back("-Bdynamic");
    if (Args.hasArg(options::OPT_shared)) {
      CmdArgs.push_back("-shared");
    } else {
      CmdArgs.push_back("--dynamic-linker");
      CmdArgs.push_back("/lib/ld.so.1"); // 64Bit Path /lib/amd64/ld.so.1
    }
  }

  if (Output.isFilename()) {
    CmdArgs.push_back("-o");
    CmdArgs.push_back(Output.getFilename());
  } else {
    assert(Output.isNothing() && "Invalid output.");
  }

  if (!Args.hasArg(options::OPT_nostdlib) &&
      !Args.hasArg(options::OPT_nostartfiles)) {
    if (!Args.hasArg(options::OPT_shared)) {
      CmdArgs.push_back(Args.MakeArgString(
                                getToolChain().GetFilePath("crt1.o")));
      CmdArgs.push_back(Args.MakeArgString(
                                getToolChain().GetFilePath("crti.o")));
      CmdArgs.push_back(Args.MakeArgString(
                                getToolChain().GetFilePath("crtbegin.o")));
    } else {
      CmdArgs.push_back(Args.MakeArgString(
                                getToolChain().GetFilePath("crti.o")));
    }
    CmdArgs.push_back(Args.MakeArgString(
                                getToolChain().GetFilePath("crtn.o")));
  }

  CmdArgs.push_back(Args.MakeArgString("-L/opt/gcc4/lib/gcc/"
                                       + getToolChain().getTripleString()
                                       + "/4.2.4"));

  Args.AddAllArgs(CmdArgs, options::OPT_L);
  Args.AddAllArgs(CmdArgs, options::OPT_T_Group);
  Args.AddAllArgs(CmdArgs, options::OPT_e);

  AddLinkerInputs(getToolChain(), Inputs, Args, CmdArgs);

  if (!Args.hasArg(options::OPT_nostdlib) &&
      !Args.hasArg(options::OPT_nodefaultlibs)) {
    // FIXME: For some reason GCC passes -lgcc before adding
    // the default system libraries. Just mimic this for now.
    CmdArgs.push_back("-lgcc");

    if (Args.hasArg(options::OPT_pthread))
      CmdArgs.push_back("-pthread");
    if (!Args.hasArg(options::OPT_shared))
      CmdArgs.push_back("-lc");
    CmdArgs.push_back("-lgcc");
  }

  if (!Args.hasArg(options::OPT_nostdlib) &&
      !Args.hasArg(options::OPT_nostartfiles)) {
    if (!Args.hasArg(options::OPT_shared))
      CmdArgs.push_back(Args.MakeArgString(
                                getToolChain().GetFilePath("crtend.o")));
  }

  addProfileRT(getToolChain(), Args, CmdArgs, getToolChain().getTriple());

  const char *Exec =
    Args.MakeArgString(getToolChain().GetProgramPath("ld"));
  C.addCommand(new Command(JA, *this, Exec, CmdArgs));
}

void openbsd::Assemble::ConstructJob(Compilation &C, const JobAction &JA,
                                     const InputInfo &Output,
                                     const InputInfoList &Inputs,
                                     const ArgList &Args,
                                     const char *LinkingOutput) const {
  ArgStringList CmdArgs;

  // When building 32-bit code on OpenBSD/amd64, we have to explicitly
  // instruct as in the base system to assemble 32-bit code.
  if (getToolChain().getArch() == llvm::Triple::x86)
    CmdArgs.push_back("--32");
  else if (getToolChain().getArch() == llvm::Triple::ppc) {
    CmdArgs.push_back("-mppc");
    CmdArgs.push_back("-many");
  } else if (getToolChain().getArch() == llvm::Triple::mips64 ||
             getToolChain().getArch() == llvm::Triple::mips64el) {
    StringRef CPUName;
    StringRef ABIName;
    getMipsCPUAndABI(Args, getToolChain().getTriple(), CPUName, ABIName);

    CmdArgs.push_back("-mabi");
    CmdArgs.push_back(getGnuCompatibleMipsABIName(ABIName).data());

    if (getToolChain().getArch() == llvm::Triple::mips64)
      CmdArgs.push_back("-EB");
    else
      CmdArgs.push_back("-EL");

    Arg *LastPICArg = Args.getLastArg(options::OPT_fPIC, options::OPT_fno_PIC,
                                      options::OPT_fpic, options::OPT_fno_pic,
                                      options::OPT_fPIE, options::OPT_fno_PIE,
                                      options::OPT_fpie, options::OPT_fno_pie);
    if (LastPICArg &&
        (LastPICArg->getOption().matches(options::OPT_fPIC) ||
         LastPICArg->getOption().matches(options::OPT_fpic) ||
         LastPICArg->getOption().matches(options::OPT_fPIE) ||
         LastPICArg->getOption().matches(options::OPT_fpie))) {
      CmdArgs.push_back("-KPIC");
    }
  }

  Args.AddAllArgValues(CmdArgs, options::OPT_Wa_COMMA,
                       options::OPT_Xassembler);

  CmdArgs.push_back("-o");
  CmdArgs.push_back(Output.getFilename());

  for (InputInfoList::const_iterator
         it = Inputs.begin(), ie = Inputs.end(); it != ie; ++it) {
    const InputInfo &II = *it;
    CmdArgs.push_back(II.getFilename());
  }

  const char *Exec =
    Args.MakeArgString(getToolChain().GetProgramPath("as"));
  C.addCommand(new Command(JA, *this, Exec, CmdArgs));
}

void openbsd::Link::ConstructJob(Compilation &C, const JobAction &JA,
                                 const InputInfo &Output,
                                 const InputInfoList &Inputs,
                                 const ArgList &Args,
                                 const char *LinkingOutput) const {
  const Driver &D = getToolChain().getDriver();
  ArgStringList CmdArgs;

  // Silence warning for "clang -g foo.o -o foo"
  Args.ClaimAllArgs(options::OPT_g_Group);
  // and "clang -emit-llvm foo.o -o foo"
  Args.ClaimAllArgs(options::OPT_emit_llvm);
  // and for "clang -w foo.o -o foo". Other warning options are already
  // handled somewhere else.
  Args.ClaimAllArgs(options::OPT_w);

  if (getToolChain().getArch() == llvm::Triple::mips64)
    CmdArgs.push_back("-EB");
  else if (getToolChain().getArch() == llvm::Triple::mips64el)
    CmdArgs.push_back("-EL");

  if ((!Args.hasArg(options::OPT_nostdlib)) &&
      (!Args.hasArg(options::OPT_shared))) {
    CmdArgs.push_back("-e");
    CmdArgs.push_back("__start");
  }

  if (Args.hasArg(options::OPT_static)) {
    CmdArgs.push_back("-Bstatic");
  } else {
    if (Args.hasArg(options::OPT_rdynamic))
      CmdArgs.push_back("-export-dynamic");
    CmdArgs.push_back("--eh-frame-hdr");
    CmdArgs.push_back("-Bdynamic");
    if (Args.hasArg(options::OPT_shared)) {
      CmdArgs.push_back("-shared");
    } else {
      CmdArgs.push_back("-dynamic-linker");
      CmdArgs.push_back("/usr/libexec/ld.so");
    }
  }

  if (Args.hasArg(options::OPT_nopie))
    CmdArgs.push_back("-nopie");

  if (Output.isFilename()) {
    CmdArgs.push_back("-o");
    CmdArgs.push_back(Output.getFilename());
  } else {
    assert(Output.isNothing() && "Invalid output.");
  }

  if (!Args.hasArg(options::OPT_nostdlib) &&
      !Args.hasArg(options::OPT_nostartfiles)) {
    if (!Args.hasArg(options::OPT_shared)) {
      if (Args.hasArg(options::OPT_pg))  
        CmdArgs.push_back(Args.MakeArgString(
                                getToolChain().GetFilePath("gcrt0.o")));
      else
        CmdArgs.push_back(Args.MakeArgString(
                                getToolChain().GetFilePath("crt0.o")));
      CmdArgs.push_back(Args.MakeArgString(
                              getToolChain().GetFilePath("crtbegin.o")));
    } else {
      CmdArgs.push_back(Args.MakeArgString(
                              getToolChain().GetFilePath("crtbeginS.o")));
    }
    if (D.CCCIsUPC()) {
      const char *upc_crtbegin = GetUPCBeginFile(Args);
      CmdArgs.push_back(Args.MakeArgString(getToolChain().GetFilePath(upc_crtbegin)));
    }
  }

  std::string Triple = getToolChain().getTripleString();
  if (Triple.substr(0, 6) == "x86_64")
    Triple.replace(0, 6, "amd64");
  CmdArgs.push_back(Args.MakeArgString("-L/usr/lib/gcc-lib/" + Triple +
                                       "/4.2.1"));

  Args.AddAllArgs(CmdArgs, options::OPT_L);
  const ToolChain::path_list Paths = getToolChain().getFilePaths();
  for (ToolChain::path_list::const_iterator i = Paths.begin(), e = Paths.end();
       i != e; ++i)
    CmdArgs.push_back(Args.MakeArgString(StringRef("-L") + *i));
  Args.AddAllArgs(CmdArgs, options::OPT_T_Group);
  Args.AddAllArgs(CmdArgs, options::OPT_e);
  Args.AddAllArgs(CmdArgs, options::OPT_s);
  Args.AddAllArgs(CmdArgs, options::OPT_t);
  Args.AddAllArgs(CmdArgs, options::OPT_Z_Flag);
  Args.AddAllArgs(CmdArgs, options::OPT_r);

  AddLinkerInputs(getToolChain(), Inputs, Args, CmdArgs);

  if (D.CCCIsUPC() && !Args.hasArg(options::OPT_nostdlib)) {
#ifdef LIBUPC_LINK_SCRIPT
    CmdArgs.push_back(Args.MakeArgString("-T" + getToolChain().GetFilePath("upc.ld")));
#endif
    CmdArgs.push_back(GetUPCLibOption(Args));
#ifdef LIBUPC_ENABLE_BACKTRACE
    CmdArgs.push_back("-lexecinfo");
#endif
  }

  if (!Args.hasArg(options::OPT_nostdlib) &&
      !Args.hasArg(options::OPT_nodefaultlibs)) {
    if (D.CCCIsCXX()) {
      getToolChain().AddCXXStdlibLibArgs(Args, CmdArgs);
      if (Args.hasArg(options::OPT_pg)) 
        CmdArgs.push_back("-lm_p");
      else
        CmdArgs.push_back("-lm");
    }

    // FIXME: For some reason GCC passes -lgcc before adding
    // the default system libraries. Just mimic this for now.
    CmdArgs.push_back("-lgcc");

    if (Args.hasArg(options::OPT_pthread)) {
      if (!Args.hasArg(options::OPT_shared) &&
          Args.hasArg(options::OPT_pg))
         CmdArgs.push_back("-lpthread_p");
      else
         CmdArgs.push_back("-lpthread");
    }

    if (!Args.hasArg(options::OPT_shared)) {
      if (Args.hasArg(options::OPT_pg))
         CmdArgs.push_back("-lc_p");
      else
         CmdArgs.push_back("-lc");
    }

    CmdArgs.push_back("-lgcc");
  }

  if (!Args.hasArg(options::OPT_nostdlib) &&
      !Args.hasArg(options::OPT_nostartfiles)) {
    if (D.CCCIsUPC()) {
      const char *upc_crtend = GetUPCEndFile(Args);
      CmdArgs.push_back(Args.MakeArgString(getToolChain().GetFilePath(upc_crtend)));
    }

    if (!Args.hasArg(options::OPT_shared))
      CmdArgs.push_back(Args.MakeArgString(
                              getToolChain().GetFilePath("crtend.o")));
    else
      CmdArgs.push_back(Args.MakeArgString(
                              getToolChain().GetFilePath("crtendS.o")));
  }

  const char *Exec =
    Args.MakeArgString(getToolChain().GetProgramPath("ld"));
  C.addCommand(new Command(JA, *this, Exec, CmdArgs));
}

void bitrig::Assemble::ConstructJob(Compilation &C, const JobAction &JA,
                                    const InputInfo &Output,
                                    const InputInfoList &Inputs,
                                    const ArgList &Args,
                                    const char *LinkingOutput) const {
  ArgStringList CmdArgs;

  Args.AddAllArgValues(CmdArgs, options::OPT_Wa_COMMA,
                       options::OPT_Xassembler);

  CmdArgs.push_back("-o");
  CmdArgs.push_back(Output.getFilename());

  for (InputInfoList::const_iterator
         it = Inputs.begin(), ie = Inputs.end(); it != ie; ++it) {
    const InputInfo &II = *it;
    CmdArgs.push_back(II.getFilename());
  }

  const char *Exec =
    Args.MakeArgString(getToolChain().GetProgramPath("as"));
  C.addCommand(new Command(JA, *this, Exec, CmdArgs));
}

void bitrig::Link::ConstructJob(Compilation &C, const JobAction &JA,
                                const InputInfo &Output,
                                const InputInfoList &Inputs,
                                const ArgList &Args,
                                const char *LinkingOutput) const {
  const Driver &D = getToolChain().getDriver();
  ArgStringList CmdArgs;

  if ((!Args.hasArg(options::OPT_nostdlib)) &&
      (!Args.hasArg(options::OPT_shared))) {
    CmdArgs.push_back("-e");
    CmdArgs.push_back("__start");
  }

  if (Args.hasArg(options::OPT_static)) {
    CmdArgs.push_back("-Bstatic");
  } else {
    if (Args.hasArg(options::OPT_rdynamic))
      CmdArgs.push_back("-export-dynamic");
    CmdArgs.push_back("--eh-frame-hdr");
    CmdArgs.push_back("-Bdynamic");
    if (Args.hasArg(options::OPT_shared)) {
      CmdArgs.push_back("-shared");
    } else {
      CmdArgs.push_back("-dynamic-linker");
      CmdArgs.push_back("/usr/libexec/ld.so");
    }
  }

  if (Output.isFilename()) {
    CmdArgs.push_back("-o");
    CmdArgs.push_back(Output.getFilename());
  } else {
    assert(Output.isNothing() && "Invalid output.");
  }

  if (!Args.hasArg(options::OPT_nostdlib) &&
      !Args.hasArg(options::OPT_nostartfiles)) {
    if (!Args.hasArg(options::OPT_shared)) {
      if (Args.hasArg(options::OPT_pg))
        CmdArgs.push_back(Args.MakeArgString(
                                getToolChain().GetFilePath("gcrt0.o")));
      else
        CmdArgs.push_back(Args.MakeArgString(
                                getToolChain().GetFilePath("crt0.o")));
      CmdArgs.push_back(Args.MakeArgString(
                              getToolChain().GetFilePath("crtbegin.o")));
    } else {
      CmdArgs.push_back(Args.MakeArgString(
                              getToolChain().GetFilePath("crtbeginS.o")));
    }
  }

  Args.AddAllArgs(CmdArgs, options::OPT_L);
  Args.AddAllArgs(CmdArgs, options::OPT_T_Group);
  Args.AddAllArgs(CmdArgs, options::OPT_e);

  AddLinkerInputs(getToolChain(), Inputs, Args, CmdArgs);

  if (!Args.hasArg(options::OPT_nostdlib) &&
      !Args.hasArg(options::OPT_nodefaultlibs)) {
    if (D.CCCIsCXX()) {
      getToolChain().AddCXXStdlibLibArgs(Args, CmdArgs);
      if (Args.hasArg(options::OPT_pg))
        CmdArgs.push_back("-lm_p");
      else
        CmdArgs.push_back("-lm");
    }

    if (Args.hasArg(options::OPT_pthread)) {
      if (!Args.hasArg(options::OPT_shared) &&
          Args.hasArg(options::OPT_pg))
        CmdArgs.push_back("-lpthread_p");
      else
        CmdArgs.push_back("-lpthread");
    }

    if (!Args.hasArg(options::OPT_shared)) {
      if (Args.hasArg(options::OPT_pg))
        CmdArgs.push_back("-lc_p");
      else
        CmdArgs.push_back("-lc");
    }

    StringRef MyArch;
    switch (getToolChain().getTriple().getArch()) {
    case llvm::Triple::arm:
      MyArch = "arm";
      break;
    case llvm::Triple::x86:
      MyArch = "i386";
      break;
    case llvm::Triple::x86_64:
      MyArch = "amd64";
      break;
    default:
      llvm_unreachable("Unsupported architecture");
    }
    CmdArgs.push_back(Args.MakeArgString("-lclang_rt." + MyArch));
  }

  if (!Args.hasArg(options::OPT_nostdlib) &&
      !Args.hasArg(options::OPT_nostartfiles)) {
    if (!Args.hasArg(options::OPT_shared))
      CmdArgs.push_back(Args.MakeArgString(
                              getToolChain().GetFilePath("crtend.o")));
    else
      CmdArgs.push_back(Args.MakeArgString(
                              getToolChain().GetFilePath("crtendS.o")));
  }

  const char *Exec =
    Args.MakeArgString(getToolChain().GetProgramPath("ld"));
  C.addCommand(new Command(JA, *this, Exec, CmdArgs));
}

void freebsd::Assemble::ConstructJob(Compilation &C, const JobAction &JA,
                                     const InputInfo &Output,
                                     const InputInfoList &Inputs,
                                     const ArgList &Args,
                                     const char *LinkingOutput) const {
  ArgStringList CmdArgs;

  // When building 32-bit code on FreeBSD/amd64, we have to explicitly
  // instruct as in the base system to assemble 32-bit code.
  if (getToolChain().getArch() == llvm::Triple::x86)
    CmdArgs.push_back("--32");
  else if (getToolChain().getArch() == llvm::Triple::ppc)
    CmdArgs.push_back("-a32");
  else if (getToolChain().getArch() == llvm::Triple::mips ||
           getToolChain().getArch() == llvm::Triple::mipsel ||
           getToolChain().getArch() == llvm::Triple::mips64 ||
           getToolChain().getArch() == llvm::Triple::mips64el) {
    StringRef CPUName;
    StringRef ABIName;
    getMipsCPUAndABI(Args, getToolChain().getTriple(), CPUName, ABIName);

    CmdArgs.push_back("-march");
    CmdArgs.push_back(CPUName.data());

    CmdArgs.push_back("-mabi");
    CmdArgs.push_back(getGnuCompatibleMipsABIName(ABIName).data());

    if (getToolChain().getArch() == llvm::Triple::mips ||
        getToolChain().getArch() == llvm::Triple::mips64)
      CmdArgs.push_back("-EB");
    else
      CmdArgs.push_back("-EL");

    Arg *LastPICArg = Args.getLastArg(options::OPT_fPIC, options::OPT_fno_PIC,
                                      options::OPT_fpic, options::OPT_fno_pic,
                                      options::OPT_fPIE, options::OPT_fno_PIE,
                                      options::OPT_fpie, options::OPT_fno_pie);
    if (LastPICArg &&
        (LastPICArg->getOption().matches(options::OPT_fPIC) ||
         LastPICArg->getOption().matches(options::OPT_fpic) ||
         LastPICArg->getOption().matches(options::OPT_fPIE) ||
         LastPICArg->getOption().matches(options::OPT_fpie))) {
      CmdArgs.push_back("-KPIC");
    }
  } else if (getToolChain().getArch() == llvm::Triple::arm ||
             getToolChain().getArch() == llvm::Triple::thumb) {
    CmdArgs.push_back("-mfpu=softvfp");
    switch(getToolChain().getTriple().getEnvironment()) {
    case llvm::Triple::GNUEABI:
    case llvm::Triple::EABI:
      CmdArgs.push_back("-meabi=5");
      break;

    default:
      CmdArgs.push_back("-matpcs");
    }
  }

  Args.AddAllArgValues(CmdArgs, options::OPT_Wa_COMMA,
                       options::OPT_Xassembler);

  CmdArgs.push_back("-o");
  CmdArgs.push_back(Output.getFilename());

  for (InputInfoList::const_iterator
         it = Inputs.begin(), ie = Inputs.end(); it != ie; ++it) {
    const InputInfo &II = *it;
    CmdArgs.push_back(II.getFilename());
  }

  const char *Exec =
    Args.MakeArgString(getToolChain().GetProgramPath("as"));
  C.addCommand(new Command(JA, *this, Exec, CmdArgs));
}

void freebsd::Link::ConstructJob(Compilation &C, const JobAction &JA,
                                 const InputInfo &Output,
                                 const InputInfoList &Inputs,
                                 const ArgList &Args,
                                 const char *LinkingOutput) const {
  const toolchains::FreeBSD& ToolChain = 
    static_cast<const toolchains::FreeBSD&>(getToolChain());
  const Driver &D = ToolChain.getDriver();
  ArgStringList CmdArgs;

  // Silence warning for "clang -g foo.o -o foo"
  Args.ClaimAllArgs(options::OPT_g_Group);
  // and "clang -emit-llvm foo.o -o foo"
  Args.ClaimAllArgs(options::OPT_emit_llvm);
  // and for "clang -w foo.o -o foo". Other warning options are already
  // handled somewhere else.
  Args.ClaimAllArgs(options::OPT_w);

  if (!D.SysRoot.empty())
    CmdArgs.push_back(Args.MakeArgString("--sysroot=" + D.SysRoot));

  if (Args.hasArg(options::OPT_pie))
    CmdArgs.push_back("-pie");

  if (Args.hasArg(options::OPT_static)) {
    CmdArgs.push_back("-Bstatic");
  } else {
    if (Args.hasArg(options::OPT_rdynamic))
      CmdArgs.push_back("-export-dynamic");
    CmdArgs.push_back("--eh-frame-hdr");
    if (Args.hasArg(options::OPT_shared)) {
      CmdArgs.push_back("-Bshareable");
    } else {
      CmdArgs.push_back("-dynamic-linker");
      CmdArgs.push_back("/libexec/ld-elf.so.1");
    }
    if (ToolChain.getTriple().getOSMajorVersion() >= 9) {
      llvm::Triple::ArchType Arch = ToolChain.getArch();
      if (Arch == llvm::Triple::arm || Arch == llvm::Triple::sparc ||
          Arch == llvm::Triple::x86 || Arch == llvm::Triple::x86_64) {
        CmdArgs.push_back("--hash-style=both");
      }
    }
    CmdArgs.push_back("--enable-new-dtags");
  }

  // When building 32-bit code on FreeBSD/amd64, we have to explicitly
  // instruct ld in the base system to link 32-bit code.
  if (ToolChain.getArch() == llvm::Triple::x86) {
    CmdArgs.push_back("-m");
    CmdArgs.push_back("elf_i386_fbsd");
  }

  if (ToolChain.getArch() == llvm::Triple::ppc) {
    CmdArgs.push_back("-m");
    CmdArgs.push_back("elf32ppc_fbsd");
  }

  if (Output.isFilename()) {
    CmdArgs.push_back("-o");
    CmdArgs.push_back(Output.getFilename());
  } else {
    assert(Output.isNothing() && "Invalid output.");
  }

  if (!Args.hasArg(options::OPT_nostdlib) &&
      !Args.hasArg(options::OPT_nostartfiles)) {
    const char *crt1 = NULL;
    if (!Args.hasArg(options::OPT_shared)) {
      if (Args.hasArg(options::OPT_pg))
        crt1 = "gcrt1.o";
      else if (Args.hasArg(options::OPT_pie))
        crt1 = "Scrt1.o";
      else
        crt1 = "crt1.o";
    }
    if (crt1)
      CmdArgs.push_back(Args.MakeArgString(ToolChain.GetFilePath(crt1)));

    CmdArgs.push_back(Args.MakeArgString(ToolChain.GetFilePath("crti.o")));

    const char *crtbegin = NULL;
    if (Args.hasArg(options::OPT_static))
      crtbegin = "crtbeginT.o";
    else if (Args.hasArg(options::OPT_shared) || Args.hasArg(options::OPT_pie))
      crtbegin = "crtbeginS.o";
    else
      crtbegin = "crtbegin.o";

    CmdArgs.push_back(Args.MakeArgString(ToolChain.GetFilePath(crtbegin)));

    if (D.CCCIsUPC()) {
      const char *upc_crtbegin = GetUPCBeginFile(Args);
      CmdArgs.push_back(Args.MakeArgString(getToolChain().GetFilePath(upc_crtbegin)));
    }
  }

  Args.AddAllArgs(CmdArgs, options::OPT_L);
  const ToolChain::path_list Paths = ToolChain.getFilePaths();
  for (ToolChain::path_list::const_iterator i = Paths.begin(), e = Paths.end();
       i != e; ++i)
    CmdArgs.push_back(Args.MakeArgString(StringRef("-L") + *i));
  Args.AddAllArgs(CmdArgs, options::OPT_T_Group);
  Args.AddAllArgs(CmdArgs, options::OPT_e);
  Args.AddAllArgs(CmdArgs, options::OPT_s);
  Args.AddAllArgs(CmdArgs, options::OPT_t);
  Args.AddAllArgs(CmdArgs, options::OPT_Z_Flag);
  Args.AddAllArgs(CmdArgs, options::OPT_r);

  // Tell the linker to load the plugin. This has to come before AddLinkerInputs
  // as gold requires -plugin to come before any -plugin-opt that -Wl might
  // forward.
  if (D.IsUsingLTO(Args)) {
    CmdArgs.push_back("-plugin");
    std::string Plugin = ToolChain.getDriver().Dir + "/../lib/LLVMgold.so";
    CmdArgs.push_back(Args.MakeArgString(Plugin));

    // Try to pass driver level flags relevant to LTO code generation down to
    // the plugin.

    // Handle flags for selecting CPU variants.
    std::string CPU = getCPUName(Args, ToolChain.getTriple());
    if (!CPU.empty()) {
      CmdArgs.push_back(
                        Args.MakeArgString(Twine("-plugin-opt=mcpu=") +
                                           CPU));
    }
  }

  AddLinkerInputs(ToolChain, Inputs, Args, CmdArgs);

  if (D.CCCIsUPC() && !Args.hasArg(options::OPT_nostdlib)) {
#ifdef LIBUPC_LINK_SCRIPT
    CmdArgs.push_back(Args.MakeArgString("-T" + getToolChain().GetFilePath("upc.ld")));
#endif
    CmdArgs.push_back(GetUPCLibOption(Args));
#ifdef LIBUPC_ENABLE_BACKTRACE
    CmdArgs.push_back("-lexecinfo");
#endif
  }

  if (!Args.hasArg(options::OPT_nostdlib) &&
      !Args.hasArg(options::OPT_nodefaultlibs)) {
    if (D.CCCIsCXX()) {
      ToolChain.AddCXXStdlibLibArgs(Args, CmdArgs);
      if (Args.hasArg(options::OPT_pg))
        CmdArgs.push_back("-lm_p");
      else
        CmdArgs.push_back("-lm");
    }
    // FIXME: For some reason GCC passes -lgcc and -lgcc_s before adding
    // the default system libraries. Just mimic this for now.
    if (Args.hasArg(options::OPT_pg))
      CmdArgs.push_back("-lgcc_p");
    else
      CmdArgs.push_back("-lgcc");
    if (Args.hasArg(options::OPT_static)) {
      CmdArgs.push_back("-lgcc_eh");
    } else if (Args.hasArg(options::OPT_pg)) {
      CmdArgs.push_back("-lgcc_eh_p");
    } else {
      CmdArgs.push_back("--as-needed");
      CmdArgs.push_back("-lgcc_s");
      CmdArgs.push_back("--no-as-needed");
    }

    if (Args.hasArg(options::OPT_pthread)) {
      if (Args.hasArg(options::OPT_pg))
        CmdArgs.push_back("-lpthread_p");
      else
        CmdArgs.push_back("-lpthread");
    }

    if (Args.hasArg(options::OPT_pg)) {
      if (Args.hasArg(options::OPT_shared))
        CmdArgs.push_back("-lc");
      else
        CmdArgs.push_back("-lc_p");
      CmdArgs.push_back("-lgcc_p");
    } else {
      CmdArgs.push_back("-lc");
      CmdArgs.push_back("-lgcc");
    }

    if (Args.hasArg(options::OPT_static)) {
      CmdArgs.push_back("-lgcc_eh");
    } else if (Args.hasArg(options::OPT_pg)) {
      CmdArgs.push_back("-lgcc_eh_p");
    } else {
      CmdArgs.push_back("--as-needed");
      CmdArgs.push_back("-lgcc_s");
      CmdArgs.push_back("--no-as-needed");
    }
  }

  if (!Args.hasArg(options::OPT_nostdlib) &&
      !Args.hasArg(options::OPT_nostartfiles)) {
    if (D.CCCIsUPC()) {
      const char *upc_crtend = GetUPCEndFile(Args);
      CmdArgs.push_back(Args.MakeArgString(getToolChain().GetFilePath(upc_crtend)));
    }

    if (Args.hasArg(options::OPT_shared) || Args.hasArg(options::OPT_pie))
      CmdArgs.push_back(Args.MakeArgString(ToolChain.GetFilePath("crtendS.o")));
    else
      CmdArgs.push_back(Args.MakeArgString(ToolChain.GetFilePath("crtend.o")));
    CmdArgs.push_back(Args.MakeArgString(ToolChain.GetFilePath("crtn.o")));
  }

  addProfileRT(ToolChain, Args, CmdArgs, ToolChain.getTriple());

  const char *Exec =
    Args.MakeArgString(ToolChain.GetProgramPath("ld"));
  C.addCommand(new Command(JA, *this, Exec, CmdArgs));
}

void netbsd::Assemble::ConstructJob(Compilation &C, const JobAction &JA,
                                     const InputInfo &Output,
                                     const InputInfoList &Inputs,
                                     const ArgList &Args,
                                     const char *LinkingOutput) const {
  ArgStringList CmdArgs;

  // When building 32-bit code on NetBSD/amd64, we have to explicitly
  // instruct as in the base system to assemble 32-bit code.
  if (getToolChain().getArch() == llvm::Triple::x86)
    CmdArgs.push_back("--32");

  // Pass the target CPU to GNU as for ARM, since the source code might
  // not have the correct .cpu annotation.
  if (getToolChain().getArch() == llvm::Triple::arm) {
    std::string MArch(getARMTargetCPU(Args, getToolChain().getTriple()));
    CmdArgs.push_back(Args.MakeArgString("-mcpu=" + MArch));
  }

  if (getToolChain().getArch() == llvm::Triple::mips ||
      getToolChain().getArch() == llvm::Triple::mipsel ||
      getToolChain().getArch() == llvm::Triple::mips64 ||
      getToolChain().getArch() == llvm::Triple::mips64el) {
    StringRef CPUName;
    StringRef ABIName;
    getMipsCPUAndABI(Args, getToolChain().getTriple(), CPUName, ABIName);

    CmdArgs.push_back("-march");
    CmdArgs.push_back(CPUName.data());

    CmdArgs.push_back("-mabi");
    CmdArgs.push_back(getGnuCompatibleMipsABIName(ABIName).data());

    if (getToolChain().getArch() == llvm::Triple::mips ||
        getToolChain().getArch() == llvm::Triple::mips64)
      CmdArgs.push_back("-EB");
    else
      CmdArgs.push_back("-EL");

    Arg *LastPICArg = Args.getLastArg(options::OPT_fPIC, options::OPT_fno_PIC,
                                      options::OPT_fpic, options::OPT_fno_pic,
                                      options::OPT_fPIE, options::OPT_fno_PIE,
                                      options::OPT_fpie, options::OPT_fno_pie);
    if (LastPICArg &&
        (LastPICArg->getOption().matches(options::OPT_fPIC) ||
         LastPICArg->getOption().matches(options::OPT_fpic) ||
         LastPICArg->getOption().matches(options::OPT_fPIE) ||
         LastPICArg->getOption().matches(options::OPT_fpie))) {
      CmdArgs.push_back("-KPIC");
    }
  }

  Args.AddAllArgValues(CmdArgs, options::OPT_Wa_COMMA,
                       options::OPT_Xassembler);

  CmdArgs.push_back("-o");
  CmdArgs.push_back(Output.getFilename());

  for (InputInfoList::const_iterator
         it = Inputs.begin(), ie = Inputs.end(); it != ie; ++it) {
    const InputInfo &II = *it;
    CmdArgs.push_back(II.getFilename());
  }

  const char *Exec = Args.MakeArgString((getToolChain().GetProgramPath("as")));
  C.addCommand(new Command(JA, *this, Exec, CmdArgs));
}

void netbsd::Link::ConstructJob(Compilation &C, const JobAction &JA,
                                 const InputInfo &Output,
                                 const InputInfoList &Inputs,
                                 const ArgList &Args,
                                 const char *LinkingOutput) const {
  const Driver &D = getToolChain().getDriver();
  ArgStringList CmdArgs;

  if (!D.SysRoot.empty())
    CmdArgs.push_back(Args.MakeArgString("--sysroot=" + D.SysRoot));

  if (Args.hasArg(options::OPT_static)) {
    CmdArgs.push_back("-Bstatic");
  } else {
    if (Args.hasArg(options::OPT_rdynamic))
      CmdArgs.push_back("-export-dynamic");
    CmdArgs.push_back("--eh-frame-hdr");
    if (Args.hasArg(options::OPT_shared)) {
      CmdArgs.push_back("-Bshareable");
    } else {
      CmdArgs.push_back("-dynamic-linker");
      CmdArgs.push_back("/libexec/ld.elf_so");
    }
  }

  // When building 32-bit code on NetBSD/amd64, we have to explicitly
  // instruct ld in the base system to link 32-bit code.
  if (getToolChain().getArch() == llvm::Triple::x86) {
    CmdArgs.push_back("-m");
    CmdArgs.push_back("elf_i386");
  }

  if (Output.isFilename()) {
    CmdArgs.push_back("-o");
    CmdArgs.push_back(Output.getFilename());
  } else {
    assert(Output.isNothing() && "Invalid output.");
  }

  if (!Args.hasArg(options::OPT_nostdlib) &&
      !Args.hasArg(options::OPT_nostartfiles)) {
    if (!Args.hasArg(options::OPT_shared)) {
      CmdArgs.push_back(Args.MakeArgString(
                              getToolChain().GetFilePath("crt0.o")));
      CmdArgs.push_back(Args.MakeArgString(
                              getToolChain().GetFilePath("crti.o")));
      CmdArgs.push_back(Args.MakeArgString(
                              getToolChain().GetFilePath("crtbegin.o")));
    } else {
      CmdArgs.push_back(Args.MakeArgString(
                              getToolChain().GetFilePath("crti.o")));
      CmdArgs.push_back(Args.MakeArgString(
                              getToolChain().GetFilePath("crtbeginS.o")));
    }

    if (D.CCCIsUPC()) {
      const char *upc_crtbegin = GetUPCBeginFile(Args);
      CmdArgs.push_back(Args.MakeArgString(getToolChain().GetFilePath(upc_crtbegin)));
    }
  }

  Args.AddAllArgs(CmdArgs, options::OPT_L);
  const ToolChain::path_list Paths = getToolChain().getFilePaths();
  for (ToolChain::path_list::const_iterator i = Paths.begin(), e = Paths.end();
       i != e; ++i)
    CmdArgs.push_back(Args.MakeArgString(StringRef("-L") + *i));
  Args.AddAllArgs(CmdArgs, options::OPT_T_Group);
  Args.AddAllArgs(CmdArgs, options::OPT_e);
  Args.AddAllArgs(CmdArgs, options::OPT_s);
  Args.AddAllArgs(CmdArgs, options::OPT_t);
  Args.AddAllArgs(CmdArgs, options::OPT_Z_Flag);
  Args.AddAllArgs(CmdArgs, options::OPT_r);

  AddLinkerInputs(getToolChain(), Inputs, Args, CmdArgs);

  if (D.CCCIsUPC() && !Args.hasArg(options::OPT_nostdlib)) {
#ifdef LIBUPC_LINK_SCRIPT
    CmdArgs.push_back(Args.MakeArgString("-T" + getToolChain().GetFilePath("upc.ld")));
#endif
    CmdArgs.push_back(GetUPCLibOption(Args));
#ifdef LIBUPC_ENABLE_BACKTRACE
    CmdArgs.push_back("-lexecinfo");
#endif
  }

  unsigned Major, Minor, Micro;
  getToolChain().getTriple().getOSVersion(Major, Minor, Micro);
  bool useLibgcc = true;
  if (Major >= 7 || (Major == 6 && Minor == 99 && Micro >= 23) || Major == 0) {
    if (getToolChain().getArch() == llvm::Triple::x86 ||
        getToolChain().getArch() == llvm::Triple::x86_64)
      useLibgcc = false;
  }

  if (!Args.hasArg(options::OPT_nostdlib) &&
      !Args.hasArg(options::OPT_nodefaultlibs)) {
    if (D.CCCIsCXX()) {
      getToolChain().AddCXXStdlibLibArgs(Args, CmdArgs);
      CmdArgs.push_back("-lm");
    }
    if (Args.hasArg(options::OPT_pthread))
      CmdArgs.push_back("-lpthread");
    CmdArgs.push_back("-lc");

    if (useLibgcc) {
      if (Args.hasArg(options::OPT_static)) {
        // libgcc_eh depends on libc, so resolve as much as possible,
        // pull in any new requirements from libc and then get the rest
        // of libgcc.
        CmdArgs.push_back("-lgcc_eh");
        CmdArgs.push_back("-lc");
        CmdArgs.push_back("-lgcc");
      } else {
        CmdArgs.push_back("-lgcc");
        CmdArgs.push_back("--as-needed");
        CmdArgs.push_back("-lgcc_s");
        CmdArgs.push_back("--no-as-needed");
      }
    }
  }

  if (!Args.hasArg(options::OPT_nostdlib) &&
      !Args.hasArg(options::OPT_nostartfiles)) {
    if (D.CCCIsUPC()) {
      const char *upc_crtend = GetUPCEndFile(Args);
      CmdArgs.push_back(Args.MakeArgString(getToolChain().GetFilePath(upc_crtend)));
    }

    if (!Args.hasArg(options::OPT_shared))
      CmdArgs.push_back(Args.MakeArgString(getToolChain().GetFilePath(
                                                                  "crtend.o")));
    else
      CmdArgs.push_back(Args.MakeArgString(getToolChain().GetFilePath(
                                                                 "crtendS.o")));
    CmdArgs.push_back(Args.MakeArgString(getToolChain().GetFilePath(
                                                                    "crtn.o")));
  }

  addProfileRT(getToolChain(), Args, CmdArgs, getToolChain().getTriple());

  const char *Exec = Args.MakeArgString(getToolChain().GetProgramPath("ld"));
  C.addCommand(new Command(JA, *this, Exec, CmdArgs));
}

void gnutools::Assemble::ConstructJob(Compilation &C, const JobAction &JA,
                                      const InputInfo &Output,
                                      const InputInfoList &Inputs,
                                      const ArgList &Args,
                                      const char *LinkingOutput) const {
  ArgStringList CmdArgs;

  // Add --32/--64 to make sure we get the format we want.
  // This is incomplete
  if (getToolChain().getArch() == llvm::Triple::x86) {
    CmdArgs.push_back("--32");
  } else if (getToolChain().getArch() == llvm::Triple::x86_64) {
    CmdArgs.push_back("--64");
  } else if (getToolChain().getArch() == llvm::Triple::ppc) {
    CmdArgs.push_back("-a32");
    CmdArgs.push_back("-mppc");
    CmdArgs.push_back("-many");
  } else if (getToolChain().getArch() == llvm::Triple::ppc64) {
    CmdArgs.push_back("-a64");
    CmdArgs.push_back("-mppc64");
    CmdArgs.push_back("-many");
  } else if (getToolChain().getArch() == llvm::Triple::ppc64le) {
    CmdArgs.push_back("-a64");
    CmdArgs.push_back("-mppc64le");
    CmdArgs.push_back("-many");
  } else if (getToolChain().getArch() == llvm::Triple::arm) {
    StringRef MArch = getToolChain().getArchName();
    if (MArch == "armv7" || MArch == "armv7a" || MArch == "armv7-a")
      CmdArgs.push_back("-mfpu=neon");
    if (MArch == "armv8" || MArch == "armv8a" || MArch == "armv8-a")
      CmdArgs.push_back("-mfpu=crypto-neon-fp-armv8");

    StringRef ARMFloatABI = getARMFloatABI(getToolChain().getDriver(), Args,
                                           getToolChain().getTriple());
    CmdArgs.push_back(Args.MakeArgString("-mfloat-abi=" + ARMFloatABI));

    Args.AddLastArg(CmdArgs, options::OPT_march_EQ);
    Args.AddLastArg(CmdArgs, options::OPT_mcpu_EQ);
    Args.AddLastArg(CmdArgs, options::OPT_mfpu_EQ);
  } else if (getToolChain().getArch() == llvm::Triple::mips ||
             getToolChain().getArch() == llvm::Triple::mipsel ||
             getToolChain().getArch() == llvm::Triple::mips64 ||
             getToolChain().getArch() == llvm::Triple::mips64el) {
    StringRef CPUName;
    StringRef ABIName;
    getMipsCPUAndABI(Args, getToolChain().getTriple(), CPUName, ABIName);

    CmdArgs.push_back("-march");
    CmdArgs.push_back(CPUName.data());

    CmdArgs.push_back("-mabi");
    CmdArgs.push_back(getGnuCompatibleMipsABIName(ABIName).data());

    if (getToolChain().getArch() == llvm::Triple::mips ||
        getToolChain().getArch() == llvm::Triple::mips64)
      CmdArgs.push_back("-EB");
    else
      CmdArgs.push_back("-EL");

    if (Arg *A = Args.getLastArg(options::OPT_mnan_EQ)) {
      if (StringRef(A->getValue()) == "2008")
        CmdArgs.push_back(Args.MakeArgString("-mnan=2008"));
    }

    if (Arg *A = Args.getLastArg(options::OPT_mfp32, options::OPT_mfp64)) {
      if (A->getOption().matches(options::OPT_mfp32))
        CmdArgs.push_back(Args.MakeArgString("-mfp32"));
      else
        CmdArgs.push_back(Args.MakeArgString("-mfp64"));
    }

    Args.AddLastArg(CmdArgs, options::OPT_mips16, options::OPT_mno_mips16);
    Args.AddLastArg(CmdArgs, options::OPT_mmicromips,
                    options::OPT_mno_micromips);
    Args.AddLastArg(CmdArgs, options::OPT_mdsp, options::OPT_mno_dsp);
    Args.AddLastArg(CmdArgs, options::OPT_mdspr2, options::OPT_mno_dspr2);

    if (Arg *A = Args.getLastArg(options::OPT_mmsa, options::OPT_mno_msa)) {
      // Do not use AddLastArg because not all versions of MIPS assembler
      // support -mmsa / -mno-msa options.
      if (A->getOption().matches(options::OPT_mmsa))
        CmdArgs.push_back(Args.MakeArgString("-mmsa"));
    }

    Arg *LastPICArg = Args.getLastArg(options::OPT_fPIC, options::OPT_fno_PIC,
                                      options::OPT_fpic, options::OPT_fno_pic,
                                      options::OPT_fPIE, options::OPT_fno_PIE,
                                      options::OPT_fpie, options::OPT_fno_pie);
    if (LastPICArg &&
        (LastPICArg->getOption().matches(options::OPT_fPIC) ||
         LastPICArg->getOption().matches(options::OPT_fpic) ||
         LastPICArg->getOption().matches(options::OPT_fPIE) ||
         LastPICArg->getOption().matches(options::OPT_fpie))) {
      CmdArgs.push_back("-KPIC");
    }
  } else if (getToolChain().getArch() == llvm::Triple::systemz) {
    // Always pass an -march option, since our default of z10 is later
    // than the GNU assembler's default.
    StringRef CPUName = getSystemZTargetCPU(Args);
    CmdArgs.push_back(Args.MakeArgString("-march=" + CPUName));
  }

  Args.AddAllArgValues(CmdArgs, options::OPT_Wa_COMMA,
                       options::OPT_Xassembler);

  CmdArgs.push_back("-o");
  CmdArgs.push_back(Output.getFilename());

  for (InputInfoList::const_iterator
         it = Inputs.begin(), ie = Inputs.end(); it != ie; ++it) {
    const InputInfo &II = *it;
    CmdArgs.push_back(II.getFilename());
  }

  const char *Exec =
    Args.MakeArgString(getToolChain().GetProgramPath("as"));
  C.addCommand(new Command(JA, *this, Exec, CmdArgs));

  // Handle the debug info splitting at object creation time if we're
  // creating an object.
  // TODO: Currently only works on linux with newer objcopy.
  if (Args.hasArg(options::OPT_gsplit_dwarf) &&
      getToolChain().getTriple().isOSLinux())
    SplitDebugInfo(getToolChain(), C, *this, JA, Args, Output,
                   SplitDebugName(Args, Inputs));
}

static void AddLibgcc(llvm::Triple Triple, const Driver &D,
                      ArgStringList &CmdArgs, const ArgList &Args) {
  bool isAndroid = Triple.getEnvironment() == llvm::Triple::Android;
  bool StaticLibgcc = Args.hasArg(options::OPT_static_libgcc) ||
                      Args.hasArg(options::OPT_static);
  if (!D.CCCIsCXX())
    CmdArgs.push_back("-lgcc");

  if (StaticLibgcc || isAndroid) {
    if (D.CCCIsCXX())
      CmdArgs.push_back("-lgcc");
  } else {
    if (!D.CCCIsCXX())
      CmdArgs.push_back("--as-needed");
    CmdArgs.push_back("-lgcc_s");
    if (!D.CCCIsCXX())
      CmdArgs.push_back("--no-as-needed");
  }

  if (StaticLibgcc && !isAndroid)
    CmdArgs.push_back("-lgcc_eh");
  else if (!Args.hasArg(options::OPT_shared) && D.CCCIsCXX())
    CmdArgs.push_back("-lgcc");

  // According to Android ABI, we have to link with libdl if we are
  // linking with non-static libgcc.
  //
  // NOTE: This fixes a link error on Android MIPS as well.  The non-static
  // libgcc for MIPS relies on _Unwind_Find_FDE and dl_iterate_phdr from libdl.
  if (isAndroid && !StaticLibgcc)
    CmdArgs.push_back("-ldl");
}

static bool hasMipsN32ABIArg(const ArgList &Args) {
  Arg *A = Args.getLastArg(options::OPT_mabi_EQ);
  return A && (A->getValue() == StringRef("n32"));
}

static StringRef getLinuxDynamicLinker(const ArgList &Args,
                                       const toolchains::Linux &ToolChain) {
  if (ToolChain.getTriple().getEnvironment() == llvm::Triple::Android)
    return "/system/bin/linker";
  else if (ToolChain.getArch() == llvm::Triple::x86)
    return "/lib/ld-linux.so.2";
  else if (ToolChain.getArch() == llvm::Triple::aarch64)
    return "/lib/ld-linux-aarch64.so.1";
  else if (ToolChain.getArch() == llvm::Triple::arm ||
           ToolChain.getArch() == llvm::Triple::thumb) {
    if (ToolChain.getTriple().getEnvironment() == llvm::Triple::GNUEABIHF)
      return "/lib/ld-linux-armhf.so.3";
    else
      return "/lib/ld-linux.so.3";
  } else if (ToolChain.getArch() == llvm::Triple::mips ||
             ToolChain.getArch() == llvm::Triple::mipsel)
    return "/lib/ld.so.1";
  else if (ToolChain.getArch() == llvm::Triple::mips64 ||
           ToolChain.getArch() == llvm::Triple::mips64el) {
    if (hasMipsN32ABIArg(Args))
      return "/lib32/ld.so.1";
    else
      return "/lib64/ld.so.1";
  } else if (ToolChain.getArch() == llvm::Triple::ppc)
    return "/lib/ld.so.1";
  else if (ToolChain.getArch() == llvm::Triple::ppc64 ||
           ToolChain.getArch() == llvm::Triple::ppc64le ||
           ToolChain.getArch() == llvm::Triple::systemz)
    return "/lib64/ld64.so.1";
  else
    return "/lib64/ld-linux-x86-64.so.2";
}

void gnutools::Link::ConstructJob(Compilation &C, const JobAction &JA,
                                  const InputInfo &Output,
                                  const InputInfoList &Inputs,
                                  const ArgList &Args,
                                  const char *LinkingOutput) const {
  const toolchains::Linux& ToolChain =
    static_cast<const toolchains::Linux&>(getToolChain());
  const Driver &D = ToolChain.getDriver();
  const bool isAndroid =
    ToolChain.getTriple().getEnvironment() == llvm::Triple::Android;
  const SanitizerArgs &Sanitize = ToolChain.getSanitizerArgs();
  const bool IsPIE =
    !Args.hasArg(options::OPT_shared) &&
    (Args.hasArg(options::OPT_pie) || Sanitize.hasZeroBaseShadow());

  ArgStringList CmdArgs;

  // Silence warning for "clang -g foo.o -o foo"
  Args.ClaimAllArgs(options::OPT_g_Group);
  // and "clang -emit-llvm foo.o -o foo"
  Args.ClaimAllArgs(options::OPT_emit_llvm);
  // and for "clang -w foo.o -o foo". Other warning options are already
  // handled somewhere else.
  Args.ClaimAllArgs(options::OPT_w);

  if (!D.SysRoot.empty())
    CmdArgs.push_back(Args.MakeArgString("--sysroot=" + D.SysRoot));

  if (IsPIE)
    CmdArgs.push_back("-pie");

  if (Args.hasArg(options::OPT_rdynamic))
    CmdArgs.push_back("-export-dynamic");

  if (Args.hasArg(options::OPT_s))
    CmdArgs.push_back("-s");

  for (std::vector<std::string>::const_iterator i = ToolChain.ExtraOpts.begin(),
         e = ToolChain.ExtraOpts.end();
       i != e; ++i)
    CmdArgs.push_back(i->c_str());

  if (!Args.hasArg(options::OPT_static)) {
    CmdArgs.push_back("--eh-frame-hdr");
  }

  CmdArgs.push_back("-m");
  if (ToolChain.getArch() == llvm::Triple::x86)
    CmdArgs.push_back("elf_i386");
  else if (ToolChain.getArch() == llvm::Triple::aarch64)
    CmdArgs.push_back("aarch64linux");
  else if (ToolChain.getArch() == llvm::Triple::arm
           ||  ToolChain.getArch() == llvm::Triple::thumb)
    CmdArgs.push_back("armelf_linux_eabi");
  else if (ToolChain.getArch() == llvm::Triple::ppc)
    CmdArgs.push_back("elf32ppclinux");
  else if (ToolChain.getArch() == llvm::Triple::ppc64)
    CmdArgs.push_back("elf64ppc");
  else if (ToolChain.getArch() == llvm::Triple::mips)
    CmdArgs.push_back("elf32btsmip");
  else if (ToolChain.getArch() == llvm::Triple::mipsel)
    CmdArgs.push_back("elf32ltsmip");
  else if (ToolChain.getArch() == llvm::Triple::mips64) {
    if (hasMipsN32ABIArg(Args))
      CmdArgs.push_back("elf32btsmipn32");
    else
      CmdArgs.push_back("elf64btsmip");
  }
  else if (ToolChain.getArch() == llvm::Triple::mips64el) {
    if (hasMipsN32ABIArg(Args))
      CmdArgs.push_back("elf32ltsmipn32");
    else
      CmdArgs.push_back("elf64ltsmip");
  }
  else if (ToolChain.getArch() == llvm::Triple::systemz)
    CmdArgs.push_back("elf64_s390");
  else
    CmdArgs.push_back("elf_x86_64");

  if (Args.hasArg(options::OPT_static)) {
    if (ToolChain.getArch() == llvm::Triple::arm
        || ToolChain.getArch() == llvm::Triple::thumb)
      CmdArgs.push_back("-Bstatic");
    else
      CmdArgs.push_back("-static");
  } else if (Args.hasArg(options::OPT_shared)) {
    CmdArgs.push_back("-shared");
    if (isAndroid) {
      CmdArgs.push_back("-Bsymbolic");
    }
  }

  if (ToolChain.getArch() == llvm::Triple::arm ||
      ToolChain.getArch() == llvm::Triple::thumb ||
      (!Args.hasArg(options::OPT_static) &&
       !Args.hasArg(options::OPT_shared))) {
    CmdArgs.push_back("-dynamic-linker");
    CmdArgs.push_back(Args.MakeArgString(
        D.DyldPrefix + getLinuxDynamicLinker(Args, ToolChain)));
  }

  CmdArgs.push_back("-o");
  CmdArgs.push_back(Output.getFilename());

  if (!Args.hasArg(options::OPT_nostdlib) &&
      !Args.hasArg(options::OPT_nostartfiles)) {
    if (!isAndroid) {
      const char *crt1 = NULL;
      if (!Args.hasArg(options::OPT_shared)){
        if (Args.hasArg(options::OPT_pg))
          crt1 = "gcrt1.o";
        else if (IsPIE)
          crt1 = "Scrt1.o";
        else
          crt1 = "crt1.o";
      }
      if (crt1)
        CmdArgs.push_back(Args.MakeArgString(ToolChain.GetFilePath(crt1)));

      CmdArgs.push_back(Args.MakeArgString(ToolChain.GetFilePath("crti.o")));
    }

    const char *crtbegin;
    if (Args.hasArg(options::OPT_static))
      crtbegin = isAndroid ? "crtbegin_static.o" : "crtbeginT.o";
    else if (Args.hasArg(options::OPT_shared))
      crtbegin = isAndroid ? "crtbegin_so.o" : "crtbeginS.o";
    else if (IsPIE)
      crtbegin = isAndroid ? "crtbegin_dynamic.o" : "crtbeginS.o";
    else
      crtbegin = isAndroid ? "crtbegin_dynamic.o" : "crtbegin.o";
    CmdArgs.push_back(Args.MakeArgString(ToolChain.GetFilePath(crtbegin)));

    if (D.CCCIsUPC()) {
      const char *upc_crtbegin = GetUPCBeginFile(Args);
      CmdArgs.push_back(Args.MakeArgString(ToolChain.GetFilePath(upc_crtbegin)));
    }

    // Add crtfastmath.o if available and fast math is enabled.
    ToolChain.AddFastMathRuntimeIfAvailable(Args, CmdArgs);
  }

  Args.AddAllArgs(CmdArgs, options::OPT_L);

  const ToolChain::path_list Paths = ToolChain.getFilePaths();

  for (ToolChain::path_list::const_iterator i = Paths.begin(), e = Paths.end();
       i != e; ++i)
    CmdArgs.push_back(Args.MakeArgString(StringRef("-L") + *i));

  // Tell the linker to load the plugin. This has to come before AddLinkerInputs
  // as gold requires -plugin to come before any -plugin-opt that -Wl might
  // forward.
  if (D.IsUsingLTO(Args)) {
    CmdArgs.push_back("-plugin");
    std::string Plugin = ToolChain.getDriver().Dir + "/../lib/LLVMgold.so";
    CmdArgs.push_back(Args.MakeArgString(Plugin));

    // Try to pass driver level flags relevant to LTO code generation down to
    // the plugin.

    // Handle flags for selecting CPU variants.
    std::string CPU = getCPUName(Args, ToolChain.getTriple());
    if (!CPU.empty()) {
      CmdArgs.push_back(
                        Args.MakeArgString(Twine("-plugin-opt=mcpu=") +
                                           CPU));
    }
  }


  if (Args.hasArg(options::OPT_Z_Xlinker__no_demangle))
    CmdArgs.push_back("--no-demangle");

  AddLinkerInputs(ToolChain, Inputs, Args, CmdArgs);

  // Call these before we add the C++ ABI library.
  if (Sanitize.needsUbsanRt())
    addUbsanRTLinux(getToolChain(), Args, CmdArgs, D.CCCIsCXX(),
                    Sanitize.needsAsanRt() || Sanitize.needsTsanRt() ||
                    Sanitize.needsMsanRt() || Sanitize.needsLsanRt());
  if (Sanitize.needsAsanRt())
    addAsanRTLinux(getToolChain(), Args, CmdArgs);
  if (Sanitize.needsTsanRt())
    addTsanRTLinux(getToolChain(), Args, CmdArgs);
  if (Sanitize.needsMsanRt())
    addMsanRTLinux(getToolChain(), Args, CmdArgs);
  if (Sanitize.needsLsanRt())
    addLsanRTLinux(getToolChain(), Args, CmdArgs);
  if (Sanitize.needsDfsanRt())
    addDfsanRTLinux(getToolChain(), Args, CmdArgs);

  // The profile runtime also needs access to system libraries.
  addProfileRTLinux(getToolChain(), Args, CmdArgs);

  if (D.CCCIsCXX() &&
      !Args.hasArg(options::OPT_nostdlib) &&
      !Args.hasArg(options::OPT_nodefaultlibs)) {
    bool OnlyLibstdcxxStatic = Args.hasArg(options::OPT_static_libstdcxx) &&
      !Args.hasArg(options::OPT_static);
    if (OnlyLibstdcxxStatic)
      CmdArgs.push_back("-Bstatic");
    ToolChain.AddCXXStdlibLibArgs(Args, CmdArgs);
    if (OnlyLibstdcxxStatic)
      CmdArgs.push_back("-Bdynamic");
    CmdArgs.push_back("-lm");
  }

  if (D.CCCIsUPC() && !Args.hasArg(options::OPT_nostdlib)) {
#ifdef LIBUPC_LINK_SCRIPT
    CmdArgs.push_back(Args.MakeArgString("-T" + ToolChain.GetFilePath("upc.ld")));
#endif
    CmdArgs.push_back(GetUPCLibOption(Args));
#ifdef LIBUPC_PORTALS4
    CmdArgs.push_back("-L" LIBUPC_PORTALS4 "/lib");
    CmdArgs.push_back("-lportals");
#ifdef LIBUPC_SLURM
    CmdArgs.push_back("-lpmi");
#else
    CmdArgs.push_back("-lportals_runtime");
#endif
    CmdArgs.push_back("-lpthread");
#endif
<<<<<<< HEAD
#ifdef LIBUPC_FABRIC
    CmdArgs.push_back("-L" LIBUPC_FABRIC "/lib");
    CmdArgs.push_back("-lfabric");
#ifdef LIBUPC_SLURM
    CmdArgs.push_back("-lpmi");
#endif
    CmdArgs.push_back("-lpthread");
#endif

=======
#ifdef LIBUPC_ENABLE_NUMA
    CmdArgs.push_back("-lnuma");
#endif
>>>>>>> a1a34b95
    CmdArgs.push_back("-lrt");
  }

  if (!Args.hasArg(options::OPT_nostdlib)) {
    if (!Args.hasArg(options::OPT_nodefaultlibs)) {
      if (Args.hasArg(options::OPT_static))
        CmdArgs.push_back("--start-group");

      bool OpenMP = Args.hasArg(options::OPT_fopenmp);
      if (OpenMP) {
        CmdArgs.push_back("-lgomp");

        // FIXME: Exclude this for platforms whith libgomp that doesn't require
        // librt. Most modern Linux platfroms require it, but some may not.
        CmdArgs.push_back("-lrt");
      }

      AddLibgcc(ToolChain.getTriple(), D, CmdArgs, Args);

      if (Args.hasArg(options::OPT_pthread) ||
          Args.hasArg(options::OPT_pthreads) || OpenMP)
        CmdArgs.push_back("-lpthread");

      CmdArgs.push_back("-lc");

      if (Args.hasArg(options::OPT_static))
        CmdArgs.push_back("--end-group");
      else
        AddLibgcc(ToolChain.getTriple(), D, CmdArgs, Args);
    }

    if (!Args.hasArg(options::OPT_nostartfiles)) {

      if (D.CCCIsUPC()) {
        const char *upc_crtend = GetUPCEndFile(Args);
        CmdArgs.push_back(Args.MakeArgString(ToolChain.GetFilePath(upc_crtend)));
      }

      const char *crtend;
      if (Args.hasArg(options::OPT_shared))
        crtend = isAndroid ? "crtend_so.o" : "crtendS.o";
      else if (IsPIE)
        crtend = isAndroid ? "crtend_android.o" : "crtendS.o";
      else
        crtend = isAndroid ? "crtend_android.o" : "crtend.o";

      CmdArgs.push_back(Args.MakeArgString(ToolChain.GetFilePath(crtend)));
      if (!isAndroid)
        CmdArgs.push_back(Args.MakeArgString(ToolChain.GetFilePath("crtn.o")));
    }
  }

  C.addCommand(new Command(JA, *this, ToolChain.Linker.c_str(), CmdArgs));
}

void minix::Assemble::ConstructJob(Compilation &C, const JobAction &JA,
                                   const InputInfo &Output,
                                   const InputInfoList &Inputs,
                                   const ArgList &Args,
                                   const char *LinkingOutput) const {
  ArgStringList CmdArgs;

  Args.AddAllArgValues(CmdArgs, options::OPT_Wa_COMMA,
                       options::OPT_Xassembler);

  CmdArgs.push_back("-o");
  CmdArgs.push_back(Output.getFilename());

  for (InputInfoList::const_iterator
         it = Inputs.begin(), ie = Inputs.end(); it != ie; ++it) {
    const InputInfo &II = *it;
    CmdArgs.push_back(II.getFilename());
  }

  const char *Exec =
    Args.MakeArgString(getToolChain().GetProgramPath("as"));
  C.addCommand(new Command(JA, *this, Exec, CmdArgs));
}

void minix::Link::ConstructJob(Compilation &C, const JobAction &JA,
                               const InputInfo &Output,
                               const InputInfoList &Inputs,
                               const ArgList &Args,
                               const char *LinkingOutput) const {
  const Driver &D = getToolChain().getDriver();
  ArgStringList CmdArgs;

  if (Output.isFilename()) {
    CmdArgs.push_back("-o");
    CmdArgs.push_back(Output.getFilename());
  } else {
    assert(Output.isNothing() && "Invalid output.");
  }

  if (!Args.hasArg(options::OPT_nostdlib) &&
      !Args.hasArg(options::OPT_nostartfiles)) {
      CmdArgs.push_back(Args.MakeArgString(getToolChain().GetFilePath("crt1.o")));
      CmdArgs.push_back(Args.MakeArgString(getToolChain().GetFilePath("crti.o")));
      CmdArgs.push_back(Args.MakeArgString(getToolChain().GetFilePath("crtbegin.o")));
      CmdArgs.push_back(Args.MakeArgString(getToolChain().GetFilePath("crtn.o")));
  }

  Args.AddAllArgs(CmdArgs, options::OPT_L);
  Args.AddAllArgs(CmdArgs, options::OPT_T_Group);
  Args.AddAllArgs(CmdArgs, options::OPT_e);

  AddLinkerInputs(getToolChain(), Inputs, Args, CmdArgs);

  addProfileRT(getToolChain(), Args, CmdArgs, getToolChain().getTriple());

  if (!Args.hasArg(options::OPT_nostdlib) &&
      !Args.hasArg(options::OPT_nodefaultlibs)) {
    if (D.CCCIsCXX()) {
      getToolChain().AddCXXStdlibLibArgs(Args, CmdArgs);
      CmdArgs.push_back("-lm");
    }
  }

  if (!Args.hasArg(options::OPT_nostdlib) &&
      !Args.hasArg(options::OPT_nostartfiles)) {
    if (Args.hasArg(options::OPT_pthread))
      CmdArgs.push_back("-lpthread");
    CmdArgs.push_back("-lc");
    CmdArgs.push_back("-lCompilerRT-Generic");
    CmdArgs.push_back("-L/usr/pkg/compiler-rt/lib");
    CmdArgs.push_back(
         Args.MakeArgString(getToolChain().GetFilePath("crtend.o")));
  }

  const char *Exec = Args.MakeArgString(getToolChain().GetProgramPath("ld"));
  C.addCommand(new Command(JA, *this, Exec, CmdArgs));
}

/// DragonFly Tools

// For now, DragonFly Assemble does just about the same as for
// FreeBSD, but this may change soon.
void dragonfly::Assemble::ConstructJob(Compilation &C, const JobAction &JA,
                                       const InputInfo &Output,
                                       const InputInfoList &Inputs,
                                       const ArgList &Args,
                                       const char *LinkingOutput) const {
  ArgStringList CmdArgs;

  // When building 32-bit code on DragonFly/pc64, we have to explicitly
  // instruct as in the base system to assemble 32-bit code.
  if (getToolChain().getArch() == llvm::Triple::x86)
    CmdArgs.push_back("--32");

  Args.AddAllArgValues(CmdArgs, options::OPT_Wa_COMMA,
                       options::OPT_Xassembler);

  CmdArgs.push_back("-o");
  CmdArgs.push_back(Output.getFilename());

  for (InputInfoList::const_iterator
         it = Inputs.begin(), ie = Inputs.end(); it != ie; ++it) {
    const InputInfo &II = *it;
    CmdArgs.push_back(II.getFilename());
  }

  const char *Exec =
    Args.MakeArgString(getToolChain().GetProgramPath("as"));
  C.addCommand(new Command(JA, *this, Exec, CmdArgs));
}

void dragonfly::Link::ConstructJob(Compilation &C, const JobAction &JA,
                                   const InputInfo &Output,
                                   const InputInfoList &Inputs,
                                   const ArgList &Args,
                                   const char *LinkingOutput) const {
  bool UseGCC47 = false;
  const Driver &D = getToolChain().getDriver();
  ArgStringList CmdArgs;

  if (llvm::sys::fs::exists("/usr/lib/gcc47", UseGCC47))
    UseGCC47 = false;

  if (!D.SysRoot.empty())
    CmdArgs.push_back(Args.MakeArgString("--sysroot=" + D.SysRoot));

  CmdArgs.push_back("--eh-frame-hdr");
  if (Args.hasArg(options::OPT_static)) {
    CmdArgs.push_back("-Bstatic");
  } else {
    if (Args.hasArg(options::OPT_rdynamic))
      CmdArgs.push_back("-export-dynamic");
    if (Args.hasArg(options::OPT_shared))
      CmdArgs.push_back("-Bshareable");
    else {
      CmdArgs.push_back("-dynamic-linker");
      CmdArgs.push_back("/usr/libexec/ld-elf.so.2");
    }
    CmdArgs.push_back("--hash-style=both");
  }

  // When building 32-bit code on DragonFly/pc64, we have to explicitly
  // instruct ld in the base system to link 32-bit code.
  if (getToolChain().getArch() == llvm::Triple::x86) {
    CmdArgs.push_back("-m");
    CmdArgs.push_back("elf_i386");
  }

  if (Output.isFilename()) {
    CmdArgs.push_back("-o");
    CmdArgs.push_back(Output.getFilename());
  } else {
    assert(Output.isNothing() && "Invalid output.");
  }

  if (!Args.hasArg(options::OPT_nostdlib) &&
      !Args.hasArg(options::OPT_nostartfiles)) {
    if (!Args.hasArg(options::OPT_shared)) {
      if (Args.hasArg(options::OPT_pg))
        CmdArgs.push_back(Args.MakeArgString(
                                getToolChain().GetFilePath("gcrt1.o")));
      else {
        if (Args.hasArg(options::OPT_pie))
          CmdArgs.push_back(Args.MakeArgString(
                                  getToolChain().GetFilePath("Scrt1.o")));
        else
          CmdArgs.push_back(Args.MakeArgString(
                                  getToolChain().GetFilePath("crt1.o")));
      }
    }
    CmdArgs.push_back(Args.MakeArgString(
                            getToolChain().GetFilePath("crti.o")));
    if (Args.hasArg(options::OPT_shared) || Args.hasArg(options::OPT_pie))
      CmdArgs.push_back(Args.MakeArgString(
                              getToolChain().GetFilePath("crtbeginS.o")));
    else
      CmdArgs.push_back(Args.MakeArgString(
                              getToolChain().GetFilePath("crtbegin.o")));
  }

  Args.AddAllArgs(CmdArgs, options::OPT_L);
  Args.AddAllArgs(CmdArgs, options::OPT_T_Group);
  Args.AddAllArgs(CmdArgs, options::OPT_e);

  AddLinkerInputs(getToolChain(), Inputs, Args, CmdArgs);

  if (!Args.hasArg(options::OPT_nostdlib) &&
      !Args.hasArg(options::OPT_nodefaultlibs)) {
    // FIXME: GCC passes on -lgcc, -lgcc_pic and a whole lot of
    //         rpaths
    if (UseGCC47)
      CmdArgs.push_back("-L/usr/lib/gcc47");
    else
      CmdArgs.push_back("-L/usr/lib/gcc44");

    if (!Args.hasArg(options::OPT_static)) {
      if (UseGCC47) {
        CmdArgs.push_back("-rpath");
        CmdArgs.push_back("/usr/lib/gcc47");
      } else {
        CmdArgs.push_back("-rpath");
        CmdArgs.push_back("/usr/lib/gcc44");
      }
    }

    if (D.CCCIsCXX()) {
      getToolChain().AddCXXStdlibLibArgs(Args, CmdArgs);
      CmdArgs.push_back("-lm");
    }

    if (Args.hasArg(options::OPT_pthread))
      CmdArgs.push_back("-lpthread");

    if (!Args.hasArg(options::OPT_nolibc)) {
      CmdArgs.push_back("-lc");
    }

    if (UseGCC47) {
      if (Args.hasArg(options::OPT_static) ||
          Args.hasArg(options::OPT_static_libgcc)) {
        CmdArgs.push_back("-lgcc");
        CmdArgs.push_back("-lgcc_eh");
      } else {
        if (Args.hasArg(options::OPT_shared_libgcc)) {
          CmdArgs.push_back("-lgcc_pic");
          if (!Args.hasArg(options::OPT_shared))
            CmdArgs.push_back("-lgcc");
        } else {
          CmdArgs.push_back("-lgcc");
          CmdArgs.push_back("--as-needed");
          CmdArgs.push_back("-lgcc_pic");
          CmdArgs.push_back("--no-as-needed");
        }
      }
    } else {
      if (Args.hasArg(options::OPT_shared)) {
        CmdArgs.push_back("-lgcc_pic");
      } else {
        CmdArgs.push_back("-lgcc");
      }
    }
  }

  if (!Args.hasArg(options::OPT_nostdlib) &&
      !Args.hasArg(options::OPT_nostartfiles)) {
    if (Args.hasArg(options::OPT_shared) || Args.hasArg(options::OPT_pie))
      CmdArgs.push_back(Args.MakeArgString(
                              getToolChain().GetFilePath("crtendS.o")));
    else
      CmdArgs.push_back(Args.MakeArgString(
                              getToolChain().GetFilePath("crtend.o")));
    CmdArgs.push_back(Args.MakeArgString(
                            getToolChain().GetFilePath("crtn.o")));
  }

  addProfileRT(getToolChain(), Args, CmdArgs, getToolChain().getTriple());

  const char *Exec =
    Args.MakeArgString(getToolChain().GetProgramPath("ld"));
  C.addCommand(new Command(JA, *this, Exec, CmdArgs));
}

void visualstudio::Link::ConstructJob(Compilation &C, const JobAction &JA,
                                      const InputInfo &Output,
                                      const InputInfoList &Inputs,
                                      const ArgList &Args,
                                      const char *LinkingOutput) const {
  ArgStringList CmdArgs;

  if (Output.isFilename()) {
    CmdArgs.push_back(Args.MakeArgString(std::string("-out:") +
                                         Output.getFilename()));
  } else {
    assert(Output.isNothing() && "Invalid output.");
  }

  if (!Args.hasArg(options::OPT_nostdlib) &&
      !Args.hasArg(options::OPT_nostartfiles) &&
      !C.getDriver().IsCLMode()) {
    CmdArgs.push_back("-defaultlib:libcmt");
  }

  CmdArgs.push_back("-nologo");

  bool DLL = Args.hasArg(options::OPT__SLASH_LD, options::OPT__SLASH_LDd);

  if (DLL) {
    CmdArgs.push_back(Args.MakeArgString("-dll"));

    SmallString<128> ImplibName(Output.getFilename());
    llvm::sys::path::replace_extension(ImplibName, "lib");
    CmdArgs.push_back(Args.MakeArgString(std::string("-implib:") +
                                         ImplibName.str()));
  }

  if (getToolChain().getSanitizerArgs().needsAsanRt()) {
    CmdArgs.push_back(Args.MakeArgString("-debug"));
    CmdArgs.push_back(Args.MakeArgString("-incremental:no"));
    SmallString<128> LibSanitizer(getToolChain().getDriver().ResourceDir);
    llvm::sys::path::append(LibSanitizer, "lib", "windows");
    if (DLL) {
      llvm::sys::path::append(LibSanitizer, "clang_rt.asan_dll_thunk-i386.lib");
    } else {
      llvm::sys::path::append(LibSanitizer, "clang_rt.asan-i386.lib");
    }
    // FIXME: Handle 64-bit.
    CmdArgs.push_back(Args.MakeArgString(LibSanitizer));
  }

  Args.AddAllArgValues(CmdArgs, options::OPT_l);
  Args.AddAllArgValues(CmdArgs, options::OPT__SLASH_link);

  // Add filenames immediately.
  for (InputInfoList::const_iterator
       it = Inputs.begin(), ie = Inputs.end(); it != ie; ++it) {
    if (it->isFilename())
      CmdArgs.push_back(it->getFilename());
    else
      it->getInputArg().renderAsInput(Args, CmdArgs);
  }

  const char *Exec =
    Args.MakeArgString(getToolChain().GetProgramPath("link.exe"));
  C.addCommand(new Command(JA, *this, Exec, CmdArgs));
}

void visualstudio::Compile::ConstructJob(Compilation &C, const JobAction &JA,
                                         const InputInfo &Output,
                                         const InputInfoList &Inputs,
                                         const ArgList &Args,
                                         const char *LinkingOutput) const {
  C.addCommand(GetCommand(C, JA, Output, Inputs, Args, LinkingOutput));
}

// Try to find FallbackName on PATH that is not identical to ClangProgramPath.
// If one cannot be found, return FallbackName.
// We do this special search to prevent clang-cl from falling back onto itself
// if it's available as cl.exe on the path.
static std::string FindFallback(const char *FallbackName,
                                const char *ClangProgramPath) {
  llvm::Optional<std::string> OptPath = llvm::sys::Process::GetEnv("PATH");
  if (!OptPath.hasValue())
    return FallbackName;

#ifdef LLVM_ON_WIN32
  const StringRef PathSeparators = ";";
#else
  const StringRef PathSeparators = ":";
#endif

  SmallVector<StringRef, 8> PathSegments;
  llvm::SplitString(OptPath.getValue(), PathSegments, PathSeparators);

  for (size_t i = 0, e = PathSegments.size(); i != e; ++i) {
    const StringRef &PathSegment = PathSegments[i];
    if (PathSegment.empty())
      continue;

    SmallString<128> FilePath(PathSegment);
    llvm::sys::path::append(FilePath, FallbackName);
    if (llvm::sys::fs::can_execute(Twine(FilePath)) &&
        !llvm::sys::fs::equivalent(Twine(FilePath), ClangProgramPath))
      return FilePath.str();
  }

  return FallbackName;
}

Command *visualstudio::Compile::GetCommand(Compilation &C, const JobAction &JA,
                                           const InputInfo &Output,
                                           const InputInfoList &Inputs,
                                           const ArgList &Args,
                                           const char *LinkingOutput) const {
  ArgStringList CmdArgs;
  CmdArgs.push_back("/nologo");
  CmdArgs.push_back("/c"); // Compile only.
  CmdArgs.push_back("/W0"); // No warnings.

  // The goal is to be able to invoke this tool correctly based on
  // any flag accepted by clang-cl.

  // These are spelled the same way in clang and cl.exe,.
  Args.AddAllArgs(CmdArgs, options::OPT_D, options::OPT_U);
  Args.AddAllArgs(CmdArgs, options::OPT_I);

  // Optimization level.
  if (Arg *A = Args.getLastArg(options::OPT_O, options::OPT_O0)) {
    if (A->getOption().getID() == options::OPT_O0) {
      CmdArgs.push_back("/Od");
    } else {
      StringRef OptLevel = A->getValue();
      if (OptLevel == "1" || OptLevel == "2" || OptLevel == "s")
        A->render(Args, CmdArgs);
      else if (OptLevel == "3")
        CmdArgs.push_back("/Ox");
    }
  }

  // Flags for which clang-cl have an alias.
  // FIXME: How can we ensure this stays in sync with relevant clang-cl options?

  if (Arg *A = Args.getLastArg(options::OPT_frtti, options::OPT_fno_rtti))
    CmdArgs.push_back(A->getOption().getID() == options::OPT_frtti ? "/GR"
                                                                   : "/GR-");
  if (Args.hasArg(options::OPT_fsyntax_only))
    CmdArgs.push_back("/Zs");

  std::vector<std::string> Includes = Args.getAllArgValues(options::OPT_include);
  for (size_t I = 0, E = Includes.size(); I != E; ++I)
    CmdArgs.push_back(Args.MakeArgString(std::string("/FI") + Includes[I]));

  // Flags that can simply be passed through.
  Args.AddAllArgs(CmdArgs, options::OPT__SLASH_LD);
  Args.AddAllArgs(CmdArgs, options::OPT__SLASH_LDd);

  // The order of these flags is relevant, so pick the last one.
  if (Arg *A = Args.getLastArg(options::OPT__SLASH_MD, options::OPT__SLASH_MDd,
                               options::OPT__SLASH_MT, options::OPT__SLASH_MTd))
    A->render(Args, CmdArgs);


  // Input filename.
  assert(Inputs.size() == 1);
  const InputInfo &II = Inputs[0];
  assert(II.getType() == types::TY_C || II.getType() == types::TY_CXX);
  CmdArgs.push_back(II.getType() == types::TY_C ? "/Tc" : "/Tp");
  if (II.isFilename())
    CmdArgs.push_back(II.getFilename());
  else
    II.getInputArg().renderAsInput(Args, CmdArgs);

  // Output filename.
  assert(Output.getType() == types::TY_Object);
  const char *Fo = Args.MakeArgString(std::string("/Fo") +
                                      Output.getFilename());
  CmdArgs.push_back(Fo);

  const Driver &D = getToolChain().getDriver();
  std::string Exec = FindFallback("cl.exe", D.getClangProgramPath());

  return new Command(JA, *this, Args.MakeArgString(Exec), CmdArgs);
}


/// XCore Tools
// We pass assemble and link construction to the xcc tool.

void XCore::Assemble::ConstructJob(Compilation &C, const JobAction &JA,
                                       const InputInfo &Output,
                                       const InputInfoList &Inputs,
                                       const ArgList &Args,
                                       const char *LinkingOutput) const {
  ArgStringList CmdArgs;

  CmdArgs.push_back("-o");
  CmdArgs.push_back(Output.getFilename());

  CmdArgs.push_back("-c");

  if (Args.hasArg(options::OPT_g_Group)) {
    CmdArgs.push_back("-g");
  }

  Args.AddAllArgValues(CmdArgs, options::OPT_Wa_COMMA,
                       options::OPT_Xassembler);

  for (InputInfoList::const_iterator
       it = Inputs.begin(), ie = Inputs.end(); it != ie; ++it) {
    const InputInfo &II = *it;
    CmdArgs.push_back(II.getFilename());
  }

  const char *Exec =
    Args.MakeArgString(getToolChain().GetProgramPath("xcc"));
  C.addCommand(new Command(JA, *this, Exec, CmdArgs));
}

void XCore::Link::ConstructJob(Compilation &C, const JobAction &JA,
                                   const InputInfo &Output,
                                   const InputInfoList &Inputs,
                                   const ArgList &Args,
                                   const char *LinkingOutput) const {
  ArgStringList CmdArgs;

  if (Output.isFilename()) {
    CmdArgs.push_back("-o");
    CmdArgs.push_back(Output.getFilename());
  } else {
    assert(Output.isNothing() && "Invalid output.");
  }

  AddLinkerInputs(getToolChain(), Inputs, Args, CmdArgs);

  const char *Exec =
    Args.MakeArgString(getToolChain().GetProgramPath("xcc"));
  C.addCommand(new Command(JA, *this, Exec, CmdArgs));
}<|MERGE_RESOLUTION|>--- conflicted
+++ resolved
@@ -6791,7 +6791,6 @@
 #endif
     CmdArgs.push_back("-lpthread");
 #endif
-<<<<<<< HEAD
 #ifdef LIBUPC_FABRIC
     CmdArgs.push_back("-L" LIBUPC_FABRIC "/lib");
     CmdArgs.push_back("-lfabric");
@@ -6800,12 +6799,9 @@
 #endif
     CmdArgs.push_back("-lpthread");
 #endif
-
-=======
 #ifdef LIBUPC_ENABLE_NUMA
     CmdArgs.push_back("-lnuma");
 #endif
->>>>>>> a1a34b95
     CmdArgs.push_back("-lrt");
   }
 
