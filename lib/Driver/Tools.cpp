//===--- Tools.cpp - Tools Implementations --------------------------------===//
//
//                     The LLVM Compiler Infrastructure
//
// This file is distributed under the University of Illinois Open Source
// License. See LICENSE.TXT for details.
//
//===----------------------------------------------------------------------===//

#include "Tools.h"
#include "InputInfo.h"
#include "ToolChains.h"
#include "clang/Basic/ObjCRuntime.h"
#include "clang/Basic/Version.h"
#include "clang/Driver/Action.h"
#include "clang/Driver/Compilation.h"
#include "clang/Driver/Driver.h"
#include "clang/Driver/DriverDiagnostic.h"
#include "clang/Driver/Job.h"
#include "clang/Driver/Options.h"
#include "clang/Driver/SanitizerArgs.h"
#include "clang/Driver/ToolChain.h"
#include "clang/Driver/Util.h"
#include "clang/Sema/SemaDiagnostic.h"
#include "llvm/ADT/SmallString.h"
#include "llvm/ADT/StringExtras.h"
#include "llvm/ADT/StringSwitch.h"
#include "llvm/ADT/Twine.h"
#include "llvm/Option/Arg.h"
#include "llvm/Option/ArgList.h"
#include "llvm/Option/Option.h"
#include "llvm/Support/ErrorHandling.h"
#include "llvm/Support/FileSystem.h"
#include "llvm/Support/Format.h"
#include "llvm/Support/Host.h"
#include "llvm/Support/Path.h"
#include "llvm/Support/Program.h"
#include "llvm/Support/Process.h"
#include "llvm/Support/raw_ostream.h"
#include <sys/stat.h>

using namespace clang::driver;
using namespace clang::driver::tools;
using namespace clang;
using namespace llvm::opt;

/// CheckPreprocessingOptions - Perform some validation of preprocessing
/// arguments that is shared with gcc.
static void CheckPreprocessingOptions(const Driver &D, const ArgList &Args) {
  if (Arg *A = Args.getLastArg(options::OPT_C, options::OPT_CC))
    if (!Args.hasArg(options::OPT_E) && !D.CCCIsCPP())
      D.Diag(diag::err_drv_argument_only_allowed_with)
        << A->getAsString(Args) << "-E";
}

/// CheckCodeGenerationOptions - Perform some validation of code generation
/// arguments that is shared with gcc.
static void CheckCodeGenerationOptions(const Driver &D, const ArgList &Args) {
  // In gcc, only ARM checks this, but it seems reasonable to check universally.
  if (Args.hasArg(options::OPT_static))
    if (const Arg *A = Args.getLastArg(options::OPT_dynamic,
                                       options::OPT_mdynamic_no_pic))
      D.Diag(diag::err_drv_argument_not_allowed_with)
        << A->getAsString(Args) << "-static";
}

// Quote target names for inclusion in GNU Make dependency files.
// Only the characters '$', '#', ' ', '\t' are quoted.
static void QuoteTarget(StringRef Target,
                        SmallVectorImpl<char> &Res) {
  for (unsigned i = 0, e = Target.size(); i != e; ++i) {
    switch (Target[i]) {
    case ' ':
    case '\t':
      // Escape the preceding backslashes
      for (int j = i - 1; j >= 0 && Target[j] == '\\'; --j)
        Res.push_back('\\');

      // Escape the space/tab
      Res.push_back('\\');
      break;
    case '$':
      Res.push_back('$');
      break;
    case '#':
      Res.push_back('\\');
      break;
    default:
      break;
    }

    Res.push_back(Target[i]);
  }
}

static void addDirectoryList(const ArgList &Args,
                             ArgStringList &CmdArgs,
                             const char *ArgName,
                             const char *EnvVar) {
  const char *DirList = ::getenv(EnvVar);
  bool CombinedArg = false;

  if (!DirList)
    return; // Nothing to do.

  StringRef Name(ArgName);
  if (Name.equals("-I") || Name.equals("-L"))
    CombinedArg = true;

  StringRef Dirs(DirList);
  if (Dirs.empty()) // Empty string should not add '.'.
    return;

  StringRef::size_type Delim;
  while ((Delim = Dirs.find(llvm::sys::EnvPathSeparator)) != StringRef::npos) {
    if (Delim == 0) { // Leading colon.
      if (CombinedArg) {
        CmdArgs.push_back(Args.MakeArgString(std::string(ArgName) + "."));
      } else {
        CmdArgs.push_back(ArgName);
        CmdArgs.push_back(".");
      }
    } else {
      if (CombinedArg) {
        CmdArgs.push_back(Args.MakeArgString(std::string(ArgName) + Dirs.substr(0, Delim)));
      } else {
        CmdArgs.push_back(ArgName);
        CmdArgs.push_back(Args.MakeArgString(Dirs.substr(0, Delim)));
      }
    }
    Dirs = Dirs.substr(Delim + 1);
  }

  if (Dirs.empty()) { // Trailing colon.
    if (CombinedArg) {
      CmdArgs.push_back(Args.MakeArgString(std::string(ArgName) + "."));
    } else {
      CmdArgs.push_back(ArgName);
      CmdArgs.push_back(".");
    }
  } else { // Add the last path.
    if (CombinedArg) {
      CmdArgs.push_back(Args.MakeArgString(std::string(ArgName) + Dirs));
    } else {
      CmdArgs.push_back(ArgName);
      CmdArgs.push_back(Args.MakeArgString(Dirs));
    }
  }
}

static void AddLinkerInputs(const ToolChain &TC,
                            const InputInfoList &Inputs, const ArgList &Args,
                            ArgStringList &CmdArgs) {
  const Driver &D = TC.getDriver();

  // Add extra linker input arguments which are not treated as inputs
  // (constructed via -Xarch_).
  Args.AddAllArgValues(CmdArgs, options::OPT_Zlinker_input);

  for (InputInfoList::const_iterator
         it = Inputs.begin(), ie = Inputs.end(); it != ie; ++it) {
    const InputInfo &II = *it;

    if (!TC.HasNativeLLVMSupport()) {
      // Don't try to pass LLVM inputs unless we have native support.
      if (II.getType() == types::TY_LLVM_IR ||
          II.getType() == types::TY_LTO_IR ||
          II.getType() == types::TY_LLVM_BC ||
          II.getType() == types::TY_LTO_BC)
        D.Diag(diag::err_drv_no_linker_llvm_support)
          << TC.getTripleString();
    }

    // Add filenames immediately.
    if (II.isFilename()) {
      CmdArgs.push_back(II.getFilename());
      continue;
    }

    // Otherwise, this is a linker input argument.
    const Arg &A = II.getInputArg();

    // Handle reserved library options.
    if (A.getOption().matches(options::OPT_Z_reserved_lib_stdcxx)) {
      TC.AddCXXStdlibLibArgs(Args, CmdArgs);
    } else if (A.getOption().matches(options::OPT_Z_reserved_lib_cckext)) {
      TC.AddCCKextLibArgs(Args, CmdArgs);
    } else
      A.renderAsInput(Args, CmdArgs);
  }

  // LIBRARY_PATH - included following the user specified library paths.
  addDirectoryList(Args, CmdArgs, "-L", "LIBRARY_PATH");
}

/// \brief Determine whether Objective-C automated reference counting is
/// enabled.
static bool isObjCAutoRefCount(const ArgList &Args) {
  return Args.hasFlag(options::OPT_fobjc_arc, options::OPT_fno_objc_arc, false);
}

/// \brief Determine whether we are linking the ObjC runtime.
static bool isObjCRuntimeLinked(const ArgList &Args) {
  if (isObjCAutoRefCount(Args)) {
    Args.ClaimAllArgs(options::OPT_fobjc_link_runtime);
    return true;
  }
  return Args.hasArg(options::OPT_fobjc_link_runtime);
}

static void addProfileRT(const ToolChain &TC, const ArgList &Args,
                         ArgStringList &CmdArgs,
                         llvm::Triple Triple) {
  if (!(Args.hasArg(options::OPT_fprofile_arcs) ||
        Args.hasArg(options::OPT_fprofile_generate) ||
        Args.hasArg(options::OPT_fcreate_profile) ||
        Args.hasArg(options::OPT_coverage)))
    return;

  // GCC links libgcov.a by adding -L<inst>/gcc/lib/gcc/<triple>/<ver> -lgcov to
  // the link line. We cannot do the same thing because unlike gcov there is a
  // libprofile_rt.so. We used to use the -l:libprofile_rt.a syntax, but that is
  // not supported by old linkers.
  std::string ProfileRT =
    std::string(TC.getDriver().Dir) + "/../lib/libprofile_rt.a";

  CmdArgs.push_back(Args.MakeArgString(ProfileRT));
}

static bool forwardToGCC(const Option &O) {
  // Don't forward inputs from the original command line.  They are added from
  // InputInfoList.
  return O.getKind() != Option::InputClass &&
         !O.hasFlag(options::DriverOption) &&
         !O.hasFlag(options::LinkerInput);
}

void Clang::AddPreprocessingOptions(Compilation &C,
                                    const JobAction &JA,
                                    const Driver &D,
                                    const ArgList &Args,
                                    ArgStringList &CmdArgs,
                                    const InputInfo &Output,
                                    const InputInfoList &Inputs) const {
  Arg *A;

  CheckPreprocessingOptions(D, Args);

  Args.AddLastArg(CmdArgs, options::OPT_C);
  Args.AddLastArg(CmdArgs, options::OPT_CC);

  // Handle dependency file generation.
  if ((A = Args.getLastArg(options::OPT_M, options::OPT_MM)) ||
      (A = Args.getLastArg(options::OPT_MD)) ||
      (A = Args.getLastArg(options::OPT_MMD))) {
    // Determine the output location.
    const char *DepFile;
    if (Arg *MF = Args.getLastArg(options::OPT_MF)) {
      DepFile = MF->getValue();
      C.addFailureResultFile(DepFile, &JA);
    } else if (Output.getType() == types::TY_Dependencies) {
      DepFile = Output.getFilename();
    } else if (A->getOption().matches(options::OPT_M) ||
               A->getOption().matches(options::OPT_MM)) {
      DepFile = "-";
    } else {
      DepFile = getDependencyFileName(Args, Inputs);
      C.addFailureResultFile(DepFile, &JA);
    }
    CmdArgs.push_back("-dependency-file");
    CmdArgs.push_back(DepFile);

    // Add a default target if one wasn't specified.
    if (!Args.hasArg(options::OPT_MT) && !Args.hasArg(options::OPT_MQ)) {
      const char *DepTarget;

      // If user provided -o, that is the dependency target, except
      // when we are only generating a dependency file.
      Arg *OutputOpt = Args.getLastArg(options::OPT_o);
      if (OutputOpt && Output.getType() != types::TY_Dependencies) {
        DepTarget = OutputOpt->getValue();
      } else {
        // Otherwise derive from the base input.
        //
        // FIXME: This should use the computed output file location.
        SmallString<128> P(Inputs[0].getBaseInput());
        llvm::sys::path::replace_extension(P, "o");
        DepTarget = Args.MakeArgString(llvm::sys::path::filename(P));
      }

      CmdArgs.push_back("-MT");
      SmallString<128> Quoted;
      QuoteTarget(DepTarget, Quoted);
      CmdArgs.push_back(Args.MakeArgString(Quoted));
    }

    if (A->getOption().matches(options::OPT_M) ||
        A->getOption().matches(options::OPT_MD))
      CmdArgs.push_back("-sys-header-deps");
  }

  if (Args.hasArg(options::OPT_MG)) {
    if (!A || A->getOption().matches(options::OPT_MD) ||
              A->getOption().matches(options::OPT_MMD))
      D.Diag(diag::err_drv_mg_requires_m_or_mm);
    CmdArgs.push_back("-MG");
  }

  Args.AddLastArg(CmdArgs, options::OPT_MP);

  // Convert all -MQ <target> args to -MT <quoted target>
  for (arg_iterator it = Args.filtered_begin(options::OPT_MT,
                                             options::OPT_MQ),
         ie = Args.filtered_end(); it != ie; ++it) {
    const Arg *A = *it;
    A->claim();

    if (A->getOption().matches(options::OPT_MQ)) {
      CmdArgs.push_back("-MT");
      SmallString<128> Quoted;
      QuoteTarget(A->getValue(), Quoted);
      CmdArgs.push_back(Args.MakeArgString(Quoted));

    // -MT flag - no change
    } else {
      A->render(Args, CmdArgs);
    }
  }

  // Add -i* options, and automatically translate to
  // -include-pch/-include-pth for transparent PCH support. It's
  // wonky, but we include looking for .gch so we can support seamless
  // replacement into a build system already set up to be generating
  // .gch files.
  bool RenderedImplicitInclude = false;
  for (arg_iterator it = Args.filtered_begin(options::OPT_clang_i_Group),
         ie = Args.filtered_end(); it != ie; ++it) {
    const Arg *A = it;

    if (A->getOption().matches(options::OPT_include)) {
      bool IsFirstImplicitInclude = !RenderedImplicitInclude;
      RenderedImplicitInclude = true;

      // Use PCH if the user requested it.
      bool UsePCH = D.CCCUsePCH;

      bool FoundPTH = false;
      bool FoundPCH = false;
      SmallString<128> P(A->getValue());
      // We want the files to have a name like foo.h.pch. Add a dummy extension
      // so that replace_extension does the right thing.
      P += ".dummy";
      if (UsePCH) {
        llvm::sys::path::replace_extension(P, "pch");
        if (llvm::sys::fs::exists(P.str()))
          FoundPCH = true;
      }

      if (!FoundPCH) {
        llvm::sys::path::replace_extension(P, "pth");
        if (llvm::sys::fs::exists(P.str()))
          FoundPTH = true;
      }

      if (!FoundPCH && !FoundPTH) {
        llvm::sys::path::replace_extension(P, "gch");
        if (llvm::sys::fs::exists(P.str())) {
          FoundPCH = UsePCH;
          FoundPTH = !UsePCH;
        }
      }

      if (FoundPCH || FoundPTH) {
        if (IsFirstImplicitInclude) {
          A->claim();
          if (UsePCH)
            CmdArgs.push_back("-include-pch");
          else
            CmdArgs.push_back("-include-pth");
          CmdArgs.push_back(Args.MakeArgString(P.str()));
          continue;
        } else {
          // Ignore the PCH if not first on command line and emit warning.
          D.Diag(diag::warn_drv_pch_not_first_include)
              << P.str() << A->getAsString(Args);
        }
      }
    }

    // Not translated, render as usual.
    A->claim();
    A->render(Args, CmdArgs);
  }

  Args.AddAllArgs(CmdArgs, options::OPT_D, options::OPT_U);
  Args.AddAllArgs(CmdArgs, options::OPT_I_Group, options::OPT_F,
                  options::OPT_index_header_map);

  // Add -Wp, and -Xassembler if using the preprocessor.

  // FIXME: There is a very unfortunate problem here, some troubled
  // souls abuse -Wp, to pass preprocessor options in gcc syntax. To
  // really support that we would have to parse and then translate
  // those options. :(
  Args.AddAllArgValues(CmdArgs, options::OPT_Wp_COMMA,
                       options::OPT_Xpreprocessor);

  // -I- is a deprecated GCC feature, reject it.
  if (Arg *A = Args.getLastArg(options::OPT_I_))
    D.Diag(diag::err_drv_I_dash_not_supported) << A->getAsString(Args);

  // If we have a --sysroot, and don't have an explicit -isysroot flag, add an
  // -isysroot to the CC1 invocation.
  StringRef sysroot = C.getSysRoot();
  if (sysroot != "") {
    if (!Args.hasArg(options::OPT_isysroot)) {
      CmdArgs.push_back("-isysroot");
      CmdArgs.push_back(C.getArgs().MakeArgString(sysroot));
    }
  }

  // Parse additional include paths from environment variables.
  // FIXME: We should probably sink the logic for handling these from the
  // frontend into the driver. It will allow deleting 4 otherwise unused flags.
  // CPATH - included following the user specified includes (but prior to
  // builtin and standard includes).
  addDirectoryList(Args, CmdArgs, "-I", "CPATH");
  // C_INCLUDE_PATH - system includes enabled when compiling C.
  addDirectoryList(Args, CmdArgs, "-c-isystem", "C_INCLUDE_PATH");
  // CPLUS_INCLUDE_PATH - system includes enabled when compiling C++.
  addDirectoryList(Args, CmdArgs, "-cxx-isystem", "CPLUS_INCLUDE_PATH");
  // OBJC_INCLUDE_PATH - system includes enabled when compiling ObjC.
  addDirectoryList(Args, CmdArgs, "-objc-isystem", "OBJC_INCLUDE_PATH");
  // OBJCPLUS_INCLUDE_PATH - system includes enabled when compiling ObjC++.
  addDirectoryList(Args, CmdArgs, "-objcxx-isystem", "OBJCPLUS_INCLUDE_PATH");

  // Add C++ include arguments, if needed.
  if (types::isCXX(Inputs[0].getType()))
    getToolChain().AddClangCXXStdlibIncludeArgs(Args, CmdArgs);

  // Add system include arguments.
  getToolChain().AddClangSystemIncludeArgs(Args, CmdArgs);
}

/// getLLVMArchSuffixForARM - Get the LLVM arch name to use for a particular
/// CPU.
//
// FIXME: This is redundant with -mcpu, why does LLVM use this.
// FIXME: tblgen this, or kill it!
static const char *getLLVMArchSuffixForARM(StringRef CPU) {
  return llvm::StringSwitch<const char *>(CPU)
    .Case("strongarm", "v4")
    .Cases("arm7tdmi", "arm7tdmi-s", "arm710t", "v4t")
    .Cases("arm720t", "arm9", "arm9tdmi", "v4t")
    .Cases("arm920", "arm920t", "arm922t", "v4t")
    .Cases("arm940t", "ep9312","v4t")
    .Cases("arm10tdmi",  "arm1020t", "v5")
    .Cases("arm9e",  "arm926ej-s",  "arm946e-s", "v5e")
    .Cases("arm966e-s",  "arm968e-s",  "arm10e", "v5e")
    .Cases("arm1020e",  "arm1022e",  "xscale", "iwmmxt", "v5e")
    .Cases("arm1136j-s",  "arm1136jf-s",  "arm1176jz-s", "v6")
    .Cases("arm1176jzf-s",  "mpcorenovfp",  "mpcore", "v6")
    .Cases("arm1156t2-s",  "arm1156t2f-s", "v6t2")
    .Cases("cortex-a5", "cortex-a7", "cortex-a8", "v7")
    .Cases("cortex-a9", "cortex-a12", "cortex-a15", "v7")
    .Cases("cortex-r4", "cortex-r5", "v7r")
    .Case("cortex-m0", "v6m")
    .Case("cortex-m3", "v7m")
    .Case("cortex-m4", "v7em")
    .Case("cortex-a9-mp", "v7f")
    .Case("swift", "v7s")
    .Cases("cortex-a53", "cortex-a57", "v8")
    .Default("");
}

/// getARMTargetCPU - Get the (LLVM) name of the ARM cpu we are targeting.
//
// FIXME: tblgen this.
static std::string getARMTargetCPU(const ArgList &Args,
                                   const llvm::Triple &Triple) {
  // FIXME: Warn on inconsistent use of -mcpu and -march.

  // If we have -mcpu=, use that.
  if (Arg *A = Args.getLastArg(options::OPT_mcpu_EQ)) {
    StringRef MCPU = A->getValue();
    // Handle -mcpu=native.
    if (MCPU == "native")
      return llvm::sys::getHostCPUName();
    else
      return MCPU;
  }

  StringRef MArch;
  if (Arg *A = Args.getLastArg(options::OPT_march_EQ)) {
    // Otherwise, if we have -march= choose the base CPU for that arch.
    MArch = A->getValue();
  } else {
    // Otherwise, use the Arch from the triple.
    MArch = Triple.getArchName();
  }

  if (Triple.getOS() == llvm::Triple::NetBSD) {
    if (MArch == "armv6")
      return "arm1176jzf-s";
  }

  // Handle -march=native.
  std::string NativeMArch;
  if (MArch == "native") {
    std::string CPU = llvm::sys::getHostCPUName();
    if (CPU != "generic") {
      // Translate the native cpu into the architecture. The switch below will
      // then chose the minimum cpu for that arch.
      NativeMArch = std::string("arm") + getLLVMArchSuffixForARM(CPU);
      MArch = NativeMArch;
    }
  }

  return llvm::StringSwitch<const char *>(MArch)
    .Cases("armv2", "armv2a","arm2")
    .Case("armv3", "arm6")
    .Case("armv3m", "arm7m")
    .Case("armv4", "strongarm")
    .Case("armv4t", "arm7tdmi")
    .Cases("armv5", "armv5t", "arm10tdmi")
    .Cases("armv5e", "armv5te", "arm1022e")
    .Case("armv5tej", "arm926ej-s")
    .Cases("armv6", "armv6k", "arm1136jf-s")
    .Case("armv6j", "arm1136j-s")
    .Cases("armv6z", "armv6zk", "arm1176jzf-s")
    .Case("armv6t2", "arm1156t2-s")
    .Cases("armv6m", "armv6-m", "cortex-m0")
    .Cases("armv7", "armv7a", "armv7-a", "cortex-a8")
    .Cases("armv7em", "armv7e-m", "cortex-m4")
    .Cases("armv7f", "armv7-f", "cortex-a9-mp")
    .Cases("armv7s", "armv7-s", "swift")
    .Cases("armv7r", "armv7-r", "cortex-r4")
    .Cases("armv7m", "armv7-m", "cortex-m3")
    .Cases("armv8", "armv8a", "armv8-a", "cortex-a53")
    .Case("ep9312", "ep9312")
    .Case("iwmmxt", "iwmmxt")
    .Case("xscale", "xscale")
    // If all else failed, return the most base CPU with thumb interworking
    // supported by LLVM.
    .Default("arm7tdmi");
}

/// getAArch64TargetCPU - Get the (LLVM) name of the AArch64 cpu we are targeting.
//
// FIXME: tblgen this.
static std::string getAArch64TargetCPU(const ArgList &Args,
                                       const llvm::Triple &Triple) {
  // FIXME: Warn on inconsistent use of -mcpu and -march.

  // If we have -mcpu=, use that.
  if (Arg *A = Args.getLastArg(options::OPT_mcpu_EQ)) {
    StringRef MCPU = A->getValue();
    // Handle -mcpu=native.
    if (MCPU == "native")
      return llvm::sys::getHostCPUName();
    else
      return MCPU;
  }

  return "generic";
}

// FIXME: Move to target hook.
static bool isSignedCharDefault(const llvm::Triple &Triple) {
  switch (Triple.getArch()) {
  default:
    return true;

  case llvm::Triple::aarch64:
  case llvm::Triple::arm:
  case llvm::Triple::ppc:
  case llvm::Triple::ppc64:
    if (Triple.isOSDarwin())
      return true;
    return false;

  case llvm::Triple::ppc64le:
  case llvm::Triple::systemz:
  case llvm::Triple::xcore:
    return false;
  }
}

static bool isNoCommonDefault(const llvm::Triple &Triple) {
  switch (Triple.getArch()) {
  default:
    return false;

  case llvm::Triple::xcore:
    return true;
  }
}

// Handle -mfpu=.
//
// FIXME: Centralize feature selection, defaulting shouldn't be also in the
// frontend target.
static void getAArch64FPUFeatures(const Driver &D, const Arg *A,
                                  const ArgList &Args,
                                  std::vector<const char *> &Features) {
  StringRef FPU = A->getValue();
  if (FPU == "fp-armv8") {
    Features.push_back("+fp-armv8");
  } else if (FPU == "neon-fp-armv8") {
    Features.push_back("+fp-armv8");
    Features.push_back("+neon");
  } else if (FPU == "crypto-neon-fp-armv8") {
    Features.push_back("+fp-armv8");
    Features.push_back("+neon");
    Features.push_back("+crypto");
  } else if (FPU == "neon") {
    Features.push_back("+neon");
  } else if (FPU == "none") {
    Features.push_back("-fp-armv8");
    Features.push_back("-crypto");
    Features.push_back("-neon");
  } else
    D.Diag(diag::err_drv_clang_unsupported) << A->getAsString(Args);
}

// Handle -mhwdiv=.
static void getARMHWDivFeatures(const Driver &D, const Arg *A,
                              const ArgList &Args,
                              std::vector<const char *> &Features) {
  StringRef HWDiv = A->getValue();
  if (HWDiv == "arm") {
    Features.push_back("+hwdiv-arm");
    Features.push_back("-hwdiv");
  } else if (HWDiv == "thumb") {
    Features.push_back("-hwdiv-arm");
    Features.push_back("+hwdiv");
  } else if (HWDiv == "arm,thumb" || HWDiv == "thumb,arm") {
    Features.push_back("+hwdiv-arm");
    Features.push_back("+hwdiv");
  } else if (HWDiv == "none") {
    Features.push_back("-hwdiv-arm");
    Features.push_back("-hwdiv");
  } else
    D.Diag(diag::err_drv_clang_unsupported) << A->getAsString(Args);
}
 
// Handle -mfpu=.
//
// FIXME: Centralize feature selection, defaulting shouldn't be also in the
// frontend target.
static void getARMFPUFeatures(const Driver &D, const Arg *A,
                              const ArgList &Args,
                              std::vector<const char *> &Features) {
  StringRef FPU = A->getValue();

  // Set the target features based on the FPU.
  if (FPU == "fpa" || FPU == "fpe2" || FPU == "fpe3" || FPU == "maverick") {
    // Disable any default FPU support.
    Features.push_back("-vfp2");
    Features.push_back("-vfp3");
    Features.push_back("-neon");
  } else if (FPU == "vfp3-d16" || FPU == "vfpv3-d16") {
    Features.push_back("+vfp3");
    Features.push_back("+d16");
    Features.push_back("-neon");
  } else if (FPU == "vfp") {
    Features.push_back("+vfp2");
    Features.push_back("-neon");
  } else if (FPU == "vfp3" || FPU == "vfpv3") {
    Features.push_back("+vfp3");
    Features.push_back("-neon");
  } else if (FPU == "fp-armv8") {
    Features.push_back("+fp-armv8");
    Features.push_back("-neon");
    Features.push_back("-crypto");
  } else if (FPU == "neon-fp-armv8") {
    Features.push_back("+fp-armv8");
    Features.push_back("+neon");
    Features.push_back("-crypto");
  } else if (FPU == "crypto-neon-fp-armv8") {
    Features.push_back("+fp-armv8");
    Features.push_back("+neon");
    Features.push_back("+crypto");
  } else if (FPU == "neon") {
    Features.push_back("+neon");
  } else if (FPU == "none") {
    Features.push_back("-vfp2");
    Features.push_back("-vfp3");
    Features.push_back("-vfp4");
    Features.push_back("-fp-armv8");
    Features.push_back("-crypto");
    Features.push_back("-neon");
  } else
    D.Diag(diag::err_drv_clang_unsupported) << A->getAsString(Args);
}

// Select the float ABI as determined by -msoft-float, -mhard-float, and
// -mfloat-abi=.
static StringRef getARMFloatABI(const Driver &D,
                                const ArgList &Args,
                                const llvm::Triple &Triple) {
  StringRef FloatABI;
  if (Arg *A = Args.getLastArg(options::OPT_msoft_float,
                               options::OPT_mhard_float,
                               options::OPT_mfloat_abi_EQ)) {
    if (A->getOption().matches(options::OPT_msoft_float))
      FloatABI = "soft";
    else if (A->getOption().matches(options::OPT_mhard_float))
      FloatABI = "hard";
    else {
      FloatABI = A->getValue();
      if (FloatABI != "soft" && FloatABI != "softfp" && FloatABI != "hard") {
        D.Diag(diag::err_drv_invalid_mfloat_abi)
          << A->getAsString(Args);
        FloatABI = "soft";
      }
    }
  }

  // If unspecified, choose the default based on the platform.
  if (FloatABI.empty()) {
    switch (Triple.getOS()) {
    case llvm::Triple::Darwin:
    case llvm::Triple::MacOSX:
    case llvm::Triple::IOS: {
      // Darwin defaults to "softfp" for v6 and v7.
      //
      // FIXME: Factor out an ARM class so we can cache the arch somewhere.
      std::string ArchName =
        getLLVMArchSuffixForARM(getARMTargetCPU(Args, Triple));
      if (StringRef(ArchName).startswith("v6") ||
          StringRef(ArchName).startswith("v7"))
        FloatABI = "softfp";
      else
        FloatABI = "soft";
      break;
    }

    case llvm::Triple::FreeBSD:
      // FreeBSD defaults to soft float
      FloatABI = "soft";
      break;

    default:
      switch(Triple.getEnvironment()) {
      case llvm::Triple::GNUEABIHF:
        FloatABI = "hard";
        break;
      case llvm::Triple::GNUEABI:
        FloatABI = "softfp";
        break;
      case llvm::Triple::EABI:
        // EABI is always AAPCS, and if it was not marked 'hard', it's softfp
        FloatABI = "softfp";
        break;
      case llvm::Triple::Android: {
        std::string ArchName =
          getLLVMArchSuffixForARM(getARMTargetCPU(Args, Triple));
        if (StringRef(ArchName).startswith("v7"))
          FloatABI = "softfp";
        else
          FloatABI = "soft";
        break;
      }
      default:
        // Assume "soft", but warn the user we are guessing.
        FloatABI = "soft";
        D.Diag(diag::warn_drv_assuming_mfloat_abi_is) << "soft";
        break;
      }
    }
  }

  return FloatABI;
}

static void getARMTargetFeatures(const Driver &D, const llvm::Triple &Triple,
                                 const ArgList &Args,
                                 std::vector<const char *> &Features) {
  StringRef FloatABI = getARMFloatABI(D, Args, Triple);
  // FIXME: Note, this is a hack, the LLVM backend doesn't actually use these
  // yet (it uses the -mfloat-abi and -msoft-float options), and it is
  // stripped out by the ARM target.
  // Use software floating point operations?
  if (FloatABI == "soft")
    Features.push_back("+soft-float");

  // Use software floating point argument passing?
  if (FloatABI != "hard")
    Features.push_back("+soft-float-abi");

  // Honor -mfpu=.
  if (const Arg *A = Args.getLastArg(options::OPT_mfpu_EQ))
    getARMFPUFeatures(D, A, Args, Features);
  if (const Arg *A = Args.getLastArg(options::OPT_mhwdiv_EQ))
    getARMHWDivFeatures(D, A, Args, Features);

  // Setting -msoft-float effectively disables NEON because of the GCC
  // implementation, although the same isn't true of VFP or VFP3.
  if (FloatABI == "soft")
    Features.push_back("-neon");

  // En/disable crc
  if (Arg *A = Args.getLastArg(options::OPT_mcrc,
                               options::OPT_mnocrc)) {
    if (A->getOption().matches(options::OPT_mcrc))
      Features.push_back("+crc");
    else
      Features.push_back("-crc");
  }
}

void Clang::AddARMTargetArgs(const ArgList &Args,
                             ArgStringList &CmdArgs,
                             bool KernelOrKext) const {
  const Driver &D = getToolChain().getDriver();
  // Get the effective triple, which takes into account the deployment target.
  std::string TripleStr = getToolChain().ComputeEffectiveClangTriple(Args);
  llvm::Triple Triple(TripleStr);
  std::string CPUName = getARMTargetCPU(Args, Triple);

  // Select the ABI to use.
  //
  // FIXME: Support -meabi.
  const char *ABIName = 0;
  if (Arg *A = Args.getLastArg(options::OPT_mabi_EQ)) {
    ABIName = A->getValue();
  } else if (Triple.isOSDarwin()) {
    // The backend is hardwired to assume AAPCS for M-class processors, ensure
    // the frontend matches that.
    if (Triple.getEnvironment() == llvm::Triple::EABI ||
        StringRef(CPUName).startswith("cortex-m")) {
      ABIName = "aapcs";
    } else {
      ABIName = "apcs-gnu";
    }
  } else {
    // Select the default based on the platform.
    switch(Triple.getEnvironment()) {
    case llvm::Triple::Android:
    case llvm::Triple::GNUEABI:
    case llvm::Triple::GNUEABIHF:
      ABIName = "aapcs-linux";
      break;
    case llvm::Triple::EABI:
      ABIName = "aapcs";
      break;
    default:
      ABIName = "apcs-gnu";
    }
  }
  CmdArgs.push_back("-target-abi");
  CmdArgs.push_back(ABIName);

  // Determine floating point ABI from the options & target defaults.
  StringRef FloatABI = getARMFloatABI(D, Args, Triple);
  if (FloatABI == "soft") {
    // Floating point operations and argument passing are soft.
    //
    // FIXME: This changes CPP defines, we need -target-soft-float.
    CmdArgs.push_back("-msoft-float");
    CmdArgs.push_back("-mfloat-abi");
    CmdArgs.push_back("soft");
  } else if (FloatABI == "softfp") {
    // Floating point operations are hard, but argument passing is soft.
    CmdArgs.push_back("-mfloat-abi");
    CmdArgs.push_back("soft");
  } else {
    // Floating point operations and argument passing are hard.
    assert(FloatABI == "hard" && "Invalid float abi!");
    CmdArgs.push_back("-mfloat-abi");
    CmdArgs.push_back("hard");
  }

  // Kernel code has more strict alignment requirements.
  if (KernelOrKext) {
    if (!Triple.isiOS() || Triple.isOSVersionLT(6)) {
      CmdArgs.push_back("-backend-option");
      CmdArgs.push_back("-arm-long-calls");
    }

    CmdArgs.push_back("-backend-option");
    CmdArgs.push_back("-arm-strict-align");

    // The kext linker doesn't know how to deal with movw/movt.
    CmdArgs.push_back("-backend-option");
    CmdArgs.push_back("-arm-use-movt=0");
  }

  // Setting -mno-global-merge disables the codegen global merge pass. Setting 
  // -mglobal-merge has no effect as the pass is enabled by default.
  if (Arg *A = Args.getLastArg(options::OPT_mglobal_merge,
                               options::OPT_mno_global_merge)) {
    if (A->getOption().matches(options::OPT_mno_global_merge))
      CmdArgs.push_back("-mno-global-merge");
  }

  if (!Args.hasFlag(options::OPT_mimplicit_float,
                    options::OPT_mno_implicit_float,
                    true))
    CmdArgs.push_back("-no-implicit-float");

    // llvm does not support reserving registers in general. There is support
    // for reserving r9 on ARM though (defined as a platform-specific register
    // in ARM EABI).
    if (Args.hasArg(options::OPT_ffixed_r9)) {
      CmdArgs.push_back("-backend-option");
      CmdArgs.push_back("-arm-reserve-r9");
    }
}

// Get CPU and ABI names. They are not independent
// so we have to calculate them together.
static void getMipsCPUAndABI(const ArgList &Args,
                             const llvm::Triple &Triple,
                             StringRef &CPUName,
                             StringRef &ABIName) {
  const char *DefMips32CPU = "mips32";
  const char *DefMips64CPU = "mips64";

  if (Arg *A = Args.getLastArg(options::OPT_march_EQ,
                               options::OPT_mcpu_EQ))
    CPUName = A->getValue();

  if (Arg *A = Args.getLastArg(options::OPT_mabi_EQ)) {
    ABIName = A->getValue();
    // Convert a GNU style Mips ABI name to the name
    // accepted by LLVM Mips backend.
    ABIName = llvm::StringSwitch<llvm::StringRef>(ABIName)
      .Case("32", "o32")
      .Case("64", "n64")
      .Default(ABIName);
  }

  // Setup default CPU and ABI names.
  if (CPUName.empty() && ABIName.empty()) {
    switch (Triple.getArch()) {
    default:
      llvm_unreachable("Unexpected triple arch name");
    case llvm::Triple::mips:
    case llvm::Triple::mipsel:
      CPUName = DefMips32CPU;
      break;
    case llvm::Triple::mips64:
    case llvm::Triple::mips64el:
      CPUName = DefMips64CPU;
      break;
    }
  }

  if (!ABIName.empty()) {
    // Deduce CPU name from ABI name.
    CPUName = llvm::StringSwitch<const char *>(ABIName)
      .Cases("32", "o32", "eabi", DefMips32CPU)
      .Cases("n32", "n64", "64", DefMips64CPU)
      .Default("");
  }
  else if (!CPUName.empty()) {
    // Deduce ABI name from CPU name.
    ABIName = llvm::StringSwitch<const char *>(CPUName)
      .Cases("mips32", "mips32r2", "o32")
      .Cases("mips64", "mips64r2", "n64")
      .Default("");
  }

  // FIXME: Warn on inconsistent cpu and abi usage.
}

// Convert ABI name to the GNU tools acceptable variant.
static StringRef getGnuCompatibleMipsABIName(StringRef ABI) {
  return llvm::StringSwitch<llvm::StringRef>(ABI)
    .Case("o32", "32")
    .Case("n64", "64")
    .Default(ABI);
}

// Select the MIPS float ABI as determined by -msoft-float, -mhard-float,
// and -mfloat-abi=.
static StringRef getMipsFloatABI(const Driver &D, const ArgList &Args) {
  StringRef FloatABI;
  if (Arg *A = Args.getLastArg(options::OPT_msoft_float,
                               options::OPT_mhard_float,
                               options::OPT_mfloat_abi_EQ)) {
    if (A->getOption().matches(options::OPT_msoft_float))
      FloatABI = "soft";
    else if (A->getOption().matches(options::OPT_mhard_float))
      FloatABI = "hard";
    else {
      FloatABI = A->getValue();
      if (FloatABI != "soft" && FloatABI != "hard") {
        D.Diag(diag::err_drv_invalid_mfloat_abi) << A->getAsString(Args);
        FloatABI = "hard";
      }
    }
  }

  // If unspecified, choose the default based on the platform.
  if (FloatABI.empty()) {
    // Assume "hard", because it's a default value used by gcc.
    // When we start to recognize specific target MIPS processors,
    // we will be able to select the default more correctly.
    FloatABI = "hard";
  }

  return FloatABI;
}

static void AddTargetFeature(const ArgList &Args,
                             std::vector<const char *> &Features,
                             OptSpecifier OnOpt, OptSpecifier OffOpt,
                             StringRef FeatureName) {
  if (Arg *A = Args.getLastArg(OnOpt, OffOpt)) {
    if (A->getOption().matches(OnOpt))
      Features.push_back(Args.MakeArgString("+" + FeatureName));
    else
      Features.push_back(Args.MakeArgString("-" + FeatureName));
  }
}

static void getMIPSTargetFeatures(const Driver &D, const ArgList &Args,
                                  std::vector<const char *> &Features) {
  StringRef FloatABI = getMipsFloatABI(D, Args);
  bool IsMips16 = Args.getLastArg(options::OPT_mips16) != NULL;
  if (FloatABI == "soft" || (FloatABI == "hard" && IsMips16)) {
    // FIXME: Note, this is a hack. We need to pass the selected float
    // mode to the MipsTargetInfoBase to define appropriate macros there.
    // Now it is the only method.
    Features.push_back("+soft-float");
  }

  if (Arg *A = Args.getLastArg(options::OPT_mnan_EQ)) {
    if (StringRef(A->getValue()) == "2008")
      Features.push_back("+nan2008");
  }

  AddTargetFeature(Args, Features, options::OPT_msingle_float,
                   options::OPT_mdouble_float, "single-float");
  AddTargetFeature(Args, Features, options::OPT_mips16, options::OPT_mno_mips16,
                   "mips16");
  AddTargetFeature(Args, Features, options::OPT_mmicromips,
                   options::OPT_mno_micromips, "micromips");
  AddTargetFeature(Args, Features, options::OPT_mdsp, options::OPT_mno_dsp,
                   "dsp");
  AddTargetFeature(Args, Features, options::OPT_mdspr2, options::OPT_mno_dspr2,
                   "dspr2");
  AddTargetFeature(Args, Features, options::OPT_mmsa, options::OPT_mno_msa,
                   "msa");
  AddTargetFeature(Args, Features, options::OPT_mfp64, options::OPT_mfp32,
                   "fp64");
}

void Clang::AddMIPSTargetArgs(const ArgList &Args,
                              ArgStringList &CmdArgs) const {
  const Driver &D = getToolChain().getDriver();
  StringRef CPUName;
  StringRef ABIName;
  const llvm::Triple &Triple = getToolChain().getTriple();
  getMipsCPUAndABI(Args, Triple, CPUName, ABIName);

  CmdArgs.push_back("-target-abi");
  CmdArgs.push_back(ABIName.data());

  StringRef FloatABI = getMipsFloatABI(D, Args);

  bool IsMips16 = Args.getLastArg(options::OPT_mips16) != NULL;

  if (FloatABI == "soft" || (FloatABI == "hard" && IsMips16)) {
    // Floating point operations and argument passing are soft.
    CmdArgs.push_back("-msoft-float");
    CmdArgs.push_back("-mfloat-abi");
    CmdArgs.push_back("soft");

    if (FloatABI == "hard" && IsMips16) {
      CmdArgs.push_back("-mllvm");
      CmdArgs.push_back("-mips16-hard-float");
    }
  }
  else {
    // Floating point operations and argument passing are hard.
    assert(FloatABI == "hard" && "Invalid float abi!");
    CmdArgs.push_back("-mfloat-abi");
    CmdArgs.push_back("hard");
  }

  if (Arg *A = Args.getLastArg(options::OPT_mxgot, options::OPT_mno_xgot)) {
    if (A->getOption().matches(options::OPT_mxgot)) {
      CmdArgs.push_back("-mllvm");
      CmdArgs.push_back("-mxgot");
    }
  }

  if (Arg *A = Args.getLastArg(options::OPT_mldc1_sdc1,
                               options::OPT_mno_ldc1_sdc1)) {
    if (A->getOption().matches(options::OPT_mno_ldc1_sdc1)) {
      CmdArgs.push_back("-mllvm");
      CmdArgs.push_back("-mno-ldc1-sdc1");
    }
  }

  if (Arg *A = Args.getLastArg(options::OPT_mcheck_zero_division,
                               options::OPT_mno_check_zero_division)) {
    if (A->getOption().matches(options::OPT_mno_check_zero_division)) {
      CmdArgs.push_back("-mllvm");
      CmdArgs.push_back("-mno-check-zero-division");
    }
  }

  if (Arg *A = Args.getLastArg(options::OPT_G)) {
    StringRef v = A->getValue();
    CmdArgs.push_back("-mllvm");
    CmdArgs.push_back(Args.MakeArgString("-mips-ssection-threshold=" + v));
    A->claim();
  }
}

/// getPPCTargetCPU - Get the (LLVM) name of the PowerPC cpu we are targeting.
static std::string getPPCTargetCPU(const ArgList &Args) {
  if (Arg *A = Args.getLastArg(options::OPT_mcpu_EQ)) {
    StringRef CPUName = A->getValue();

    if (CPUName == "native") {
      std::string CPU = llvm::sys::getHostCPUName();
      if (!CPU.empty() && CPU != "generic")
        return CPU;
      else
        return "";
    }

    return llvm::StringSwitch<const char *>(CPUName)
      .Case("common", "generic")
      .Case("440", "440")
      .Case("440fp", "440")
      .Case("450", "450")
      .Case("601", "601")
      .Case("602", "602")
      .Case("603", "603")
      .Case("603e", "603e")
      .Case("603ev", "603ev")
      .Case("604", "604")
      .Case("604e", "604e")
      .Case("620", "620")
      .Case("630", "pwr3")
      .Case("G3", "g3")
      .Case("7400", "7400")
      .Case("G4", "g4")
      .Case("7450", "7450")
      .Case("G4+", "g4+")
      .Case("750", "750")
      .Case("970", "970")
      .Case("G5", "g5")
      .Case("a2", "a2")
      .Case("a2q", "a2q")
      .Case("e500mc", "e500mc")
      .Case("e5500", "e5500")
      .Case("power3", "pwr3")
      .Case("power4", "pwr4")
      .Case("power5", "pwr5")
      .Case("power5x", "pwr5x")
      .Case("power6", "pwr6")
      .Case("power6x", "pwr6x")
      .Case("power7", "pwr7")
      .Case("pwr3", "pwr3")
      .Case("pwr4", "pwr4")
      .Case("pwr5", "pwr5")
      .Case("pwr5x", "pwr5x")
      .Case("pwr6", "pwr6")
      .Case("pwr6x", "pwr6x")
      .Case("pwr7", "pwr7")
      .Case("powerpc", "ppc")
      .Case("powerpc64", "ppc64")
      .Case("powerpc64le", "ppc64le")
      .Default("");
  }

  return "";
}

static void getPPCTargetFeatures(const ArgList &Args,
                                 std::vector<const char *> &Features) {
  for (arg_iterator it = Args.filtered_begin(options::OPT_m_ppc_Features_Group),
                    ie = Args.filtered_end();
       it != ie; ++it) {
    StringRef Name = (*it)->getOption().getName();
    (*it)->claim();

    // Skip over "-m".
    assert(Name.startswith("m") && "Invalid feature name.");
    Name = Name.substr(1);

    bool IsNegative = Name.startswith("no-");
    if (IsNegative)
      Name = Name.substr(3);

    // Note that gcc calls this mfcrf and LLVM calls this mfocrf so we
    // pass the correct option to the backend while calling the frontend
    // option the same.
    // TODO: Change the LLVM backend option maybe?
    if (Name == "mfcrf")
      Name = "mfocrf";

    Features.push_back(Args.MakeArgString((IsNegative ? "-" : "+") + Name));
  }

  // Altivec is a bit weird, allow overriding of the Altivec feature here.
  AddTargetFeature(Args, Features, options::OPT_faltivec,
                   options::OPT_fno_altivec, "altivec");
}

/// Get the (LLVM) name of the R600 gpu we are targeting.
static std::string getR600TargetGPU(const ArgList &Args) {
  if (Arg *A = Args.getLastArg(options::OPT_mcpu_EQ)) {
    const char *GPUName = A->getValue();
    return llvm::StringSwitch<const char *>(GPUName)
      .Cases("rv630", "rv635", "r600")
      .Cases("rv610", "rv620", "rs780", "rs880")
      .Case("rv740", "rv770")
      .Case("palm", "cedar")
      .Cases("sumo", "sumo2", "sumo")
      .Case("hemlock", "cypress")
      .Case("aruba", "cayman")
      .Default(GPUName);
  }
  return "";
}

static void getSparcTargetFeatures(const ArgList &Args,
                                   std::vector<const char *> Features) {
  bool SoftFloatABI = true;
  if (Arg *A =
          Args.getLastArg(options::OPT_msoft_float, options::OPT_mhard_float)) {
    if (A->getOption().matches(options::OPT_mhard_float))
      SoftFloatABI = false;
  }
  if (SoftFloatABI)
    Features.push_back("+soft-float");
}

void Clang::AddSparcTargetArgs(const ArgList &Args,
                             ArgStringList &CmdArgs) const {
  const Driver &D = getToolChain().getDriver();

  // Select the float ABI as determined by -msoft-float, -mhard-float, and
  StringRef FloatABI;
  if (Arg *A = Args.getLastArg(options::OPT_msoft_float,
                               options::OPT_mhard_float)) {
    if (A->getOption().matches(options::OPT_msoft_float))
      FloatABI = "soft";
    else if (A->getOption().matches(options::OPT_mhard_float))
      FloatABI = "hard";
  }

  // If unspecified, choose the default based on the platform.
  if (FloatABI.empty()) {
    // Assume "soft", but warn the user we are guessing.
    FloatABI = "soft";
    D.Diag(diag::warn_drv_assuming_mfloat_abi_is) << "soft";
  }

  if (FloatABI == "soft") {
    // Floating point operations and argument passing are soft.
    //
    // FIXME: This changes CPP defines, we need -target-soft-float.
    CmdArgs.push_back("-msoft-float");
  } else {
    assert(FloatABI == "hard" && "Invalid float abi!");
    CmdArgs.push_back("-mhard-float");
  }
}

static const char *getSystemZTargetCPU(const ArgList &Args) {
  if (const Arg *A = Args.getLastArg(options::OPT_march_EQ))
    return A->getValue();
  return "z10";
}

static const char *getX86TargetCPU(const ArgList &Args,
                                   const llvm::Triple &Triple) {
  if (const Arg *A = Args.getLastArg(options::OPT_march_EQ)) {
    if (StringRef(A->getValue()) != "native") {
      if (Triple.isOSDarwin() && Triple.getArchName() == "x86_64h")
        return "core-avx2";

      return A->getValue();
    }

    // FIXME: Reject attempts to use -march=native unless the target matches
    // the host.
    //
    // FIXME: We should also incorporate the detected target features for use
    // with -native.
    std::string CPU = llvm::sys::getHostCPUName();
    if (!CPU.empty() && CPU != "generic")
      return Args.MakeArgString(CPU);
  }

  // Select the default CPU if none was given (or detection failed).

  if (Triple.getArch() != llvm::Triple::x86_64 &&
      Triple.getArch() != llvm::Triple::x86)
    return 0; // This routine is only handling x86 targets.

  bool Is64Bit = Triple.getArch() == llvm::Triple::x86_64;

  // FIXME: Need target hooks.
  if (Triple.isOSDarwin()) {
    if (Triple.getArchName() == "x86_64h")
      return "core-avx2";
    return Is64Bit ? "core2" : "yonah";
  }

  // All x86 devices running Android have core2 as their common
  // denominator. This makes a better choice than pentium4.
  if (Triple.getEnvironment() == llvm::Triple::Android)
    return "core2";

  // Everything else goes to x86-64 in 64-bit mode.
  if (Is64Bit)
    return "x86-64";

  switch (Triple.getOS()) {
  case llvm::Triple::FreeBSD:
  case llvm::Triple::NetBSD:
  case llvm::Triple::OpenBSD:
    return "i486";
  case llvm::Triple::Haiku:
    return "i586";
  case llvm::Triple::Bitrig:
    return "i686";
  default:
    // Fallback to p4.
    return "pentium4";
  }
}

static std::string getCPUName(const ArgList &Args, const llvm::Triple &T) {
  switch(T.getArch()) {
  default:
    return "";

  case llvm::Triple::aarch64:
    return getAArch64TargetCPU(Args, T);

  case llvm::Triple::arm:
  case llvm::Triple::thumb:
    return getARMTargetCPU(Args, T);

  case llvm::Triple::mips:
  case llvm::Triple::mipsel:
  case llvm::Triple::mips64:
  case llvm::Triple::mips64el: {
    StringRef CPUName;
    StringRef ABIName;
    getMipsCPUAndABI(Args, T, CPUName, ABIName);
    return CPUName;
  }

  case llvm::Triple::ppc:
  case llvm::Triple::ppc64:
  case llvm::Triple::ppc64le: {
    std::string TargetCPUName = getPPCTargetCPU(Args);
    // LLVM may default to generating code for the native CPU,
    // but, like gcc, we default to a more generic option for
    // each architecture. (except on Darwin)
    if (TargetCPUName.empty() && !T.isOSDarwin()) {
      if (T.getArch() == llvm::Triple::ppc64)
        TargetCPUName = "ppc64";
      else if (T.getArch() == llvm::Triple::ppc64le)
        TargetCPUName = "ppc64le";
      else
        TargetCPUName = "ppc";
    }
    return TargetCPUName;
  }

  case llvm::Triple::sparc:
    if (const Arg *A = Args.getLastArg(options::OPT_march_EQ))
      return A->getValue();
    return "";

  case llvm::Triple::x86:
  case llvm::Triple::x86_64:
    return getX86TargetCPU(Args, T);

  case llvm::Triple::hexagon:
    return "hexagon" + toolchains::Hexagon_TC::GetTargetCPU(Args).str();

  case llvm::Triple::systemz:
    return getSystemZTargetCPU(Args);

  case llvm::Triple::r600:
    return getR600TargetGPU(Args);
  }
}

static void getX86TargetFeatures(const llvm::Triple &Triple,
                                 const ArgList &Args,
                                 std::vector<const char *> &Features) {
  if (Triple.getArchName() == "x86_64h") {
    // x86_64h implies quite a few of the more modern subtarget features
    // for Haswell class CPUs, but not all of them. Opt-out of a few.
    Features.push_back("-rdrnd");
    Features.push_back("-aes");
    Features.push_back("-pclmul");
    Features.push_back("-rtm");
    Features.push_back("-hle");
    Features.push_back("-fsgsbase");
  }

  // Now add any that the user explicitly requested on the command line,
  // which may override the defaults.
  for (arg_iterator it = Args.filtered_begin(options::OPT_m_x86_Features_Group),
                    ie = Args.filtered_end();
       it != ie; ++it) {
    StringRef Name = (*it)->getOption().getName();
    (*it)->claim();

    // Skip over "-m".
    assert(Name.startswith("m") && "Invalid feature name.");
    Name = Name.substr(1);

    bool IsNegative = Name.startswith("no-");
    if (IsNegative)
      Name = Name.substr(3);

    Features.push_back(Args.MakeArgString((IsNegative ? "-" : "+") + Name));
  }
}

void Clang::AddX86TargetArgs(const ArgList &Args,
                             ArgStringList &CmdArgs) const {
  if (!Args.hasFlag(options::OPT_mred_zone,
                    options::OPT_mno_red_zone,
                    true) ||
      Args.hasArg(options::OPT_mkernel) ||
      Args.hasArg(options::OPT_fapple_kext))
    CmdArgs.push_back("-disable-red-zone");

  // Default to avoid implicit floating-point for kernel/kext code, but allow
  // that to be overridden with -mno-soft-float.
  bool NoImplicitFloat = (Args.hasArg(options::OPT_mkernel) ||
                          Args.hasArg(options::OPT_fapple_kext));
  if (Arg *A = Args.getLastArg(options::OPT_msoft_float,
                               options::OPT_mno_soft_float,
                               options::OPT_mimplicit_float,
                               options::OPT_mno_implicit_float)) {
    const Option &O = A->getOption();
    NoImplicitFloat = (O.matches(options::OPT_mno_implicit_float) ||
                       O.matches(options::OPT_msoft_float));
  }
  if (NoImplicitFloat)
    CmdArgs.push_back("-no-implicit-float");
}

static inline bool HasPICArg(const ArgList &Args) {
  return Args.hasArg(options::OPT_fPIC)
    || Args.hasArg(options::OPT_fpic);
}

static Arg *GetLastSmallDataThresholdArg(const ArgList &Args) {
  return Args.getLastArg(options::OPT_G,
                         options::OPT_G_EQ,
                         options::OPT_msmall_data_threshold_EQ);
}

static std::string GetHexagonSmallDataThresholdValue(const ArgList &Args) {
  std::string value;
  if (HasPICArg(Args))
    value = "0";
  else if (Arg *A = GetLastSmallDataThresholdArg(Args)) {
    value = A->getValue();
    A->claim();
  }
  return value;
}

void Clang::AddHexagonTargetArgs(const ArgList &Args,
                                 ArgStringList &CmdArgs) const {
  CmdArgs.push_back("-fno-signed-char");
  CmdArgs.push_back("-mqdsp6-compat");
  CmdArgs.push_back("-Wreturn-type");

  std::string SmallDataThreshold = GetHexagonSmallDataThresholdValue(Args);
  if (!SmallDataThreshold.empty()) {
    CmdArgs.push_back ("-mllvm");
    CmdArgs.push_back(Args.MakeArgString(
                        "-hexagon-small-data-threshold=" + SmallDataThreshold));
  }

  if (!Args.hasArg(options::OPT_fno_short_enums))
    CmdArgs.push_back("-fshort-enums");
  if (Args.getLastArg(options::OPT_mieee_rnd_near)) {
    CmdArgs.push_back ("-mllvm");
    CmdArgs.push_back ("-enable-hexagon-ieee-rnd-near");
  }
  CmdArgs.push_back ("-mllvm");
  CmdArgs.push_back ("-machine-sink-split=0");
}

static void getAArch64TargetFeatures(const Driver &D, const ArgList &Args,
                                     std::vector<const char *> &Features) {
  // Honor -mfpu=.
  if (const Arg *A = Args.getLastArg(options::OPT_mfpu_EQ))
    getAArch64FPUFeatures(D, A, Args, Features);
}

static void getTargetFeatures(const Driver &D, const llvm::Triple &Triple,
                              const ArgList &Args, ArgStringList &CmdArgs) {
  std::vector<const char *> Features;
  switch (Triple.getArch()) {
  default:
    break;
  case llvm::Triple::mips:
  case llvm::Triple::mipsel:
  case llvm::Triple::mips64:
  case llvm::Triple::mips64el:
    getMIPSTargetFeatures(D, Args, Features);
    break;

  case llvm::Triple::arm:
  case llvm::Triple::thumb:
    getARMTargetFeatures(D, Triple, Args, Features);
    break;

  case llvm::Triple::ppc:
  case llvm::Triple::ppc64:
  case llvm::Triple::ppc64le:
    getPPCTargetFeatures(Args, Features);
    break;
  case llvm::Triple::sparc:
    getSparcTargetFeatures(Args, Features);
    break;
  case llvm::Triple::aarch64:
    getAArch64TargetFeatures(D, Args, Features);
    break;
  case llvm::Triple::x86:
  case llvm::Triple::x86_64:
    getX86TargetFeatures(Triple, Args, Features);
    break;
  }

  // Find the last of each feature.
  llvm::StringMap<unsigned> LastOpt;
  for (unsigned I = 0, N = Features.size(); I < N; ++I) {
    const char *Name = Features[I];
    assert(Name[0] == '-' || Name[0] == '+');
    LastOpt[Name + 1] = I;
  }

  for (unsigned I = 0, N = Features.size(); I < N; ++I) {
    // If this feature was overridden, ignore it.
    const char *Name = Features[I];
    llvm::StringMap<unsigned>::iterator LastI = LastOpt.find(Name + 1);
    assert(LastI != LastOpt.end());
    unsigned Last = LastI->second;
    if (Last != I)
      continue;

    CmdArgs.push_back("-target-feature");
    CmdArgs.push_back(Name);
  }
}

static bool
shouldUseExceptionTablesForObjCExceptions(const ObjCRuntime &runtime,
                                          const llvm::Triple &Triple) {
  // We use the zero-cost exception tables for Objective-C if the non-fragile
  // ABI is enabled or when compiling for x86_64 and ARM on Snow Leopard and
  // later.
  if (runtime.isNonFragile())
    return true;

  if (!Triple.isOSDarwin())
    return false;

  return (!Triple.isMacOSXVersionLT(10,5) &&
          (Triple.getArch() == llvm::Triple::x86_64 ||
           Triple.getArch() == llvm::Triple::arm));
}

/// addExceptionArgs - Adds exception related arguments to the driver command
/// arguments. There's a master flag, -fexceptions and also language specific
/// flags to enable/disable C++ and Objective-C exceptions.
/// This makes it possible to for example disable C++ exceptions but enable
/// Objective-C exceptions.
static void addExceptionArgs(const ArgList &Args, types::ID InputType,
                             const llvm::Triple &Triple,
                             bool KernelOrKext,
                             const ObjCRuntime &objcRuntime,
                             ArgStringList &CmdArgs) {
  if (KernelOrKext) {
    // -mkernel and -fapple-kext imply no exceptions, so claim exception related
    // arguments now to avoid warnings about unused arguments.
    Args.ClaimAllArgs(options::OPT_fexceptions);
    Args.ClaimAllArgs(options::OPT_fno_exceptions);
    Args.ClaimAllArgs(options::OPT_fobjc_exceptions);
    Args.ClaimAllArgs(options::OPT_fno_objc_exceptions);
    Args.ClaimAllArgs(options::OPT_fcxx_exceptions);
    Args.ClaimAllArgs(options::OPT_fno_cxx_exceptions);
    return;
  }

  // Exceptions are enabled by default.
  bool ExceptionsEnabled = true;

  // This keeps track of whether exceptions were explicitly turned on or off.
  bool DidHaveExplicitExceptionFlag = false;

  if (Arg *A = Args.getLastArg(options::OPT_fexceptions,
                               options::OPT_fno_exceptions)) {
    if (A->getOption().matches(options::OPT_fexceptions))
      ExceptionsEnabled = true;
    else
      ExceptionsEnabled = false;

    DidHaveExplicitExceptionFlag = true;
  }

  bool ShouldUseExceptionTables = false;

  // Exception tables and cleanups can be enabled with -fexceptions even if the
  // language itself doesn't support exceptions.
  if (ExceptionsEnabled && DidHaveExplicitExceptionFlag)
    ShouldUseExceptionTables = true;

  // Obj-C exceptions are enabled by default, regardless of -fexceptions. This
  // is not necessarily sensible, but follows GCC.
  if (types::isObjC(InputType) &&
      Args.hasFlag(options::OPT_fobjc_exceptions,
                   options::OPT_fno_objc_exceptions,
                   true)) {
    CmdArgs.push_back("-fobjc-exceptions");

    ShouldUseExceptionTables |=
      shouldUseExceptionTablesForObjCExceptions(objcRuntime, Triple);
  }

  if (types::isCXX(InputType)) {
    bool CXXExceptionsEnabled = ExceptionsEnabled;

    if (Arg *A = Args.getLastArg(options::OPT_fcxx_exceptions,
                                 options::OPT_fno_cxx_exceptions,
                                 options::OPT_fexceptions,
                                 options::OPT_fno_exceptions)) {
      if (A->getOption().matches(options::OPT_fcxx_exceptions))
        CXXExceptionsEnabled = true;
      else if (A->getOption().matches(options::OPT_fno_cxx_exceptions))
        CXXExceptionsEnabled = false;
    }

    if (CXXExceptionsEnabled) {
      CmdArgs.push_back("-fcxx-exceptions");

      ShouldUseExceptionTables = true;
    }
  }

  if (ShouldUseExceptionTables)
    CmdArgs.push_back("-fexceptions");
}

static bool ShouldDisableAutolink(const ArgList &Args,
                             const ToolChain &TC) {
  bool Default = true;
  if (TC.getTriple().isOSDarwin()) {
    // The native darwin assembler doesn't support the linker_option directives,
    // so we disable them if we think the .s file will be passed to it.
    Default = TC.useIntegratedAs();
  }
  return !Args.hasFlag(options::OPT_fautolink, options::OPT_fno_autolink,
                       Default);
}

static bool ShouldDisableCFI(const ArgList &Args,
                             const ToolChain &TC) {
  bool Default = true;
  if (TC.getTriple().isOSDarwin()) {
    // The native darwin assembler doesn't support cfi directives, so
    // we disable them if we think the .s file will be passed to it.
    Default = TC.useIntegratedAs();
  }
  return !Args.hasFlag(options::OPT_fdwarf2_cfi_asm,
                       options::OPT_fno_dwarf2_cfi_asm,
                       Default);
}

static bool ShouldDisableDwarfDirectory(const ArgList &Args,
                                        const ToolChain &TC) {
  bool UseDwarfDirectory = Args.hasFlag(options::OPT_fdwarf_directory_asm,
                                        options::OPT_fno_dwarf_directory_asm,
                                        TC.useIntegratedAs());
  return !UseDwarfDirectory;
}

/// \brief Check whether the given input tree contains any compilation actions.
static bool ContainsCompileAction(const Action *A) {
  if (isa<CompileJobAction>(A))
    return true;

  for (Action::const_iterator it = A->begin(), ie = A->end(); it != ie; ++it)
    if (ContainsCompileAction(*it))
      return true;

  return false;
}

/// \brief Check if -relax-all should be passed to the internal assembler.
/// This is done by default when compiling non-assembler source with -O0.
static bool UseRelaxAll(Compilation &C, const ArgList &Args) {
  bool RelaxDefault = true;

  if (Arg *A = Args.getLastArg(options::OPT_O_Group))
    RelaxDefault = A->getOption().matches(options::OPT_O0);

  if (RelaxDefault) {
    RelaxDefault = false;
    for (ActionList::const_iterator it = C.getActions().begin(),
           ie = C.getActions().end(); it != ie; ++it) {
      if (ContainsCompileAction(*it)) {
        RelaxDefault = true;
        break;
      }
    }
  }

  return Args.hasFlag(options::OPT_mrelax_all, options::OPT_mno_relax_all,
    RelaxDefault);
}

static void CollectArgsForIntegratedAssembler(Compilation &C,
                                              const ArgList &Args,
                                              ArgStringList &CmdArgs,
                                              const Driver &D) {
    if (UseRelaxAll(C, Args))
      CmdArgs.push_back("-mrelax-all");

    // When passing -I arguments to the assembler we sometimes need to
    // unconditionally take the next argument.  For example, when parsing
    // '-Wa,-I -Wa,foo' we need to accept the -Wa,foo arg after seeing the
    // -Wa,-I arg and when parsing '-Wa,-I,foo' we need to accept the 'foo'
    // arg after parsing the '-I' arg.
    bool TakeNextArg = false;

    // When using an integrated assembler, translate -Wa, and -Xassembler
    // options.
    for (arg_iterator it = Args.filtered_begin(options::OPT_Wa_COMMA,
                                               options::OPT_Xassembler),
           ie = Args.filtered_end(); it != ie; ++it) {
      const Arg *A = *it;
      A->claim();

      for (unsigned i = 0, e = A->getNumValues(); i != e; ++i) {
        StringRef Value = A->getValue(i);
        if (TakeNextArg) {
          CmdArgs.push_back(Value.data());
          TakeNextArg = false;
          continue;
        }

        if (Value == "-force_cpusubtype_ALL") {
          // Do nothing, this is the default and we don't support anything else.
        } else if (Value == "-L") {
          CmdArgs.push_back("-msave-temp-labels");
        } else if (Value == "--fatal-warnings") {
          CmdArgs.push_back("-mllvm");
          CmdArgs.push_back("-fatal-assembler-warnings");
        } else if (Value == "--noexecstack") {
          CmdArgs.push_back("-mnoexecstack");
        } else if (Value.startswith("-I")) {
          CmdArgs.push_back(Value.data());
          // We need to consume the next argument if the current arg is a plain
          // -I. The next arg will be the include directory.
          if (Value == "-I")
            TakeNextArg = true;
        } else {
          D.Diag(diag::err_drv_unsupported_option_argument)
            << A->getOption().getName() << Value;
        }
      }
    }
}

static void addProfileRTLinux(
    const ToolChain &TC, const ArgList &Args, ArgStringList &CmdArgs) {
  if (!(Args.hasArg(options::OPT_fprofile_arcs) ||
        Args.hasArg(options::OPT_fprofile_generate) ||
        Args.hasArg(options::OPT_fcreate_profile) ||
        Args.hasArg(options::OPT_coverage)))
    return;

  // The profile runtime is located in the Linux library directory and has name
  // "libclang_rt.profile-<ArchName>.a".
  SmallString<128> LibProfile(TC.getDriver().ResourceDir);
  llvm::sys::path::append(
      LibProfile, "lib", "linux",
      Twine("libclang_rt.profile-") + TC.getArchName() + ".a");

  CmdArgs.push_back(Args.MakeArgString(LibProfile));
}

static void addSanitizerRTLinkFlagsLinux(
    const ToolChain &TC, const ArgList &Args, ArgStringList &CmdArgs,
    const StringRef Sanitizer, bool BeforeLibStdCXX,
    bool ExportSymbols = true) {
  // Sanitizer runtime is located in the Linux library directory and
  // has name "libclang_rt.<Sanitizer>-<ArchName>.a".
  SmallString<128> LibSanitizer(TC.getDriver().ResourceDir);
  llvm::sys::path::append(
      LibSanitizer, "lib", "linux",
      (Twine("libclang_rt.") + Sanitizer + "-" + TC.getArchName() + ".a"));

  // Sanitizer runtime may need to come before -lstdc++ (or -lc++, libstdc++.a,
  // etc.) so that the linker picks custom versions of the global 'operator
  // new' and 'operator delete' symbols. We take the extreme (but simple)
  // strategy of inserting it at the front of the link command. It also
  // needs to be forced to end up in the executable, so wrap it in
  // whole-archive.
  SmallVector<const char *, 3> LibSanitizerArgs;
  LibSanitizerArgs.push_back("-whole-archive");
  LibSanitizerArgs.push_back(Args.MakeArgString(LibSanitizer));
  LibSanitizerArgs.push_back("-no-whole-archive");

  CmdArgs.insert(BeforeLibStdCXX ? CmdArgs.begin() : CmdArgs.end(),
                 LibSanitizerArgs.begin(), LibSanitizerArgs.end());

  CmdArgs.push_back("-lpthread");
  CmdArgs.push_back("-lrt");
  CmdArgs.push_back("-ldl");
  CmdArgs.push_back("-lm");

  // If possible, use a dynamic symbols file to export the symbols from the
  // runtime library. If we can't do so, use -export-dynamic instead to export
  // all symbols from the binary.
  if (ExportSymbols) {
    if (llvm::sys::fs::exists(LibSanitizer + ".syms"))
      CmdArgs.push_back(
          Args.MakeArgString("--dynamic-list=" + LibSanitizer + ".syms"));
    else
      CmdArgs.push_back("-export-dynamic");
  }
}

/// If AddressSanitizer is enabled, add appropriate linker flags (Linux).
/// This needs to be called before we add the C run-time (malloc, etc).
static void addAsanRTLinux(const ToolChain &TC, const ArgList &Args,
                           ArgStringList &CmdArgs) {
  if (TC.getTriple().getEnvironment() == llvm::Triple::Android) {
    SmallString<128> LibAsan(TC.getDriver().ResourceDir);
    llvm::sys::path::append(LibAsan, "lib", "linux",
        (Twine("libclang_rt.asan-") +
            TC.getArchName() + "-android.so"));
    CmdArgs.insert(CmdArgs.begin(), Args.MakeArgString(LibAsan));
  } else {
    if (!Args.hasArg(options::OPT_shared))
      addSanitizerRTLinkFlagsLinux(TC, Args, CmdArgs, "asan", true);
  }
}

/// If ThreadSanitizer is enabled, add appropriate linker flags (Linux).
/// This needs to be called before we add the C run-time (malloc, etc).
static void addTsanRTLinux(const ToolChain &TC, const ArgList &Args,
                           ArgStringList &CmdArgs) {
  if (!Args.hasArg(options::OPT_shared))
    addSanitizerRTLinkFlagsLinux(TC, Args, CmdArgs, "tsan", true);
}

/// If MemorySanitizer is enabled, add appropriate linker flags (Linux).
/// This needs to be called before we add the C run-time (malloc, etc).
static void addMsanRTLinux(const ToolChain &TC, const ArgList &Args,
                           ArgStringList &CmdArgs) {
  if (!Args.hasArg(options::OPT_shared))
    addSanitizerRTLinkFlagsLinux(TC, Args, CmdArgs, "msan", true);
}

/// If LeakSanitizer is enabled, add appropriate linker flags (Linux).
/// This needs to be called before we add the C run-time (malloc, etc).
static void addLsanRTLinux(const ToolChain &TC, const ArgList &Args,
                           ArgStringList &CmdArgs) {
  if (!Args.hasArg(options::OPT_shared))
    addSanitizerRTLinkFlagsLinux(TC, Args, CmdArgs, "lsan", true);
}

/// If UndefinedBehaviorSanitizer is enabled, add appropriate linker flags
/// (Linux).
static void addUbsanRTLinux(const ToolChain &TC, const ArgList &Args,
                            ArgStringList &CmdArgs, bool IsCXX,
                            bool HasOtherSanitizerRt) {
  // Need a copy of sanitizer_common. This could come from another sanitizer
  // runtime; if we're not including one, include our own copy.
  if (!HasOtherSanitizerRt)
    addSanitizerRTLinkFlagsLinux(TC, Args, CmdArgs, "san", true, false);

  addSanitizerRTLinkFlagsLinux(TC, Args, CmdArgs, "ubsan", false);

  // Only include the bits of the runtime which need a C++ ABI library if
  // we're linking in C++ mode.
  if (IsCXX)
    addSanitizerRTLinkFlagsLinux(TC, Args, CmdArgs, "ubsan_cxx", false);
}

static void addDfsanRTLinux(const ToolChain &TC, const ArgList &Args,
                            ArgStringList &CmdArgs) {
  if (!Args.hasArg(options::OPT_shared))
    addSanitizerRTLinkFlagsLinux(TC, Args, CmdArgs, "dfsan", true);
}

static bool shouldUseFramePointerForTarget(const ArgList &Args,
                                           const llvm::Triple &Triple) {
  switch (Triple.getArch()) {
  // Don't use a frame pointer on linux if optimizing for certain targets.
  case llvm::Triple::mips64:
  case llvm::Triple::mips64el:
  case llvm::Triple::mips:
  case llvm::Triple::mipsel:
  case llvm::Triple::systemz:
  case llvm::Triple::x86:
  case llvm::Triple::x86_64:
    if (Triple.isOSLinux())
      if (Arg *A = Args.getLastArg(options::OPT_O_Group))
        if (!A->getOption().matches(options::OPT_O0))
          return false;
    return true;
  case llvm::Triple::xcore:
    return false;
  default:
    return true;
  }
}

static bool shouldUseFramePointer(const ArgList &Args,
                                  const llvm::Triple &Triple) {
  if (Arg *A = Args.getLastArg(options::OPT_fno_omit_frame_pointer,
                               options::OPT_fomit_frame_pointer))
    return A->getOption().matches(options::OPT_fno_omit_frame_pointer);

  return shouldUseFramePointerForTarget(Args, Triple);
}

static bool shouldUseLeafFramePointer(const ArgList &Args,
                                      const llvm::Triple &Triple) {
  if (Arg *A = Args.getLastArg(options::OPT_mno_omit_leaf_frame_pointer,
                               options::OPT_momit_leaf_frame_pointer))
    return A->getOption().matches(options::OPT_mno_omit_leaf_frame_pointer);

  return shouldUseFramePointerForTarget(Args, Triple);
}

/// Add a CC1 option to specify the debug compilation directory.
static void addDebugCompDirArg(const ArgList &Args, ArgStringList &CmdArgs) {
  SmallString<128> cwd;
  if (!llvm::sys::fs::current_path(cwd)) {
    CmdArgs.push_back("-fdebug-compilation-dir");
    CmdArgs.push_back(Args.MakeArgString(cwd));
  }
}

static const char *SplitDebugName(const ArgList &Args,
                                  const InputInfoList &Inputs) {
  Arg *FinalOutput = Args.getLastArg(options::OPT_o);
  if (FinalOutput && Args.hasArg(options::OPT_c)) {
    SmallString<128> T(FinalOutput->getValue());
    llvm::sys::path::replace_extension(T, "dwo");
    return Args.MakeArgString(T);
  } else {
    // Use the compilation dir.
    SmallString<128> T(Args.getLastArgValue(options::OPT_fdebug_compilation_dir));
    SmallString<128> F(llvm::sys::path::stem(Inputs[0].getBaseInput()));
    llvm::sys::path::replace_extension(F, "dwo");
    T += F;
    return Args.MakeArgString(F);
  }
}

static void SplitDebugInfo(const ToolChain &TC, Compilation &C,
                           const Tool &T, const JobAction &JA,
                           const ArgList &Args, const InputInfo &Output,
                           const char *OutFile) {
  ArgStringList ExtractArgs;
  ExtractArgs.push_back("--extract-dwo");

  ArgStringList StripArgs;
  StripArgs.push_back("--strip-dwo");

  // Grabbing the output of the earlier compile step.
  StripArgs.push_back(Output.getFilename());
  ExtractArgs.push_back(Output.getFilename());
  ExtractArgs.push_back(OutFile);

  const char *Exec =
    Args.MakeArgString(TC.GetProgramPath("objcopy"));

  // First extract the dwo sections.
  C.addCommand(new Command(JA, T, Exec, ExtractArgs));

  // Then remove them from the original .o file.
  C.addCommand(new Command(JA, T, Exec, StripArgs));
}

static bool isOptimizationLevelFast(const ArgList &Args) {
  if (Arg *A = Args.getLastArg(options::OPT_O_Group))
    if (A->getOption().matches(options::OPT_Ofast))
      return true;
  return false;
}

/// \brief Vectorize at all optimization levels greater than 1 except for -Oz.
static bool shouldEnableVectorizerAtOLevel(const ArgList &Args) {
  if (Arg *A = Args.getLastArg(options::OPT_O_Group)) {
    if (A->getOption().matches(options::OPT_O4) ||
        A->getOption().matches(options::OPT_Ofast))
      return true;

    if (A->getOption().matches(options::OPT_O0))
      return false;

    assert(A->getOption().matches(options::OPT_O) && "Must have a -O flag");

    // Vectorize -Os.
    StringRef S(A->getValue());
    if (S == "s")
      return true;

    // Don't vectorize -Oz.
    if (S == "z")
      return false;

    unsigned OptLevel = 0;
    if (S.getAsInteger(10, OptLevel))
      return false;

    return OptLevel > 1;
  }

  return false;
}

void Clang::ConstructJob(Compilation &C, const JobAction &JA,
                         const InputInfo &Output,
                         const InputInfoList &Inputs,
                         const ArgList &Args,
                         const char *LinkingOutput) const {
  bool KernelOrKext = Args.hasArg(options::OPT_mkernel,
                                  options::OPT_fapple_kext);
  const Driver &D = getToolChain().getDriver();
  ArgStringList CmdArgs;

  assert(Inputs.size() == 1 && "Unable to handle multiple inputs.");

  // Invoke ourselves in -cc1 mode.
  //
  // FIXME: Implement custom jobs for internal actions.
  CmdArgs.push_back("-cc1");

  // Add the "effective" target triple.
  CmdArgs.push_back("-triple");
  std::string TripleStr = getToolChain().ComputeEffectiveClangTriple(Args);
  CmdArgs.push_back(Args.MakeArgString(TripleStr));

  // Select the appropriate action.
  RewriteKind rewriteKind = RK_None;
  
  if (isa<AnalyzeJobAction>(JA)) {
    assert(JA.getType() == types::TY_Plist && "Invalid output type.");
    CmdArgs.push_back("-analyze");
  } else if (isa<MigrateJobAction>(JA)) {
    CmdArgs.push_back("-migrate");
  } else if (isa<PreprocessJobAction>(JA)) {
    if (Output.getType() == types::TY_Dependencies)
      CmdArgs.push_back("-Eonly");
    else {
      CmdArgs.push_back("-E");
      if (Args.hasArg(options::OPT_rewrite_objc) &&
          !Args.hasArg(options::OPT_g_Group))
        CmdArgs.push_back("-P");
    }
  } else if (isa<AssembleJobAction>(JA)) {
    CmdArgs.push_back("-emit-obj");

    CollectArgsForIntegratedAssembler(C, Args, CmdArgs, D);

    // Also ignore explicit -force_cpusubtype_ALL option.
    (void) Args.hasArg(options::OPT_force__cpusubtype__ALL);
  } else if (isa<PrecompileJobAction>(JA)) {
    // Use PCH if the user requested it.
    bool UsePCH = D.CCCUsePCH;

    if (JA.getType() == types::TY_Nothing)
      CmdArgs.push_back("-fsyntax-only");
    else if (UsePCH)
      CmdArgs.push_back("-emit-pch");
    else
      CmdArgs.push_back("-emit-pth");
  } else {
    assert(isa<CompileJobAction>(JA) && "Invalid action for clang tool.");

    if (JA.getType() == types::TY_Nothing) {
      CmdArgs.push_back("-fsyntax-only");
    } else if (JA.getType() == types::TY_LLVM_IR ||
               JA.getType() == types::TY_LTO_IR) {
      CmdArgs.push_back("-emit-llvm");
    } else if (JA.getType() == types::TY_LLVM_BC ||
               JA.getType() == types::TY_LTO_BC) {
      CmdArgs.push_back("-emit-llvm-bc");
    } else if (JA.getType() == types::TY_PP_Asm) {
      CmdArgs.push_back("-S");
    } else if (JA.getType() == types::TY_AST) {
      CmdArgs.push_back("-emit-pch");
    } else if (JA.getType() == types::TY_ModuleFile) {
      CmdArgs.push_back("-module-file-info");
    } else if (JA.getType() == types::TY_RewrittenObjC) {
      CmdArgs.push_back("-rewrite-objc");
      rewriteKind = RK_NonFragile;
    } else if (JA.getType() == types::TY_RewrittenLegacyObjC) {
      CmdArgs.push_back("-rewrite-objc");
      rewriteKind = RK_Fragile;
    } else {
      assert(JA.getType() == types::TY_PP_Asm &&
             "Unexpected output type!");
    }
  }

  // The make clang go fast button.
  CmdArgs.push_back("-disable-free");

  // Disable the verification pass in -asserts builds.
#ifdef NDEBUG
  CmdArgs.push_back("-disable-llvm-verifier");
#endif

  // Set the main file name, so that debug info works even with
  // -save-temps.
  CmdArgs.push_back("-main-file-name");
  CmdArgs.push_back(getBaseInputName(Args, Inputs));

  // Some flags which affect the language (via preprocessor
  // defines).
  if (Args.hasArg(options::OPT_static))
    CmdArgs.push_back("-static-define");

  if (isa<AnalyzeJobAction>(JA)) {
    // Enable region store model by default.
    CmdArgs.push_back("-analyzer-store=region");

    // Treat blocks as analysis entry points.
    CmdArgs.push_back("-analyzer-opt-analyze-nested-blocks");

    CmdArgs.push_back("-analyzer-eagerly-assume");

    // Add default argument set.
    if (!Args.hasArg(options::OPT__analyzer_no_default_checks)) {
      CmdArgs.push_back("-analyzer-checker=core");

      if (getToolChain().getTriple().getOS() != llvm::Triple::Win32)
        CmdArgs.push_back("-analyzer-checker=unix");

      if (getToolChain().getTriple().getVendor() == llvm::Triple::Apple)
        CmdArgs.push_back("-analyzer-checker=osx");
      
      CmdArgs.push_back("-analyzer-checker=deadcode");
      
      if (types::isCXX(Inputs[0].getType()))
        CmdArgs.push_back("-analyzer-checker=cplusplus");

      // Enable the following experimental checkers for testing. 
      CmdArgs.push_back("-analyzer-checker=security.insecureAPI.UncheckedReturn");
      CmdArgs.push_back("-analyzer-checker=security.insecureAPI.getpw");
      CmdArgs.push_back("-analyzer-checker=security.insecureAPI.gets");
      CmdArgs.push_back("-analyzer-checker=security.insecureAPI.mktemp");      
      CmdArgs.push_back("-analyzer-checker=security.insecureAPI.mkstemp");
      CmdArgs.push_back("-analyzer-checker=security.insecureAPI.vfork");
    }

    // Set the output format. The default is plist, for (lame) historical
    // reasons.
    CmdArgs.push_back("-analyzer-output");
    if (Arg *A = Args.getLastArg(options::OPT__analyzer_output))
      CmdArgs.push_back(A->getValue());
    else
      CmdArgs.push_back("plist");

    // Disable the presentation of standard compiler warnings when
    // using --analyze.  We only want to show static analyzer diagnostics
    // or frontend errors.
    CmdArgs.push_back("-w");

    // Add -Xanalyzer arguments when running as analyzer.
    Args.AddAllArgValues(CmdArgs, options::OPT_Xanalyzer);
  }

  CheckCodeGenerationOptions(D, Args);

  bool PIE = getToolChain().isPIEDefault();
  bool PIC = PIE || getToolChain().isPICDefault();
  bool IsPICLevelTwo = PIC;

  // For the PIC and PIE flag options, this logic is different from the
  // legacy logic in very old versions of GCC, as that logic was just
  // a bug no one had ever fixed. This logic is both more rational and
  // consistent with GCC's new logic now that the bugs are fixed. The last
  // argument relating to either PIC or PIE wins, and no other argument is
  // used. If the last argument is any flavor of the '-fno-...' arguments,
  // both PIC and PIE are disabled. Any PIE option implicitly enables PIC
  // at the same level.
  Arg *LastPICArg =Args.getLastArg(options::OPT_fPIC, options::OPT_fno_PIC,
                                 options::OPT_fpic, options::OPT_fno_pic,
                                 options::OPT_fPIE, options::OPT_fno_PIE,
                                 options::OPT_fpie, options::OPT_fno_pie);
  // Check whether the tool chain trumps the PIC-ness decision. If the PIC-ness
  // is forced, then neither PIC nor PIE flags will have no effect.
  if (!getToolChain().isPICDefaultForced()) {
    if (LastPICArg) {
      Option O = LastPICArg->getOption();
      if (O.matches(options::OPT_fPIC) || O.matches(options::OPT_fpic) ||
          O.matches(options::OPT_fPIE) || O.matches(options::OPT_fpie)) {
        PIE = O.matches(options::OPT_fPIE) || O.matches(options::OPT_fpie);
        PIC = PIE || O.matches(options::OPT_fPIC) ||
              O.matches(options::OPT_fpic);
        IsPICLevelTwo = O.matches(options::OPT_fPIE) ||
                        O.matches(options::OPT_fPIC);
      } else {
        PIE = PIC = false;
      }
    }
  }

  // Introduce a Darwin-specific hack. If the default is PIC but the flags
  // specified while enabling PIC enabled level 1 PIC, just force it back to
  // level 2 PIC instead. This matches the behavior of Darwin GCC (based on my
  // informal testing).
  if (PIC && getToolChain().getTriple().isOSDarwin())
    IsPICLevelTwo |= getToolChain().isPICDefault();

  // Note that these flags are trump-cards. Regardless of the order w.r.t. the
  // PIC or PIE options above, if these show up, PIC is disabled.
  llvm::Triple Triple(TripleStr);
  if (KernelOrKext &&
      (!Triple.isiOS() || Triple.isOSVersionLT(6)))
    PIC = PIE = false;
  if (Args.hasArg(options::OPT_static))
    PIC = PIE = false;

  if (Arg *A = Args.getLastArg(options::OPT_mdynamic_no_pic)) {
    // This is a very special mode. It trumps the other modes, almost no one
    // uses it, and it isn't even valid on any OS but Darwin.
    if (!getToolChain().getTriple().isOSDarwin())
      D.Diag(diag::err_drv_unsupported_opt_for_target)
        << A->getSpelling() << getToolChain().getTriple().str();

    // FIXME: Warn when this flag trumps some other PIC or PIE flag.

    CmdArgs.push_back("-mrelocation-model");
    CmdArgs.push_back("dynamic-no-pic");

    // Only a forced PIC mode can cause the actual compile to have PIC defines
    // etc., no flags are sufficient. This behavior was selected to closely
    // match that of llvm-gcc and Apple GCC before that.
    if (getToolChain().isPICDefault() && getToolChain().isPICDefaultForced()) {
      CmdArgs.push_back("-pic-level");
      CmdArgs.push_back("2");
    }
  } else {
    // Currently, LLVM only knows about PIC vs. static; the PIE differences are
    // handled in Clang's IRGen by the -pie-level flag.
    CmdArgs.push_back("-mrelocation-model");
    CmdArgs.push_back(PIC ? "pic" : "static");

    if (PIC) {
      CmdArgs.push_back("-pic-level");
      CmdArgs.push_back(IsPICLevelTwo ? "2" : "1");
      if (PIE) {
        CmdArgs.push_back("-pie-level");
        CmdArgs.push_back(IsPICLevelTwo ? "2" : "1");
      }
    }
  }

  if (!Args.hasFlag(options::OPT_fmerge_all_constants,
                    options::OPT_fno_merge_all_constants))
    CmdArgs.push_back("-fno-merge-all-constants");

  // LLVM Code Generator Options.

  if (Arg *A = Args.getLastArg(options::OPT_mregparm_EQ)) {
    CmdArgs.push_back("-mregparm");
    CmdArgs.push_back(A->getValue());
  }

  if (Arg *A = Args.getLastArg(options::OPT_fpcc_struct_return,
                               options::OPT_freg_struct_return)) {
    if (getToolChain().getArch() != llvm::Triple::x86) {
      D.Diag(diag::err_drv_unsupported_opt_for_target)
        << A->getSpelling() << getToolChain().getTriple().str();
    } else if (A->getOption().matches(options::OPT_fpcc_struct_return)) {
      CmdArgs.push_back("-fpcc-struct-return");
    } else {
      assert(A->getOption().matches(options::OPT_freg_struct_return));
      CmdArgs.push_back("-freg-struct-return");
    }
  }

  if (Args.hasFlag(options::OPT_mrtd, options::OPT_mno_rtd, false))
    CmdArgs.push_back("-mrtd");

  if (shouldUseFramePointer(Args, getToolChain().getTriple()))
    CmdArgs.push_back("-mdisable-fp-elim");
  if (!Args.hasFlag(options::OPT_fzero_initialized_in_bss,
                    options::OPT_fno_zero_initialized_in_bss))
    CmdArgs.push_back("-mno-zero-initialized-in-bss");

  bool OFastEnabled = isOptimizationLevelFast(Args);
  // If -Ofast is the optimization level, then -fstrict-aliasing should be
  // enabled.  This alias option is being used to simplify the hasFlag logic.
  OptSpecifier StrictAliasingAliasOption = OFastEnabled ? options::OPT_Ofast :
    options::OPT_fstrict_aliasing;
  if (!Args.hasFlag(options::OPT_fstrict_aliasing, StrictAliasingAliasOption,
                    options::OPT_fno_strict_aliasing, true))
    CmdArgs.push_back("-relaxed-aliasing");
  if (!Args.hasFlag(options::OPT_fstruct_path_tbaa,
                    options::OPT_fno_struct_path_tbaa))
    CmdArgs.push_back("-no-struct-path-tbaa");
  if (Args.hasFlag(options::OPT_fstrict_enums, options::OPT_fno_strict_enums,
                   false))
    CmdArgs.push_back("-fstrict-enums");
  if (!Args.hasFlag(options::OPT_foptimize_sibling_calls,
                    options::OPT_fno_optimize_sibling_calls))
    CmdArgs.push_back("-mdisable-tail-calls");

  // Handle segmented stacks.
  if (Args.hasArg(options::OPT_fsplit_stack))
    CmdArgs.push_back("-split-stacks");

  // If -Ofast is the optimization level, then -ffast-math should be enabled.
  // This alias option is being used to simplify the getLastArg logic.
  OptSpecifier FastMathAliasOption = OFastEnabled ? options::OPT_Ofast :
    options::OPT_ffast_math;
  
  // Handle various floating point optimization flags, mapping them to the
  // appropriate LLVM code generation flags. The pattern for all of these is to
  // default off the codegen optimizations, and if any flag enables them and no
  // flag disables them after the flag enabling them, enable the codegen
  // optimization. This is complicated by several "umbrella" flags.
  if (Arg *A = Args.getLastArg(options::OPT_ffast_math, FastMathAliasOption,
                               options::OPT_fno_fast_math,
                               options::OPT_ffinite_math_only,
                               options::OPT_fno_finite_math_only,
                               options::OPT_fhonor_infinities,
                               options::OPT_fno_honor_infinities))
    if (A->getOption().getID() != options::OPT_fno_fast_math &&
        A->getOption().getID() != options::OPT_fno_finite_math_only &&
        A->getOption().getID() != options::OPT_fhonor_infinities)
      CmdArgs.push_back("-menable-no-infs");
  if (Arg *A = Args.getLastArg(options::OPT_ffast_math, FastMathAliasOption,
                               options::OPT_fno_fast_math,
                               options::OPT_ffinite_math_only,
                               options::OPT_fno_finite_math_only,
                               options::OPT_fhonor_nans,
                               options::OPT_fno_honor_nans))
    if (A->getOption().getID() != options::OPT_fno_fast_math &&
        A->getOption().getID() != options::OPT_fno_finite_math_only &&
        A->getOption().getID() != options::OPT_fhonor_nans)
      CmdArgs.push_back("-menable-no-nans");

  // -fmath-errno is the default on some platforms, e.g. BSD-derived OSes.
  bool MathErrno = getToolChain().IsMathErrnoDefault();
  if (Arg *A = Args.getLastArg(options::OPT_ffast_math, FastMathAliasOption,
                               options::OPT_fno_fast_math,
                               options::OPT_fmath_errno,
                               options::OPT_fno_math_errno)) {
    // Turning on -ffast_math (with either flag) removes the need for MathErrno.
    // However, turning *off* -ffast_math merely restores the toolchain default
    // (which may be false).
    if (A->getOption().getID() == options::OPT_fno_math_errno ||
        A->getOption().getID() == options::OPT_ffast_math ||
        A->getOption().getID() == options::OPT_Ofast)
      MathErrno = false;
    else if (A->getOption().getID() == options::OPT_fmath_errno)
      MathErrno = true;
  }
  if (MathErrno)
    CmdArgs.push_back("-fmath-errno");

  // There are several flags which require disabling very specific
  // optimizations. Any of these being disabled forces us to turn off the
  // entire set of LLVM optimizations, so collect them through all the flag
  // madness.
  bool AssociativeMath = false;
  if (Arg *A = Args.getLastArg(options::OPT_ffast_math, FastMathAliasOption,
                               options::OPT_fno_fast_math,
                               options::OPT_funsafe_math_optimizations,
                               options::OPT_fno_unsafe_math_optimizations,
                               options::OPT_fassociative_math,
                               options::OPT_fno_associative_math))
    if (A->getOption().getID() != options::OPT_fno_fast_math &&
        A->getOption().getID() != options::OPT_fno_unsafe_math_optimizations &&
        A->getOption().getID() != options::OPT_fno_associative_math)
      AssociativeMath = true;
  bool ReciprocalMath = false;
  if (Arg *A = Args.getLastArg(options::OPT_ffast_math, FastMathAliasOption,
                               options::OPT_fno_fast_math,
                               options::OPT_funsafe_math_optimizations,
                               options::OPT_fno_unsafe_math_optimizations,
                               options::OPT_freciprocal_math,
                               options::OPT_fno_reciprocal_math))
    if (A->getOption().getID() != options::OPT_fno_fast_math &&
        A->getOption().getID() != options::OPT_fno_unsafe_math_optimizations &&
        A->getOption().getID() != options::OPT_fno_reciprocal_math)
      ReciprocalMath = true;
  bool SignedZeros = true;
  if (Arg *A = Args.getLastArg(options::OPT_ffast_math, FastMathAliasOption,
                               options::OPT_fno_fast_math,
                               options::OPT_funsafe_math_optimizations,
                               options::OPT_fno_unsafe_math_optimizations,
                               options::OPT_fsigned_zeros,
                               options::OPT_fno_signed_zeros))
    if (A->getOption().getID() != options::OPT_fno_fast_math &&
        A->getOption().getID() != options::OPT_fno_unsafe_math_optimizations &&
        A->getOption().getID() != options::OPT_fsigned_zeros)
      SignedZeros = false;
  bool TrappingMath = true;
  if (Arg *A = Args.getLastArg(options::OPT_ffast_math, FastMathAliasOption,
                               options::OPT_fno_fast_math,
                               options::OPT_funsafe_math_optimizations,
                               options::OPT_fno_unsafe_math_optimizations,
                               options::OPT_ftrapping_math,
                               options::OPT_fno_trapping_math))
    if (A->getOption().getID() != options::OPT_fno_fast_math &&
        A->getOption().getID() != options::OPT_fno_unsafe_math_optimizations &&
        A->getOption().getID() != options::OPT_ftrapping_math)
      TrappingMath = false;
  if (!MathErrno && AssociativeMath && ReciprocalMath && !SignedZeros &&
      !TrappingMath)
    CmdArgs.push_back("-menable-unsafe-fp-math");


  // Validate and pass through -fp-contract option. 
  if (Arg *A = Args.getLastArg(options::OPT_ffast_math, FastMathAliasOption,
                               options::OPT_fno_fast_math,
                               options::OPT_ffp_contract)) {
    if (A->getOption().getID() == options::OPT_ffp_contract) {
      StringRef Val = A->getValue();
      if (Val == "fast" || Val == "on" || Val == "off") {
        CmdArgs.push_back(Args.MakeArgString("-ffp-contract=" + Val));
      } else {
        D.Diag(diag::err_drv_unsupported_option_argument)
          << A->getOption().getName() << Val;
      }
    } else if (A->getOption().matches(options::OPT_ffast_math) ||
               (OFastEnabled && A->getOption().matches(options::OPT_Ofast))) {
      // If fast-math is set then set the fp-contract mode to fast.
      CmdArgs.push_back(Args.MakeArgString("-ffp-contract=fast"));
    }
  }

  // We separately look for the '-ffast-math' and '-ffinite-math-only' flags,
  // and if we find them, tell the frontend to provide the appropriate
  // preprocessor macros. This is distinct from enabling any optimizations as
  // these options induce language changes which must survive serialization
  // and deserialization, etc.
  if (Arg *A = Args.getLastArg(options::OPT_ffast_math, FastMathAliasOption,
                               options::OPT_fno_fast_math))
      if (!A->getOption().matches(options::OPT_fno_fast_math))
        CmdArgs.push_back("-ffast-math");
  if (Arg *A = Args.getLastArg(options::OPT_ffinite_math_only, options::OPT_fno_fast_math))
    if (A->getOption().matches(options::OPT_ffinite_math_only))
      CmdArgs.push_back("-ffinite-math-only");

  // Decide whether to use verbose asm. Verbose assembly is the default on
  // toolchains which have the integrated assembler on by default.
  bool IsVerboseAsmDefault = getToolChain().IsIntegratedAssemblerDefault();
  if (Args.hasFlag(options::OPT_fverbose_asm, options::OPT_fno_verbose_asm,
                   IsVerboseAsmDefault) ||
      Args.hasArg(options::OPT_dA))
    CmdArgs.push_back("-masm-verbose");

  if (Args.hasArg(options::OPT_fdebug_pass_structure)) {
    CmdArgs.push_back("-mdebug-pass");
    CmdArgs.push_back("Structure");
  }
  if (Args.hasArg(options::OPT_fdebug_pass_arguments)) {
    CmdArgs.push_back("-mdebug-pass");
    CmdArgs.push_back("Arguments");
  }

  // Enable -mconstructor-aliases except on darwin, where we have to
  // work around a linker bug;  see <rdar://problem/7651567>.
  if (!getToolChain().getTriple().isOSDarwin())
    CmdArgs.push_back("-mconstructor-aliases");

  // Darwin's kernel doesn't support guard variables; just die if we
  // try to use them.
  if (KernelOrKext && getToolChain().getTriple().isOSDarwin())
    CmdArgs.push_back("-fforbid-guard-variables");

  if (Args.hasArg(options::OPT_mms_bitfields)) {
    CmdArgs.push_back("-mms-bitfields");
  }

  // This is a coarse approximation of what llvm-gcc actually does, both
  // -fasynchronous-unwind-tables and -fnon-call-exceptions interact in more
  // complicated ways.
  bool AsynchronousUnwindTables =
    Args.hasFlag(options::OPT_fasynchronous_unwind_tables,
                 options::OPT_fno_asynchronous_unwind_tables,
                 getToolChain().IsUnwindTablesDefault() &&
                 !KernelOrKext);
  if (Args.hasFlag(options::OPT_funwind_tables, options::OPT_fno_unwind_tables,
                   AsynchronousUnwindTables))
    CmdArgs.push_back("-munwind-tables");

  getToolChain().addClangTargetOptions(Args, CmdArgs);

  if (Arg *A = Args.getLastArg(options::OPT_flimited_precision_EQ)) {
    CmdArgs.push_back("-mlimit-float-precision");
    CmdArgs.push_back(A->getValue());
  }

  // FIXME: Handle -mtune=.
  (void) Args.hasArg(options::OPT_mtune_EQ);

  if (Arg *A = Args.getLastArg(options::OPT_mcmodel_EQ)) {
    CmdArgs.push_back("-mcode-model");
    CmdArgs.push_back(A->getValue());
  }

  // Add the target cpu
  std::string ETripleStr = getToolChain().ComputeEffectiveClangTriple(Args);
  llvm::Triple ETriple(ETripleStr);
  std::string CPU = getCPUName(Args, ETriple);
  if (!CPU.empty()) {
    CmdArgs.push_back("-target-cpu");
    CmdArgs.push_back(Args.MakeArgString(CPU));
  }

  if (const Arg *A = Args.getLastArg(options::OPT_mfpmath_EQ)) {
    CmdArgs.push_back("-mfpmath");
    CmdArgs.push_back(A->getValue());
  }

  // Add the target features
  getTargetFeatures(D, ETriple, Args, CmdArgs);

  // Add target specific flags.
  switch(getToolChain().getArch()) {
  default:
    break;

  case llvm::Triple::arm:
  case llvm::Triple::thumb:
    AddARMTargetArgs(Args, CmdArgs, KernelOrKext);
    break;

  case llvm::Triple::mips:
  case llvm::Triple::mipsel:
  case llvm::Triple::mips64:
  case llvm::Triple::mips64el:
    AddMIPSTargetArgs(Args, CmdArgs);
    break;

  case llvm::Triple::sparc:
    AddSparcTargetArgs(Args, CmdArgs);
    break;

  case llvm::Triple::x86:
  case llvm::Triple::x86_64:
    AddX86TargetArgs(Args, CmdArgs);
    break;

  case llvm::Triple::hexagon:
    AddHexagonTargetArgs(Args, CmdArgs);
    break;
  }

  // Add clang-cl arguments.
  if (getToolChain().getDriver().IsCLMode())
    AddClangCLArgs(Args, CmdArgs);

  // Pass the linker version in use.
  if (Arg *A = Args.getLastArg(options::OPT_mlinker_version_EQ)) {
    CmdArgs.push_back("-target-linker-version");
    CmdArgs.push_back(A->getValue());
  }

  if (!shouldUseLeafFramePointer(Args, getToolChain().getTriple()))
    CmdArgs.push_back("-momit-leaf-frame-pointer");

  // Explicitly error on some things we know we don't support and can't just
  // ignore.
  types::ID InputType = Inputs[0].getType();
  if (!Args.hasArg(options::OPT_fallow_unsupported)) {
    Arg *Unsupported;
    if (types::isCXX(InputType) &&
        getToolChain().getTriple().isOSDarwin() &&
        getToolChain().getArch() == llvm::Triple::x86) {
      if ((Unsupported = Args.getLastArg(options::OPT_fapple_kext)) ||
          (Unsupported = Args.getLastArg(options::OPT_mkernel)))
        D.Diag(diag::err_drv_clang_unsupported_opt_cxx_darwin_i386)
          << Unsupported->getOption().getName();
    }
  }

  Args.AddAllArgs(CmdArgs, options::OPT_v);
  Args.AddLastArg(CmdArgs, options::OPT_H);
  if (D.CCPrintHeaders && !D.CCGenDiagnostics) {
    CmdArgs.push_back("-header-include-file");
    CmdArgs.push_back(D.CCPrintHeadersFilename ?
                      D.CCPrintHeadersFilename : "-");
  }
  Args.AddLastArg(CmdArgs, options::OPT_P);
  Args.AddLastArg(CmdArgs, options::OPT_print_ivar_layout);

  if (D.CCLogDiagnostics && !D.CCGenDiagnostics) {
    CmdArgs.push_back("-diagnostic-log-file");
    CmdArgs.push_back(D.CCLogDiagnosticsFilename ?
                      D.CCLogDiagnosticsFilename : "-");
  }

  // Use the last option from "-g" group. "-gline-tables-only"
  // is preserved, all other debug options are substituted with "-g".
  Args.ClaimAllArgs(options::OPT_g_Group);
  if (Arg *A = Args.getLastArg(options::OPT_g_Group)) {
    if (A->getOption().matches(options::OPT_gline_tables_only))
      CmdArgs.push_back("-gline-tables-only");
    else if (A->getOption().matches(options::OPT_gdwarf_2))
      CmdArgs.push_back("-gdwarf-2");
    else if (A->getOption().matches(options::OPT_gdwarf_3))
      CmdArgs.push_back("-gdwarf-3");
    else if (A->getOption().matches(options::OPT_gdwarf_4))
      CmdArgs.push_back("-gdwarf-4");
    else if (!A->getOption().matches(options::OPT_g0) &&
             !A->getOption().matches(options::OPT_ggdb0)) {
      // Default is dwarf-2 for darwin.
      if (getToolChain().getTriple().isOSDarwin())
        CmdArgs.push_back("-gdwarf-2");
      else
        CmdArgs.push_back("-g");
    }
  }

  // We ignore flags -gstrict-dwarf and -grecord-gcc-switches for now.
  Args.ClaimAllArgs(options::OPT_g_flags_Group);
  if (Args.hasArg(options::OPT_gcolumn_info))
    CmdArgs.push_back("-dwarf-column-info");

  // FIXME: Move backend command line options to the module.
  // -gsplit-dwarf should turn on -g and enable the backend dwarf
  // splitting and extraction.
  // FIXME: Currently only works on Linux.
  if (getToolChain().getTriple().isOSLinux() &&
      Args.hasArg(options::OPT_gsplit_dwarf)) {
    CmdArgs.push_back("-g");
    CmdArgs.push_back("-backend-option");
    CmdArgs.push_back("-split-dwarf=Enable");
  }

  // -ggnu-pubnames turns on gnu style pubnames in the backend.
  if (Args.hasArg(options::OPT_ggnu_pubnames)) {
    CmdArgs.push_back("-backend-option");
    CmdArgs.push_back("-generate-gnu-dwarf-pub-sections");
  }

  Args.AddAllArgs(CmdArgs, options::OPT_fdebug_types_section);

  Args.AddAllArgs(CmdArgs, options::OPT_ffunction_sections);
  Args.AddAllArgs(CmdArgs, options::OPT_fdata_sections);

  Args.AddAllArgs(CmdArgs, options::OPT_finstrument_functions);

  if (Args.hasArg(options::OPT_ftest_coverage) ||
      Args.hasArg(options::OPT_coverage))
    CmdArgs.push_back("-femit-coverage-notes");
  if (Args.hasArg(options::OPT_fprofile_arcs) ||
      Args.hasArg(options::OPT_coverage))
    CmdArgs.push_back("-femit-coverage-data");

  if (C.getArgs().hasArg(options::OPT_c) ||
      C.getArgs().hasArg(options::OPT_S)) {
    if (Output.isFilename()) {
      CmdArgs.push_back("-coverage-file");
      SmallString<128> CoverageFilename(Output.getFilename());
      if (llvm::sys::path::is_relative(CoverageFilename.str())) {
        SmallString<128> Pwd;
        if (!llvm::sys::fs::current_path(Pwd)) {
          llvm::sys::path::append(Pwd, CoverageFilename.str());
          CoverageFilename.swap(Pwd);
        }
      }
      CmdArgs.push_back(Args.MakeArgString(CoverageFilename));
    }
  }

  // Pass options for controlling the default header search paths.
  if (Args.hasArg(options::OPT_nostdinc)) {
    CmdArgs.push_back("-nostdsysteminc");
    CmdArgs.push_back("-nobuiltininc");
  } else {
    if (Args.hasArg(options::OPT_nostdlibinc))
        CmdArgs.push_back("-nostdsysteminc");
    Args.AddLastArg(CmdArgs, options::OPT_nostdincxx);
    Args.AddLastArg(CmdArgs, options::OPT_nobuiltininc);
  }

  // Pass the path to compiler resource files.
  CmdArgs.push_back("-resource-dir");
  CmdArgs.push_back(D.ResourceDir.c_str());

  Args.AddLastArg(CmdArgs, options::OPT_working_directory);

  bool ARCMTEnabled = false;
  if (!Args.hasArg(options::OPT_fno_objc_arc, options::OPT_fobjc_arc)) {
    if (const Arg *A = Args.getLastArg(options::OPT_ccc_arcmt_check,
                                       options::OPT_ccc_arcmt_modify,
                                       options::OPT_ccc_arcmt_migrate)) {
      ARCMTEnabled = true;
      switch (A->getOption().getID()) {
      default:
        llvm_unreachable("missed a case");
      case options::OPT_ccc_arcmt_check:
        CmdArgs.push_back("-arcmt-check");
        break;
      case options::OPT_ccc_arcmt_modify:
        CmdArgs.push_back("-arcmt-modify");
        break;
      case options::OPT_ccc_arcmt_migrate:
        CmdArgs.push_back("-arcmt-migrate");
        CmdArgs.push_back("-mt-migrate-directory");
        CmdArgs.push_back(A->getValue());

        Args.AddLastArg(CmdArgs, options::OPT_arcmt_migrate_report_output);
        Args.AddLastArg(CmdArgs, options::OPT_arcmt_migrate_emit_arc_errors);
        break;
      }
    }
  } else {
    Args.ClaimAllArgs(options::OPT_ccc_arcmt_check);
    Args.ClaimAllArgs(options::OPT_ccc_arcmt_modify);
    Args.ClaimAllArgs(options::OPT_ccc_arcmt_migrate);
  }

  if (const Arg *A = Args.getLastArg(options::OPT_ccc_objcmt_migrate)) {
    if (ARCMTEnabled) {
      D.Diag(diag::err_drv_argument_not_allowed_with)
        << A->getAsString(Args) << "-ccc-arcmt-migrate";
    }
    CmdArgs.push_back("-mt-migrate-directory");
    CmdArgs.push_back(A->getValue());

    if (!Args.hasArg(options::OPT_objcmt_migrate_literals,
                     options::OPT_objcmt_migrate_subscripting,
                     options::OPT_objcmt_migrate_property)) {
      // None specified, means enable them all.
      CmdArgs.push_back("-objcmt-migrate-literals");
      CmdArgs.push_back("-objcmt-migrate-subscripting");
      CmdArgs.push_back("-objcmt-migrate-property");
    } else {
      Args.AddLastArg(CmdArgs, options::OPT_objcmt_migrate_literals);
      Args.AddLastArg(CmdArgs, options::OPT_objcmt_migrate_subscripting);
      Args.AddLastArg(CmdArgs, options::OPT_objcmt_migrate_property);
    }
  } else {
    Args.AddLastArg(CmdArgs, options::OPT_objcmt_migrate_literals);
    Args.AddLastArg(CmdArgs, options::OPT_objcmt_migrate_subscripting);
    Args.AddLastArg(CmdArgs, options::OPT_objcmt_migrate_property);
    Args.AddLastArg(CmdArgs, options::OPT_objcmt_migrate_all);
    Args.AddLastArg(CmdArgs, options::OPT_objcmt_migrate_readonly_property);
    Args.AddLastArg(CmdArgs, options::OPT_objcmt_migrate_readwrite_property);
    Args.AddLastArg(CmdArgs, options::OPT_objcmt_migrate_annotation);
    Args.AddLastArg(CmdArgs, options::OPT_objcmt_migrate_instancetype);
    Args.AddLastArg(CmdArgs, options::OPT_objcmt_migrate_nsmacros);
    Args.AddLastArg(CmdArgs, options::OPT_objcmt_migrate_protocol_conformance);
    Args.AddLastArg(CmdArgs, options::OPT_objcmt_atomic_property);
    Args.AddLastArg(CmdArgs, options::OPT_objcmt_returns_innerpointer_property);
    Args.AddLastArg(CmdArgs, options::OPT_objcmt_ns_nonatomic_iosonly);
    Args.AddLastArg(CmdArgs, options::OPT_objcmt_white_list_dir_path);
  }

  // Add preprocessing options like -I, -D, etc. if we are using the
  // preprocessor.
  //
  // FIXME: Support -fpreprocessed
  if (types::getPreprocessedType(InputType) != types::TY_INVALID)
    AddPreprocessingOptions(C, JA, D, Args, CmdArgs, Output, Inputs);

  // Don't warn about "clang -c -DPIC -fPIC test.i" because libtool.m4 assumes
  // that "The compiler can only warn and ignore the option if not recognized".
  // When building with ccache, it will pass -D options to clang even on
  // preprocessed inputs and configure concludes that -fPIC is not supported.
  Args.ClaimAllArgs(options::OPT_D);

  // Manually translate -O4 to -O3; let clang reject others.
  if (Arg *A = Args.getLastArg(options::OPT_O_Group)) {
    if (A->getOption().matches(options::OPT_O4)) {
      CmdArgs.push_back("-O3");
      D.Diag(diag::warn_O4_is_O3);
    } else {
      A->render(Args, CmdArgs);
    }
  }

  // Don't warn about unused -flto.  This can happen when we're preprocessing or
  // precompiling.
  Args.ClaimAllArgs(options::OPT_flto);

  Args.AddAllArgs(CmdArgs, options::OPT_W_Group);
  if (Args.hasFlag(options::OPT_pedantic, options::OPT_no_pedantic, false))
    CmdArgs.push_back("-pedantic");
  Args.AddLastArg(CmdArgs, options::OPT_pedantic_errors);
  Args.AddLastArg(CmdArgs, options::OPT_w);

  // Handle -{std, ansi, trigraphs} -- take the last of -{std, ansi}
  // (-ansi is equivalent to -std=c89 or -std=c++98).
  //
  // If a std is supplied, only add -trigraphs if it follows the
  // option.
  if (Arg *Std = Args.getLastArg(options::OPT_std_EQ, options::OPT_ansi)) {
    if (Std->getOption().matches(options::OPT_ansi))
      if (types::isCXX(InputType))
        CmdArgs.push_back("-std=c++98");
      else
        CmdArgs.push_back("-std=c89");
    else
      Std->render(Args, CmdArgs);

    if (Arg *A = Args.getLastArg(options::OPT_std_EQ, options::OPT_ansi,
                                 options::OPT_trigraphs))
      if (A != Std)
        A->render(Args, CmdArgs);
  } else {
    // Honor -std-default.
    //
    // FIXME: Clang doesn't correctly handle -std= when the input language
    // doesn't match. For the time being just ignore this for C++ inputs;
    // eventually we want to do all the standard defaulting here instead of
    // splitting it between the driver and clang -cc1.
    if (!types::isCXX(InputType))
      Args.AddAllArgsTranslated(CmdArgs, options::OPT_std_default_EQ,
                                "-std=", /*Joined=*/true);
    else if (getToolChain().getTriple().getOS() == llvm::Triple::Win32)
      CmdArgs.push_back("-std=c++11");

    Args.AddLastArg(CmdArgs, options::OPT_trigraphs);
  }

  // GCC's behavior for -Wwrite-strings is a bit strange:
  //  * In C, this "warning flag" changes the types of string literals from
  //    'char[N]' to 'const char[N]', and thus triggers an unrelated warning
  //    for the discarded qualifier.
  //  * In C++, this is just a normal warning flag.
  //
  // Implementing this warning correctly in C is hard, so we follow GCC's
  // behavior for now. FIXME: Directly diagnose uses of a string literal as
  // a non-const char* in C, rather than using this crude hack.
  if (!types::isCXX(InputType)) {
    DiagnosticsEngine::Level DiagLevel = D.getDiags().getDiagnosticLevel(
        diag::warn_deprecated_string_literal_conversion_c, SourceLocation());
    if (DiagLevel > DiagnosticsEngine::Ignored)
      CmdArgs.push_back("-fconst-strings");
  }

  // GCC provides a macro definition '__DEPRECATED' when -Wdeprecated is active
  // during C++ compilation, which it is by default. GCC keeps this define even
  // in the presence of '-w', match this behavior bug-for-bug.
  if (types::isCXX(InputType) &&
      Args.hasFlag(options::OPT_Wdeprecated, options::OPT_Wno_deprecated,
                   true)) {
    CmdArgs.push_back("-fdeprecated-macro");
  }

  // Translate GCC's misnamer '-fasm' arguments to '-fgnu-keywords'.
  if (Arg *Asm = Args.getLastArg(options::OPT_fasm, options::OPT_fno_asm)) {
    if (Asm->getOption().matches(options::OPT_fasm))
      CmdArgs.push_back("-fgnu-keywords");
    else
      CmdArgs.push_back("-fno-gnu-keywords");
  }

  if (ShouldDisableCFI(Args, getToolChain()))
    CmdArgs.push_back("-fno-dwarf2-cfi-asm");

  if (ShouldDisableDwarfDirectory(Args, getToolChain()))
    CmdArgs.push_back("-fno-dwarf-directory-asm");

  if (ShouldDisableAutolink(Args, getToolChain()))
    CmdArgs.push_back("-fno-autolink");

  // Add in -fdebug-compilation-dir if necessary.
  addDebugCompDirArg(Args, CmdArgs);

  if (Arg *A = Args.getLastArg(options::OPT_ftemplate_depth_,
                               options::OPT_ftemplate_depth_EQ)) {
    CmdArgs.push_back("-ftemplate-depth");
    CmdArgs.push_back(A->getValue());
  }

  if (Arg *A = Args.getLastArg(options::OPT_foperator_arrow_depth_EQ)) {
    CmdArgs.push_back("-foperator-arrow-depth");
    CmdArgs.push_back(A->getValue());
  }

  if (Arg *A = Args.getLastArg(options::OPT_fconstexpr_depth_EQ)) {
    CmdArgs.push_back("-fconstexpr-depth");
    CmdArgs.push_back(A->getValue());
  }

  if (Arg *A = Args.getLastArg(options::OPT_fconstexpr_steps_EQ)) {
    CmdArgs.push_back("-fconstexpr-steps");
    CmdArgs.push_back(A->getValue());
  }

  if (Arg *A = Args.getLastArg(options::OPT_fbracket_depth_EQ)) {
    CmdArgs.push_back("-fbracket-depth");
    CmdArgs.push_back(A->getValue());
  }

  if (Arg *A = Args.getLastArg(options::OPT_Wlarge_by_value_copy_EQ,
                               options::OPT_Wlarge_by_value_copy_def)) {
    if (A->getNumValues()) {
      StringRef bytes = A->getValue();
      CmdArgs.push_back(Args.MakeArgString("-Wlarge-by-value-copy=" + bytes));
    } else
      CmdArgs.push_back("-Wlarge-by-value-copy=64"); // default value
  }


  if (Args.hasArg(options::OPT_relocatable_pch))
    CmdArgs.push_back("-relocatable-pch");

  if (Arg *A = Args.getLastArg(options::OPT_fconstant_string_class_EQ)) {
    CmdArgs.push_back("-fconstant-string-class");
    CmdArgs.push_back(A->getValue());
  }

  if (Arg *A = Args.getLastArg(options::OPT_ftabstop_EQ)) {
    CmdArgs.push_back("-ftabstop");
    CmdArgs.push_back(A->getValue());
  }

  CmdArgs.push_back("-ferror-limit");
  if (Arg *A = Args.getLastArg(options::OPT_ferror_limit_EQ))
    CmdArgs.push_back(A->getValue());
  else
    CmdArgs.push_back("19");

  if (Arg *A = Args.getLastArg(options::OPT_fmacro_backtrace_limit_EQ)) {
    CmdArgs.push_back("-fmacro-backtrace-limit");
    CmdArgs.push_back(A->getValue());
  }

  if (Arg *A = Args.getLastArg(options::OPT_ftemplate_backtrace_limit_EQ)) {
    CmdArgs.push_back("-ftemplate-backtrace-limit");
    CmdArgs.push_back(A->getValue());
  }

  if (Arg *A = Args.getLastArg(options::OPT_fconstexpr_backtrace_limit_EQ)) {
    CmdArgs.push_back("-fconstexpr-backtrace-limit");
    CmdArgs.push_back(A->getValue());
  }

  // Pass -fmessage-length=.
  CmdArgs.push_back("-fmessage-length");
  if (Arg *A = Args.getLastArg(options::OPT_fmessage_length_EQ)) {
    CmdArgs.push_back(A->getValue());
  } else {
    // If -fmessage-length=N was not specified, determine whether this is a
    // terminal and, if so, implicitly define -fmessage-length appropriately.
    unsigned N = llvm::sys::Process::StandardErrColumns();
    CmdArgs.push_back(Args.MakeArgString(Twine(N)));
  }

  // -fvisibility= and -fvisibility-ms-compat are of a piece.
  if (const Arg *A = Args.getLastArg(options::OPT_fvisibility_EQ,
                                     options::OPT_fvisibility_ms_compat)) {
    if (A->getOption().matches(options::OPT_fvisibility_EQ)) {
      CmdArgs.push_back("-fvisibility");
      CmdArgs.push_back(A->getValue());
    } else {
      assert(A->getOption().matches(options::OPT_fvisibility_ms_compat));
      CmdArgs.push_back("-fvisibility");
      CmdArgs.push_back("hidden");
      CmdArgs.push_back("-ftype-visibility");
      CmdArgs.push_back("default");
    }
  }

  Args.AddLastArg(CmdArgs, options::OPT_fvisibility_inlines_hidden);

  Args.AddLastArg(CmdArgs, options::OPT_ftlsmodel_EQ);

  // -fhosted is default.
  if (Args.hasFlag(options::OPT_ffreestanding, options::OPT_fhosted, false) ||
      KernelOrKext)
    CmdArgs.push_back("-ffreestanding");

  // Forward -f (flag) options which we can pass directly.
  Args.AddLastArg(CmdArgs, options::OPT_femit_all_decls);
  Args.AddLastArg(CmdArgs, options::OPT_fheinous_gnu_extensions);
  Args.AddLastArg(CmdArgs, options::OPT_flimit_debug_info);
  Args.AddLastArg(CmdArgs, options::OPT_fno_limit_debug_info);
  Args.AddLastArg(CmdArgs, options::OPT_fno_operator_names);
  // AltiVec language extensions aren't relevant for assembling.
  if (!isa<PreprocessJobAction>(JA) || 
      Output.getType() != types::TY_PP_Asm)
    Args.AddLastArg(CmdArgs, options::OPT_faltivec);
  Args.AddLastArg(CmdArgs, options::OPT_fdiagnostics_show_template_tree);
  Args.AddLastArg(CmdArgs, options::OPT_fno_elide_type);

  const SanitizerArgs &Sanitize = getToolChain().getSanitizerArgs();
  Sanitize.addArgs(Args, CmdArgs);

  if (!Args.hasFlag(options::OPT_fsanitize_recover,
                    options::OPT_fno_sanitize_recover,
                    true))
    CmdArgs.push_back("-fno-sanitize-recover");

  if (Args.hasArg(options::OPT_fcatch_undefined_behavior) ||
      Args.hasFlag(options::OPT_fsanitize_undefined_trap_on_error,
                   options::OPT_fno_sanitize_undefined_trap_on_error, false))
    CmdArgs.push_back("-fsanitize-undefined-trap-on-error");

  // Report an error for -faltivec on anything other than PowerPC.
  if (const Arg *A = Args.getLastArg(options::OPT_faltivec))
    if (!(getToolChain().getArch() == llvm::Triple::ppc ||
          getToolChain().getArch() == llvm::Triple::ppc64 ||
          getToolChain().getArch() == llvm::Triple::ppc64le))
      D.Diag(diag::err_drv_argument_only_allowed_with)
        << A->getAsString(Args) << "ppc/ppc64/ppc64le";

  if (getToolChain().SupportsProfiling())
    Args.AddLastArg(CmdArgs, options::OPT_pg);

  // -flax-vector-conversions is default.
  if (!Args.hasFlag(options::OPT_flax_vector_conversions,
                    options::OPT_fno_lax_vector_conversions))
    CmdArgs.push_back("-fno-lax-vector-conversions");

  if (Args.getLastArg(options::OPT_fapple_kext))
    CmdArgs.push_back("-fapple-kext");

  if (Args.hasFlag(options::OPT_frewrite_includes,
                   options::OPT_fno_rewrite_includes, false))
    CmdArgs.push_back("-frewrite-includes");

  Args.AddLastArg(CmdArgs, options::OPT_fobjc_sender_dependent_dispatch);
  Args.AddLastArg(CmdArgs, options::OPT_fdiagnostics_print_source_range_info);
  Args.AddLastArg(CmdArgs, options::OPT_fdiagnostics_parseable_fixits);
  Args.AddLastArg(CmdArgs, options::OPT_ftime_report);
  Args.AddLastArg(CmdArgs, options::OPT_ftrapv);

  if (Arg *A = Args.getLastArg(options::OPT_ftrapv_handler_EQ)) {
    CmdArgs.push_back("-ftrapv-handler");
    CmdArgs.push_back(A->getValue());
  }

  Args.AddLastArg(CmdArgs, options::OPT_ftrap_function_EQ);

  // -fno-strict-overflow implies -fwrapv if it isn't disabled, but
  // -fstrict-overflow won't turn off an explicitly enabled -fwrapv.
  if (Arg *A = Args.getLastArg(options::OPT_fwrapv,
                               options::OPT_fno_wrapv)) {
    if (A->getOption().matches(options::OPT_fwrapv))
      CmdArgs.push_back("-fwrapv");
  } else if (Arg *A = Args.getLastArg(options::OPT_fstrict_overflow,
                                      options::OPT_fno_strict_overflow)) {
    if (A->getOption().matches(options::OPT_fno_strict_overflow))
      CmdArgs.push_back("-fwrapv");
  }

  if (Arg *A = Args.getLastArg(options::OPT_freroll_loops,
                               options::OPT_fno_reroll_loops))
    if (A->getOption().matches(options::OPT_freroll_loops))
      CmdArgs.push_back("-freroll-loops");

  Args.AddLastArg(CmdArgs, options::OPT_fwritable_strings);
  Args.AddLastArg(CmdArgs, options::OPT_funroll_loops,
                  options::OPT_fno_unroll_loops);

  Args.AddLastArg(CmdArgs, options::OPT_pthread);


  // -stack-protector=0 is default.
  unsigned StackProtectorLevel = 0;
  if (Arg *A = Args.getLastArg(options::OPT_fno_stack_protector,
                               options::OPT_fstack_protector_all,
                               options::OPT_fstack_protector)) {
    if (A->getOption().matches(options::OPT_fstack_protector))
      StackProtectorLevel = 1;
    else if (A->getOption().matches(options::OPT_fstack_protector_all))
      StackProtectorLevel = 2;
  } else {
    StackProtectorLevel =
      getToolChain().GetDefaultStackProtectorLevel(KernelOrKext);
  }
  if (StackProtectorLevel) {
    CmdArgs.push_back("-stack-protector");
    CmdArgs.push_back(Args.MakeArgString(Twine(StackProtectorLevel)));
  }

  // --param ssp-buffer-size=
  for (arg_iterator it = Args.filtered_begin(options::OPT__param),
       ie = Args.filtered_end(); it != ie; ++it) {
    StringRef Str((*it)->getValue());
    if (Str.startswith("ssp-buffer-size=")) {
      if (StackProtectorLevel) {
        CmdArgs.push_back("-stack-protector-buffer-size");
        // FIXME: Verify the argument is a valid integer.
        CmdArgs.push_back(Args.MakeArgString(Str.drop_front(16)));
      }
      (*it)->claim();
    }
  }

  // Translate -mstackrealign
  if (Args.hasFlag(options::OPT_mstackrealign, options::OPT_mno_stackrealign,
                   false)) {
    CmdArgs.push_back("-backend-option");
    CmdArgs.push_back("-force-align-stack");
  }
  if (!Args.hasFlag(options::OPT_mno_stackrealign, options::OPT_mstackrealign,
                   false)) {
    CmdArgs.push_back(Args.MakeArgString("-mstackrealign"));
  }

  if (Args.hasArg(options::OPT_mstack_alignment)) {
    StringRef alignment = Args.getLastArgValue(options::OPT_mstack_alignment);
    CmdArgs.push_back(Args.MakeArgString("-mstack-alignment=" + alignment));
  }
  // -mkernel implies -mstrict-align; don't add the redundant option.
  if (!KernelOrKext) {
    if (Arg *A = Args.getLastArg(options::OPT_mno_unaligned_access,
                                 options::OPT_munaligned_access)) {
      if (A->getOption().matches(options::OPT_mno_unaligned_access)) {
        CmdArgs.push_back("-backend-option");
        CmdArgs.push_back("-arm-strict-align");
      } else {
        CmdArgs.push_back("-backend-option");
        CmdArgs.push_back("-arm-no-strict-align");
      }
    }
  }

  if (Arg *A = Args.getLastArg(options::OPT_mrestrict_it,
                               options::OPT_mno_restrict_it)) {
    if (A->getOption().matches(options::OPT_mrestrict_it)) {
      CmdArgs.push_back("-backend-option");
      CmdArgs.push_back("-arm-restrict-it");
    } else {
      CmdArgs.push_back("-backend-option");
      CmdArgs.push_back("-arm-no-restrict-it");
    }
  }

  // Forward -f options with positive and negative forms; we translate
  // these by hand.
  if (Arg *A = Args.getLastArg(options::OPT_fprofile_sample_use_EQ)) {
    StringRef fname = A->getValue();
    if (!llvm::sys::fs::exists(fname))
      D.Diag(diag::err_drv_no_such_file) << fname;
    else
      A->render(Args, CmdArgs);
  }

  if (Args.hasArg(options::OPT_mkernel)) {
    if (!Args.hasArg(options::OPT_fapple_kext) && types::isCXX(InputType))
      CmdArgs.push_back("-fapple-kext");
    if (!Args.hasArg(options::OPT_fbuiltin))
      CmdArgs.push_back("-fno-builtin");
    Args.ClaimAllArgs(options::OPT_fno_builtin);
  }
  // -fbuiltin is default.
  else if (!Args.hasFlag(options::OPT_fbuiltin, options::OPT_fno_builtin))
    CmdArgs.push_back("-fno-builtin");

  if (!Args.hasFlag(options::OPT_fassume_sane_operator_new,
                    options::OPT_fno_assume_sane_operator_new))
    CmdArgs.push_back("-fno-assume-sane-operator-new");

  // -fblocks=0 is default.
  if (Args.hasFlag(options::OPT_fblocks, options::OPT_fno_blocks,
                   getToolChain().IsBlocksDefault()) ||
        (Args.hasArg(options::OPT_fgnu_runtime) &&
         Args.hasArg(options::OPT_fobjc_nonfragile_abi) &&
         !Args.hasArg(options::OPT_fno_blocks))) {
    CmdArgs.push_back("-fblocks");

    if (!Args.hasArg(options::OPT_fgnu_runtime) && 
        !getToolChain().hasBlocksRuntime())
      CmdArgs.push_back("-fblocks-runtime-optional");
  }

  // -fmodules enables modules (off by default). However, for C++/Objective-C++,
  // users must also pass -fcxx-modules. The latter flag will disappear once the
  // modules implementation is solid for C++/Objective-C++ programs as well.
  bool HaveModules = false;
  if (Args.hasFlag(options::OPT_fmodules, options::OPT_fno_modules, false)) {
    bool AllowedInCXX = Args.hasFlag(options::OPT_fcxx_modules, 
                                     options::OPT_fno_cxx_modules, 
                                     false);
    if (AllowedInCXX || !types::isCXX(InputType)) {
      CmdArgs.push_back("-fmodules");
      HaveModules = true;
    }
  }

  // -fmodule-maps enables module map processing (off by default) for header
  // checking.  It is implied by -fmodules.
  if (Args.hasFlag(options::OPT_fmodule_maps, options::OPT_fno_module_maps,
                   false)) {
    CmdArgs.push_back("-fmodule-maps");
  }

  // -fmodules-decluse checks that modules used are declared so (off by
  // default).
  if (Args.hasFlag(options::OPT_fmodules_decluse,
                   options::OPT_fno_modules_decluse,
                   false)) {
    CmdArgs.push_back("-fmodules-decluse");
  }

  // -fmodule-name specifies the module that is currently being built (or
  // used for header checking by -fmodule-maps).
  if (Arg *A = Args.getLastArg(options::OPT_fmodule_name)) {
    A->claim();
    A->render(Args, CmdArgs);
  }

  // -fmodule-map-file can be used to specify a file containing module
  // definitions.
  if (Arg *A = Args.getLastArg(options::OPT_fmodule_map_file)) {
    A->claim();
    A->render(Args, CmdArgs);
  }

  // If a module path was provided, pass it along. Otherwise, use a temporary
  // directory.
  if (Arg *A = Args.getLastArg(options::OPT_fmodules_cache_path)) {
    A->claim();
    if (HaveModules) {
      A->render(Args, CmdArgs);
    }
  } else if (HaveModules) {
    SmallString<128> DefaultModuleCache;
    llvm::sys::path::system_temp_directory(/*erasedOnReboot=*/false,
                                           DefaultModuleCache);
    llvm::sys::path::append(DefaultModuleCache, "org.llvm.clang");
    llvm::sys::path::append(DefaultModuleCache, "ModuleCache");
    const char Arg[] = "-fmodules-cache-path=";
    DefaultModuleCache.insert(DefaultModuleCache.begin(),
                              Arg, Arg + strlen(Arg));
    CmdArgs.push_back(Args.MakeArgString(DefaultModuleCache));
  }

  // Pass through all -fmodules-ignore-macro arguments.
  Args.AddAllArgs(CmdArgs, options::OPT_fmodules_ignore_macro);
  Args.AddLastArg(CmdArgs, options::OPT_fmodules_prune_interval);
  Args.AddLastArg(CmdArgs, options::OPT_fmodules_prune_after);

  // -faccess-control is default.
  if (Args.hasFlag(options::OPT_fno_access_control,
                   options::OPT_faccess_control,
                   false))
    CmdArgs.push_back("-fno-access-control");

  // -felide-constructors is the default.
  if (Args.hasFlag(options::OPT_fno_elide_constructors,
                   options::OPT_felide_constructors,
                   false))
    CmdArgs.push_back("-fno-elide-constructors");

  // -frtti is default.
  if (!Args.hasFlag(options::OPT_frtti, options::OPT_fno_rtti) ||
      KernelOrKext) {
    CmdArgs.push_back("-fno-rtti");

    // -fno-rtti cannot usefully be combined with -fsanitize=vptr.
    if (Sanitize.sanitizesVptr()) {
      std::string NoRttiArg =
        Args.getLastArg(options::OPT_mkernel,
                        options::OPT_fapple_kext,
                        options::OPT_fno_rtti)->getAsString(Args);
      D.Diag(diag::err_drv_argument_not_allowed_with)
        << "-fsanitize=vptr" << NoRttiArg;
    }
  }

  // -fshort-enums=0 is default for all architectures except Hexagon.
  if (Args.hasFlag(options::OPT_fshort_enums,
                   options::OPT_fno_short_enums,
                   getToolChain().getArch() ==
                   llvm::Triple::hexagon))
    CmdArgs.push_back("-fshort-enums");

  // -fsigned-char is default.
  if (!Args.hasFlag(options::OPT_fsigned_char, options::OPT_funsigned_char,
                    isSignedCharDefault(getToolChain().getTriple())))
    CmdArgs.push_back("-fno-signed-char");

  // -fthreadsafe-static is default.
  if (!Args.hasFlag(options::OPT_fthreadsafe_statics,
                    options::OPT_fno_threadsafe_statics))
    CmdArgs.push_back("-fno-threadsafe-statics");

  // -fuse-cxa-atexit is default.
  if (!Args.hasFlag(
           options::OPT_fuse_cxa_atexit, options::OPT_fno_use_cxa_atexit,
           getToolChain().getTriple().getOS() != llvm::Triple::Cygwin &&
               getToolChain().getTriple().getOS() != llvm::Triple::MinGW32 &&
               getToolChain().getArch() != llvm::Triple::hexagon &&
               getToolChain().getArch() != llvm::Triple::xcore) ||
      KernelOrKext)
    CmdArgs.push_back("-fno-use-cxa-atexit");

  // -fms-extensions=0 is default.
  if (Args.hasFlag(options::OPT_fms_extensions, options::OPT_fno_ms_extensions,
                   getToolChain().getTriple().getOS() == llvm::Triple::Win32))
    CmdArgs.push_back("-fms-extensions");

  // -fms-compatibility=0 is default.
  if (Args.hasFlag(options::OPT_fms_compatibility, 
                   options::OPT_fno_ms_compatibility,
                   (getToolChain().getTriple().getOS() == llvm::Triple::Win32 &&
                    Args.hasFlag(options::OPT_fms_extensions, 
                                 options::OPT_fno_ms_extensions,
                                 true))))
    CmdArgs.push_back("-fms-compatibility");

  // -fmsc-version=1700 is default.
  if (Args.hasFlag(options::OPT_fms_extensions, options::OPT_fno_ms_extensions,
                   getToolChain().getTriple().getOS() == llvm::Triple::Win32) ||
      Args.hasArg(options::OPT_fmsc_version)) {
    StringRef msc_ver = Args.getLastArgValue(options::OPT_fmsc_version);
    if (msc_ver.empty())
      CmdArgs.push_back("-fmsc-version=1700");
    else
      CmdArgs.push_back(Args.MakeArgString("-fmsc-version=" + msc_ver));
  }


  // -fno-borland-extensions is default.
  if (Args.hasFlag(options::OPT_fborland_extensions,
                   options::OPT_fno_borland_extensions, false))
    CmdArgs.push_back("-fborland-extensions");

  // -fno-delayed-template-parsing is default, except for Windows where MSVC STL
  // needs it.
  if (Args.hasFlag(options::OPT_fdelayed_template_parsing,
                   options::OPT_fno_delayed_template_parsing,
                   getToolChain().getTriple().getOS() == llvm::Triple::Win32))
    CmdArgs.push_back("-fdelayed-template-parsing");

  // -fgnu-keywords default varies depending on language; only pass if
  // specified.
  if (Arg *A = Args.getLastArg(options::OPT_fgnu_keywords,
                               options::OPT_fno_gnu_keywords))
    A->render(Args, CmdArgs);

  if (Args.hasFlag(options::OPT_fgnu89_inline,
                   options::OPT_fno_gnu89_inline,
                   false))
    CmdArgs.push_back("-fgnu89-inline");

  if (Args.hasArg(options::OPT_fno_inline))
    CmdArgs.push_back("-fno-inline");

  if (Args.hasArg(options::OPT_fno_inline_functions))
    CmdArgs.push_back("-fno-inline-functions");

  ObjCRuntime objcRuntime = AddObjCRuntimeArgs(Args, CmdArgs, rewriteKind);

  // -fobjc-dispatch-method is only relevant with the nonfragile-abi, and
  // legacy is the default. Next runtime is always legacy dispatch and
  // -fno-objc-legacy-dispatch gets ignored silently.
  if (objcRuntime.isNonFragile() && !objcRuntime.isNeXTFamily()) {
    if (!Args.hasFlag(options::OPT_fobjc_legacy_dispatch,
                      options::OPT_fno_objc_legacy_dispatch,
                      objcRuntime.isLegacyDispatchDefaultForArch(
                        getToolChain().getArch()))) {
      if (getToolChain().UseObjCMixedDispatch())
        CmdArgs.push_back("-fobjc-dispatch-method=mixed");
      else
        CmdArgs.push_back("-fobjc-dispatch-method=non-legacy");
    }
  }

  // When ObjectiveC legacy runtime is in effect on MacOSX,
  // turn on the option to do Array/Dictionary subscripting
  // by default.
  if (getToolChain().getTriple().getArch() == llvm::Triple::x86 &&
      getToolChain().getTriple().isMacOSX() &&
      !getToolChain().getTriple().isMacOSXVersionLT(10, 7) &&
      objcRuntime.getKind() == ObjCRuntime::FragileMacOSX &&
      objcRuntime.isNeXTFamily())
    CmdArgs.push_back("-fobjc-subscripting-legacy-runtime");
  
  // -fencode-extended-block-signature=1 is default.
  if (getToolChain().IsEncodeExtendedBlockSignatureDefault()) {
    CmdArgs.push_back("-fencode-extended-block-signature");
  }
  
  // Allow -fno-objc-arr to trump -fobjc-arr/-fobjc-arc.
  // NOTE: This logic is duplicated in ToolChains.cpp.
  bool ARC = isObjCAutoRefCount(Args);
  if (ARC) {
    getToolChain().CheckObjCARC();

    CmdArgs.push_back("-fobjc-arc");

    // FIXME: It seems like this entire block, and several around it should be
    // wrapped in isObjC, but for now we just use it here as this is where it
    // was being used previously.
    if (types::isCXX(InputType) && types::isObjC(InputType)) {
      if (getToolChain().GetCXXStdlibType(Args) == ToolChain::CST_Libcxx)
        CmdArgs.push_back("-fobjc-arc-cxxlib=libc++");
      else
        CmdArgs.push_back("-fobjc-arc-cxxlib=libstdc++");
    }

    // Allow the user to enable full exceptions code emission.
    // We define off for Objective-CC, on for Objective-C++.
    if (Args.hasFlag(options::OPT_fobjc_arc_exceptions,
                     options::OPT_fno_objc_arc_exceptions,
                     /*default*/ types::isCXX(InputType)))
      CmdArgs.push_back("-fobjc-arc-exceptions");
  }

  // -fobjc-infer-related-result-type is the default, except in the Objective-C
  // rewriter.
  if (rewriteKind != RK_None)
    CmdArgs.push_back("-fno-objc-infer-related-result-type");

  // Handle -fobjc-gc and -fobjc-gc-only. They are exclusive, and -fobjc-gc-only
  // takes precedence.
  const Arg *GCArg = Args.getLastArg(options::OPT_fobjc_gc_only);
  if (!GCArg)
    GCArg = Args.getLastArg(options::OPT_fobjc_gc);
  if (GCArg) {
    if (ARC) {
      D.Diag(diag::err_drv_objc_gc_arr)
        << GCArg->getAsString(Args);
    } else if (getToolChain().SupportsObjCGC()) {
      GCArg->render(Args, CmdArgs);
    } else {
      // FIXME: We should move this to a hard error.
      D.Diag(diag::warn_drv_objc_gc_unsupported)
        << GCArg->getAsString(Args);
    }
  }

  // Add exception args.
  addExceptionArgs(Args, InputType, getToolChain().getTriple(),
                   KernelOrKext, objcRuntime, CmdArgs);

  if (getToolChain().UseSjLjExceptions())
    CmdArgs.push_back("-fsjlj-exceptions");

  // C++ "sane" operator new.
  if (!Args.hasFlag(options::OPT_fassume_sane_operator_new,
                    options::OPT_fno_assume_sane_operator_new))
    CmdArgs.push_back("-fno-assume-sane-operator-new");

  // -fconstant-cfstrings is default, and may be subject to argument translation
  // on Darwin.
  if (!Args.hasFlag(options::OPT_fconstant_cfstrings,
                    options::OPT_fno_constant_cfstrings) ||
      !Args.hasFlag(options::OPT_mconstant_cfstrings,
                    options::OPT_mno_constant_cfstrings))
    CmdArgs.push_back("-fno-constant-cfstrings");

  // -fshort-wchar default varies depending on platform; only
  // pass if specified.
  if (Arg *A = Args.getLastArg(options::OPT_fshort_wchar))
    A->render(Args, CmdArgs);

  // -fno-pascal-strings is default, only pass non-default.
  if (Args.hasFlag(options::OPT_fpascal_strings,
                   options::OPT_fno_pascal_strings,
                   false))
    CmdArgs.push_back("-fpascal-strings");

  // Honor -fpack-struct= and -fpack-struct, if given. Note that
  // -fno-pack-struct doesn't apply to -fpack-struct=.
  if (Arg *A = Args.getLastArg(options::OPT_fpack_struct_EQ)) {
    std::string PackStructStr = "-fpack-struct=";
    PackStructStr += A->getValue();
    CmdArgs.push_back(Args.MakeArgString(PackStructStr));
  } else if (Args.hasFlag(options::OPT_fpack_struct,
                          options::OPT_fno_pack_struct, false)) {
    CmdArgs.push_back("-fpack-struct=1");
  }

  if (KernelOrKext || isNoCommonDefault(getToolChain().getTriple())) {
    if (!Args.hasArg(options::OPT_fcommon))
      CmdArgs.push_back("-fno-common");
    Args.ClaimAllArgs(options::OPT_fno_common);
  }

  // -fcommon is default, only pass non-default.
  else if (!Args.hasFlag(options::OPT_fcommon, options::OPT_fno_common))
    CmdArgs.push_back("-fno-common");

  // -fsigned-bitfields is default, and clang doesn't yet support
  // -funsigned-bitfields.
  if (!Args.hasFlag(options::OPT_fsigned_bitfields,
                    options::OPT_funsigned_bitfields))
    D.Diag(diag::warn_drv_clang_unsupported)
      << Args.getLastArg(options::OPT_funsigned_bitfields)->getAsString(Args);

  // -fsigned-bitfields is default, and clang doesn't support -fno-for-scope.
  if (!Args.hasFlag(options::OPT_ffor_scope,
                    options::OPT_fno_for_scope))
    D.Diag(diag::err_drv_clang_unsupported)
      << Args.getLastArg(options::OPT_fno_for_scope)->getAsString(Args);


  if (Arg *A = Args.getLastArg(options::OPT_fupc_threads_)) {
    CmdArgs.push_back("-fupc-threads");
    CmdArgs.push_back(A->getValue());
  }

  Args.AddLastArg(CmdArgs, options::OPT_fupc_packed_bits_EQ);
  Args.AddLastArg(CmdArgs, options::OPT_fupc_pts_EQ);
  Args.AddLastArg(CmdArgs, options::OPT_fupc_pts_vaddr_order_EQ);

  Args.AddAllArgs(CmdArgs, options::OPT_fupc_inline_lib,
                  options::OPT_fno_upc_inline_lib);

  if (Args.hasFlag(options::OPT_fupc_debug,
                   options::OPT_fno_upc_debug, false))
    CmdArgs.push_back("-fupc-debug");

  // -fcaret-diagnostics is default.
  if (!Args.hasFlag(options::OPT_fcaret_diagnostics,
                    options::OPT_fno_caret_diagnostics, true))
    CmdArgs.push_back("-fno-caret-diagnostics");

  // -fdiagnostics-fixit-info is default, only pass non-default.
  if (!Args.hasFlag(options::OPT_fdiagnostics_fixit_info,
                    options::OPT_fno_diagnostics_fixit_info))
    CmdArgs.push_back("-fno-diagnostics-fixit-info");

  // Enable -fdiagnostics-show-option by default.
  if (Args.hasFlag(options::OPT_fdiagnostics_show_option,
                   options::OPT_fno_diagnostics_show_option))
    CmdArgs.push_back("-fdiagnostics-show-option");

  if (const Arg *A =
        Args.getLastArg(options::OPT_fdiagnostics_show_category_EQ)) {
    CmdArgs.push_back("-fdiagnostics-show-category");
    CmdArgs.push_back(A->getValue());
  }

  if (const Arg *A =
        Args.getLastArg(options::OPT_fdiagnostics_format_EQ)) {
    CmdArgs.push_back("-fdiagnostics-format");
    CmdArgs.push_back(A->getValue());
  }

  if (Arg *A = Args.getLastArg(
      options::OPT_fdiagnostics_show_note_include_stack,
      options::OPT_fno_diagnostics_show_note_include_stack)) {
    if (A->getOption().matches(
        options::OPT_fdiagnostics_show_note_include_stack))
      CmdArgs.push_back("-fdiagnostics-show-note-include-stack");
    else
      CmdArgs.push_back("-fno-diagnostics-show-note-include-stack");
  }

  // Color diagnostics are the default, unless the terminal doesn't support
  // them.
  // Support both clang's -f[no-]color-diagnostics and gcc's
  // -f[no-]diagnostics-colors[=never|always|auto].
  enum { Colors_On, Colors_Off, Colors_Auto } ShowColors = Colors_Auto;
  for (ArgList::const_iterator it = Args.begin(), ie = Args.end();
       it != ie; ++it) {
    const Option &O = (*it)->getOption();
    if (!O.matches(options::OPT_fcolor_diagnostics) &&
        !O.matches(options::OPT_fdiagnostics_color) &&
        !O.matches(options::OPT_fno_color_diagnostics) &&
        !O.matches(options::OPT_fno_diagnostics_color) &&
        !O.matches(options::OPT_fdiagnostics_color_EQ))
      continue;

    (*it)->claim();
    if (O.matches(options::OPT_fcolor_diagnostics) ||
        O.matches(options::OPT_fdiagnostics_color)) {
      ShowColors = Colors_On;
    } else if (O.matches(options::OPT_fno_color_diagnostics) ||
               O.matches(options::OPT_fno_diagnostics_color)) {
      ShowColors = Colors_Off;
    } else {
      assert(O.matches(options::OPT_fdiagnostics_color_EQ));
      StringRef value((*it)->getValue());
      if (value == "always")
        ShowColors = Colors_On;
      else if (value == "never")
        ShowColors = Colors_Off;
      else if (value == "auto")
        ShowColors = Colors_Auto;
      else
        getToolChain().getDriver().Diag(diag::err_drv_clang_unsupported)
          << ("-fdiagnostics-color=" + value).str();
    }
  }
  if (ShowColors == Colors_On ||
      (ShowColors == Colors_Auto && llvm::sys::Process::StandardErrHasColors()))
    CmdArgs.push_back("-fcolor-diagnostics");

  if (Args.hasArg(options::OPT_fansi_escape_codes))
    CmdArgs.push_back("-fansi-escape-codes");

  if (!Args.hasFlag(options::OPT_fshow_source_location,
                    options::OPT_fno_show_source_location))
    CmdArgs.push_back("-fno-show-source-location");

  if (!Args.hasFlag(options::OPT_fshow_column,
                    options::OPT_fno_show_column,
                    true))
    CmdArgs.push_back("-fno-show-column");

  if (!Args.hasFlag(options::OPT_fspell_checking,
                    options::OPT_fno_spell_checking))
    CmdArgs.push_back("-fno-spell-checking");


  // -fno-asm-blocks is default.
  if (Args.hasFlag(options::OPT_fasm_blocks, options::OPT_fno_asm_blocks,
                   false))
    CmdArgs.push_back("-fasm-blocks");

  // Enable vectorization per default according to the optimization level
  // selected. For optimization levels that want vectorization we use the alias
  // option to simplify the hasFlag logic.
  bool EnableVec = shouldEnableVectorizerAtOLevel(Args);
  OptSpecifier VectorizeAliasOption = EnableVec ? options::OPT_O_Group :
    options::OPT_fvectorize;
  if (Args.hasFlag(options::OPT_fvectorize, VectorizeAliasOption,
                   options::OPT_fno_vectorize, EnableVec))
    CmdArgs.push_back("-vectorize-loops");

  // -fslp-vectorize is default.
  if (Args.hasFlag(options::OPT_fslp_vectorize,
                   options::OPT_fno_slp_vectorize, true))
    CmdArgs.push_back("-vectorize-slp");

  // -fno-slp-vectorize-aggressive is default.
  if (Args.hasFlag(options::OPT_fslp_vectorize_aggressive,
                   options::OPT_fno_slp_vectorize_aggressive, false))
    CmdArgs.push_back("-vectorize-slp-aggressive");

  if (Arg *A = Args.getLastArg(options::OPT_fshow_overloads_EQ))
    A->render(Args, CmdArgs);

  // -fdollars-in-identifiers default varies depending on platform and
  // language; only pass if specified.
  if (Arg *A = Args.getLastArg(options::OPT_fdollars_in_identifiers,
                               options::OPT_fno_dollars_in_identifiers)) {
    if (A->getOption().matches(options::OPT_fdollars_in_identifiers))
      CmdArgs.push_back("-fdollars-in-identifiers");
    else
      CmdArgs.push_back("-fno-dollars-in-identifiers");
  }

  // -funit-at-a-time is default, and we don't support -fno-unit-at-a-time for
  // practical purposes.
  if (Arg *A = Args.getLastArg(options::OPT_funit_at_a_time,
                               options::OPT_fno_unit_at_a_time)) {
    if (A->getOption().matches(options::OPT_fno_unit_at_a_time))
      D.Diag(diag::warn_drv_clang_unsupported) << A->getAsString(Args);
  }

  if (Args.hasFlag(options::OPT_fapple_pragma_pack,
                   options::OPT_fno_apple_pragma_pack, false))
    CmdArgs.push_back("-fapple-pragma-pack");

  // le32-specific flags: 
  //  -fno-math-builtin: clang should not convert math builtins to intrinsics
  //                     by default.
  if (getToolChain().getArch() == llvm::Triple::le32) {
    CmdArgs.push_back("-fno-math-builtin");
  }

  // Default to -fno-builtin-str{cat,cpy} on Darwin for ARM.
  //
  // FIXME: This is disabled until clang -cc1 supports -fno-builtin-foo. PR4941.
#if 0
  if (getToolChain().getTriple().isOSDarwin() &&
      (getToolChain().getArch() == llvm::Triple::arm ||
       getToolChain().getArch() == llvm::Triple::thumb)) {
    if (!Args.hasArg(options::OPT_fbuiltin_strcat))
      CmdArgs.push_back("-fno-builtin-strcat");
    if (!Args.hasArg(options::OPT_fbuiltin_strcpy))
      CmdArgs.push_back("-fno-builtin-strcpy");
  }
#endif

  // Only allow -traditional or -traditional-cpp outside in preprocessing modes.
  if (Arg *A = Args.getLastArg(options::OPT_traditional,
                               options::OPT_traditional_cpp)) {
    if (isa<PreprocessJobAction>(JA))
      CmdArgs.push_back("-traditional-cpp");
    else
      D.Diag(diag::err_drv_clang_unsupported) << A->getAsString(Args);
  }

  Args.AddLastArg(CmdArgs, options::OPT_dM);
  Args.AddLastArg(CmdArgs, options::OPT_dD);
  
  // Handle serialized diagnostics.
  if (Arg *A = Args.getLastArg(options::OPT__serialize_diags)) {
    CmdArgs.push_back("-serialize-diagnostic-file");
    CmdArgs.push_back(Args.MakeArgString(A->getValue()));
  }

  if (Args.hasArg(options::OPT_fretain_comments_from_system_headers))
    CmdArgs.push_back("-fretain-comments-from-system-headers");

  // Forward -fcomment-block-commands to -cc1.
  Args.AddAllArgs(CmdArgs, options::OPT_fcomment_block_commands);
  // Forward -fparse-all-comments to -cc1.
  Args.AddAllArgs(CmdArgs, options::OPT_fparse_all_comments);

  // Forward -Xclang arguments to -cc1, and -mllvm arguments to the LLVM option
  // parser.
  Args.AddAllArgValues(CmdArgs, options::OPT_Xclang);
  for (arg_iterator it = Args.filtered_begin(options::OPT_mllvm),
         ie = Args.filtered_end(); it != ie; ++it) {
    (*it)->claim();

    // We translate this by hand to the -cc1 argument, since nightly test uses
    // it and developers have been trained to spell it with -mllvm.
    if (StringRef((*it)->getValue(0)) == "-disable-llvm-optzns")
      CmdArgs.push_back("-disable-llvm-optzns");
    else
      (*it)->render(Args, CmdArgs);
  }

  if (Output.getType() == types::TY_Dependencies) {
    // Handled with other dependency code.
  } else if (Output.isFilename()) {
    CmdArgs.push_back("-o");
    CmdArgs.push_back(Output.getFilename());
  } else {
    assert(Output.isNothing() && "Invalid output.");
  }

  for (InputInfoList::const_iterator
         it = Inputs.begin(), ie = Inputs.end(); it != ie; ++it) {
    const InputInfo &II = *it;
    CmdArgs.push_back("-x");
    if (Args.hasArg(options::OPT_rewrite_objc))
      CmdArgs.push_back(types::getTypeName(types::TY_PP_ObjCXX));
    else
      CmdArgs.push_back(types::getTypeName(II.getType()));
    if (II.isFilename())
      CmdArgs.push_back(II.getFilename());
    else
      II.getInputArg().renderAsInput(Args, CmdArgs);
  }

  Args.AddAllArgs(CmdArgs, options::OPT_undef);

  const char *Exec = getToolChain().getDriver().getClangProgramPath();

  // Optionally embed the -cc1 level arguments into the debug info, for build
  // analysis.
  if (getToolChain().UseDwarfDebugFlags()) {
    ArgStringList OriginalArgs;
    for (ArgList::const_iterator it = Args.begin(),
           ie = Args.end(); it != ie; ++it)
      (*it)->render(Args, OriginalArgs);

    SmallString<256> Flags;
    Flags += Exec;
    for (unsigned i = 0, e = OriginalArgs.size(); i != e; ++i) {
      Flags += " ";
      Flags += OriginalArgs[i];
    }
    CmdArgs.push_back("-dwarf-debug-flags");
    CmdArgs.push_back(Args.MakeArgString(Flags.str()));
  }

  // Add the split debug info name to the command lines here so we
  // can propagate it to the backend.
  bool SplitDwarf = Args.hasArg(options::OPT_gsplit_dwarf) &&
    getToolChain().getTriple().isOSLinux() &&
    (isa<AssembleJobAction>(JA) || isa<CompileJobAction>(JA));
  const char *SplitDwarfOut;
  if (SplitDwarf) {
    CmdArgs.push_back("-split-dwarf-file");
    SplitDwarfOut = SplitDebugName(Args, Inputs);
    CmdArgs.push_back(SplitDwarfOut);
  }

  // Finally add the compile command to the compilation.
  if (Args.hasArg(options::OPT__SLASH_fallback)) {
    tools::visualstudio::Compile CL(getToolChain());
    Command *CLCommand = CL.GetCommand(C, JA, Output, Inputs, Args,
                                       LinkingOutput);
    C.addCommand(new FallbackCommand(JA, *this, Exec, CmdArgs, CLCommand));
  } else {
    C.addCommand(new Command(JA, *this, Exec, CmdArgs));
  }


  // Handle the debug info splitting at object creation time if we're
  // creating an object.
  // TODO: Currently only works on linux with newer objcopy.
  if (SplitDwarf && !isa<CompileJobAction>(JA))
    SplitDebugInfo(getToolChain(), C, *this, JA, Args, Output, SplitDwarfOut);

  if (Arg *A = Args.getLastArg(options::OPT_pg))
    if (Args.hasArg(options::OPT_fomit_frame_pointer))
      D.Diag(diag::err_drv_argument_not_allowed_with)
        << "-fomit-frame-pointer" << A->getAsString(Args);

  // Claim some arguments which clang supports automatically.

  // -fpch-preprocess is used with gcc to add a special marker in the output to
  // include the PCH file. Clang's PTH solution is completely transparent, so we
  // do not need to deal with it at all.
  Args.ClaimAllArgs(options::OPT_fpch_preprocess);

  // Claim some arguments which clang doesn't support, but we don't
  // care to warn the user about.
  Args.ClaimAllArgs(options::OPT_clang_ignored_f_Group);
  Args.ClaimAllArgs(options::OPT_clang_ignored_m_Group);

  // Disable warnings for clang -E -emit-llvm foo.c
  Args.ClaimAllArgs(options::OPT_emit_llvm);
}

/// Add options related to the Objective-C runtime/ABI.
///
/// Returns true if the runtime is non-fragile.
ObjCRuntime Clang::AddObjCRuntimeArgs(const ArgList &args,
                                      ArgStringList &cmdArgs,
                                      RewriteKind rewriteKind) const {
  // Look for the controlling runtime option.
  Arg *runtimeArg = args.getLastArg(options::OPT_fnext_runtime,
                                    options::OPT_fgnu_runtime,
                                    options::OPT_fobjc_runtime_EQ);

  // Just forward -fobjc-runtime= to the frontend.  This supercedes
  // options about fragility.
  if (runtimeArg &&
      runtimeArg->getOption().matches(options::OPT_fobjc_runtime_EQ)) {
    ObjCRuntime runtime;
    StringRef value = runtimeArg->getValue();
    if (runtime.tryParse(value)) {
      getToolChain().getDriver().Diag(diag::err_drv_unknown_objc_runtime)
        << value;
    }

    runtimeArg->render(args, cmdArgs);
    return runtime;
  }

  // Otherwise, we'll need the ABI "version".  Version numbers are
  // slightly confusing for historical reasons:
  //   1 - Traditional "fragile" ABI
  //   2 - Non-fragile ABI, version 1
  //   3 - Non-fragile ABI, version 2
  unsigned objcABIVersion = 1;
  // If -fobjc-abi-version= is present, use that to set the version.
  if (Arg *abiArg = args.getLastArg(options::OPT_fobjc_abi_version_EQ)) {
    StringRef value = abiArg->getValue();
    if (value == "1")
      objcABIVersion = 1;
    else if (value == "2")
      objcABIVersion = 2;
    else if (value == "3")
      objcABIVersion = 3;
    else
      getToolChain().getDriver().Diag(diag::err_drv_clang_unsupported)
        << value;
  } else {
    // Otherwise, determine if we are using the non-fragile ABI.
    bool nonFragileABIIsDefault = 
      (rewriteKind == RK_NonFragile || 
       (rewriteKind == RK_None &&
        getToolChain().IsObjCNonFragileABIDefault()));
    if (args.hasFlag(options::OPT_fobjc_nonfragile_abi,
                     options::OPT_fno_objc_nonfragile_abi,
                     nonFragileABIIsDefault)) {
      // Determine the non-fragile ABI version to use.
#ifdef DISABLE_DEFAULT_NONFRAGILEABI_TWO
      unsigned nonFragileABIVersion = 1;
#else
      unsigned nonFragileABIVersion = 2;
#endif

      if (Arg *abiArg = args.getLastArg(
            options::OPT_fobjc_nonfragile_abi_version_EQ)) {
        StringRef value = abiArg->getValue();
        if (value == "1")
          nonFragileABIVersion = 1;
        else if (value == "2")
          nonFragileABIVersion = 2;
        else
          getToolChain().getDriver().Diag(diag::err_drv_clang_unsupported)
            << value;
      }

      objcABIVersion = 1 + nonFragileABIVersion;
    } else {
      objcABIVersion = 1;
    }
  }

  // We don't actually care about the ABI version other than whether
  // it's non-fragile.
  bool isNonFragile = objcABIVersion != 1;

  // If we have no runtime argument, ask the toolchain for its default runtime.
  // However, the rewriter only really supports the Mac runtime, so assume that.
  ObjCRuntime runtime;
  if (!runtimeArg) {
    switch (rewriteKind) {
    case RK_None:
      runtime = getToolChain().getDefaultObjCRuntime(isNonFragile);
      break;
    case RK_Fragile:
      runtime = ObjCRuntime(ObjCRuntime::FragileMacOSX, VersionTuple());
      break;
    case RK_NonFragile:
      runtime = ObjCRuntime(ObjCRuntime::MacOSX, VersionTuple());
      break;
    }

  // -fnext-runtime
  } else if (runtimeArg->getOption().matches(options::OPT_fnext_runtime)) {
    // On Darwin, make this use the default behavior for the toolchain.
    if (getToolChain().getTriple().isOSDarwin()) {
      runtime = getToolChain().getDefaultObjCRuntime(isNonFragile);

    // Otherwise, build for a generic macosx port.
    } else {
      runtime = ObjCRuntime(ObjCRuntime::MacOSX, VersionTuple());
    }

  // -fgnu-runtime
  } else {
    assert(runtimeArg->getOption().matches(options::OPT_fgnu_runtime));
    // Legacy behaviour is to target the gnustep runtime if we are i
    // non-fragile mode or the GCC runtime in fragile mode.
    if (isNonFragile)
      runtime = ObjCRuntime(ObjCRuntime::GNUstep, VersionTuple(1,6));
    else
      runtime = ObjCRuntime(ObjCRuntime::GCC, VersionTuple());
  }

  cmdArgs.push_back(args.MakeArgString(
                                 "-fobjc-runtime=" + runtime.getAsString()));
  return runtime;
}

void Clang::AddClangCLArgs(const ArgList &Args, ArgStringList &CmdArgs) const {
  unsigned RTOptionID = options::OPT__SLASH_MT;

  if (Args.hasArg(options::OPT__SLASH_LDd))
    // The /LDd option implies /MTd. The dependent lib part can be overridden,
    // but defining _DEBUG is sticky.
    RTOptionID = options::OPT__SLASH_MTd;

  if (Arg *A = Args.getLastArg(options::OPT__SLASH_M_Group))
    RTOptionID = A->getOption().getID();

  switch(RTOptionID) {
    case options::OPT__SLASH_MD:
      if (Args.hasArg(options::OPT__SLASH_LDd))
        CmdArgs.push_back("-D_DEBUG");
      CmdArgs.push_back("-D_MT");
      CmdArgs.push_back("-D_DLL");
      CmdArgs.push_back("--dependent-lib=msvcrt");
      break;
    case options::OPT__SLASH_MDd:
      CmdArgs.push_back("-D_DEBUG");
      CmdArgs.push_back("-D_MT");
      CmdArgs.push_back("-D_DLL");
      CmdArgs.push_back("--dependent-lib=msvcrtd");
      break;
    case options::OPT__SLASH_MT:
      if (Args.hasArg(options::OPT__SLASH_LDd))
        CmdArgs.push_back("-D_DEBUG");
      CmdArgs.push_back("-D_MT");
      CmdArgs.push_back("--dependent-lib=libcmt");
      break;
    case options::OPT__SLASH_MTd:
      CmdArgs.push_back("-D_DEBUG");
      CmdArgs.push_back("-D_MT");
      CmdArgs.push_back("--dependent-lib=libcmtd");
      break;
    default:
      llvm_unreachable("Unexpected option ID.");
  }

  // This provides POSIX compatibility (maps 'open' to '_open'), which most
  // users want.  The /Za flag to cl.exe turns this off, but it's not
  // implemented in clang.
  CmdArgs.push_back("--dependent-lib=oldnames");

  // FIXME: Make this default for the win32 triple.
  CmdArgs.push_back("-cxx-abi");
  CmdArgs.push_back("microsoft");

  if (Arg *A = Args.getLastArg(options::OPT_show_includes))
    A->render(Args, CmdArgs);

  if (!Args.hasArg(options::OPT_fdiagnostics_format_EQ)) {
    CmdArgs.push_back("-fdiagnostics-format");
    if (Args.hasArg(options::OPT__SLASH_fallback))
      CmdArgs.push_back("msvc-fallback");
    else
      CmdArgs.push_back("msvc");
  }
}

void ClangAs::ConstructJob(Compilation &C, const JobAction &JA,
                           const InputInfo &Output,
                           const InputInfoList &Inputs,
                           const ArgList &Args,
                           const char *LinkingOutput) const {
  ArgStringList CmdArgs;

  assert(Inputs.size() == 1 && "Unexpected number of inputs.");
  const InputInfo &Input = Inputs[0];

  // Don't warn about "clang -w -c foo.s"
  Args.ClaimAllArgs(options::OPT_w);
  // and "clang -emit-llvm -c foo.s"
  Args.ClaimAllArgs(options::OPT_emit_llvm);

  // Invoke ourselves in -cc1as mode.
  //
  // FIXME: Implement custom jobs for internal actions.
  CmdArgs.push_back("-cc1as");

  // Add the "effective" target triple.
  CmdArgs.push_back("-triple");
  std::string TripleStr = 
    getToolChain().ComputeEffectiveClangTriple(Args, Input.getType());
  CmdArgs.push_back(Args.MakeArgString(TripleStr));

  // Set the output mode, we currently only expect to be used as a real
  // assembler.
  CmdArgs.push_back("-filetype");
  CmdArgs.push_back("obj");

  // Set the main file name, so that debug info works even with
  // -save-temps or preprocessed assembly.
  CmdArgs.push_back("-main-file-name");
  CmdArgs.push_back(Clang::getBaseInputName(Args, Inputs));

  // Add the target cpu
  const llvm::Triple &Triple = getToolChain().getTriple();
  std::string CPU = getCPUName(Args, Triple);
  if (!CPU.empty()) {
    CmdArgs.push_back("-target-cpu");
    CmdArgs.push_back(Args.MakeArgString(CPU));
  }

  // Add the target features
  const Driver &D = getToolChain().getDriver();
  getTargetFeatures(D, Triple, Args, CmdArgs);

  // Ignore explicit -force_cpusubtype_ALL option.
  (void) Args.hasArg(options::OPT_force__cpusubtype__ALL);

  // Determine the original source input.
  const Action *SourceAction = &JA;
  while (SourceAction->getKind() != Action::InputClass) {
    assert(!SourceAction->getInputs().empty() && "unexpected root action!");
    SourceAction = SourceAction->getInputs()[0];
  }

  // Forward -g and handle debug info related flags, assuming we are dealing
  // with an actual assembly file.
  if (SourceAction->getType() == types::TY_Asm ||
      SourceAction->getType() == types::TY_PP_Asm) {
    Args.ClaimAllArgs(options::OPT_g_Group);
    if (Arg *A = Args.getLastArg(options::OPT_g_Group))
      if (!A->getOption().matches(options::OPT_g0))
        CmdArgs.push_back("-g");

    // Add the -fdebug-compilation-dir flag if needed.
    addDebugCompDirArg(Args, CmdArgs);

    // Set the AT_producer to the clang version when using the integrated
    // assembler on assembly source files.
    CmdArgs.push_back("-dwarf-debug-producer");
    CmdArgs.push_back(Args.MakeArgString(getClangFullVersion()));
  }

  // Optionally embed the -cc1as level arguments into the debug info, for build
  // analysis.
  if (getToolChain().UseDwarfDebugFlags()) {
    ArgStringList OriginalArgs;
    for (ArgList::const_iterator it = Args.begin(),
           ie = Args.end(); it != ie; ++it)
      (*it)->render(Args, OriginalArgs);

    SmallString<256> Flags;
    const char *Exec = getToolChain().getDriver().getClangProgramPath();
    Flags += Exec;
    for (unsigned i = 0, e = OriginalArgs.size(); i != e; ++i) {
      Flags += " ";
      Flags += OriginalArgs[i];
    }
    CmdArgs.push_back("-dwarf-debug-flags");
    CmdArgs.push_back(Args.MakeArgString(Flags.str()));
  }

  // FIXME: Add -static support, once we have it.

  CollectArgsForIntegratedAssembler(C, Args, CmdArgs,
                                    getToolChain().getDriver());

  Args.AddAllArgs(CmdArgs, options::OPT_mllvm);

  assert(Output.isFilename() && "Unexpected lipo output.");
  CmdArgs.push_back("-o");
  CmdArgs.push_back(Output.getFilename());

  assert(Input.isFilename() && "Invalid input.");
  CmdArgs.push_back(Input.getFilename());

  const char *Exec = getToolChain().getDriver().getClangProgramPath();
  C.addCommand(new Command(JA, *this, Exec, CmdArgs));

  // Handle the debug info splitting at object creation time if we're
  // creating an object.
  // TODO: Currently only works on linux with newer objcopy.
  if (Args.hasArg(options::OPT_gsplit_dwarf) &&
      getToolChain().getTriple().isOSLinux())
    SplitDebugInfo(getToolChain(), C, *this, JA, Args, Output,
                   SplitDebugName(Args, Inputs));
}

void gcc::Common::ConstructJob(Compilation &C, const JobAction &JA,
                               const InputInfo &Output,
                               const InputInfoList &Inputs,
                               const ArgList &Args,
                               const char *LinkingOutput) const {
  const Driver &D = getToolChain().getDriver();
  ArgStringList CmdArgs;

  for (ArgList::const_iterator
         it = Args.begin(), ie = Args.end(); it != ie; ++it) {
    Arg *A = *it;
    if (forwardToGCC(A->getOption())) {
      // Don't forward any -g arguments to assembly steps.
      if (isa<AssembleJobAction>(JA) &&
          A->getOption().matches(options::OPT_g_Group))
        continue;

      // Don't forward any -W arguments to assembly and link steps.
      if ((isa<AssembleJobAction>(JA) || isa<LinkJobAction>(JA)) &&
          A->getOption().matches(options::OPT_W_Group))
        continue;

      // It is unfortunate that we have to claim here, as this means
      // we will basically never report anything interesting for
      // platforms using a generic gcc, even if we are just using gcc
      // to get to the assembler.
      A->claim();
      A->render(Args, CmdArgs);
    }
  }

  RenderExtraToolArgs(JA, CmdArgs);

  // If using a driver driver, force the arch.
  llvm::Triple::ArchType Arch = getToolChain().getArch();
  if (getToolChain().getTriple().isOSDarwin()) {
    CmdArgs.push_back("-arch");

    // FIXME: Remove these special cases.
    if (Arch == llvm::Triple::ppc)
      CmdArgs.push_back("ppc");
    else if (Arch == llvm::Triple::ppc64)
      CmdArgs.push_back("ppc64");
    else if (Arch == llvm::Triple::ppc64le)
      CmdArgs.push_back("ppc64le");
    else
      CmdArgs.push_back(Args.MakeArgString(getToolChain().getArchName()));
  }

  // Try to force gcc to match the tool chain we want, if we recognize
  // the arch.
  //
  // FIXME: The triple class should directly provide the information we want
  // here.
  if (Arch == llvm::Triple::x86 || Arch == llvm::Triple::ppc)
    CmdArgs.push_back("-m32");
  else if (Arch == llvm::Triple::x86_64 || Arch == llvm::Triple::ppc64 ||
           Arch == llvm::Triple::ppc64le)
    CmdArgs.push_back("-m64");

  if (Output.isFilename()) {
    CmdArgs.push_back("-o");
    CmdArgs.push_back(Output.getFilename());
  } else {
    assert(Output.isNothing() && "Unexpected output");
    CmdArgs.push_back("-fsyntax-only");
  }

  Args.AddAllArgValues(CmdArgs, options::OPT_Wa_COMMA,
                       options::OPT_Xassembler);

  // Only pass -x if gcc will understand it; otherwise hope gcc
  // understands the suffix correctly. The main use case this would go
  // wrong in is for linker inputs if they happened to have an odd
  // suffix; really the only way to get this to happen is a command
  // like '-x foobar a.c' which will treat a.c like a linker input.
  //
  // FIXME: For the linker case specifically, can we safely convert
  // inputs into '-Wl,' options?
  for (InputInfoList::const_iterator
         it = Inputs.begin(), ie = Inputs.end(); it != ie; ++it) {
    const InputInfo &II = *it;

    // Don't try to pass LLVM or AST inputs to a generic gcc.
    if (II.getType() == types::TY_LLVM_IR || II.getType() == types::TY_LTO_IR ||
        II.getType() == types::TY_LLVM_BC || II.getType() == types::TY_LTO_BC)
      D.Diag(diag::err_drv_no_linker_llvm_support)
        << getToolChain().getTripleString();
    else if (II.getType() == types::TY_AST)
      D.Diag(diag::err_drv_no_ast_support)
        << getToolChain().getTripleString();
    else if (II.getType() == types::TY_ModuleFile)
      D.Diag(diag::err_drv_no_module_support)
        << getToolChain().getTripleString();

    if (types::canTypeBeUserSpecified(II.getType())) {
      CmdArgs.push_back("-x");
      CmdArgs.push_back(types::getTypeName(II.getType()));
    }

    if (II.isFilename())
      CmdArgs.push_back(II.getFilename());
    else {
      const Arg &A = II.getInputArg();

      // Reverse translate some rewritten options.
      if (A.getOption().matches(options::OPT_Z_reserved_lib_stdcxx)) {
        CmdArgs.push_back("-lstdc++");
        continue;
      }

      // Don't render as input, we need gcc to do the translations.
      A.render(Args, CmdArgs);
    }
  }

  const std::string customGCCName = D.getCCCGenericGCCName();
  const char *GCCName;
  if (!customGCCName.empty())
    GCCName = customGCCName.c_str();
  else if (D.CCCIsCXX()) {
    GCCName = "g++";
  } else
    GCCName = "gcc";

  const char *Exec =
    Args.MakeArgString(getToolChain().GetProgramPath(GCCName));
  C.addCommand(new Command(JA, *this, Exec, CmdArgs));
}

void gcc::Preprocess::RenderExtraToolArgs(const JobAction &JA,
                                          ArgStringList &CmdArgs) const {
  CmdArgs.push_back("-E");
}

void gcc::Precompile::RenderExtraToolArgs(const JobAction &JA,
                                          ArgStringList &CmdArgs) const {
  // The type is good enough.
}

void gcc::Compile::RenderExtraToolArgs(const JobAction &JA,
                                       ArgStringList &CmdArgs) const {
  const Driver &D = getToolChain().getDriver();

  // If -flto, etc. are present then make sure not to force assembly output.
  if (JA.getType() == types::TY_LLVM_IR || JA.getType() == types::TY_LTO_IR ||
      JA.getType() == types::TY_LLVM_BC || JA.getType() == types::TY_LTO_BC)
    CmdArgs.push_back("-c");
  else {
    if (JA.getType() != types::TY_PP_Asm)
      D.Diag(diag::err_drv_invalid_gcc_output_type)
        << getTypeName(JA.getType());

    CmdArgs.push_back("-S");
  }
}

void gcc::Assemble::RenderExtraToolArgs(const JobAction &JA,
                                        ArgStringList &CmdArgs) const {
  CmdArgs.push_back("-c");
}

void gcc::Link::RenderExtraToolArgs(const JobAction &JA,
                                    ArgStringList &CmdArgs) const {
  // The types are (hopefully) good enough.
}

// Hexagon tools start.
void hexagon::Assemble::RenderExtraToolArgs(const JobAction &JA,
                                        ArgStringList &CmdArgs) const {

}
void hexagon::Assemble::ConstructJob(Compilation &C, const JobAction &JA,
                               const InputInfo &Output,
                               const InputInfoList &Inputs,
                               const ArgList &Args,
                               const char *LinkingOutput) const {

  const Driver &D = getToolChain().getDriver();
  ArgStringList CmdArgs;

  std::string MarchString = "-march=";
  MarchString += toolchains::Hexagon_TC::GetTargetCPU(Args);
  CmdArgs.push_back(Args.MakeArgString(MarchString));

  RenderExtraToolArgs(JA, CmdArgs);

  if (Output.isFilename()) {
    CmdArgs.push_back("-o");
    CmdArgs.push_back(Output.getFilename());
  } else {
    assert(Output.isNothing() && "Unexpected output");
    CmdArgs.push_back("-fsyntax-only");
  }

  std::string SmallDataThreshold = GetHexagonSmallDataThresholdValue(Args);
  if (!SmallDataThreshold.empty())
    CmdArgs.push_back(
      Args.MakeArgString(std::string("-G") + SmallDataThreshold));

  Args.AddAllArgValues(CmdArgs, options::OPT_Wa_COMMA,
                       options::OPT_Xassembler);

  // Only pass -x if gcc will understand it; otherwise hope gcc
  // understands the suffix correctly. The main use case this would go
  // wrong in is for linker inputs if they happened to have an odd
  // suffix; really the only way to get this to happen is a command
  // like '-x foobar a.c' which will treat a.c like a linker input.
  //
  // FIXME: For the linker case specifically, can we safely convert
  // inputs into '-Wl,' options?
  for (InputInfoList::const_iterator
         it = Inputs.begin(), ie = Inputs.end(); it != ie; ++it) {
    const InputInfo &II = *it;

    // Don't try to pass LLVM or AST inputs to a generic gcc.
    if (II.getType() == types::TY_LLVM_IR || II.getType() == types::TY_LTO_IR ||
        II.getType() == types::TY_LLVM_BC || II.getType() == types::TY_LTO_BC)
      D.Diag(clang::diag::err_drv_no_linker_llvm_support)
        << getToolChain().getTripleString();
    else if (II.getType() == types::TY_AST)
      D.Diag(clang::diag::err_drv_no_ast_support)
        << getToolChain().getTripleString();
    else if (II.getType() == types::TY_ModuleFile)
      D.Diag(diag::err_drv_no_module_support)
      << getToolChain().getTripleString();

    if (II.isFilename())
      CmdArgs.push_back(II.getFilename());
    else
      // Don't render as input, we need gcc to do the translations. FIXME: Pranav: What is this ?
      II.getInputArg().render(Args, CmdArgs);
  }

  const char *GCCName = "hexagon-as";
  const char *Exec =
    Args.MakeArgString(getToolChain().GetProgramPath(GCCName));
  C.addCommand(new Command(JA, *this, Exec, CmdArgs));

}
void hexagon::Link::RenderExtraToolArgs(const JobAction &JA,
                                    ArgStringList &CmdArgs) const {
  // The types are (hopefully) good enough.
}

void hexagon::Link::ConstructJob(Compilation &C, const JobAction &JA,
                               const InputInfo &Output,
                               const InputInfoList &Inputs,
                               const ArgList &Args,
                               const char *LinkingOutput) const {

  const toolchains::Hexagon_TC& ToolChain =
    static_cast<const toolchains::Hexagon_TC&>(getToolChain());
  const Driver &D = ToolChain.getDriver();

  ArgStringList CmdArgs;

  //----------------------------------------------------------------------------
  //
  //----------------------------------------------------------------------------
  bool hasStaticArg = Args.hasArg(options::OPT_static);
  bool buildingLib = Args.hasArg(options::OPT_shared);
  bool buildPIE = Args.hasArg(options::OPT_pie);
  bool incStdLib = !Args.hasArg(options::OPT_nostdlib);
  bool incStartFiles = !Args.hasArg(options::OPT_nostartfiles);
  bool incDefLibs = !Args.hasArg(options::OPT_nodefaultlibs);
  bool useShared = buildingLib && !hasStaticArg;

  //----------------------------------------------------------------------------
  // Silence warnings for various options
  //----------------------------------------------------------------------------

  Args.ClaimAllArgs(options::OPT_g_Group);
  Args.ClaimAllArgs(options::OPT_emit_llvm);
  Args.ClaimAllArgs(options::OPT_w); // Other warning options are already
                                     // handled somewhere else.
  Args.ClaimAllArgs(options::OPT_static_libgcc);

  //----------------------------------------------------------------------------
  //
  //----------------------------------------------------------------------------
  for (std::vector<std::string>::const_iterator i = ToolChain.ExtraOpts.begin(),
         e = ToolChain.ExtraOpts.end();
       i != e; ++i)
    CmdArgs.push_back(i->c_str());

  std::string MarchString = toolchains::Hexagon_TC::GetTargetCPU(Args);
  CmdArgs.push_back(Args.MakeArgString("-m" + MarchString));

  if (buildingLib) {
    CmdArgs.push_back("-shared");
    CmdArgs.push_back("-call_shared"); // should be the default, but doing as
                                       // hexagon-gcc does
  }

  if (hasStaticArg)
    CmdArgs.push_back("-static");

  if (buildPIE && !buildingLib)
    CmdArgs.push_back("-pie");

  std::string SmallDataThreshold = GetHexagonSmallDataThresholdValue(Args);
  if (!SmallDataThreshold.empty()) {
    CmdArgs.push_back(
      Args.MakeArgString(std::string("-G") + SmallDataThreshold));
  }

  //----------------------------------------------------------------------------
  //
  //----------------------------------------------------------------------------
  CmdArgs.push_back("-o");
  CmdArgs.push_back(Output.getFilename());

  const std::string MarchSuffix = "/" + MarchString;
  const std::string G0Suffix = "/G0";
  const std::string MarchG0Suffix = MarchSuffix + G0Suffix;
  const std::string RootDir = toolchains::Hexagon_TC::GetGnuDir(D.InstalledDir)
                              + "/";
  const std::string StartFilesDir = RootDir
                                    + "hexagon/lib"
                                    + (buildingLib
                                       ? MarchG0Suffix : MarchSuffix);

  //----------------------------------------------------------------------------
  // moslib
  //----------------------------------------------------------------------------
  std::vector<std::string> oslibs;
  bool hasStandalone= false;

  for (arg_iterator it = Args.filtered_begin(options::OPT_moslib_EQ),
         ie = Args.filtered_end(); it != ie; ++it) {
    (*it)->claim();
    oslibs.push_back((*it)->getValue());
    hasStandalone = hasStandalone || (oslibs.back() == "standalone");
  }
  if (oslibs.empty()) {
    oslibs.push_back("standalone");
    hasStandalone = true;
  }

  //----------------------------------------------------------------------------
  // Start Files
  //----------------------------------------------------------------------------
  if (incStdLib && incStartFiles) {

    if (!buildingLib) {
      if (hasStandalone) {
        CmdArgs.push_back(
          Args.MakeArgString(StartFilesDir + "/crt0_standalone.o"));
      }
      CmdArgs.push_back(Args.MakeArgString(StartFilesDir + "/crt0.o"));
    }
    std::string initObj = useShared ? "/initS.o" : "/init.o";
    CmdArgs.push_back(Args.MakeArgString(StartFilesDir + initObj));
  }

  //----------------------------------------------------------------------------
  // Library Search Paths
  //----------------------------------------------------------------------------
  const ToolChain::path_list &LibPaths = ToolChain.getFilePaths();
  for (ToolChain::path_list::const_iterator
         i = LibPaths.begin(),
         e = LibPaths.end();
       i != e;
       ++i)
    CmdArgs.push_back(Args.MakeArgString(StringRef("-L") + *i));

  //----------------------------------------------------------------------------
  //
  //----------------------------------------------------------------------------
  Args.AddAllArgs(CmdArgs, options::OPT_T_Group);
  Args.AddAllArgs(CmdArgs, options::OPT_e);
  Args.AddAllArgs(CmdArgs, options::OPT_s);
  Args.AddAllArgs(CmdArgs, options::OPT_t);
  Args.AddAllArgs(CmdArgs, options::OPT_u_Group);

  AddLinkerInputs(ToolChain, Inputs, Args, CmdArgs);

  //----------------------------------------------------------------------------
  // Libraries
  //----------------------------------------------------------------------------
  if (incStdLib && incDefLibs) {
    if (D.CCCIsCXX()) {
      ToolChain.AddCXXStdlibLibArgs(Args, CmdArgs);
      CmdArgs.push_back("-lm");
    }

    CmdArgs.push_back("--start-group");

    if (!buildingLib) {
      for(std::vector<std::string>::iterator i = oslibs.begin(),
            e = oslibs.end(); i != e; ++i)
        CmdArgs.push_back(Args.MakeArgString("-l" + *i));
      CmdArgs.push_back("-lc");
    }
    CmdArgs.push_back("-lgcc");

    CmdArgs.push_back("--end-group");
  }

  //----------------------------------------------------------------------------
  // End files
  //----------------------------------------------------------------------------
  if (incStdLib && incStartFiles) {
    std::string finiObj = useShared ? "/finiS.o" : "/fini.o";
    CmdArgs.push_back(Args.MakeArgString(StartFilesDir + finiObj));
  }

  std::string Linker = ToolChain.GetProgramPath("hexagon-ld");
  C.addCommand(new Command(JA, *this, Args.MakeArgString(Linker), CmdArgs));
}
// Hexagon tools end.

llvm::Triple::ArchType darwin::getArchTypeForDarwinArchName(StringRef Str) {
  // See arch(3) and llvm-gcc's driver-driver.c. We don't implement support for
  // archs which Darwin doesn't use.

  // The matching this routine does is fairly pointless, since it is neither the
  // complete architecture list, nor a reasonable subset. The problem is that
  // historically the driver driver accepts this and also ties its -march=
  // handling to the architecture name, so we need to be careful before removing
  // support for it.

  // This code must be kept in sync with Clang's Darwin specific argument
  // translation.

  return llvm::StringSwitch<llvm::Triple::ArchType>(Str)
    .Cases("ppc", "ppc601", "ppc603", "ppc604", "ppc604e", llvm::Triple::ppc)
    .Cases("ppc750", "ppc7400", "ppc7450", "ppc970", llvm::Triple::ppc)
    .Case("ppc64", llvm::Triple::ppc64)
    .Cases("i386", "i486", "i486SX", "i586", "i686", llvm::Triple::x86)
    .Cases("pentium", "pentpro", "pentIIm3", "pentIIm5", "pentium4",
           llvm::Triple::x86)
    .Cases("x86_64", "x86_64h", llvm::Triple::x86_64)
    // This is derived from the driver driver.
    .Cases("arm", "armv4t", "armv5", "armv6", "armv6m", llvm::Triple::arm)
    .Cases("armv7", "armv7em", "armv7f", "armv7k", "armv7m", llvm::Triple::arm)
    .Cases("armv7s", "xscale", llvm::Triple::arm)
    .Case("r600", llvm::Triple::r600)
    .Case("nvptx", llvm::Triple::nvptx)
    .Case("nvptx64", llvm::Triple::nvptx64)
    .Case("amdil", llvm::Triple::amdil)
    .Case("spir", llvm::Triple::spir)
    .Default(llvm::Triple::UnknownArch);
}

const char *Clang::getBaseInputName(const ArgList &Args,
                                    const InputInfoList &Inputs) {
  return Args.MakeArgString(
    llvm::sys::path::filename(Inputs[0].getBaseInput()));
}

const char *Clang::getBaseInputStem(const ArgList &Args,
                                    const InputInfoList &Inputs) {
  const char *Str = getBaseInputName(Args, Inputs);

  if (const char *End = strrchr(Str, '.'))
    return Args.MakeArgString(std::string(Str, End));

  return Str;
}

const char *Clang::getDependencyFileName(const ArgList &Args,
                                         const InputInfoList &Inputs) {
  // FIXME: Think about this more.
  std::string Res;

  if (Arg *OutputOpt = Args.getLastArg(options::OPT_o)) {
    std::string Str(OutputOpt->getValue());
    Res = Str.substr(0, Str.rfind('.'));
  } else {
    Res = getBaseInputStem(Args, Inputs);
  }
  return Args.MakeArgString(Res + ".d");
}

void darwin::Assemble::ConstructJob(Compilation &C, const JobAction &JA,
                                    const InputInfo &Output,
                                    const InputInfoList &Inputs,
                                    const ArgList &Args,
                                    const char *LinkingOutput) const {
  ArgStringList CmdArgs;

  assert(Inputs.size() == 1 && "Unexpected number of inputs.");
  const InputInfo &Input = Inputs[0];

  // Determine the original source input.
  const Action *SourceAction = &JA;
  while (SourceAction->getKind() != Action::InputClass) {
    assert(!SourceAction->getInputs().empty() && "unexpected root action!");
    SourceAction = SourceAction->getInputs()[0];
  }

  // If -no_integrated_as is used add -Q to the darwin assember driver to make
  // sure it runs its system assembler not clang's integrated assembler.
  if (Args.hasArg(options::OPT_no_integrated_as))
    CmdArgs.push_back("-Q");

  // Forward -g, assuming we are dealing with an actual assembly file.
  if (SourceAction->getType() == types::TY_Asm ||
      SourceAction->getType() == types::TY_PP_Asm) {
    if (Args.hasArg(options::OPT_gstabs))
      CmdArgs.push_back("--gstabs");
    else if (Args.hasArg(options::OPT_g_Group))
      CmdArgs.push_back("-g");
  }

  // Derived from asm spec.
  AddDarwinArch(Args, CmdArgs);

  // Use -force_cpusubtype_ALL on x86 by default.
  if (getToolChain().getArch() == llvm::Triple::x86 ||
      getToolChain().getArch() == llvm::Triple::x86_64 ||
      Args.hasArg(options::OPT_force__cpusubtype__ALL))
    CmdArgs.push_back("-force_cpusubtype_ALL");

  if (getToolChain().getArch() != llvm::Triple::x86_64 &&
      (((Args.hasArg(options::OPT_mkernel) ||
         Args.hasArg(options::OPT_fapple_kext)) &&
        (!getDarwinToolChain().isTargetIPhoneOS() ||
         getDarwinToolChain().isIPhoneOSVersionLT(6, 0))) ||
       Args.hasArg(options::OPT_static)))
    CmdArgs.push_back("-static");

  Args.AddAllArgValues(CmdArgs, options::OPT_Wa_COMMA,
                       options::OPT_Xassembler);

  assert(Output.isFilename() && "Unexpected lipo output.");
  CmdArgs.push_back("-o");
  CmdArgs.push_back(Output.getFilename());

  assert(Input.isFilename() && "Invalid input.");
  CmdArgs.push_back(Input.getFilename());

  // asm_final spec is empty.

  const char *Exec =
    Args.MakeArgString(getToolChain().GetProgramPath("as"));
  C.addCommand(new Command(JA, *this, Exec, CmdArgs));
}

void darwin::DarwinTool::anchor() {}

void darwin::DarwinTool::AddDarwinArch(const ArgList &Args,
                                       ArgStringList &CmdArgs) const {
  StringRef ArchName = getDarwinToolChain().getDarwinArchName(Args);

  // Derived from darwin_arch spec.
  CmdArgs.push_back("-arch");
  CmdArgs.push_back(Args.MakeArgString(ArchName));

  // FIXME: Is this needed anymore?
  if (ArchName == "arm")
    CmdArgs.push_back("-force_cpusubtype_ALL");
}

bool darwin::Link::NeedsTempPath(const InputInfoList &Inputs) const {
  // We only need to generate a temp path for LTO if we aren't compiling object
  // files. When compiling source files, we run 'dsymutil' after linking. We
  // don't run 'dsymutil' when compiling object files.
  for (InputInfoList::const_iterator
         it = Inputs.begin(), ie = Inputs.end(); it != ie; ++it)
    if (it->getType() != types::TY_Object)
      return true;

  return false;
}

void darwin::Link::AddLinkArgs(Compilation &C,
                               const ArgList &Args,
                               ArgStringList &CmdArgs,
                               const InputInfoList &Inputs) const {
  const Driver &D = getToolChain().getDriver();
  const toolchains::Darwin &DarwinTC = getDarwinToolChain();

  unsigned Version[3] = { 0, 0, 0 };
  if (Arg *A = Args.getLastArg(options::OPT_mlinker_version_EQ)) {
    bool HadExtra;
    if (!Driver::GetReleaseVersion(A->getValue(), Version[0],
                                   Version[1], Version[2], HadExtra) ||
        HadExtra)
      D.Diag(diag::err_drv_invalid_version_number)
        << A->getAsString(Args);
  }

  // Newer linkers support -demangle, pass it if supported and not disabled by
  // the user.
  if (Version[0] >= 100 && !Args.hasArg(options::OPT_Z_Xlinker__no_demangle)) {
    // Don't pass -demangle to ld_classic.
    //
    // FIXME: This is a temporary workaround, ld should be handling this.
    bool UsesLdClassic = (getToolChain().getArch() == llvm::Triple::x86 &&
                          Args.hasArg(options::OPT_static));
    if (getToolChain().getArch() == llvm::Triple::x86) {
      for (arg_iterator it = Args.filtered_begin(options::OPT_Xlinker,
                                                 options::OPT_Wl_COMMA),
             ie = Args.filtered_end(); it != ie; ++it) {
        const Arg *A = *it;
        for (unsigned i = 0, e = A->getNumValues(); i != e; ++i)
          if (StringRef(A->getValue(i)) == "-kext")
            UsesLdClassic = true;
      }
    }
    if (!UsesLdClassic)
      CmdArgs.push_back("-demangle");
  }

  if (Args.hasArg(options::OPT_rdynamic) && Version[0] >= 137)
    CmdArgs.push_back("-export_dynamic");

  // If we are using LTO, then automatically create a temporary file path for
  // the linker to use, so that it's lifetime will extend past a possible
  // dsymutil step.
  if (Version[0] >= 116 && D.IsUsingLTO(Args) && NeedsTempPath(Inputs)) {
    const char *TmpPath = C.getArgs().MakeArgString(
      D.GetTemporaryPath("cc", types::getTypeTempSuffix(types::TY_Object)));
    C.addTempFile(TmpPath);
    CmdArgs.push_back("-object_path_lto");
    CmdArgs.push_back(TmpPath);
  }

  // Derived from the "link" spec.
  Args.AddAllArgs(CmdArgs, options::OPT_static);
  if (!Args.hasArg(options::OPT_static))
    CmdArgs.push_back("-dynamic");
  if (Args.hasArg(options::OPT_fgnu_runtime)) {
    // FIXME: gcc replaces -lobjc in forward args with -lobjc-gnu
    // here. How do we wish to handle such things?
  }

  if (!Args.hasArg(options::OPT_dynamiclib)) {
    AddDarwinArch(Args, CmdArgs);
    // FIXME: Why do this only on this path?
    Args.AddLastArg(CmdArgs, options::OPT_force__cpusubtype__ALL);

    Args.AddLastArg(CmdArgs, options::OPT_bundle);
    Args.AddAllArgs(CmdArgs, options::OPT_bundle__loader);
    Args.AddAllArgs(CmdArgs, options::OPT_client__name);

    Arg *A;
    if ((A = Args.getLastArg(options::OPT_compatibility__version)) ||
        (A = Args.getLastArg(options::OPT_current__version)) ||
        (A = Args.getLastArg(options::OPT_install__name)))
      D.Diag(diag::err_drv_argument_only_allowed_with)
        << A->getAsString(Args) << "-dynamiclib";

    Args.AddLastArg(CmdArgs, options::OPT_force__flat__namespace);
    Args.AddLastArg(CmdArgs, options::OPT_keep__private__externs);
    Args.AddLastArg(CmdArgs, options::OPT_private__bundle);
  } else {
    CmdArgs.push_back("-dylib");

    Arg *A;
    if ((A = Args.getLastArg(options::OPT_bundle)) ||
        (A = Args.getLastArg(options::OPT_bundle__loader)) ||
        (A = Args.getLastArg(options::OPT_client__name)) ||
        (A = Args.getLastArg(options::OPT_force__flat__namespace)) ||
        (A = Args.getLastArg(options::OPT_keep__private__externs)) ||
        (A = Args.getLastArg(options::OPT_private__bundle)))
      D.Diag(diag::err_drv_argument_not_allowed_with)
        << A->getAsString(Args) << "-dynamiclib";

    Args.AddAllArgsTranslated(CmdArgs, options::OPT_compatibility__version,
                              "-dylib_compatibility_version");
    Args.AddAllArgsTranslated(CmdArgs, options::OPT_current__version,
                              "-dylib_current_version");

    AddDarwinArch(Args, CmdArgs);

    Args.AddAllArgsTranslated(CmdArgs, options::OPT_install__name,
                              "-dylib_install_name");
  }

  Args.AddLastArg(CmdArgs, options::OPT_all__load);
  Args.AddAllArgs(CmdArgs, options::OPT_allowable__client);
  Args.AddLastArg(CmdArgs, options::OPT_bind__at__load);
  if (DarwinTC.isTargetIPhoneOS())
    Args.AddLastArg(CmdArgs, options::OPT_arch__errors__fatal);
  Args.AddLastArg(CmdArgs, options::OPT_dead__strip);
  Args.AddLastArg(CmdArgs, options::OPT_no__dead__strip__inits__and__terms);
  Args.AddAllArgs(CmdArgs, options::OPT_dylib__file);
  Args.AddLastArg(CmdArgs, options::OPT_dynamic);
  Args.AddAllArgs(CmdArgs, options::OPT_exported__symbols__list);
  Args.AddLastArg(CmdArgs, options::OPT_flat__namespace);
  Args.AddAllArgs(CmdArgs, options::OPT_force__load);
  Args.AddAllArgs(CmdArgs, options::OPT_headerpad__max__install__names);
  Args.AddAllArgs(CmdArgs, options::OPT_image__base);
  Args.AddAllArgs(CmdArgs, options::OPT_init);

  // Add the deployment target.
  VersionTuple TargetVersion = DarwinTC.getTargetVersion();

  // If we had an explicit -mios-simulator-version-min argument, honor that,
  // otherwise use the traditional deployment targets. We can't just check the
  // is-sim attribute because existing code follows this path, and the linker
  // may not handle the argument.
  //
  // FIXME: We may be able to remove this, once we can verify no one depends on
  // it.
  if (Args.hasArg(options::OPT_mios_simulator_version_min_EQ))
    CmdArgs.push_back("-ios_simulator_version_min");
  else if (DarwinTC.isTargetIPhoneOS())
    CmdArgs.push_back("-iphoneos_version_min");
  else
    CmdArgs.push_back("-macosx_version_min");
  CmdArgs.push_back(Args.MakeArgString(TargetVersion.getAsString()));

  Args.AddLastArg(CmdArgs, options::OPT_nomultidefs);
  Args.AddLastArg(CmdArgs, options::OPT_multi__module);
  Args.AddLastArg(CmdArgs, options::OPT_single__module);
  Args.AddAllArgs(CmdArgs, options::OPT_multiply__defined);
  Args.AddAllArgs(CmdArgs, options::OPT_multiply__defined__unused);

  if (const Arg *A = Args.getLastArg(options::OPT_fpie, options::OPT_fPIE,
                                     options::OPT_fno_pie,
                                     options::OPT_fno_PIE)) {
    if (A->getOption().matches(options::OPT_fpie) ||
        A->getOption().matches(options::OPT_fPIE))
      CmdArgs.push_back("-pie");
    else
      CmdArgs.push_back("-no_pie");
  }

  Args.AddLastArg(CmdArgs, options::OPT_prebind);
  Args.AddLastArg(CmdArgs, options::OPT_noprebind);
  Args.AddLastArg(CmdArgs, options::OPT_nofixprebinding);
  Args.AddLastArg(CmdArgs, options::OPT_prebind__all__twolevel__modules);
  Args.AddLastArg(CmdArgs, options::OPT_read__only__relocs);
  Args.AddAllArgs(CmdArgs, options::OPT_sectcreate);
  Args.AddAllArgs(CmdArgs, options::OPT_sectorder);
  Args.AddAllArgs(CmdArgs, options::OPT_seg1addr);
  Args.AddAllArgs(CmdArgs, options::OPT_segprot);
  Args.AddAllArgs(CmdArgs, options::OPT_segaddr);
  Args.AddAllArgs(CmdArgs, options::OPT_segs__read__only__addr);
  Args.AddAllArgs(CmdArgs, options::OPT_segs__read__write__addr);
  Args.AddAllArgs(CmdArgs, options::OPT_seg__addr__table);
  Args.AddAllArgs(CmdArgs, options::OPT_seg__addr__table__filename);
  Args.AddAllArgs(CmdArgs, options::OPT_sub__library);
  Args.AddAllArgs(CmdArgs, options::OPT_sub__umbrella);

  // Give --sysroot= preference, over the Apple specific behavior to also use
  // --isysroot as the syslibroot.
  StringRef sysroot = C.getSysRoot();
  if (sysroot != "") {
    CmdArgs.push_back("-syslibroot");
    CmdArgs.push_back(C.getArgs().MakeArgString(sysroot));
  } else if (const Arg *A = Args.getLastArg(options::OPT_isysroot)) {
    CmdArgs.push_back("-syslibroot");
    CmdArgs.push_back(A->getValue());
  }

  Args.AddLastArg(CmdArgs, options::OPT_twolevel__namespace);
  Args.AddLastArg(CmdArgs, options::OPT_twolevel__namespace__hints);
  Args.AddAllArgs(CmdArgs, options::OPT_umbrella);
  Args.AddAllArgs(CmdArgs, options::OPT_undefined);
  Args.AddAllArgs(CmdArgs, options::OPT_unexported__symbols__list);
  Args.AddAllArgs(CmdArgs, options::OPT_weak__reference__mismatches);
  Args.AddLastArg(CmdArgs, options::OPT_X_Flag);
  Args.AddAllArgs(CmdArgs, options::OPT_y);
  Args.AddLastArg(CmdArgs, options::OPT_w);
  Args.AddAllArgs(CmdArgs, options::OPT_pagezero__size);
  Args.AddAllArgs(CmdArgs, options::OPT_segs__read__);
  Args.AddLastArg(CmdArgs, options::OPT_seglinkedit);
  Args.AddLastArg(CmdArgs, options::OPT_noseglinkedit);
  Args.AddAllArgs(CmdArgs, options::OPT_sectalign);
  Args.AddAllArgs(CmdArgs, options::OPT_sectobjectsymbols);
  Args.AddAllArgs(CmdArgs, options::OPT_segcreate);
  Args.AddLastArg(CmdArgs, options::OPT_whyload);
  Args.AddLastArg(CmdArgs, options::OPT_whatsloaded);
  Args.AddAllArgs(CmdArgs, options::OPT_dylinker__install__name);
  Args.AddLastArg(CmdArgs, options::OPT_dylinker);
  Args.AddLastArg(CmdArgs, options::OPT_Mach);
}

void darwin::Link::ConstructJob(Compilation &C, const JobAction &JA,
                                const InputInfo &Output,
                                const InputInfoList &Inputs,
                                const ArgList &Args,
                                const char *LinkingOutput) const {
  const toolchains::Darwin& ToolChain = getDarwinToolChain();
  const Driver &D = ToolChain.getDriver();

  assert(Output.getType() == types::TY_Image && "Invalid linker output type.");

  // The logic here is derived from gcc's behavior; most of which
  // comes from specs (starting with link_command). Consult gcc for
  // more information.
  ArgStringList CmdArgs;

  /// Hack(tm) to ignore linking errors when we are doing ARC migration.
  if (Args.hasArg(options::OPT_ccc_arcmt_check,
                  options::OPT_ccc_arcmt_migrate)) {
    for (ArgList::const_iterator I = Args.begin(), E = Args.end(); I != E; ++I)
      (*I)->claim();
    const char *Exec =
      Args.MakeArgString(getToolChain().GetProgramPath("touch"));
    CmdArgs.push_back(Output.getFilename());
    C.addCommand(new Command(JA, *this, Exec, CmdArgs));
    return;
  }

  // I'm not sure why this particular decomposition exists in gcc, but
  // we follow suite for ease of comparison.
  AddLinkArgs(C, Args, CmdArgs, Inputs);

  Args.AddAllArgs(CmdArgs, options::OPT_d_Flag);
  Args.AddAllArgs(CmdArgs, options::OPT_s);
  Args.AddAllArgs(CmdArgs, options::OPT_t);
  Args.AddAllArgs(CmdArgs, options::OPT_Z_Flag);
  Args.AddAllArgs(CmdArgs, options::OPT_u_Group);
  Args.AddLastArg(CmdArgs, options::OPT_e);
  Args.AddAllArgs(CmdArgs, options::OPT_r);

  // Forward -ObjC when either -ObjC or -ObjC++ is used, to force loading
  // members of static archive libraries which implement Objective-C classes or
  // categories.
  if (Args.hasArg(options::OPT_ObjC) || Args.hasArg(options::OPT_ObjCXX))
    CmdArgs.push_back("-ObjC");

  CmdArgs.push_back("-o");
  CmdArgs.push_back(Output.getFilename());

  if (!Args.hasArg(options::OPT_nostdlib) &&
      !Args.hasArg(options::OPT_nostartfiles)) {
    // Derived from startfile spec.
    if (Args.hasArg(options::OPT_dynamiclib)) {
      // Derived from darwin_dylib1 spec.
      if (getDarwinToolChain().isTargetIOSSimulator()) {
        // The simulator doesn't have a versioned crt1 file.
        CmdArgs.push_back("-ldylib1.o");
      } else if (getDarwinToolChain().isTargetIPhoneOS()) {
        if (getDarwinToolChain().isIPhoneOSVersionLT(3, 1))
          CmdArgs.push_back("-ldylib1.o");
      } else {
        if (getDarwinToolChain().isMacosxVersionLT(10, 5))
          CmdArgs.push_back("-ldylib1.o");
        else if (getDarwinToolChain().isMacosxVersionLT(10, 6))
          CmdArgs.push_back("-ldylib1.10.5.o");
      }
    } else {
      if (Args.hasArg(options::OPT_bundle)) {
        if (!Args.hasArg(options::OPT_static)) {
          // Derived from darwin_bundle1 spec.
          if (getDarwinToolChain().isTargetIOSSimulator()) {
            // The simulator doesn't have a versioned crt1 file.
            CmdArgs.push_back("-lbundle1.o");
          } else if (getDarwinToolChain().isTargetIPhoneOS()) {
            if (getDarwinToolChain().isIPhoneOSVersionLT(3, 1))
              CmdArgs.push_back("-lbundle1.o");
          } else {
            if (getDarwinToolChain().isMacosxVersionLT(10, 6))
              CmdArgs.push_back("-lbundle1.o");
          }
        }
      } else {
        if (Args.hasArg(options::OPT_pg) &&
            getToolChain().SupportsProfiling()) {
          if (Args.hasArg(options::OPT_static) ||
              Args.hasArg(options::OPT_object) ||
              Args.hasArg(options::OPT_preload)) {
            CmdArgs.push_back("-lgcrt0.o");
          } else {
            CmdArgs.push_back("-lgcrt1.o");

            // darwin_crt2 spec is empty.
          }
          // By default on OS X 10.8 and later, we don't link with a crt1.o
          // file and the linker knows to use _main as the entry point.  But,
          // when compiling with -pg, we need to link with the gcrt1.o file,
          // so pass the -no_new_main option to tell the linker to use the
          // "start" symbol as the entry point.
          if (getDarwinToolChain().isTargetMacOS() &&
              !getDarwinToolChain().isMacosxVersionLT(10, 8))
            CmdArgs.push_back("-no_new_main");
        } else {
          if (Args.hasArg(options::OPT_static) ||
              Args.hasArg(options::OPT_object) ||
              Args.hasArg(options::OPT_preload)) {
            CmdArgs.push_back("-lcrt0.o");
          } else {
            // Derived from darwin_crt1 spec.
            if (getDarwinToolChain().isTargetIOSSimulator()) {
              // The simulator doesn't have a versioned crt1 file.
              CmdArgs.push_back("-lcrt1.o");
            } else if (getDarwinToolChain().isTargetIPhoneOS()) {
              if (getDarwinToolChain().isIPhoneOSVersionLT(3, 1))
                CmdArgs.push_back("-lcrt1.o");
              else if (getDarwinToolChain().isIPhoneOSVersionLT(6, 0))
                CmdArgs.push_back("-lcrt1.3.1.o");
            } else {
              if (getDarwinToolChain().isMacosxVersionLT(10, 5))
                CmdArgs.push_back("-lcrt1.o");
              else if (getDarwinToolChain().isMacosxVersionLT(10, 6))
                CmdArgs.push_back("-lcrt1.10.5.o");
              else if (getDarwinToolChain().isMacosxVersionLT(10, 8))
                CmdArgs.push_back("-lcrt1.10.6.o");

              // darwin_crt2 spec is empty.
            }
          }
        }
      }
      if (D.CCCIsUPC) {
        const char *upc_crtbegin;
        if (Args.hasArg(options::OPT_static))
          upc_crtbegin = "upc-crtbeginT.o";
        else if (Args.hasArg(options::OPT_shared) || Args.hasArg(options::OPT_pie))
          upc_crtbegin = "upc-crtbeginS.o";
        else
          upc_crtbegin = "upc-crtbegin.o";
        CmdArgs.push_back(Args.MakeArgString(getToolChain().GetFilePath(upc_crtbegin)));
      }
    }

    if (!getDarwinToolChain().isTargetIPhoneOS() &&
        Args.hasArg(options::OPT_shared_libgcc) &&
        getDarwinToolChain().isMacosxVersionLT(10, 5)) {
      const char *Str =
        Args.MakeArgString(getToolChain().GetFilePath("crt3.o"));
      CmdArgs.push_back(Str);
    }
  }

  Args.AddAllArgs(CmdArgs, options::OPT_L);

<<<<<<< HEAD
  const ToolChain::path_list Paths = ToolChain.getFilePaths();

  for (ToolChain::path_list::const_iterator i = Paths.begin(), e = Paths.end();
       i != e; ++i)
    CmdArgs.push_back(Args.MakeArgString(StringRef("-L") + *i));

  SanitizerArgs Sanitize(getToolChain(), Args);
  // If we're building a dynamic lib with -fsanitize=address,
  // unresolved symbols may appear. Mark all
  // of them as dynamic_lookup. Linking executables is handled in
  // lib/Driver/ToolChains.cpp.
  if (Sanitize.needsAsanRt()) {
    if (Args.hasArg(options::OPT_dynamiclib) ||
        Args.hasArg(options::OPT_bundle)) {
      CmdArgs.push_back("-undefined");
      CmdArgs.push_back("dynamic_lookup");
    }
  }

=======
>>>>>>> c6c4eea3
  if (Args.hasArg(options::OPT_fopenmp))
    // This is more complicated in gcc...
    CmdArgs.push_back("-lgomp");

  if (D.CCCIsUPC && !Args.hasArg(options::OPT_nostdlib)) {
    llvm::SmallString<32> Buf("-lupc");
    if (Args.getLastArgValue(options::OPT_fupc_pts_EQ, "packed") == "struct") {
      Buf += "-s";
    }
    if (Args.getLastArgValue(options::OPT_fupc_pts_vaddr_order_EQ, "first") == "last") {
      Buf += "-l";
    }
    if (Arg * A = Args.getLastArg(options::OPT_fupc_packed_bits_EQ)) {
      llvm::SmallVector<llvm::StringRef, 3> Bits;
      StringRef(A->getValue()).split(Bits, ",");
      bool okay = true;
      int Values[3];
      if (Bits.size() == 3) {
        for (int i = 0; i < 3; ++i)
          if (Bits[i].getAsInteger(10, Values[i]) || Values[i] <= 0)
            okay = false;
        if (Values[0] + Values[1] + Values[2] != 64)
          okay = false;
      } else {
        okay = false;
      }
      if (okay) {
        if(Values[0] != 20 || Values[1] != 10 || Values[2] != 34) {
          Buf += "-";
          Buf += Bits[0];
          Buf += "-";
          Buf += Bits[1];
          Buf += "-";
          Buf += Bits[2];
        }
      }
    }
    CmdArgs.push_back(Args.MakeArgString(Buf));
  }

  AddLinkerInputs(getToolChain(), Inputs, Args, CmdArgs);
  
  if (isObjCRuntimeLinked(Args) &&
      !Args.hasArg(options::OPT_nostdlib) &&
      !Args.hasArg(options::OPT_nodefaultlibs)) {
    // Avoid linking compatibility stubs on i386 mac.
    if (!getDarwinToolChain().isTargetMacOS() ||
        getDarwinToolChain().getArch() != llvm::Triple::x86) {
      // If we don't have ARC or subscripting runtime support, link in the
      // runtime stubs.  We have to do this *before* adding any of the normal
      // linker inputs so that its initializer gets run first.
      ObjCRuntime runtime =
        getDarwinToolChain().getDefaultObjCRuntime(/*nonfragile*/ true);
      // We use arclite library for both ARC and subscripting support.
      if ((!runtime.hasNativeARC() && isObjCAutoRefCount(Args)) ||
          !runtime.hasSubscripting())
        getDarwinToolChain().AddLinkARCArgs(Args, CmdArgs);
    }
    CmdArgs.push_back("-framework");
    CmdArgs.push_back("Foundation");
    // Link libobj.
    CmdArgs.push_back("-lobjc");
  }

  if (LinkingOutput) {
    CmdArgs.push_back("-arch_multiple");
    CmdArgs.push_back("-final_output");
    CmdArgs.push_back(LinkingOutput);
  }

  if (Args.hasArg(options::OPT_fnested_functions))
    CmdArgs.push_back("-allow_stack_execute");

  if (!Args.hasArg(options::OPT_nostdlib) &&
      !Args.hasArg(options::OPT_nodefaultlibs)) {
    if (getToolChain().getDriver().CCCIsCXX())
      getToolChain().AddCXXStdlibLibArgs(Args, CmdArgs);

    // link_ssp spec is empty.

    // Let the tool chain choose which runtime library to link.
    getDarwinToolChain().AddLinkRuntimeLibArgs(Args, CmdArgs);
  }

  if (!Args.hasArg(options::OPT_nostdlib) &&
      !Args.hasArg(options::OPT_nostartfiles)) {

    if (D.CCCIsUPC) {
      const char *upc_crtend;
      if (Args.hasArg(options::OPT_static))
        upc_crtend = "upc-crtendT.o";
      else if (Args.hasArg(options::OPT_shared) || Args.hasArg(options::OPT_pie))
        upc_crtend = "upc-crtendS.o";
      else
        upc_crtend = "upc-crtend.o";
      CmdArgs.push_back(Args.MakeArgString(ToolChain.GetFilePath(upc_crtend)));
    }
  }

  Args.AddAllArgs(CmdArgs, options::OPT_T_Group);
  Args.AddAllArgs(CmdArgs, options::OPT_F);

  const char *Exec =
    Args.MakeArgString(getToolChain().GetProgramPath("ld"));
  C.addCommand(new Command(JA, *this, Exec, CmdArgs));
}

void darwin::Lipo::ConstructJob(Compilation &C, const JobAction &JA,
                                const InputInfo &Output,
                                const InputInfoList &Inputs,
                                const ArgList &Args,
                                const char *LinkingOutput) const {
  ArgStringList CmdArgs;

  CmdArgs.push_back("-create");
  assert(Output.isFilename() && "Unexpected lipo output.");

  CmdArgs.push_back("-output");
  CmdArgs.push_back(Output.getFilename());

  for (InputInfoList::const_iterator
         it = Inputs.begin(), ie = Inputs.end(); it != ie; ++it) {
    const InputInfo &II = *it;
    assert(II.isFilename() && "Unexpected lipo input.");
    CmdArgs.push_back(II.getFilename());
  }
  const char *Exec =
    Args.MakeArgString(getToolChain().GetProgramPath("lipo"));
  C.addCommand(new Command(JA, *this, Exec, CmdArgs));
}

void darwin::Dsymutil::ConstructJob(Compilation &C, const JobAction &JA,
                                    const InputInfo &Output,
                                    const InputInfoList &Inputs,
                                    const ArgList &Args,
                                    const char *LinkingOutput) const {
  ArgStringList CmdArgs;

  CmdArgs.push_back("-o");
  CmdArgs.push_back(Output.getFilename());

  assert(Inputs.size() == 1 && "Unable to handle multiple inputs.");
  const InputInfo &Input = Inputs[0];
  assert(Input.isFilename() && "Unexpected dsymutil input.");
  CmdArgs.push_back(Input.getFilename());

  const char *Exec =
    Args.MakeArgString(getToolChain().GetProgramPath("dsymutil"));
  C.addCommand(new Command(JA, *this, Exec, CmdArgs));
}

void darwin::VerifyDebug::ConstructJob(Compilation &C, const JobAction &JA,
                                       const InputInfo &Output,
                                       const InputInfoList &Inputs,
                                       const ArgList &Args,
                                       const char *LinkingOutput) const {
  ArgStringList CmdArgs;
  CmdArgs.push_back("--verify");
  CmdArgs.push_back("--debug-info");
  CmdArgs.push_back("--eh-frame");
  CmdArgs.push_back("--quiet");

  assert(Inputs.size() == 1 && "Unable to handle multiple inputs.");
  const InputInfo &Input = Inputs[0];
  assert(Input.isFilename() && "Unexpected verify input");

  // Grabbing the output of the earlier dsymutil run.
  CmdArgs.push_back(Input.getFilename());

  const char *Exec =
    Args.MakeArgString(getToolChain().GetProgramPath("dwarfdump"));
  C.addCommand(new Command(JA, *this, Exec, CmdArgs));
}

void solaris::Assemble::ConstructJob(Compilation &C, const JobAction &JA,
                                      const InputInfo &Output,
                                      const InputInfoList &Inputs,
                                      const ArgList &Args,
                                      const char *LinkingOutput) const {
  ArgStringList CmdArgs;

  Args.AddAllArgValues(CmdArgs, options::OPT_Wa_COMMA,
                       options::OPT_Xassembler);

  CmdArgs.push_back("-o");
  CmdArgs.push_back(Output.getFilename());

  for (InputInfoList::const_iterator
         it = Inputs.begin(), ie = Inputs.end(); it != ie; ++it) {
    const InputInfo &II = *it;
    CmdArgs.push_back(II.getFilename());
  }

  const char *Exec =
    Args.MakeArgString(getToolChain().GetProgramPath("as"));
  C.addCommand(new Command(JA, *this, Exec, CmdArgs));
}


void solaris::Link::ConstructJob(Compilation &C, const JobAction &JA,
                                  const InputInfo &Output,
                                  const InputInfoList &Inputs,
                                  const ArgList &Args,
                                  const char *LinkingOutput) const {
  // FIXME: Find a real GCC, don't hard-code versions here
  std::string GCCLibPath = "/usr/gcc/4.5/lib/gcc/";
  const llvm::Triple &T = getToolChain().getTriple();
  std::string LibPath = "/usr/lib/";
  llvm::Triple::ArchType Arch = T.getArch();
  switch (Arch) {
  case llvm::Triple::x86:
    GCCLibPath +=
        ("i386-" + T.getVendorName() + "-" + T.getOSName()).str() + "/4.5.2/";
    break;
  case llvm::Triple::x86_64:
    GCCLibPath += ("i386-" + T.getVendorName() + "-" + T.getOSName()).str();
    GCCLibPath += "/4.5.2/amd64/";
    LibPath += "amd64/";
    break;
  default:
    llvm_unreachable("Unsupported architecture");
  }

  ArgStringList CmdArgs;

  // Demangle C++ names in errors
  CmdArgs.push_back("-C");

  if ((!Args.hasArg(options::OPT_nostdlib)) &&
      (!Args.hasArg(options::OPT_shared))) {
    CmdArgs.push_back("-e");
    CmdArgs.push_back("_start");
  }

  if (Args.hasArg(options::OPT_static)) {
    CmdArgs.push_back("-Bstatic");
    CmdArgs.push_back("-dn");
  } else {
    CmdArgs.push_back("-Bdynamic");
    if (Args.hasArg(options::OPT_shared)) {
      CmdArgs.push_back("-shared");
    } else {
      CmdArgs.push_back("--dynamic-linker");
      CmdArgs.push_back(Args.MakeArgString(LibPath + "ld.so.1"));
    }
  }

  if (Output.isFilename()) {
    CmdArgs.push_back("-o");
    CmdArgs.push_back(Output.getFilename());
  } else {
    assert(Output.isNothing() && "Invalid output.");
  }

  if (!Args.hasArg(options::OPT_nostdlib) &&
      !Args.hasArg(options::OPT_nostartfiles)) {
    if (!Args.hasArg(options::OPT_shared)) {
      CmdArgs.push_back(Args.MakeArgString(LibPath + "crt1.o"));
      CmdArgs.push_back(Args.MakeArgString(LibPath + "crti.o"));
      CmdArgs.push_back(Args.MakeArgString(LibPath + "values-Xa.o"));
      CmdArgs.push_back(Args.MakeArgString(GCCLibPath + "crtbegin.o"));
    } else {
      CmdArgs.push_back(Args.MakeArgString(LibPath + "crti.o"));
      CmdArgs.push_back(Args.MakeArgString(LibPath + "values-Xa.o"));
      CmdArgs.push_back(Args.MakeArgString(GCCLibPath + "crtbegin.o"));
    }
    if (getToolChain().getDriver().CCCIsCXX())
      CmdArgs.push_back(Args.MakeArgString(LibPath + "cxa_finalize.o"));
  }

  CmdArgs.push_back(Args.MakeArgString("-L" + GCCLibPath));

  Args.AddAllArgs(CmdArgs, options::OPT_L);
  Args.AddAllArgs(CmdArgs, options::OPT_T_Group);
  Args.AddAllArgs(CmdArgs, options::OPT_e);
  Args.AddAllArgs(CmdArgs, options::OPT_r);

  AddLinkerInputs(getToolChain(), Inputs, Args, CmdArgs);

  if (!Args.hasArg(options::OPT_nostdlib) &&
      !Args.hasArg(options::OPT_nodefaultlibs)) {
    if (getToolChain().getDriver().CCCIsCXX())
      getToolChain().AddCXXStdlibLibArgs(Args, CmdArgs);
    CmdArgs.push_back("-lgcc_s");
    if (!Args.hasArg(options::OPT_shared)) {
      CmdArgs.push_back("-lgcc");
      CmdArgs.push_back("-lc");
      CmdArgs.push_back("-lm");
    }
  }

  if (!Args.hasArg(options::OPT_nostdlib) &&
      !Args.hasArg(options::OPT_nostartfiles)) {
    CmdArgs.push_back(Args.MakeArgString(GCCLibPath + "crtend.o"));
  }
  CmdArgs.push_back(Args.MakeArgString(LibPath + "crtn.o"));

  addProfileRT(getToolChain(), Args, CmdArgs, getToolChain().getTriple());

  const char *Exec =
    Args.MakeArgString(getToolChain().GetProgramPath("ld"));
  C.addCommand(new Command(JA, *this, Exec, CmdArgs));
}

void auroraux::Assemble::ConstructJob(Compilation &C, const JobAction &JA,
                                      const InputInfo &Output,
                                      const InputInfoList &Inputs,
                                      const ArgList &Args,
                                      const char *LinkingOutput) const {
  ArgStringList CmdArgs;

  Args.AddAllArgValues(CmdArgs, options::OPT_Wa_COMMA,
                       options::OPT_Xassembler);

  CmdArgs.push_back("-o");
  CmdArgs.push_back(Output.getFilename());

  for (InputInfoList::const_iterator
         it = Inputs.begin(), ie = Inputs.end(); it != ie; ++it) {
    const InputInfo &II = *it;
    CmdArgs.push_back(II.getFilename());
  }

  const char *Exec =
    Args.MakeArgString(getToolChain().GetProgramPath("gas"));
  C.addCommand(new Command(JA, *this, Exec, CmdArgs));
}

void auroraux::Link::ConstructJob(Compilation &C, const JobAction &JA,
                                  const InputInfo &Output,
                                  const InputInfoList &Inputs,
                                  const ArgList &Args,
                                  const char *LinkingOutput) const {
  ArgStringList CmdArgs;

  if ((!Args.hasArg(options::OPT_nostdlib)) &&
      (!Args.hasArg(options::OPT_shared))) {
    CmdArgs.push_back("-e");
    CmdArgs.push_back("_start");
  }

  if (Args.hasArg(options::OPT_static)) {
    CmdArgs.push_back("-Bstatic");
    CmdArgs.push_back("-dn");
  } else {
//    CmdArgs.push_back("--eh-frame-hdr");
    CmdArgs.push_back("-Bdynamic");
    if (Args.hasArg(options::OPT_shared)) {
      CmdArgs.push_back("-shared");
    } else {
      CmdArgs.push_back("--dynamic-linker");
      CmdArgs.push_back("/lib/ld.so.1"); // 64Bit Path /lib/amd64/ld.so.1
    }
  }

  if (Output.isFilename()) {
    CmdArgs.push_back("-o");
    CmdArgs.push_back(Output.getFilename());
  } else {
    assert(Output.isNothing() && "Invalid output.");
  }

  if (!Args.hasArg(options::OPT_nostdlib) &&
      !Args.hasArg(options::OPT_nostartfiles)) {
    if (!Args.hasArg(options::OPT_shared)) {
      CmdArgs.push_back(Args.MakeArgString(
                                getToolChain().GetFilePath("crt1.o")));
      CmdArgs.push_back(Args.MakeArgString(
                                getToolChain().GetFilePath("crti.o")));
      CmdArgs.push_back(Args.MakeArgString(
                                getToolChain().GetFilePath("crtbegin.o")));
    } else {
      CmdArgs.push_back(Args.MakeArgString(
                                getToolChain().GetFilePath("crti.o")));
    }
    CmdArgs.push_back(Args.MakeArgString(
                                getToolChain().GetFilePath("crtn.o")));
  }

  CmdArgs.push_back(Args.MakeArgString("-L/opt/gcc4/lib/gcc/"
                                       + getToolChain().getTripleString()
                                       + "/4.2.4"));

  Args.AddAllArgs(CmdArgs, options::OPT_L);
  Args.AddAllArgs(CmdArgs, options::OPT_T_Group);
  Args.AddAllArgs(CmdArgs, options::OPT_e);

  AddLinkerInputs(getToolChain(), Inputs, Args, CmdArgs);

  if (!Args.hasArg(options::OPT_nostdlib) &&
      !Args.hasArg(options::OPT_nodefaultlibs)) {
    // FIXME: For some reason GCC passes -lgcc before adding
    // the default system libraries. Just mimic this for now.
    CmdArgs.push_back("-lgcc");

    if (Args.hasArg(options::OPT_pthread))
      CmdArgs.push_back("-pthread");
    if (!Args.hasArg(options::OPT_shared))
      CmdArgs.push_back("-lc");
    CmdArgs.push_back("-lgcc");
  }

  if (!Args.hasArg(options::OPT_nostdlib) &&
      !Args.hasArg(options::OPT_nostartfiles)) {
    if (!Args.hasArg(options::OPT_shared))
      CmdArgs.push_back(Args.MakeArgString(
                                getToolChain().GetFilePath("crtend.o")));
  }

  addProfileRT(getToolChain(), Args, CmdArgs, getToolChain().getTriple());

  const char *Exec =
    Args.MakeArgString(getToolChain().GetProgramPath("ld"));
  C.addCommand(new Command(JA, *this, Exec, CmdArgs));
}

void openbsd::Assemble::ConstructJob(Compilation &C, const JobAction &JA,
                                     const InputInfo &Output,
                                     const InputInfoList &Inputs,
                                     const ArgList &Args,
                                     const char *LinkingOutput) const {
  ArgStringList CmdArgs;

  // When building 32-bit code on OpenBSD/amd64, we have to explicitly
  // instruct as in the base system to assemble 32-bit code.
  if (getToolChain().getArch() == llvm::Triple::x86)
    CmdArgs.push_back("--32");
  else if (getToolChain().getArch() == llvm::Triple::ppc) {
    CmdArgs.push_back("-mppc");
    CmdArgs.push_back("-many");
  } else if (getToolChain().getArch() == llvm::Triple::mips64 ||
             getToolChain().getArch() == llvm::Triple::mips64el) {
    StringRef CPUName;
    StringRef ABIName;
    getMipsCPUAndABI(Args, getToolChain().getTriple(), CPUName, ABIName);

    CmdArgs.push_back("-mabi");
    CmdArgs.push_back(getGnuCompatibleMipsABIName(ABIName).data());

    if (getToolChain().getArch() == llvm::Triple::mips64)
      CmdArgs.push_back("-EB");
    else
      CmdArgs.push_back("-EL");

    Arg *LastPICArg = Args.getLastArg(options::OPT_fPIC, options::OPT_fno_PIC,
                                      options::OPT_fpic, options::OPT_fno_pic,
                                      options::OPT_fPIE, options::OPT_fno_PIE,
                                      options::OPT_fpie, options::OPT_fno_pie);
    if (LastPICArg &&
        (LastPICArg->getOption().matches(options::OPT_fPIC) ||
         LastPICArg->getOption().matches(options::OPT_fpic) ||
         LastPICArg->getOption().matches(options::OPT_fPIE) ||
         LastPICArg->getOption().matches(options::OPT_fpie))) {
      CmdArgs.push_back("-KPIC");
    }
  }

  Args.AddAllArgValues(CmdArgs, options::OPT_Wa_COMMA,
                       options::OPT_Xassembler);

  CmdArgs.push_back("-o");
  CmdArgs.push_back(Output.getFilename());

  for (InputInfoList::const_iterator
         it = Inputs.begin(), ie = Inputs.end(); it != ie; ++it) {
    const InputInfo &II = *it;
    CmdArgs.push_back(II.getFilename());
  }

  const char *Exec =
    Args.MakeArgString(getToolChain().GetProgramPath("as"));
  C.addCommand(new Command(JA, *this, Exec, CmdArgs));
}

void openbsd::Link::ConstructJob(Compilation &C, const JobAction &JA,
                                 const InputInfo &Output,
                                 const InputInfoList &Inputs,
                                 const ArgList &Args,
                                 const char *LinkingOutput) const {
  const Driver &D = getToolChain().getDriver();
  ArgStringList CmdArgs;

  // Silence warning for "clang -g foo.o -o foo"
  Args.ClaimAllArgs(options::OPT_g_Group);
  // and "clang -emit-llvm foo.o -o foo"
  Args.ClaimAllArgs(options::OPT_emit_llvm);
  // and for "clang -w foo.o -o foo". Other warning options are already
  // handled somewhere else.
  Args.ClaimAllArgs(options::OPT_w);

  if (getToolChain().getArch() == llvm::Triple::mips64)
    CmdArgs.push_back("-EB");
  else if (getToolChain().getArch() == llvm::Triple::mips64el)
    CmdArgs.push_back("-EL");

  if ((!Args.hasArg(options::OPT_nostdlib)) &&
      (!Args.hasArg(options::OPT_shared))) {
    CmdArgs.push_back("-e");
    CmdArgs.push_back("__start");
  }

  if (Args.hasArg(options::OPT_static)) {
    CmdArgs.push_back("-Bstatic");
  } else {
    if (Args.hasArg(options::OPT_rdynamic))
      CmdArgs.push_back("-export-dynamic");
    CmdArgs.push_back("--eh-frame-hdr");
    CmdArgs.push_back("-Bdynamic");
    if (Args.hasArg(options::OPT_shared)) {
      CmdArgs.push_back("-shared");
    } else {
      CmdArgs.push_back("-dynamic-linker");
      CmdArgs.push_back("/usr/libexec/ld.so");
    }
  }

  if (Args.hasArg(options::OPT_nopie))
    CmdArgs.push_back("-nopie");

  if (Output.isFilename()) {
    CmdArgs.push_back("-o");
    CmdArgs.push_back(Output.getFilename());
  } else {
    assert(Output.isNothing() && "Invalid output.");
  }

  if (!Args.hasArg(options::OPT_nostdlib) &&
      !Args.hasArg(options::OPT_nostartfiles)) {
    if (!Args.hasArg(options::OPT_shared)) {
      if (Args.hasArg(options::OPT_pg))  
        CmdArgs.push_back(Args.MakeArgString(
                                getToolChain().GetFilePath("gcrt0.o")));
      else
        CmdArgs.push_back(Args.MakeArgString(
                                getToolChain().GetFilePath("crt0.o")));
      CmdArgs.push_back(Args.MakeArgString(
                              getToolChain().GetFilePath("crtbegin.o")));
    } else {
      CmdArgs.push_back(Args.MakeArgString(
                              getToolChain().GetFilePath("crtbeginS.o")));
    }
  }

  std::string Triple = getToolChain().getTripleString();
  if (Triple.substr(0, 6) == "x86_64")
    Triple.replace(0, 6, "amd64");
  CmdArgs.push_back(Args.MakeArgString("-L/usr/lib/gcc-lib/" + Triple +
                                       "/4.2.1"));

  Args.AddAllArgs(CmdArgs, options::OPT_L);
  Args.AddAllArgs(CmdArgs, options::OPT_T_Group);
  Args.AddAllArgs(CmdArgs, options::OPT_e);
  Args.AddAllArgs(CmdArgs, options::OPT_s);
  Args.AddAllArgs(CmdArgs, options::OPT_t);
  Args.AddAllArgs(CmdArgs, options::OPT_Z_Flag);
  Args.AddAllArgs(CmdArgs, options::OPT_r);

  AddLinkerInputs(getToolChain(), Inputs, Args, CmdArgs);

  if (!Args.hasArg(options::OPT_nostdlib) &&
      !Args.hasArg(options::OPT_nodefaultlibs)) {
    if (D.CCCIsCXX()) {
      getToolChain().AddCXXStdlibLibArgs(Args, CmdArgs);
      if (Args.hasArg(options::OPT_pg)) 
        CmdArgs.push_back("-lm_p");
      else
        CmdArgs.push_back("-lm");
    }

    // FIXME: For some reason GCC passes -lgcc before adding
    // the default system libraries. Just mimic this for now.
    CmdArgs.push_back("-lgcc");

    if (Args.hasArg(options::OPT_pthread)) {
      if (!Args.hasArg(options::OPT_shared) &&
          Args.hasArg(options::OPT_pg))
         CmdArgs.push_back("-lpthread_p");
      else
         CmdArgs.push_back("-lpthread");
    }

    if (!Args.hasArg(options::OPT_shared)) {
      if (Args.hasArg(options::OPT_pg))
         CmdArgs.push_back("-lc_p");
      else
         CmdArgs.push_back("-lc");
    }

    CmdArgs.push_back("-lgcc");
  }

  if (!Args.hasArg(options::OPT_nostdlib) &&
      !Args.hasArg(options::OPT_nostartfiles)) {
    if (!Args.hasArg(options::OPT_shared))
      CmdArgs.push_back(Args.MakeArgString(
                              getToolChain().GetFilePath("crtend.o")));
    else
      CmdArgs.push_back(Args.MakeArgString(
                              getToolChain().GetFilePath("crtendS.o")));
  }

  const char *Exec =
    Args.MakeArgString(getToolChain().GetProgramPath("ld"));
  C.addCommand(new Command(JA, *this, Exec, CmdArgs));
}

void bitrig::Assemble::ConstructJob(Compilation &C, const JobAction &JA,
                                    const InputInfo &Output,
                                    const InputInfoList &Inputs,
                                    const ArgList &Args,
                                    const char *LinkingOutput) const {
  ArgStringList CmdArgs;

  Args.AddAllArgValues(CmdArgs, options::OPT_Wa_COMMA,
                       options::OPT_Xassembler);

  CmdArgs.push_back("-o");
  CmdArgs.push_back(Output.getFilename());

  for (InputInfoList::const_iterator
         it = Inputs.begin(), ie = Inputs.end(); it != ie; ++it) {
    const InputInfo &II = *it;
    CmdArgs.push_back(II.getFilename());
  }

  const char *Exec =
    Args.MakeArgString(getToolChain().GetProgramPath("as"));
  C.addCommand(new Command(JA, *this, Exec, CmdArgs));
}

void bitrig::Link::ConstructJob(Compilation &C, const JobAction &JA,
                                const InputInfo &Output,
                                const InputInfoList &Inputs,
                                const ArgList &Args,
                                const char *LinkingOutput) const {
  const Driver &D = getToolChain().getDriver();
  ArgStringList CmdArgs;

  if ((!Args.hasArg(options::OPT_nostdlib)) &&
      (!Args.hasArg(options::OPT_shared))) {
    CmdArgs.push_back("-e");
    CmdArgs.push_back("__start");
  }

  if (Args.hasArg(options::OPT_static)) {
    CmdArgs.push_back("-Bstatic");
  } else {
    if (Args.hasArg(options::OPT_rdynamic))
      CmdArgs.push_back("-export-dynamic");
    CmdArgs.push_back("--eh-frame-hdr");
    CmdArgs.push_back("-Bdynamic");
    if (Args.hasArg(options::OPT_shared)) {
      CmdArgs.push_back("-shared");
    } else {
      CmdArgs.push_back("-dynamic-linker");
      CmdArgs.push_back("/usr/libexec/ld.so");
    }
  }

  if (Output.isFilename()) {
    CmdArgs.push_back("-o");
    CmdArgs.push_back(Output.getFilename());
  } else {
    assert(Output.isNothing() && "Invalid output.");
  }

  if (!Args.hasArg(options::OPT_nostdlib) &&
      !Args.hasArg(options::OPT_nostartfiles)) {
    if (!Args.hasArg(options::OPT_shared)) {
      if (Args.hasArg(options::OPT_pg))
        CmdArgs.push_back(Args.MakeArgString(
                                getToolChain().GetFilePath("gcrt0.o")));
      else
        CmdArgs.push_back(Args.MakeArgString(
                                getToolChain().GetFilePath("crt0.o")));
      CmdArgs.push_back(Args.MakeArgString(
                              getToolChain().GetFilePath("crtbegin.o")));
    } else {
      CmdArgs.push_back(Args.MakeArgString(
                              getToolChain().GetFilePath("crtbeginS.o")));
    }
  }

  Args.AddAllArgs(CmdArgs, options::OPT_L);
  Args.AddAllArgs(CmdArgs, options::OPT_T_Group);
  Args.AddAllArgs(CmdArgs, options::OPT_e);

  AddLinkerInputs(getToolChain(), Inputs, Args, CmdArgs);

  if (!Args.hasArg(options::OPT_nostdlib) &&
      !Args.hasArg(options::OPT_nodefaultlibs)) {
    if (D.CCCIsCXX()) {
      getToolChain().AddCXXStdlibLibArgs(Args, CmdArgs);
      if (Args.hasArg(options::OPT_pg))
        CmdArgs.push_back("-lm_p");
      else
        CmdArgs.push_back("-lm");
    }

    if (Args.hasArg(options::OPT_pthread)) {
      if (!Args.hasArg(options::OPT_shared) &&
          Args.hasArg(options::OPT_pg))
        CmdArgs.push_back("-lpthread_p");
      else
        CmdArgs.push_back("-lpthread");
    }

    if (!Args.hasArg(options::OPT_shared)) {
      if (Args.hasArg(options::OPT_pg))
        CmdArgs.push_back("-lc_p");
      else
        CmdArgs.push_back("-lc");
    }

    StringRef MyArch;
    switch (getToolChain().getTriple().getArch()) {
    case llvm::Triple::arm:
      MyArch = "arm";
      break;
    case llvm::Triple::x86:
      MyArch = "i386";
      break;
    case llvm::Triple::x86_64:
      MyArch = "amd64";
      break;
    default:
      llvm_unreachable("Unsupported architecture");
    }
    CmdArgs.push_back(Args.MakeArgString("-lclang_rt." + MyArch));
  }

  if (!Args.hasArg(options::OPT_nostdlib) &&
      !Args.hasArg(options::OPT_nostartfiles)) {
    if (!Args.hasArg(options::OPT_shared))
      CmdArgs.push_back(Args.MakeArgString(
                              getToolChain().GetFilePath("crtend.o")));
    else
      CmdArgs.push_back(Args.MakeArgString(
                              getToolChain().GetFilePath("crtendS.o")));
  }

  const char *Exec =
    Args.MakeArgString(getToolChain().GetProgramPath("ld"));
  C.addCommand(new Command(JA, *this, Exec, CmdArgs));
}

void freebsd::Assemble::ConstructJob(Compilation &C, const JobAction &JA,
                                     const InputInfo &Output,
                                     const InputInfoList &Inputs,
                                     const ArgList &Args,
                                     const char *LinkingOutput) const {
  ArgStringList CmdArgs;

  // When building 32-bit code on FreeBSD/amd64, we have to explicitly
  // instruct as in the base system to assemble 32-bit code.
  if (getToolChain().getArch() == llvm::Triple::x86)
    CmdArgs.push_back("--32");
  else if (getToolChain().getArch() == llvm::Triple::ppc)
    CmdArgs.push_back("-a32");
  else if (getToolChain().getArch() == llvm::Triple::mips ||
           getToolChain().getArch() == llvm::Triple::mipsel ||
           getToolChain().getArch() == llvm::Triple::mips64 ||
           getToolChain().getArch() == llvm::Triple::mips64el) {
    StringRef CPUName;
    StringRef ABIName;
    getMipsCPUAndABI(Args, getToolChain().getTriple(), CPUName, ABIName);

    CmdArgs.push_back("-march");
    CmdArgs.push_back(CPUName.data());

    CmdArgs.push_back("-mabi");
    CmdArgs.push_back(getGnuCompatibleMipsABIName(ABIName).data());

    if (getToolChain().getArch() == llvm::Triple::mips ||
        getToolChain().getArch() == llvm::Triple::mips64)
      CmdArgs.push_back("-EB");
    else
      CmdArgs.push_back("-EL");

    Arg *LastPICArg = Args.getLastArg(options::OPT_fPIC, options::OPT_fno_PIC,
                                      options::OPT_fpic, options::OPT_fno_pic,
                                      options::OPT_fPIE, options::OPT_fno_PIE,
                                      options::OPT_fpie, options::OPT_fno_pie);
    if (LastPICArg &&
        (LastPICArg->getOption().matches(options::OPT_fPIC) ||
         LastPICArg->getOption().matches(options::OPT_fpic) ||
         LastPICArg->getOption().matches(options::OPT_fPIE) ||
         LastPICArg->getOption().matches(options::OPT_fpie))) {
      CmdArgs.push_back("-KPIC");
    }
  } else if (getToolChain().getArch() == llvm::Triple::arm ||
             getToolChain().getArch() == llvm::Triple::thumb) {
    CmdArgs.push_back("-mfpu=softvfp");
    switch(getToolChain().getTriple().getEnvironment()) {
    case llvm::Triple::GNUEABI:
    case llvm::Triple::EABI:
      CmdArgs.push_back("-meabi=5");
      break;

    default:
      CmdArgs.push_back("-matpcs");
    }
  }

  Args.AddAllArgValues(CmdArgs, options::OPT_Wa_COMMA,
                       options::OPT_Xassembler);

  CmdArgs.push_back("-o");
  CmdArgs.push_back(Output.getFilename());

  for (InputInfoList::const_iterator
         it = Inputs.begin(), ie = Inputs.end(); it != ie; ++it) {
    const InputInfo &II = *it;
    CmdArgs.push_back(II.getFilename());
  }

  const char *Exec =
    Args.MakeArgString(getToolChain().GetProgramPath("as"));
  C.addCommand(new Command(JA, *this, Exec, CmdArgs));
}

void freebsd::Link::ConstructJob(Compilation &C, const JobAction &JA,
                                 const InputInfo &Output,
                                 const InputInfoList &Inputs,
                                 const ArgList &Args,
                                 const char *LinkingOutput) const {
  const toolchains::FreeBSD& ToolChain = 
    static_cast<const toolchains::FreeBSD&>(getToolChain());
  const Driver &D = ToolChain.getDriver();
  ArgStringList CmdArgs;

  // Silence warning for "clang -g foo.o -o foo"
  Args.ClaimAllArgs(options::OPT_g_Group);
  // and "clang -emit-llvm foo.o -o foo"
  Args.ClaimAllArgs(options::OPT_emit_llvm);
  // and for "clang -w foo.o -o foo". Other warning options are already
  // handled somewhere else.
  Args.ClaimAllArgs(options::OPT_w);

  if (!D.SysRoot.empty())
    CmdArgs.push_back(Args.MakeArgString("--sysroot=" + D.SysRoot));

  if (Args.hasArg(options::OPT_pie))
    CmdArgs.push_back("-pie");

  if (Args.hasArg(options::OPT_static)) {
    CmdArgs.push_back("-Bstatic");
  } else {
    if (Args.hasArg(options::OPT_rdynamic))
      CmdArgs.push_back("-export-dynamic");
    CmdArgs.push_back("--eh-frame-hdr");
    if (Args.hasArg(options::OPT_shared)) {
      CmdArgs.push_back("-Bshareable");
    } else {
      CmdArgs.push_back("-dynamic-linker");
      CmdArgs.push_back("/libexec/ld-elf.so.1");
    }
    if (ToolChain.getTriple().getOSMajorVersion() >= 9) {
      llvm::Triple::ArchType Arch = ToolChain.getArch();
      if (Arch == llvm::Triple::arm || Arch == llvm::Triple::sparc ||
          Arch == llvm::Triple::x86 || Arch == llvm::Triple::x86_64) {
        CmdArgs.push_back("--hash-style=both");
      }
    }
    CmdArgs.push_back("--enable-new-dtags");
  }

  // When building 32-bit code on FreeBSD/amd64, we have to explicitly
  // instruct ld in the base system to link 32-bit code.
  if (ToolChain.getArch() == llvm::Triple::x86) {
    CmdArgs.push_back("-m");
    CmdArgs.push_back("elf_i386_fbsd");
  }

  if (ToolChain.getArch() == llvm::Triple::ppc) {
    CmdArgs.push_back("-m");
    CmdArgs.push_back("elf32ppc_fbsd");
  }

  if (Output.isFilename()) {
    CmdArgs.push_back("-o");
    CmdArgs.push_back(Output.getFilename());
  } else {
    assert(Output.isNothing() && "Invalid output.");
  }

  if (!Args.hasArg(options::OPT_nostdlib) &&
      !Args.hasArg(options::OPT_nostartfiles)) {
    const char *crt1 = NULL;
    if (!Args.hasArg(options::OPT_shared)) {
      if (Args.hasArg(options::OPT_pg))
        crt1 = "gcrt1.o";
      else if (Args.hasArg(options::OPT_pie))
        crt1 = "Scrt1.o";
      else
        crt1 = "crt1.o";
    }
    if (crt1)
      CmdArgs.push_back(Args.MakeArgString(ToolChain.GetFilePath(crt1)));

    CmdArgs.push_back(Args.MakeArgString(ToolChain.GetFilePath("crti.o")));

    const char *crtbegin = NULL;
    if (Args.hasArg(options::OPT_static))
      crtbegin = "crtbeginT.o";
    else if (Args.hasArg(options::OPT_shared) || Args.hasArg(options::OPT_pie))
      crtbegin = "crtbeginS.o";
    else
      crtbegin = "crtbegin.o";

    CmdArgs.push_back(Args.MakeArgString(ToolChain.GetFilePath(crtbegin)));
  }

  Args.AddAllArgs(CmdArgs, options::OPT_L);
  const ToolChain::path_list Paths = ToolChain.getFilePaths();
  for (ToolChain::path_list::const_iterator i = Paths.begin(), e = Paths.end();
       i != e; ++i)
    CmdArgs.push_back(Args.MakeArgString(StringRef("-L") + *i));
  Args.AddAllArgs(CmdArgs, options::OPT_T_Group);
  Args.AddAllArgs(CmdArgs, options::OPT_e);
  Args.AddAllArgs(CmdArgs, options::OPT_s);
  Args.AddAllArgs(CmdArgs, options::OPT_t);
  Args.AddAllArgs(CmdArgs, options::OPT_Z_Flag);
  Args.AddAllArgs(CmdArgs, options::OPT_r);

  // Tell the linker to load the plugin. This has to come before AddLinkerInputs
  // as gold requires -plugin to come before any -plugin-opt that -Wl might
  // forward.
  if (D.IsUsingLTO(Args)) {
    CmdArgs.push_back("-plugin");
    std::string Plugin = ToolChain.getDriver().Dir + "/../lib/LLVMgold.so";
    CmdArgs.push_back(Args.MakeArgString(Plugin));

    // Try to pass driver level flags relevant to LTO code generation down to
    // the plugin.

    // Handle flags for selecting CPU variants.
    std::string CPU = getCPUName(Args, ToolChain.getTriple());
    if (!CPU.empty()) {
      CmdArgs.push_back(
                        Args.MakeArgString(Twine("-plugin-opt=mcpu=") +
                                           CPU));
    }
  }

  AddLinkerInputs(ToolChain, Inputs, Args, CmdArgs);

  if (!Args.hasArg(options::OPT_nostdlib) &&
      !Args.hasArg(options::OPT_nodefaultlibs)) {
    if (D.CCCIsCXX()) {
      ToolChain.AddCXXStdlibLibArgs(Args, CmdArgs);
      if (Args.hasArg(options::OPT_pg))
        CmdArgs.push_back("-lm_p");
      else
        CmdArgs.push_back("-lm");
    }
    // FIXME: For some reason GCC passes -lgcc and -lgcc_s before adding
    // the default system libraries. Just mimic this for now.
    if (Args.hasArg(options::OPT_pg))
      CmdArgs.push_back("-lgcc_p");
    else
      CmdArgs.push_back("-lgcc");
    if (Args.hasArg(options::OPT_static)) {
      CmdArgs.push_back("-lgcc_eh");
    } else if (Args.hasArg(options::OPT_pg)) {
      CmdArgs.push_back("-lgcc_eh_p");
    } else {
      CmdArgs.push_back("--as-needed");
      CmdArgs.push_back("-lgcc_s");
      CmdArgs.push_back("--no-as-needed");
    }

    if (Args.hasArg(options::OPT_pthread)) {
      if (Args.hasArg(options::OPT_pg))
        CmdArgs.push_back("-lpthread_p");
      else
        CmdArgs.push_back("-lpthread");
    }

    if (Args.hasArg(options::OPT_pg)) {
      if (Args.hasArg(options::OPT_shared))
        CmdArgs.push_back("-lc");
      else
        CmdArgs.push_back("-lc_p");
      CmdArgs.push_back("-lgcc_p");
    } else {
      CmdArgs.push_back("-lc");
      CmdArgs.push_back("-lgcc");
    }

    if (Args.hasArg(options::OPT_static)) {
      CmdArgs.push_back("-lgcc_eh");
    } else if (Args.hasArg(options::OPT_pg)) {
      CmdArgs.push_back("-lgcc_eh_p");
    } else {
      CmdArgs.push_back("--as-needed");
      CmdArgs.push_back("-lgcc_s");
      CmdArgs.push_back("--no-as-needed");
    }
  }

  if (!Args.hasArg(options::OPT_nostdlib) &&
      !Args.hasArg(options::OPT_nostartfiles)) {
    if (Args.hasArg(options::OPT_shared) || Args.hasArg(options::OPT_pie))
      CmdArgs.push_back(Args.MakeArgString(ToolChain.GetFilePath("crtendS.o")));
    else
      CmdArgs.push_back(Args.MakeArgString(ToolChain.GetFilePath("crtend.o")));
    CmdArgs.push_back(Args.MakeArgString(ToolChain.GetFilePath("crtn.o")));
  }

  addProfileRT(ToolChain, Args, CmdArgs, ToolChain.getTriple());

  const char *Exec =
    Args.MakeArgString(ToolChain.GetProgramPath("ld"));
  C.addCommand(new Command(JA, *this, Exec, CmdArgs));
}

void netbsd::Assemble::ConstructJob(Compilation &C, const JobAction &JA,
                                     const InputInfo &Output,
                                     const InputInfoList &Inputs,
                                     const ArgList &Args,
                                     const char *LinkingOutput) const {
  ArgStringList CmdArgs;

  // When building 32-bit code on NetBSD/amd64, we have to explicitly
  // instruct as in the base system to assemble 32-bit code.
  if (getToolChain().getArch() == llvm::Triple::x86)
    CmdArgs.push_back("--32");

  // Pass the target CPU to GNU as for ARM, since the source code might
  // not have the correct .cpu annotation.
  if (getToolChain().getArch() == llvm::Triple::arm) {
    std::string MArch(getARMTargetCPU(Args, getToolChain().getTriple()));
    CmdArgs.push_back(Args.MakeArgString("-mcpu=" + MArch));
  }

  if (getToolChain().getArch() == llvm::Triple::mips ||
      getToolChain().getArch() == llvm::Triple::mipsel ||
      getToolChain().getArch() == llvm::Triple::mips64 ||
      getToolChain().getArch() == llvm::Triple::mips64el) {
    StringRef CPUName;
    StringRef ABIName;
    getMipsCPUAndABI(Args, getToolChain().getTriple(), CPUName, ABIName);

    CmdArgs.push_back("-march");
    CmdArgs.push_back(CPUName.data());

    CmdArgs.push_back("-mabi");
    CmdArgs.push_back(getGnuCompatibleMipsABIName(ABIName).data());

    if (getToolChain().getArch() == llvm::Triple::mips ||
        getToolChain().getArch() == llvm::Triple::mips64)
      CmdArgs.push_back("-EB");
    else
      CmdArgs.push_back("-EL");

    Arg *LastPICArg = Args.getLastArg(options::OPT_fPIC, options::OPT_fno_PIC,
                                      options::OPT_fpic, options::OPT_fno_pic,
                                      options::OPT_fPIE, options::OPT_fno_PIE,
                                      options::OPT_fpie, options::OPT_fno_pie);
    if (LastPICArg &&
        (LastPICArg->getOption().matches(options::OPT_fPIC) ||
         LastPICArg->getOption().matches(options::OPT_fpic) ||
         LastPICArg->getOption().matches(options::OPT_fPIE) ||
         LastPICArg->getOption().matches(options::OPT_fpie))) {
      CmdArgs.push_back("-KPIC");
    }
  }

  Args.AddAllArgValues(CmdArgs, options::OPT_Wa_COMMA,
                       options::OPT_Xassembler);

  CmdArgs.push_back("-o");
  CmdArgs.push_back(Output.getFilename());

  for (InputInfoList::const_iterator
         it = Inputs.begin(), ie = Inputs.end(); it != ie; ++it) {
    const InputInfo &II = *it;
    CmdArgs.push_back(II.getFilename());
  }

  const char *Exec = Args.MakeArgString((getToolChain().GetProgramPath("as")));
  C.addCommand(new Command(JA, *this, Exec, CmdArgs));
}

void netbsd::Link::ConstructJob(Compilation &C, const JobAction &JA,
                                 const InputInfo &Output,
                                 const InputInfoList &Inputs,
                                 const ArgList &Args,
                                 const char *LinkingOutput) const {
  const Driver &D = getToolChain().getDriver();
  ArgStringList CmdArgs;

  if (!D.SysRoot.empty())
    CmdArgs.push_back(Args.MakeArgString("--sysroot=" + D.SysRoot));

  if (Args.hasArg(options::OPT_static)) {
    CmdArgs.push_back("-Bstatic");
  } else {
    if (Args.hasArg(options::OPT_rdynamic))
      CmdArgs.push_back("-export-dynamic");
    CmdArgs.push_back("--eh-frame-hdr");
    if (Args.hasArg(options::OPT_shared)) {
      CmdArgs.push_back("-Bshareable");
    } else {
      CmdArgs.push_back("-dynamic-linker");
      CmdArgs.push_back("/libexec/ld.elf_so");
    }
  }

  // When building 32-bit code on NetBSD/amd64, we have to explicitly
  // instruct ld in the base system to link 32-bit code.
  if (getToolChain().getArch() == llvm::Triple::x86) {
    CmdArgs.push_back("-m");
    CmdArgs.push_back("elf_i386");
  }

  if (Output.isFilename()) {
    CmdArgs.push_back("-o");
    CmdArgs.push_back(Output.getFilename());
  } else {
    assert(Output.isNothing() && "Invalid output.");
  }

  if (!Args.hasArg(options::OPT_nostdlib) &&
      !Args.hasArg(options::OPT_nostartfiles)) {
    if (!Args.hasArg(options::OPT_shared)) {
      CmdArgs.push_back(Args.MakeArgString(
                              getToolChain().GetFilePath("crt0.o")));
      CmdArgs.push_back(Args.MakeArgString(
                              getToolChain().GetFilePath("crti.o")));
      CmdArgs.push_back(Args.MakeArgString(
                              getToolChain().GetFilePath("crtbegin.o")));
    } else {
      CmdArgs.push_back(Args.MakeArgString(
                              getToolChain().GetFilePath("crti.o")));
      CmdArgs.push_back(Args.MakeArgString(
                              getToolChain().GetFilePath("crtbeginS.o")));
    }
  }

  Args.AddAllArgs(CmdArgs, options::OPT_L);
  Args.AddAllArgs(CmdArgs, options::OPT_T_Group);
  Args.AddAllArgs(CmdArgs, options::OPT_e);
  Args.AddAllArgs(CmdArgs, options::OPT_s);
  Args.AddAllArgs(CmdArgs, options::OPT_t);
  Args.AddAllArgs(CmdArgs, options::OPT_Z_Flag);
  Args.AddAllArgs(CmdArgs, options::OPT_r);

  AddLinkerInputs(getToolChain(), Inputs, Args, CmdArgs);

  unsigned Major, Minor, Micro;
  getToolChain().getTriple().getOSVersion(Major, Minor, Micro);
  bool useLibgcc = true;
  if (Major >= 7 || (Major == 6 && Minor == 99 && Micro >= 23) || Major == 0) {
    if (getToolChain().getArch() == llvm::Triple::x86 ||
        getToolChain().getArch() == llvm::Triple::x86_64)
      useLibgcc = false;
  }

  if (!Args.hasArg(options::OPT_nostdlib) &&
      !Args.hasArg(options::OPT_nodefaultlibs)) {
    if (D.CCCIsCXX()) {
      getToolChain().AddCXXStdlibLibArgs(Args, CmdArgs);
      CmdArgs.push_back("-lm");
    }
    if (Args.hasArg(options::OPT_pthread))
      CmdArgs.push_back("-lpthread");
    CmdArgs.push_back("-lc");

    if (useLibgcc) {
      if (Args.hasArg(options::OPT_static)) {
        // libgcc_eh depends on libc, so resolve as much as possible,
        // pull in any new requirements from libc and then get the rest
        // of libgcc.
        CmdArgs.push_back("-lgcc_eh");
        CmdArgs.push_back("-lc");
        CmdArgs.push_back("-lgcc");
      } else {
        CmdArgs.push_back("-lgcc");
        CmdArgs.push_back("--as-needed");
        CmdArgs.push_back("-lgcc_s");
        CmdArgs.push_back("--no-as-needed");
      }
    }
  }

  if (!Args.hasArg(options::OPT_nostdlib) &&
      !Args.hasArg(options::OPT_nostartfiles)) {
    if (!Args.hasArg(options::OPT_shared))
      CmdArgs.push_back(Args.MakeArgString(getToolChain().GetFilePath(
                                                                  "crtend.o")));
    else
      CmdArgs.push_back(Args.MakeArgString(getToolChain().GetFilePath(
                                                                 "crtendS.o")));
    CmdArgs.push_back(Args.MakeArgString(getToolChain().GetFilePath(
                                                                    "crtn.o")));
  }

  addProfileRT(getToolChain(), Args, CmdArgs, getToolChain().getTriple());

  const char *Exec = Args.MakeArgString(getToolChain().GetProgramPath("ld"));
  C.addCommand(new Command(JA, *this, Exec, CmdArgs));
}

void gnutools::Assemble::ConstructJob(Compilation &C, const JobAction &JA,
                                      const InputInfo &Output,
                                      const InputInfoList &Inputs,
                                      const ArgList &Args,
                                      const char *LinkingOutput) const {
  ArgStringList CmdArgs;

  // Add --32/--64 to make sure we get the format we want.
  // This is incomplete
  if (getToolChain().getArch() == llvm::Triple::x86) {
    CmdArgs.push_back("--32");
  } else if (getToolChain().getArch() == llvm::Triple::x86_64) {
    CmdArgs.push_back("--64");
  } else if (getToolChain().getArch() == llvm::Triple::ppc) {
    CmdArgs.push_back("-a32");
    CmdArgs.push_back("-mppc");
    CmdArgs.push_back("-many");
  } else if (getToolChain().getArch() == llvm::Triple::ppc64) {
    CmdArgs.push_back("-a64");
    CmdArgs.push_back("-mppc64");
    CmdArgs.push_back("-many");
  } else if (getToolChain().getArch() == llvm::Triple::ppc64le) {
    CmdArgs.push_back("-a64");
    CmdArgs.push_back("-mppc64le");
    CmdArgs.push_back("-many");
  } else if (getToolChain().getArch() == llvm::Triple::arm) {
    StringRef MArch = getToolChain().getArchName();
    if (MArch == "armv7" || MArch == "armv7a" || MArch == "armv7-a")
      CmdArgs.push_back("-mfpu=neon");
    if (MArch == "armv8" || MArch == "armv8a" || MArch == "armv8-a")
      CmdArgs.push_back("-mfpu=crypto-neon-fp-armv8");

    StringRef ARMFloatABI = getARMFloatABI(getToolChain().getDriver(), Args,
                                           getToolChain().getTriple());
    CmdArgs.push_back(Args.MakeArgString("-mfloat-abi=" + ARMFloatABI));

    Args.AddLastArg(CmdArgs, options::OPT_march_EQ);
    Args.AddLastArg(CmdArgs, options::OPT_mcpu_EQ);
    Args.AddLastArg(CmdArgs, options::OPT_mfpu_EQ);
  } else if (getToolChain().getArch() == llvm::Triple::mips ||
             getToolChain().getArch() == llvm::Triple::mipsel ||
             getToolChain().getArch() == llvm::Triple::mips64 ||
             getToolChain().getArch() == llvm::Triple::mips64el) {
    StringRef CPUName;
    StringRef ABIName;
    getMipsCPUAndABI(Args, getToolChain().getTriple(), CPUName, ABIName);

    CmdArgs.push_back("-march");
    CmdArgs.push_back(CPUName.data());

    CmdArgs.push_back("-mabi");
    CmdArgs.push_back(getGnuCompatibleMipsABIName(ABIName).data());

    if (getToolChain().getArch() == llvm::Triple::mips ||
        getToolChain().getArch() == llvm::Triple::mips64)
      CmdArgs.push_back("-EB");
    else
      CmdArgs.push_back("-EL");

    if (Arg *A = Args.getLastArg(options::OPT_mnan_EQ)) {
      if (StringRef(A->getValue()) == "2008")
        CmdArgs.push_back(Args.MakeArgString("-mnan=2008"));
    }

    if (Arg *A = Args.getLastArg(options::OPT_mfp32, options::OPT_mfp64)) {
      if (A->getOption().matches(options::OPT_mfp32))
        CmdArgs.push_back(Args.MakeArgString("-mfp32"));
      else
        CmdArgs.push_back(Args.MakeArgString("-mfp64"));
    }

    Args.AddLastArg(CmdArgs, options::OPT_mips16, options::OPT_mno_mips16);
    Args.AddLastArg(CmdArgs, options::OPT_mmicromips,
                    options::OPT_mno_micromips);
    Args.AddLastArg(CmdArgs, options::OPT_mdsp, options::OPT_mno_dsp);
    Args.AddLastArg(CmdArgs, options::OPT_mdspr2, options::OPT_mno_dspr2);

    if (Arg *A = Args.getLastArg(options::OPT_mmsa, options::OPT_mno_msa)) {
      // Do not use AddLastArg because not all versions of MIPS assembler
      // support -mmsa / -mno-msa options.
      if (A->getOption().matches(options::OPT_mmsa))
        CmdArgs.push_back(Args.MakeArgString("-mmsa"));
    }

    Arg *LastPICArg = Args.getLastArg(options::OPT_fPIC, options::OPT_fno_PIC,
                                      options::OPT_fpic, options::OPT_fno_pic,
                                      options::OPT_fPIE, options::OPT_fno_PIE,
                                      options::OPT_fpie, options::OPT_fno_pie);
    if (LastPICArg &&
        (LastPICArg->getOption().matches(options::OPT_fPIC) ||
         LastPICArg->getOption().matches(options::OPT_fpic) ||
         LastPICArg->getOption().matches(options::OPT_fPIE) ||
         LastPICArg->getOption().matches(options::OPT_fpie))) {
      CmdArgs.push_back("-KPIC");
    }
  } else if (getToolChain().getArch() == llvm::Triple::systemz) {
    // Always pass an -march option, since our default of z10 is later
    // than the GNU assembler's default.
    StringRef CPUName = getSystemZTargetCPU(Args);
    CmdArgs.push_back(Args.MakeArgString("-march=" + CPUName));
  }

  Args.AddAllArgValues(CmdArgs, options::OPT_Wa_COMMA,
                       options::OPT_Xassembler);

  CmdArgs.push_back("-o");
  CmdArgs.push_back(Output.getFilename());

  for (InputInfoList::const_iterator
         it = Inputs.begin(), ie = Inputs.end(); it != ie; ++it) {
    const InputInfo &II = *it;
    CmdArgs.push_back(II.getFilename());
  }

  const char *Exec =
    Args.MakeArgString(getToolChain().GetProgramPath("as"));
  C.addCommand(new Command(JA, *this, Exec, CmdArgs));

  // Handle the debug info splitting at object creation time if we're
  // creating an object.
  // TODO: Currently only works on linux with newer objcopy.
  if (Args.hasArg(options::OPT_gsplit_dwarf) &&
      getToolChain().getTriple().isOSLinux())
    SplitDebugInfo(getToolChain(), C, *this, JA, Args, Output,
                   SplitDebugName(Args, Inputs));
}

static void AddLibgcc(llvm::Triple Triple, const Driver &D,
                      ArgStringList &CmdArgs, const ArgList &Args) {
  bool isAndroid = Triple.getEnvironment() == llvm::Triple::Android;
  bool StaticLibgcc = Args.hasArg(options::OPT_static_libgcc) ||
                      Args.hasArg(options::OPT_static);
  if (!D.CCCIsCXX())
    CmdArgs.push_back("-lgcc");

  if (StaticLibgcc || isAndroid) {
    if (D.CCCIsCXX())
      CmdArgs.push_back("-lgcc");
  } else {
    if (!D.CCCIsCXX())
      CmdArgs.push_back("--as-needed");
    CmdArgs.push_back("-lgcc_s");
    if (!D.CCCIsCXX())
      CmdArgs.push_back("--no-as-needed");
  }

  if (StaticLibgcc && !isAndroid)
    CmdArgs.push_back("-lgcc_eh");
  else if (!Args.hasArg(options::OPT_shared) && D.CCCIsCXX())
    CmdArgs.push_back("-lgcc");

  // According to Android ABI, we have to link with libdl if we are
  // linking with non-static libgcc.
  //
  // NOTE: This fixes a link error on Android MIPS as well.  The non-static
  // libgcc for MIPS relies on _Unwind_Find_FDE and dl_iterate_phdr from libdl.
  if (isAndroid && !StaticLibgcc)
    CmdArgs.push_back("-ldl");
}

static bool hasMipsN32ABIArg(const ArgList &Args) {
  Arg *A = Args.getLastArg(options::OPT_mabi_EQ);
  return A && (A->getValue() == StringRef("n32"));
}

static StringRef getLinuxDynamicLinker(const ArgList &Args,
                                       const toolchains::Linux &ToolChain) {
  if (ToolChain.getTriple().getEnvironment() == llvm::Triple::Android)
    return "/system/bin/linker";
  else if (ToolChain.getArch() == llvm::Triple::x86)
    return "/lib/ld-linux.so.2";
  else if (ToolChain.getArch() == llvm::Triple::aarch64)
    return "/lib/ld-linux-aarch64.so.1";
  else if (ToolChain.getArch() == llvm::Triple::arm ||
           ToolChain.getArch() == llvm::Triple::thumb) {
    if (ToolChain.getTriple().getEnvironment() == llvm::Triple::GNUEABIHF)
      return "/lib/ld-linux-armhf.so.3";
    else
      return "/lib/ld-linux.so.3";
  } else if (ToolChain.getArch() == llvm::Triple::mips ||
             ToolChain.getArch() == llvm::Triple::mipsel)
    return "/lib/ld.so.1";
  else if (ToolChain.getArch() == llvm::Triple::mips64 ||
           ToolChain.getArch() == llvm::Triple::mips64el) {
    if (hasMipsN32ABIArg(Args))
      return "/lib32/ld.so.1";
    else
      return "/lib64/ld.so.1";
  } else if (ToolChain.getArch() == llvm::Triple::ppc)
    return "/lib/ld.so.1";
  else if (ToolChain.getArch() == llvm::Triple::ppc64 ||
           ToolChain.getArch() == llvm::Triple::ppc64le ||
           ToolChain.getArch() == llvm::Triple::systemz)
    return "/lib64/ld64.so.1";
  else
    return "/lib64/ld-linux-x86-64.so.2";
}

void gnutools::Link::ConstructJob(Compilation &C, const JobAction &JA,
                                  const InputInfo &Output,
                                  const InputInfoList &Inputs,
                                  const ArgList &Args,
                                  const char *LinkingOutput) const {
  const toolchains::Linux& ToolChain =
    static_cast<const toolchains::Linux&>(getToolChain());
  const Driver &D = ToolChain.getDriver();
  const bool isAndroid =
    ToolChain.getTriple().getEnvironment() == llvm::Triple::Android;
  const SanitizerArgs &Sanitize = ToolChain.getSanitizerArgs();
  const bool IsPIE =
    !Args.hasArg(options::OPT_shared) &&
    (Args.hasArg(options::OPT_pie) || Sanitize.hasZeroBaseShadow());

  ArgStringList CmdArgs;

  // Silence warning for "clang -g foo.o -o foo"
  Args.ClaimAllArgs(options::OPT_g_Group);
  // and "clang -emit-llvm foo.o -o foo"
  Args.ClaimAllArgs(options::OPT_emit_llvm);
  // and for "clang -w foo.o -o foo". Other warning options are already
  // handled somewhere else.
  Args.ClaimAllArgs(options::OPT_w);

  if (!D.SysRoot.empty())
    CmdArgs.push_back(Args.MakeArgString("--sysroot=" + D.SysRoot));

  if (IsPIE)
    CmdArgs.push_back("-pie");

  if (Args.hasArg(options::OPT_rdynamic))
    CmdArgs.push_back("-export-dynamic");

  if (Args.hasArg(options::OPT_s))
    CmdArgs.push_back("-s");

  for (std::vector<std::string>::const_iterator i = ToolChain.ExtraOpts.begin(),
         e = ToolChain.ExtraOpts.end();
       i != e; ++i)
    CmdArgs.push_back(i->c_str());

  if (!Args.hasArg(options::OPT_static)) {
    CmdArgs.push_back("--eh-frame-hdr");
  }

  CmdArgs.push_back("-m");
  if (ToolChain.getArch() == llvm::Triple::x86)
    CmdArgs.push_back("elf_i386");
  else if (ToolChain.getArch() == llvm::Triple::aarch64)
    CmdArgs.push_back("aarch64linux");
  else if (ToolChain.getArch() == llvm::Triple::arm
           ||  ToolChain.getArch() == llvm::Triple::thumb)
    CmdArgs.push_back("armelf_linux_eabi");
  else if (ToolChain.getArch() == llvm::Triple::ppc)
    CmdArgs.push_back("elf32ppclinux");
  else if (ToolChain.getArch() == llvm::Triple::ppc64)
    CmdArgs.push_back("elf64ppc");
  else if (ToolChain.getArch() == llvm::Triple::mips)
    CmdArgs.push_back("elf32btsmip");
  else if (ToolChain.getArch() == llvm::Triple::mipsel)
    CmdArgs.push_back("elf32ltsmip");
  else if (ToolChain.getArch() == llvm::Triple::mips64) {
    if (hasMipsN32ABIArg(Args))
      CmdArgs.push_back("elf32btsmipn32");
    else
      CmdArgs.push_back("elf64btsmip");
  }
  else if (ToolChain.getArch() == llvm::Triple::mips64el) {
    if (hasMipsN32ABIArg(Args))
      CmdArgs.push_back("elf32ltsmipn32");
    else
      CmdArgs.push_back("elf64ltsmip");
  }
  else if (ToolChain.getArch() == llvm::Triple::systemz)
    CmdArgs.push_back("elf64_s390");
  else
    CmdArgs.push_back("elf_x86_64");

  if (Args.hasArg(options::OPT_static)) {
    if (ToolChain.getArch() == llvm::Triple::arm
        || ToolChain.getArch() == llvm::Triple::thumb)
      CmdArgs.push_back("-Bstatic");
    else
      CmdArgs.push_back("-static");
  } else if (Args.hasArg(options::OPT_shared)) {
    CmdArgs.push_back("-shared");
    if (isAndroid) {
      CmdArgs.push_back("-Bsymbolic");
    }
  }

  if (ToolChain.getArch() == llvm::Triple::arm ||
      ToolChain.getArch() == llvm::Triple::thumb ||
      (!Args.hasArg(options::OPT_static) &&
       !Args.hasArg(options::OPT_shared))) {
    CmdArgs.push_back("-dynamic-linker");
    CmdArgs.push_back(Args.MakeArgString(
        D.DyldPrefix + getLinuxDynamicLinker(Args, ToolChain)));
  }

  CmdArgs.push_back("-o");
  CmdArgs.push_back(Output.getFilename());

  if (!Args.hasArg(options::OPT_nostdlib) &&
      !Args.hasArg(options::OPT_nostartfiles)) {
    if (!isAndroid) {
      const char *crt1 = NULL;
      if (!Args.hasArg(options::OPT_shared)){
        if (Args.hasArg(options::OPT_pg))
          crt1 = "gcrt1.o";
        else if (IsPIE)
          crt1 = "Scrt1.o";
        else
          crt1 = "crt1.o";
      }
      if (crt1)
        CmdArgs.push_back(Args.MakeArgString(ToolChain.GetFilePath(crt1)));

      CmdArgs.push_back(Args.MakeArgString(ToolChain.GetFilePath("crti.o")));
    }

    const char *crtbegin;
    if (Args.hasArg(options::OPT_static))
      crtbegin = isAndroid ? "crtbegin_static.o" : "crtbeginT.o";
    else if (Args.hasArg(options::OPT_shared))
      crtbegin = isAndroid ? "crtbegin_so.o" : "crtbeginS.o";
    else if (IsPIE)
      crtbegin = isAndroid ? "crtbegin_dynamic.o" : "crtbeginS.o";
    else
      crtbegin = isAndroid ? "crtbegin_dynamic.o" : "crtbegin.o";
    CmdArgs.push_back(Args.MakeArgString(ToolChain.GetFilePath(crtbegin)));

    if (D.CCCIsUPC) {
      const char *upc_crtbegin;
      if (Args.hasArg(options::OPT_static))
        upc_crtbegin = "upc-crtbeginT.o";
      else if (Args.hasArg(options::OPT_shared) || Args.hasArg(options::OPT_pie))
        upc_crtbegin = "upc-crtbeginS.o";
      else
        upc_crtbegin = "upc-crtbegin.o";
      CmdArgs.push_back(Args.MakeArgString(ToolChain.GetFilePath(upc_crtbegin)));
    }

    // Add crtfastmath.o if available and fast math is enabled.
    ToolChain.AddFastMathRuntimeIfAvailable(Args, CmdArgs);
  }

  Args.AddAllArgs(CmdArgs, options::OPT_L);

  const ToolChain::path_list Paths = ToolChain.getFilePaths();

  for (ToolChain::path_list::const_iterator i = Paths.begin(), e = Paths.end();
       i != e; ++i)
    CmdArgs.push_back(Args.MakeArgString(StringRef("-L") + *i));

  // Tell the linker to load the plugin. This has to come before AddLinkerInputs
  // as gold requires -plugin to come before any -plugin-opt that -Wl might
  // forward.
  if (D.IsUsingLTO(Args)) {
    CmdArgs.push_back("-plugin");
    std::string Plugin = ToolChain.getDriver().Dir + "/../lib/LLVMgold.so";
    CmdArgs.push_back(Args.MakeArgString(Plugin));

    // Try to pass driver level flags relevant to LTO code generation down to
    // the plugin.

    // Handle flags for selecting CPU variants.
    std::string CPU = getCPUName(Args, ToolChain.getTriple());
    if (!CPU.empty()) {
      CmdArgs.push_back(
                        Args.MakeArgString(Twine("-plugin-opt=mcpu=") +
                                           CPU));
    }
  }


  if (Args.hasArg(options::OPT_Z_Xlinker__no_demangle))
    CmdArgs.push_back("--no-demangle");

  AddLinkerInputs(ToolChain, Inputs, Args, CmdArgs);

  // Call these before we add the C++ ABI library.
  if (Sanitize.needsUbsanRt())
    addUbsanRTLinux(getToolChain(), Args, CmdArgs, D.CCCIsCXX(),
                    Sanitize.needsAsanRt() || Sanitize.needsTsanRt() ||
                    Sanitize.needsMsanRt() || Sanitize.needsLsanRt());
  if (Sanitize.needsAsanRt())
    addAsanRTLinux(getToolChain(), Args, CmdArgs);
  if (Sanitize.needsTsanRt())
    addTsanRTLinux(getToolChain(), Args, CmdArgs);
  if (Sanitize.needsMsanRt())
    addMsanRTLinux(getToolChain(), Args, CmdArgs);
  if (Sanitize.needsLsanRt())
    addLsanRTLinux(getToolChain(), Args, CmdArgs);
  if (Sanitize.needsDfsanRt())
    addDfsanRTLinux(getToolChain(), Args, CmdArgs);

  // The profile runtime also needs access to system libraries.
  addProfileRTLinux(getToolChain(), Args, CmdArgs);

  if (D.CCCIsCXX() &&
      !Args.hasArg(options::OPT_nostdlib) &&
      !Args.hasArg(options::OPT_nodefaultlibs)) {
    bool OnlyLibstdcxxStatic = Args.hasArg(options::OPT_static_libstdcxx) &&
      !Args.hasArg(options::OPT_static);
    if (OnlyLibstdcxxStatic)
      CmdArgs.push_back("-Bstatic");
    ToolChain.AddCXXStdlibLibArgs(Args, CmdArgs);
    if (OnlyLibstdcxxStatic)
      CmdArgs.push_back("-Bdynamic");
    CmdArgs.push_back("-lm");
  }

  if (D.CCCIsUPC && !Args.hasArg(options::OPT_nostdlib)) {
    CmdArgs.push_back(Args.MakeArgString("-T" + ToolChain.GetFilePath("upc.ld")));
    llvm::SmallString<32> Buf("-lupc");
    if (Args.getLastArgValue(options::OPT_fupc_pts_EQ, "packed") == "struct") {
      Buf += "-s";
    }
    if (Args.getLastArgValue(options::OPT_fupc_pts_vaddr_order_EQ, "first") == "last") {
      Buf += "-l";
    }
    if (Arg * A = Args.getLastArg(options::OPT_fupc_packed_bits_EQ)) {
      llvm::SmallVector<llvm::StringRef, 3> Bits;
      StringRef(A->getValue()).split(Bits, ",");
      bool okay = true;
      int Values[3];
      if (Bits.size() == 3) {
        for (int i = 0; i < 3; ++i)
          if (Bits[i].getAsInteger(10, Values[i]) || Values[i] <= 0)
            okay = false;
        if (Values[0] + Values[1] + Values[2] != 64)
          okay = false;
      } else {
        okay = false;
      }
      if (okay) {
        if(Values[0] != 20 || Values[1] != 10 || Values[2] != 34) {
          Buf += "-";
          Buf += Bits[0];
          Buf += "-";
          Buf += Bits[1];
          Buf += "-";
          Buf += Bits[2];
        }
      }
    }
    CmdArgs.push_back(Args.MakeArgString(Buf));
    CmdArgs.push_back("-lrt");
  }

  if (!Args.hasArg(options::OPT_nostdlib)) {
    if (!Args.hasArg(options::OPT_nodefaultlibs)) {
      if (Args.hasArg(options::OPT_static))
        CmdArgs.push_back("--start-group");

      bool OpenMP = Args.hasArg(options::OPT_fopenmp);
      if (OpenMP) {
        CmdArgs.push_back("-lgomp");

        // FIXME: Exclude this for platforms whith libgomp that doesn't require
        // librt. Most modern Linux platfroms require it, but some may not.
        CmdArgs.push_back("-lrt");
      }

      AddLibgcc(ToolChain.getTriple(), D, CmdArgs, Args);

      if (Args.hasArg(options::OPT_pthread) ||
          Args.hasArg(options::OPT_pthreads) || OpenMP)
        CmdArgs.push_back("-lpthread");

      CmdArgs.push_back("-lc");

      if (Args.hasArg(options::OPT_static))
        CmdArgs.push_back("--end-group");
      else
        AddLibgcc(ToolChain.getTriple(), D, CmdArgs, Args);
    }

    if (!Args.hasArg(options::OPT_nostartfiles)) {

      if (D.CCCIsUPC) {
        const char *upc_crtend;
        if (Args.hasArg(options::OPT_static))
          upc_crtend = "upc-crtendT.o";
        else if (Args.hasArg(options::OPT_shared) || Args.hasArg(options::OPT_pie))
          upc_crtend = "upc-crtendS.o";
        else
          upc_crtend = "upc-crtend.o";
        CmdArgs.push_back(Args.MakeArgString(ToolChain.GetFilePath(upc_crtend)));
      }

      const char *crtend;
      if (Args.hasArg(options::OPT_shared))
        crtend = isAndroid ? "crtend_so.o" : "crtendS.o";
      else if (IsPIE)
        crtend = isAndroid ? "crtend_android.o" : "crtendS.o";
      else
        crtend = isAndroid ? "crtend_android.o" : "crtend.o";

      CmdArgs.push_back(Args.MakeArgString(ToolChain.GetFilePath(crtend)));
      if (!isAndroid)
        CmdArgs.push_back(Args.MakeArgString(ToolChain.GetFilePath("crtn.o")));
    }
  }

  C.addCommand(new Command(JA, *this, ToolChain.Linker.c_str(), CmdArgs));
}

void minix::Assemble::ConstructJob(Compilation &C, const JobAction &JA,
                                   const InputInfo &Output,
                                   const InputInfoList &Inputs,
                                   const ArgList &Args,
                                   const char *LinkingOutput) const {
  ArgStringList CmdArgs;

  Args.AddAllArgValues(CmdArgs, options::OPT_Wa_COMMA,
                       options::OPT_Xassembler);

  CmdArgs.push_back("-o");
  CmdArgs.push_back(Output.getFilename());

  for (InputInfoList::const_iterator
         it = Inputs.begin(), ie = Inputs.end(); it != ie; ++it) {
    const InputInfo &II = *it;
    CmdArgs.push_back(II.getFilename());
  }

  const char *Exec =
    Args.MakeArgString(getToolChain().GetProgramPath("as"));
  C.addCommand(new Command(JA, *this, Exec, CmdArgs));
}

void minix::Link::ConstructJob(Compilation &C, const JobAction &JA,
                               const InputInfo &Output,
                               const InputInfoList &Inputs,
                               const ArgList &Args,
                               const char *LinkingOutput) const {
  const Driver &D = getToolChain().getDriver();
  ArgStringList CmdArgs;

  if (Output.isFilename()) {
    CmdArgs.push_back("-o");
    CmdArgs.push_back(Output.getFilename());
  } else {
    assert(Output.isNothing() && "Invalid output.");
  }

  if (!Args.hasArg(options::OPT_nostdlib) &&
      !Args.hasArg(options::OPT_nostartfiles)) {
      CmdArgs.push_back(Args.MakeArgString(getToolChain().GetFilePath("crt1.o")));
      CmdArgs.push_back(Args.MakeArgString(getToolChain().GetFilePath("crti.o")));
      CmdArgs.push_back(Args.MakeArgString(getToolChain().GetFilePath("crtbegin.o")));
      CmdArgs.push_back(Args.MakeArgString(getToolChain().GetFilePath("crtn.o")));
  }

  Args.AddAllArgs(CmdArgs, options::OPT_L);
  Args.AddAllArgs(CmdArgs, options::OPT_T_Group);
  Args.AddAllArgs(CmdArgs, options::OPT_e);

  AddLinkerInputs(getToolChain(), Inputs, Args, CmdArgs);

  addProfileRT(getToolChain(), Args, CmdArgs, getToolChain().getTriple());

  if (!Args.hasArg(options::OPT_nostdlib) &&
      !Args.hasArg(options::OPT_nodefaultlibs)) {
    if (D.CCCIsCXX()) {
      getToolChain().AddCXXStdlibLibArgs(Args, CmdArgs);
      CmdArgs.push_back("-lm");
    }
  }

  if (!Args.hasArg(options::OPT_nostdlib) &&
      !Args.hasArg(options::OPT_nostartfiles)) {
    if (Args.hasArg(options::OPT_pthread))
      CmdArgs.push_back("-lpthread");
    CmdArgs.push_back("-lc");
    CmdArgs.push_back("-lCompilerRT-Generic");
    CmdArgs.push_back("-L/usr/pkg/compiler-rt/lib");
    CmdArgs.push_back(
         Args.MakeArgString(getToolChain().GetFilePath("crtend.o")));
  }

  const char *Exec = Args.MakeArgString(getToolChain().GetProgramPath("ld"));
  C.addCommand(new Command(JA, *this, Exec, CmdArgs));
}

/// DragonFly Tools

// For now, DragonFly Assemble does just about the same as for
// FreeBSD, but this may change soon.
void dragonfly::Assemble::ConstructJob(Compilation &C, const JobAction &JA,
                                       const InputInfo &Output,
                                       const InputInfoList &Inputs,
                                       const ArgList &Args,
                                       const char *LinkingOutput) const {
  ArgStringList CmdArgs;

  // When building 32-bit code on DragonFly/pc64, we have to explicitly
  // instruct as in the base system to assemble 32-bit code.
  if (getToolChain().getArch() == llvm::Triple::x86)
    CmdArgs.push_back("--32");

  Args.AddAllArgValues(CmdArgs, options::OPT_Wa_COMMA,
                       options::OPT_Xassembler);

  CmdArgs.push_back("-o");
  CmdArgs.push_back(Output.getFilename());

  for (InputInfoList::const_iterator
         it = Inputs.begin(), ie = Inputs.end(); it != ie; ++it) {
    const InputInfo &II = *it;
    CmdArgs.push_back(II.getFilename());
  }

  const char *Exec =
    Args.MakeArgString(getToolChain().GetProgramPath("as"));
  C.addCommand(new Command(JA, *this, Exec, CmdArgs));
}

void dragonfly::Link::ConstructJob(Compilation &C, const JobAction &JA,
                                   const InputInfo &Output,
                                   const InputInfoList &Inputs,
                                   const ArgList &Args,
                                   const char *LinkingOutput) const {
  bool UseGCC47 = false;
  const Driver &D = getToolChain().getDriver();
  ArgStringList CmdArgs;

  if (llvm::sys::fs::exists("/usr/lib/gcc47", UseGCC47))
    UseGCC47 = false;

  if (!D.SysRoot.empty())
    CmdArgs.push_back(Args.MakeArgString("--sysroot=" + D.SysRoot));

  CmdArgs.push_back("--eh-frame-hdr");
  if (Args.hasArg(options::OPT_static)) {
    CmdArgs.push_back("-Bstatic");
  } else {
    if (Args.hasArg(options::OPT_rdynamic))
      CmdArgs.push_back("-export-dynamic");
    if (Args.hasArg(options::OPT_shared))
      CmdArgs.push_back("-Bshareable");
    else {
      CmdArgs.push_back("-dynamic-linker");
      CmdArgs.push_back("/usr/libexec/ld-elf.so.2");
    }
    CmdArgs.push_back("--hash-style=both");
  }

  // When building 32-bit code on DragonFly/pc64, we have to explicitly
  // instruct ld in the base system to link 32-bit code.
  if (getToolChain().getArch() == llvm::Triple::x86) {
    CmdArgs.push_back("-m");
    CmdArgs.push_back("elf_i386");
  }

  if (Output.isFilename()) {
    CmdArgs.push_back("-o");
    CmdArgs.push_back(Output.getFilename());
  } else {
    assert(Output.isNothing() && "Invalid output.");
  }

  if (!Args.hasArg(options::OPT_nostdlib) &&
      !Args.hasArg(options::OPT_nostartfiles)) {
    if (!Args.hasArg(options::OPT_shared)) {
      if (Args.hasArg(options::OPT_pg))
        CmdArgs.push_back(Args.MakeArgString(
                                getToolChain().GetFilePath("gcrt1.o")));
      else {
        if (Args.hasArg(options::OPT_pie))
          CmdArgs.push_back(Args.MakeArgString(
                                  getToolChain().GetFilePath("Scrt1.o")));
        else
          CmdArgs.push_back(Args.MakeArgString(
                                  getToolChain().GetFilePath("crt1.o")));
      }
    }
    CmdArgs.push_back(Args.MakeArgString(
                            getToolChain().GetFilePath("crti.o")));
    if (Args.hasArg(options::OPT_shared) || Args.hasArg(options::OPT_pie))
      CmdArgs.push_back(Args.MakeArgString(
                              getToolChain().GetFilePath("crtbeginS.o")));
    else
      CmdArgs.push_back(Args.MakeArgString(
                              getToolChain().GetFilePath("crtbegin.o")));
  }

  Args.AddAllArgs(CmdArgs, options::OPT_L);
  Args.AddAllArgs(CmdArgs, options::OPT_T_Group);
  Args.AddAllArgs(CmdArgs, options::OPT_e);

  AddLinkerInputs(getToolChain(), Inputs, Args, CmdArgs);

  if (!Args.hasArg(options::OPT_nostdlib) &&
      !Args.hasArg(options::OPT_nodefaultlibs)) {
    // FIXME: GCC passes on -lgcc, -lgcc_pic and a whole lot of
    //         rpaths
    if (UseGCC47)
      CmdArgs.push_back("-L/usr/lib/gcc47");
    else
      CmdArgs.push_back("-L/usr/lib/gcc44");

    if (!Args.hasArg(options::OPT_static)) {
      if (UseGCC47) {
        CmdArgs.push_back("-rpath");
        CmdArgs.push_back("/usr/lib/gcc47");
      } else {
        CmdArgs.push_back("-rpath");
        CmdArgs.push_back("/usr/lib/gcc44");
      }
    }

    if (D.CCCIsCXX()) {
      getToolChain().AddCXXStdlibLibArgs(Args, CmdArgs);
      CmdArgs.push_back("-lm");
    }

    if (Args.hasArg(options::OPT_pthread))
      CmdArgs.push_back("-lpthread");

    if (!Args.hasArg(options::OPT_nolibc)) {
      CmdArgs.push_back("-lc");
    }

    if (UseGCC47) {
      if (Args.hasArg(options::OPT_static) ||
          Args.hasArg(options::OPT_static_libgcc)) {
        CmdArgs.push_back("-lgcc");
        CmdArgs.push_back("-lgcc_eh");
      } else {
        if (Args.hasArg(options::OPT_shared_libgcc)) {
          CmdArgs.push_back("-lgcc_pic");
          if (!Args.hasArg(options::OPT_shared))
            CmdArgs.push_back("-lgcc");
        } else {
          CmdArgs.push_back("-lgcc");
          CmdArgs.push_back("--as-needed");
          CmdArgs.push_back("-lgcc_pic");
          CmdArgs.push_back("--no-as-needed");
        }
      }
    } else {
      if (Args.hasArg(options::OPT_shared)) {
        CmdArgs.push_back("-lgcc_pic");
      } else {
        CmdArgs.push_back("-lgcc");
      }
    }
  }

  if (!Args.hasArg(options::OPT_nostdlib) &&
      !Args.hasArg(options::OPT_nostartfiles)) {
    if (Args.hasArg(options::OPT_shared) || Args.hasArg(options::OPT_pie))
      CmdArgs.push_back(Args.MakeArgString(
                              getToolChain().GetFilePath("crtendS.o")));
    else
      CmdArgs.push_back(Args.MakeArgString(
                              getToolChain().GetFilePath("crtend.o")));
    CmdArgs.push_back(Args.MakeArgString(
                            getToolChain().GetFilePath("crtn.o")));
  }

  addProfileRT(getToolChain(), Args, CmdArgs, getToolChain().getTriple());

  const char *Exec =
    Args.MakeArgString(getToolChain().GetProgramPath("ld"));
  C.addCommand(new Command(JA, *this, Exec, CmdArgs));
}

void visualstudio::Link::ConstructJob(Compilation &C, const JobAction &JA,
                                      const InputInfo &Output,
                                      const InputInfoList &Inputs,
                                      const ArgList &Args,
                                      const char *LinkingOutput) const {
  ArgStringList CmdArgs;

  if (Output.isFilename()) {
    CmdArgs.push_back(Args.MakeArgString(std::string("-out:") +
                                         Output.getFilename()));
  } else {
    assert(Output.isNothing() && "Invalid output.");
  }

  if (!Args.hasArg(options::OPT_nostdlib) &&
      !Args.hasArg(options::OPT_nostartfiles) &&
      !C.getDriver().IsCLMode()) {
    CmdArgs.push_back("-defaultlib:libcmt");
  }

  CmdArgs.push_back("-nologo");

  bool DLL = Args.hasArg(options::OPT__SLASH_LD, options::OPT__SLASH_LDd);

  if (DLL) {
    CmdArgs.push_back(Args.MakeArgString("-dll"));

    SmallString<128> ImplibName(Output.getFilename());
    llvm::sys::path::replace_extension(ImplibName, "lib");
    CmdArgs.push_back(Args.MakeArgString(std::string("-implib:") +
                                         ImplibName.str()));
  }

  if (getToolChain().getSanitizerArgs().needsAsanRt()) {
    CmdArgs.push_back(Args.MakeArgString("-debug"));
    CmdArgs.push_back(Args.MakeArgString("-incremental:no"));
    SmallString<128> LibSanitizer(getToolChain().getDriver().ResourceDir);
    llvm::sys::path::append(LibSanitizer, "lib", "windows");
    if (DLL) {
      llvm::sys::path::append(LibSanitizer, "clang_rt.asan_dll_thunk-i386.lib");
    } else {
      llvm::sys::path::append(LibSanitizer, "clang_rt.asan-i386.lib");
    }
    // FIXME: Handle 64-bit.
    CmdArgs.push_back(Args.MakeArgString(LibSanitizer));
  }

  Args.AddAllArgValues(CmdArgs, options::OPT_l);
  Args.AddAllArgValues(CmdArgs, options::OPT__SLASH_link);

  // Add filenames immediately.
  for (InputInfoList::const_iterator
       it = Inputs.begin(), ie = Inputs.end(); it != ie; ++it) {
    if (it->isFilename())
      CmdArgs.push_back(it->getFilename());
    else
      it->getInputArg().renderAsInput(Args, CmdArgs);
  }

  const char *Exec =
    Args.MakeArgString(getToolChain().GetProgramPath("link.exe"));
  C.addCommand(new Command(JA, *this, Exec, CmdArgs));
}

void visualstudio::Compile::ConstructJob(Compilation &C, const JobAction &JA,
                                         const InputInfo &Output,
                                         const InputInfoList &Inputs,
                                         const ArgList &Args,
                                         const char *LinkingOutput) const {
  C.addCommand(GetCommand(C, JA, Output, Inputs, Args, LinkingOutput));
}

// Try to find FallbackName on PATH that is not identical to ClangProgramPath.
// If one cannot be found, return FallbackName.
// We do this special search to prevent clang-cl from falling back onto itself
// if it's available as cl.exe on the path.
static std::string FindFallback(const char *FallbackName,
                                const char *ClangProgramPath) {
  llvm::Optional<std::string> OptPath = llvm::sys::Process::GetEnv("PATH");
  if (!OptPath.hasValue())
    return FallbackName;

#ifdef LLVM_ON_WIN32
  const StringRef PathSeparators = ";";
#else
  const StringRef PathSeparators = ":";
#endif

  SmallVector<StringRef, 8> PathSegments;
  llvm::SplitString(OptPath.getValue(), PathSegments, PathSeparators);

  for (size_t i = 0, e = PathSegments.size(); i != e; ++i) {
    const StringRef &PathSegment = PathSegments[i];
    if (PathSegment.empty())
      continue;

    SmallString<128> FilePath(PathSegment);
    llvm::sys::path::append(FilePath, FallbackName);
    if (llvm::sys::fs::can_execute(Twine(FilePath)) &&
        !llvm::sys::fs::equivalent(Twine(FilePath), ClangProgramPath))
      return FilePath.str();
  }

  return FallbackName;
}

Command *visualstudio::Compile::GetCommand(Compilation &C, const JobAction &JA,
                                           const InputInfo &Output,
                                           const InputInfoList &Inputs,
                                           const ArgList &Args,
                                           const char *LinkingOutput) const {
  ArgStringList CmdArgs;
  CmdArgs.push_back("/nologo");
  CmdArgs.push_back("/c"); // Compile only.
  CmdArgs.push_back("/W0"); // No warnings.

  // The goal is to be able to invoke this tool correctly based on
  // any flag accepted by clang-cl.

  // These are spelled the same way in clang and cl.exe,.
  Args.AddAllArgs(CmdArgs, options::OPT_D, options::OPT_U);
  Args.AddAllArgs(CmdArgs, options::OPT_I);

  // Optimization level.
  if (Arg *A = Args.getLastArg(options::OPT_O, options::OPT_O0)) {
    if (A->getOption().getID() == options::OPT_O0) {
      CmdArgs.push_back("/Od");
    } else {
      StringRef OptLevel = A->getValue();
      if (OptLevel == "1" || OptLevel == "2" || OptLevel == "s")
        A->render(Args, CmdArgs);
      else if (OptLevel == "3")
        CmdArgs.push_back("/Ox");
    }
  }

  // Flags for which clang-cl have an alias.
  // FIXME: How can we ensure this stays in sync with relevant clang-cl options?

  if (Arg *A = Args.getLastArg(options::OPT_frtti, options::OPT_fno_rtti))
    CmdArgs.push_back(A->getOption().getID() == options::OPT_frtti ? "/GR"
                                                                   : "/GR-");
  if (Args.hasArg(options::OPT_fsyntax_only))
    CmdArgs.push_back("/Zs");

  std::vector<std::string> Includes = Args.getAllArgValues(options::OPT_include);
  for (size_t I = 0, E = Includes.size(); I != E; ++I)
    CmdArgs.push_back(Args.MakeArgString(std::string("/FI") + Includes[I]));

  // Flags that can simply be passed through.
  Args.AddAllArgs(CmdArgs, options::OPT__SLASH_LD);
  Args.AddAllArgs(CmdArgs, options::OPT__SLASH_LDd);

  // The order of these flags is relevant, so pick the last one.
  if (Arg *A = Args.getLastArg(options::OPT__SLASH_MD, options::OPT__SLASH_MDd,
                               options::OPT__SLASH_MT, options::OPT__SLASH_MTd))
    A->render(Args, CmdArgs);


  // Input filename.
  assert(Inputs.size() == 1);
  const InputInfo &II = Inputs[0];
  assert(II.getType() == types::TY_C || II.getType() == types::TY_CXX);
  CmdArgs.push_back(II.getType() == types::TY_C ? "/Tc" : "/Tp");
  if (II.isFilename())
    CmdArgs.push_back(II.getFilename());
  else
    II.getInputArg().renderAsInput(Args, CmdArgs);

  // Output filename.
  assert(Output.getType() == types::TY_Object);
  const char *Fo = Args.MakeArgString(std::string("/Fo") +
                                      Output.getFilename());
  CmdArgs.push_back(Fo);

  const Driver &D = getToolChain().getDriver();
  std::string Exec = FindFallback("cl.exe", D.getClangProgramPath());

  return new Command(JA, *this, Args.MakeArgString(Exec), CmdArgs);
}


/// XCore Tools
// We pass assemble and link construction to the xcc tool.

void XCore::Assemble::ConstructJob(Compilation &C, const JobAction &JA,
                                       const InputInfo &Output,
                                       const InputInfoList &Inputs,
                                       const ArgList &Args,
                                       const char *LinkingOutput) const {
  ArgStringList CmdArgs;

  CmdArgs.push_back("-o");
  CmdArgs.push_back(Output.getFilename());

  CmdArgs.push_back("-c");

  if (Args.hasArg(options::OPT_g_Group)) {
    CmdArgs.push_back("-g");
  }

  Args.AddAllArgValues(CmdArgs, options::OPT_Wa_COMMA,
                       options::OPT_Xassembler);

  for (InputInfoList::const_iterator
       it = Inputs.begin(), ie = Inputs.end(); it != ie; ++it) {
    const InputInfo &II = *it;
    CmdArgs.push_back(II.getFilename());
  }

  const char *Exec =
    Args.MakeArgString(getToolChain().GetProgramPath("xcc"));
  C.addCommand(new Command(JA, *this, Exec, CmdArgs));
}

void XCore::Link::ConstructJob(Compilation &C, const JobAction &JA,
                                   const InputInfo &Output,
                                   const InputInfoList &Inputs,
                                   const ArgList &Args,
                                   const char *LinkingOutput) const {
  ArgStringList CmdArgs;

  if (Output.isFilename()) {
    CmdArgs.push_back("-o");
    CmdArgs.push_back(Output.getFilename());
  } else {
    assert(Output.isNothing() && "Invalid output.");
  }

  AddLinkerInputs(getToolChain(), Inputs, Args, CmdArgs);

  const char *Exec =
    Args.MakeArgString(getToolChain().GetProgramPath("xcc"));
  C.addCommand(new Command(JA, *this, Exec, CmdArgs));
}<|MERGE_RESOLUTION|>--- conflicted
+++ resolved
@@ -5035,7 +5035,7 @@
           }
         }
       }
-      if (D.CCCIsUPC) {
+      if (D.CCCIsUPC()) {
         const char *upc_crtbegin;
         if (Args.hasArg(options::OPT_static))
           upc_crtbegin = "upc-crtbeginT.o";
@@ -5058,33 +5058,17 @@
 
   Args.AddAllArgs(CmdArgs, options::OPT_L);
 
-<<<<<<< HEAD
   const ToolChain::path_list Paths = ToolChain.getFilePaths();
 
   for (ToolChain::path_list::const_iterator i = Paths.begin(), e = Paths.end();
        i != e; ++i)
     CmdArgs.push_back(Args.MakeArgString(StringRef("-L") + *i));
 
-  SanitizerArgs Sanitize(getToolChain(), Args);
-  // If we're building a dynamic lib with -fsanitize=address,
-  // unresolved symbols may appear. Mark all
-  // of them as dynamic_lookup. Linking executables is handled in
-  // lib/Driver/ToolChains.cpp.
-  if (Sanitize.needsAsanRt()) {
-    if (Args.hasArg(options::OPT_dynamiclib) ||
-        Args.hasArg(options::OPT_bundle)) {
-      CmdArgs.push_back("-undefined");
-      CmdArgs.push_back("dynamic_lookup");
-    }
-  }
-
-=======
->>>>>>> c6c4eea3
   if (Args.hasArg(options::OPT_fopenmp))
     // This is more complicated in gcc...
     CmdArgs.push_back("-lgomp");
 
-  if (D.CCCIsUPC && !Args.hasArg(options::OPT_nostdlib)) {
+  if (D.CCCIsUPC() && !Args.hasArg(options::OPT_nostdlib)) {
     llvm::SmallString<32> Buf("-lupc");
     if (Args.getLastArgValue(options::OPT_fupc_pts_EQ, "packed") == "struct") {
       Buf += "-s";
@@ -5167,7 +5151,7 @@
   if (!Args.hasArg(options::OPT_nostdlib) &&
       !Args.hasArg(options::OPT_nostartfiles)) {
 
-    if (D.CCCIsUPC) {
+    if (D.CCCIsUPC()) {
       const char *upc_crtend;
       if (Args.hasArg(options::OPT_static))
         upc_crtend = "upc-crtendT.o";
@@ -6616,7 +6600,7 @@
       crtbegin = isAndroid ? "crtbegin_dynamic.o" : "crtbegin.o";
     CmdArgs.push_back(Args.MakeArgString(ToolChain.GetFilePath(crtbegin)));
 
-    if (D.CCCIsUPC) {
+    if (D.CCCIsUPC()) {
       const char *upc_crtbegin;
       if (Args.hasArg(options::OPT_static))
         upc_crtbegin = "upc-crtbeginT.o";
@@ -6697,7 +6681,7 @@
     CmdArgs.push_back("-lm");
   }
 
-  if (D.CCCIsUPC && !Args.hasArg(options::OPT_nostdlib)) {
+  if (D.CCCIsUPC() && !Args.hasArg(options::OPT_nostdlib)) {
     CmdArgs.push_back(Args.MakeArgString("-T" + ToolChain.GetFilePath("upc.ld")));
     llvm::SmallString<32> Buf("-lupc");
     if (Args.getLastArgValue(options::OPT_fupc_pts_EQ, "packed") == "struct") {
@@ -6765,7 +6749,7 @@
 
     if (!Args.hasArg(options::OPT_nostartfiles)) {
 
-      if (D.CCCIsUPC) {
+      if (D.CCCIsUPC()) {
         const char *upc_crtend;
         if (Args.hasArg(options::OPT_static))
           upc_crtend = "upc-crtendT.o";
