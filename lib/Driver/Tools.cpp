--- conflicted
+++ resolved
@@ -4710,21 +4710,15 @@
 
   Args.AddAllArgs(CmdArgs, options::OPT_L);
 
-<<<<<<< HEAD
   const ToolChain::path_list Paths = ToolChain.getFilePaths();
 
   for (ToolChain::path_list::const_iterator i = Paths.begin(), e = Paths.end();
        i != e; ++i)
     CmdArgs.push_back(Args.MakeArgString(StringRef("-L") + *i));
 
-  SanitizerArgs Sanitize(getToolChain().getDriver(), Args);
-  // If we're building a dynamic lib with -fsanitize=address, or
-  // -fsanitize=undefined, unresolved symbols may appear. Mark all
-=======
   SanitizerArgs Sanitize(getToolChain(), Args);
   // If we're building a dynamic lib with -fsanitize=address,
   // unresolved symbols may appear. Mark all
->>>>>>> 6267fb10
   // of them as dynamic_lookup. Linking executables is handled in
   // lib/Driver/ToolChains.cpp.
   if (Sanitize.needsAsanRt()) {
@@ -6212,7 +6206,6 @@
     CmdArgs.push_back("-lm");
   }
 
-<<<<<<< HEAD
   if (D.CCCIsUPC && !Args.hasArg(options::OPT_nostdlib)) {
     CmdArgs.push_back(Args.MakeArgString("-T" + ToolChain.GetFilePath("upc.ld")));
     llvm::SmallString<32> Buf("-lupc");
@@ -6251,14 +6244,6 @@
     CmdArgs.push_back("-lrt");
   }
 
-  // Call this before we add the C run-time.
-  if (Sanitize.needsAsanRt())
-    addAsanRTLinux(getToolChain(), Args, CmdArgs);
-  if (Sanitize.needsTsanRt())
-    addTsanRTLinux(getToolChain(), Args, CmdArgs);
-
-=======
->>>>>>> 6267fb10
   if (!Args.hasArg(options::OPT_nostdlib)) {
     if (!Args.hasArg(options::OPT_nodefaultlibs)) {
       if (Args.hasArg(options::OPT_static))
