//===--- Tools.cpp - Tools Implementations ----------------------*- C++ -*-===//
//
//                     The LLVM Compiler Infrastructure
//
// This file is distributed under the University of Illinois Open Source
// License. See LICENSE.TXT for details.
//
//===----------------------------------------------------------------------===//

#include "Tools.h"
#include "InputInfo.h"
#include "ToolChains.h"
#include "clang/Basic/CharInfo.h"
#include "clang/Basic/LangOptions.h"
#include "clang/Basic/ObjCRuntime.h"
#include "clang/Basic/Version.h"
#include "clang/Config/config.h"
#include "clang/Driver/Action.h"
#include "clang/Driver/Compilation.h"
#include "clang/Driver/Driver.h"
#include "clang/Driver/DriverDiagnostic.h"
#include "clang/Driver/Job.h"
#include "clang/Driver/Options.h"
#include "clang/Driver/SanitizerArgs.h"
#include "clang/Driver/ToolChain.h"
#include "clang/Driver/Util.h"
#include "llvm/ADT/STLExtras.h"
#include "llvm/ADT/SmallString.h"
#include "llvm/ADT/StringExtras.h"
#include "llvm/ADT/StringSwitch.h"
#include "llvm/ADT/Twine.h"
#include "llvm/Option/Arg.h"
#include "llvm/Option/ArgList.h"
#include "llvm/Option/Option.h"
#include "llvm/Support/CodeGen.h"
#include "llvm/Support/Compression.h"
#include "llvm/Support/ErrorHandling.h"
#include "llvm/Support/FileSystem.h"
#include "llvm/Support/Host.h"
#include "llvm/Support/Path.h"
#include "llvm/Support/Process.h"
#include "llvm/Support/Program.h"
#include "llvm/Support/raw_ostream.h"
#include "llvm/Support/TargetParser.h"

#ifdef LLVM_ON_UNIX
#include <unistd.h> // For getuid().
#endif

using namespace clang::driver;
using namespace clang::driver::tools;
using namespace clang;
using namespace llvm::opt;

static void handleTargetFeaturesGroup(const ArgList &Args,
                                      std::vector<const char *> &Features,
                                      OptSpecifier Group) {
  for (const Arg *A : Args.filtered(Group)) {
    StringRef Name = A->getOption().getName();
    A->claim();

    // Skip over "-m".
    assert(Name.startswith("m") && "Invalid feature name.");
    Name = Name.substr(1);

    bool IsNegative = Name.startswith("no-");
    if (IsNegative)
      Name = Name.substr(3);
    Features.push_back(Args.MakeArgString((IsNegative ? "-" : "+") + Name));
  }
}

static const char *getSparcAsmModeForCPU(StringRef Name,
                                         const llvm::Triple &Triple) {
  if (Triple.getArch() == llvm::Triple::sparcv9) {
    return llvm::StringSwitch<const char *>(Name)
          .Case("niagara", "-Av9b")
          .Case("niagara2", "-Av9b")
          .Case("niagara3", "-Av9d")
          .Case("niagara4", "-Av9d")
          .Default("-Av9");
  } else {
    return llvm::StringSwitch<const char *>(Name)
          .Case("v8", "-Av8")
          .Case("supersparc", "-Av8")
          .Case("sparclite", "-Asparclite")
          .Case("f934", "-Asparclite")
          .Case("hypersparc", "-Av8")
          .Case("sparclite86x", "-Asparclite")
          .Case("sparclet", "-Asparclet")
          .Case("tsc701", "-Asparclet")
          .Case("v9", "-Av8plus")
          .Case("ultrasparc", "-Av8plus")
          .Case("ultrasparc3", "-Av8plus")
          .Case("niagara", "-Av8plusb")
          .Case("niagara2", "-Av8plusb")
          .Case("niagara3", "-Av8plusd")
          .Case("niagara4", "-Av8plusd")
          .Case("leon2", "-Av8")
          .Case("at697e", "-Av8")
          .Case("at697f", "-Av8")
          .Case("leon3", "-Av8")
          .Case("ut699", "-Av8")
          .Case("gr712rc", "-Av8")
          .Case("leon4", "-Av8")
          .Case("gr740", "-Av8")
          .Default("-Av8");
  }
}

/// CheckPreprocessingOptions - Perform some validation of preprocessing
/// arguments that is shared with gcc.
static void CheckPreprocessingOptions(const Driver &D, const ArgList &Args) {
  if (Arg *A = Args.getLastArg(options::OPT_C, options::OPT_CC)) {
    if (!Args.hasArg(options::OPT_E) && !Args.hasArg(options::OPT__SLASH_P) &&
        !Args.hasArg(options::OPT__SLASH_EP) && !D.CCCIsCPP()) {
      D.Diag(diag::err_drv_argument_only_allowed_with)
          << A->getBaseArg().getAsString(Args)
          << (D.IsCLMode() ? "/E, /P or /EP" : "-E");
    }
  }
}

/// CheckCodeGenerationOptions - Perform some validation of code generation
/// arguments that is shared with gcc.
static void CheckCodeGenerationOptions(const Driver &D, const ArgList &Args) {
  // In gcc, only ARM checks this, but it seems reasonable to check universally.
  if (Args.hasArg(options::OPT_static))
    if (const Arg *A =
            Args.getLastArg(options::OPT_dynamic, options::OPT_mdynamic_no_pic))
      D.Diag(diag::err_drv_argument_not_allowed_with) << A->getAsString(Args)
                                                      << "-static";
}

// Add backslashes to escape spaces and other backslashes.
// This is used for the space-separated argument list specified with
// the -dwarf-debug-flags option.
static void EscapeSpacesAndBackslashes(const char *Arg,
                                       SmallVectorImpl<char> &Res) {
  for (; *Arg; ++Arg) {
    switch (*Arg) {
    default:
      break;
    case ' ':
    case '\\':
      Res.push_back('\\');
      break;
    }
    Res.push_back(*Arg);
  }
}

// Quote target names for inclusion in GNU Make dependency files.
// Only the characters '$', '#', ' ', '\t' are quoted.
static void QuoteTarget(StringRef Target, SmallVectorImpl<char> &Res) {
  for (unsigned i = 0, e = Target.size(); i != e; ++i) {
    switch (Target[i]) {
    case ' ':
    case '\t':
      // Escape the preceding backslashes
      for (int j = i - 1; j >= 0 && Target[j] == '\\'; --j)
        Res.push_back('\\');

      // Escape the space/tab
      Res.push_back('\\');
      break;
    case '$':
      Res.push_back('$');
      break;
    case '#':
      Res.push_back('\\');
      break;
    default:
      break;
    }

    Res.push_back(Target[i]);
  }
}

static void addDirectoryList(const ArgList &Args, ArgStringList &CmdArgs,
                             const char *ArgName, const char *EnvVar) {
  const char *DirList = ::getenv(EnvVar);
  bool CombinedArg = false;

  if (!DirList)
    return; // Nothing to do.

  StringRef Name(ArgName);
  if (Name.equals("-I") || Name.equals("-L"))
    CombinedArg = true;

  StringRef Dirs(DirList);
  if (Dirs.empty()) // Empty string should not add '.'.
    return;

  StringRef::size_type Delim;
  while ((Delim = Dirs.find(llvm::sys::EnvPathSeparator)) != StringRef::npos) {
    if (Delim == 0) { // Leading colon.
      if (CombinedArg) {
        CmdArgs.push_back(Args.MakeArgString(std::string(ArgName) + "."));
      } else {
        CmdArgs.push_back(ArgName);
        CmdArgs.push_back(".");
      }
    } else {
      if (CombinedArg) {
        CmdArgs.push_back(
            Args.MakeArgString(std::string(ArgName) + Dirs.substr(0, Delim)));
      } else {
        CmdArgs.push_back(ArgName);
        CmdArgs.push_back(Args.MakeArgString(Dirs.substr(0, Delim)));
      }
    }
    Dirs = Dirs.substr(Delim + 1);
  }

  if (Dirs.empty()) { // Trailing colon.
    if (CombinedArg) {
      CmdArgs.push_back(Args.MakeArgString(std::string(ArgName) + "."));
    } else {
      CmdArgs.push_back(ArgName);
      CmdArgs.push_back(".");
    }
  } else { // Add the last path.
    if (CombinedArg) {
      CmdArgs.push_back(Args.MakeArgString(std::string(ArgName) + Dirs));
    } else {
      CmdArgs.push_back(ArgName);
      CmdArgs.push_back(Args.MakeArgString(Dirs));
    }
  }
}

static void AddLinkerInputs(const ToolChain &TC, const InputInfoList &Inputs,
                            const ArgList &Args, ArgStringList &CmdArgs) {
  const Driver &D = TC.getDriver();

  // Add extra linker input arguments which are not treated as inputs
  // (constructed via -Xarch_).
  Args.AddAllArgValues(CmdArgs, options::OPT_Zlinker_input);

  for (const auto &II : Inputs) {
    if (!TC.HasNativeLLVMSupport() && types::isLLVMIR(II.getType()))
      // Don't try to pass LLVM inputs unless we have native support.
      D.Diag(diag::err_drv_no_linker_llvm_support) << TC.getTripleString();

    // Add filenames immediately.
    if (II.isFilename()) {
      CmdArgs.push_back(II.getFilename());
      continue;
    }

    // Otherwise, this is a linker input argument.
    const Arg &A = II.getInputArg();

    // Handle reserved library options.
    if (A.getOption().matches(options::OPT_Z_reserved_lib_stdcxx))
      TC.AddCXXStdlibLibArgs(Args, CmdArgs);
    else if (A.getOption().matches(options::OPT_Z_reserved_lib_cckext))
      TC.AddCCKextLibArgs(Args, CmdArgs);
    else if (A.getOption().matches(options::OPT_z)) {
      // Pass -z prefix for gcc linker compatibility.
      A.claim();
      A.render(Args, CmdArgs);
    } else {
      A.renderAsInput(Args, CmdArgs);
    }
  }

  // LIBRARY_PATH - included following the user specified library paths.
  //                and only supported on native toolchains.
  if (!TC.isCrossCompiling())
    addDirectoryList(Args, CmdArgs, "-L", "LIBRARY_PATH");
}

/// \brief Determine whether Objective-C automated reference counting is
/// enabled.
static bool isObjCAutoRefCount(const ArgList &Args) {
  return Args.hasFlag(options::OPT_fobjc_arc, options::OPT_fno_objc_arc, false);
}

/// \brief Determine whether we are linking the ObjC runtime.
static bool isObjCRuntimeLinked(const ArgList &Args) {
  if (isObjCAutoRefCount(Args)) {
    Args.ClaimAllArgs(options::OPT_fobjc_link_runtime);
    return true;
  }
  return Args.hasArg(options::OPT_fobjc_link_runtime);
}

static bool forwardToGCC(const Option &O) {
  // Don't forward inputs from the original command line.  They are added from
  // InputInfoList.
  return O.getKind() != Option::InputClass &&
         !O.hasFlag(options::DriverOption) && !O.hasFlag(options::LinkerInput);
}

/// Add the C++ include args of other offloading toolchains. If this is a host
/// job, the device toolchains are added. If this is a device job, the host
/// toolchains will be added.
static void addExtraOffloadCXXStdlibIncludeArgs(Compilation &C,
                                                const JobAction &JA,
                                                const ArgList &Args,
                                                ArgStringList &CmdArgs) {

  if (JA.isHostOffloading(Action::OFK_Cuda))
    C.getSingleOffloadToolChain<Action::OFK_Cuda>()
        ->AddClangCXXStdlibIncludeArgs(Args, CmdArgs);
  else if (JA.isDeviceOffloading(Action::OFK_Cuda))
    C.getSingleOffloadToolChain<Action::OFK_Host>()
        ->AddClangCXXStdlibIncludeArgs(Args, CmdArgs);

  // TODO: Add support for other programming models here.
}

/// Add the include args that are specific of each offloading programming model.
static void addExtraOffloadSpecificIncludeArgs(Compilation &C,
                                               const JobAction &JA,
                                               const ArgList &Args,
                                               ArgStringList &CmdArgs) {

  if (JA.isHostOffloading(Action::OFK_Cuda))
    C.getSingleOffloadToolChain<Action::OFK_Host>()->AddCudaIncludeArgs(
        Args, CmdArgs);
  else if (JA.isDeviceOffloading(Action::OFK_Cuda))
    C.getSingleOffloadToolChain<Action::OFK_Cuda>()->AddCudaIncludeArgs(
        Args, CmdArgs);

  // TODO: Add support for other programming models here.
}

void Clang::AddPreprocessingOptions(Compilation &C, const JobAction &JA,
                                    const Driver &D, const ArgList &Args,
                                    ArgStringList &CmdArgs,
                                    const InputInfo &Output,
                                    const InputInfoList &Inputs) const {
  Arg *A;
  const bool IsIAMCU = getToolChain().getTriple().isOSIAMCU();

  CheckPreprocessingOptions(D, Args);

  Args.AddLastArg(CmdArgs, options::OPT_C);
  Args.AddLastArg(CmdArgs, options::OPT_CC);

  // Handle dependency file generation.
  if ((A = Args.getLastArg(options::OPT_M, options::OPT_MM)) ||
      (A = Args.getLastArg(options::OPT_MD)) ||
      (A = Args.getLastArg(options::OPT_MMD))) {
    // Determine the output location.
    const char *DepFile;
    if (Arg *MF = Args.getLastArg(options::OPT_MF)) {
      DepFile = MF->getValue();
      C.addFailureResultFile(DepFile, &JA);
    } else if (Output.getType() == types::TY_Dependencies) {
      DepFile = Output.getFilename();
    } else if (A->getOption().matches(options::OPT_M) ||
               A->getOption().matches(options::OPT_MM)) {
      DepFile = "-";
    } else {
      DepFile = getDependencyFileName(Args, Inputs);
      C.addFailureResultFile(DepFile, &JA);
    }
    CmdArgs.push_back("-dependency-file");
    CmdArgs.push_back(DepFile);

    // Add a default target if one wasn't specified.
    if (!Args.hasArg(options::OPT_MT) && !Args.hasArg(options::OPT_MQ)) {
      const char *DepTarget;

      // If user provided -o, that is the dependency target, except
      // when we are only generating a dependency file.
      Arg *OutputOpt = Args.getLastArg(options::OPT_o);
      if (OutputOpt && Output.getType() != types::TY_Dependencies) {
        DepTarget = OutputOpt->getValue();
      } else {
        // Otherwise derive from the base input.
        //
        // FIXME: This should use the computed output file location.
        SmallString<128> P(Inputs[0].getBaseInput());
        llvm::sys::path::replace_extension(P, "o");
        DepTarget = Args.MakeArgString(llvm::sys::path::filename(P));
      }

      CmdArgs.push_back("-MT");
      SmallString<128> Quoted;
      QuoteTarget(DepTarget, Quoted);
      CmdArgs.push_back(Args.MakeArgString(Quoted));
    }

    if (A->getOption().matches(options::OPT_M) ||
        A->getOption().matches(options::OPT_MD))
      CmdArgs.push_back("-sys-header-deps");
    if ((isa<PrecompileJobAction>(JA) &&
         !Args.hasArg(options::OPT_fno_module_file_deps)) ||
        Args.hasArg(options::OPT_fmodule_file_deps))
      CmdArgs.push_back("-module-file-deps");
  }

  if (Args.hasArg(options::OPT_MG)) {
    if (!A || A->getOption().matches(options::OPT_MD) ||
        A->getOption().matches(options::OPT_MMD))
      D.Diag(diag::err_drv_mg_requires_m_or_mm);
    CmdArgs.push_back("-MG");
  }

  Args.AddLastArg(CmdArgs, options::OPT_MP);
  Args.AddLastArg(CmdArgs, options::OPT_MV);

  // Convert all -MQ <target> args to -MT <quoted target>
  for (const Arg *A : Args.filtered(options::OPT_MT, options::OPT_MQ)) {
    A->claim();

    if (A->getOption().matches(options::OPT_MQ)) {
      CmdArgs.push_back("-MT");
      SmallString<128> Quoted;
      QuoteTarget(A->getValue(), Quoted);
      CmdArgs.push_back(Args.MakeArgString(Quoted));

      // -MT flag - no change
    } else {
      A->render(Args, CmdArgs);
    }
  }

  // Add -i* options, and automatically translate to
  // -include-pch/-include-pth for transparent PCH support. It's
  // wonky, but we include looking for .gch so we can support seamless
  // replacement into a build system already set up to be generating
  // .gch files.
  int YcIndex = -1, YuIndex = -1;
  {
    int AI = -1;
    const Arg *YcArg = Args.getLastArg(options::OPT__SLASH_Yc);
    const Arg *YuArg = Args.getLastArg(options::OPT__SLASH_Yu);
    for (const Arg *A : Args.filtered(options::OPT_clang_i_Group)) {
      // Walk the whole i_Group and skip non "-include" flags so that the index
      // here matches the index in the next loop below.
      ++AI;
      if (!A->getOption().matches(options::OPT_include))
        continue;
      if (YcArg && strcmp(A->getValue(), YcArg->getValue()) == 0)
        YcIndex = AI;
      if (YuArg && strcmp(A->getValue(), YuArg->getValue()) == 0)
        YuIndex = AI;
    }
  }
  if (isa<PrecompileJobAction>(JA) && YcIndex != -1) {
    Driver::InputList Inputs;
    D.BuildInputs(getToolChain(), C.getArgs(), Inputs);
    assert(Inputs.size() == 1 && "Need one input when building pch");
    CmdArgs.push_back(Args.MakeArgString(Twine("-find-pch-source=") +
                                         Inputs[0].second->getValue()));
  }

  bool RenderedImplicitInclude = false;
  int AI = -1;
  for (const Arg *A : Args.filtered(options::OPT_clang_i_Group)) {
    ++AI;

    if (getToolChain().getDriver().IsCLMode() &&
        A->getOption().matches(options::OPT_include)) {
      // In clang-cl mode, /Ycfoo.h means that all code up to a foo.h
      // include is compiled into foo.h, and everything after goes into
      // the .obj file. /Yufoo.h means that all includes prior to and including
      // foo.h are completely skipped and replaced with a use of the pch file
      // for foo.h.  (Each flag can have at most one value, multiple /Yc flags
      // just mean that the last one wins.)  If /Yc and /Yu are both present
      // and refer to the same file, /Yc wins.
      // Note that OPT__SLASH_FI gets mapped to OPT_include.
      // FIXME: The code here assumes that /Yc and /Yu refer to the same file.
      // cl.exe seems to support both flags with different values, but that
      // seems strange (which flag does /Fp now refer to?), so don't implement
      // that until someone needs it.
      int PchIndex = YcIndex != -1 ? YcIndex : YuIndex;
      if (PchIndex != -1) {
        if (isa<PrecompileJobAction>(JA)) {
          // When building the pch, skip all includes after the pch.
          assert(YcIndex != -1 && PchIndex == YcIndex);
          if (AI >= YcIndex)
            continue;
        } else {
          // When using the pch, skip all includes prior to the pch.
          if (AI < PchIndex) {
            A->claim();
            continue;
          }
          if (AI == PchIndex) {
            A->claim();
            CmdArgs.push_back("-include-pch");
            CmdArgs.push_back(
                Args.MakeArgString(D.GetClPchPath(C, A->getValue())));
            continue;
          }
        }
      }
    } else if (A->getOption().matches(options::OPT_include)) {
      // Handling of gcc-style gch precompiled headers.
      bool IsFirstImplicitInclude = !RenderedImplicitInclude;
      RenderedImplicitInclude = true;

      // Use PCH if the user requested it.
      bool UsePCH = D.CCCUsePCH;

      bool FoundPTH = false;
      bool FoundPCH = false;
      SmallString<128> P(A->getValue());
      // We want the files to have a name like foo.h.pch. Add a dummy extension
      // so that replace_extension does the right thing.
      P += ".dummy";
      if (UsePCH) {
        llvm::sys::path::replace_extension(P, "pch");
        if (llvm::sys::fs::exists(P))
          FoundPCH = true;
      }

      if (!FoundPCH) {
        llvm::sys::path::replace_extension(P, "pth");
        if (llvm::sys::fs::exists(P))
          FoundPTH = true;
      }

      if (!FoundPCH && !FoundPTH) {
        llvm::sys::path::replace_extension(P, "gch");
        if (llvm::sys::fs::exists(P)) {
          FoundPCH = UsePCH;
          FoundPTH = !UsePCH;
        }
      }

      if (FoundPCH || FoundPTH) {
        if (IsFirstImplicitInclude) {
          A->claim();
          if (UsePCH)
            CmdArgs.push_back("-include-pch");
          else
            CmdArgs.push_back("-include-pth");
          CmdArgs.push_back(Args.MakeArgString(P));
          continue;
        } else {
          // Ignore the PCH if not first on command line and emit warning.
          D.Diag(diag::warn_drv_pch_not_first_include) << P
                                                       << A->getAsString(Args);
        }
      }
    } else if (A->getOption().matches(options::OPT_isystem_after)) {
      // Handling of paths which must come late.  These entries are handled by
      // the toolchain itself after the resource dir is inserted in the right
      // search order.
      // Do not claim the argument so that the use of the argument does not
      // silently go unnoticed on toolchains which do not honour the option.
      continue;
    }

    // Not translated, render as usual.
    A->claim();
    A->render(Args, CmdArgs);
  }

  Args.AddAllArgs(CmdArgs,
                  {options::OPT_D, options::OPT_U, options::OPT_I_Group,
                   options::OPT_F, options::OPT_index_header_map});

  // Add -Wp, and -Xpreprocessor if using the preprocessor.

  // FIXME: There is a very unfortunate problem here, some troubled
  // souls abuse -Wp, to pass preprocessor options in gcc syntax. To
  // really support that we would have to parse and then translate
  // those options. :(
  Args.AddAllArgValues(CmdArgs, options::OPT_Wp_COMMA,
                       options::OPT_Xpreprocessor);

  // -I- is a deprecated GCC feature, reject it.
  if (Arg *A = Args.getLastArg(options::OPT_I_))
    D.Diag(diag::err_drv_I_dash_not_supported) << A->getAsString(Args);

  // If we have a --sysroot, and don't have an explicit -isysroot flag, add an
  // -isysroot to the CC1 invocation.
  StringRef sysroot = C.getSysRoot();
  if (sysroot != "") {
    if (!Args.hasArg(options::OPT_isysroot)) {
      CmdArgs.push_back("-isysroot");
      CmdArgs.push_back(C.getArgs().MakeArgString(sysroot));
    }
  }

  // Parse additional include paths from environment variables.
  // FIXME: We should probably sink the logic for handling these from the
  // frontend into the driver. It will allow deleting 4 otherwise unused flags.
  // CPATH - included following the user specified includes (but prior to
  // builtin and standard includes).
  addDirectoryList(Args, CmdArgs, "-I", "CPATH");
  // C_INCLUDE_PATH - system includes enabled when compiling C.
  addDirectoryList(Args, CmdArgs, "-c-isystem", "C_INCLUDE_PATH");
  // CPLUS_INCLUDE_PATH - system includes enabled when compiling C++.
  addDirectoryList(Args, CmdArgs, "-cxx-isystem", "CPLUS_INCLUDE_PATH");
  // OBJC_INCLUDE_PATH - system includes enabled when compiling ObjC.
  addDirectoryList(Args, CmdArgs, "-objc-isystem", "OBJC_INCLUDE_PATH");
  // OBJCPLUS_INCLUDE_PATH - system includes enabled when compiling ObjC++.
  addDirectoryList(Args, CmdArgs, "-objcxx-isystem", "OBJCPLUS_INCLUDE_PATH");

  // While adding the include arguments, we also attempt to retrieve the
  // arguments of related offloading toolchains or arguments that are specific
  // of an offloading programming model.

  // Add C++ include arguments, if needed.
  if (types::isCXX(Inputs[0].getType())) {
    getToolChain().AddClangCXXStdlibIncludeArgs(Args, CmdArgs);
    addExtraOffloadCXXStdlibIncludeArgs(C, JA, Args, CmdArgs);
  }

  // Add system include arguments for all targets but IAMCU.
  if (!IsIAMCU) {
    getToolChain().AddClangSystemIncludeArgs(Args, CmdArgs);
    addExtraOffloadCXXStdlibIncludeArgs(C, JA, Args, CmdArgs);
  } else {
    // For IAMCU add special include arguments.
    getToolChain().AddIAMCUIncludeArgs(Args, CmdArgs);
  }

  // Add offload include arguments, if needed.
  addExtraOffloadSpecificIncludeArgs(C, JA, Args, CmdArgs);
}

// FIXME: Move to target hook.
static bool isSignedCharDefault(const llvm::Triple &Triple) {
  switch (Triple.getArch()) {
  default:
    return true;

  case llvm::Triple::aarch64:
  case llvm::Triple::aarch64_be:
  case llvm::Triple::arm:
  case llvm::Triple::armeb:
  case llvm::Triple::thumb:
  case llvm::Triple::thumbeb:
    if (Triple.isOSDarwin() || Triple.isOSWindows())
      return true;
    return false;

  case llvm::Triple::ppc:
  case llvm::Triple::ppc64:
    if (Triple.isOSDarwin())
      return true;
    return false;

  case llvm::Triple::hexagon:
  case llvm::Triple::ppc64le:
  case llvm::Triple::systemz:
  case llvm::Triple::xcore:
    return false;
  }
}

static bool isNoCommonDefault(const llvm::Triple &Triple) {
  switch (Triple.getArch()) {
  default:
    return false;

  case llvm::Triple::xcore:
  case llvm::Triple::wasm32:
  case llvm::Triple::wasm64:
    return true;
  }
}

// ARM tools start.

// Get SubArch (vN).
static int getARMSubArchVersionNumber(const llvm::Triple &Triple) {
  llvm::StringRef Arch = Triple.getArchName();
  return llvm::ARM::parseArchVersion(Arch);
}

// True if M-profile.
static bool isARMMProfile(const llvm::Triple &Triple) {
  llvm::StringRef Arch = Triple.getArchName();
  unsigned Profile = llvm::ARM::parseArchProfile(Arch);
  return Profile == llvm::ARM::PK_M;
}

// Get Arch/CPU from args.
static void getARMArchCPUFromArgs(const ArgList &Args, llvm::StringRef &Arch,
                                  llvm::StringRef &CPU, bool FromAs = false) {
  if (const Arg *A = Args.getLastArg(options::OPT_mcpu_EQ))
    CPU = A->getValue();
  if (const Arg *A = Args.getLastArg(options::OPT_march_EQ))
    Arch = A->getValue();
  if (!FromAs)
    return;

  for (const Arg *A :
       Args.filtered(options::OPT_Wa_COMMA, options::OPT_Xassembler)) {
    StringRef Value = A->getValue();
    if (Value.startswith("-mcpu="))
      CPU = Value.substr(6);
    if (Value.startswith("-march="))
      Arch = Value.substr(7);
  }
}

// Handle -mhwdiv=.
// FIXME: Use ARMTargetParser.
static void getARMHWDivFeatures(const Driver &D, const Arg *A,
                                const ArgList &Args, StringRef HWDiv,
                                std::vector<const char *> &Features) {
  unsigned HWDivID = llvm::ARM::parseHWDiv(HWDiv);
  if (!llvm::ARM::getHWDivFeatures(HWDivID, Features))
    D.Diag(diag::err_drv_clang_unsupported) << A->getAsString(Args);
}

// Handle -mfpu=.
static void getARMFPUFeatures(const Driver &D, const Arg *A,
                              const ArgList &Args, StringRef FPU,
                              std::vector<const char *> &Features) {
  unsigned FPUID = llvm::ARM::parseFPU(FPU);
  if (!llvm::ARM::getFPUFeatures(FPUID, Features))
    D.Diag(diag::err_drv_clang_unsupported) << A->getAsString(Args);
}

// Decode ARM features from string like +[no]featureA+[no]featureB+...
static bool DecodeARMFeatures(const Driver &D, StringRef text,
                              std::vector<const char *> &Features) {
  SmallVector<StringRef, 8> Split;
  text.split(Split, StringRef("+"), -1, false);

  for (StringRef Feature : Split) {
    const char *FeatureName = llvm::ARM::getArchExtFeature(Feature);
    if (FeatureName)
      Features.push_back(FeatureName);
    else
      return false;
  }
  return true;
}

// Check if -march is valid by checking if it can be canonicalised and parsed.
// getARMArch is used here instead of just checking the -march value in order
// to handle -march=native correctly.
static void checkARMArchName(const Driver &D, const Arg *A, const ArgList &Args,
                             llvm::StringRef ArchName,
                             std::vector<const char *> &Features,
                             const llvm::Triple &Triple) {
  std::pair<StringRef, StringRef> Split = ArchName.split("+");

  std::string MArch = arm::getARMArch(ArchName, Triple);
  if (llvm::ARM::parseArch(MArch) == llvm::ARM::AK_INVALID ||
      (Split.second.size() && !DecodeARMFeatures(D, Split.second, Features)))
    D.Diag(diag::err_drv_clang_unsupported) << A->getAsString(Args);
}

// Check -mcpu=. Needs ArchName to handle -mcpu=generic.
static void checkARMCPUName(const Driver &D, const Arg *A, const ArgList &Args,
                            llvm::StringRef CPUName, llvm::StringRef ArchName,
                            std::vector<const char *> &Features,
                            const llvm::Triple &Triple) {
  std::pair<StringRef, StringRef> Split = CPUName.split("+");

  std::string CPU = arm::getARMTargetCPU(CPUName, ArchName, Triple);
  if (arm::getLLVMArchSuffixForARM(CPU, ArchName, Triple).empty() ||
      (Split.second.size() && !DecodeARMFeatures(D, Split.second, Features)))
    D.Diag(diag::err_drv_clang_unsupported) << A->getAsString(Args);
}

static bool useAAPCSForMachO(const llvm::Triple &T) {
  // The backend is hardwired to assume AAPCS for M-class processors, ensure
  // the frontend matches that.
  return T.getEnvironment() == llvm::Triple::EABI ||
         T.getOS() == llvm::Triple::UnknownOS || isARMMProfile(T);
}

// Select the float ABI as determined by -msoft-float, -mhard-float, and
// -mfloat-abi=.
arm::FloatABI arm::getARMFloatABI(const ToolChain &TC, const ArgList &Args) {
  const Driver &D = TC.getDriver();
  const llvm::Triple Triple(TC.ComputeEffectiveClangTriple(Args));
  auto SubArch = getARMSubArchVersionNumber(Triple);
  arm::FloatABI ABI = FloatABI::Invalid;
  if (Arg *A =
          Args.getLastArg(options::OPT_msoft_float, options::OPT_mhard_float,
                          options::OPT_mfloat_abi_EQ)) {
    if (A->getOption().matches(options::OPT_msoft_float)) {
      ABI = FloatABI::Soft;
    } else if (A->getOption().matches(options::OPT_mhard_float)) {
      ABI = FloatABI::Hard;
    } else {
      ABI = llvm::StringSwitch<arm::FloatABI>(A->getValue())
                .Case("soft", FloatABI::Soft)
                .Case("softfp", FloatABI::SoftFP)
                .Case("hard", FloatABI::Hard)
                .Default(FloatABI::Invalid);
      if (ABI == FloatABI::Invalid && !StringRef(A->getValue()).empty()) {
        D.Diag(diag::err_drv_invalid_mfloat_abi) << A->getAsString(Args);
        ABI = FloatABI::Soft;
      }
    }

    // It is incorrect to select hard float ABI on MachO platforms if the ABI is
    // "apcs-gnu".
    if (Triple.isOSBinFormatMachO() && !useAAPCSForMachO(Triple) &&
        ABI == FloatABI::Hard) {
      D.Diag(diag::err_drv_unsupported_opt_for_target) << A->getAsString(Args)
                                                       << Triple.getArchName();
    }
  }

  // If unspecified, choose the default based on the platform.
  if (ABI == FloatABI::Invalid) {
    switch (Triple.getOS()) {
    case llvm::Triple::Darwin:
    case llvm::Triple::MacOSX:
    case llvm::Triple::IOS:
    case llvm::Triple::TvOS: {
      // Darwin defaults to "softfp" for v6 and v7.
      ABI = (SubArch == 6 || SubArch == 7) ? FloatABI::SoftFP : FloatABI::Soft;
      ABI = Triple.isWatchABI() ? FloatABI::Hard : ABI;
      break;
    }
    case llvm::Triple::WatchOS:
      ABI = FloatABI::Hard;
      break;

    // FIXME: this is invalid for WindowsCE
    case llvm::Triple::Win32:
      ABI = FloatABI::Hard;
      break;

    case llvm::Triple::FreeBSD:
      switch (Triple.getEnvironment()) {
      case llvm::Triple::GNUEABIHF:
        ABI = FloatABI::Hard;
        break;
      default:
        // FreeBSD defaults to soft float
        ABI = FloatABI::Soft;
        break;
      }
      break;

    default:
      switch (Triple.getEnvironment()) {
      case llvm::Triple::GNUEABIHF:
      case llvm::Triple::MuslEABIHF:
      case llvm::Triple::EABIHF:
        ABI = FloatABI::Hard;
        break;
      case llvm::Triple::GNUEABI:
      case llvm::Triple::MuslEABI:
      case llvm::Triple::EABI:
        // EABI is always AAPCS, and if it was not marked 'hard', it's softfp
        ABI = FloatABI::SoftFP;
        break;
      case llvm::Triple::Android:
        ABI = (SubArch == 7) ? FloatABI::SoftFP : FloatABI::Soft;
        break;
      default:
        // Assume "soft", but warn the user we are guessing.
        if (Triple.isOSBinFormatMachO() &&
            Triple.getSubArch() == llvm::Triple::ARMSubArch_v7em)
          ABI = FloatABI::Hard;
        else
          ABI = FloatABI::Soft;

        if (Triple.getOS() != llvm::Triple::UnknownOS ||
            !Triple.isOSBinFormatMachO())
          D.Diag(diag::warn_drv_assuming_mfloat_abi_is) << "soft";
        break;
      }
    }
  }

  assert(ABI != FloatABI::Invalid && "must select an ABI");
  return ABI;
}

static void getARMTargetFeatures(const ToolChain &TC,
                                 const llvm::Triple &Triple,
                                 const ArgList &Args,
                                 std::vector<const char *> &Features,
                                 bool ForAS) {
  const Driver &D = TC.getDriver();

  bool KernelOrKext =
      Args.hasArg(options::OPT_mkernel, options::OPT_fapple_kext);
  arm::FloatABI ABI = arm::getARMFloatABI(TC, Args);
  const Arg *WaCPU = nullptr, *WaFPU = nullptr;
  const Arg *WaHDiv = nullptr, *WaArch = nullptr;

  if (!ForAS) {
    // FIXME: Note, this is a hack, the LLVM backend doesn't actually use these
    // yet (it uses the -mfloat-abi and -msoft-float options), and it is
    // stripped out by the ARM target. We should probably pass this a new
    // -target-option, which is handled by the -cc1/-cc1as invocation.
    //
    // FIXME2:  For consistency, it would be ideal if we set up the target
    // machine state the same when using the frontend or the assembler. We don't
    // currently do that for the assembler, we pass the options directly to the
    // backend and never even instantiate the frontend TargetInfo. If we did,
    // and used its handleTargetFeatures hook, then we could ensure the
    // assembler and the frontend behave the same.

    // Use software floating point operations?
    if (ABI == arm::FloatABI::Soft)
      Features.push_back("+soft-float");

    // Use software floating point argument passing?
    if (ABI != arm::FloatABI::Hard)
      Features.push_back("+soft-float-abi");
  } else {
    // Here, we make sure that -Wa,-mfpu/cpu/arch/hwdiv will be passed down
    // to the assembler correctly.
    for (const Arg *A :
         Args.filtered(options::OPT_Wa_COMMA, options::OPT_Xassembler)) {
      StringRef Value = A->getValue();
      if (Value.startswith("-mfpu=")) {
        WaFPU = A;
      } else if (Value.startswith("-mcpu=")) {
        WaCPU = A;
      } else if (Value.startswith("-mhwdiv=")) {
        WaHDiv = A;
      } else if (Value.startswith("-march=")) {
        WaArch = A;
      }
    }
  }

  // Check -march. ClangAs gives preference to -Wa,-march=.
  const Arg *ArchArg = Args.getLastArg(options::OPT_march_EQ);
  StringRef ArchName;
  if (WaArch) {
    if (ArchArg)
      D.Diag(clang::diag::warn_drv_unused_argument)
          << ArchArg->getAsString(Args);
    ArchName = StringRef(WaArch->getValue()).substr(7);
    checkARMArchName(D, WaArch, Args, ArchName, Features, Triple);
    // FIXME: Set Arch.
    D.Diag(clang::diag::warn_drv_unused_argument) << WaArch->getAsString(Args);
  } else if (ArchArg) {
    ArchName = ArchArg->getValue();
    checkARMArchName(D, ArchArg, Args, ArchName, Features, Triple);
  }

  // Check -mcpu. ClangAs gives preference to -Wa,-mcpu=.
  const Arg *CPUArg = Args.getLastArg(options::OPT_mcpu_EQ);
  StringRef CPUName;
  if (WaCPU) {
    if (CPUArg)
      D.Diag(clang::diag::warn_drv_unused_argument)
          << CPUArg->getAsString(Args);
    CPUName = StringRef(WaCPU->getValue()).substr(6);
    checkARMCPUName(D, WaCPU, Args, CPUName, ArchName, Features, Triple);
  } else if (CPUArg) {
    CPUName = CPUArg->getValue();
    checkARMCPUName(D, CPUArg, Args, CPUName, ArchName, Features, Triple);
  }

  // Add CPU features for generic CPUs
  if (CPUName == "native") {
    llvm::StringMap<bool> HostFeatures;
    if (llvm::sys::getHostCPUFeatures(HostFeatures))
      for (auto &F : HostFeatures)
        Features.push_back(
            Args.MakeArgString((F.second ? "+" : "-") + F.first()));
  }

  // Honor -mfpu=. ClangAs gives preference to -Wa,-mfpu=.
  const Arg *FPUArg = Args.getLastArg(options::OPT_mfpu_EQ);
  if (WaFPU) {
    if (FPUArg)
      D.Diag(clang::diag::warn_drv_unused_argument)
          << FPUArg->getAsString(Args);
    getARMFPUFeatures(D, WaFPU, Args, StringRef(WaFPU->getValue()).substr(6),
                      Features);
  } else if (FPUArg) {
    getARMFPUFeatures(D, FPUArg, Args, FPUArg->getValue(), Features);
  }

  // Honor -mhwdiv=. ClangAs gives preference to -Wa,-mhwdiv=.
  const Arg *HDivArg = Args.getLastArg(options::OPT_mhwdiv_EQ);
  if (WaHDiv) {
    if (HDivArg)
      D.Diag(clang::diag::warn_drv_unused_argument)
          << HDivArg->getAsString(Args);
    getARMHWDivFeatures(D, WaHDiv, Args,
                        StringRef(WaHDiv->getValue()).substr(8), Features);
  } else if (HDivArg)
    getARMHWDivFeatures(D, HDivArg, Args, HDivArg->getValue(), Features);

  // Setting -msoft-float effectively disables NEON because of the GCC
  // implementation, although the same isn't true of VFP or VFP3.
  if (ABI == arm::FloatABI::Soft) {
    Features.push_back("-neon");
    // Also need to explicitly disable features which imply NEON.
    Features.push_back("-crypto");
  }

  // En/disable crc code generation.
  if (Arg *A = Args.getLastArg(options::OPT_mcrc, options::OPT_mnocrc)) {
    if (A->getOption().matches(options::OPT_mcrc))
      Features.push_back("+crc");
    else
      Features.push_back("-crc");
  }

  // Look for the last occurrence of -mlong-calls or -mno-long-calls. If
  // neither options are specified, see if we are compiling for kernel/kext and
  // decide whether to pass "+long-calls" based on the OS and its version.
  if (Arg *A = Args.getLastArg(options::OPT_mlong_calls,
                               options::OPT_mno_long_calls)) {
    if (A->getOption().matches(options::OPT_mlong_calls))
      Features.push_back("+long-calls");
  } else if (KernelOrKext && (!Triple.isiOS() || Triple.isOSVersionLT(6)) &&
             !Triple.isWatchOS()) {
      Features.push_back("+long-calls");
  }

  // Kernel code has more strict alignment requirements.
  if (KernelOrKext)
    Features.push_back("+strict-align");
  else if (Arg *A = Args.getLastArg(options::OPT_mno_unaligned_access,
                                    options::OPT_munaligned_access)) {
    if (A->getOption().matches(options::OPT_munaligned_access)) {
      // No v6M core supports unaligned memory access (v6M ARM ARM A3.2).
      if (Triple.getSubArch() == llvm::Triple::SubArchType::ARMSubArch_v6m)
        D.Diag(diag::err_target_unsupported_unaligned) << "v6m";
      // v8M Baseline follows on from v6M, so doesn't support unaligned memory
      // access either.
      else if (Triple.getSubArch() == llvm::Triple::SubArchType::ARMSubArch_v8m_baseline)
        D.Diag(diag::err_target_unsupported_unaligned) << "v8m.base";
    } else
      Features.push_back("+strict-align");
  } else {
    // Assume pre-ARMv6 doesn't support unaligned accesses.
    //
    // ARMv6 may or may not support unaligned accesses depending on the
    // SCTLR.U bit, which is architecture-specific. We assume ARMv6
    // Darwin and NetBSD targets support unaligned accesses, and others don't.
    //
    // ARMv7 always has SCTLR.U set to 1, but it has a new SCTLR.A bit
    // which raises an alignment fault on unaligned accesses. Linux
    // defaults this bit to 0 and handles it as a system-wide (not
    // per-process) setting. It is therefore safe to assume that ARMv7+
    // Linux targets support unaligned accesses. The same goes for NaCl.
    //
    // The above behavior is consistent with GCC.
    int VersionNum = getARMSubArchVersionNumber(Triple);
    if (Triple.isOSDarwin() || Triple.isOSNetBSD()) {
      if (VersionNum < 6 ||
          Triple.getSubArch() == llvm::Triple::SubArchType::ARMSubArch_v6m)
        Features.push_back("+strict-align");
    } else if (Triple.isOSLinux() || Triple.isOSNaCl()) {
      if (VersionNum < 7)
        Features.push_back("+strict-align");
    } else
      Features.push_back("+strict-align");
  }

  // llvm does not support reserving registers in general. There is support
  // for reserving r9 on ARM though (defined as a platform-specific register
  // in ARM EABI).
  if (Args.hasArg(options::OPT_ffixed_r9))
    Features.push_back("+reserve-r9");

  // The kext linker doesn't know how to deal with movw/movt.
  if (KernelOrKext || Args.hasArg(options::OPT_mno_movt))
    Features.push_back("+no-movt");
}

void Clang::AddARMTargetArgs(const llvm::Triple &Triple, const ArgList &Args,
                             ArgStringList &CmdArgs, bool KernelOrKext) const {
  // Select the ABI to use.
  // FIXME: Support -meabi.
  // FIXME: Parts of this are duplicated in the backend, unify this somehow.
  const char *ABIName = nullptr;
  if (Arg *A = Args.getLastArg(options::OPT_mabi_EQ)) {
    ABIName = A->getValue();
  } else if (Triple.isOSBinFormatMachO()) {
    if (useAAPCSForMachO(Triple)) {
      ABIName = "aapcs";
    } else if (Triple.isWatchABI()) {
      ABIName = "aapcs16";
    } else {
      ABIName = "apcs-gnu";
    }
  } else if (Triple.isOSWindows()) {
    // FIXME: this is invalid for WindowsCE
    ABIName = "aapcs";
  } else {
    // Select the default based on the platform.
    switch (Triple.getEnvironment()) {
    case llvm::Triple::Android:
    case llvm::Triple::GNUEABI:
    case llvm::Triple::GNUEABIHF:
    case llvm::Triple::MuslEABI:
    case llvm::Triple::MuslEABIHF:
      ABIName = "aapcs-linux";
      break;
    case llvm::Triple::EABIHF:
    case llvm::Triple::EABI:
      ABIName = "aapcs";
      break;
    default:
      if (Triple.getOS() == llvm::Triple::NetBSD)
        ABIName = "apcs-gnu";
      else
        ABIName = "aapcs";
      break;
    }
  }
  CmdArgs.push_back("-target-abi");
  CmdArgs.push_back(ABIName);

  // Determine floating point ABI from the options & target defaults.
  arm::FloatABI ABI = arm::getARMFloatABI(getToolChain(), Args);
  if (ABI == arm::FloatABI::Soft) {
    // Floating point operations and argument passing are soft.
    // FIXME: This changes CPP defines, we need -target-soft-float.
    CmdArgs.push_back("-msoft-float");
    CmdArgs.push_back("-mfloat-abi");
    CmdArgs.push_back("soft");
  } else if (ABI == arm::FloatABI::SoftFP) {
    // Floating point operations are hard, but argument passing is soft.
    CmdArgs.push_back("-mfloat-abi");
    CmdArgs.push_back("soft");
  } else {
    // Floating point operations and argument passing are hard.
    assert(ABI == arm::FloatABI::Hard && "Invalid float abi!");
    CmdArgs.push_back("-mfloat-abi");
    CmdArgs.push_back("hard");
  }

  // Forward the -mglobal-merge option for explicit control over the pass.
  if (Arg *A = Args.getLastArg(options::OPT_mglobal_merge,
                               options::OPT_mno_global_merge)) {
    CmdArgs.push_back("-backend-option");
    if (A->getOption().matches(options::OPT_mno_global_merge))
      CmdArgs.push_back("-arm-global-merge=false");
    else
      CmdArgs.push_back("-arm-global-merge=true");
  }

  if (!Args.hasFlag(options::OPT_mimplicit_float,
                    options::OPT_mno_implicit_float, true))
    CmdArgs.push_back("-no-implicit-float");
}
// ARM tools end.

/// getAArch64TargetCPU - Get the (LLVM) name of the AArch64 cpu we are
/// targeting.
static std::string getAArch64TargetCPU(const ArgList &Args) {
  Arg *A;
  std::string CPU;
  // If we have -mtune or -mcpu, use that.
  if ((A = Args.getLastArg(options::OPT_mtune_EQ))) {
    CPU = StringRef(A->getValue()).lower();
  } else if ((A = Args.getLastArg(options::OPT_mcpu_EQ))) {
    StringRef Mcpu = A->getValue();
    CPU = Mcpu.split("+").first.lower();
  }

  // Handle CPU name is 'native'.
  if (CPU == "native")
    return llvm::sys::getHostCPUName();
  else if (CPU.size())
    return CPU;

  // Make sure we pick "cyclone" if -arch is used.
  // FIXME: Should this be picked by checking the target triple instead?
  if (Args.getLastArg(options::OPT_arch))
    return "cyclone";

  return "generic";
}

void Clang::AddAArch64TargetArgs(const ArgList &Args,
                                 ArgStringList &CmdArgs) const {
  std::string TripleStr = getToolChain().ComputeEffectiveClangTriple(Args);
  llvm::Triple Triple(TripleStr);

  if (!Args.hasFlag(options::OPT_mred_zone, options::OPT_mno_red_zone, true) ||
      Args.hasArg(options::OPT_mkernel) ||
      Args.hasArg(options::OPT_fapple_kext))
    CmdArgs.push_back("-disable-red-zone");

  if (!Args.hasFlag(options::OPT_mimplicit_float,
                    options::OPT_mno_implicit_float, true))
    CmdArgs.push_back("-no-implicit-float");

  const char *ABIName = nullptr;
  if (Arg *A = Args.getLastArg(options::OPT_mabi_EQ))
    ABIName = A->getValue();
  else if (Triple.isOSDarwin())
    ABIName = "darwinpcs";
  else
    ABIName = "aapcs";

  CmdArgs.push_back("-target-abi");
  CmdArgs.push_back(ABIName);

  if (Arg *A = Args.getLastArg(options::OPT_mfix_cortex_a53_835769,
                               options::OPT_mno_fix_cortex_a53_835769)) {
    CmdArgs.push_back("-backend-option");
    if (A->getOption().matches(options::OPT_mfix_cortex_a53_835769))
      CmdArgs.push_back("-aarch64-fix-cortex-a53-835769=1");
    else
      CmdArgs.push_back("-aarch64-fix-cortex-a53-835769=0");
  } else if (Triple.isAndroid()) {
    // Enabled A53 errata (835769) workaround by default on android
    CmdArgs.push_back("-backend-option");
    CmdArgs.push_back("-aarch64-fix-cortex-a53-835769=1");
  }

  // Forward the -mglobal-merge option for explicit control over the pass.
  if (Arg *A = Args.getLastArg(options::OPT_mglobal_merge,
                               options::OPT_mno_global_merge)) {
    CmdArgs.push_back("-backend-option");
    if (A->getOption().matches(options::OPT_mno_global_merge))
      CmdArgs.push_back("-aarch64-global-merge=false");
    else
      CmdArgs.push_back("-aarch64-global-merge=true");
  }
}

// Get CPU and ABI names. They are not independent
// so we have to calculate them together.
void mips::getMipsCPUAndABI(const ArgList &Args, const llvm::Triple &Triple,
                            StringRef &CPUName, StringRef &ABIName) {
  const char *DefMips32CPU = "mips32r2";
  const char *DefMips64CPU = "mips64r2";

  // MIPS32r6 is the default for mips(el)?-img-linux-gnu and MIPS64r6 is the
  // default for mips64(el)?-img-linux-gnu.
  if (Triple.getVendor() == llvm::Triple::ImaginationTechnologies &&
      Triple.getEnvironment() == llvm::Triple::GNU) {
    DefMips32CPU = "mips32r6";
    DefMips64CPU = "mips64r6";
  }

  // MIPS64r6 is the default for Android MIPS64 (mips64el-linux-android).
  if (Triple.isAndroid()) {
    DefMips32CPU = "mips32";
    DefMips64CPU = "mips64r6";
  }

  // MIPS3 is the default for mips64*-unknown-openbsd.
  if (Triple.getOS() == llvm::Triple::OpenBSD)
    DefMips64CPU = "mips3";

  if (Arg *A = Args.getLastArg(options::OPT_march_EQ, options::OPT_mcpu_EQ))
    CPUName = A->getValue();

  if (Arg *A = Args.getLastArg(options::OPT_mabi_EQ)) {
    ABIName = A->getValue();
    // Convert a GNU style Mips ABI name to the name
    // accepted by LLVM Mips backend.
    ABIName = llvm::StringSwitch<llvm::StringRef>(ABIName)
                  .Case("32", "o32")
                  .Case("64", "n64")
                  .Default(ABIName);
  }

  // Setup default CPU and ABI names.
  if (CPUName.empty() && ABIName.empty()) {
    switch (Triple.getArch()) {
    default:
      llvm_unreachable("Unexpected triple arch name");
    case llvm::Triple::mips:
    case llvm::Triple::mipsel:
      CPUName = DefMips32CPU;
      break;
    case llvm::Triple::mips64:
    case llvm::Triple::mips64el:
      CPUName = DefMips64CPU;
      break;
    }
  }

  if (ABIName.empty() &&
      (Triple.getVendor() == llvm::Triple::MipsTechnologies ||
       Triple.getVendor() == llvm::Triple::ImaginationTechnologies)) {
    ABIName = llvm::StringSwitch<const char *>(CPUName)
                  .Case("mips1", "o32")
                  .Case("mips2", "o32")
                  .Case("mips3", "n64")
                  .Case("mips4", "n64")
                  .Case("mips5", "n64")
                  .Case("mips32", "o32")
                  .Case("mips32r2", "o32")
                  .Case("mips32r3", "o32")
                  .Case("mips32r5", "o32")
                  .Case("mips32r6", "o32")
                  .Case("mips64", "n64")
                  .Case("mips64r2", "n64")
                  .Case("mips64r3", "n64")
                  .Case("mips64r5", "n64")
                  .Case("mips64r6", "n64")
                  .Case("octeon", "n64")
                  .Case("p5600", "o32")
                  .Default("");
  }

  if (ABIName.empty()) {
    // Deduce ABI name from the target triple.
    if (Triple.getArch() == llvm::Triple::mips ||
        Triple.getArch() == llvm::Triple::mipsel)
      ABIName = "o32";
    else
      ABIName = "n64";
  }

  if (CPUName.empty()) {
    // Deduce CPU name from ABI name.
    CPUName = llvm::StringSwitch<const char *>(ABIName)
                  .Case("o32", DefMips32CPU)
                  .Cases("n32", "n64", DefMips64CPU)
                  .Default("");
  }

  // FIXME: Warn on inconsistent use of -march and -mabi.
}

std::string mips::getMipsABILibSuffix(const ArgList &Args,
                                      const llvm::Triple &Triple) {
  StringRef CPUName, ABIName;
  tools::mips::getMipsCPUAndABI(Args, Triple, CPUName, ABIName);
  return llvm::StringSwitch<std::string>(ABIName)
      .Case("o32", "")
      .Case("n32", "32")
      .Case("n64", "64");
}

// Convert ABI name to the GNU tools acceptable variant.
static StringRef getGnuCompatibleMipsABIName(StringRef ABI) {
  return llvm::StringSwitch<llvm::StringRef>(ABI)
      .Case("o32", "32")
      .Case("n64", "64")
      .Default(ABI);
}

// Select the MIPS float ABI as determined by -msoft-float, -mhard-float,
// and -mfloat-abi=.
static mips::FloatABI getMipsFloatABI(const Driver &D, const ArgList &Args) {
  mips::FloatABI ABI = mips::FloatABI::Invalid;
  if (Arg *A =
          Args.getLastArg(options::OPT_msoft_float, options::OPT_mhard_float,
                          options::OPT_mfloat_abi_EQ)) {
    if (A->getOption().matches(options::OPT_msoft_float))
      ABI = mips::FloatABI::Soft;
    else if (A->getOption().matches(options::OPT_mhard_float))
      ABI = mips::FloatABI::Hard;
    else {
      ABI = llvm::StringSwitch<mips::FloatABI>(A->getValue())
                .Case("soft", mips::FloatABI::Soft)
                .Case("hard", mips::FloatABI::Hard)
                .Default(mips::FloatABI::Invalid);
      if (ABI == mips::FloatABI::Invalid && !StringRef(A->getValue()).empty()) {
        D.Diag(diag::err_drv_invalid_mfloat_abi) << A->getAsString(Args);
        ABI = mips::FloatABI::Hard;
      }
    }
  }

  // If unspecified, choose the default based on the platform.
  if (ABI == mips::FloatABI::Invalid) {
    // Assume "hard", because it's a default value used by gcc.
    // When we start to recognize specific target MIPS processors,
    // we will be able to select the default more correctly.
    ABI = mips::FloatABI::Hard;
  }

  assert(ABI != mips::FloatABI::Invalid && "must select an ABI");
  return ABI;
}

static void AddTargetFeature(const ArgList &Args,
                             std::vector<const char *> &Features,
                             OptSpecifier OnOpt, OptSpecifier OffOpt,
                             StringRef FeatureName) {
  if (Arg *A = Args.getLastArg(OnOpt, OffOpt)) {
    if (A->getOption().matches(OnOpt))
      Features.push_back(Args.MakeArgString("+" + FeatureName));
    else
      Features.push_back(Args.MakeArgString("-" + FeatureName));
  }
}

static void getMIPSTargetFeatures(const Driver &D, const llvm::Triple &Triple,
                                  const ArgList &Args,
                                  std::vector<const char *> &Features) {
  StringRef CPUName;
  StringRef ABIName;
  mips::getMipsCPUAndABI(Args, Triple, CPUName, ABIName);
  ABIName = getGnuCompatibleMipsABIName(ABIName);

  AddTargetFeature(Args, Features, options::OPT_mno_abicalls,
                   options::OPT_mabicalls, "noabicalls");

  mips::FloatABI FloatABI = getMipsFloatABI(D, Args);
  if (FloatABI == mips::FloatABI::Soft) {
    // FIXME: Note, this is a hack. We need to pass the selected float
    // mode to the MipsTargetInfoBase to define appropriate macros there.
    // Now it is the only method.
    Features.push_back("+soft-float");
  }

  if (Arg *A = Args.getLastArg(options::OPT_mnan_EQ)) {
    StringRef Val = StringRef(A->getValue());
    if (Val == "2008") {
      if (mips::getSupportedNanEncoding(CPUName) & mips::Nan2008)
        Features.push_back("+nan2008");
      else {
        Features.push_back("-nan2008");
        D.Diag(diag::warn_target_unsupported_nan2008) << CPUName;
      }
    } else if (Val == "legacy") {
      if (mips::getSupportedNanEncoding(CPUName) & mips::NanLegacy)
        Features.push_back("-nan2008");
      else {
        Features.push_back("+nan2008");
        D.Diag(diag::warn_target_unsupported_nanlegacy) << CPUName;
      }
    } else
      D.Diag(diag::err_drv_unsupported_option_argument)
          << A->getOption().getName() << Val;
  }

  AddTargetFeature(Args, Features, options::OPT_msingle_float,
                   options::OPT_mdouble_float, "single-float");
  AddTargetFeature(Args, Features, options::OPT_mips16, options::OPT_mno_mips16,
                   "mips16");
  AddTargetFeature(Args, Features, options::OPT_mmicromips,
                   options::OPT_mno_micromips, "micromips");
  AddTargetFeature(Args, Features, options::OPT_mdsp, options::OPT_mno_dsp,
                   "dsp");
  AddTargetFeature(Args, Features, options::OPT_mdspr2, options::OPT_mno_dspr2,
                   "dspr2");
  AddTargetFeature(Args, Features, options::OPT_mmsa, options::OPT_mno_msa,
                   "msa");

  // Add the last -mfp32/-mfpxx/-mfp64, if none are given and the ABI is O32
  // pass -mfpxx, or if none are given and fp64a is default, pass fp64 and
  // nooddspreg.
  if (Arg *A = Args.getLastArg(options::OPT_mfp32, options::OPT_mfpxx,
                               options::OPT_mfp64)) {
    if (A->getOption().matches(options::OPT_mfp32))
      Features.push_back(Args.MakeArgString("-fp64"));
    else if (A->getOption().matches(options::OPT_mfpxx)) {
      Features.push_back(Args.MakeArgString("+fpxx"));
      Features.push_back(Args.MakeArgString("+nooddspreg"));
    } else
      Features.push_back(Args.MakeArgString("+fp64"));
  } else if (mips::shouldUseFPXX(Args, Triple, CPUName, ABIName, FloatABI)) {
    Features.push_back(Args.MakeArgString("+fpxx"));
    Features.push_back(Args.MakeArgString("+nooddspreg"));
  } else if (mips::isFP64ADefault(Triple, CPUName)) {
    Features.push_back(Args.MakeArgString("+fp64"));
    Features.push_back(Args.MakeArgString("+nooddspreg"));
  }

  AddTargetFeature(Args, Features, options::OPT_mno_odd_spreg,
                   options::OPT_modd_spreg, "nooddspreg");
}

void Clang::AddMIPSTargetArgs(const ArgList &Args,
                              ArgStringList &CmdArgs) const {
  const Driver &D = getToolChain().getDriver();
  StringRef CPUName;
  StringRef ABIName;
  const llvm::Triple &Triple = getToolChain().getTriple();
  mips::getMipsCPUAndABI(Args, Triple, CPUName, ABIName);

  CmdArgs.push_back("-target-abi");
  CmdArgs.push_back(ABIName.data());

  mips::FloatABI ABI = getMipsFloatABI(D, Args);
  if (ABI == mips::FloatABI::Soft) {
    // Floating point operations and argument passing are soft.
    CmdArgs.push_back("-msoft-float");
    CmdArgs.push_back("-mfloat-abi");
    CmdArgs.push_back("soft");
  } else {
    // Floating point operations and argument passing are hard.
    assert(ABI == mips::FloatABI::Hard && "Invalid float abi!");
    CmdArgs.push_back("-mfloat-abi");
    CmdArgs.push_back("hard");
  }

  if (Arg *A = Args.getLastArg(options::OPT_mxgot, options::OPT_mno_xgot)) {
    if (A->getOption().matches(options::OPT_mxgot)) {
      CmdArgs.push_back("-mllvm");
      CmdArgs.push_back("-mxgot");
    }
  }

  if (Arg *A = Args.getLastArg(options::OPT_mldc1_sdc1,
                               options::OPT_mno_ldc1_sdc1)) {
    if (A->getOption().matches(options::OPT_mno_ldc1_sdc1)) {
      CmdArgs.push_back("-mllvm");
      CmdArgs.push_back("-mno-ldc1-sdc1");
    }
  }

  if (Arg *A = Args.getLastArg(options::OPT_mcheck_zero_division,
                               options::OPT_mno_check_zero_division)) {
    if (A->getOption().matches(options::OPT_mno_check_zero_division)) {
      CmdArgs.push_back("-mllvm");
      CmdArgs.push_back("-mno-check-zero-division");
    }
  }

  if (Arg *A = Args.getLastArg(options::OPT_G)) {
    StringRef v = A->getValue();
    CmdArgs.push_back("-mllvm");
    CmdArgs.push_back(Args.MakeArgString("-mips-ssection-threshold=" + v));
    A->claim();
  }

  if (Arg *A = Args.getLastArg(options::OPT_mcompact_branches_EQ)) {
    StringRef Val = StringRef(A->getValue());
    if (mips::hasCompactBranches(CPUName)) {
      if (Val == "never" || Val == "always" || Val == "optimal") {
        CmdArgs.push_back("-mllvm");
        CmdArgs.push_back(Args.MakeArgString("-mips-compact-branches=" + Val));
      } else
        D.Diag(diag::err_drv_unsupported_option_argument)
            << A->getOption().getName() << Val;
    } else
      D.Diag(diag::warn_target_unsupported_compact_branches) << CPUName;
  }
}

/// getPPCTargetCPU - Get the (LLVM) name of the PowerPC cpu we are targeting.
static std::string getPPCTargetCPU(const ArgList &Args) {
  if (Arg *A = Args.getLastArg(options::OPT_mcpu_EQ)) {
    StringRef CPUName = A->getValue();

    if (CPUName == "native") {
      std::string CPU = llvm::sys::getHostCPUName();
      if (!CPU.empty() && CPU != "generic")
        return CPU;
      else
        return "";
    }

    return llvm::StringSwitch<const char *>(CPUName)
        .Case("common", "generic")
        .Case("440", "440")
        .Case("440fp", "440")
        .Case("450", "450")
        .Case("601", "601")
        .Case("602", "602")
        .Case("603", "603")
        .Case("603e", "603e")
        .Case("603ev", "603ev")
        .Case("604", "604")
        .Case("604e", "604e")
        .Case("620", "620")
        .Case("630", "pwr3")
        .Case("G3", "g3")
        .Case("7400", "7400")
        .Case("G4", "g4")
        .Case("7450", "7450")
        .Case("G4+", "g4+")
        .Case("750", "750")
        .Case("970", "970")
        .Case("G5", "g5")
        .Case("a2", "a2")
        .Case("a2q", "a2q")
        .Case("e500mc", "e500mc")
        .Case("e5500", "e5500")
        .Case("power3", "pwr3")
        .Case("power4", "pwr4")
        .Case("power5", "pwr5")
        .Case("power5x", "pwr5x")
        .Case("power6", "pwr6")
        .Case("power6x", "pwr6x")
        .Case("power7", "pwr7")
        .Case("power8", "pwr8")
        .Case("power9", "pwr9")
        .Case("pwr3", "pwr3")
        .Case("pwr4", "pwr4")
        .Case("pwr5", "pwr5")
        .Case("pwr5x", "pwr5x")
        .Case("pwr6", "pwr6")
        .Case("pwr6x", "pwr6x")
        .Case("pwr7", "pwr7")
        .Case("pwr8", "pwr8")
        .Case("pwr9", "pwr9")
        .Case("powerpc", "ppc")
        .Case("powerpc64", "ppc64")
        .Case("powerpc64le", "ppc64le")
        .Default("");
  }

  return "";
}

static void getPPCTargetFeatures(const Driver &D, const llvm::Triple &Triple,
                                 const ArgList &Args,
                                 std::vector<const char *> &Features) {
  handleTargetFeaturesGroup(Args, Features, options::OPT_m_ppc_Features_Group);

  ppc::FloatABI FloatABI = ppc::getPPCFloatABI(D, Args);
  if (FloatABI == ppc::FloatABI::Soft &&
      !(Triple.getArch() == llvm::Triple::ppc64 ||
        Triple.getArch() == llvm::Triple::ppc64le))
    Features.push_back("+soft-float");
  else if (FloatABI == ppc::FloatABI::Soft &&
           (Triple.getArch() == llvm::Triple::ppc64 ||
            Triple.getArch() == llvm::Triple::ppc64le))
    D.Diag(diag::err_drv_invalid_mfloat_abi)
        << "soft float is not supported for ppc64";

  // Altivec is a bit weird, allow overriding of the Altivec feature here.
  AddTargetFeature(Args, Features, options::OPT_faltivec,
                   options::OPT_fno_altivec, "altivec");
}

ppc::FloatABI ppc::getPPCFloatABI(const Driver &D, const ArgList &Args) {
  ppc::FloatABI ABI = ppc::FloatABI::Invalid;
  if (Arg *A =
          Args.getLastArg(options::OPT_msoft_float, options::OPT_mhard_float,
                          options::OPT_mfloat_abi_EQ)) {
    if (A->getOption().matches(options::OPT_msoft_float))
      ABI = ppc::FloatABI::Soft;
    else if (A->getOption().matches(options::OPT_mhard_float))
      ABI = ppc::FloatABI::Hard;
    else {
      ABI = llvm::StringSwitch<ppc::FloatABI>(A->getValue())
                .Case("soft", ppc::FloatABI::Soft)
                .Case("hard", ppc::FloatABI::Hard)
                .Default(ppc::FloatABI::Invalid);
      if (ABI == ppc::FloatABI::Invalid && !StringRef(A->getValue()).empty()) {
        D.Diag(diag::err_drv_invalid_mfloat_abi) << A->getAsString(Args);
        ABI = ppc::FloatABI::Hard;
      }
    }
  }

  // If unspecified, choose the default based on the platform.
  if (ABI == ppc::FloatABI::Invalid) {
    ABI = ppc::FloatABI::Hard;
  }

  return ABI;
}

void Clang::AddPPCTargetArgs(const ArgList &Args,
                             ArgStringList &CmdArgs) const {
  // Select the ABI to use.
  const char *ABIName = nullptr;
  if (getToolChain().getTriple().isOSLinux())
    switch (getToolChain().getArch()) {
    case llvm::Triple::ppc64: {
      // When targeting a processor that supports QPX, or if QPX is
      // specifically enabled, default to using the ABI that supports QPX (so
      // long as it is not specifically disabled).
      bool HasQPX = false;
      if (Arg *A = Args.getLastArg(options::OPT_mcpu_EQ))
        HasQPX = A->getValue() == StringRef("a2q");
      HasQPX = Args.hasFlag(options::OPT_mqpx, options::OPT_mno_qpx, HasQPX);
      if (HasQPX) {
        ABIName = "elfv1-qpx";
        break;
      }

      ABIName = "elfv1";
      break;
    }
    case llvm::Triple::ppc64le:
      ABIName = "elfv2";
      break;
    default:
      break;
    }

  if (Arg *A = Args.getLastArg(options::OPT_mabi_EQ))
    // The ppc64 linux abis are all "altivec" abis by default. Accept and ignore
    // the option if given as we don't have backend support for any targets
    // that don't use the altivec abi.
    if (StringRef(A->getValue()) != "altivec")
      ABIName = A->getValue();

  ppc::FloatABI FloatABI =
      ppc::getPPCFloatABI(getToolChain().getDriver(), Args);

  if (FloatABI == ppc::FloatABI::Soft) {
    // Floating point operations and argument passing are soft.
    CmdArgs.push_back("-msoft-float");
    CmdArgs.push_back("-mfloat-abi");
    CmdArgs.push_back("soft");
  } else {
    // Floating point operations and argument passing are hard.
    assert(FloatABI == ppc::FloatABI::Hard && "Invalid float abi!");
    CmdArgs.push_back("-mfloat-abi");
    CmdArgs.push_back("hard");
  }

  if (ABIName) {
    CmdArgs.push_back("-target-abi");
    CmdArgs.push_back(ABIName);
  }
}

bool ppc::hasPPCAbiArg(const ArgList &Args, const char *Value) {
  Arg *A = Args.getLastArg(options::OPT_mabi_EQ);
  return A && (A->getValue() == StringRef(Value));
}

/// Get the (LLVM) name of the R600 gpu we are targeting.
static std::string getR600TargetGPU(const ArgList &Args) {
  if (Arg *A = Args.getLastArg(options::OPT_mcpu_EQ)) {
    const char *GPUName = A->getValue();
    return llvm::StringSwitch<const char *>(GPUName)
        .Cases("rv630", "rv635", "r600")
        .Cases("rv610", "rv620", "rs780", "rs880")
        .Case("rv740", "rv770")
        .Case("palm", "cedar")
        .Cases("sumo", "sumo2", "sumo")
        .Case("hemlock", "cypress")
        .Case("aruba", "cayman")
        .Default(GPUName);
  }
  return "";
}

static std::string getLanaiTargetCPU(const ArgList &Args) {
  if (Arg *A = Args.getLastArg(options::OPT_mcpu_EQ)) {
    return A->getValue();
  }
  return "";
}

sparc::FloatABI sparc::getSparcFloatABI(const Driver &D,
                                        const ArgList &Args) {
  sparc::FloatABI ABI = sparc::FloatABI::Invalid;
  if (Arg *A =
          Args.getLastArg(options::OPT_msoft_float, options::OPT_mhard_float,
                          options::OPT_mfloat_abi_EQ)) {
    if (A->getOption().matches(options::OPT_msoft_float))
      ABI = sparc::FloatABI::Soft;
    else if (A->getOption().matches(options::OPT_mhard_float))
      ABI = sparc::FloatABI::Hard;
    else {
      ABI = llvm::StringSwitch<sparc::FloatABI>(A->getValue())
                .Case("soft", sparc::FloatABI::Soft)
                .Case("hard", sparc::FloatABI::Hard)
                .Default(sparc::FloatABI::Invalid);
      if (ABI == sparc::FloatABI::Invalid &&
          !StringRef(A->getValue()).empty()) {
        D.Diag(diag::err_drv_invalid_mfloat_abi) << A->getAsString(Args);
        ABI = sparc::FloatABI::Hard;
      }
    }
  }

  // If unspecified, choose the default based on the platform.
  // Only the hard-float ABI on Sparc is standardized, and it is the
  // default. GCC also supports a nonstandard soft-float ABI mode, also
  // implemented in LLVM. However as this is not standard we set the default
  // to be hard-float.
  if (ABI == sparc::FloatABI::Invalid) {
    ABI = sparc::FloatABI::Hard;
  }

  return ABI;
}

static void getSparcTargetFeatures(const Driver &D, const ArgList &Args,
                                 std::vector<const char *> &Features) {
  sparc::FloatABI FloatABI = sparc::getSparcFloatABI(D, Args);
  if (FloatABI == sparc::FloatABI::Soft)
    Features.push_back("+soft-float");
}

void Clang::AddSparcTargetArgs(const ArgList &Args,
                               ArgStringList &CmdArgs) const {
  sparc::FloatABI FloatABI =
      sparc::getSparcFloatABI(getToolChain().getDriver(), Args);

  if (FloatABI == sparc::FloatABI::Soft) {
    // Floating point operations and argument passing are soft.
    CmdArgs.push_back("-msoft-float");
    CmdArgs.push_back("-mfloat-abi");
    CmdArgs.push_back("soft");
  } else {
    // Floating point operations and argument passing are hard.
    assert(FloatABI == sparc::FloatABI::Hard && "Invalid float abi!");
    CmdArgs.push_back("-mfloat-abi");
    CmdArgs.push_back("hard");
  }
}

void Clang::AddSystemZTargetArgs(const ArgList &Args,
                                 ArgStringList &CmdArgs) const {
  if (Args.hasFlag(options::OPT_mbackchain, options::OPT_mno_backchain, false))
    CmdArgs.push_back("-mbackchain");
}

static const char *getSystemZTargetCPU(const ArgList &Args) {
  if (const Arg *A = Args.getLastArg(options::OPT_march_EQ))
    return A->getValue();
  return "z10";
}

static void getSystemZTargetFeatures(const ArgList &Args,
                                     std::vector<const char *> &Features) {
  // -m(no-)htm overrides use of the transactional-execution facility.
  if (Arg *A = Args.getLastArg(options::OPT_mhtm, options::OPT_mno_htm)) {
    if (A->getOption().matches(options::OPT_mhtm))
      Features.push_back("+transactional-execution");
    else
      Features.push_back("-transactional-execution");
  }
  // -m(no-)vx overrides use of the vector facility.
  if (Arg *A = Args.getLastArg(options::OPT_mvx, options::OPT_mno_vx)) {
    if (A->getOption().matches(options::OPT_mvx))
      Features.push_back("+vector");
    else
      Features.push_back("-vector");
  }
}

static const char *getX86TargetCPU(const ArgList &Args,
                                   const llvm::Triple &Triple) {
  if (const Arg *A = Args.getLastArg(options::OPT_march_EQ)) {
    if (StringRef(A->getValue()) != "native") {
      if (Triple.isOSDarwin() && Triple.getArchName() == "x86_64h")
        return "core-avx2";

      return A->getValue();
    }

    // FIXME: Reject attempts to use -march=native unless the target matches
    // the host.
    //
    // FIXME: We should also incorporate the detected target features for use
    // with -native.
    std::string CPU = llvm::sys::getHostCPUName();
    if (!CPU.empty() && CPU != "generic")
      return Args.MakeArgString(CPU);
  }

  if (const Arg *A = Args.getLastArg(options::OPT__SLASH_arch)) {
    // Mapping built by referring to X86TargetInfo::getDefaultFeatures().
    StringRef Arch = A->getValue();
    const char *CPU;
    if (Triple.getArch() == llvm::Triple::x86) {
      CPU = llvm::StringSwitch<const char *>(Arch)
                .Case("IA32", "i386")
                .Case("SSE", "pentium3")
                .Case("SSE2", "pentium4")
                .Case("AVX", "sandybridge")
                .Case("AVX2", "haswell")
                .Default(nullptr);
    } else {
      CPU = llvm::StringSwitch<const char *>(Arch)
                .Case("AVX", "sandybridge")
                .Case("AVX2", "haswell")
                .Default(nullptr);
    }
    if (CPU)
      return CPU;
  }

  // Select the default CPU if none was given (or detection failed).

  if (Triple.getArch() != llvm::Triple::x86_64 &&
      Triple.getArch() != llvm::Triple::x86)
    return nullptr; // This routine is only handling x86 targets.

  bool Is64Bit = Triple.getArch() == llvm::Triple::x86_64;

  // FIXME: Need target hooks.
  if (Triple.isOSDarwin()) {
    if (Triple.getArchName() == "x86_64h")
      return "core-avx2";
    return Is64Bit ? "core2" : "yonah";
  }

  // Set up default CPU name for PS4 compilers.
  if (Triple.isPS4CPU())
    return "btver2";

  // On Android use targets compatible with gcc
  if (Triple.isAndroid())
    return Is64Bit ? "x86-64" : "i686";

  // Everything else goes to x86-64 in 64-bit mode.
  if (Is64Bit)
    return "x86-64";

  switch (Triple.getOS()) {
  case llvm::Triple::FreeBSD:
  case llvm::Triple::NetBSD:
  case llvm::Triple::OpenBSD:
    return "i486";
  case llvm::Triple::Haiku:
    return "i586";
  case llvm::Triple::Bitrig:
    return "i686";
  default:
    // Fallback to p4.
    return "pentium4";
  }
}

/// Get the (LLVM) name of the WebAssembly cpu we are targeting.
static StringRef getWebAssemblyTargetCPU(const ArgList &Args) {
  // If we have -mcpu=, use that.
  if (Arg *A = Args.getLastArg(options::OPT_mcpu_EQ)) {
    StringRef CPU = A->getValue();

#ifdef __wasm__
    // Handle "native" by examining the host. "native" isn't meaningful when
    // cross compiling, so only support this when the host is also WebAssembly.
    if (CPU == "native")
      return llvm::sys::getHostCPUName();
#endif

    return CPU;
  }

  return "generic";
}

static std::string getCPUName(const ArgList &Args, const llvm::Triple &T,
                              bool FromAs = false) {
  switch (T.getArch()) {
  default:
    return "";

  case llvm::Triple::aarch64:
  case llvm::Triple::aarch64_be:
    return getAArch64TargetCPU(Args);

  case llvm::Triple::arm:
  case llvm::Triple::armeb:
  case llvm::Triple::thumb:
  case llvm::Triple::thumbeb: {
    StringRef MArch, MCPU;
    getARMArchCPUFromArgs(Args, MArch, MCPU, FromAs);
    return arm::getARMTargetCPU(MCPU, MArch, T);
  }
  case llvm::Triple::mips:
  case llvm::Triple::mipsel:
  case llvm::Triple::mips64:
  case llvm::Triple::mips64el: {
    StringRef CPUName;
    StringRef ABIName;
    mips::getMipsCPUAndABI(Args, T, CPUName, ABIName);
    return CPUName;
  }

  case llvm::Triple::nvptx:
  case llvm::Triple::nvptx64:
    if (const Arg *A = Args.getLastArg(options::OPT_march_EQ))
      return A->getValue();
    return "";

  case llvm::Triple::ppc:
  case llvm::Triple::ppc64:
  case llvm::Triple::ppc64le: {
    std::string TargetCPUName = getPPCTargetCPU(Args);
    // LLVM may default to generating code for the native CPU,
    // but, like gcc, we default to a more generic option for
    // each architecture. (except on Darwin)
    if (TargetCPUName.empty() && !T.isOSDarwin()) {
      if (T.getArch() == llvm::Triple::ppc64)
        TargetCPUName = "ppc64";
      else if (T.getArch() == llvm::Triple::ppc64le)
        TargetCPUName = "ppc64le";
      else
        TargetCPUName = "ppc";
    }
    return TargetCPUName;
  }

  case llvm::Triple::sparc:
  case llvm::Triple::sparcel:
  case llvm::Triple::sparcv9:
    if (const Arg *A = Args.getLastArg(options::OPT_mcpu_EQ))
      return A->getValue();
    return "";

  case llvm::Triple::x86:
  case llvm::Triple::x86_64:
    return getX86TargetCPU(Args, T);

  case llvm::Triple::hexagon:
    return "hexagon" +
           toolchains::HexagonToolChain::GetTargetCPUVersion(Args).str();

  case llvm::Triple::lanai:
    return getLanaiTargetCPU(Args);

  case llvm::Triple::systemz:
    return getSystemZTargetCPU(Args);

  case llvm::Triple::r600:
  case llvm::Triple::amdgcn:
    return getR600TargetGPU(Args);

  case llvm::Triple::wasm32:
  case llvm::Triple::wasm64:
    return getWebAssemblyTargetCPU(Args);
  }
}

static void AddGoldPlugin(const ToolChain &ToolChain, const ArgList &Args,
                          ArgStringList &CmdArgs, bool IsThinLTO) {
  // Tell the linker to load the plugin. This has to come before AddLinkerInputs
  // as gold requires -plugin to come before any -plugin-opt that -Wl might
  // forward.
  CmdArgs.push_back("-plugin");
  std::string Plugin =
      ToolChain.getDriver().Dir + "/../lib" CLANG_LIBDIR_SUFFIX "/LLVMgold.so";
  CmdArgs.push_back(Args.MakeArgString(Plugin));

  // Try to pass driver level flags relevant to LTO code generation down to
  // the plugin.

  // Handle flags for selecting CPU variants.
  std::string CPU = getCPUName(Args, ToolChain.getTriple());
  if (!CPU.empty())
    CmdArgs.push_back(Args.MakeArgString(Twine("-plugin-opt=mcpu=") + CPU));

  if (Arg *A = Args.getLastArg(options::OPT_O_Group)) {
    StringRef OOpt;
    if (A->getOption().matches(options::OPT_O4) ||
        A->getOption().matches(options::OPT_Ofast))
      OOpt = "3";
    else if (A->getOption().matches(options::OPT_O))
      OOpt = A->getValue();
    else if (A->getOption().matches(options::OPT_O0))
      OOpt = "0";
    if (!OOpt.empty())
      CmdArgs.push_back(Args.MakeArgString(Twine("-plugin-opt=O") + OOpt));
  }

  if (IsThinLTO)
    CmdArgs.push_back("-plugin-opt=thinlto");

  // If an explicit debugger tuning argument appeared, pass it along.
  if (Arg *A = Args.getLastArg(options::OPT_gTune_Group,
                               options::OPT_ggdbN_Group)) {
    if (A->getOption().matches(options::OPT_glldb))
      CmdArgs.push_back("-plugin-opt=-debugger-tune=lldb");
    else if (A->getOption().matches(options::OPT_gsce))
      CmdArgs.push_back("-plugin-opt=-debugger-tune=sce");
    else
      CmdArgs.push_back("-plugin-opt=-debugger-tune=gdb");
  }
}

/// This is a helper function for validating the optional refinement step
/// parameter in reciprocal argument strings. Return false if there is an error
/// parsing the refinement step. Otherwise, return true and set the Position
/// of the refinement step in the input string.
static bool getRefinementStep(StringRef In, const Driver &D,
                              const Arg &A, size_t &Position) {
  const char RefinementStepToken = ':';
  Position = In.find(RefinementStepToken);
  if (Position != StringRef::npos) {
    StringRef Option = A.getOption().getName();
    StringRef RefStep = In.substr(Position + 1);
    // Allow exactly one numeric character for the additional refinement
    // step parameter. This is reasonable for all currently-supported
    // operations and architectures because we would expect that a larger value
    // of refinement steps would cause the estimate "optimization" to
    // under-perform the native operation. Also, if the estimate does not
    // converge quickly, it probably will not ever converge, so further
    // refinement steps will not produce a better answer.
    if (RefStep.size() != 1) {
      D.Diag(diag::err_drv_invalid_value) << Option << RefStep;
      return false;
    }
    char RefStepChar = RefStep[0];
    if (RefStepChar < '0' || RefStepChar > '9') {
      D.Diag(diag::err_drv_invalid_value) << Option << RefStep;
      return false;
    }
  }
  return true;
}

/// The -mrecip flag requires processing of many optional parameters.
static void ParseMRecip(const Driver &D, const ArgList &Args,
                        ArgStringList &OutStrings) {
  StringRef DisabledPrefixIn = "!";
  StringRef DisabledPrefixOut = "!";
  StringRef EnabledPrefixOut = "";
  StringRef Out = "-mrecip=";

  Arg *A = Args.getLastArg(options::OPT_mrecip, options::OPT_mrecip_EQ);
  if (!A)
    return;

  unsigned NumOptions = A->getNumValues();
  if (NumOptions == 0) {
    // No option is the same as "all".
    OutStrings.push_back(Args.MakeArgString(Out + "all"));
    return;
  }

  // Pass through "all", "none", or "default" with an optional refinement step.
  if (NumOptions == 1) {
    StringRef Val = A->getValue(0);
    size_t RefStepLoc;
    if (!getRefinementStep(Val, D, *A, RefStepLoc))
      return;
    StringRef ValBase = Val.slice(0, RefStepLoc);
    if (ValBase == "all" || ValBase == "none" || ValBase == "default") {
      OutStrings.push_back(Args.MakeArgString(Out + Val));
      return;
    }
  }

  // Each reciprocal type may be enabled or disabled individually.
  // Check each input value for validity, concatenate them all back together,
  // and pass through.

  llvm::StringMap<bool> OptionStrings;
  OptionStrings.insert(std::make_pair("divd", false));
  OptionStrings.insert(std::make_pair("divf", false));
  OptionStrings.insert(std::make_pair("vec-divd", false));
  OptionStrings.insert(std::make_pair("vec-divf", false));
  OptionStrings.insert(std::make_pair("sqrtd", false));
  OptionStrings.insert(std::make_pair("sqrtf", false));
  OptionStrings.insert(std::make_pair("vec-sqrtd", false));
  OptionStrings.insert(std::make_pair("vec-sqrtf", false));

  for (unsigned i = 0; i != NumOptions; ++i) {
    StringRef Val = A->getValue(i);

    bool IsDisabled = Val.startswith(DisabledPrefixIn);
    // Ignore the disablement token for string matching.
    if (IsDisabled)
      Val = Val.substr(1);

    size_t RefStep;
    if (!getRefinementStep(Val, D, *A, RefStep))
      return;

    StringRef ValBase = Val.slice(0, RefStep);
    llvm::StringMap<bool>::iterator OptionIter = OptionStrings.find(ValBase);
    if (OptionIter == OptionStrings.end()) {
      // Try again specifying float suffix.
      OptionIter = OptionStrings.find(ValBase.str() + 'f');
      if (OptionIter == OptionStrings.end()) {
        // The input name did not match any known option string.
        D.Diag(diag::err_drv_unknown_argument) << Val;
        return;
      }
      // The option was specified without a float or double suffix.
      // Make sure that the double entry was not already specified.
      // The float entry will be checked below.
      if (OptionStrings[ValBase.str() + 'd']) {
        D.Diag(diag::err_drv_invalid_value) << A->getOption().getName() << Val;
        return;
      }
    }

    if (OptionIter->second == true) {
      // Duplicate option specified.
      D.Diag(diag::err_drv_invalid_value) << A->getOption().getName() << Val;
      return;
    }

    // Mark the matched option as found. Do not allow duplicate specifiers.
    OptionIter->second = true;

    // If the precision was not specified, also mark the double entry as found.
    if (ValBase.back() != 'f' && ValBase.back() != 'd')
      OptionStrings[ValBase.str() + 'd'] = true;

    // Build the output string.
    StringRef Prefix = IsDisabled ? DisabledPrefixOut : EnabledPrefixOut;
    Out = Args.MakeArgString(Out + Prefix + Val);
    if (i != NumOptions - 1)
      Out = Args.MakeArgString(Out + ",");
  }

  OutStrings.push_back(Args.MakeArgString(Out));
}

static void getX86TargetFeatures(const Driver &D, const llvm::Triple &Triple,
                                 const ArgList &Args,
                                 std::vector<const char *> &Features) {
  // If -march=native, autodetect the feature list.
  if (const Arg *A = Args.getLastArg(options::OPT_march_EQ)) {
    if (StringRef(A->getValue()) == "native") {
      llvm::StringMap<bool> HostFeatures;
      if (llvm::sys::getHostCPUFeatures(HostFeatures))
        for (auto &F : HostFeatures)
          Features.push_back(
              Args.MakeArgString((F.second ? "+" : "-") + F.first()));
    }
  }

  if (Triple.getArchName() == "x86_64h") {
    // x86_64h implies quite a few of the more modern subtarget features
    // for Haswell class CPUs, but not all of them. Opt-out of a few.
    Features.push_back("-rdrnd");
    Features.push_back("-aes");
    Features.push_back("-pclmul");
    Features.push_back("-rtm");
    Features.push_back("-hle");
    Features.push_back("-fsgsbase");
  }

  const llvm::Triple::ArchType ArchType = Triple.getArch();
  // Add features to be compatible with gcc for Android.
  if (Triple.isAndroid()) {
    if (ArchType == llvm::Triple::x86_64) {
      Features.push_back("+sse4.2");
      Features.push_back("+popcnt");
    } else
      Features.push_back("+ssse3");
  }

  // Set features according to the -arch flag on MSVC.
  if (Arg *A = Args.getLastArg(options::OPT__SLASH_arch)) {
    StringRef Arch = A->getValue();
    bool ArchUsed = false;
    // First, look for flags that are shared in x86 and x86-64.
    if (ArchType == llvm::Triple::x86_64 || ArchType == llvm::Triple::x86) {
      if (Arch == "AVX" || Arch == "AVX2") {
        ArchUsed = true;
        Features.push_back(Args.MakeArgString("+" + Arch.lower()));
      }
    }
    // Then, look for x86-specific flags.
    if (ArchType == llvm::Triple::x86) {
      if (Arch == "IA32") {
        ArchUsed = true;
      } else if (Arch == "SSE" || Arch == "SSE2") {
        ArchUsed = true;
        Features.push_back(Args.MakeArgString("+" + Arch.lower()));
      }
    }
    if (!ArchUsed)
      D.Diag(clang::diag::warn_drv_unused_argument) << A->getAsString(Args);
  }

  // Now add any that the user explicitly requested on the command line,
  // which may override the defaults.
  handleTargetFeaturesGroup(Args, Features, options::OPT_m_x86_Features_Group);
}

void Clang::AddX86TargetArgs(const ArgList &Args,
                             ArgStringList &CmdArgs) const {
  if (!Args.hasFlag(options::OPT_mred_zone, options::OPT_mno_red_zone, true) ||
      Args.hasArg(options::OPT_mkernel) ||
      Args.hasArg(options::OPT_fapple_kext))
    CmdArgs.push_back("-disable-red-zone");

  // Default to avoid implicit floating-point for kernel/kext code, but allow
  // that to be overridden with -mno-soft-float.
  bool NoImplicitFloat = (Args.hasArg(options::OPT_mkernel) ||
                          Args.hasArg(options::OPT_fapple_kext));
  if (Arg *A = Args.getLastArg(
          options::OPT_msoft_float, options::OPT_mno_soft_float,
          options::OPT_mimplicit_float, options::OPT_mno_implicit_float)) {
    const Option &O = A->getOption();
    NoImplicitFloat = (O.matches(options::OPT_mno_implicit_float) ||
                       O.matches(options::OPT_msoft_float));
  }
  if (NoImplicitFloat)
    CmdArgs.push_back("-no-implicit-float");

  if (Arg *A = Args.getLastArg(options::OPT_masm_EQ)) {
    StringRef Value = A->getValue();
    if (Value == "intel" || Value == "att") {
      CmdArgs.push_back("-mllvm");
      CmdArgs.push_back(Args.MakeArgString("-x86-asm-syntax=" + Value));
    } else {
      getToolChain().getDriver().Diag(diag::err_drv_unsupported_option_argument)
          << A->getOption().getName() << Value;
    }
  }

  // Set flags to support MCU ABI.
  if (Args.hasFlag(options::OPT_miamcu, options::OPT_mno_iamcu, false)) {
    CmdArgs.push_back("-mfloat-abi");
    CmdArgs.push_back("soft");
    CmdArgs.push_back("-mstack-alignment=4");
  }
}

void Clang::AddHexagonTargetArgs(const ArgList &Args,
                                 ArgStringList &CmdArgs) const {
  CmdArgs.push_back("-mqdsp6-compat");
  CmdArgs.push_back("-Wreturn-type");

  if (auto G = toolchains::HexagonToolChain::getSmallDataThreshold(Args)) {
    std::string N = llvm::utostr(G.getValue());
    std::string Opt = std::string("-hexagon-small-data-threshold=") + N;
    CmdArgs.push_back("-mllvm");
    CmdArgs.push_back(Args.MakeArgString(Opt));
  }

  if (!Args.hasArg(options::OPT_fno_short_enums))
    CmdArgs.push_back("-fshort-enums");
  if (Args.getLastArg(options::OPT_mieee_rnd_near)) {
    CmdArgs.push_back("-mllvm");
    CmdArgs.push_back("-enable-hexagon-ieee-rnd-near");
  }
  CmdArgs.push_back("-mllvm");
  CmdArgs.push_back("-machine-sink-split=0");
}

void Clang::AddLanaiTargetArgs(const ArgList &Args,
                               ArgStringList &CmdArgs) const {
  if (Arg *A = Args.getLastArg(options::OPT_mcpu_EQ)) {
    StringRef CPUName = A->getValue();

    CmdArgs.push_back("-target-cpu");
    CmdArgs.push_back(Args.MakeArgString(CPUName));
  }
  if (Arg *A = Args.getLastArg(options::OPT_mregparm_EQ)) {
    StringRef Value = A->getValue();
    // Only support mregparm=4 to support old usage. Report error for all other
    // cases.
    int Mregparm;
    if (Value.getAsInteger(10, Mregparm)) {
      if (Mregparm != 4) {
        getToolChain().getDriver().Diag(
            diag::err_drv_unsupported_option_argument)
            << A->getOption().getName() << Value;
      }
    }
  }
}

void Clang::AddWebAssemblyTargetArgs(const ArgList &Args,
                                     ArgStringList &CmdArgs) const {
  // Default to "hidden" visibility.
  if (!Args.hasArg(options::OPT_fvisibility_EQ,
                   options::OPT_fvisibility_ms_compat)) {
    CmdArgs.push_back("-fvisibility");
    CmdArgs.push_back("hidden");
  }
}

// Decode AArch64 features from string like +[no]featureA+[no]featureB+...
static bool DecodeAArch64Features(const Driver &D, StringRef text,
                                  std::vector<const char *> &Features) {
  SmallVector<StringRef, 8> Split;
  text.split(Split, StringRef("+"), -1, false);

  for (StringRef Feature : Split) {
    const char *result = llvm::StringSwitch<const char *>(Feature)
                             .Case("fp", "+fp-armv8")
                             .Case("simd", "+neon")
                             .Case("crc", "+crc")
                             .Case("crypto", "+crypto")
                             .Case("fp16", "+fullfp16")
                             .Case("profile", "+spe")
                             .Case("ras", "+ras")
                             .Case("nofp", "-fp-armv8")
                             .Case("nosimd", "-neon")
                             .Case("nocrc", "-crc")
                             .Case("nocrypto", "-crypto")
                             .Case("nofp16", "-fullfp16")
                             .Case("noprofile", "-spe")
                             .Case("noras", "-ras")
                             .Default(nullptr);
    if (result)
      Features.push_back(result);
    else if (Feature == "neon" || Feature == "noneon")
      D.Diag(diag::err_drv_no_neon_modifier);
    else
      return false;
  }
  return true;
}

// Check if the CPU name and feature modifiers in -mcpu are legal. If yes,
// decode CPU and feature.
static bool DecodeAArch64Mcpu(const Driver &D, StringRef Mcpu, StringRef &CPU,
                              std::vector<const char *> &Features) {
  std::pair<StringRef, StringRef> Split = Mcpu.split("+");
  CPU = Split.first;
  if (CPU == "cortex-a53" || CPU == "cortex-a57" ||
      CPU == "cortex-a72" || CPU == "cortex-a35" || CPU == "exynos-m1" ||
      CPU == "kryo"       || CPU == "cortex-a73" || CPU == "vulcan") {
    Features.push_back("+neon");
    Features.push_back("+crc");
    Features.push_back("+crypto");
  } else if (CPU == "cyclone") {
    Features.push_back("+neon");
    Features.push_back("+crypto");
  } else if (CPU == "generic") {
    Features.push_back("+neon");
  } else {
    return false;
  }

  if (Split.second.size() && !DecodeAArch64Features(D, Split.second, Features))
    return false;

  return true;
}

static bool
getAArch64ArchFeaturesFromMarch(const Driver &D, StringRef March,
                                const ArgList &Args,
                                std::vector<const char *> &Features) {
  std::string MarchLowerCase = March.lower();
  std::pair<StringRef, StringRef> Split = StringRef(MarchLowerCase).split("+");

  if (Split.first == "armv8-a" || Split.first == "armv8a") {
    // ok, no additional features.
  } else if (Split.first == "armv8.1-a" || Split.first == "armv8.1a") {
    Features.push_back("+v8.1a");
  } else if (Split.first == "armv8.2-a" || Split.first == "armv8.2a" ) {
    Features.push_back("+v8.2a");
  } else {
    return false;
  }

  if (Split.second.size() && !DecodeAArch64Features(D, Split.second, Features))
    return false;

  return true;
}

static bool
getAArch64ArchFeaturesFromMcpu(const Driver &D, StringRef Mcpu,
                               const ArgList &Args,
                               std::vector<const char *> &Features) {
  StringRef CPU;
  std::string McpuLowerCase = Mcpu.lower();
  if (!DecodeAArch64Mcpu(D, McpuLowerCase, CPU, Features))
    return false;

  return true;
}

static bool
getAArch64MicroArchFeaturesFromMtune(const Driver &D, StringRef Mtune,
                                     const ArgList &Args,
                                     std::vector<const char *> &Features) {
  std::string MtuneLowerCase = Mtune.lower();
  // Handle CPU name is 'native'.
  if (MtuneLowerCase == "native")
    MtuneLowerCase = llvm::sys::getHostCPUName();
  if (MtuneLowerCase == "cyclone") {
    Features.push_back("+zcm");
    Features.push_back("+zcz");
  }
  return true;
}

static bool
getAArch64MicroArchFeaturesFromMcpu(const Driver &D, StringRef Mcpu,
                                    const ArgList &Args,
                                    std::vector<const char *> &Features) {
  StringRef CPU;
  std::vector<const char *> DecodedFeature;
  std::string McpuLowerCase = Mcpu.lower();
  if (!DecodeAArch64Mcpu(D, McpuLowerCase, CPU, DecodedFeature))
    return false;

  return getAArch64MicroArchFeaturesFromMtune(D, CPU, Args, Features);
}

static void getAArch64TargetFeatures(const Driver &D, const ArgList &Args,
                                     std::vector<const char *> &Features) {
  Arg *A;
  bool success = true;
  // Enable NEON by default.
  Features.push_back("+neon");
  if ((A = Args.getLastArg(options::OPT_march_EQ)))
    success = getAArch64ArchFeaturesFromMarch(D, A->getValue(), Args, Features);
  else if ((A = Args.getLastArg(options::OPT_mcpu_EQ)))
    success = getAArch64ArchFeaturesFromMcpu(D, A->getValue(), Args, Features);
  else if (Args.hasArg(options::OPT_arch))
    success = getAArch64ArchFeaturesFromMcpu(D, getAArch64TargetCPU(Args), Args,
                                             Features);

  if (success && (A = Args.getLastArg(options::OPT_mtune_EQ)))
    success =
        getAArch64MicroArchFeaturesFromMtune(D, A->getValue(), Args, Features);
  else if (success && (A = Args.getLastArg(options::OPT_mcpu_EQ)))
    success =
        getAArch64MicroArchFeaturesFromMcpu(D, A->getValue(), Args, Features);
  else if (Args.hasArg(options::OPT_arch))
    success = getAArch64MicroArchFeaturesFromMcpu(D, getAArch64TargetCPU(Args),
                                                  Args, Features);

  if (!success)
    D.Diag(diag::err_drv_clang_unsupported) << A->getAsString(Args);

  if (Args.getLastArg(options::OPT_mgeneral_regs_only)) {
    Features.push_back("-fp-armv8");
    Features.push_back("-crypto");
    Features.push_back("-neon");
  }

  // En/disable crc
  if (Arg *A = Args.getLastArg(options::OPT_mcrc, options::OPT_mnocrc)) {
    if (A->getOption().matches(options::OPT_mcrc))
      Features.push_back("+crc");
    else
      Features.push_back("-crc");
  }

  if (Arg *A = Args.getLastArg(options::OPT_mno_unaligned_access,
                               options::OPT_munaligned_access))
    if (A->getOption().matches(options::OPT_mno_unaligned_access))
      Features.push_back("+strict-align");

  if (Args.hasArg(options::OPT_ffixed_x18))
    Features.push_back("+reserve-x18");
}

static void getHexagonTargetFeatures(const ArgList &Args,
                                     std::vector<const char *> &Features) {
  bool HasHVX = false, HasHVXD = false;

  // FIXME: This should be able to use handleTargetFeaturesGroup except it is
  // doing dependent option handling here rather than in initFeatureMap or a
  // similar handler.
  for (auto &A : Args) {
    auto &Opt = A->getOption();
    if (Opt.matches(options::OPT_mhexagon_hvx))
      HasHVX = true;
    else if (Opt.matches(options::OPT_mno_hexagon_hvx))
      HasHVXD = HasHVX = false;
    else if (Opt.matches(options::OPT_mhexagon_hvx_double))
      HasHVXD = HasHVX = true;
    else if (Opt.matches(options::OPT_mno_hexagon_hvx_double))
      HasHVXD = false;
    else
      continue;
    A->claim();
  }

  Features.push_back(HasHVX  ? "+hvx" : "-hvx");
  Features.push_back(HasHVXD ? "+hvx-double" : "-hvx-double");
}

static void getWebAssemblyTargetFeatures(const ArgList &Args,
                                         std::vector<const char *> &Features) {
  handleTargetFeaturesGroup(Args, Features, options::OPT_m_wasm_Features_Group);
}

static void getAMDGPUTargetFeatures(const Driver &D, const ArgList &Args,
                                    std::vector<const char *> &Features) {
  if (const Arg *dAbi = Args.getLastArg(options::OPT_mamdgpu_debugger_abi)) {
    StringRef value = dAbi->getValue();
    if (value == "1.0") {
      Features.push_back("+amdgpu-debugger-insert-nops");
      Features.push_back("+amdgpu-debugger-reserve-regs");
      Features.push_back("+amdgpu-debugger-emit-prologue");
    } else {
      D.Diag(diag::err_drv_clang_unsupported) << dAbi->getAsString(Args);
    }
  }

  handleTargetFeaturesGroup(
    Args, Features, options::OPT_m_amdgpu_Features_Group);
}

static void getTargetFeatures(const ToolChain &TC, const llvm::Triple &Triple,
                              const ArgList &Args, ArgStringList &CmdArgs,
                              bool ForAS) {
  const Driver &D = TC.getDriver();
  std::vector<const char *> Features;
  switch (Triple.getArch()) {
  default:
    break;
  case llvm::Triple::mips:
  case llvm::Triple::mipsel:
  case llvm::Triple::mips64:
  case llvm::Triple::mips64el:
    getMIPSTargetFeatures(D, Triple, Args, Features);
    break;

  case llvm::Triple::arm:
  case llvm::Triple::armeb:
  case llvm::Triple::thumb:
  case llvm::Triple::thumbeb:
    getARMTargetFeatures(TC, Triple, Args, Features, ForAS);
    break;

  case llvm::Triple::ppc:
  case llvm::Triple::ppc64:
  case llvm::Triple::ppc64le:
    getPPCTargetFeatures(D, Triple, Args, Features);
    break;
  case llvm::Triple::systemz:
    getSystemZTargetFeatures(Args, Features);
    break;
  case llvm::Triple::aarch64:
  case llvm::Triple::aarch64_be:
    getAArch64TargetFeatures(D, Args, Features);
    break;
  case llvm::Triple::x86:
  case llvm::Triple::x86_64:
    getX86TargetFeatures(D, Triple, Args, Features);
    break;
  case llvm::Triple::hexagon:
    getHexagonTargetFeatures(Args, Features);
    break;
  case llvm::Triple::wasm32:
  case llvm::Triple::wasm64:
    getWebAssemblyTargetFeatures(Args, Features);
    break; 
  case llvm::Triple::sparc:
  case llvm::Triple::sparcel:
  case llvm::Triple::sparcv9:
    getSparcTargetFeatures(D, Args, Features);
    break;
  case llvm::Triple::r600:
  case llvm::Triple::amdgcn:
    getAMDGPUTargetFeatures(D, Args, Features);
    break;
  }

  // Find the last of each feature.
  llvm::StringMap<unsigned> LastOpt;
  for (unsigned I = 0, N = Features.size(); I < N; ++I) {
    const char *Name = Features[I];
    assert(Name[0] == '-' || Name[0] == '+');
    LastOpt[Name + 1] = I;
  }

  for (unsigned I = 0, N = Features.size(); I < N; ++I) {
    // If this feature was overridden, ignore it.
    const char *Name = Features[I];
    llvm::StringMap<unsigned>::iterator LastI = LastOpt.find(Name + 1);
    assert(LastI != LastOpt.end());
    unsigned Last = LastI->second;
    if (Last != I)
      continue;

    CmdArgs.push_back("-target-feature");
    CmdArgs.push_back(Name);
  }
}

static bool
shouldUseExceptionTablesForObjCExceptions(const ObjCRuntime &runtime,
                                          const llvm::Triple &Triple) {
  // We use the zero-cost exception tables for Objective-C if the non-fragile
  // ABI is enabled or when compiling for x86_64 and ARM on Snow Leopard and
  // later.
  if (runtime.isNonFragile())
    return true;

  if (!Triple.isMacOSX())
    return false;

  return (!Triple.isMacOSXVersionLT(10, 5) &&
          (Triple.getArch() == llvm::Triple::x86_64 ||
           Triple.getArch() == llvm::Triple::arm));
}

/// Adds exception related arguments to the driver command arguments. There's a
/// master flag, -fexceptions and also language specific flags to enable/disable
/// C++ and Objective-C exceptions. This makes it possible to for example
/// disable C++ exceptions but enable Objective-C exceptions.
static void addExceptionArgs(const ArgList &Args, types::ID InputType,
                             const ToolChain &TC, bool KernelOrKext,
                             const ObjCRuntime &objcRuntime,
                             ArgStringList &CmdArgs) {
  const Driver &D = TC.getDriver();
  const llvm::Triple &Triple = TC.getTriple();

  if (KernelOrKext) {
    // -mkernel and -fapple-kext imply no exceptions, so claim exception related
    // arguments now to avoid warnings about unused arguments.
    Args.ClaimAllArgs(options::OPT_fexceptions);
    Args.ClaimAllArgs(options::OPT_fno_exceptions);
    Args.ClaimAllArgs(options::OPT_fobjc_exceptions);
    Args.ClaimAllArgs(options::OPT_fno_objc_exceptions);
    Args.ClaimAllArgs(options::OPT_fcxx_exceptions);
    Args.ClaimAllArgs(options::OPT_fno_cxx_exceptions);
    return;
  }

  // See if the user explicitly enabled exceptions.
  bool EH = Args.hasFlag(options::OPT_fexceptions, options::OPT_fno_exceptions,
                         false);

  // Obj-C exceptions are enabled by default, regardless of -fexceptions. This
  // is not necessarily sensible, but follows GCC.
  if (types::isObjC(InputType) &&
      Args.hasFlag(options::OPT_fobjc_exceptions,
                   options::OPT_fno_objc_exceptions, true)) {
    CmdArgs.push_back("-fobjc-exceptions");

    EH |= shouldUseExceptionTablesForObjCExceptions(objcRuntime, Triple);
  }

  if (types::isCXX(InputType)) {
    // Disable C++ EH by default on XCore and PS4.
    bool CXXExceptionsEnabled =
        Triple.getArch() != llvm::Triple::xcore && !Triple.isPS4CPU();
    Arg *ExceptionArg = Args.getLastArg(
        options::OPT_fcxx_exceptions, options::OPT_fno_cxx_exceptions,
        options::OPT_fexceptions, options::OPT_fno_exceptions);
    if (ExceptionArg)
      CXXExceptionsEnabled =
          ExceptionArg->getOption().matches(options::OPT_fcxx_exceptions) ||
          ExceptionArg->getOption().matches(options::OPT_fexceptions);

    if (CXXExceptionsEnabled) {
      if (Triple.isPS4CPU()) {
        ToolChain::RTTIMode RTTIMode = TC.getRTTIMode();
        assert(ExceptionArg &&
               "On the PS4 exceptions should only be enabled if passing "
               "an argument");
        if (RTTIMode == ToolChain::RM_DisabledExplicitly) {
          const Arg *RTTIArg = TC.getRTTIArg();
          assert(RTTIArg && "RTTI disabled explicitly but no RTTIArg!");
          D.Diag(diag::err_drv_argument_not_allowed_with)
              << RTTIArg->getAsString(Args) << ExceptionArg->getAsString(Args);
        } else if (RTTIMode == ToolChain::RM_EnabledImplicitly)
          D.Diag(diag::warn_drv_enabling_rtti_with_exceptions);
      } else
        assert(TC.getRTTIMode() != ToolChain::RM_DisabledImplicitly);

      CmdArgs.push_back("-fcxx-exceptions");

      EH = true;
    }
  }

  if (EH)
    CmdArgs.push_back("-fexceptions");
}

static bool ShouldDisableAutolink(const ArgList &Args, const ToolChain &TC) {
  bool Default = true;
  if (TC.getTriple().isOSDarwin()) {
    // The native darwin assembler doesn't support the linker_option directives,
    // so we disable them if we think the .s file will be passed to it.
    Default = TC.useIntegratedAs();
  }
  return !Args.hasFlag(options::OPT_fautolink, options::OPT_fno_autolink,
                       Default);
}

static bool ShouldDisableDwarfDirectory(const ArgList &Args,
                                        const ToolChain &TC) {
  bool UseDwarfDirectory =
      Args.hasFlag(options::OPT_fdwarf_directory_asm,
                   options::OPT_fno_dwarf_directory_asm, TC.useIntegratedAs());
  return !UseDwarfDirectory;
}

/// \brief Check whether the given input tree contains any compilation actions.
static bool ContainsCompileAction(const Action *A) {
  if (isa<CompileJobAction>(A) || isa<BackendJobAction>(A))
    return true;

  for (const auto &AI : A->inputs())
    if (ContainsCompileAction(AI))
      return true;

  return false;
}

/// \brief Check if -relax-all should be passed to the internal assembler.
/// This is done by default when compiling non-assembler source with -O0.
static bool UseRelaxAll(Compilation &C, const ArgList &Args) {
  bool RelaxDefault = true;

  if (Arg *A = Args.getLastArg(options::OPT_O_Group))
    RelaxDefault = A->getOption().matches(options::OPT_O0);

  if (RelaxDefault) {
    RelaxDefault = false;
    for (const auto &Act : C.getActions()) {
      if (ContainsCompileAction(Act)) {
        RelaxDefault = true;
        break;
      }
    }
  }

  return Args.hasFlag(options::OPT_mrelax_all, options::OPT_mno_relax_all,
                      RelaxDefault);
}

// Convert an arg of the form "-gN" or "-ggdbN" or one of their aliases
// to the corresponding DebugInfoKind.
static codegenoptions::DebugInfoKind DebugLevelToInfoKind(const Arg &A) {
  assert(A.getOption().matches(options::OPT_gN_Group) &&
         "Not a -g option that specifies a debug-info level");
  if (A.getOption().matches(options::OPT_g0) ||
      A.getOption().matches(options::OPT_ggdb0))
    return codegenoptions::NoDebugInfo;
  if (A.getOption().matches(options::OPT_gline_tables_only) ||
      A.getOption().matches(options::OPT_ggdb1))
    return codegenoptions::DebugLineTablesOnly;
  return codegenoptions::LimitedDebugInfo;
}

// Extract the integer N from a string spelled "-dwarf-N", returning 0
// on mismatch. The StringRef input (rather than an Arg) allows
// for use by the "-Xassembler" option parser.
static unsigned DwarfVersionNum(StringRef ArgValue) {
  return llvm::StringSwitch<unsigned>(ArgValue)
      .Case("-gdwarf-2", 2)
      .Case("-gdwarf-3", 3)
      .Case("-gdwarf-4", 4)
      .Case("-gdwarf-5", 5)
      .Default(0);
}

static void RenderDebugEnablingArgs(const ArgList &Args, ArgStringList &CmdArgs,
                                    codegenoptions::DebugInfoKind DebugInfoKind,
                                    unsigned DwarfVersion,
                                    llvm::DebuggerKind DebuggerTuning) {
  switch (DebugInfoKind) {
  case codegenoptions::DebugLineTablesOnly:
    CmdArgs.push_back("-debug-info-kind=line-tables-only");
    break;
  case codegenoptions::LimitedDebugInfo:
    CmdArgs.push_back("-debug-info-kind=limited");
    break;
  case codegenoptions::FullDebugInfo:
    CmdArgs.push_back("-debug-info-kind=standalone");
    break;
  default:
    break;
  }
  if (DwarfVersion > 0)
    CmdArgs.push_back(
        Args.MakeArgString("-dwarf-version=" + Twine(DwarfVersion)));
  switch (DebuggerTuning) {
  case llvm::DebuggerKind::GDB:
    CmdArgs.push_back("-debugger-tuning=gdb");
    break;
  case llvm::DebuggerKind::LLDB:
    CmdArgs.push_back("-debugger-tuning=lldb");
    break;
  case llvm::DebuggerKind::SCE:
    CmdArgs.push_back("-debugger-tuning=sce");
    break;
  default:
    break;
  }
}

static void CollectArgsForIntegratedAssembler(Compilation &C,
                                              const ArgList &Args,
                                              ArgStringList &CmdArgs,
                                              const Driver &D) {
  if (UseRelaxAll(C, Args))
    CmdArgs.push_back("-mrelax-all");

  // Only default to -mincremental-linker-compatible if we think we are
  // targeting the MSVC linker.
  bool DefaultIncrementalLinkerCompatible =
      C.getDefaultToolChain().getTriple().isWindowsMSVCEnvironment();
  if (Args.hasFlag(options::OPT_mincremental_linker_compatible,
                   options::OPT_mno_incremental_linker_compatible,
                   DefaultIncrementalLinkerCompatible))
    CmdArgs.push_back("-mincremental-linker-compatible");

  // When passing -I arguments to the assembler we sometimes need to
  // unconditionally take the next argument.  For example, when parsing
  // '-Wa,-I -Wa,foo' we need to accept the -Wa,foo arg after seeing the
  // -Wa,-I arg and when parsing '-Wa,-I,foo' we need to accept the 'foo'
  // arg after parsing the '-I' arg.
  bool TakeNextArg = false;

  // When using an integrated assembler, translate -Wa, and -Xassembler
  // options.
  bool CompressDebugSections = false;

  bool UseRelaxRelocations = ENABLE_X86_RELAX_RELOCATIONS;
  const char *MipsTargetFeature = nullptr;
  for (const Arg *A :
       Args.filtered(options::OPT_Wa_COMMA, options::OPT_Xassembler)) {
    A->claim();

    for (StringRef Value : A->getValues()) {
      if (TakeNextArg) {
        CmdArgs.push_back(Value.data());
        TakeNextArg = false;
        continue;
      }

      switch (C.getDefaultToolChain().getArch()) {
      default:
        break;
      case llvm::Triple::mips:
      case llvm::Triple::mipsel:
      case llvm::Triple::mips64:
      case llvm::Triple::mips64el:
        if (Value == "--trap") {
          CmdArgs.push_back("-target-feature");
          CmdArgs.push_back("+use-tcc-in-div");
          continue;
        }
        if (Value == "--break") {
          CmdArgs.push_back("-target-feature");
          CmdArgs.push_back("-use-tcc-in-div");
          continue;
        }
        if (Value.startswith("-msoft-float")) {
          CmdArgs.push_back("-target-feature");
          CmdArgs.push_back("+soft-float");
          continue;
        }
        if (Value.startswith("-mhard-float")) {
          CmdArgs.push_back("-target-feature");
          CmdArgs.push_back("-soft-float");
          continue;
        }

        MipsTargetFeature = llvm::StringSwitch<const char *>(Value)
                                .Case("-mips1", "+mips1")
                                .Case("-mips2", "+mips2")
                                .Case("-mips3", "+mips3")
                                .Case("-mips4", "+mips4")
                                .Case("-mips5", "+mips5")
                                .Case("-mips32", "+mips32")
                                .Case("-mips32r2", "+mips32r2")
                                .Case("-mips32r3", "+mips32r3")
                                .Case("-mips32r5", "+mips32r5")
                                .Case("-mips32r6", "+mips32r6")
                                .Case("-mips64", "+mips64")
                                .Case("-mips64r2", "+mips64r2")
                                .Case("-mips64r3", "+mips64r3")
                                .Case("-mips64r5", "+mips64r5")
                                .Case("-mips64r6", "+mips64r6")
                                .Default(nullptr);
        if (MipsTargetFeature)
          continue;
      }

      if (Value == "-force_cpusubtype_ALL") {
        // Do nothing, this is the default and we don't support anything else.
      } else if (Value == "-L") {
        CmdArgs.push_back("-msave-temp-labels");
      } else if (Value == "--fatal-warnings") {
        CmdArgs.push_back("-massembler-fatal-warnings");
      } else if (Value == "--noexecstack") {
        CmdArgs.push_back("-mnoexecstack");
      } else if (Value == "-compress-debug-sections" ||
                 Value == "--compress-debug-sections") {
        CompressDebugSections = true;
      } else if (Value == "-nocompress-debug-sections" ||
                 Value == "--nocompress-debug-sections") {
        CompressDebugSections = false;
      } else if (Value == "-mrelax-relocations=yes" ||
                 Value == "--mrelax-relocations=yes") {
        UseRelaxRelocations = true;
      } else if (Value == "-mrelax-relocations=no" ||
                 Value == "--mrelax-relocations=no") {
        UseRelaxRelocations = false;
      } else if (Value.startswith("-I")) {
        CmdArgs.push_back(Value.data());
        // We need to consume the next argument if the current arg is a plain
        // -I. The next arg will be the include directory.
        if (Value == "-I")
          TakeNextArg = true;
      } else if (Value.startswith("-gdwarf-")) {
        // "-gdwarf-N" options are not cc1as options.
        unsigned DwarfVersion = DwarfVersionNum(Value);
        if (DwarfVersion == 0) { // Send it onward, and let cc1as complain.
          CmdArgs.push_back(Value.data());
        } else {
          RenderDebugEnablingArgs(Args, CmdArgs,
                                  codegenoptions::LimitedDebugInfo,
                                  DwarfVersion, llvm::DebuggerKind::Default);
        }
      } else if (Value.startswith("-mcpu") || Value.startswith("-mfpu") ||
                 Value.startswith("-mhwdiv") || Value.startswith("-march")) {
        // Do nothing, we'll validate it later.
      } else {
        D.Diag(diag::err_drv_unsupported_option_argument)
            << A->getOption().getName() << Value;
      }
    }
  }
  if (CompressDebugSections) {
    if (llvm::zlib::isAvailable())
      CmdArgs.push_back("-compress-debug-sections");
    else
      D.Diag(diag::warn_debug_compression_unavailable);
  }
  if (UseRelaxRelocations)
    CmdArgs.push_back("--mrelax-relocations");
  if (MipsTargetFeature != nullptr) {
    CmdArgs.push_back("-target-feature");
    CmdArgs.push_back(MipsTargetFeature);
  }
}

// This adds the static libclang_rt.builtins-arch.a directly to the command line
// FIXME: Make sure we can also emit shared objects if they're requested
// and available, check for possible errors, etc.
static void addClangRT(const ToolChain &TC, const ArgList &Args,
                       ArgStringList &CmdArgs) {
  CmdArgs.push_back(TC.getCompilerRTArgString(Args, "builtins"));
}

namespace {
enum OpenMPRuntimeKind {
  /// An unknown OpenMP runtime. We can't generate effective OpenMP code
  /// without knowing what runtime to target.
  OMPRT_Unknown,

  /// The LLVM OpenMP runtime. When completed and integrated, this will become
  /// the default for Clang.
  OMPRT_OMP,

  /// The GNU OpenMP runtime. Clang doesn't support generating OpenMP code for
  /// this runtime but can swallow the pragmas, and find and link against the
  /// runtime library itself.
  OMPRT_GOMP,

  /// The legacy name for the LLVM OpenMP runtime from when it was the Intel
  /// OpenMP runtime. We support this mode for users with existing dependencies
  /// on this runtime library name.
  OMPRT_IOMP5
};
}

/// Compute the desired OpenMP runtime from the flag provided.
static OpenMPRuntimeKind getOpenMPRuntime(const ToolChain &TC,
                                          const ArgList &Args) {
  StringRef RuntimeName(CLANG_DEFAULT_OPENMP_RUNTIME);

  const Arg *A = Args.getLastArg(options::OPT_fopenmp_EQ);
  if (A)
    RuntimeName = A->getValue();

  auto RT = llvm::StringSwitch<OpenMPRuntimeKind>(RuntimeName)
                .Case("libomp", OMPRT_OMP)
                .Case("libgomp", OMPRT_GOMP)
                .Case("libiomp5", OMPRT_IOMP5)
                .Default(OMPRT_Unknown);

  if (RT == OMPRT_Unknown) {
    if (A)
      TC.getDriver().Diag(diag::err_drv_unsupported_option_argument)
          << A->getOption().getName() << A->getValue();
    else
      // FIXME: We could use a nicer diagnostic here.
      TC.getDriver().Diag(diag::err_drv_unsupported_opt) << "-fopenmp";
  }

  return RT;
}

static void addOpenMPRuntime(ArgStringList &CmdArgs, const ToolChain &TC,
                              const ArgList &Args) {
  if (!Args.hasFlag(options::OPT_fopenmp, options::OPT_fopenmp_EQ,
                    options::OPT_fno_openmp, false))
    return;

  switch (getOpenMPRuntime(TC, Args)) {
  case OMPRT_OMP:
    CmdArgs.push_back("-lomp");
    break;
  case OMPRT_GOMP:
    CmdArgs.push_back("-lgomp");
    break;
  case OMPRT_IOMP5:
    CmdArgs.push_back("-liomp5");
    break;
  case OMPRT_Unknown:
    // Already diagnosed.
    break;
  }
}

static void addSanitizerRuntime(const ToolChain &TC, const ArgList &Args,
                                ArgStringList &CmdArgs, StringRef Sanitizer,
                                bool IsShared, bool IsWhole) {
  // Wrap any static runtimes that must be forced into executable in
  // whole-archive.
  if (IsWhole) CmdArgs.push_back("-whole-archive");
  CmdArgs.push_back(TC.getCompilerRTArgString(Args, Sanitizer, IsShared));
  if (IsWhole) CmdArgs.push_back("-no-whole-archive");
}

// Tries to use a file with the list of dynamic symbols that need to be exported
// from the runtime library. Returns true if the file was found.
static bool addSanitizerDynamicList(const ToolChain &TC, const ArgList &Args,
                                    ArgStringList &CmdArgs,
                                    StringRef Sanitizer) {
  SmallString<128> SanRT(TC.getCompilerRT(Args, Sanitizer));
  if (llvm::sys::fs::exists(SanRT + ".syms")) {
    CmdArgs.push_back(Args.MakeArgString("--dynamic-list=" + SanRT + ".syms"));
    return true;
  }
  return false;
}

static void linkSanitizerRuntimeDeps(const ToolChain &TC,
                                     ArgStringList &CmdArgs) {
  // Force linking against the system libraries sanitizers depends on
  // (see PR15823 why this is necessary).
  CmdArgs.push_back("--no-as-needed");
  CmdArgs.push_back("-lpthread");
  CmdArgs.push_back("-lrt");
  CmdArgs.push_back("-lm");
  // There's no libdl on FreeBSD.
  if (TC.getTriple().getOS() != llvm::Triple::FreeBSD)
    CmdArgs.push_back("-ldl");
}

static void
collectSanitizerRuntimes(const ToolChain &TC, const ArgList &Args,
                         SmallVectorImpl<StringRef> &SharedRuntimes,
                         SmallVectorImpl<StringRef> &StaticRuntimes,
                         SmallVectorImpl<StringRef> &NonWholeStaticRuntimes,
                         SmallVectorImpl<StringRef> &HelperStaticRuntimes,
                         SmallVectorImpl<StringRef> &RequiredSymbols) {
  const SanitizerArgs &SanArgs = TC.getSanitizerArgs();
  // Collect shared runtimes.
  if (SanArgs.needsAsanRt() && SanArgs.needsSharedAsanRt()) {
    SharedRuntimes.push_back("asan");
  }
  // The stats_client library is also statically linked into DSOs.
  if (SanArgs.needsStatsRt())
    StaticRuntimes.push_back("stats_client");

  // Collect static runtimes.
  if (Args.hasArg(options::OPT_shared) || TC.getTriple().isAndroid()) {
    // Don't link static runtimes into DSOs or if compiling for Android.
    return;
  }
  if (SanArgs.needsAsanRt()) {
    if (SanArgs.needsSharedAsanRt()) {
      HelperStaticRuntimes.push_back("asan-preinit");
    } else {
      StaticRuntimes.push_back("asan");
      if (SanArgs.linkCXXRuntimes())
        StaticRuntimes.push_back("asan_cxx");
    }
  }
  if (SanArgs.needsDfsanRt())
    StaticRuntimes.push_back("dfsan");
  if (SanArgs.needsLsanRt())
    StaticRuntimes.push_back("lsan");
  if (SanArgs.needsMsanRt()) {
    StaticRuntimes.push_back("msan");
    if (SanArgs.linkCXXRuntimes())
      StaticRuntimes.push_back("msan_cxx");
  }
  if (SanArgs.needsTsanRt()) {
    StaticRuntimes.push_back("tsan");
    if (SanArgs.linkCXXRuntimes())
      StaticRuntimes.push_back("tsan_cxx");
  }
  if (SanArgs.needsUbsanRt()) {
    StaticRuntimes.push_back("ubsan_standalone");
    if (SanArgs.linkCXXRuntimes())
      StaticRuntimes.push_back("ubsan_standalone_cxx");
  }
  if (SanArgs.needsSafeStackRt())
    StaticRuntimes.push_back("safestack");
  if (SanArgs.needsCfiRt())
    StaticRuntimes.push_back("cfi");
  if (SanArgs.needsCfiDiagRt()) {
    StaticRuntimes.push_back("cfi_diag");
    if (SanArgs.linkCXXRuntimes())
      StaticRuntimes.push_back("ubsan_standalone_cxx");
  }
  if (SanArgs.needsStatsRt()) {
    NonWholeStaticRuntimes.push_back("stats");
    RequiredSymbols.push_back("__sanitizer_stats_register");
  }
  if (SanArgs.needsEsanRt())
    StaticRuntimes.push_back("esan");
}

// Should be called before we add system libraries (C++ ABI, libstdc++/libc++,
// C runtime, etc). Returns true if sanitizer system deps need to be linked in.
static bool addSanitizerRuntimes(const ToolChain &TC, const ArgList &Args,
                                 ArgStringList &CmdArgs) {
  SmallVector<StringRef, 4> SharedRuntimes, StaticRuntimes,
      NonWholeStaticRuntimes, HelperStaticRuntimes, RequiredSymbols;
  collectSanitizerRuntimes(TC, Args, SharedRuntimes, StaticRuntimes,
                           NonWholeStaticRuntimes, HelperStaticRuntimes,
                           RequiredSymbols);
  for (auto RT : SharedRuntimes)
    addSanitizerRuntime(TC, Args, CmdArgs, RT, true, false);
  for (auto RT : HelperStaticRuntimes)
    addSanitizerRuntime(TC, Args, CmdArgs, RT, false, true);
  bool AddExportDynamic = false;
  for (auto RT : StaticRuntimes) {
    addSanitizerRuntime(TC, Args, CmdArgs, RT, false, true);
    AddExportDynamic |= !addSanitizerDynamicList(TC, Args, CmdArgs, RT);
  }
  for (auto RT : NonWholeStaticRuntimes) {
    addSanitizerRuntime(TC, Args, CmdArgs, RT, false, false);
    AddExportDynamic |= !addSanitizerDynamicList(TC, Args, CmdArgs, RT);
  }
  for (auto S : RequiredSymbols) {
    CmdArgs.push_back("-u");
    CmdArgs.push_back(Args.MakeArgString(S));
  }
  // If there is a static runtime with no dynamic list, force all the symbols
  // to be dynamic to be sure we export sanitizer interface functions.
  if (AddExportDynamic)
    CmdArgs.push_back("-export-dynamic");
  return !StaticRuntimes.empty();
}

static bool addXRayRuntime(const ToolChain &TC, const ArgList &Args,
                           ArgStringList &CmdArgs) {
  if (Args.hasFlag(options::OPT_fxray_instrument,
                   options::OPT_fnoxray_instrument, false)) {
    CmdArgs.push_back("-whole-archive");
    CmdArgs.push_back(TC.getCompilerRTArgString(Args, "xray", false));
    CmdArgs.push_back("-no-whole-archive");
    return true;
  }
  return false;
}

static void linkXRayRuntimeDeps(const ToolChain &TC, const ArgList &Args,
                                ArgStringList &CmdArgs) {
  CmdArgs.push_back("--no-as-needed");
  CmdArgs.push_back("-lpthread");
  CmdArgs.push_back("-lrt");
  CmdArgs.push_back("-lm");
  CmdArgs.push_back("-latomic");
  if (TC.GetCXXStdlibType(Args) == ToolChain::CST_Libcxx)
    CmdArgs.push_back("-lc++");
  else
    CmdArgs.push_back("-lstdc++");
  if (TC.getTriple().getOS() != llvm::Triple::FreeBSD)
    CmdArgs.push_back("-ldl");
}

static bool areOptimizationsEnabled(const ArgList &Args) {
  // Find the last -O arg and see if it is non-zero.
  if (Arg *A = Args.getLastArg(options::OPT_O_Group))
    return !A->getOption().matches(options::OPT_O0);
  // Defaults to -O0.
  return false;
}

static bool shouldUseFramePointerForTarget(const ArgList &Args,
                                           const llvm::Triple &Triple) {
  switch (Triple.getArch()) {
  case llvm::Triple::xcore:
  case llvm::Triple::wasm32:
  case llvm::Triple::wasm64:
    // XCore never wants frame pointers, regardless of OS.
    // WebAssembly never wants frame pointers.
    return false;
  default:
    break;
  }

  if (Triple.isOSLinux() || Triple.getOS() == llvm::Triple::CloudABI) {
    switch (Triple.getArch()) {
    // Don't use a frame pointer on linux if optimizing for certain targets.
    case llvm::Triple::mips64:
    case llvm::Triple::mips64el:
    case llvm::Triple::mips:
    case llvm::Triple::mipsel:
    case llvm::Triple::systemz:
    case llvm::Triple::x86:
    case llvm::Triple::x86_64:
      return !areOptimizationsEnabled(Args);
    default:
      return true;
    }
  }

  if (Triple.isOSWindows()) {
    switch (Triple.getArch()) {
    case llvm::Triple::x86:
      return !areOptimizationsEnabled(Args);
    case llvm::Triple::x86_64:
      return Triple.isOSBinFormatMachO();
    case llvm::Triple::arm:
    case llvm::Triple::thumb:
      // Windows on ARM builds with FPO disabled to aid fast stack walking
      return true;
    default:
      // All other supported Windows ISAs use xdata unwind information, so frame
      // pointers are not generally useful.
      return false;
    }
  }

  return true;
}

static bool shouldUseFramePointer(const ArgList &Args,
                                  const llvm::Triple &Triple) {
  if (Arg *A = Args.getLastArg(options::OPT_fno_omit_frame_pointer,
                               options::OPT_fomit_frame_pointer))
    return A->getOption().matches(options::OPT_fno_omit_frame_pointer);
  if (Args.hasArg(options::OPT_pg))
    return true;

  return shouldUseFramePointerForTarget(Args, Triple);
}

static bool shouldUseLeafFramePointer(const ArgList &Args,
                                      const llvm::Triple &Triple) {
  if (Arg *A = Args.getLastArg(options::OPT_mno_omit_leaf_frame_pointer,
                               options::OPT_momit_leaf_frame_pointer))
    return A->getOption().matches(options::OPT_mno_omit_leaf_frame_pointer);
  if (Args.hasArg(options::OPT_pg))
    return true;

  if (Triple.isPS4CPU())
    return false;

  return shouldUseFramePointerForTarget(Args, Triple);
}

/// Add a CC1 option to specify the debug compilation directory.
static void addDebugCompDirArg(const ArgList &Args, ArgStringList &CmdArgs) {
  SmallString<128> cwd;
  if (!llvm::sys::fs::current_path(cwd)) {
    CmdArgs.push_back("-fdebug-compilation-dir");
    CmdArgs.push_back(Args.MakeArgString(cwd));
  }
}

static const char *SplitDebugName(const ArgList &Args, const InputInfo &Input) {
  Arg *FinalOutput = Args.getLastArg(options::OPT_o);
  if (FinalOutput && Args.hasArg(options::OPT_c)) {
    SmallString<128> T(FinalOutput->getValue());
    llvm::sys::path::replace_extension(T, "dwo");
    return Args.MakeArgString(T);
  } else {
    // Use the compilation dir.
    SmallString<128> T(
        Args.getLastArgValue(options::OPT_fdebug_compilation_dir));
    SmallString<128> F(llvm::sys::path::stem(Input.getBaseInput()));
    llvm::sys::path::replace_extension(F, "dwo");
    T += F;
    return Args.MakeArgString(F);
  }
}

static void SplitDebugInfo(const ToolChain &TC, Compilation &C, const Tool &T,
                           const JobAction &JA, const ArgList &Args,
                           const InputInfo &Output, const char *OutFile) {
  ArgStringList ExtractArgs;
  ExtractArgs.push_back("--extract-dwo");

  ArgStringList StripArgs;
  StripArgs.push_back("--strip-dwo");

  // Grabbing the output of the earlier compile step.
  StripArgs.push_back(Output.getFilename());
  ExtractArgs.push_back(Output.getFilename());
  ExtractArgs.push_back(OutFile);

  const char *Exec = Args.MakeArgString(TC.GetProgramPath("objcopy"));
  InputInfo II(types::TY_Object, Output.getFilename(), Output.getFilename());

  // First extract the dwo sections.
  C.addCommand(llvm::make_unique<Command>(JA, T, Exec, ExtractArgs, II));

  // Then remove them from the original .o file.
  C.addCommand(llvm::make_unique<Command>(JA, T, Exec, StripArgs, II));
}

/// \brief Vectorize at all optimization levels greater than 1 except for -Oz.
/// For -Oz the loop vectorizer is disable, while the slp vectorizer is enabled.
static bool shouldEnableVectorizerAtOLevel(const ArgList &Args, bool isSlpVec) {
  if (Arg *A = Args.getLastArg(options::OPT_O_Group)) {
    if (A->getOption().matches(options::OPT_O4) ||
        A->getOption().matches(options::OPT_Ofast))
      return true;

    if (A->getOption().matches(options::OPT_O0))
      return false;

    assert(A->getOption().matches(options::OPT_O) && "Must have a -O flag");

    // Vectorize -Os.
    StringRef S(A->getValue());
    if (S == "s")
      return true;

    // Don't vectorize -Oz, unless it's the slp vectorizer.
    if (S == "z")
      return isSlpVec;

    unsigned OptLevel = 0;
    if (S.getAsInteger(10, OptLevel))
      return false;

    return OptLevel > 1;
  }

  return false;
}

/// Add -x lang to \p CmdArgs for \p Input.
static void addDashXForInput(const ArgList &Args, const InputInfo &Input,
                             ArgStringList &CmdArgs) {
  // When using -verify-pch, we don't want to provide the type
  // 'precompiled-header' if it was inferred from the file extension
  if (Args.hasArg(options::OPT_verify_pch) && Input.getType() == types::TY_PCH)
    return;

  CmdArgs.push_back("-x");
  if (Args.hasArg(options::OPT_rewrite_objc))
    CmdArgs.push_back(types::getTypeName(types::TY_PP_ObjCXX));
  else
    CmdArgs.push_back(types::getTypeName(Input.getType()));
}

static VersionTuple getMSCompatibilityVersion(unsigned Version) {
  if (Version < 100)
    return VersionTuple(Version);

  if (Version < 10000)
    return VersionTuple(Version / 100, Version % 100);

  unsigned Build = 0, Factor = 1;
  for (; Version > 10000; Version = Version / 10, Factor = Factor * 10)
    Build = Build + (Version % 10) * Factor;
  return VersionTuple(Version / 100, Version % 100, Build);
}

// Claim options we don't want to warn if they are unused. We do this for
// options that build systems might add but are unused when assembling or only
// running the preprocessor for example.
static void claimNoWarnArgs(const ArgList &Args) {
  // Don't warn about unused -f(no-)?lto.  This can happen when we're
  // preprocessing, precompiling or assembling.
  Args.ClaimAllArgs(options::OPT_flto_EQ);
  Args.ClaimAllArgs(options::OPT_flto);
  Args.ClaimAllArgs(options::OPT_fno_lto);
}

static void appendUserToPath(SmallVectorImpl<char> &Result) {
#ifdef LLVM_ON_UNIX
  const char *Username = getenv("LOGNAME");
#else
  const char *Username = getenv("USERNAME");
#endif
  if (Username) {
    // Validate that LoginName can be used in a path, and get its length.
    size_t Len = 0;
    for (const char *P = Username; *P; ++P, ++Len) {
      if (!isAlphanumeric(*P) && *P != '_') {
        Username = nullptr;
        break;
      }
    }

    if (Username && Len > 0) {
      Result.append(Username, Username + Len);
      return;
    }
  }

// Fallback to user id.
#ifdef LLVM_ON_UNIX
  std::string UID = llvm::utostr(getuid());
#else
  // FIXME: Windows seems to have an 'SID' that might work.
  std::string UID = "9999";
#endif
  Result.append(UID.begin(), UID.end());
}

VersionTuple visualstudio::getMSVCVersion(const Driver *D, const ToolChain &TC,
                                          const llvm::Triple &Triple,
                                          const llvm::opt::ArgList &Args,
                                          bool IsWindowsMSVC) {
  if (Args.hasFlag(options::OPT_fms_extensions, options::OPT_fno_ms_extensions,
                   IsWindowsMSVC) ||
      Args.hasArg(options::OPT_fmsc_version) ||
      Args.hasArg(options::OPT_fms_compatibility_version)) {
    const Arg *MSCVersion = Args.getLastArg(options::OPT_fmsc_version);
    const Arg *MSCompatibilityVersion =
        Args.getLastArg(options::OPT_fms_compatibility_version);

    if (MSCVersion && MSCompatibilityVersion) {
      if (D)
        D->Diag(diag::err_drv_argument_not_allowed_with)
            << MSCVersion->getAsString(Args)
            << MSCompatibilityVersion->getAsString(Args);
      return VersionTuple();
    }

    if (MSCompatibilityVersion) {
      VersionTuple MSVT;
      if (MSVT.tryParse(MSCompatibilityVersion->getValue()) && D)
        D->Diag(diag::err_drv_invalid_value)
            << MSCompatibilityVersion->getAsString(Args)
            << MSCompatibilityVersion->getValue();
      return MSVT;
    }

    if (MSCVersion) {
      unsigned Version = 0;
      if (StringRef(MSCVersion->getValue()).getAsInteger(10, Version) && D)
        D->Diag(diag::err_drv_invalid_value) << MSCVersion->getAsString(Args)
                                             << MSCVersion->getValue();
      return getMSCompatibilityVersion(Version);
    }

    unsigned Major, Minor, Micro;
    Triple.getEnvironmentVersion(Major, Minor, Micro);
    if (Major || Minor || Micro)
      return VersionTuple(Major, Minor, Micro);

    if (IsWindowsMSVC) {
      VersionTuple MSVT = TC.getMSVCVersionFromExe();
      if (!MSVT.empty())
        return MSVT;

      // FIXME: Consider bumping this to 19 (MSVC2015) soon.
      return VersionTuple(18);
    }
  }
  return VersionTuple();
}

static void addPGOAndCoverageFlags(Compilation &C, const Driver &D,
                                   const InputInfo &Output, const ArgList &Args,
                                   ArgStringList &CmdArgs) {

  auto *PGOGenerateArg = Args.getLastArg(options::OPT_fprofile_generate,
                                         options::OPT_fprofile_generate_EQ,
                                         options::OPT_fno_profile_generate);
  if (PGOGenerateArg &&
      PGOGenerateArg->getOption().matches(options::OPT_fno_profile_generate))
    PGOGenerateArg = nullptr;

  auto *ProfileGenerateArg = Args.getLastArg(
      options::OPT_fprofile_instr_generate,
      options::OPT_fprofile_instr_generate_EQ,
      options::OPT_fno_profile_instr_generate);
  if (ProfileGenerateArg &&
      ProfileGenerateArg->getOption().matches(
          options::OPT_fno_profile_instr_generate))
    ProfileGenerateArg = nullptr;

  if (PGOGenerateArg && ProfileGenerateArg)
    D.Diag(diag::err_drv_argument_not_allowed_with)
        << PGOGenerateArg->getSpelling() << ProfileGenerateArg->getSpelling();

  auto *ProfileUseArg = Args.getLastArg(
      options::OPT_fprofile_instr_use, options::OPT_fprofile_instr_use_EQ,
      options::OPT_fprofile_use, options::OPT_fprofile_use_EQ,
      options::OPT_fno_profile_instr_use);
  if (ProfileUseArg &&
      ProfileUseArg->getOption().matches(options::OPT_fno_profile_instr_use))
    ProfileUseArg = nullptr;

  if (PGOGenerateArg && ProfileUseArg)
    D.Diag(diag::err_drv_argument_not_allowed_with)
        << ProfileUseArg->getSpelling() << PGOGenerateArg->getSpelling();

  if (ProfileGenerateArg && ProfileUseArg)
    D.Diag(diag::err_drv_argument_not_allowed_with)
        << ProfileGenerateArg->getSpelling() << ProfileUseArg->getSpelling();

  if (ProfileGenerateArg) {
    if (ProfileGenerateArg->getOption().matches(
            options::OPT_fprofile_instr_generate_EQ))
      CmdArgs.push_back(Args.MakeArgString(Twine("-fprofile-instrument-path=") +
                                           ProfileGenerateArg->getValue()));
    // The default is to use Clang Instrumentation.
    CmdArgs.push_back("-fprofile-instrument=clang");
  }

  if (PGOGenerateArg) {
    CmdArgs.push_back("-fprofile-instrument=llvm");
    if (PGOGenerateArg->getOption().matches(
            options::OPT_fprofile_generate_EQ)) {
      SmallString<128> Path(PGOGenerateArg->getValue());
      llvm::sys::path::append(Path, "default.profraw");
      CmdArgs.push_back(
          Args.MakeArgString(Twine("-fprofile-instrument-path=") + Path));
    }
  }

  if (ProfileUseArg) {
    if (ProfileUseArg->getOption().matches(options::OPT_fprofile_instr_use_EQ))
      CmdArgs.push_back(Args.MakeArgString(
          Twine("-fprofile-instrument-use-path=") + ProfileUseArg->getValue()));
    else if ((ProfileUseArg->getOption().matches(
                  options::OPT_fprofile_use_EQ) ||
              ProfileUseArg->getOption().matches(
                  options::OPT_fprofile_instr_use))) {
      SmallString<128> Path(
          ProfileUseArg->getNumValues() == 0 ? "" : ProfileUseArg->getValue());
      if (Path.empty() || llvm::sys::fs::is_directory(Path))
        llvm::sys::path::append(Path, "default.profdata");
      CmdArgs.push_back(
          Args.MakeArgString(Twine("-fprofile-instrument-use-path=") + Path));
    }
  }

  if (Args.hasArg(options::OPT_ftest_coverage) ||
      Args.hasArg(options::OPT_coverage))
    CmdArgs.push_back("-femit-coverage-notes");
  if (Args.hasFlag(options::OPT_fprofile_arcs, options::OPT_fno_profile_arcs,
                   false) ||
      Args.hasArg(options::OPT_coverage))
    CmdArgs.push_back("-femit-coverage-data");

  if (Args.hasFlag(options::OPT_fcoverage_mapping,
                   options::OPT_fno_coverage_mapping, false) &&
      !ProfileGenerateArg)
    D.Diag(diag::err_drv_argument_only_allowed_with)
        << "-fcoverage-mapping"
        << "-fprofile-instr-generate";

  if (Args.hasFlag(options::OPT_fcoverage_mapping,
                   options::OPT_fno_coverage_mapping, false))
    CmdArgs.push_back("-fcoverage-mapping");

  if (C.getArgs().hasArg(options::OPT_c) ||
      C.getArgs().hasArg(options::OPT_S)) {
    if (Output.isFilename()) {
      CmdArgs.push_back("-coverage-file");
      SmallString<128> CoverageFilename;
      if (Arg *FinalOutput = C.getArgs().getLastArg(options::OPT_o)) {
        CoverageFilename = FinalOutput->getValue();
      } else {
        CoverageFilename = llvm::sys::path::filename(Output.getBaseInput());
      }
      if (llvm::sys::path::is_relative(CoverageFilename)) {
        SmallString<128> Pwd;
        if (!llvm::sys::fs::current_path(Pwd)) {
          llvm::sys::path::append(Pwd, CoverageFilename);
          CoverageFilename.swap(Pwd);
        }
      }
      CmdArgs.push_back(Args.MakeArgString(CoverageFilename));
    }
  }
}

static void addPS4ProfileRTArgs(const ToolChain &TC, const ArgList &Args,
                                ArgStringList &CmdArgs) {
  if ((Args.hasFlag(options::OPT_fprofile_arcs, options::OPT_fno_profile_arcs,
                    false) ||
       Args.hasFlag(options::OPT_fprofile_generate,
                    options::OPT_fno_profile_instr_generate, false) ||
       Args.hasFlag(options::OPT_fprofile_generate_EQ,
                    options::OPT_fno_profile_instr_generate, false) ||
       Args.hasFlag(options::OPT_fprofile_instr_generate,
                    options::OPT_fno_profile_instr_generate, false) ||
       Args.hasFlag(options::OPT_fprofile_instr_generate_EQ,
                    options::OPT_fno_profile_instr_generate, false) ||
       Args.hasArg(options::OPT_fcreate_profile) ||
       Args.hasArg(options::OPT_coverage)))
    CmdArgs.push_back("--dependent-lib=libclang_rt.profile-x86_64.a");
}

/// Parses the various -fpic/-fPIC/-fpie/-fPIE arguments.  Then,
/// smooshes them together with platform defaults, to decide whether
/// this compile should be using PIC mode or not. Returns a tuple of
/// (RelocationModel, PICLevel, IsPIE).
static std::tuple<llvm::Reloc::Model, unsigned, bool>
ParsePICArgs(const ToolChain &ToolChain, const llvm::Triple &Triple,
             const ArgList &Args) {
  // FIXME: why does this code...and so much everywhere else, use both
  // ToolChain.getTriple() and Triple?
  bool PIE = ToolChain.isPIEDefault();
  bool PIC = PIE || ToolChain.isPICDefault();
  // The Darwin/MachO default to use PIC does not apply when using -static.
  if (ToolChain.getTriple().isOSBinFormatMachO() &&
      Args.hasArg(options::OPT_static))
    PIE = PIC = false;
  bool IsPICLevelTwo = PIC;

  bool KernelOrKext =
      Args.hasArg(options::OPT_mkernel, options::OPT_fapple_kext);

  // Android-specific defaults for PIC/PIE
  if (ToolChain.getTriple().isAndroid()) {
    switch (ToolChain.getArch()) {
    case llvm::Triple::arm:
    case llvm::Triple::armeb:
    case llvm::Triple::thumb:
    case llvm::Triple::thumbeb:
    case llvm::Triple::aarch64:
    case llvm::Triple::mips:
    case llvm::Triple::mipsel:
    case llvm::Triple::mips64:
    case llvm::Triple::mips64el:
      PIC = true; // "-fpic"
      break;

    case llvm::Triple::x86:
    case llvm::Triple::x86_64:
      PIC = true; // "-fPIC"
      IsPICLevelTwo = true;
      break;

    default:
      break;
    }
  }

  // OpenBSD-specific defaults for PIE
  if (ToolChain.getTriple().getOS() == llvm::Triple::OpenBSD) {
    switch (ToolChain.getArch()) {
    case llvm::Triple::mips64:
    case llvm::Triple::mips64el:
    case llvm::Triple::sparcel:
    case llvm::Triple::x86:
    case llvm::Triple::x86_64:
      IsPICLevelTwo = false; // "-fpie"
      break;

    case llvm::Triple::ppc:
    case llvm::Triple::sparc:
    case llvm::Triple::sparcv9:
      IsPICLevelTwo = true; // "-fPIE"
      break;

    default:
      break;
    }
  }

  // The last argument relating to either PIC or PIE wins, and no
  // other argument is used. If the last argument is any flavor of the
  // '-fno-...' arguments, both PIC and PIE are disabled. Any PIE
  // option implicitly enables PIC at the same level.
  Arg *LastPICArg = Args.getLastArg(options::OPT_fPIC, options::OPT_fno_PIC,
                                    options::OPT_fpic, options::OPT_fno_pic,
                                    options::OPT_fPIE, options::OPT_fno_PIE,
                                    options::OPT_fpie, options::OPT_fno_pie);
  // Check whether the tool chain trumps the PIC-ness decision. If the PIC-ness
  // is forced, then neither PIC nor PIE flags will have no effect.
  if (!ToolChain.isPICDefaultForced()) {
    if (LastPICArg) {
      Option O = LastPICArg->getOption();
      if (O.matches(options::OPT_fPIC) || O.matches(options::OPT_fpic) ||
          O.matches(options::OPT_fPIE) || O.matches(options::OPT_fpie)) {
        PIE = O.matches(options::OPT_fPIE) || O.matches(options::OPT_fpie);
        PIC =
            PIE || O.matches(options::OPT_fPIC) || O.matches(options::OPT_fpic);
        IsPICLevelTwo =
            O.matches(options::OPT_fPIE) || O.matches(options::OPT_fPIC);
      } else {
        PIE = PIC = false;
        if (Triple.isPS4CPU()) {
          Arg *ModelArg = Args.getLastArg(options::OPT_mcmodel_EQ);
          StringRef Model = ModelArg ? ModelArg->getValue() : "";
          if (Model != "kernel") {
            PIC = true;
            ToolChain.getDriver().Diag(diag::warn_drv_ps4_force_pic)
                << LastPICArg->getSpelling();
          }
        }
      }
    }
  }

  // Introduce a Darwin and PS4-specific hack. If the default is PIC, but the
  // PIC level would've been set to level 1, force it back to level 2 PIC
  // instead.
  if (PIC && (ToolChain.getTriple().isOSDarwin() || Triple.isPS4CPU()))
    IsPICLevelTwo |= ToolChain.isPICDefault();

  // This kernel flags are a trump-card: they will disable PIC/PIE
  // generation, independent of the argument order.
  if (KernelOrKext && ((!Triple.isiOS() || Triple.isOSVersionLT(6)) &&
                       !Triple.isWatchOS()))
    PIC = PIE = false;

  if (Arg *A = Args.getLastArg(options::OPT_mdynamic_no_pic)) {
    // This is a very special mode. It trumps the other modes, almost no one
    // uses it, and it isn't even valid on any OS but Darwin.
    if (!ToolChain.getTriple().isOSDarwin())
      ToolChain.getDriver().Diag(diag::err_drv_unsupported_opt_for_target)
          << A->getSpelling() << ToolChain.getTriple().str();

    // FIXME: Warn when this flag trumps some other PIC or PIE flag.

    // Only a forced PIC mode can cause the actual compile to have PIC defines
    // etc., no flags are sufficient. This behavior was selected to closely
    // match that of llvm-gcc and Apple GCC before that.
    PIC = ToolChain.isPICDefault() && ToolChain.isPICDefaultForced();

    return std::make_tuple(llvm::Reloc::DynamicNoPIC, PIC ? 2 : 0, false);
  }

  if (PIC)
    return std::make_tuple(llvm::Reloc::PIC_, IsPICLevelTwo ? 2 : 1, PIE);

  return std::make_tuple(llvm::Reloc::Static, 0, false);
}

static const char *RelocationModelName(llvm::Reloc::Model Model) {
  switch (Model) {
  case llvm::Reloc::Static:
    return "static";
  case llvm::Reloc::PIC_:
    return "pic";
  case llvm::Reloc::DynamicNoPIC:
    return "dynamic-no-pic";
  }
  llvm_unreachable("Unknown Reloc::Model kind");
}

static void AddAssemblerKPIC(const ToolChain &ToolChain, const ArgList &Args,
                             ArgStringList &CmdArgs) {
  llvm::Reloc::Model RelocationModel;
  unsigned PICLevel;
  bool IsPIE;
  std::tie(RelocationModel, PICLevel, IsPIE) =
      ParsePICArgs(ToolChain, ToolChain.getTriple(), Args);

  if (RelocationModel != llvm::Reloc::Static)
    CmdArgs.push_back("-KPIC");
}

void Clang::ConstructJob(Compilation &C, const JobAction &JA,
                         const InputInfo &Output, const InputInfoList &Inputs,
                         const ArgList &Args, const char *LinkingOutput) const {
  std::string TripleStr = getToolChain().ComputeEffectiveClangTriple(Args);
  const llvm::Triple Triple(TripleStr);

  bool KernelOrKext =
      Args.hasArg(options::OPT_mkernel, options::OPT_fapple_kext);
  const Driver &D = getToolChain().getDriver();
  ArgStringList CmdArgs;

  bool IsWindowsGNU = getToolChain().getTriple().isWindowsGNUEnvironment();
  bool IsWindowsCygnus =
      getToolChain().getTriple().isWindowsCygwinEnvironment();
  bool IsWindowsMSVC = getToolChain().getTriple().isWindowsMSVCEnvironment();
  bool IsPS4CPU = getToolChain().getTriple().isPS4CPU();
  bool IsIAMCU = getToolChain().getTriple().isOSIAMCU();

  // Check number of inputs for sanity. We need at least one input.
  assert(Inputs.size() >= 1 && "Must have at least one input.");
  const InputInfo &Input = Inputs[0];
  // CUDA compilation may have multiple inputs (source file + results of
  // device-side compilations). All other jobs are expected to have exactly one
  // input.
  bool IsCuda = JA.isOffloading(Action::OFK_Cuda);
  assert((IsCuda || Inputs.size() == 1) && "Unable to handle multiple inputs.");

  // C++ is not supported for IAMCU.
  if (IsIAMCU && types::isCXX(Input.getType()))
    D.Diag(diag::err_drv_clang_unsupported) << "C++ for IAMCU";

  // Invoke ourselves in -cc1 mode.
  //
  // FIXME: Implement custom jobs for internal actions.
  CmdArgs.push_back("-cc1");

  // Add the "effective" target triple.
  CmdArgs.push_back("-triple");
  CmdArgs.push_back(Args.MakeArgString(TripleStr));

  if (IsCuda) {
    // We have to pass the triple of the host if compiling for a CUDA device and
    // vice-versa.
    std::string NormalizedTriple;
    if (JA.isDeviceOffloading(Action::OFK_Cuda))
      NormalizedTriple = C.getSingleOffloadToolChain<Action::OFK_Host>()
                             ->getTriple()
                             .normalize();
    else
      NormalizedTriple = C.getSingleOffloadToolChain<Action::OFK_Cuda>()
                             ->getTriple()
                             .normalize();

    CmdArgs.push_back("-aux-triple");
    CmdArgs.push_back(Args.MakeArgString(NormalizedTriple));
  }

  if (Triple.isOSWindows() && (Triple.getArch() == llvm::Triple::arm ||
                               Triple.getArch() == llvm::Triple::thumb)) {
    unsigned Offset = Triple.getArch() == llvm::Triple::arm ? 4 : 6;
    unsigned Version;
    Triple.getArchName().substr(Offset).getAsInteger(10, Version);
    if (Version < 7)
      D.Diag(diag::err_target_unsupported_arch) << Triple.getArchName()
                                                << TripleStr;
  }

  // Push all default warning arguments that are specific to
  // the given target.  These come before user provided warning options
  // are provided.
  getToolChain().addClangWarningOptions(CmdArgs);

  // Select the appropriate action.
  RewriteKind rewriteKind = RK_None;

  if (isa<AnalyzeJobAction>(JA)) {
    assert(JA.getType() == types::TY_Plist && "Invalid output type.");
    CmdArgs.push_back("-analyze");
  } else if (isa<MigrateJobAction>(JA)) {
    CmdArgs.push_back("-migrate");
  } else if (isa<PreprocessJobAction>(JA)) {
    if (Output.getType() == types::TY_Dependencies)
      CmdArgs.push_back("-Eonly");
    else {
      CmdArgs.push_back("-E");
      if (Args.hasArg(options::OPT_rewrite_objc) &&
          !Args.hasArg(options::OPT_g_Group))
        CmdArgs.push_back("-P");
    }
  } else if (isa<AssembleJobAction>(JA)) {
    CmdArgs.push_back("-emit-obj");

    CollectArgsForIntegratedAssembler(C, Args, CmdArgs, D);

    // Also ignore explicit -force_cpusubtype_ALL option.
    (void)Args.hasArg(options::OPT_force__cpusubtype__ALL);
  } else if (isa<PrecompileJobAction>(JA)) {
    // Use PCH if the user requested it.
    bool UsePCH = D.CCCUsePCH;

    if (JA.getType() == types::TY_Nothing)
      CmdArgs.push_back("-fsyntax-only");
    else if (UsePCH)
      CmdArgs.push_back("-emit-pch");
    else
      CmdArgs.push_back("-emit-pth");
  } else if (isa<VerifyPCHJobAction>(JA)) {
    CmdArgs.push_back("-verify-pch");
  } else {
    assert((isa<CompileJobAction>(JA) || isa<BackendJobAction>(JA)) &&
           "Invalid action for clang tool.");
    if (JA.getType() == types::TY_Nothing) {
      CmdArgs.push_back("-fsyntax-only");
    } else if (JA.getType() == types::TY_LLVM_IR ||
               JA.getType() == types::TY_LTO_IR) {
      CmdArgs.push_back("-emit-llvm");
    } else if (JA.getType() == types::TY_LLVM_BC ||
               JA.getType() == types::TY_LTO_BC) {
      CmdArgs.push_back("-emit-llvm-bc");
    } else if (JA.getType() == types::TY_PP_Asm) {
      CmdArgs.push_back("-S");
    } else if (JA.getType() == types::TY_AST) {
      CmdArgs.push_back("-emit-pch");
    } else if (JA.getType() == types::TY_ModuleFile) {
      CmdArgs.push_back("-module-file-info");
    } else if (JA.getType() == types::TY_RewrittenObjC) {
      CmdArgs.push_back("-rewrite-objc");
      rewriteKind = RK_NonFragile;
    } else if (JA.getType() == types::TY_RewrittenLegacyObjC) {
      CmdArgs.push_back("-rewrite-objc");
      rewriteKind = RK_Fragile;
    } else {
      assert(JA.getType() == types::TY_PP_Asm && "Unexpected output type!");
    }

    // Preserve use-list order by default when emitting bitcode, so that
    // loading the bitcode up in 'opt' or 'llc' and running passes gives the
    // same result as running passes here.  For LTO, we don't need to preserve
    // the use-list order, since serialization to bitcode is part of the flow.
    if (JA.getType() == types::TY_LLVM_BC)
      CmdArgs.push_back("-emit-llvm-uselists");

    if (D.isUsingLTO())
      Args.AddLastArg(CmdArgs, options::OPT_flto, options::OPT_flto_EQ);
  }

  if (const Arg *A = Args.getLastArg(options::OPT_fthinlto_index_EQ)) {
    if (!types::isLLVMIR(Input.getType()))
      D.Diag(diag::err_drv_argument_only_allowed_with) << A->getAsString(Args)
                                                       << "-x ir";
    Args.AddLastArg(CmdArgs, options::OPT_fthinlto_index_EQ);
  }

  // Embed-bitcode option.
  if (C.getDriver().embedBitcodeEnabled() &&
      (isa<BackendJobAction>(JA) || isa<AssembleJobAction>(JA))) {
    // Add flags implied by -fembed-bitcode.
    Args.AddLastArg(CmdArgs, options::OPT_fembed_bitcode_EQ);
    // Disable all llvm IR level optimizations.
    CmdArgs.push_back("-disable-llvm-optzns");
  }
  if (C.getDriver().embedBitcodeMarkerOnly())
    CmdArgs.push_back("-fembed-bitcode=marker");

  // We normally speed up the clang process a bit by skipping destructors at
  // exit, but when we're generating diagnostics we can rely on some of the
  // cleanup.
  if (!C.isForDiagnostics())
    CmdArgs.push_back("-disable-free");

// Disable the verification pass in -asserts builds.
#ifdef NDEBUG
  CmdArgs.push_back("-disable-llvm-verifier");
  // Discard LLVM value names in -asserts builds.
  CmdArgs.push_back("-discard-value-names");
#endif

  // Set the main file name, so that debug info works even with
  // -save-temps.
  CmdArgs.push_back("-main-file-name");
  CmdArgs.push_back(getBaseInputName(Args, Input));

  // Some flags which affect the language (via preprocessor
  // defines).
  if (Args.hasArg(options::OPT_static))
    CmdArgs.push_back("-static-define");

  if (isa<AnalyzeJobAction>(JA)) {
    // Enable region store model by default.
    CmdArgs.push_back("-analyzer-store=region");

    // Treat blocks as analysis entry points.
    CmdArgs.push_back("-analyzer-opt-analyze-nested-blocks");

    CmdArgs.push_back("-analyzer-eagerly-assume");

    // Add default argument set.
    if (!Args.hasArg(options::OPT__analyzer_no_default_checks)) {
      CmdArgs.push_back("-analyzer-checker=core");

    if (!IsWindowsMSVC) {
      CmdArgs.push_back("-analyzer-checker=unix");
    } else {
      // Enable "unix" checkers that also work on Windows.
      CmdArgs.push_back("-analyzer-checker=unix.API");
      CmdArgs.push_back("-analyzer-checker=unix.Malloc");
      CmdArgs.push_back("-analyzer-checker=unix.MallocSizeof");
      CmdArgs.push_back("-analyzer-checker=unix.MismatchedDeallocator");
      CmdArgs.push_back("-analyzer-checker=unix.cstring.BadSizeArg");
      CmdArgs.push_back("-analyzer-checker=unix.cstring.NullArg");
    }

      // Disable some unix checkers for PS4.
      if (IsPS4CPU) {
        CmdArgs.push_back("-analyzer-disable-checker=unix.API");
        CmdArgs.push_back("-analyzer-disable-checker=unix.Vfork");
      }

      if (getToolChain().getTriple().getVendor() == llvm::Triple::Apple)
        CmdArgs.push_back("-analyzer-checker=osx");

      CmdArgs.push_back("-analyzer-checker=deadcode");

      if (types::isCXX(Input.getType()))
        CmdArgs.push_back("-analyzer-checker=cplusplus");

      if (!IsPS4CPU) {
        CmdArgs.push_back(
            "-analyzer-checker=security.insecureAPI.UncheckedReturn");
        CmdArgs.push_back("-analyzer-checker=security.insecureAPI.getpw");
        CmdArgs.push_back("-analyzer-checker=security.insecureAPI.gets");
        CmdArgs.push_back("-analyzer-checker=security.insecureAPI.mktemp");
        CmdArgs.push_back("-analyzer-checker=security.insecureAPI.mkstemp");
        CmdArgs.push_back("-analyzer-checker=security.insecureAPI.vfork");
      }

      // Default nullability checks.
      CmdArgs.push_back("-analyzer-checker=nullability.NullPassedToNonnull");
      CmdArgs.push_back(
          "-analyzer-checker=nullability.NullReturnedFromNonnull");
    }

    // Set the output format. The default is plist, for (lame) historical
    // reasons.
    CmdArgs.push_back("-analyzer-output");
    if (Arg *A = Args.getLastArg(options::OPT__analyzer_output))
      CmdArgs.push_back(A->getValue());
    else
      CmdArgs.push_back("plist");

    // Disable the presentation of standard compiler warnings when
    // using --analyze.  We only want to show static analyzer diagnostics
    // or frontend errors.
    CmdArgs.push_back("-w");

    // Add -Xanalyzer arguments when running as analyzer.
    Args.AddAllArgValues(CmdArgs, options::OPT_Xanalyzer);
  }

  CheckCodeGenerationOptions(D, Args);

  llvm::Reloc::Model RelocationModel;
  unsigned PICLevel;
  bool IsPIE;
  std::tie(RelocationModel, PICLevel, IsPIE) =
      ParsePICArgs(getToolChain(), Triple, Args);

  const char *RMName = RelocationModelName(RelocationModel);
  if (RMName) {
    CmdArgs.push_back("-mrelocation-model");
    CmdArgs.push_back(RMName);
  }
  if (PICLevel > 0) {
    CmdArgs.push_back("-pic-level");
    CmdArgs.push_back(PICLevel == 1 ? "1" : "2");
    if (IsPIE)
      CmdArgs.push_back("-pic-is-pie");
  }

  if (Arg *A = Args.getLastArg(options::OPT_meabi)) {
    CmdArgs.push_back("-meabi");
    CmdArgs.push_back(A->getValue());
  }

  CmdArgs.push_back("-mthread-model");
  if (Arg *A = Args.getLastArg(options::OPT_mthread_model))
    CmdArgs.push_back(A->getValue());
  else
    CmdArgs.push_back(Args.MakeArgString(getToolChain().getThreadModel()));

  Args.AddLastArg(CmdArgs, options::OPT_fveclib);

  if (!Args.hasFlag(options::OPT_fmerge_all_constants,
                    options::OPT_fno_merge_all_constants))
    CmdArgs.push_back("-fno-merge-all-constants");

  // LLVM Code Generator Options.

  if (Args.hasArg(options::OPT_frewrite_map_file) ||
      Args.hasArg(options::OPT_frewrite_map_file_EQ)) {
    for (const Arg *A : Args.filtered(options::OPT_frewrite_map_file,
                                      options::OPT_frewrite_map_file_EQ)) {
      CmdArgs.push_back("-frewrite-map-file");
      CmdArgs.push_back(A->getValue());
      A->claim();
    }
  }

  if (Arg *A = Args.getLastArg(options::OPT_Wframe_larger_than_EQ)) {
    StringRef v = A->getValue();
    CmdArgs.push_back("-mllvm");
    CmdArgs.push_back(Args.MakeArgString("-warn-stack-size=" + v));
    A->claim();
  }

  if (!Args.hasFlag(options::OPT_fjump_tables, options::OPT_fno_jump_tables,
                    true))
    CmdArgs.push_back("-fno-jump-tables");

  if (Arg *A = Args.getLastArg(options::OPT_mregparm_EQ)) {
    CmdArgs.push_back("-mregparm");
    CmdArgs.push_back(A->getValue());
  }

  if (Arg *A = Args.getLastArg(options::OPT_fpcc_struct_return,
                               options::OPT_freg_struct_return)) {
    if (getToolChain().getArch() != llvm::Triple::x86) {
      D.Diag(diag::err_drv_unsupported_opt_for_target)
          << A->getSpelling() << getToolChain().getTriple().str();
    } else if (A->getOption().matches(options::OPT_fpcc_struct_return)) {
      CmdArgs.push_back("-fpcc-struct-return");
    } else {
      assert(A->getOption().matches(options::OPT_freg_struct_return));
      CmdArgs.push_back("-freg-struct-return");
    }
  }

  if (Args.hasFlag(options::OPT_mrtd, options::OPT_mno_rtd, false))
    CmdArgs.push_back("-fdefault-calling-conv=stdcall");

  if (shouldUseFramePointer(Args, getToolChain().getTriple()))
    CmdArgs.push_back("-mdisable-fp-elim");
  if (!Args.hasFlag(options::OPT_fzero_initialized_in_bss,
                    options::OPT_fno_zero_initialized_in_bss))
    CmdArgs.push_back("-mno-zero-initialized-in-bss");

  bool OFastEnabled = isOptimizationLevelFast(Args);
  // If -Ofast is the optimization level, then -fstrict-aliasing should be
  // enabled.  This alias option is being used to simplify the hasFlag logic.
  OptSpecifier StrictAliasingAliasOption =
      OFastEnabled ? options::OPT_Ofast : options::OPT_fstrict_aliasing;
  // We turn strict aliasing off by default if we're in CL mode, since MSVC
  // doesn't do any TBAA.
  bool TBAAOnByDefault = !getToolChain().getDriver().IsCLMode();
  if (!Args.hasFlag(options::OPT_fstrict_aliasing, StrictAliasingAliasOption,
                    options::OPT_fno_strict_aliasing, TBAAOnByDefault))
    CmdArgs.push_back("-relaxed-aliasing");
  if (!Args.hasFlag(options::OPT_fstruct_path_tbaa,
                    options::OPT_fno_struct_path_tbaa))
    CmdArgs.push_back("-no-struct-path-tbaa");
  if (Args.hasFlag(options::OPT_fstrict_enums, options::OPT_fno_strict_enums,
                   false))
    CmdArgs.push_back("-fstrict-enums");
  if (Args.hasFlag(options::OPT_fstrict_vtable_pointers,
                   options::OPT_fno_strict_vtable_pointers,
                   false))
    CmdArgs.push_back("-fstrict-vtable-pointers");
  if (!Args.hasFlag(options::OPT_foptimize_sibling_calls,
                    options::OPT_fno_optimize_sibling_calls))
    CmdArgs.push_back("-mdisable-tail-calls");

  // Handle segmented stacks.
  if (Args.hasArg(options::OPT_fsplit_stack))
    CmdArgs.push_back("-split-stacks");

  // If -Ofast is the optimization level, then -ffast-math should be enabled.
  // This alias option is being used to simplify the getLastArg logic.
  OptSpecifier FastMathAliasOption =
      OFastEnabled ? options::OPT_Ofast : options::OPT_ffast_math;

  // Handle various floating point optimization flags, mapping them to the
  // appropriate LLVM code generation flags. The pattern for all of these is to
  // default off the codegen optimizations, and if any flag enables them and no
  // flag disables them after the flag enabling them, enable the codegen
  // optimization. This is complicated by several "umbrella" flags.
  if (Arg *A = Args.getLastArg(
          options::OPT_ffast_math, FastMathAliasOption,
          options::OPT_fno_fast_math, options::OPT_ffinite_math_only,
          options::OPT_fno_finite_math_only, options::OPT_fhonor_infinities,
          options::OPT_fno_honor_infinities))
    if (A->getOption().getID() != options::OPT_fno_fast_math &&
        A->getOption().getID() != options::OPT_fno_finite_math_only &&
        A->getOption().getID() != options::OPT_fhonor_infinities)
      CmdArgs.push_back("-menable-no-infs");
  if (Arg *A = Args.getLastArg(
          options::OPT_ffast_math, FastMathAliasOption,
          options::OPT_fno_fast_math, options::OPT_ffinite_math_only,
          options::OPT_fno_finite_math_only, options::OPT_fhonor_nans,
          options::OPT_fno_honor_nans))
    if (A->getOption().getID() != options::OPT_fno_fast_math &&
        A->getOption().getID() != options::OPT_fno_finite_math_only &&
        A->getOption().getID() != options::OPT_fhonor_nans)
      CmdArgs.push_back("-menable-no-nans");

  // -fmath-errno is the default on some platforms, e.g. BSD-derived OSes.
  bool MathErrno = getToolChain().IsMathErrnoDefault();
  if (Arg *A =
          Args.getLastArg(options::OPT_ffast_math, FastMathAliasOption,
                          options::OPT_fno_fast_math, options::OPT_fmath_errno,
                          options::OPT_fno_math_errno)) {
    // Turning on -ffast_math (with either flag) removes the need for MathErrno.
    // However, turning *off* -ffast_math merely restores the toolchain default
    // (which may be false).
    if (A->getOption().getID() == options::OPT_fno_math_errno ||
        A->getOption().getID() == options::OPT_ffast_math ||
        A->getOption().getID() == options::OPT_Ofast)
      MathErrno = false;
    else if (A->getOption().getID() == options::OPT_fmath_errno)
      MathErrno = true;
  }
  if (MathErrno)
    CmdArgs.push_back("-fmath-errno");

  // There are several flags which require disabling very specific
  // optimizations. Any of these being disabled forces us to turn off the
  // entire set of LLVM optimizations, so collect them through all the flag
  // madness.
  bool AssociativeMath = false;
  if (Arg *A = Args.getLastArg(
          options::OPT_ffast_math, FastMathAliasOption,
          options::OPT_fno_fast_math, options::OPT_funsafe_math_optimizations,
          options::OPT_fno_unsafe_math_optimizations,
          options::OPT_fassociative_math, options::OPT_fno_associative_math))
    if (A->getOption().getID() != options::OPT_fno_fast_math &&
        A->getOption().getID() != options::OPT_fno_unsafe_math_optimizations &&
        A->getOption().getID() != options::OPT_fno_associative_math)
      AssociativeMath = true;
  bool ReciprocalMath = false;
  if (Arg *A = Args.getLastArg(
          options::OPT_ffast_math, FastMathAliasOption,
          options::OPT_fno_fast_math, options::OPT_funsafe_math_optimizations,
          options::OPT_fno_unsafe_math_optimizations,
          options::OPT_freciprocal_math, options::OPT_fno_reciprocal_math))
    if (A->getOption().getID() != options::OPT_fno_fast_math &&
        A->getOption().getID() != options::OPT_fno_unsafe_math_optimizations &&
        A->getOption().getID() != options::OPT_fno_reciprocal_math)
      ReciprocalMath = true;
  bool SignedZeros = true;
  if (Arg *A = Args.getLastArg(
          options::OPT_ffast_math, FastMathAliasOption,
          options::OPT_fno_fast_math, options::OPT_funsafe_math_optimizations,
          options::OPT_fno_unsafe_math_optimizations,
          options::OPT_fsigned_zeros, options::OPT_fno_signed_zeros))
    if (A->getOption().getID() != options::OPT_fno_fast_math &&
        A->getOption().getID() != options::OPT_fno_unsafe_math_optimizations &&
        A->getOption().getID() != options::OPT_fsigned_zeros)
      SignedZeros = false;
  bool TrappingMath = true;
  if (Arg *A = Args.getLastArg(
          options::OPT_ffast_math, FastMathAliasOption,
          options::OPT_fno_fast_math, options::OPT_funsafe_math_optimizations,
          options::OPT_fno_unsafe_math_optimizations,
          options::OPT_ftrapping_math, options::OPT_fno_trapping_math))
    if (A->getOption().getID() != options::OPT_fno_fast_math &&
        A->getOption().getID() != options::OPT_fno_unsafe_math_optimizations &&
        A->getOption().getID() != options::OPT_ftrapping_math)
      TrappingMath = false;
  if (!MathErrno && AssociativeMath && ReciprocalMath && !SignedZeros &&
      !TrappingMath)
    CmdArgs.push_back("-menable-unsafe-fp-math");

  if (!SignedZeros)
    CmdArgs.push_back("-fno-signed-zeros");

  if (ReciprocalMath)
    CmdArgs.push_back("-freciprocal-math");

  // Validate and pass through -fp-contract option.
  if (Arg *A = Args.getLastArg(options::OPT_ffast_math, FastMathAliasOption,
                               options::OPT_fno_fast_math,
                               options::OPT_ffp_contract)) {
    if (A->getOption().getID() == options::OPT_ffp_contract) {
      StringRef Val = A->getValue();
      if (Val == "fast" || Val == "on" || Val == "off") {
        CmdArgs.push_back(Args.MakeArgString("-ffp-contract=" + Val));
      } else {
        D.Diag(diag::err_drv_unsupported_option_argument)
            << A->getOption().getName() << Val;
      }
    } else if (A->getOption().matches(options::OPT_ffast_math) ||
               (OFastEnabled && A->getOption().matches(options::OPT_Ofast))) {
      // If fast-math is set then set the fp-contract mode to fast.
      CmdArgs.push_back(Args.MakeArgString("-ffp-contract=fast"));
    }
  }

  ParseMRecip(getToolChain().getDriver(), Args, CmdArgs);

  // We separately look for the '-ffast-math' and '-ffinite-math-only' flags,
  // and if we find them, tell the frontend to provide the appropriate
  // preprocessor macros. This is distinct from enabling any optimizations as
  // these options induce language changes which must survive serialization
  // and deserialization, etc.
  if (Arg *A = Args.getLastArg(options::OPT_ffast_math, FastMathAliasOption,
                               options::OPT_fno_fast_math))
    if (!A->getOption().matches(options::OPT_fno_fast_math))
      CmdArgs.push_back("-ffast-math");
  if (Arg *A = Args.getLastArg(options::OPT_ffinite_math_only,
                               options::OPT_fno_fast_math))
    if (A->getOption().matches(options::OPT_ffinite_math_only))
      CmdArgs.push_back("-ffinite-math-only");

  // Decide whether to use verbose asm. Verbose assembly is the default on
  // toolchains which have the integrated assembler on by default.
  bool IsIntegratedAssemblerDefault =
      getToolChain().IsIntegratedAssemblerDefault();
  if (Args.hasFlag(options::OPT_fverbose_asm, options::OPT_fno_verbose_asm,
                   IsIntegratedAssemblerDefault) ||
      Args.hasArg(options::OPT_dA))
    CmdArgs.push_back("-masm-verbose");

  if (!Args.hasFlag(options::OPT_fintegrated_as, options::OPT_fno_integrated_as,
                    IsIntegratedAssemblerDefault))
    CmdArgs.push_back("-no-integrated-as");

  if (Args.hasArg(options::OPT_fdebug_pass_structure)) {
    CmdArgs.push_back("-mdebug-pass");
    CmdArgs.push_back("Structure");
  }
  if (Args.hasArg(options::OPT_fdebug_pass_arguments)) {
    CmdArgs.push_back("-mdebug-pass");
    CmdArgs.push_back("Arguments");
  }

  // Enable -mconstructor-aliases except on darwin, where we have to work around
  // a linker bug (see <rdar://problem/7651567>), and CUDA device code, where
  // aliases aren't supported.
  if (!getToolChain().getTriple().isOSDarwin() &&
      !getToolChain().getTriple().isNVPTX())
    CmdArgs.push_back("-mconstructor-aliases");

  // Darwin's kernel doesn't support guard variables; just die if we
  // try to use them.
  if (KernelOrKext && getToolChain().getTriple().isOSDarwin())
    CmdArgs.push_back("-fforbid-guard-variables");

  if (Args.hasFlag(options::OPT_mms_bitfields, options::OPT_mno_ms_bitfields,
                   false)) {
    CmdArgs.push_back("-mms-bitfields");
  }

  // This is a coarse approximation of what llvm-gcc actually does, both
  // -fasynchronous-unwind-tables and -fnon-call-exceptions interact in more
  // complicated ways.
  bool AsynchronousUnwindTables =
      Args.hasFlag(options::OPT_fasynchronous_unwind_tables,
                   options::OPT_fno_asynchronous_unwind_tables,
                   (getToolChain().IsUnwindTablesDefault() ||
                    getToolChain().getSanitizerArgs().needsUnwindTables()) &&
                       !KernelOrKext);
  if (Args.hasFlag(options::OPT_funwind_tables, options::OPT_fno_unwind_tables,
                   AsynchronousUnwindTables))
    CmdArgs.push_back("-munwind-tables");

  getToolChain().addClangTargetOptions(Args, CmdArgs);

  if (Arg *A = Args.getLastArg(options::OPT_flimited_precision_EQ)) {
    CmdArgs.push_back("-mlimit-float-precision");
    CmdArgs.push_back(A->getValue());
  }

  // FIXME: Handle -mtune=.
  (void)Args.hasArg(options::OPT_mtune_EQ);

  if (Arg *A = Args.getLastArg(options::OPT_mcmodel_EQ)) {
    CmdArgs.push_back("-mcode-model");
    CmdArgs.push_back(A->getValue());
  }

  // Add the target cpu
  std::string CPU = getCPUName(Args, Triple, /*FromAs*/ false);
  if (!CPU.empty()) {
    CmdArgs.push_back("-target-cpu");
    CmdArgs.push_back(Args.MakeArgString(CPU));
  }

  if (const Arg *A = Args.getLastArg(options::OPT_mfpmath_EQ)) {
    CmdArgs.push_back("-mfpmath");
    CmdArgs.push_back(A->getValue());
  }

  // Add the target features
  getTargetFeatures(getToolChain(), Triple, Args, CmdArgs, false);

  // Add target specific flags.
  switch (getToolChain().getArch()) {
  default:
    break;

  case llvm::Triple::arm:
  case llvm::Triple::armeb:
  case llvm::Triple::thumb:
  case llvm::Triple::thumbeb:
    // Use the effective triple, which takes into account the deployment target.
    AddARMTargetArgs(Triple, Args, CmdArgs, KernelOrKext);
    break;

  case llvm::Triple::aarch64:
  case llvm::Triple::aarch64_be:
    AddAArch64TargetArgs(Args, CmdArgs);
    break;

  case llvm::Triple::mips:
  case llvm::Triple::mipsel:
  case llvm::Triple::mips64:
  case llvm::Triple::mips64el:
    AddMIPSTargetArgs(Args, CmdArgs);
    break;

  case llvm::Triple::ppc:
  case llvm::Triple::ppc64:
  case llvm::Triple::ppc64le:
    AddPPCTargetArgs(Args, CmdArgs);
    break;

  case llvm::Triple::sparc:
  case llvm::Triple::sparcel:
  case llvm::Triple::sparcv9:
    AddSparcTargetArgs(Args, CmdArgs);
    break;

  case llvm::Triple::systemz:
    AddSystemZTargetArgs(Args, CmdArgs);
    break;

  case llvm::Triple::x86:
  case llvm::Triple::x86_64:
    AddX86TargetArgs(Args, CmdArgs);
    break;

  case llvm::Triple::lanai:
    AddLanaiTargetArgs(Args, CmdArgs);
    break;

  case llvm::Triple::hexagon:
    AddHexagonTargetArgs(Args, CmdArgs);
    break;

  case llvm::Triple::wasm32:
  case llvm::Triple::wasm64:
    AddWebAssemblyTargetArgs(Args, CmdArgs);
    break;
  }

  // The 'g' groups options involve a somewhat intricate sequence of decisions
  // about what to pass from the driver to the frontend, but by the time they
  // reach cc1 they've been factored into three well-defined orthogonal choices:
  //  * what level of debug info to generate
  //  * what dwarf version to write
  //  * what debugger tuning to use
  // This avoids having to monkey around further in cc1 other than to disable
  // codeview if not running in a Windows environment. Perhaps even that
  // decision should be made in the driver as well though.
  unsigned DwarfVersion = 0;
  llvm::DebuggerKind DebuggerTuning = getToolChain().getDefaultDebuggerTuning();
  // These two are potentially updated by AddClangCLArgs.
  codegenoptions::DebugInfoKind DebugInfoKind = codegenoptions::NoDebugInfo;
  bool EmitCodeView = false;

  // Add clang-cl arguments.
  types::ID InputType = Input.getType();
  if (getToolChain().getDriver().IsCLMode())
    AddClangCLArgs(Args, InputType, CmdArgs, &DebugInfoKind, &EmitCodeView);

  // Pass the linker version in use.
  if (Arg *A = Args.getLastArg(options::OPT_mlinker_version_EQ)) {
    CmdArgs.push_back("-target-linker-version");
    CmdArgs.push_back(A->getValue());
  }

  if (!shouldUseLeafFramePointer(Args, getToolChain().getTriple()))
    CmdArgs.push_back("-momit-leaf-frame-pointer");

  // Explicitly error on some things we know we don't support and can't just
  // ignore.
  if (!Args.hasArg(options::OPT_fallow_unsupported)) {
    Arg *Unsupported;
    if (types::isCXX(InputType) && getToolChain().getTriple().isOSDarwin() &&
        getToolChain().getArch() == llvm::Triple::x86) {
      if ((Unsupported = Args.getLastArg(options::OPT_fapple_kext)) ||
          (Unsupported = Args.getLastArg(options::OPT_mkernel)))
        D.Diag(diag::err_drv_clang_unsupported_opt_cxx_darwin_i386)
            << Unsupported->getOption().getName();
    }
  }

  Args.AddAllArgs(CmdArgs, options::OPT_v);
  Args.AddLastArg(CmdArgs, options::OPT_H);
  if (D.CCPrintHeaders && !D.CCGenDiagnostics) {
    CmdArgs.push_back("-header-include-file");
    CmdArgs.push_back(D.CCPrintHeadersFilename ? D.CCPrintHeadersFilename
                                               : "-");
  }
  Args.AddLastArg(CmdArgs, options::OPT_P);
  Args.AddLastArg(CmdArgs, options::OPT_print_ivar_layout);

  if (D.CCLogDiagnostics && !D.CCGenDiagnostics) {
    CmdArgs.push_back("-diagnostic-log-file");
    CmdArgs.push_back(D.CCLogDiagnosticsFilename ? D.CCLogDiagnosticsFilename
                                                 : "-");
  }

  Args.ClaimAllArgs(options::OPT_g_Group);
  Arg *SplitDwarfArg = Args.getLastArg(options::OPT_gsplit_dwarf);
  if (Arg *A = Args.getLastArg(options::OPT_g_Group)) {
    // If the last option explicitly specified a debug-info level, use it.
    if (A->getOption().matches(options::OPT_gN_Group)) {
      DebugInfoKind = DebugLevelToInfoKind(*A);
      // If you say "-gsplit-dwarf -gline-tables-only", -gsplit-dwarf loses.
      // But -gsplit-dwarf is not a g_group option, hence we have to check the
      // order explicitly. (If -gsplit-dwarf wins, we fix DebugInfoKind later.)
      if (SplitDwarfArg && DebugInfoKind < codegenoptions::LimitedDebugInfo &&
          A->getIndex() > SplitDwarfArg->getIndex())
        SplitDwarfArg = nullptr;
    } else
      // For any other 'g' option, use Limited.
      DebugInfoKind = codegenoptions::LimitedDebugInfo;
  }

  // If a debugger tuning argument appeared, remember it.
  if (Arg *A = Args.getLastArg(options::OPT_gTune_Group,
                               options::OPT_ggdbN_Group)) {
    if (A->getOption().matches(options::OPT_glldb))
      DebuggerTuning = llvm::DebuggerKind::LLDB;
    else if (A->getOption().matches(options::OPT_gsce))
      DebuggerTuning = llvm::DebuggerKind::SCE;
    else
      DebuggerTuning = llvm::DebuggerKind::GDB;
  }

  // If a -gdwarf argument appeared, remember it.
  if (Arg *A = Args.getLastArg(options::OPT_gdwarf_2, options::OPT_gdwarf_3,
                               options::OPT_gdwarf_4, options::OPT_gdwarf_5))
    DwarfVersion = DwarfVersionNum(A->getSpelling());

  // Forward -gcodeview. EmitCodeView might have been set by CL-compatibility
  // argument parsing.
  if (Args.hasArg(options::OPT_gcodeview) || EmitCodeView) {
    // DwarfVersion remains at 0 if no explicit choice was made.
    CmdArgs.push_back("-gcodeview");
  } else if (DwarfVersion == 0 &&
             DebugInfoKind != codegenoptions::NoDebugInfo) {
    DwarfVersion = getToolChain().GetDefaultDwarfVersion();
  }

  // We ignore flags -gstrict-dwarf and -grecord-gcc-switches for now.
  Args.ClaimAllArgs(options::OPT_g_flags_Group);

  // PS4 defaults to no column info
  if (Args.hasFlag(options::OPT_gcolumn_info, options::OPT_gno_column_info,
                   /*Default=*/ !IsPS4CPU))
    CmdArgs.push_back("-dwarf-column-info");

  // FIXME: Move backend command line options to the module.
  if (Args.hasArg(options::OPT_gmodules)) {
    DebugInfoKind = codegenoptions::LimitedDebugInfo;
    CmdArgs.push_back("-dwarf-ext-refs");
    CmdArgs.push_back("-fmodule-format=obj");
  }

  // -gsplit-dwarf should turn on -g and enable the backend dwarf
  // splitting and extraction.
  // FIXME: Currently only works on Linux.
  if (getToolChain().getTriple().isOSLinux() && SplitDwarfArg) {
    DebugInfoKind = codegenoptions::LimitedDebugInfo;
    CmdArgs.push_back("-backend-option");
    CmdArgs.push_back("-split-dwarf=Enable");
  }

  // After we've dealt with all combinations of things that could
  // make DebugInfoKind be other than None or DebugLineTablesOnly,
  // figure out if we need to "upgrade" it to standalone debug info.
  // We parse these two '-f' options whether or not they will be used,
  // to claim them even if you wrote "-fstandalone-debug -gline-tables-only"
  bool NeedFullDebug = Args.hasFlag(options::OPT_fstandalone_debug,
                                    options::OPT_fno_standalone_debug,
                                    getToolChain().GetDefaultStandaloneDebug());
  if (DebugInfoKind == codegenoptions::LimitedDebugInfo && NeedFullDebug)
    DebugInfoKind = codegenoptions::FullDebugInfo;
  RenderDebugEnablingArgs(Args, CmdArgs, DebugInfoKind, DwarfVersion,
                          DebuggerTuning);

  // -ggnu-pubnames turns on gnu style pubnames in the backend.
  if (Args.hasArg(options::OPT_ggnu_pubnames)) {
    CmdArgs.push_back("-backend-option");
    CmdArgs.push_back("-generate-gnu-dwarf-pub-sections");
  }

  // -gdwarf-aranges turns on the emission of the aranges section in the
  // backend.
  // Always enabled on the PS4.
  if (Args.hasArg(options::OPT_gdwarf_aranges) || IsPS4CPU) {
    CmdArgs.push_back("-backend-option");
    CmdArgs.push_back("-generate-arange-section");
  }

  if (Args.hasFlag(options::OPT_fdebug_types_section,
                   options::OPT_fno_debug_types_section, false)) {
    CmdArgs.push_back("-backend-option");
    CmdArgs.push_back("-generate-type-units");
  }

  // CloudABI and WebAssembly use -ffunction-sections and -fdata-sections by
  // default.
  bool UseSeparateSections = Triple.getOS() == llvm::Triple::CloudABI ||
                             Triple.getArch() == llvm::Triple::wasm32 ||
                             Triple.getArch() == llvm::Triple::wasm64;

  if (Args.hasFlag(options::OPT_ffunction_sections,
                   options::OPT_fno_function_sections, UseSeparateSections)) {
    CmdArgs.push_back("-ffunction-sections");
  }

  if (Args.hasFlag(options::OPT_fdata_sections, options::OPT_fno_data_sections,
                   UseSeparateSections)) {
    CmdArgs.push_back("-fdata-sections");
  }

  if (!Args.hasFlag(options::OPT_funique_section_names,
                    options::OPT_fno_unique_section_names, true))
    CmdArgs.push_back("-fno-unique-section-names");

  Args.AddAllArgs(CmdArgs, options::OPT_finstrument_functions);

  if (Args.hasFlag(options::OPT_fxray_instrument,
                   options::OPT_fnoxray_instrument, false)) {
    CmdArgs.push_back("-fxray-instrument");
    if (const Arg *A =
            Args.getLastArg(options::OPT_fxray_instruction_threshold_,
                            options::OPT_fxray_instruction_threshold_EQ)) {
      CmdArgs.push_back("-fxray-instruction-threshold");
      CmdArgs.push_back(A->getValue());
    }
  }

  addPGOAndCoverageFlags(C, D, Output, Args, CmdArgs);

  // Add runtime flag for PS4 when PGO or Coverage are enabled.
  if (getToolChain().getTriple().isPS4CPU())
    addPS4ProfileRTArgs(getToolChain(), Args, CmdArgs);

  // Pass options for controlling the default header search paths.
  if (Args.hasArg(options::OPT_nostdinc)) {
    CmdArgs.push_back("-nostdsysteminc");
    CmdArgs.push_back("-nobuiltininc");
  } else {
    if (Args.hasArg(options::OPT_nostdlibinc))
      CmdArgs.push_back("-nostdsysteminc");
    Args.AddLastArg(CmdArgs, options::OPT_nostdincxx);
    Args.AddLastArg(CmdArgs, options::OPT_nobuiltininc);
  }

  // Pass the path to compiler resource files.
  CmdArgs.push_back("-resource-dir");
  CmdArgs.push_back(D.ResourceDir.c_str());

  Args.AddLastArg(CmdArgs, options::OPT_working_directory);

  bool ARCMTEnabled = false;
  if (!Args.hasArg(options::OPT_fno_objc_arc, options::OPT_fobjc_arc)) {
    if (const Arg *A = Args.getLastArg(options::OPT_ccc_arcmt_check,
                                       options::OPT_ccc_arcmt_modify,
                                       options::OPT_ccc_arcmt_migrate)) {
      ARCMTEnabled = true;
      switch (A->getOption().getID()) {
      default:
        llvm_unreachable("missed a case");
      case options::OPT_ccc_arcmt_check:
        CmdArgs.push_back("-arcmt-check");
        break;
      case options::OPT_ccc_arcmt_modify:
        CmdArgs.push_back("-arcmt-modify");
        break;
      case options::OPT_ccc_arcmt_migrate:
        CmdArgs.push_back("-arcmt-migrate");
        CmdArgs.push_back("-mt-migrate-directory");
        CmdArgs.push_back(A->getValue());

        Args.AddLastArg(CmdArgs, options::OPT_arcmt_migrate_report_output);
        Args.AddLastArg(CmdArgs, options::OPT_arcmt_migrate_emit_arc_errors);
        break;
      }
    }
  } else {
    Args.ClaimAllArgs(options::OPT_ccc_arcmt_check);
    Args.ClaimAllArgs(options::OPT_ccc_arcmt_modify);
    Args.ClaimAllArgs(options::OPT_ccc_arcmt_migrate);
  }

  if (const Arg *A = Args.getLastArg(options::OPT_ccc_objcmt_migrate)) {
    if (ARCMTEnabled) {
      D.Diag(diag::err_drv_argument_not_allowed_with) << A->getAsString(Args)
                                                      << "-ccc-arcmt-migrate";
    }
    CmdArgs.push_back("-mt-migrate-directory");
    CmdArgs.push_back(A->getValue());

    if (!Args.hasArg(options::OPT_objcmt_migrate_literals,
                     options::OPT_objcmt_migrate_subscripting,
                     options::OPT_objcmt_migrate_property)) {
      // None specified, means enable them all.
      CmdArgs.push_back("-objcmt-migrate-literals");
      CmdArgs.push_back("-objcmt-migrate-subscripting");
      CmdArgs.push_back("-objcmt-migrate-property");
    } else {
      Args.AddLastArg(CmdArgs, options::OPT_objcmt_migrate_literals);
      Args.AddLastArg(CmdArgs, options::OPT_objcmt_migrate_subscripting);
      Args.AddLastArg(CmdArgs, options::OPT_objcmt_migrate_property);
    }
  } else {
    Args.AddLastArg(CmdArgs, options::OPT_objcmt_migrate_literals);
    Args.AddLastArg(CmdArgs, options::OPT_objcmt_migrate_subscripting);
    Args.AddLastArg(CmdArgs, options::OPT_objcmt_migrate_property);
    Args.AddLastArg(CmdArgs, options::OPT_objcmt_migrate_all);
    Args.AddLastArg(CmdArgs, options::OPT_objcmt_migrate_readonly_property);
    Args.AddLastArg(CmdArgs, options::OPT_objcmt_migrate_readwrite_property);
    Args.AddLastArg(CmdArgs, options::OPT_objcmt_migrate_property_dot_syntax);
    Args.AddLastArg(CmdArgs, options::OPT_objcmt_migrate_annotation);
    Args.AddLastArg(CmdArgs, options::OPT_objcmt_migrate_instancetype);
    Args.AddLastArg(CmdArgs, options::OPT_objcmt_migrate_nsmacros);
    Args.AddLastArg(CmdArgs, options::OPT_objcmt_migrate_protocol_conformance);
    Args.AddLastArg(CmdArgs, options::OPT_objcmt_atomic_property);
    Args.AddLastArg(CmdArgs, options::OPT_objcmt_returns_innerpointer_property);
    Args.AddLastArg(CmdArgs, options::OPT_objcmt_ns_nonatomic_iosonly);
    Args.AddLastArg(CmdArgs, options::OPT_objcmt_migrate_designated_init);
    Args.AddLastArg(CmdArgs, options::OPT_objcmt_whitelist_dir_path);
  }

  // Add preprocessing options like -I, -D, etc. if we are using the
  // preprocessor.
  //
  // FIXME: Support -fpreprocessed
  if (types::getPreprocessedType(InputType) != types::TY_INVALID)
    AddPreprocessingOptions(C, JA, D, Args, CmdArgs, Output, Inputs);

  // Don't warn about "clang -c -DPIC -fPIC test.i" because libtool.m4 assumes
  // that "The compiler can only warn and ignore the option if not recognized".
  // When building with ccache, it will pass -D options to clang even on
  // preprocessed inputs and configure concludes that -fPIC is not supported.
  Args.ClaimAllArgs(options::OPT_D);

  // Manually translate -O4 to -O3; let clang reject others.
  if (Arg *A = Args.getLastArg(options::OPT_O_Group)) {
    if (A->getOption().matches(options::OPT_O4)) {
      CmdArgs.push_back("-O3");
      D.Diag(diag::warn_O4_is_O3);
    } else {
      A->render(Args, CmdArgs);
    }
  }

  // Warn about ignored options to clang.
  for (const Arg *A :
       Args.filtered(options::OPT_clang_ignored_gcc_optimization_f_Group)) {
    D.Diag(diag::warn_ignored_gcc_optimization) << A->getAsString(Args);
    A->claim();
  }

  claimNoWarnArgs(Args);

  Args.AddAllArgs(CmdArgs, options::OPT_R_Group);
  Args.AddAllArgs(CmdArgs, options::OPT_W_Group);
  if (Args.hasFlag(options::OPT_pedantic, options::OPT_no_pedantic, false))
    CmdArgs.push_back("-pedantic");
  Args.AddLastArg(CmdArgs, options::OPT_pedantic_errors);
  Args.AddLastArg(CmdArgs, options::OPT_w);

  // Handle -{std, ansi, trigraphs} -- take the last of -{std, ansi}
  // (-ansi is equivalent to -std=c89 or -std=c++98).
  //
  // If a std is supplied, only add -trigraphs if it follows the
  // option.
  bool ImplyVCPPCXXVer = false;
  if (Arg *Std = Args.getLastArg(options::OPT_std_EQ, options::OPT_ansi)) {
    if (Std->getOption().matches(options::OPT_ansi))
      if (types::isCXX(InputType))
        CmdArgs.push_back("-std=c++98");
      else
        CmdArgs.push_back("-std=c89");
    else
      Std->render(Args, CmdArgs);

    // If -f(no-)trigraphs appears after the language standard flag, honor it.
    if (Arg *A = Args.getLastArg(options::OPT_std_EQ, options::OPT_ansi,
                                 options::OPT_ftrigraphs,
                                 options::OPT_fno_trigraphs))
      if (A != Std)
        A->render(Args, CmdArgs);
  } else {
    // Honor -std-default.
    //
    // FIXME: Clang doesn't correctly handle -std= when the input language
    // doesn't match. For the time being just ignore this for C++ inputs;
    // eventually we want to do all the standard defaulting here instead of
    // splitting it between the driver and clang -cc1.
    if (!types::isCXX(InputType))
      Args.AddAllArgsTranslated(CmdArgs, options::OPT_std_default_EQ, "-std=",
                                /*Joined=*/true);
    else if (IsWindowsMSVC)
      ImplyVCPPCXXVer = true;

    Args.AddLastArg(CmdArgs, options::OPT_ftrigraphs,
                    options::OPT_fno_trigraphs);
  }

  // GCC's behavior for -Wwrite-strings is a bit strange:
  //  * In C, this "warning flag" changes the types of string literals from
  //    'char[N]' to 'const char[N]', and thus triggers an unrelated warning
  //    for the discarded qualifier.
  //  * In C++, this is just a normal warning flag.
  //
  // Implementing this warning correctly in C is hard, so we follow GCC's
  // behavior for now. FIXME: Directly diagnose uses of a string literal as
  // a non-const char* in C, rather than using this crude hack.
  if (!types::isCXX(InputType)) {
    // FIXME: This should behave just like a warning flag, and thus should also
    // respect -Weverything, -Wno-everything, -Werror=write-strings, and so on.
    Arg *WriteStrings =
        Args.getLastArg(options::OPT_Wwrite_strings,
                        options::OPT_Wno_write_strings, options::OPT_w);
    if (WriteStrings &&
        WriteStrings->getOption().matches(options::OPT_Wwrite_strings))
      CmdArgs.push_back("-fconst-strings");
  }

  // GCC provides a macro definition '__DEPRECATED' when -Wdeprecated is active
  // during C++ compilation, which it is by default. GCC keeps this define even
  // in the presence of '-w', match this behavior bug-for-bug.
  if (types::isCXX(InputType) &&
      Args.hasFlag(options::OPT_Wdeprecated, options::OPT_Wno_deprecated,
                   true)) {
    CmdArgs.push_back("-fdeprecated-macro");
  }

  // Translate GCC's misnamer '-fasm' arguments to '-fgnu-keywords'.
  if (Arg *Asm = Args.getLastArg(options::OPT_fasm, options::OPT_fno_asm)) {
    if (Asm->getOption().matches(options::OPT_fasm))
      CmdArgs.push_back("-fgnu-keywords");
    else
      CmdArgs.push_back("-fno-gnu-keywords");
  }

  if (ShouldDisableDwarfDirectory(Args, getToolChain()))
    CmdArgs.push_back("-fno-dwarf-directory-asm");

  if (ShouldDisableAutolink(Args, getToolChain()))
    CmdArgs.push_back("-fno-autolink");

  // Add in -fdebug-compilation-dir if necessary.
  addDebugCompDirArg(Args, CmdArgs);

  for (const Arg *A : Args.filtered(options::OPT_fdebug_prefix_map_EQ)) {
    StringRef Map = A->getValue();
    if (Map.find('=') == StringRef::npos)
      D.Diag(diag::err_drv_invalid_argument_to_fdebug_prefix_map) << Map;
    else
      CmdArgs.push_back(Args.MakeArgString("-fdebug-prefix-map=" + Map));
    A->claim();
  }

  if (Arg *A = Args.getLastArg(options::OPT_ftemplate_depth_,
                               options::OPT_ftemplate_depth_EQ)) {
    CmdArgs.push_back("-ftemplate-depth");
    CmdArgs.push_back(A->getValue());
  }

  if (Arg *A = Args.getLastArg(options::OPT_foperator_arrow_depth_EQ)) {
    CmdArgs.push_back("-foperator-arrow-depth");
    CmdArgs.push_back(A->getValue());
  }

  if (Arg *A = Args.getLastArg(options::OPT_fconstexpr_depth_EQ)) {
    CmdArgs.push_back("-fconstexpr-depth");
    CmdArgs.push_back(A->getValue());
  }

  if (Arg *A = Args.getLastArg(options::OPT_fconstexpr_steps_EQ)) {
    CmdArgs.push_back("-fconstexpr-steps");
    CmdArgs.push_back(A->getValue());
  }

  if (Arg *A = Args.getLastArg(options::OPT_fbracket_depth_EQ)) {
    CmdArgs.push_back("-fbracket-depth");
    CmdArgs.push_back(A->getValue());
  }

  if (Arg *A = Args.getLastArg(options::OPT_Wlarge_by_value_copy_EQ,
                               options::OPT_Wlarge_by_value_copy_def)) {
    if (A->getNumValues()) {
      StringRef bytes = A->getValue();
      CmdArgs.push_back(Args.MakeArgString("-Wlarge-by-value-copy=" + bytes));
    } else
      CmdArgs.push_back("-Wlarge-by-value-copy=64"); // default value
  }

  if (Args.hasArg(options::OPT_relocatable_pch))
    CmdArgs.push_back("-relocatable-pch");

  if (Arg *A = Args.getLastArg(options::OPT_fconstant_string_class_EQ)) {
    CmdArgs.push_back("-fconstant-string-class");
    CmdArgs.push_back(A->getValue());
  }

  if (Arg *A = Args.getLastArg(options::OPT_ftabstop_EQ)) {
    CmdArgs.push_back("-ftabstop");
    CmdArgs.push_back(A->getValue());
  }

  CmdArgs.push_back("-ferror-limit");
  if (Arg *A = Args.getLastArg(options::OPT_ferror_limit_EQ))
    CmdArgs.push_back(A->getValue());
  else
    CmdArgs.push_back("19");

  if (Arg *A = Args.getLastArg(options::OPT_fmacro_backtrace_limit_EQ)) {
    CmdArgs.push_back("-fmacro-backtrace-limit");
    CmdArgs.push_back(A->getValue());
  }

  if (Arg *A = Args.getLastArg(options::OPT_ftemplate_backtrace_limit_EQ)) {
    CmdArgs.push_back("-ftemplate-backtrace-limit");
    CmdArgs.push_back(A->getValue());
  }

  if (Arg *A = Args.getLastArg(options::OPT_fconstexpr_backtrace_limit_EQ)) {
    CmdArgs.push_back("-fconstexpr-backtrace-limit");
    CmdArgs.push_back(A->getValue());
  }

  if (Arg *A = Args.getLastArg(options::OPT_fspell_checking_limit_EQ)) {
    CmdArgs.push_back("-fspell-checking-limit");
    CmdArgs.push_back(A->getValue());
  }

  // Pass -fmessage-length=.
  CmdArgs.push_back("-fmessage-length");
  if (Arg *A = Args.getLastArg(options::OPT_fmessage_length_EQ)) {
    CmdArgs.push_back(A->getValue());
  } else {
    // If -fmessage-length=N was not specified, determine whether this is a
    // terminal and, if so, implicitly define -fmessage-length appropriately.
    unsigned N = llvm::sys::Process::StandardErrColumns();
    CmdArgs.push_back(Args.MakeArgString(Twine(N)));
  }

  // -fvisibility= and -fvisibility-ms-compat are of a piece.
  if (const Arg *A = Args.getLastArg(options::OPT_fvisibility_EQ,
                                     options::OPT_fvisibility_ms_compat)) {
    if (A->getOption().matches(options::OPT_fvisibility_EQ)) {
      CmdArgs.push_back("-fvisibility");
      CmdArgs.push_back(A->getValue());
    } else {
      assert(A->getOption().matches(options::OPT_fvisibility_ms_compat));
      CmdArgs.push_back("-fvisibility");
      CmdArgs.push_back("hidden");
      CmdArgs.push_back("-ftype-visibility");
      CmdArgs.push_back("default");
    }
  }

  Args.AddLastArg(CmdArgs, options::OPT_fvisibility_inlines_hidden);

  Args.AddLastArg(CmdArgs, options::OPT_ftlsmodel_EQ);

  // -fhosted is default.
  if (Args.hasFlag(options::OPT_ffreestanding, options::OPT_fhosted, false) ||
      KernelOrKext)
    CmdArgs.push_back("-ffreestanding");

  // Forward -f (flag) options which we can pass directly.
  Args.AddLastArg(CmdArgs, options::OPT_femit_all_decls);
  Args.AddLastArg(CmdArgs, options::OPT_fheinous_gnu_extensions);
  Args.AddLastArg(CmdArgs, options::OPT_fno_operator_names);
  // Emulated TLS is enabled by default on Android, and can be enabled manually
  // with -femulated-tls.
  bool EmulatedTLSDefault = Triple.isAndroid() || Triple.isWindowsCygwinEnvironment();
  if (Args.hasFlag(options::OPT_femulated_tls, options::OPT_fno_emulated_tls,
                   EmulatedTLSDefault))
    CmdArgs.push_back("-femulated-tls");
  // AltiVec-like language extensions aren't relevant for assembling.
  if (!isa<PreprocessJobAction>(JA) || Output.getType() != types::TY_PP_Asm) {
    Args.AddLastArg(CmdArgs, options::OPT_faltivec);
    Args.AddLastArg(CmdArgs, options::OPT_fzvector);
  }
  Args.AddLastArg(CmdArgs, options::OPT_fdiagnostics_show_template_tree);
  Args.AddLastArg(CmdArgs, options::OPT_fno_elide_type);

  // Forward flags for OpenMP. We don't do this if the current action is an
  // device offloading action.
  //
  // TODO: Allow OpenMP offload actions when they become available.
  if (Args.hasFlag(options::OPT_fopenmp, options::OPT_fopenmp_EQ,
                   options::OPT_fno_openmp, false) &&
      JA.isDeviceOffloading(Action::OFK_None)) {
    switch (getOpenMPRuntime(getToolChain(), Args)) {
    case OMPRT_OMP:
    case OMPRT_IOMP5:
      // Clang can generate useful OpenMP code for these two runtime libraries.
      CmdArgs.push_back("-fopenmp");

      // If no option regarding the use of TLS in OpenMP codegeneration is
      // given, decide a default based on the target. Otherwise rely on the
      // options and pass the right information to the frontend.
      if (!Args.hasFlag(options::OPT_fopenmp_use_tls,
                        options::OPT_fnoopenmp_use_tls, /*Default=*/true))
        CmdArgs.push_back("-fnoopenmp-use-tls");
      Args.AddAllArgs(CmdArgs, options::OPT_fopenmp_version_EQ);
      break;
    default:
      // By default, if Clang doesn't know how to generate useful OpenMP code
      // for a specific runtime library, we just don't pass the '-fopenmp' flag
      // down to the actual compilation.
      // FIXME: It would be better to have a mode which *only* omits IR
      // generation based on the OpenMP support so that we get consistent
      // semantic analysis, etc.
      break;
    }
  }

  const SanitizerArgs &Sanitize = getToolChain().getSanitizerArgs();
  Sanitize.addArgs(getToolChain(), Args, CmdArgs, InputType);

  // Report an error for -faltivec on anything other than PowerPC.
  if (const Arg *A = Args.getLastArg(options::OPT_faltivec)) {
    const llvm::Triple::ArchType Arch = getToolChain().getArch();
    if (!(Arch == llvm::Triple::ppc || Arch == llvm::Triple::ppc64 ||
          Arch == llvm::Triple::ppc64le))
      D.Diag(diag::err_drv_argument_only_allowed_with) << A->getAsString(Args)
                                                       << "ppc/ppc64/ppc64le";
  }

  // -fzvector is incompatible with -faltivec.
  if (Arg *A = Args.getLastArg(options::OPT_fzvector))
    if (Args.hasArg(options::OPT_faltivec))
      D.Diag(diag::err_drv_argument_not_allowed_with) << A->getAsString(Args)
                                                      << "-faltivec";

  if (getToolChain().SupportsProfiling())
    Args.AddLastArg(CmdArgs, options::OPT_pg);

  // -flax-vector-conversions is default.
  if (!Args.hasFlag(options::OPT_flax_vector_conversions,
                    options::OPT_fno_lax_vector_conversions))
    CmdArgs.push_back("-fno-lax-vector-conversions");

  if (Args.getLastArg(options::OPT_fapple_kext) ||
      (Args.hasArg(options::OPT_mkernel) && types::isCXX(InputType)))
    CmdArgs.push_back("-fapple-kext");

  Args.AddLastArg(CmdArgs, options::OPT_fobjc_sender_dependent_dispatch);
  Args.AddLastArg(CmdArgs, options::OPT_fdiagnostics_print_source_range_info);
  Args.AddLastArg(CmdArgs, options::OPT_fdiagnostics_parseable_fixits);
  Args.AddLastArg(CmdArgs, options::OPT_ftime_report);
  Args.AddLastArg(CmdArgs, options::OPT_ftrapv);

  if (Arg *A = Args.getLastArg(options::OPT_ftrapv_handler_EQ)) {
    CmdArgs.push_back("-ftrapv-handler");
    CmdArgs.push_back(A->getValue());
  }

  Args.AddLastArg(CmdArgs, options::OPT_ftrap_function_EQ);

  // -fno-strict-overflow implies -fwrapv if it isn't disabled, but
  // -fstrict-overflow won't turn off an explicitly enabled -fwrapv.
  if (Arg *A = Args.getLastArg(options::OPT_fwrapv, options::OPT_fno_wrapv)) {
    if (A->getOption().matches(options::OPT_fwrapv))
      CmdArgs.push_back("-fwrapv");
  } else if (Arg *A = Args.getLastArg(options::OPT_fstrict_overflow,
                                      options::OPT_fno_strict_overflow)) {
    if (A->getOption().matches(options::OPT_fno_strict_overflow))
      CmdArgs.push_back("-fwrapv");
  }

  if (Arg *A = Args.getLastArg(options::OPT_freroll_loops,
                               options::OPT_fno_reroll_loops))
    if (A->getOption().matches(options::OPT_freroll_loops))
      CmdArgs.push_back("-freroll-loops");

  Args.AddLastArg(CmdArgs, options::OPT_fwritable_strings);
  Args.AddLastArg(CmdArgs, options::OPT_funroll_loops,
                  options::OPT_fno_unroll_loops);

  Args.AddLastArg(CmdArgs, options::OPT_pthread);

  // -stack-protector=0 is default.
  unsigned StackProtectorLevel = 0;
  if (Arg *A = Args.getLastArg(options::OPT_fno_stack_protector,
                               options::OPT_fstack_protector_all,
                               options::OPT_fstack_protector_strong,
                               options::OPT_fstack_protector)) {
    if (A->getOption().matches(options::OPT_fstack_protector)) {
      StackProtectorLevel = std::max<unsigned>(
          LangOptions::SSPOn,
          getToolChain().GetDefaultStackProtectorLevel(KernelOrKext));
    } else if (A->getOption().matches(options::OPT_fstack_protector_strong))
      StackProtectorLevel = LangOptions::SSPStrong;
    else if (A->getOption().matches(options::OPT_fstack_protector_all))
      StackProtectorLevel = LangOptions::SSPReq;
  } else {
    StackProtectorLevel =
        getToolChain().GetDefaultStackProtectorLevel(KernelOrKext);
  }
  if (StackProtectorLevel) {
    CmdArgs.push_back("-stack-protector");
    CmdArgs.push_back(Args.MakeArgString(Twine(StackProtectorLevel)));
  }

  // --param ssp-buffer-size=
  for (const Arg *A : Args.filtered(options::OPT__param)) {
    StringRef Str(A->getValue());
    if (Str.startswith("ssp-buffer-size=")) {
      if (StackProtectorLevel) {
        CmdArgs.push_back("-stack-protector-buffer-size");
        // FIXME: Verify the argument is a valid integer.
        CmdArgs.push_back(Args.MakeArgString(Str.drop_front(16)));
      }
      A->claim();
    }
  }

  // Translate -mstackrealign
  if (Args.hasFlag(options::OPT_mstackrealign, options::OPT_mno_stackrealign,
                   false))
    CmdArgs.push_back(Args.MakeArgString("-mstackrealign"));

  if (Args.hasArg(options::OPT_mstack_alignment)) {
    StringRef alignment = Args.getLastArgValue(options::OPT_mstack_alignment);
    CmdArgs.push_back(Args.MakeArgString("-mstack-alignment=" + alignment));
  }

  if (Args.hasArg(options::OPT_mstack_probe_size)) {
    StringRef Size = Args.getLastArgValue(options::OPT_mstack_probe_size);

    if (!Size.empty())
      CmdArgs.push_back(Args.MakeArgString("-mstack-probe-size=" + Size));
    else
      CmdArgs.push_back("-mstack-probe-size=0");
  }

  switch (getToolChain().getArch()) {
  case llvm::Triple::aarch64:
  case llvm::Triple::aarch64_be:
  case llvm::Triple::arm:
  case llvm::Triple::armeb:
  case llvm::Triple::thumb:
  case llvm::Triple::thumbeb:
    CmdArgs.push_back("-fallow-half-arguments-and-returns");
    break;

  default:
    break;
  }

  if (Arg *A = Args.getLastArg(options::OPT_mrestrict_it,
                               options::OPT_mno_restrict_it)) {
    if (A->getOption().matches(options::OPT_mrestrict_it)) {
      CmdArgs.push_back("-backend-option");
      CmdArgs.push_back("-arm-restrict-it");
    } else {
      CmdArgs.push_back("-backend-option");
      CmdArgs.push_back("-arm-no-restrict-it");
    }
  } else if (Triple.isOSWindows() &&
             (Triple.getArch() == llvm::Triple::arm ||
              Triple.getArch() == llvm::Triple::thumb)) {
    // Windows on ARM expects restricted IT blocks
    CmdArgs.push_back("-backend-option");
    CmdArgs.push_back("-arm-restrict-it");
  }

  // Forward -cl options to -cc1
  if (Args.getLastArg(options::OPT_cl_opt_disable)) {
    CmdArgs.push_back("-cl-opt-disable");
  }
  if (Args.getLastArg(options::OPT_cl_strict_aliasing)) {
    CmdArgs.push_back("-cl-strict-aliasing");
  }
  if (Args.getLastArg(options::OPT_cl_single_precision_constant)) {
    CmdArgs.push_back("-cl-single-precision-constant");
  }
  if (Args.getLastArg(options::OPT_cl_finite_math_only)) {
    CmdArgs.push_back("-cl-finite-math-only");
  }
  if (Args.getLastArg(options::OPT_cl_kernel_arg_info)) {
    CmdArgs.push_back("-cl-kernel-arg-info");
  }
  if (Args.getLastArg(options::OPT_cl_unsafe_math_optimizations)) {
    CmdArgs.push_back("-cl-unsafe-math-optimizations");
  }
  if (Args.getLastArg(options::OPT_cl_fast_relaxed_math)) {
    CmdArgs.push_back("-cl-fast-relaxed-math");
  }
  if (Args.getLastArg(options::OPT_cl_mad_enable)) {
    CmdArgs.push_back("-cl-mad-enable");
  }
  if (Args.getLastArg(options::OPT_cl_no_signed_zeros)) {
    CmdArgs.push_back("-cl-no-signed-zeros");
  }
  if (Arg *A = Args.getLastArg(options::OPT_cl_std_EQ)) {
    std::string CLStdStr = "-cl-std=";
    CLStdStr += A->getValue();
    CmdArgs.push_back(Args.MakeArgString(CLStdStr));
  }
  if (Args.getLastArg(options::OPT_cl_denorms_are_zero)) {
    CmdArgs.push_back("-cl-denorms-are-zero");
  }

  // Forward -f options with positive and negative forms; we translate
  // these by hand.
  if (Arg *A = Args.getLastArg(options::OPT_fprofile_sample_use_EQ)) {
    StringRef fname = A->getValue();
    if (!llvm::sys::fs::exists(fname))
      D.Diag(diag::err_drv_no_such_file) << fname;
    else
      A->render(Args, CmdArgs);
  }

  // -fbuiltin is default unless -mkernel is used.
  bool UseBuiltins =
      Args.hasFlag(options::OPT_fbuiltin, options::OPT_fno_builtin,
                   !Args.hasArg(options::OPT_mkernel));
  if (!UseBuiltins)
    CmdArgs.push_back("-fno-builtin");

  // -ffreestanding implies -fno-builtin.
  if (Args.hasArg(options::OPT_ffreestanding))
    UseBuiltins = false;

  // Process the -fno-builtin-* options.
  for (const auto &Arg : Args) {
    const Option &O = Arg->getOption();
    if (!O.matches(options::OPT_fno_builtin_))
      continue;

    Arg->claim();
    // If -fno-builtin is specified, then there's no need to pass the option to
    // the frontend.
    if (!UseBuiltins)
      continue;

    StringRef FuncName = Arg->getValue();
    CmdArgs.push_back(Args.MakeArgString("-fno-builtin-" + FuncName));
  }

  if (!Args.hasFlag(options::OPT_fassume_sane_operator_new,
                    options::OPT_fno_assume_sane_operator_new))
    CmdArgs.push_back("-fno-assume-sane-operator-new");

  // -fblocks=0 is default.
  if (Args.hasFlag(options::OPT_fblocks, options::OPT_fno_blocks,
                   getToolChain().IsBlocksDefault()) ||
      (Args.hasArg(options::OPT_fgnu_runtime) &&
       Args.hasArg(options::OPT_fobjc_nonfragile_abi) &&
       !Args.hasArg(options::OPT_fno_blocks))) {
    CmdArgs.push_back("-fblocks");

    if (!Args.hasArg(options::OPT_fgnu_runtime) &&
        !getToolChain().hasBlocksRuntime())
      CmdArgs.push_back("-fblocks-runtime-optional");
  }

  // -fmodules enables the use of precompiled modules (off by default).
  // Users can pass -fno-cxx-modules to turn off modules support for
  // C++/Objective-C++ programs.
  bool HaveModules = false;
  if (Args.hasFlag(options::OPT_fmodules, options::OPT_fno_modules, false)) {
    bool AllowedInCXX = Args.hasFlag(options::OPT_fcxx_modules,
                                     options::OPT_fno_cxx_modules, true);
    if (AllowedInCXX || !types::isCXX(InputType)) {
      CmdArgs.push_back("-fmodules");
      HaveModules = true;
    }
  }

  // -fmodule-maps enables implicit reading of module map files. By default,
  // this is enabled if we are using precompiled modules.
  if (Args.hasFlag(options::OPT_fimplicit_module_maps,
                   options::OPT_fno_implicit_module_maps, HaveModules)) {
    CmdArgs.push_back("-fimplicit-module-maps");
  }

  // -fmodules-decluse checks that modules used are declared so (off by
  // default).
  if (Args.hasFlag(options::OPT_fmodules_decluse,
                   options::OPT_fno_modules_decluse, false)) {
    CmdArgs.push_back("-fmodules-decluse");
  }

  // -fmodules-strict-decluse is like -fmodule-decluse, but also checks that
  // all #included headers are part of modules.
  if (Args.hasFlag(options::OPT_fmodules_strict_decluse,
                   options::OPT_fno_modules_strict_decluse, false)) {
    CmdArgs.push_back("-fmodules-strict-decluse");
  }

  // -fno-implicit-modules turns off implicitly compiling modules on demand.
  if (!Args.hasFlag(options::OPT_fimplicit_modules,
                    options::OPT_fno_implicit_modules)) {
    CmdArgs.push_back("-fno-implicit-modules");
  } else if (HaveModules) {
    // -fmodule-cache-path specifies where our implicitly-built module files
    // should be written.
    SmallString<128> Path;
    if (Arg *A = Args.getLastArg(options::OPT_fmodules_cache_path))
      Path = A->getValue();
    if (C.isForDiagnostics()) {
      // When generating crash reports, we want to emit the modules along with
      // the reproduction sources, so we ignore any provided module path.
      Path = Output.getFilename();
      llvm::sys::path::replace_extension(Path, ".cache");
      llvm::sys::path::append(Path, "modules");
    } else if (Path.empty()) {
      // No module path was provided: use the default.
      llvm::sys::path::system_temp_directory(/*erasedOnReboot=*/false, Path);
      llvm::sys::path::append(Path, "org.llvm.clang.");
      appendUserToPath(Path);
      llvm::sys::path::append(Path, "ModuleCache");
    }
    const char Arg[] = "-fmodules-cache-path=";
    Path.insert(Path.begin(), Arg, Arg + strlen(Arg));
    CmdArgs.push_back(Args.MakeArgString(Path));
  }

  // -fmodule-name specifies the module that is currently being built (or
  // used for header checking by -fmodule-maps).
  Args.AddLastArg(CmdArgs, options::OPT_fmodule_name_EQ);

  // -fmodule-map-file can be used to specify files containing module
  // definitions.
  Args.AddAllArgs(CmdArgs, options::OPT_fmodule_map_file);

  // -fmodule-file can be used to specify files containing precompiled modules.
  if (HaveModules)
    Args.AddAllArgs(CmdArgs, options::OPT_fmodule_file);
  else
    Args.ClaimAllArgs(options::OPT_fmodule_file);

  // When building modules and generating crashdumps, we need to dump a module
  // dependency VFS alongside the output.
  if (HaveModules && C.isForDiagnostics()) {
    SmallString<128> VFSDir(Output.getFilename());
    llvm::sys::path::replace_extension(VFSDir, ".cache");
    // Add the cache directory as a temp so the crash diagnostics pick it up.
    C.addTempFile(Args.MakeArgString(VFSDir));

    llvm::sys::path::append(VFSDir, "vfs");
    CmdArgs.push_back("-module-dependency-dir");
    CmdArgs.push_back(Args.MakeArgString(VFSDir));
  }

  if (HaveModules)
    Args.AddLastArg(CmdArgs, options::OPT_fmodules_user_build_path);

  // Pass through all -fmodules-ignore-macro arguments.
  Args.AddAllArgs(CmdArgs, options::OPT_fmodules_ignore_macro);
  Args.AddLastArg(CmdArgs, options::OPT_fmodules_prune_interval);
  Args.AddLastArg(CmdArgs, options::OPT_fmodules_prune_after);

  Args.AddLastArg(CmdArgs, options::OPT_fbuild_session_timestamp);

  if (Arg *A = Args.getLastArg(options::OPT_fbuild_session_file)) {
    if (Args.hasArg(options::OPT_fbuild_session_timestamp))
      D.Diag(diag::err_drv_argument_not_allowed_with)
          << A->getAsString(Args) << "-fbuild-session-timestamp";

    llvm::sys::fs::file_status Status;
    if (llvm::sys::fs::status(A->getValue(), Status))
      D.Diag(diag::err_drv_no_such_file) << A->getValue();
    CmdArgs.push_back(Args.MakeArgString(
        "-fbuild-session-timestamp=" +
        Twine((uint64_t)Status.getLastModificationTime().toEpochTime())));
  }

  if (Args.getLastArg(options::OPT_fmodules_validate_once_per_build_session)) {
    if (!Args.getLastArg(options::OPT_fbuild_session_timestamp,
                         options::OPT_fbuild_session_file))
      D.Diag(diag::err_drv_modules_validate_once_requires_timestamp);

    Args.AddLastArg(CmdArgs,
                    options::OPT_fmodules_validate_once_per_build_session);
  }

  Args.AddLastArg(CmdArgs, options::OPT_fmodules_validate_system_headers);

  // -faccess-control is default.
  if (Args.hasFlag(options::OPT_fno_access_control,
                   options::OPT_faccess_control, false))
    CmdArgs.push_back("-fno-access-control");

  // -felide-constructors is the default.
  if (Args.hasFlag(options::OPT_fno_elide_constructors,
                   options::OPT_felide_constructors, false))
    CmdArgs.push_back("-fno-elide-constructors");

  ToolChain::RTTIMode RTTIMode = getToolChain().getRTTIMode();

  if (KernelOrKext || (types::isCXX(InputType) &&
                       (RTTIMode == ToolChain::RM_DisabledExplicitly ||
                        RTTIMode == ToolChain::RM_DisabledImplicitly)))
    CmdArgs.push_back("-fno-rtti");

  // -fshort-enums=0 is default for all architectures except Hexagon.
  if (Args.hasFlag(options::OPT_fshort_enums, options::OPT_fno_short_enums,
                   getToolChain().getArch() == llvm::Triple::hexagon))
    CmdArgs.push_back("-fshort-enums");

  // -fsigned-char is default.
  if (Arg *A = Args.getLastArg(
          options::OPT_fsigned_char, options::OPT_fno_signed_char,
          options::OPT_funsigned_char, options::OPT_fno_unsigned_char)) {
    if (A->getOption().matches(options::OPT_funsigned_char) ||
        A->getOption().matches(options::OPT_fno_signed_char)) {
      CmdArgs.push_back("-fno-signed-char");
    }
  } else if (!isSignedCharDefault(getToolChain().getTriple())) {
    CmdArgs.push_back("-fno-signed-char");
  }

  // -fuse-cxa-atexit is default.
  if (!Args.hasFlag(
          options::OPT_fuse_cxa_atexit, options::OPT_fno_use_cxa_atexit,
          !IsWindowsCygnus && !IsWindowsGNU &&
              getToolChain().getTriple().getOS() != llvm::Triple::Solaris &&
              getToolChain().getArch() != llvm::Triple::hexagon &&
              getToolChain().getArch() != llvm::Triple::xcore &&
              ((getToolChain().getTriple().getVendor() !=
                llvm::Triple::MipsTechnologies) ||
               getToolChain().getTriple().hasEnvironment())) ||
      KernelOrKext)
    CmdArgs.push_back("-fno-use-cxa-atexit");

  // -fms-extensions=0 is default.
  if (Args.hasFlag(options::OPT_fms_extensions, options::OPT_fno_ms_extensions,
                   IsWindowsMSVC))
    CmdArgs.push_back("-fms-extensions");

  // -fno-use-line-directives is default.
  if (Args.hasFlag(options::OPT_fuse_line_directives,
                   options::OPT_fno_use_line_directives, false))
    CmdArgs.push_back("-fuse-line-directives");

  // -fms-compatibility=0 is default.
  if (Args.hasFlag(options::OPT_fms_compatibility,
                   options::OPT_fno_ms_compatibility,
                   (IsWindowsMSVC &&
                    Args.hasFlag(options::OPT_fms_extensions,
                                 options::OPT_fno_ms_extensions, true))))
    CmdArgs.push_back("-fms-compatibility");

  // -fms-compatibility-version=18.00 is default.
  VersionTuple MSVT = visualstudio::getMSVCVersion(
      &D, getToolChain(), getToolChain().getTriple(), Args, IsWindowsMSVC);
  if (!MSVT.empty())
    CmdArgs.push_back(
        Args.MakeArgString("-fms-compatibility-version=" + MSVT.getAsString()));

  bool IsMSVC2015Compatible = MSVT.getMajor() >= 19;
  if (ImplyVCPPCXXVer) {
    StringRef LanguageStandard;
    if (const Arg *StdArg = Args.getLastArg(options::OPT__SLASH_std)) {
      LanguageStandard = llvm::StringSwitch<StringRef>(StdArg->getValue())
                             .Case("c++14", "-std=c++14")
                             .Case("c++latest", "-std=c++1z")
                             .Default("");
      if (LanguageStandard.empty())
        D.Diag(clang::diag::warn_drv_unused_argument)
            << StdArg->getAsString(Args);
    }

    if (LanguageStandard.empty()) {
      if (IsMSVC2015Compatible)
        LanguageStandard = "-std=c++14";
      else
        LanguageStandard = "-std=c++11";
    }

    CmdArgs.push_back(LanguageStandard.data());
  }

  // -fno-borland-extensions is default.
  if (Args.hasFlag(options::OPT_fborland_extensions,
                   options::OPT_fno_borland_extensions, false))
    CmdArgs.push_back("-fborland-extensions");

  // -fno-declspec is default, except for PS4.
  if (Args.hasFlag(options::OPT_fdeclspec, options::OPT_fno_declspec,
                   getToolChain().getTriple().isPS4()))
    CmdArgs.push_back("-fdeclspec");
  else if (Args.hasArg(options::OPT_fno_declspec))
    CmdArgs.push_back("-fno-declspec"); // Explicitly disabling __declspec.

  // -fthreadsafe-static is default, except for MSVC compatibility versions less
  // than 19.
  if (!Args.hasFlag(options::OPT_fthreadsafe_statics,
                    options::OPT_fno_threadsafe_statics,
                    !IsWindowsMSVC || IsMSVC2015Compatible))
    CmdArgs.push_back("-fno-threadsafe-statics");

  // -fno-delayed-template-parsing is default, except for Windows where MSVC STL
  // needs it.
  if (Args.hasFlag(options::OPT_fdelayed_template_parsing,
                   options::OPT_fno_delayed_template_parsing, IsWindowsMSVC))
    CmdArgs.push_back("-fdelayed-template-parsing");

  // -fgnu-keywords default varies depending on language; only pass if
  // specified.
  if (Arg *A = Args.getLastArg(options::OPT_fgnu_keywords,
                               options::OPT_fno_gnu_keywords))
    A->render(Args, CmdArgs);

  if (Args.hasFlag(options::OPT_fgnu89_inline, options::OPT_fno_gnu89_inline,
                   false))
    CmdArgs.push_back("-fgnu89-inline");

  if (Args.hasArg(options::OPT_fno_inline))
    CmdArgs.push_back("-fno-inline");

  if (Arg* InlineArg = Args.getLastArg(options::OPT_finline_functions,
                                       options::OPT_finline_hint_functions,
                                       options::OPT_fno_inline_functions))
    InlineArg->render(Args, CmdArgs);

  ObjCRuntime objcRuntime = AddObjCRuntimeArgs(Args, CmdArgs, rewriteKind);

  // -fobjc-dispatch-method is only relevant with the nonfragile-abi, and
  // legacy is the default. Except for deployment taget of 10.5,
  // next runtime is always legacy dispatch and -fno-objc-legacy-dispatch
  // gets ignored silently.
  if (objcRuntime.isNonFragile()) {
    if (!Args.hasFlag(options::OPT_fobjc_legacy_dispatch,
                      options::OPT_fno_objc_legacy_dispatch,
                      objcRuntime.isLegacyDispatchDefaultForArch(
                          getToolChain().getArch()))) {
      if (getToolChain().UseObjCMixedDispatch())
        CmdArgs.push_back("-fobjc-dispatch-method=mixed");
      else
        CmdArgs.push_back("-fobjc-dispatch-method=non-legacy");
    }
  }

  // When ObjectiveC legacy runtime is in effect on MacOSX,
  // turn on the option to do Array/Dictionary subscripting
  // by default.
  if (getToolChain().getArch() == llvm::Triple::x86 &&
      getToolChain().getTriple().isMacOSX() &&
      !getToolChain().getTriple().isMacOSXVersionLT(10, 7) &&
      objcRuntime.getKind() == ObjCRuntime::FragileMacOSX &&
      objcRuntime.isNeXTFamily())
    CmdArgs.push_back("-fobjc-subscripting-legacy-runtime");

  // -fencode-extended-block-signature=1 is default.
  if (getToolChain().IsEncodeExtendedBlockSignatureDefault()) {
    CmdArgs.push_back("-fencode-extended-block-signature");
  }

  // Allow -fno-objc-arr to trump -fobjc-arr/-fobjc-arc.
  // NOTE: This logic is duplicated in ToolChains.cpp.
  bool ARC = isObjCAutoRefCount(Args);
  if (ARC) {
    getToolChain().CheckObjCARC();

    CmdArgs.push_back("-fobjc-arc");

    // FIXME: It seems like this entire block, and several around it should be
    // wrapped in isObjC, but for now we just use it here as this is where it
    // was being used previously.
    if (types::isCXX(InputType) && types::isObjC(InputType)) {
      if (getToolChain().GetCXXStdlibType(Args) == ToolChain::CST_Libcxx)
        CmdArgs.push_back("-fobjc-arc-cxxlib=libc++");
      else
        CmdArgs.push_back("-fobjc-arc-cxxlib=libstdc++");
    }

    // Allow the user to enable full exceptions code emission.
    // We define off for Objective-CC, on for Objective-C++.
    if (Args.hasFlag(options::OPT_fobjc_arc_exceptions,
                     options::OPT_fno_objc_arc_exceptions,
                     /*default*/ types::isCXX(InputType)))
      CmdArgs.push_back("-fobjc-arc-exceptions");

  }

  // -fobjc-infer-related-result-type is the default, except in the Objective-C
  // rewriter.
  if (rewriteKind != RK_None)
    CmdArgs.push_back("-fno-objc-infer-related-result-type");

  // Handle -fobjc-gc and -fobjc-gc-only. They are exclusive, and -fobjc-gc-only
  // takes precedence.
  const Arg *GCArg = Args.getLastArg(options::OPT_fobjc_gc_only);
  if (!GCArg)
    GCArg = Args.getLastArg(options::OPT_fobjc_gc);
  if (GCArg) {
    if (ARC) {
      D.Diag(diag::err_drv_objc_gc_arr) << GCArg->getAsString(Args);
    } else if (getToolChain().SupportsObjCGC()) {
      GCArg->render(Args, CmdArgs);
    } else {
      // FIXME: We should move this to a hard error.
      D.Diag(diag::warn_drv_objc_gc_unsupported) << GCArg->getAsString(Args);
    }
  }

  // Pass down -fobjc-weak or -fno-objc-weak if present.
  if (types::isObjC(InputType)) {
    auto WeakArg = Args.getLastArg(options::OPT_fobjc_weak,
                                   options::OPT_fno_objc_weak);
    if (!WeakArg) {
      // nothing to do
    } else if (GCArg) {
      if (WeakArg->getOption().matches(options::OPT_fobjc_weak))
        D.Diag(diag::err_objc_weak_with_gc);
    } else if (!objcRuntime.allowsWeak()) {
      if (WeakArg->getOption().matches(options::OPT_fobjc_weak))
        D.Diag(diag::err_objc_weak_unsupported);
    } else {
      WeakArg->render(Args, CmdArgs);
    }
  }

  if (Args.hasFlag(options::OPT_fapplication_extension,
                   options::OPT_fno_application_extension, false))
    CmdArgs.push_back("-fapplication-extension");

  // Handle GCC-style exception args.
  if (!C.getDriver().IsCLMode())
    addExceptionArgs(Args, InputType, getToolChain(), KernelOrKext, objcRuntime,
                     CmdArgs);

  if (Args.hasArg(options::OPT_fsjlj_exceptions) ||
      getToolChain().UseSjLjExceptions(Args))
    CmdArgs.push_back("-fsjlj-exceptions");

  // C++ "sane" operator new.
  if (!Args.hasFlag(options::OPT_fassume_sane_operator_new,
                    options::OPT_fno_assume_sane_operator_new))
    CmdArgs.push_back("-fno-assume-sane-operator-new");

  // -fsized-deallocation is off by default, as it is an ABI-breaking change for
  // most platforms.
  if (Args.hasFlag(options::OPT_fsized_deallocation,
                   options::OPT_fno_sized_deallocation, false))
    CmdArgs.push_back("-fsized-deallocation");

  // -fconstant-cfstrings is default, and may be subject to argument translation
  // on Darwin.
  if (!Args.hasFlag(options::OPT_fconstant_cfstrings,
                    options::OPT_fno_constant_cfstrings) ||
      !Args.hasFlag(options::OPT_mconstant_cfstrings,
                    options::OPT_mno_constant_cfstrings))
    CmdArgs.push_back("-fno-constant-cfstrings");

  // -fshort-wchar default varies depending on platform; only
  // pass if specified.
  if (Arg *A = Args.getLastArg(options::OPT_fshort_wchar,
                               options::OPT_fno_short_wchar))
    A->render(Args, CmdArgs);

  // -fno-pascal-strings is default, only pass non-default.
  if (Args.hasFlag(options::OPT_fpascal_strings,
                   options::OPT_fno_pascal_strings, false))
    CmdArgs.push_back("-fpascal-strings");

  // Honor -fpack-struct= and -fpack-struct, if given. Note that
  // -fno-pack-struct doesn't apply to -fpack-struct=.
  if (Arg *A = Args.getLastArg(options::OPT_fpack_struct_EQ)) {
    std::string PackStructStr = "-fpack-struct=";
    PackStructStr += A->getValue();
    CmdArgs.push_back(Args.MakeArgString(PackStructStr));
  } else if (Args.hasFlag(options::OPT_fpack_struct,
                          options::OPT_fno_pack_struct, false)) {
    CmdArgs.push_back("-fpack-struct=1");
  }

  // Handle -fmax-type-align=N and -fno-type-align
  bool SkipMaxTypeAlign = Args.hasArg(options::OPT_fno_max_type_align);
  if (Arg *A = Args.getLastArg(options::OPT_fmax_type_align_EQ)) {
    if (!SkipMaxTypeAlign) {
      std::string MaxTypeAlignStr = "-fmax-type-align=";
      MaxTypeAlignStr += A->getValue();
      CmdArgs.push_back(Args.MakeArgString(MaxTypeAlignStr));
    }
  } else if (getToolChain().getTriple().isOSDarwin()) {
    if (!SkipMaxTypeAlign) {
      std::string MaxTypeAlignStr = "-fmax-type-align=16";
      CmdArgs.push_back(Args.MakeArgString(MaxTypeAlignStr));
    }
  }

  // -fcommon is the default unless compiling kernel code or the target says so
  bool NoCommonDefault =
      KernelOrKext || isNoCommonDefault(getToolChain().getTriple());
  if (!Args.hasFlag(options::OPT_fcommon, options::OPT_fno_common,
                    !NoCommonDefault))
    CmdArgs.push_back("-fno-common");

  // -fsigned-bitfields is default, and clang doesn't yet support
  // -funsigned-bitfields.
  if (!Args.hasFlag(options::OPT_fsigned_bitfields,
                    options::OPT_funsigned_bitfields))
    D.Diag(diag::warn_drv_clang_unsupported)
        << Args.getLastArg(options::OPT_funsigned_bitfields)->getAsString(Args);

  // -fsigned-bitfields is default, and clang doesn't support -fno-for-scope.
  if (!Args.hasFlag(options::OPT_ffor_scope, options::OPT_fno_for_scope))
    D.Diag(diag::err_drv_clang_unsupported)
        << Args.getLastArg(options::OPT_fno_for_scope)->getAsString(Args);

  if (Arg *A = Args.getLastArg(options::OPT_fupc_threads_)) {
    CmdArgs.push_back("-fupc-threads");
    CmdArgs.push_back(A->getValue());
  }

  Args.AddLastArg(CmdArgs, options::OPT_fupc_packed_bits_EQ);
  Args.AddLastArg(CmdArgs, options::OPT_fupc_pts_EQ);
  Args.AddLastArg(CmdArgs, options::OPT_fupc_pts_vaddr_order_EQ);

  Args.AddAllArgs(CmdArgs, options::OPT_fupc_inline_lib,
                  options::OPT_fno_upc_inline_lib);
  Args.AddAllArgs(CmdArgs, options::OPT_fupc_pre_include,
                  options::OPT_fno_upc_pre_include);
  Args.AddAllArgs(CmdArgs, options::OPT_fupc_ir,
                  options::OPT_fno_upc_ir);

  if (Args.hasFlag(options::OPT_fupc_debug,
                   options::OPT_fno_upc_debug, false))
    CmdArgs.push_back("-fupc-debug");

  // -finput_charset=UTF-8 is default. Reject others
  if (Arg *inputCharset = Args.getLastArg(options::OPT_finput_charset_EQ)) {
    StringRef value = inputCharset->getValue();
    if (value != "UTF-8")
      D.Diag(diag::err_drv_invalid_value) << inputCharset->getAsString(Args)
                                          << value;
  }

  // -fexec_charset=UTF-8 is default. Reject others
  if (Arg *execCharset = Args.getLastArg(options::OPT_fexec_charset_EQ)) {
    StringRef value = execCharset->getValue();
    if (value != "UTF-8")
      D.Diag(diag::err_drv_invalid_value) << execCharset->getAsString(Args)
                                          << value;
  }

  // -fcaret-diagnostics is default.
  if (!Args.hasFlag(options::OPT_fcaret_diagnostics,
                    options::OPT_fno_caret_diagnostics, true))
    CmdArgs.push_back("-fno-caret-diagnostics");

  // -fdiagnostics-fixit-info is default, only pass non-default.
  if (!Args.hasFlag(options::OPT_fdiagnostics_fixit_info,
                    options::OPT_fno_diagnostics_fixit_info))
    CmdArgs.push_back("-fno-diagnostics-fixit-info");

  // Enable -fdiagnostics-show-option by default.
  if (Args.hasFlag(options::OPT_fdiagnostics_show_option,
                   options::OPT_fno_diagnostics_show_option))
    CmdArgs.push_back("-fdiagnostics-show-option");

  if (const Arg *A =
          Args.getLastArg(options::OPT_fdiagnostics_show_category_EQ)) {
    CmdArgs.push_back("-fdiagnostics-show-category");
    CmdArgs.push_back(A->getValue());
  }

  if (const Arg *A = Args.getLastArg(options::OPT_fdiagnostics_format_EQ)) {
    CmdArgs.push_back("-fdiagnostics-format");
    CmdArgs.push_back(A->getValue());
  }

  if (Arg *A = Args.getLastArg(
          options::OPT_fdiagnostics_show_note_include_stack,
          options::OPT_fno_diagnostics_show_note_include_stack)) {
    if (A->getOption().matches(
            options::OPT_fdiagnostics_show_note_include_stack))
      CmdArgs.push_back("-fdiagnostics-show-note-include-stack");
    else
      CmdArgs.push_back("-fno-diagnostics-show-note-include-stack");
  }

  // Color diagnostics are parsed by the driver directly from argv
  // and later re-parsed to construct this job; claim any possible
  // color diagnostic here to avoid warn_drv_unused_argument and
  // diagnose bad OPT_fdiagnostics_color_EQ values.
  for (Arg *A : Args) {
    const Option &O = A->getOption();
    if (!O.matches(options::OPT_fcolor_diagnostics) &&
        !O.matches(options::OPT_fdiagnostics_color) &&
        !O.matches(options::OPT_fno_color_diagnostics) &&
        !O.matches(options::OPT_fno_diagnostics_color) &&
        !O.matches(options::OPT_fdiagnostics_color_EQ))
      continue;
    if (O.matches(options::OPT_fdiagnostics_color_EQ)) {
      StringRef Value(A->getValue());
      if (Value != "always" && Value != "never" && Value != "auto")
        getToolChain().getDriver().Diag(diag::err_drv_clang_unsupported)
              << ("-fdiagnostics-color=" + Value).str();
    }
    A->claim();
  }
  if (D.getDiags().getDiagnosticOptions().ShowColors)
    CmdArgs.push_back("-fcolor-diagnostics");

  if (Args.hasArg(options::OPT_fansi_escape_codes))
    CmdArgs.push_back("-fansi-escape-codes");

  if (!Args.hasFlag(options::OPT_fshow_source_location,
                    options::OPT_fno_show_source_location))
    CmdArgs.push_back("-fno-show-source-location");

  if (!Args.hasFlag(options::OPT_fshow_column, options::OPT_fno_show_column,
                    true))
    CmdArgs.push_back("-fno-show-column");

  if (!Args.hasFlag(options::OPT_fspell_checking,
                    options::OPT_fno_spell_checking))
    CmdArgs.push_back("-fno-spell-checking");

  // -fno-asm-blocks is default.
  if (Args.hasFlag(options::OPT_fasm_blocks, options::OPT_fno_asm_blocks,
                   false))
    CmdArgs.push_back("-fasm-blocks");

  // -fgnu-inline-asm is default.
  if (!Args.hasFlag(options::OPT_fgnu_inline_asm,
                    options::OPT_fno_gnu_inline_asm, true))
    CmdArgs.push_back("-fno-gnu-inline-asm");

  // Enable vectorization per default according to the optimization level
  // selected. For optimization levels that want vectorization we use the alias
  // option to simplify the hasFlag logic.
  bool EnableVec = shouldEnableVectorizerAtOLevel(Args, false);
  OptSpecifier VectorizeAliasOption =
      EnableVec ? options::OPT_O_Group : options::OPT_fvectorize;
  if (Args.hasFlag(options::OPT_fvectorize, VectorizeAliasOption,
                   options::OPT_fno_vectorize, EnableVec))
    CmdArgs.push_back("-vectorize-loops");

  // -fslp-vectorize is enabled based on the optimization level selected.
  bool EnableSLPVec = shouldEnableVectorizerAtOLevel(Args, true);
  OptSpecifier SLPVectAliasOption =
      EnableSLPVec ? options::OPT_O_Group : options::OPT_fslp_vectorize;
  if (Args.hasFlag(options::OPT_fslp_vectorize, SLPVectAliasOption,
                   options::OPT_fno_slp_vectorize, EnableSLPVec))
    CmdArgs.push_back("-vectorize-slp");

  // -fno-slp-vectorize-aggressive is default.
  if (Args.hasFlag(options::OPT_fslp_vectorize_aggressive,
                   options::OPT_fno_slp_vectorize_aggressive, false))
    CmdArgs.push_back("-vectorize-slp-aggressive");

  if (Arg *A = Args.getLastArg(options::OPT_fshow_overloads_EQ))
    A->render(Args, CmdArgs);

  if (Arg *A = Args.getLastArg(
          options::OPT_fsanitize_undefined_strip_path_components_EQ))
    A->render(Args, CmdArgs);

  // -fdollars-in-identifiers default varies depending on platform and
  // language; only pass if specified.
  if (Arg *A = Args.getLastArg(options::OPT_fdollars_in_identifiers,
                               options::OPT_fno_dollars_in_identifiers)) {
    if (A->getOption().matches(options::OPT_fdollars_in_identifiers))
      CmdArgs.push_back("-fdollars-in-identifiers");
    else
      CmdArgs.push_back("-fno-dollars-in-identifiers");
  }

  // -funit-at-a-time is default, and we don't support -fno-unit-at-a-time for
  // practical purposes.
  if (Arg *A = Args.getLastArg(options::OPT_funit_at_a_time,
                               options::OPT_fno_unit_at_a_time)) {
    if (A->getOption().matches(options::OPT_fno_unit_at_a_time))
      D.Diag(diag::warn_drv_clang_unsupported) << A->getAsString(Args);
  }

  if (Args.hasFlag(options::OPT_fapple_pragma_pack,
                   options::OPT_fno_apple_pragma_pack, false))
    CmdArgs.push_back("-fapple-pragma-pack");

  // le32-specific flags:
  //  -fno-math-builtin: clang should not convert math builtins to intrinsics
  //                     by default.
  if (getToolChain().getArch() == llvm::Triple::le32) {
    CmdArgs.push_back("-fno-math-builtin");
  }

// Default to -fno-builtin-str{cat,cpy} on Darwin for ARM.
//
// FIXME: Now that PR4941 has been fixed this can be enabled.
#if 0
  if (getToolChain().getTriple().isOSDarwin() &&
      (getToolChain().getArch() == llvm::Triple::arm ||
       getToolChain().getArch() == llvm::Triple::thumb)) {
    if (!Args.hasArg(options::OPT_fbuiltin_strcat))
      CmdArgs.push_back("-fno-builtin-strcat");
    if (!Args.hasArg(options::OPT_fbuiltin_strcpy))
      CmdArgs.push_back("-fno-builtin-strcpy");
  }
#endif

  // Enable rewrite includes if the user's asked for it or if we're generating
  // diagnostics.
  // TODO: Once -module-dependency-dir works with -frewrite-includes it'd be
  // nice to enable this when doing a crashdump for modules as well.
  if (Args.hasFlag(options::OPT_frewrite_includes,
                   options::OPT_fno_rewrite_includes, false) ||
      (C.isForDiagnostics() && !HaveModules))
    CmdArgs.push_back("-frewrite-includes");

  // Only allow -traditional or -traditional-cpp outside in preprocessing modes.
  if (Arg *A = Args.getLastArg(options::OPT_traditional,
                               options::OPT_traditional_cpp)) {
    if (isa<PreprocessJobAction>(JA))
      CmdArgs.push_back("-traditional-cpp");
    else
      D.Diag(diag::err_drv_clang_unsupported) << A->getAsString(Args);
  }

  Args.AddLastArg(CmdArgs, options::OPT_dM);
  Args.AddLastArg(CmdArgs, options::OPT_dD);

  // Handle serialized diagnostics.
  if (Arg *A = Args.getLastArg(options::OPT__serialize_diags)) {
    CmdArgs.push_back("-serialize-diagnostic-file");
    CmdArgs.push_back(Args.MakeArgString(A->getValue()));
  }

  if (Args.hasArg(options::OPT_fretain_comments_from_system_headers))
    CmdArgs.push_back("-fretain-comments-from-system-headers");

  // Forward -fcomment-block-commands to -cc1.
  Args.AddAllArgs(CmdArgs, options::OPT_fcomment_block_commands);
  // Forward -fparse-all-comments to -cc1.
  Args.AddAllArgs(CmdArgs, options::OPT_fparse_all_comments);

  // Turn -fplugin=name.so into -load name.so
  for (const Arg *A : Args.filtered(options::OPT_fplugin_EQ)) {
    CmdArgs.push_back("-load");
    CmdArgs.push_back(A->getValue());
    A->claim();
  }

  // Forward -Xclang arguments to -cc1, and -mllvm arguments to the LLVM option
  // parser.
  Args.AddAllArgValues(CmdArgs, options::OPT_Xclang);
  for (const Arg *A : Args.filtered(options::OPT_mllvm)) {
    A->claim();

    // We translate this by hand to the -cc1 argument, since nightly test uses
    // it and developers have been trained to spell it with -mllvm.
    if (StringRef(A->getValue(0)) == "-disable-llvm-optzns") {
      CmdArgs.push_back("-disable-llvm-optzns");
    } else
      A->render(Args, CmdArgs);
  }

  // With -save-temps, we want to save the unoptimized bitcode output from the
  // CompileJobAction, use -disable-llvm-passes to get pristine IR generated
  // by the frontend.
  // When -fembed-bitcode is enabled, optimized bitcode is emitted because it
  // has slightly different breakdown between stages.
  // FIXME: -fembed-bitcode -save-temps will save optimized bitcode instead of
  // pristine IR generated by the frontend. Ideally, a new compile action should
  // be added so both IR can be captured.
  if (C.getDriver().isSaveTempsEnabled() &&
      !C.getDriver().embedBitcodeEnabled() && isa<CompileJobAction>(JA))
    CmdArgs.push_back("-disable-llvm-passes");

  if (Output.getType() == types::TY_Dependencies) {
    // Handled with other dependency code.
  } else if (Output.isFilename()) {
    CmdArgs.push_back("-o");
    CmdArgs.push_back(Output.getFilename());
  } else {
    assert(Output.isNothing() && "Invalid output.");
  }

  addDashXForInput(Args, Input, CmdArgs);

  if (Input.isFilename())
    CmdArgs.push_back(Input.getFilename());
  else
    Input.getInputArg().renderAsInput(Args, CmdArgs);

  Args.AddAllArgs(CmdArgs, options::OPT_undef);

  const char *Exec = getToolChain().getDriver().getClangProgramPath();

  // Optionally embed the -cc1 level arguments into the debug info, for build
  // analysis.
  if (getToolChain().UseDwarfDebugFlags()) {
    ArgStringList OriginalArgs;
    for (const auto &Arg : Args)
      Arg->render(Args, OriginalArgs);

    SmallString<256> Flags;
    Flags += Exec;
    for (const char *OriginalArg : OriginalArgs) {
      SmallString<128> EscapedArg;
      EscapeSpacesAndBackslashes(OriginalArg, EscapedArg);
      Flags += " ";
      Flags += EscapedArg;
    }
    CmdArgs.push_back("-dwarf-debug-flags");
    CmdArgs.push_back(Args.MakeArgString(Flags));
  }

  // Add the split debug info name to the command lines here so we
  // can propagate it to the backend.
  bool SplitDwarf = SplitDwarfArg && getToolChain().getTriple().isOSLinux() &&
                    (isa<AssembleJobAction>(JA) || isa<CompileJobAction>(JA) ||
                     isa<BackendJobAction>(JA));
  const char *SplitDwarfOut;
  if (SplitDwarf) {
    CmdArgs.push_back("-split-dwarf-file");
    SplitDwarfOut = SplitDebugName(Args, Input);
    CmdArgs.push_back(SplitDwarfOut);
  }

  // Host-side cuda compilation receives device-side outputs as Inputs[1...].
  // Include them with -fcuda-include-gpubinary.
  if (IsCuda && Inputs.size() > 1)
    for (auto I = std::next(Inputs.begin()), E = Inputs.end(); I != E; ++I) {
      CmdArgs.push_back("-fcuda-include-gpubinary");
      CmdArgs.push_back(I->getFilename());
    }

  bool WholeProgramVTables =
      Args.hasFlag(options::OPT_fwhole_program_vtables,
                   options::OPT_fno_whole_program_vtables, false);
  if (WholeProgramVTables) {
    if (!D.isUsingLTO())
      D.Diag(diag::err_drv_argument_only_allowed_with)
          << "-fwhole-program-vtables"
          << "-flto";
    CmdArgs.push_back("-fwhole-program-vtables");
  }

  // Finally add the compile command to the compilation.
  if (Args.hasArg(options::OPT__SLASH_fallback) &&
      Output.getType() == types::TY_Object &&
      (InputType == types::TY_C || InputType == types::TY_CXX)) {
    auto CLCommand =
        getCLFallback()->GetCommand(C, JA, Output, Inputs, Args, LinkingOutput);
    C.addCommand(llvm::make_unique<FallbackCommand>(
        JA, *this, Exec, CmdArgs, Inputs, std::move(CLCommand)));
  } else if (Args.hasArg(options::OPT__SLASH_fallback) &&
             isa<PrecompileJobAction>(JA)) {
    // In /fallback builds, run the main compilation even if the pch generation
    // fails, so that the main compilation's fallback to cl.exe runs.
    C.addCommand(llvm::make_unique<ForceSuccessCommand>(JA, *this, Exec,
                                                        CmdArgs, Inputs));
  } else {
    C.addCommand(llvm::make_unique<Command>(JA, *this, Exec, CmdArgs, Inputs));
  }

  // Handle the debug info splitting at object creation time if we're
  // creating an object.
  // TODO: Currently only works on linux with newer objcopy.
  if (SplitDwarf && Output.getType() == types::TY_Object)
    SplitDebugInfo(getToolChain(), C, *this, JA, Args, Output, SplitDwarfOut);

  if (Arg *A = Args.getLastArg(options::OPT_pg))
    if (Args.hasArg(options::OPT_fomit_frame_pointer))
      D.Diag(diag::err_drv_argument_not_allowed_with) << "-fomit-frame-pointer"
                                                      << A->getAsString(Args);

  // Claim some arguments which clang supports automatically.

  // -fpch-preprocess is used with gcc to add a special marker in the output to
  // include the PCH file. Clang's PTH solution is completely transparent, so we
  // do not need to deal with it at all.
  Args.ClaimAllArgs(options::OPT_fpch_preprocess);

  // Claim some arguments which clang doesn't support, but we don't
  // care to warn the user about.
  Args.ClaimAllArgs(options::OPT_clang_ignored_f_Group);
  Args.ClaimAllArgs(options::OPT_clang_ignored_m_Group);

  // Disable warnings for clang -E -emit-llvm foo.c
  Args.ClaimAllArgs(options::OPT_emit_llvm);
}

/// Add options related to the Objective-C runtime/ABI.
///
/// Returns true if the runtime is non-fragile.
ObjCRuntime Clang::AddObjCRuntimeArgs(const ArgList &args,
                                      ArgStringList &cmdArgs,
                                      RewriteKind rewriteKind) const {
  // Look for the controlling runtime option.
  Arg *runtimeArg =
      args.getLastArg(options::OPT_fnext_runtime, options::OPT_fgnu_runtime,
                      options::OPT_fobjc_runtime_EQ);

  // Just forward -fobjc-runtime= to the frontend.  This supercedes
  // options about fragility.
  if (runtimeArg &&
      runtimeArg->getOption().matches(options::OPT_fobjc_runtime_EQ)) {
    ObjCRuntime runtime;
    StringRef value = runtimeArg->getValue();
    if (runtime.tryParse(value)) {
      getToolChain().getDriver().Diag(diag::err_drv_unknown_objc_runtime)
          << value;
    }

    runtimeArg->render(args, cmdArgs);
    return runtime;
  }

  // Otherwise, we'll need the ABI "version".  Version numbers are
  // slightly confusing for historical reasons:
  //   1 - Traditional "fragile" ABI
  //   2 - Non-fragile ABI, version 1
  //   3 - Non-fragile ABI, version 2
  unsigned objcABIVersion = 1;
  // If -fobjc-abi-version= is present, use that to set the version.
  if (Arg *abiArg = args.getLastArg(options::OPT_fobjc_abi_version_EQ)) {
    StringRef value = abiArg->getValue();
    if (value == "1")
      objcABIVersion = 1;
    else if (value == "2")
      objcABIVersion = 2;
    else if (value == "3")
      objcABIVersion = 3;
    else
      getToolChain().getDriver().Diag(diag::err_drv_clang_unsupported) << value;
  } else {
    // Otherwise, determine if we are using the non-fragile ABI.
    bool nonFragileABIIsDefault =
        (rewriteKind == RK_NonFragile ||
         (rewriteKind == RK_None &&
          getToolChain().IsObjCNonFragileABIDefault()));
    if (args.hasFlag(options::OPT_fobjc_nonfragile_abi,
                     options::OPT_fno_objc_nonfragile_abi,
                     nonFragileABIIsDefault)) {
// Determine the non-fragile ABI version to use.
#ifdef DISABLE_DEFAULT_NONFRAGILEABI_TWO
      unsigned nonFragileABIVersion = 1;
#else
      unsigned nonFragileABIVersion = 2;
#endif

      if (Arg *abiArg =
              args.getLastArg(options::OPT_fobjc_nonfragile_abi_version_EQ)) {
        StringRef value = abiArg->getValue();
        if (value == "1")
          nonFragileABIVersion = 1;
        else if (value == "2")
          nonFragileABIVersion = 2;
        else
          getToolChain().getDriver().Diag(diag::err_drv_clang_unsupported)
              << value;
      }

      objcABIVersion = 1 + nonFragileABIVersion;
    } else {
      objcABIVersion = 1;
    }
  }

  // We don't actually care about the ABI version other than whether
  // it's non-fragile.
  bool isNonFragile = objcABIVersion != 1;

  // If we have no runtime argument, ask the toolchain for its default runtime.
  // However, the rewriter only really supports the Mac runtime, so assume that.
  ObjCRuntime runtime;
  if (!runtimeArg) {
    switch (rewriteKind) {
    case RK_None:
      runtime = getToolChain().getDefaultObjCRuntime(isNonFragile);
      break;
    case RK_Fragile:
      runtime = ObjCRuntime(ObjCRuntime::FragileMacOSX, VersionTuple());
      break;
    case RK_NonFragile:
      runtime = ObjCRuntime(ObjCRuntime::MacOSX, VersionTuple());
      break;
    }

    // -fnext-runtime
  } else if (runtimeArg->getOption().matches(options::OPT_fnext_runtime)) {
    // On Darwin, make this use the default behavior for the toolchain.
    if (getToolChain().getTriple().isOSDarwin()) {
      runtime = getToolChain().getDefaultObjCRuntime(isNonFragile);

      // Otherwise, build for a generic macosx port.
    } else {
      runtime = ObjCRuntime(ObjCRuntime::MacOSX, VersionTuple());
    }

    // -fgnu-runtime
  } else {
    assert(runtimeArg->getOption().matches(options::OPT_fgnu_runtime));
    // Legacy behaviour is to target the gnustep runtime if we are in
    // non-fragile mode or the GCC runtime in fragile mode.
    if (isNonFragile)
      runtime = ObjCRuntime(ObjCRuntime::GNUstep, VersionTuple(1, 6));
    else
      runtime = ObjCRuntime(ObjCRuntime::GCC, VersionTuple());
  }

  cmdArgs.push_back(
      args.MakeArgString("-fobjc-runtime=" + runtime.getAsString()));
  return runtime;
}

static bool maybeConsumeDash(const std::string &EH, size_t &I) {
  bool HaveDash = (I + 1 < EH.size() && EH[I + 1] == '-');
  I += HaveDash;
  return !HaveDash;
}

namespace {
struct EHFlags {
  bool Synch = false;
  bool Asynch = false;
  bool NoUnwindC = false;
};
} // end anonymous namespace

/// /EH controls whether to run destructor cleanups when exceptions are
/// thrown.  There are three modifiers:
/// - s: Cleanup after "synchronous" exceptions, aka C++ exceptions.
/// - a: Cleanup after "asynchronous" exceptions, aka structured exceptions.
///      The 'a' modifier is unimplemented and fundamentally hard in LLVM IR.
/// - c: Assume that extern "C" functions are implicitly nounwind.
/// The default is /EHs-c-, meaning cleanups are disabled.
static EHFlags parseClangCLEHFlags(const Driver &D, const ArgList &Args) {
  EHFlags EH;

  std::vector<std::string> EHArgs =
      Args.getAllArgValues(options::OPT__SLASH_EH);
  for (auto EHVal : EHArgs) {
    for (size_t I = 0, E = EHVal.size(); I != E; ++I) {
      switch (EHVal[I]) {
      case 'a':
        EH.Asynch = maybeConsumeDash(EHVal, I);
        if (EH.Asynch)
          EH.Synch = false;
        continue;
      case 'c':
        EH.NoUnwindC = maybeConsumeDash(EHVal, I);
        continue;
      case 's':
        EH.Synch = maybeConsumeDash(EHVal, I);
        if (EH.Synch)
          EH.Asynch = false;
        continue;
      default:
        break;
      }
      D.Diag(clang::diag::err_drv_invalid_value) << "/EH" << EHVal;
      break;
    }
  }
  // The /GX, /GX- flags are only processed if there are not /EH flags.
  // The default is that /GX is not specified.
  if (EHArgs.empty() &&
      Args.hasFlag(options::OPT__SLASH_GX, options::OPT__SLASH_GX_,
                   /*default=*/false)) {
    EH.Synch = true;
    EH.NoUnwindC = true;
  }

  return EH;
}

void Clang::AddClangCLArgs(const ArgList &Args, types::ID InputType,
                           ArgStringList &CmdArgs,
                           codegenoptions::DebugInfoKind *DebugInfoKind,
                           bool *EmitCodeView) const {
  unsigned RTOptionID = options::OPT__SLASH_MT;

  if (Args.hasArg(options::OPT__SLASH_LDd))
    // The /LDd option implies /MTd. The dependent lib part can be overridden,
    // but defining _DEBUG is sticky.
    RTOptionID = options::OPT__SLASH_MTd;

  if (Arg *A = Args.getLastArg(options::OPT__SLASH_M_Group))
    RTOptionID = A->getOption().getID();

  StringRef FlagForCRT;
  switch (RTOptionID) {
  case options::OPT__SLASH_MD:
    if (Args.hasArg(options::OPT__SLASH_LDd))
      CmdArgs.push_back("-D_DEBUG");
    CmdArgs.push_back("-D_MT");
    CmdArgs.push_back("-D_DLL");
    FlagForCRT = "--dependent-lib=msvcrt";
    break;
  case options::OPT__SLASH_MDd:
    CmdArgs.push_back("-D_DEBUG");
    CmdArgs.push_back("-D_MT");
    CmdArgs.push_back("-D_DLL");
    FlagForCRT = "--dependent-lib=msvcrtd";
    break;
  case options::OPT__SLASH_MT:
    if (Args.hasArg(options::OPT__SLASH_LDd))
      CmdArgs.push_back("-D_DEBUG");
    CmdArgs.push_back("-D_MT");
    CmdArgs.push_back("-flto-visibility-public-std");
    FlagForCRT = "--dependent-lib=libcmt";
    break;
  case options::OPT__SLASH_MTd:
    CmdArgs.push_back("-D_DEBUG");
    CmdArgs.push_back("-D_MT");
    CmdArgs.push_back("-flto-visibility-public-std");
    FlagForCRT = "--dependent-lib=libcmtd";
    break;
  default:
    llvm_unreachable("Unexpected option ID.");
  }

  if (Args.hasArg(options::OPT__SLASH_Zl)) {
    CmdArgs.push_back("-D_VC_NODEFAULTLIB");
  } else {
    CmdArgs.push_back(FlagForCRT.data());

    // This provides POSIX compatibility (maps 'open' to '_open'), which most
    // users want.  The /Za flag to cl.exe turns this off, but it's not
    // implemented in clang.
    CmdArgs.push_back("--dependent-lib=oldnames");
  }

  // Both /showIncludes and /E (and /EP) write to stdout. Allowing both
  // would produce interleaved output, so ignore /showIncludes in such cases.
  if (!Args.hasArg(options::OPT_E) && !Args.hasArg(options::OPT__SLASH_EP))
    if (Arg *A = Args.getLastArg(options::OPT_show_includes))
      A->render(Args, CmdArgs);

  // This controls whether or not we emit RTTI data for polymorphic types.
  if (Args.hasFlag(options::OPT__SLASH_GR_, options::OPT__SLASH_GR,
                   /*default=*/false))
    CmdArgs.push_back("-fno-rtti-data");

  // This controls whether or not we emit stack-protector instrumentation.
  // In MSVC, Buffer Security Check (/GS) is on by default.
  if (Args.hasFlag(options::OPT__SLASH_GS, options::OPT__SLASH_GS_,
                   /*default=*/true)) {
    CmdArgs.push_back("-stack-protector");
    CmdArgs.push_back(Args.MakeArgString(Twine(LangOptions::SSPStrong)));
  }

  // Emit CodeView if -Z7, -Zd, or -gline-tables-only are present.
  if (Arg *DebugInfoArg =
          Args.getLastArg(options::OPT__SLASH_Z7, options::OPT__SLASH_Zd,
                          options::OPT_gline_tables_only)) {
    *EmitCodeView = true;
    if (DebugInfoArg->getOption().matches(options::OPT__SLASH_Z7))
      *DebugInfoKind = codegenoptions::LimitedDebugInfo;
    else
      *DebugInfoKind = codegenoptions::DebugLineTablesOnly;
    CmdArgs.push_back("-gcodeview");
  } else {
    *EmitCodeView = false;
  }

  const Driver &D = getToolChain().getDriver();
  EHFlags EH = parseClangCLEHFlags(D, Args);
  if (EH.Synch || EH.Asynch) {
    if (types::isCXX(InputType))
      CmdArgs.push_back("-fcxx-exceptions");
    CmdArgs.push_back("-fexceptions");
  }
  if (types::isCXX(InputType) && EH.Synch && EH.NoUnwindC)
    CmdArgs.push_back("-fexternc-nounwind");

  // /EP should expand to -E -P.
  if (Args.hasArg(options::OPT__SLASH_EP)) {
    CmdArgs.push_back("-E");
    CmdArgs.push_back("-P");
  }

  unsigned VolatileOptionID;
  if (getToolChain().getArch() == llvm::Triple::x86_64 ||
      getToolChain().getArch() == llvm::Triple::x86)
    VolatileOptionID = options::OPT__SLASH_volatile_ms;
  else
    VolatileOptionID = options::OPT__SLASH_volatile_iso;

  if (Arg *A = Args.getLastArg(options::OPT__SLASH_volatile_Group))
    VolatileOptionID = A->getOption().getID();

  if (VolatileOptionID == options::OPT__SLASH_volatile_ms)
    CmdArgs.push_back("-fms-volatile");

  Arg *MostGeneralArg = Args.getLastArg(options::OPT__SLASH_vmg);
  Arg *BestCaseArg = Args.getLastArg(options::OPT__SLASH_vmb);
  if (MostGeneralArg && BestCaseArg)
    D.Diag(clang::diag::err_drv_argument_not_allowed_with)
        << MostGeneralArg->getAsString(Args) << BestCaseArg->getAsString(Args);

  if (MostGeneralArg) {
    Arg *SingleArg = Args.getLastArg(options::OPT__SLASH_vms);
    Arg *MultipleArg = Args.getLastArg(options::OPT__SLASH_vmm);
    Arg *VirtualArg = Args.getLastArg(options::OPT__SLASH_vmv);

    Arg *FirstConflict = SingleArg ? SingleArg : MultipleArg;
    Arg *SecondConflict = VirtualArg ? VirtualArg : MultipleArg;
    if (FirstConflict && SecondConflict && FirstConflict != SecondConflict)
      D.Diag(clang::diag::err_drv_argument_not_allowed_with)
          << FirstConflict->getAsString(Args)
          << SecondConflict->getAsString(Args);

    if (SingleArg)
      CmdArgs.push_back("-fms-memptr-rep=single");
    else if (MultipleArg)
      CmdArgs.push_back("-fms-memptr-rep=multiple");
    else
      CmdArgs.push_back("-fms-memptr-rep=virtual");
  }

  if (Args.getLastArg(options::OPT__SLASH_Gd))
     CmdArgs.push_back("-fdefault-calling-conv=cdecl");
  else if (Args.getLastArg(options::OPT__SLASH_Gr))
     CmdArgs.push_back("-fdefault-calling-conv=fastcall");
  else if (Args.getLastArg(options::OPT__SLASH_Gz))
     CmdArgs.push_back("-fdefault-calling-conv=stdcall");
  else if (Args.getLastArg(options::OPT__SLASH_Gv))
     CmdArgs.push_back("-fdefault-calling-conv=vectorcall");

  if (Arg *A = Args.getLastArg(options::OPT_vtordisp_mode_EQ))
    A->render(Args, CmdArgs);

  if (!Args.hasArg(options::OPT_fdiagnostics_format_EQ)) {
    CmdArgs.push_back("-fdiagnostics-format");
    if (Args.hasArg(options::OPT__SLASH_fallback))
      CmdArgs.push_back("msvc-fallback");
    else
      CmdArgs.push_back("msvc");
  }
}

visualstudio::Compiler *Clang::getCLFallback() const {
  if (!CLFallback)
    CLFallback.reset(new visualstudio::Compiler(getToolChain()));
  return CLFallback.get();
}

void ClangAs::AddMIPSTargetArgs(const ArgList &Args,
                                ArgStringList &CmdArgs) const {
  StringRef CPUName;
  StringRef ABIName;
  const llvm::Triple &Triple = getToolChain().getTriple();
  mips::getMipsCPUAndABI(Args, Triple, CPUName, ABIName);

  CmdArgs.push_back("-target-abi");
  CmdArgs.push_back(ABIName.data());
}

void ClangAs::ConstructJob(Compilation &C, const JobAction &JA,
                           const InputInfo &Output, const InputInfoList &Inputs,
                           const ArgList &Args,
                           const char *LinkingOutput) const {
  ArgStringList CmdArgs;

  assert(Inputs.size() == 1 && "Unexpected number of inputs.");
  const InputInfo &Input = Inputs[0];

  std::string TripleStr =
      getToolChain().ComputeEffectiveClangTriple(Args, Input.getType());
  const llvm::Triple Triple(TripleStr);

  // Don't warn about "clang -w -c foo.s"
  Args.ClaimAllArgs(options::OPT_w);
  // and "clang -emit-llvm -c foo.s"
  Args.ClaimAllArgs(options::OPT_emit_llvm);

  claimNoWarnArgs(Args);

  // Invoke ourselves in -cc1as mode.
  //
  // FIXME: Implement custom jobs for internal actions.
  CmdArgs.push_back("-cc1as");

  // Add the "effective" target triple.
  CmdArgs.push_back("-triple");
  CmdArgs.push_back(Args.MakeArgString(TripleStr));

  // Set the output mode, we currently only expect to be used as a real
  // assembler.
  CmdArgs.push_back("-filetype");
  CmdArgs.push_back("obj");

  // Set the main file name, so that debug info works even with
  // -save-temps or preprocessed assembly.
  CmdArgs.push_back("-main-file-name");
  CmdArgs.push_back(Clang::getBaseInputName(Args, Input));

  // Add the target cpu
  std::string CPU = getCPUName(Args, Triple, /*FromAs*/ true);
  if (!CPU.empty()) {
    CmdArgs.push_back("-target-cpu");
    CmdArgs.push_back(Args.MakeArgString(CPU));
  }

  // Add the target features
  getTargetFeatures(getToolChain(), Triple, Args, CmdArgs, true);

  // Ignore explicit -force_cpusubtype_ALL option.
  (void)Args.hasArg(options::OPT_force__cpusubtype__ALL);

  // Pass along any -I options so we get proper .include search paths.
  Args.AddAllArgs(CmdArgs, options::OPT_I_Group);

  // Determine the original source input.
  const Action *SourceAction = &JA;
  while (SourceAction->getKind() != Action::InputClass) {
    assert(!SourceAction->getInputs().empty() && "unexpected root action!");
    SourceAction = SourceAction->getInputs()[0];
  }

  // Forward -g and handle debug info related flags, assuming we are dealing
  // with an actual assembly file.
  bool WantDebug = false;
  unsigned DwarfVersion = 0;
  Args.ClaimAllArgs(options::OPT_g_Group);
  if (Arg *A = Args.getLastArg(options::OPT_g_Group)) {
    WantDebug = !A->getOption().matches(options::OPT_g0) &&
                !A->getOption().matches(options::OPT_ggdb0);
    if (WantDebug)
      DwarfVersion = DwarfVersionNum(A->getSpelling());
  }
  if (DwarfVersion == 0)
    DwarfVersion = getToolChain().GetDefaultDwarfVersion();

  codegenoptions::DebugInfoKind DebugInfoKind = codegenoptions::NoDebugInfo;

  if (SourceAction->getType() == types::TY_Asm ||
      SourceAction->getType() == types::TY_PP_Asm) {
    // You might think that it would be ok to set DebugInfoKind outside of
    // the guard for source type, however there is a test which asserts
    // that some assembler invocation receives no -debug-info-kind,
    // and it's not clear whether that test is just overly restrictive.
    DebugInfoKind = (WantDebug ? codegenoptions::LimitedDebugInfo
                               : codegenoptions::NoDebugInfo);
    // Add the -fdebug-compilation-dir flag if needed.
    addDebugCompDirArg(Args, CmdArgs);

    // Set the AT_producer to the clang version when using the integrated
    // assembler on assembly source files.
    CmdArgs.push_back("-dwarf-debug-producer");
    CmdArgs.push_back(Args.MakeArgString(getClangFullVersion()));

    // And pass along -I options
    Args.AddAllArgs(CmdArgs, options::OPT_I);
  }
  RenderDebugEnablingArgs(Args, CmdArgs, DebugInfoKind, DwarfVersion,
                          llvm::DebuggerKind::Default);

  // Handle -fPIC et al -- the relocation-model affects the assembler
  // for some targets.
  llvm::Reloc::Model RelocationModel;
  unsigned PICLevel;
  bool IsPIE;
  std::tie(RelocationModel, PICLevel, IsPIE) =
      ParsePICArgs(getToolChain(), Triple, Args);

  const char *RMName = RelocationModelName(RelocationModel);
  if (RMName) {
    CmdArgs.push_back("-mrelocation-model");
    CmdArgs.push_back(RMName);
  }

  // Optionally embed the -cc1as level arguments into the debug info, for build
  // analysis.
  if (getToolChain().UseDwarfDebugFlags()) {
    ArgStringList OriginalArgs;
    for (const auto &Arg : Args)
      Arg->render(Args, OriginalArgs);

    SmallString<256> Flags;
    const char *Exec = getToolChain().getDriver().getClangProgramPath();
    Flags += Exec;
    for (const char *OriginalArg : OriginalArgs) {
      SmallString<128> EscapedArg;
      EscapeSpacesAndBackslashes(OriginalArg, EscapedArg);
      Flags += " ";
      Flags += EscapedArg;
    }
    CmdArgs.push_back("-dwarf-debug-flags");
    CmdArgs.push_back(Args.MakeArgString(Flags));
  }

  // FIXME: Add -static support, once we have it.

  // Add target specific flags.
  switch (getToolChain().getArch()) {
  default:
    break;

  case llvm::Triple::mips:
  case llvm::Triple::mipsel:
  case llvm::Triple::mips64:
  case llvm::Triple::mips64el:
    AddMIPSTargetArgs(Args, CmdArgs);
    break;
  }

  // Consume all the warning flags. Usually this would be handled more
  // gracefully by -cc1 (warning about unknown warning flags, etc) but -cc1as
  // doesn't handle that so rather than warning about unused flags that are
  // actually used, we'll lie by omission instead.
  // FIXME: Stop lying and consume only the appropriate driver flags
  Args.ClaimAllArgs(options::OPT_W_Group);

  CollectArgsForIntegratedAssembler(C, Args, CmdArgs,
                                    getToolChain().getDriver());

  Args.AddAllArgs(CmdArgs, options::OPT_mllvm);

  assert(Output.isFilename() && "Unexpected lipo output.");
  CmdArgs.push_back("-o");
  CmdArgs.push_back(Output.getFilename());

  assert(Input.isFilename() && "Invalid input.");
  CmdArgs.push_back(Input.getFilename());

  const char *Exec = getToolChain().getDriver().getClangProgramPath();
  C.addCommand(llvm::make_unique<Command>(JA, *this, Exec, CmdArgs, Inputs));

  // Handle the debug info splitting at object creation time if we're
  // creating an object.
  // TODO: Currently only works on linux with newer objcopy.
  if (Args.hasArg(options::OPT_gsplit_dwarf) &&
      getToolChain().getTriple().isOSLinux())
    SplitDebugInfo(getToolChain(), C, *this, JA, Args, Output,
                   SplitDebugName(Args, Input));
}

void GnuTool::anchor() {}

void gcc::Common::ConstructJob(Compilation &C, const JobAction &JA,
                               const InputInfo &Output,
                               const InputInfoList &Inputs, const ArgList &Args,
                               const char *LinkingOutput) const {
  const Driver &D = getToolChain().getDriver();
  ArgStringList CmdArgs;

  for (const auto &A : Args) {
    if (forwardToGCC(A->getOption())) {
      // It is unfortunate that we have to claim here, as this means
      // we will basically never report anything interesting for
      // platforms using a generic gcc, even if we are just using gcc
      // to get to the assembler.
      A->claim();

      // Don't forward any -g arguments to assembly steps.
      if (isa<AssembleJobAction>(JA) &&
          A->getOption().matches(options::OPT_g_Group))
        continue;

      // Don't forward any -W arguments to assembly and link steps.
      if ((isa<AssembleJobAction>(JA) || isa<LinkJobAction>(JA)) &&
          A->getOption().matches(options::OPT_W_Group))
        continue;

      A->render(Args, CmdArgs);
    }
  }

  RenderExtraToolArgs(JA, CmdArgs);

  // If using a driver driver, force the arch.
  if (getToolChain().getTriple().isOSDarwin()) {
    CmdArgs.push_back("-arch");
    CmdArgs.push_back(
        Args.MakeArgString(getToolChain().getDefaultUniversalArchName()));
  }

  // Try to force gcc to match the tool chain we want, if we recognize
  // the arch.
  //
  // FIXME: The triple class should directly provide the information we want
  // here.
  switch (getToolChain().getArch()) {
  default:
    break;
  case llvm::Triple::x86:
  case llvm::Triple::ppc:
    CmdArgs.push_back("-m32");
    break;
  case llvm::Triple::x86_64:
  case llvm::Triple::ppc64:
  case llvm::Triple::ppc64le:
    CmdArgs.push_back("-m64");
    break;
  case llvm::Triple::sparcel:
    CmdArgs.push_back("-EL");
    break;
  }

  if (Output.isFilename()) {
    CmdArgs.push_back("-o");
    CmdArgs.push_back(Output.getFilename());
  } else {
    assert(Output.isNothing() && "Unexpected output");
    CmdArgs.push_back("-fsyntax-only");
  }

  Args.AddAllArgValues(CmdArgs, options::OPT_Wa_COMMA, options::OPT_Xassembler);

  // Only pass -x if gcc will understand it; otherwise hope gcc
  // understands the suffix correctly. The main use case this would go
  // wrong in is for linker inputs if they happened to have an odd
  // suffix; really the only way to get this to happen is a command
  // like '-x foobar a.c' which will treat a.c like a linker input.
  //
  // FIXME: For the linker case specifically, can we safely convert
  // inputs into '-Wl,' options?
  for (const auto &II : Inputs) {
    // Don't try to pass LLVM or AST inputs to a generic gcc.
    if (types::isLLVMIR(II.getType()))
      D.Diag(diag::err_drv_no_linker_llvm_support)
          << getToolChain().getTripleString();
    else if (II.getType() == types::TY_AST)
      D.Diag(diag::err_drv_no_ast_support) << getToolChain().getTripleString();
    else if (II.getType() == types::TY_ModuleFile)
      D.Diag(diag::err_drv_no_module_support)
          << getToolChain().getTripleString();

    if (types::canTypeBeUserSpecified(II.getType())) {
      CmdArgs.push_back("-x");
      CmdArgs.push_back(types::getTypeName(II.getType()));
    }

    if (II.isFilename())
      CmdArgs.push_back(II.getFilename());
    else {
      const Arg &A = II.getInputArg();

      // Reverse translate some rewritten options.
      if (A.getOption().matches(options::OPT_Z_reserved_lib_stdcxx)) {
        CmdArgs.push_back("-lstdc++");
        continue;
      }

      // Don't render as input, we need gcc to do the translations.
      A.render(Args, CmdArgs);
    }
  }

  const std::string &customGCCName = D.getCCCGenericGCCName();
  const char *GCCName;
  if (!customGCCName.empty())
    GCCName = customGCCName.c_str();
  else if (D.CCCIsCXX()) {
    GCCName = "g++";
  } else
    GCCName = "gcc";

  const char *Exec = Args.MakeArgString(getToolChain().GetProgramPath(GCCName));
  C.addCommand(llvm::make_unique<Command>(JA, *this, Exec, CmdArgs, Inputs));
}

void gcc::Preprocessor::RenderExtraToolArgs(const JobAction &JA,
                                            ArgStringList &CmdArgs) const {
  CmdArgs.push_back("-E");
}

void gcc::Compiler::RenderExtraToolArgs(const JobAction &JA,
                                        ArgStringList &CmdArgs) const {
  const Driver &D = getToolChain().getDriver();

  switch (JA.getType()) {
  // If -flto, etc. are present then make sure not to force assembly output.
  case types::TY_LLVM_IR:
  case types::TY_LTO_IR:
  case types::TY_LLVM_BC:
  case types::TY_LTO_BC:
    CmdArgs.push_back("-c");
    break;
  // We assume we've got an "integrated" assembler in that gcc will produce an
  // object file itself.
  case types::TY_Object:
    CmdArgs.push_back("-c");
    break;
  case types::TY_PP_Asm:
    CmdArgs.push_back("-S");
    break;
  case types::TY_Nothing:
    CmdArgs.push_back("-fsyntax-only");
    break;
  default:
    D.Diag(diag::err_drv_invalid_gcc_output_type) << getTypeName(JA.getType());
  }
}

void gcc::Linker::RenderExtraToolArgs(const JobAction &JA,
                                      ArgStringList &CmdArgs) const {
  // The types are (hopefully) good enough.
}

// Hexagon tools start.
void hexagon::Assembler::RenderExtraToolArgs(const JobAction &JA,
                                             ArgStringList &CmdArgs) const {
}

void hexagon::Assembler::ConstructJob(Compilation &C, const JobAction &JA,
                                      const InputInfo &Output,
                                      const InputInfoList &Inputs,
                                      const ArgList &Args,
                                      const char *LinkingOutput) const {
  claimNoWarnArgs(Args);

  auto &HTC = static_cast<const toolchains::HexagonToolChain&>(getToolChain());
  const Driver &D = HTC.getDriver();
  ArgStringList CmdArgs;

  std::string MArchString = "-march=hexagon";
  CmdArgs.push_back(Args.MakeArgString(MArchString));

  RenderExtraToolArgs(JA, CmdArgs);

  std::string AsName = "hexagon-llvm-mc";
  std::string MCpuString = "-mcpu=hexagon" +
        toolchains::HexagonToolChain::GetTargetCPUVersion(Args).str();
  CmdArgs.push_back("-filetype=obj");
  CmdArgs.push_back(Args.MakeArgString(MCpuString));

  if (Output.isFilename()) {
    CmdArgs.push_back("-o");
    CmdArgs.push_back(Output.getFilename());
  } else {
    assert(Output.isNothing() && "Unexpected output");
    CmdArgs.push_back("-fsyntax-only");
  }

  if (auto G = toolchains::HexagonToolChain::getSmallDataThreshold(Args)) {
    std::string N = llvm::utostr(G.getValue());
    CmdArgs.push_back(Args.MakeArgString(std::string("-gpsize=") + N));
  }

  Args.AddAllArgValues(CmdArgs, options::OPT_Wa_COMMA, options::OPT_Xassembler);

  // Only pass -x if gcc will understand it; otherwise hope gcc
  // understands the suffix correctly. The main use case this would go
  // wrong in is for linker inputs if they happened to have an odd
  // suffix; really the only way to get this to happen is a command
  // like '-x foobar a.c' which will treat a.c like a linker input.
  //
  // FIXME: For the linker case specifically, can we safely convert
  // inputs into '-Wl,' options?
  for (const auto &II : Inputs) {
    // Don't try to pass LLVM or AST inputs to a generic gcc.
    if (types::isLLVMIR(II.getType()))
      D.Diag(clang::diag::err_drv_no_linker_llvm_support)
          << HTC.getTripleString();
    else if (II.getType() == types::TY_AST)
      D.Diag(clang::diag::err_drv_no_ast_support)
          << HTC.getTripleString();
    else if (II.getType() == types::TY_ModuleFile)
      D.Diag(diag::err_drv_no_module_support)
          << HTC.getTripleString();

    if (II.isFilename())
      CmdArgs.push_back(II.getFilename());
    else
      // Don't render as input, we need gcc to do the translations.
      // FIXME: What is this?
      II.getInputArg().render(Args, CmdArgs);
  }

  auto *Exec = Args.MakeArgString(HTC.GetProgramPath(AsName.c_str()));
  C.addCommand(llvm::make_unique<Command>(JA, *this, Exec, CmdArgs, Inputs));
}

void hexagon::Linker::RenderExtraToolArgs(const JobAction &JA,
                                          ArgStringList &CmdArgs) const {
}

static void
constructHexagonLinkArgs(Compilation &C, const JobAction &JA,
                         const toolchains::HexagonToolChain &HTC,
                         const InputInfo &Output, const InputInfoList &Inputs,
                         const ArgList &Args, ArgStringList &CmdArgs,
                         const char *LinkingOutput) {

  const Driver &D = HTC.getDriver();

  //----------------------------------------------------------------------------
  //
  //----------------------------------------------------------------------------
  bool IsStatic = Args.hasArg(options::OPT_static);
  bool IsShared = Args.hasArg(options::OPT_shared);
  bool IsPIE = Args.hasArg(options::OPT_pie);
  bool IncStdLib = !Args.hasArg(options::OPT_nostdlib);
  bool IncStartFiles = !Args.hasArg(options::OPT_nostartfiles);
  bool IncDefLibs = !Args.hasArg(options::OPT_nodefaultlibs);
  bool UseG0 = false;
  bool UseShared = IsShared && !IsStatic;

  //----------------------------------------------------------------------------
  // Silence warnings for various options
  //----------------------------------------------------------------------------
  Args.ClaimAllArgs(options::OPT_g_Group);
  Args.ClaimAllArgs(options::OPT_emit_llvm);
  Args.ClaimAllArgs(options::OPT_w); // Other warning options are already
                                     // handled somewhere else.
  Args.ClaimAllArgs(options::OPT_static_libgcc);

  //----------------------------------------------------------------------------
  //
  //----------------------------------------------------------------------------
  if (Args.hasArg(options::OPT_s))
    CmdArgs.push_back("-s");

  if (Args.hasArg(options::OPT_r))
    CmdArgs.push_back("-r");

  for (const auto &Opt : HTC.ExtraOpts)
    CmdArgs.push_back(Opt.c_str());

  CmdArgs.push_back("-march=hexagon");
  std::string CpuVer =
        toolchains::HexagonToolChain::GetTargetCPUVersion(Args).str();
  std::string MCpuString = "-mcpu=hexagon" + CpuVer;
  CmdArgs.push_back(Args.MakeArgString(MCpuString));

  if (IsShared) {
    CmdArgs.push_back("-shared");
    // The following should be the default, but doing as hexagon-gcc does.
    CmdArgs.push_back("-call_shared");
  }

  if (IsStatic)
    CmdArgs.push_back("-static");

  if (IsPIE && !IsShared)
    CmdArgs.push_back("-pie");

  if (auto G = toolchains::HexagonToolChain::getSmallDataThreshold(Args)) {
    std::string N = llvm::utostr(G.getValue());
    CmdArgs.push_back(Args.MakeArgString(std::string("-G") + N));
    UseG0 = G.getValue() == 0;
  }

  //----------------------------------------------------------------------------
  //
  //----------------------------------------------------------------------------
  CmdArgs.push_back("-o");
  CmdArgs.push_back(Output.getFilename());

  //----------------------------------------------------------------------------
  // moslib
  //----------------------------------------------------------------------------
  std::vector<std::string> OsLibs;
  bool HasStandalone = false;

  for (const Arg *A : Args.filtered(options::OPT_moslib_EQ)) {
    A->claim();
    OsLibs.emplace_back(A->getValue());
    HasStandalone = HasStandalone || (OsLibs.back() == "standalone");
  }
  if (OsLibs.empty()) {
    OsLibs.push_back("standalone");
    HasStandalone = true;
  }

  //----------------------------------------------------------------------------
  // Start Files
  //----------------------------------------------------------------------------
  const std::string MCpuSuffix = "/" + CpuVer;
  const std::string MCpuG0Suffix = MCpuSuffix + "/G0";
  const std::string RootDir =
      HTC.getHexagonTargetDir(D.InstalledDir, D.PrefixDirs) + "/";
  const std::string StartSubDir =
      "hexagon/lib" + (UseG0 ? MCpuG0Suffix : MCpuSuffix);

  auto Find = [&HTC] (const std::string &RootDir, const std::string &SubDir,
                      const char *Name) -> std::string {
    std::string RelName = SubDir + Name;
    std::string P = HTC.GetFilePath(RelName.c_str());
    if (llvm::sys::fs::exists(P))
      return P;
    return RootDir + RelName;
  };

  if (IncStdLib && IncStartFiles) {
    if (!IsShared) {
      if (HasStandalone) {
        std::string Crt0SA = Find(RootDir, StartSubDir, "/crt0_standalone.o");
        CmdArgs.push_back(Args.MakeArgString(Crt0SA));
      }
      std::string Crt0 = Find(RootDir, StartSubDir, "/crt0.o");
      CmdArgs.push_back(Args.MakeArgString(Crt0));
    }
    std::string Init = UseShared
          ? Find(RootDir, StartSubDir + "/pic", "/initS.o")
          : Find(RootDir, StartSubDir, "/init.o");
    CmdArgs.push_back(Args.MakeArgString(Init));
  }

  //----------------------------------------------------------------------------
  // Library Search Paths
  //----------------------------------------------------------------------------
  const ToolChain::path_list &LibPaths = HTC.getFilePaths();
  for (const auto &LibPath : LibPaths)
    CmdArgs.push_back(Args.MakeArgString(StringRef("-L") + LibPath));

  //----------------------------------------------------------------------------
  //
  //----------------------------------------------------------------------------
  Args.AddAllArgs(CmdArgs,
                  {options::OPT_T_Group, options::OPT_e, options::OPT_s,
                   options::OPT_t, options::OPT_u_Group});

  AddLinkerInputs(HTC, Inputs, Args, CmdArgs);

  //----------------------------------------------------------------------------
  // Libraries
  //----------------------------------------------------------------------------
  if (IncStdLib && IncDefLibs) {
    if (D.CCCIsCXX()) {
      HTC.AddCXXStdlibLibArgs(Args, CmdArgs);
      CmdArgs.push_back("-lm");
    }

    CmdArgs.push_back("--start-group");

    if (!IsShared) {
      for (const std::string &Lib : OsLibs)
        CmdArgs.push_back(Args.MakeArgString("-l" + Lib));
      CmdArgs.push_back("-lc");
    }
    CmdArgs.push_back("-lgcc");

    CmdArgs.push_back("--end-group");
  }

  //----------------------------------------------------------------------------
  // End files
  //----------------------------------------------------------------------------
  if (IncStdLib && IncStartFiles) {
    std::string Fini = UseShared
          ? Find(RootDir, StartSubDir + "/pic", "/finiS.o")
          : Find(RootDir, StartSubDir, "/fini.o");
    CmdArgs.push_back(Args.MakeArgString(Fini));
  }
}

void hexagon::Linker::ConstructJob(Compilation &C, const JobAction &JA,
                                   const InputInfo &Output,
                                   const InputInfoList &Inputs,
                                   const ArgList &Args,
                                   const char *LinkingOutput) const {
  auto &HTC = static_cast<const toolchains::HexagonToolChain&>(getToolChain());

  ArgStringList CmdArgs;
  constructHexagonLinkArgs(C, JA, HTC, Output, Inputs, Args, CmdArgs,
                           LinkingOutput);

  std::string Linker = HTC.GetProgramPath("hexagon-link");
  C.addCommand(llvm::make_unique<Command>(JA, *this, Args.MakeArgString(Linker),
                                          CmdArgs, Inputs));
}
// Hexagon tools end.

void amdgpu::Linker::ConstructJob(Compilation &C, const JobAction &JA,
                                  const InputInfo &Output,
                                  const InputInfoList &Inputs,
                                  const ArgList &Args,
                                  const char *LinkingOutput) const {

  std::string Linker = getToolChain().GetProgramPath(getShortName());
  ArgStringList CmdArgs;
  AddLinkerInputs(getToolChain(), Inputs, Args, CmdArgs);
  CmdArgs.push_back("-shared");
  CmdArgs.push_back("-o");
  CmdArgs.push_back(Output.getFilename());
  C.addCommand(llvm::make_unique<Command>(JA, *this, Args.MakeArgString(Linker),
                                          CmdArgs, Inputs));
}
// AMDGPU tools end.

wasm::Linker::Linker(const ToolChain &TC)
  : GnuTool("wasm::Linker", "lld", TC) {}

bool wasm::Linker::isLinkJob() const {
  return true;
}

bool wasm::Linker::hasIntegratedCPP() const {
  return false;
}

void wasm::Linker::ConstructJob(Compilation &C, const JobAction &JA,
                                const InputInfo &Output,
                                const InputInfoList &Inputs,
                                const ArgList &Args,
                                const char *LinkingOutput) const {

  const ToolChain &ToolChain = getToolChain();
  const Driver &D = ToolChain.getDriver();
  const char *Linker = Args.MakeArgString(ToolChain.GetLinkerPath());
  ArgStringList CmdArgs;
  CmdArgs.push_back("-flavor");
  CmdArgs.push_back("ld");

  // Enable garbage collection of unused input sections by default, since code
  // size is of particular importance. This is significantly facilitated by
  // the enabling of -ffunction-sections and -fdata-sections in
  // Clang::ConstructJob.
  if (areOptimizationsEnabled(Args))
    CmdArgs.push_back("--gc-sections");

  if (Args.hasArg(options::OPT_rdynamic))
    CmdArgs.push_back("-export-dynamic");
  if (Args.hasArg(options::OPT_s))
    CmdArgs.push_back("--strip-all");
  if (Args.hasArg(options::OPT_shared))
    CmdArgs.push_back("-shared");
  if (Args.hasArg(options::OPT_static))
    CmdArgs.push_back("-Bstatic");

  Args.AddAllArgs(CmdArgs, options::OPT_L);
  ToolChain.AddFilePathLibArgs(Args, CmdArgs);

  if (!Args.hasArg(options::OPT_nostdlib, options::OPT_nostartfiles)) {
    if (Args.hasArg(options::OPT_shared))
      CmdArgs.push_back(Args.MakeArgString(ToolChain.GetFilePath("rcrt1.o")));
    else if (Args.hasArg(options::OPT_pie))
      CmdArgs.push_back(Args.MakeArgString(ToolChain.GetFilePath("Scrt1.o")));
    else
      CmdArgs.push_back(Args.MakeArgString(ToolChain.GetFilePath("crt1.o")));

    CmdArgs.push_back(Args.MakeArgString(ToolChain.GetFilePath("crti.o")));
  }

  AddLinkerInputs(ToolChain, Inputs, Args, CmdArgs);

  if (!Args.hasArg(options::OPT_nostdlib, options::OPT_nodefaultlibs)) {
    if (D.CCCIsCXX())
      ToolChain.AddCXXStdlibLibArgs(Args, CmdArgs);

    if (Args.hasArg(options::OPT_pthread))
      CmdArgs.push_back("-lpthread");

    CmdArgs.push_back("-lc");
    CmdArgs.push_back("-lcompiler_rt");
  }

  if (!Args.hasArg(options::OPT_nostdlib, options::OPT_nostartfiles))
    CmdArgs.push_back(Args.MakeArgString(ToolChain.GetFilePath("crtn.o")));

  CmdArgs.push_back("-o");
  CmdArgs.push_back(Output.getFilename());

  C.addCommand(llvm::make_unique<Command>(JA, *this, Linker, CmdArgs, Inputs));
}

const std::string arm::getARMArch(StringRef Arch, const llvm::Triple &Triple) {
  std::string MArch;
  if (!Arch.empty())
    MArch = Arch;
  else
    MArch = Triple.getArchName();
  MArch = StringRef(MArch).split("+").first.lower();

  // Handle -march=native.
  if (MArch == "native") {
    std::string CPU = llvm::sys::getHostCPUName();
    if (CPU != "generic") {
      // Translate the native cpu into the architecture suffix for that CPU.
      StringRef Suffix = arm::getLLVMArchSuffixForARM(CPU, MArch, Triple);
      // If there is no valid architecture suffix for this CPU we don't know how
      // to handle it, so return no architecture.
      if (Suffix.empty())
        MArch = "";
      else
        MArch = std::string("arm") + Suffix.str();
    }
  }

  return MArch;
}

/// Get the (LLVM) name of the minimum ARM CPU for the arch we are targeting.
StringRef arm::getARMCPUForMArch(StringRef Arch, const llvm::Triple &Triple) {
  std::string MArch = getARMArch(Arch, Triple);
  // getARMCPUForArch defaults to the triple if MArch is empty, but empty MArch
  // here means an -march=native that we can't handle, so instead return no CPU.
  if (MArch.empty())
    return StringRef();

  // We need to return an empty string here on invalid MArch values as the
  // various places that call this function can't cope with a null result.
  return Triple.getARMCPUForArch(MArch);
}

/// getARMTargetCPU - Get the (LLVM) name of the ARM cpu we are targeting.
std::string arm::getARMTargetCPU(StringRef CPU, StringRef Arch,
                                 const llvm::Triple &Triple) {
  // FIXME: Warn on inconsistent use of -mcpu and -march.
  // If we have -mcpu=, use that.
  if (!CPU.empty()) {
    std::string MCPU = StringRef(CPU).split("+").first.lower();
    // Handle -mcpu=native.
    if (MCPU == "native")
      return llvm::sys::getHostCPUName();
    else
      return MCPU;
  }

  return getARMCPUForMArch(Arch, Triple);
}

/// getLLVMArchSuffixForARM - Get the LLVM arch name to use for a particular
/// CPU  (or Arch, if CPU is generic).
// FIXME: This is redundant with -mcpu, why does LLVM use this.
StringRef arm::getLLVMArchSuffixForARM(StringRef CPU, StringRef Arch,
                                       const llvm::Triple &Triple) {
  unsigned ArchKind;
  if (CPU == "generic") {
    std::string ARMArch = tools::arm::getARMArch(Arch, Triple);
    ArchKind = llvm::ARM::parseArch(ARMArch);
    if (ArchKind == llvm::ARM::AK_INVALID)
      // In case of generic Arch, i.e. "arm",
      // extract arch from default cpu of the Triple
      ArchKind = llvm::ARM::parseCPUArch(Triple.getARMCPUForArch(ARMArch));
  } else {
    // FIXME: horrible hack to get around the fact that Cortex-A7 is only an
    // armv7k triple if it's actually been specified via "-arch armv7k".
    ArchKind = (Arch == "armv7k" || Arch == "thumbv7k")
                          ? (unsigned)llvm::ARM::AK_ARMV7K
                          : llvm::ARM::parseCPUArch(CPU);
  }
  if (ArchKind == llvm::ARM::AK_INVALID)
    return "";
  return llvm::ARM::getSubArch(ArchKind);
}

void arm::appendEBLinkFlags(const ArgList &Args, ArgStringList &CmdArgs,
                            const llvm::Triple &Triple) {
  if (Args.hasArg(options::OPT_r))
    return;

  // ARMv7 (and later) and ARMv6-M do not support BE-32, so instruct the linker
  // to generate BE-8 executables.
  if (getARMSubArchVersionNumber(Triple) >= 7 || isARMMProfile(Triple))
    CmdArgs.push_back("--be8");
}

mips::NanEncoding mips::getSupportedNanEncoding(StringRef &CPU) {
  // Strictly speaking, mips32r2 and mips64r2 are NanLegacy-only since Nan2008
  // was first introduced in Release 3. However, other compilers have
  // traditionally allowed it for Release 2 so we should do the same.
  return (NanEncoding)llvm::StringSwitch<int>(CPU)
      .Case("mips1", NanLegacy)
      .Case("mips2", NanLegacy)
      .Case("mips3", NanLegacy)
      .Case("mips4", NanLegacy)
      .Case("mips5", NanLegacy)
      .Case("mips32", NanLegacy)
      .Case("mips32r2", NanLegacy | Nan2008)
      .Case("mips32r3", NanLegacy | Nan2008)
      .Case("mips32r5", NanLegacy | Nan2008)
      .Case("mips32r6", Nan2008)
      .Case("mips64", NanLegacy)
      .Case("mips64r2", NanLegacy | Nan2008)
      .Case("mips64r3", NanLegacy | Nan2008)
      .Case("mips64r5", NanLegacy | Nan2008)
      .Case("mips64r6", Nan2008)
      .Default(NanLegacy);
}

bool mips::hasCompactBranches(StringRef &CPU) {
  // mips32r6 and mips64r6 have compact branches.
  return llvm::StringSwitch<bool>(CPU)
      .Case("mips32r6", true)
      .Case("mips64r6", true)
      .Default(false);
}

bool mips::hasMipsAbiArg(const ArgList &Args, const char *Value) {
  Arg *A = Args.getLastArg(options::OPT_mabi_EQ);
  return A && (A->getValue() == StringRef(Value));
}

bool mips::isUCLibc(const ArgList &Args) {
  Arg *A = Args.getLastArg(options::OPT_m_libc_Group);
  return A && A->getOption().matches(options::OPT_muclibc);
}

bool mips::isNaN2008(const ArgList &Args, const llvm::Triple &Triple) {
  if (Arg *NaNArg = Args.getLastArg(options::OPT_mnan_EQ))
    return llvm::StringSwitch<bool>(NaNArg->getValue())
        .Case("2008", true)
        .Case("legacy", false)
        .Default(false);

  // NaN2008 is the default for MIPS32r6/MIPS64r6.
  return llvm::StringSwitch<bool>(getCPUName(Args, Triple))
      .Cases("mips32r6", "mips64r6", true)
      .Default(false);

  return false;
}

bool mips::isFP64ADefault(const llvm::Triple &Triple, StringRef CPUName) {
  if (!Triple.isAndroid())
    return false;

  // Android MIPS32R6 defaults to FP64A.
  return llvm::StringSwitch<bool>(CPUName)
      .Case("mips32r6", true)
      .Default(false);
}

bool mips::isFPXXDefault(const llvm::Triple &Triple, StringRef CPUName,
                         StringRef ABIName, mips::FloatABI FloatABI) {
  if (Triple.getVendor() != llvm::Triple::ImaginationTechnologies &&
      Triple.getVendor() != llvm::Triple::MipsTechnologies &&
      !Triple.isAndroid())
    return false;

  if (ABIName != "32")
    return false;

  // FPXX shouldn't be used if either -msoft-float or -mfloat-abi=soft is
  // present.
  if (FloatABI == mips::FloatABI::Soft)
    return false;

  return llvm::StringSwitch<bool>(CPUName)
      .Cases("mips2", "mips3", "mips4", "mips5", true)
      .Cases("mips32", "mips32r2", "mips32r3", "mips32r5", true)
      .Cases("mips64", "mips64r2", "mips64r3", "mips64r5", true)
      .Default(false);
}

bool mips::shouldUseFPXX(const ArgList &Args, const llvm::Triple &Triple,
                         StringRef CPUName, StringRef ABIName,
                         mips::FloatABI FloatABI) {
  bool UseFPXX = isFPXXDefault(Triple, CPUName, ABIName, FloatABI);

  // FPXX shouldn't be used if -msingle-float is present.
  if (Arg *A = Args.getLastArg(options::OPT_msingle_float,
                               options::OPT_mdouble_float))
    if (A->getOption().matches(options::OPT_msingle_float))
      UseFPXX = false;

  return UseFPXX;
}

llvm::Triple::ArchType darwin::getArchTypeForMachOArchName(StringRef Str) {
  // See arch(3) and llvm-gcc's driver-driver.c. We don't implement support for
  // archs which Darwin doesn't use.

  // The matching this routine does is fairly pointless, since it is neither the
  // complete architecture list, nor a reasonable subset. The problem is that
  // historically the driver driver accepts this and also ties its -march=
  // handling to the architecture name, so we need to be careful before removing
  // support for it.

  // This code must be kept in sync with Clang's Darwin specific argument
  // translation.

  return llvm::StringSwitch<llvm::Triple::ArchType>(Str)
      .Cases("ppc", "ppc601", "ppc603", "ppc604", "ppc604e", llvm::Triple::ppc)
      .Cases("ppc750", "ppc7400", "ppc7450", "ppc970", llvm::Triple::ppc)
      .Case("ppc64", llvm::Triple::ppc64)
      .Cases("i386", "i486", "i486SX", "i586", "i686", llvm::Triple::x86)
      .Cases("pentium", "pentpro", "pentIIm3", "pentIIm5", "pentium4",
             llvm::Triple::x86)
      .Cases("x86_64", "x86_64h", llvm::Triple::x86_64)
      // This is derived from the driver driver.
      .Cases("arm", "armv4t", "armv5", "armv6", "armv6m", llvm::Triple::arm)
      .Cases("armv7", "armv7em", "armv7k", "armv7m", llvm::Triple::arm)
      .Cases("armv7s", "xscale", llvm::Triple::arm)
      .Case("arm64", llvm::Triple::aarch64)
      .Case("r600", llvm::Triple::r600)
      .Case("amdgcn", llvm::Triple::amdgcn)
      .Case("nvptx", llvm::Triple::nvptx)
      .Case("nvptx64", llvm::Triple::nvptx64)
      .Case("amdil", llvm::Triple::amdil)
      .Case("spir", llvm::Triple::spir)
      .Default(llvm::Triple::UnknownArch);
}

void darwin::setTripleTypeForMachOArchName(llvm::Triple &T, StringRef Str) {
  const llvm::Triple::ArchType Arch = getArchTypeForMachOArchName(Str);
  T.setArch(Arch);

  if (Str == "x86_64h")
    T.setArchName(Str);
  else if (Str == "armv6m" || Str == "armv7m" || Str == "armv7em") {
    T.setOS(llvm::Triple::UnknownOS);
    T.setObjectFormat(llvm::Triple::MachO);
  }
}

const char *Clang::getBaseInputName(const ArgList &Args,
                                    const InputInfo &Input) {
  return Args.MakeArgString(llvm::sys::path::filename(Input.getBaseInput()));
}

const char *Clang::getBaseInputStem(const ArgList &Args,
                                    const InputInfoList &Inputs) {
  const char *Str = getBaseInputName(Args, Inputs[0]);

  if (const char *End = strrchr(Str, '.'))
    return Args.MakeArgString(std::string(Str, End));

  return Str;
}

const char *Clang::getDependencyFileName(const ArgList &Args,
                                         const InputInfoList &Inputs) {
  // FIXME: Think about this more.
  std::string Res;

  if (Arg *OutputOpt = Args.getLastArg(options::OPT_o)) {
    std::string Str(OutputOpt->getValue());
    Res = Str.substr(0, Str.rfind('.'));
  } else {
    Res = getBaseInputStem(Args, Inputs);
  }
  return Args.MakeArgString(Res + ".d");
}

static const char *GetUPCLibOption(const ArgList &Args) {
  llvm::SmallString<32> Buf("-lupc");
  if (Args.getLastArgValue(options::OPT_fupc_pts_EQ, "packed") == "struct") {
    Buf += "-s";
  }
  if (Args.getLastArgValue(options::OPT_fupc_pts_vaddr_order_EQ, "first") == "last") {
    Buf += "-l";
  }
  if (Arg * A = Args.getLastArg(options::OPT_fupc_packed_bits_EQ)) {
    llvm::SmallVector<llvm::StringRef, 3> Bits;
    StringRef(A->getValue()).split(Bits, ",");
    bool okay = true;
    int Values[3];
    if (Bits.size() == 3) {
      for (int i = 0; i < 3; ++i)
        if (Bits[i].getAsInteger(10, Values[i]) || Values[i] <= 0)
          okay = false;
      if (Values[0] + Values[1] + Values[2] != 64)
        okay = false;
    } else {
      okay = false;
    }
    if (okay) {
      if(Values[0] != 20 || Values[1] != 10 || Values[2] != 34) {
        Buf += "-";
        Buf += Bits[0];
        Buf += "-";
        Buf += Bits[1];
        Buf += "-";
        Buf += Bits[2];
      }
    }
  }
  return Args.MakeArgString(Buf);
}

static const char *GetUPCBeginFile(const ArgList &Args) {
  const char *upc_crtbegin;
  if (Args.hasArg(options::OPT_static))
    upc_crtbegin = "upc-crtbeginT.o";
  else if (Args.hasArg(options::OPT_shared) || Args.hasArg(options::OPT_pie))
    upc_crtbegin = "upc-crtbeginS.o";
  else
    upc_crtbegin = "upc-crtbegin.o";
  return upc_crtbegin;
}

const char *ToolChain::GetUPCBeginFile(const ArgList &Args) {
  return ::GetUPCBeginFile(Args);
}

static const char *GetUPCEndFile(const ArgList &Args) {
  const char *upc_crtend;
  if (Args.hasArg(options::OPT_static))
    upc_crtend = "upc-crtendT.o";
  else if (Args.hasArg(options::OPT_shared) || Args.hasArg(options::OPT_pie))
    upc_crtend = "upc-crtendS.o";
  else
    upc_crtend = "upc-crtend.o";
  return upc_crtend;
}

void cloudabi::Linker::ConstructJob(Compilation &C, const JobAction &JA,
                                    const InputInfo &Output,
                                    const InputInfoList &Inputs,
                                    const ArgList &Args,
                                    const char *LinkingOutput) const {
  const ToolChain &ToolChain = getToolChain();
  const Driver &D = ToolChain.getDriver();
  ArgStringList CmdArgs;

  // Silence warning for "clang -g foo.o -o foo"
  Args.ClaimAllArgs(options::OPT_g_Group);
  // and "clang -emit-llvm foo.o -o foo"
  Args.ClaimAllArgs(options::OPT_emit_llvm);
  // and for "clang -w foo.o -o foo". Other warning options are already
  // handled somewhere else.
  Args.ClaimAllArgs(options::OPT_w);

  if (!D.SysRoot.empty())
    CmdArgs.push_back(Args.MakeArgString("--sysroot=" + D.SysRoot));

  // CloudABI only supports static linkage.
  CmdArgs.push_back("-Bstatic");
  CmdArgs.push_back("--no-dynamic-linker");

  // Provide PIE linker flags in case PIE is default for the architecture.
  if (ToolChain.isPIEDefault()) {
    CmdArgs.push_back("-pie");
    CmdArgs.push_back("-zrelro");
  }

  CmdArgs.push_back("--eh-frame-hdr");
  CmdArgs.push_back("--gc-sections");

  if (Output.isFilename()) {
    CmdArgs.push_back("-o");
    CmdArgs.push_back(Output.getFilename());
  } else {
    assert(Output.isNothing() && "Invalid output.");
  }

  if (!Args.hasArg(options::OPT_nostdlib, options::OPT_nostartfiles)) {
    CmdArgs.push_back(Args.MakeArgString(ToolChain.GetFilePath("crt0.o")));
    CmdArgs.push_back(Args.MakeArgString(ToolChain.GetFilePath("crtbegin.o")));
  }

  Args.AddAllArgs(CmdArgs, options::OPT_L);
  ToolChain.AddFilePathLibArgs(Args, CmdArgs);
  Args.AddAllArgs(CmdArgs,
                  {options::OPT_T_Group, options::OPT_e, options::OPT_s,
                   options::OPT_t, options::OPT_Z_Flag, options::OPT_r});

  if (D.isUsingLTO())
    AddGoldPlugin(ToolChain, Args, CmdArgs, D.getLTOMode() == LTOK_Thin);

  AddLinkerInputs(ToolChain, Inputs, Args, CmdArgs);

  if (!Args.hasArg(options::OPT_nostdlib, options::OPT_nodefaultlibs)) {
    if (D.CCCIsCXX())
      ToolChain.AddCXXStdlibLibArgs(Args, CmdArgs);
    CmdArgs.push_back("-lc");
    CmdArgs.push_back("-lcompiler_rt");
  }

  if (!Args.hasArg(options::OPT_nostdlib, options::OPT_nostartfiles))
    CmdArgs.push_back(Args.MakeArgString(ToolChain.GetFilePath("crtend.o")));

  const char *Exec = Args.MakeArgString(ToolChain.GetLinkerPath());
  C.addCommand(llvm::make_unique<Command>(JA, *this, Exec, CmdArgs, Inputs));
}

void darwin::Assembler::ConstructJob(Compilation &C, const JobAction &JA,
                                     const InputInfo &Output,
                                     const InputInfoList &Inputs,
                                     const ArgList &Args,
                                     const char *LinkingOutput) const {
  ArgStringList CmdArgs;

  assert(Inputs.size() == 1 && "Unexpected number of inputs.");
  const InputInfo &Input = Inputs[0];

  // Determine the original source input.
  const Action *SourceAction = &JA;
  while (SourceAction->getKind() != Action::InputClass) {
    assert(!SourceAction->getInputs().empty() && "unexpected root action!");
    SourceAction = SourceAction->getInputs()[0];
  }

  // If -fno-integrated-as is used add -Q to the darwin assember driver to make
  // sure it runs its system assembler not clang's integrated assembler.
  // Applicable to darwin11+ and Xcode 4+.  darwin<10 lacked integrated-as.
  // FIXME: at run-time detect assembler capabilities or rely on version
  // information forwarded by -target-assembler-version.
  if (Args.hasArg(options::OPT_fno_integrated_as)) {
    const llvm::Triple &T(getToolChain().getTriple());
    if (!(T.isMacOSX() && T.isMacOSXVersionLT(10, 7)))
      CmdArgs.push_back("-Q");
  }

  // Forward -g, assuming we are dealing with an actual assembly file.
  if (SourceAction->getType() == types::TY_Asm ||
      SourceAction->getType() == types::TY_PP_Asm) {
    if (Args.hasArg(options::OPT_gstabs))
      CmdArgs.push_back("--gstabs");
    else if (Args.hasArg(options::OPT_g_Group))
      CmdArgs.push_back("-g");
  }

  // Derived from asm spec.
  AddMachOArch(Args, CmdArgs);

  // Use -force_cpusubtype_ALL on x86 by default.
  if (getToolChain().getArch() == llvm::Triple::x86 ||
      getToolChain().getArch() == llvm::Triple::x86_64 ||
      Args.hasArg(options::OPT_force__cpusubtype__ALL))
    CmdArgs.push_back("-force_cpusubtype_ALL");

  if (getToolChain().getArch() != llvm::Triple::x86_64 &&
      (((Args.hasArg(options::OPT_mkernel) ||
         Args.hasArg(options::OPT_fapple_kext)) &&
        getMachOToolChain().isKernelStatic()) ||
       Args.hasArg(options::OPT_static)))
    CmdArgs.push_back("-static");

  Args.AddAllArgValues(CmdArgs, options::OPT_Wa_COMMA, options::OPT_Xassembler);

  assert(Output.isFilename() && "Unexpected lipo output.");
  CmdArgs.push_back("-o");
  CmdArgs.push_back(Output.getFilename());

  assert(Input.isFilename() && "Invalid input.");
  CmdArgs.push_back(Input.getFilename());

  // asm_final spec is empty.

  const char *Exec = Args.MakeArgString(getToolChain().GetProgramPath("as"));
  C.addCommand(llvm::make_unique<Command>(JA, *this, Exec, CmdArgs, Inputs));
}

void darwin::MachOTool::anchor() {}

void darwin::MachOTool::AddMachOArch(const ArgList &Args,
                                     ArgStringList &CmdArgs) const {
  StringRef ArchName = getMachOToolChain().getMachOArchName(Args);

  // Derived from darwin_arch spec.
  CmdArgs.push_back("-arch");
  CmdArgs.push_back(Args.MakeArgString(ArchName));

  // FIXME: Is this needed anymore?
  if (ArchName == "arm")
    CmdArgs.push_back("-force_cpusubtype_ALL");
}

bool darwin::Linker::NeedsTempPath(const InputInfoList &Inputs) const {
  // We only need to generate a temp path for LTO if we aren't compiling object
  // files. When compiling source files, we run 'dsymutil' after linking. We
  // don't run 'dsymutil' when compiling object files.
  for (const auto &Input : Inputs)
    if (Input.getType() != types::TY_Object)
      return true;

  return false;
}

void darwin::Linker::AddLinkArgs(Compilation &C, const ArgList &Args,
                                 ArgStringList &CmdArgs,
                                 const InputInfoList &Inputs) const {
  const Driver &D = getToolChain().getDriver();
  const toolchains::MachO &MachOTC = getMachOToolChain();

  unsigned Version[5] = {0, 0, 0, 0, 0};
  if (Arg *A = Args.getLastArg(options::OPT_mlinker_version_EQ)) {
    if (!Driver::GetReleaseVersion(A->getValue(), Version))
      D.Diag(diag::err_drv_invalid_version_number) << A->getAsString(Args);
  }

  // Newer linkers support -demangle. Pass it if supported and not disabled by
  // the user.
  if (Version[0] >= 100 && !Args.hasArg(options::OPT_Z_Xlinker__no_demangle))
    CmdArgs.push_back("-demangle");

  if (Args.hasArg(options::OPT_rdynamic) && Version[0] >= 137)
    CmdArgs.push_back("-export_dynamic");

  // If we are using App Extension restrictions, pass a flag to the linker
  // telling it that the compiled code has been audited.
  if (Args.hasFlag(options::OPT_fapplication_extension,
                   options::OPT_fno_application_extension, false))
    CmdArgs.push_back("-application_extension");

  if (D.isUsingLTO()) {
    // If we are using LTO, then automatically create a temporary file path for
    // the linker to use, so that it's lifetime will extend past a possible
    // dsymutil step.
    if (Version[0] >= 116 && NeedsTempPath(Inputs)) {
      const char *TmpPath = C.getArgs().MakeArgString(
          D.GetTemporaryPath("cc", types::getTypeTempSuffix(types::TY_Object)));
      C.addTempFile(TmpPath);
      CmdArgs.push_back("-object_path_lto");
      CmdArgs.push_back(TmpPath);
    }
  }

  // Use -lto_library option to specify the libLTO.dylib path. Try to find
  // it in clang installed libraries. ld64 will only look at this argument
  // when it actually uses LTO, so libLTO.dylib only needs to exist at link
  // time if ld64 decides that it needs to use LTO.
  // Since this is passed unconditionally, ld64 will never look for libLTO.dylib
  // next to it. That's ok since ld64 using a libLTO.dylib not matching the
  // clang version won't work anyways.
  if (Version[0] >= 133) {
    // Search for libLTO in <InstalledDir>/../lib/libLTO.dylib
    StringRef P = llvm::sys::path::parent_path(D.Dir);
    SmallString<128> LibLTOPath(P);
    llvm::sys::path::append(LibLTOPath, "lib");
    llvm::sys::path::append(LibLTOPath, "libLTO.dylib");
    CmdArgs.push_back("-lto_library");
    CmdArgs.push_back(C.getArgs().MakeArgString(LibLTOPath));
  }

  // Derived from the "link" spec.
  Args.AddAllArgs(CmdArgs, options::OPT_static);
  if (!Args.hasArg(options::OPT_static))
    CmdArgs.push_back("-dynamic");
  if (Args.hasArg(options::OPT_fgnu_runtime)) {
    // FIXME: gcc replaces -lobjc in forward args with -lobjc-gnu
    // here. How do we wish to handle such things?
  }

  if (!Args.hasArg(options::OPT_dynamiclib)) {
    AddMachOArch(Args, CmdArgs);
    // FIXME: Why do this only on this path?
    Args.AddLastArg(CmdArgs, options::OPT_force__cpusubtype__ALL);

    Args.AddLastArg(CmdArgs, options::OPT_bundle);
    Args.AddAllArgs(CmdArgs, options::OPT_bundle__loader);
    Args.AddAllArgs(CmdArgs, options::OPT_client__name);

    Arg *A;
    if ((A = Args.getLastArg(options::OPT_compatibility__version)) ||
        (A = Args.getLastArg(options::OPT_current__version)) ||
        (A = Args.getLastArg(options::OPT_install__name)))
      D.Diag(diag::err_drv_argument_only_allowed_with) << A->getAsString(Args)
                                                       << "-dynamiclib";

    Args.AddLastArg(CmdArgs, options::OPT_force__flat__namespace);
    Args.AddLastArg(CmdArgs, options::OPT_keep__private__externs);
    Args.AddLastArg(CmdArgs, options::OPT_private__bundle);
  } else {
    CmdArgs.push_back("-dylib");

    Arg *A;
    if ((A = Args.getLastArg(options::OPT_bundle)) ||
        (A = Args.getLastArg(options::OPT_bundle__loader)) ||
        (A = Args.getLastArg(options::OPT_client__name)) ||
        (A = Args.getLastArg(options::OPT_force__flat__namespace)) ||
        (A = Args.getLastArg(options::OPT_keep__private__externs)) ||
        (A = Args.getLastArg(options::OPT_private__bundle)))
      D.Diag(diag::err_drv_argument_not_allowed_with) << A->getAsString(Args)
                                                      << "-dynamiclib";

    Args.AddAllArgsTranslated(CmdArgs, options::OPT_compatibility__version,
                              "-dylib_compatibility_version");
    Args.AddAllArgsTranslated(CmdArgs, options::OPT_current__version,
                              "-dylib_current_version");

    AddMachOArch(Args, CmdArgs);

    Args.AddAllArgsTranslated(CmdArgs, options::OPT_install__name,
                              "-dylib_install_name");
  }

  Args.AddLastArg(CmdArgs, options::OPT_all__load);
  Args.AddAllArgs(CmdArgs, options::OPT_allowable__client);
  Args.AddLastArg(CmdArgs, options::OPT_bind__at__load);
  if (MachOTC.isTargetIOSBased())
    Args.AddLastArg(CmdArgs, options::OPT_arch__errors__fatal);
  Args.AddLastArg(CmdArgs, options::OPT_dead__strip);
  Args.AddLastArg(CmdArgs, options::OPT_no__dead__strip__inits__and__terms);
  Args.AddAllArgs(CmdArgs, options::OPT_dylib__file);
  Args.AddLastArg(CmdArgs, options::OPT_dynamic);
  Args.AddAllArgs(CmdArgs, options::OPT_exported__symbols__list);
  Args.AddLastArg(CmdArgs, options::OPT_flat__namespace);
  Args.AddAllArgs(CmdArgs, options::OPT_force__load);
  Args.AddAllArgs(CmdArgs, options::OPT_headerpad__max__install__names);
  Args.AddAllArgs(CmdArgs, options::OPT_image__base);
  Args.AddAllArgs(CmdArgs, options::OPT_init);

  // Add the deployment target.
  MachOTC.addMinVersionArgs(Args, CmdArgs);

  Args.AddLastArg(CmdArgs, options::OPT_nomultidefs);
  Args.AddLastArg(CmdArgs, options::OPT_multi__module);
  Args.AddLastArg(CmdArgs, options::OPT_single__module);
  Args.AddAllArgs(CmdArgs, options::OPT_multiply__defined);
  Args.AddAllArgs(CmdArgs, options::OPT_multiply__defined__unused);

  if (const Arg *A =
          Args.getLastArg(options::OPT_fpie, options::OPT_fPIE,
                          options::OPT_fno_pie, options::OPT_fno_PIE)) {
    if (A->getOption().matches(options::OPT_fpie) ||
        A->getOption().matches(options::OPT_fPIE))
      CmdArgs.push_back("-pie");
    else
      CmdArgs.push_back("-no_pie");
  }
  // for embed-bitcode, use -bitcode_bundle in linker command
  if (C.getDriver().embedBitcodeEnabled() ||
      C.getDriver().embedBitcodeMarkerOnly()) {
    // Check if the toolchain supports bitcode build flow.
    if (MachOTC.SupportsEmbeddedBitcode())
      CmdArgs.push_back("-bitcode_bundle");
    else
      D.Diag(diag::err_drv_bitcode_unsupported_on_toolchain);
  }

  Args.AddLastArg(CmdArgs, options::OPT_prebind);
  Args.AddLastArg(CmdArgs, options::OPT_noprebind);
  Args.AddLastArg(CmdArgs, options::OPT_nofixprebinding);
  Args.AddLastArg(CmdArgs, options::OPT_prebind__all__twolevel__modules);
  Args.AddLastArg(CmdArgs, options::OPT_read__only__relocs);
  Args.AddAllArgs(CmdArgs, options::OPT_sectcreate);
  Args.AddAllArgs(CmdArgs, options::OPT_sectorder);
  Args.AddAllArgs(CmdArgs, options::OPT_seg1addr);
  Args.AddAllArgs(CmdArgs, options::OPT_segprot);
  Args.AddAllArgs(CmdArgs, options::OPT_segaddr);
  Args.AddAllArgs(CmdArgs, options::OPT_segs__read__only__addr);
  Args.AddAllArgs(CmdArgs, options::OPT_segs__read__write__addr);
  Args.AddAllArgs(CmdArgs, options::OPT_seg__addr__table);
  Args.AddAllArgs(CmdArgs, options::OPT_seg__addr__table__filename);
  Args.AddAllArgs(CmdArgs, options::OPT_sub__library);
  Args.AddAllArgs(CmdArgs, options::OPT_sub__umbrella);

  // Give --sysroot= preference, over the Apple specific behavior to also use
  // --isysroot as the syslibroot.
  StringRef sysroot = C.getSysRoot();
  if (sysroot != "") {
    CmdArgs.push_back("-syslibroot");
    CmdArgs.push_back(C.getArgs().MakeArgString(sysroot));
  } else if (const Arg *A = Args.getLastArg(options::OPT_isysroot)) {
    CmdArgs.push_back("-syslibroot");
    CmdArgs.push_back(A->getValue());
  }

  Args.AddLastArg(CmdArgs, options::OPT_twolevel__namespace);
  Args.AddLastArg(CmdArgs, options::OPT_twolevel__namespace__hints);
  Args.AddAllArgs(CmdArgs, options::OPT_umbrella);
  Args.AddAllArgs(CmdArgs, options::OPT_undefined);
  Args.AddAllArgs(CmdArgs, options::OPT_unexported__symbols__list);
  Args.AddAllArgs(CmdArgs, options::OPT_weak__reference__mismatches);
  Args.AddLastArg(CmdArgs, options::OPT_X_Flag);
  Args.AddAllArgs(CmdArgs, options::OPT_y);
  Args.AddLastArg(CmdArgs, options::OPT_w);
  Args.AddAllArgs(CmdArgs, options::OPT_pagezero__size);
  Args.AddAllArgs(CmdArgs, options::OPT_segs__read__);
  Args.AddLastArg(CmdArgs, options::OPT_seglinkedit);
  Args.AddLastArg(CmdArgs, options::OPT_noseglinkedit);
  Args.AddAllArgs(CmdArgs, options::OPT_sectalign);
  Args.AddAllArgs(CmdArgs, options::OPT_sectobjectsymbols);
  Args.AddAllArgs(CmdArgs, options::OPT_segcreate);
  Args.AddLastArg(CmdArgs, options::OPT_whyload);
  Args.AddLastArg(CmdArgs, options::OPT_whatsloaded);
  Args.AddAllArgs(CmdArgs, options::OPT_dylinker__install__name);
  Args.AddLastArg(CmdArgs, options::OPT_dylinker);
  Args.AddLastArg(CmdArgs, options::OPT_Mach);
}

void darwin::Linker::ConstructJob(Compilation &C, const JobAction &JA,
                                  const InputInfo &Output,
                                  const InputInfoList &Inputs,
                                  const ArgList &Args,
                                  const char *LinkingOutput) const {
  assert(Output.getType() == types::TY_Image && "Invalid linker output type.");

  // If the number of arguments surpasses the system limits, we will encode the
  // input files in a separate file, shortening the command line. To this end,
  // build a list of input file names that can be passed via a file with the
  // -filelist linker option.
  llvm::opt::ArgStringList InputFileList;

  // The logic here is derived from gcc's behavior; most of which
  // comes from specs (starting with link_command). Consult gcc for
  // more information.
  ArgStringList CmdArgs;

  /// Hack(tm) to ignore linking errors when we are doing ARC migration.
  if (Args.hasArg(options::OPT_ccc_arcmt_check,
                  options::OPT_ccc_arcmt_migrate)) {
    for (const auto &Arg : Args)
      Arg->claim();
    const char *Exec =
        Args.MakeArgString(getToolChain().GetProgramPath("touch"));
    CmdArgs.push_back(Output.getFilename());
    C.addCommand(llvm::make_unique<Command>(JA, *this, Exec, CmdArgs, None));
    return;
  }

  // I'm not sure why this particular decomposition exists in gcc, but
  // we follow suite for ease of comparison.
  AddLinkArgs(C, Args, CmdArgs, Inputs);

  // It seems that the 'e' option is completely ignored for dynamic executables
  // (the default), and with static executables, the last one wins, as expected.
  Args.AddAllArgs(CmdArgs, {options::OPT_d_Flag, options::OPT_s, options::OPT_t,
                            options::OPT_Z_Flag, options::OPT_u_Group,
                            options::OPT_e, options::OPT_r});

  // Forward -ObjC when either -ObjC or -ObjC++ is used, to force loading
  // members of static archive libraries which implement Objective-C classes or
  // categories.
  if (Args.hasArg(options::OPT_ObjC) || Args.hasArg(options::OPT_ObjCXX))
    CmdArgs.push_back("-ObjC");

  CmdArgs.push_back("-o");
  CmdArgs.push_back(Output.getFilename());

  if (!Args.hasArg(options::OPT_nostdlib, options::OPT_nostartfiles))
    getMachOToolChain().addStartObjectFileArgs(Args, CmdArgs);

  // SafeStack requires its own runtime libraries
  // These libraries should be linked first, to make sure the
  // __safestack_init constructor executes before everything else
  if (getToolChain().getSanitizerArgs().needsSafeStackRt()) {
    getMachOToolChain().AddLinkRuntimeLib(Args, CmdArgs,
                                          "libclang_rt.safestack_osx.a",
                                          /*AlwaysLink=*/true);
  }

  Args.AddAllArgs(CmdArgs, options::OPT_L);

  const ToolChain::path_list Paths = getToolChain().getFilePaths();
  for (ToolChain::path_list::const_iterator i = Paths.begin(), e = Paths.end();
       i != e; ++i)
    CmdArgs.push_back(Args.MakeArgString(StringRef("-L") + *i));

  {
    const ToolChain& ToolChain = getToolChain();
    const Driver &D = ToolChain.getDriver();
    if (D.CCCIsUPC() && !Args.hasArg(options::OPT_nostdlib)) {
      CmdArgs.push_back(GetUPCLibOption(Args));
#ifdef LIBUPC_ENABLE_OMP_CHECKS
      CmdArgs.push_back("-lpthread");
#endif
    }
  }

  AddLinkerInputs(getToolChain(), Inputs, Args, CmdArgs);
  // Build the input file for -filelist (list of linker input files) in case we
  // need it later
  for (const auto &II : Inputs) {
    if (!II.isFilename()) {
      // This is a linker input argument.
      // We cannot mix input arguments and file names in a -filelist input, thus
      // we prematurely stop our list (remaining files shall be passed as
      // arguments).
      if (InputFileList.size() > 0)
        break;

      continue;
    }

    InputFileList.push_back(II.getFilename());
  }

  if (!Args.hasArg(options::OPT_nostdlib, options::OPT_nodefaultlibs))
    addOpenMPRuntime(CmdArgs, getToolChain(), Args);

  if (isObjCRuntimeLinked(Args) &&
      !Args.hasArg(options::OPT_nostdlib, options::OPT_nodefaultlibs)) {
    // We use arclite library for both ARC and subscripting support.
    getMachOToolChain().AddLinkARCArgs(Args, CmdArgs);

    CmdArgs.push_back("-framework");
    CmdArgs.push_back("Foundation");
    // Link libobj.
    CmdArgs.push_back("-lobjc");
  }

  if (LinkingOutput) {
    CmdArgs.push_back("-arch_multiple");
    CmdArgs.push_back("-final_output");
    CmdArgs.push_back(LinkingOutput);
  }

  if (Args.hasArg(options::OPT_fnested_functions))
    CmdArgs.push_back("-allow_stack_execute");

  getMachOToolChain().addProfileRTLibs(Args, CmdArgs);

  if (!Args.hasArg(options::OPT_nostdlib, options::OPT_nodefaultlibs)) {
    if (getToolChain().getDriver().CCCIsCXX())
      getToolChain().AddCXXStdlibLibArgs(Args, CmdArgs);

    // link_ssp spec is empty.

    // Let the tool chain choose which runtime library to link.
    getMachOToolChain().AddLinkRuntimeLibArgs(Args, CmdArgs);
  }

  if (!Args.hasArg(options::OPT_nostdlib, options::OPT_nostartfiles)) {
    if (getToolChain().getDriver().CCCIsUPC()) {
      const char *upc_crtend = GetUPCEndFile(Args);
      CmdArgs.push_back(Args.MakeArgString(getToolChain().GetFilePath(upc_crtend)));
    }
    // endfile_spec is empty.
  }

  Args.AddAllArgs(CmdArgs, options::OPT_T_Group);
  Args.AddAllArgs(CmdArgs, options::OPT_F);

  // -iframework should be forwarded as -F.
  for (const Arg *A : Args.filtered(options::OPT_iframework))
    CmdArgs.push_back(Args.MakeArgString(std::string("-F") + A->getValue()));

  if (!Args.hasArg(options::OPT_nostdlib, options::OPT_nodefaultlibs)) {
    if (Arg *A = Args.getLastArg(options::OPT_fveclib)) {
      if (A->getValue() == StringRef("Accelerate")) {
        CmdArgs.push_back("-framework");
        CmdArgs.push_back("Accelerate");
      }
    }
  }

  const char *Exec = Args.MakeArgString(getToolChain().GetLinkerPath());
  std::unique_ptr<Command> Cmd =
      llvm::make_unique<Command>(JA, *this, Exec, CmdArgs, Inputs);
  Cmd->setInputFileList(std::move(InputFileList));
  C.addCommand(std::move(Cmd));
}

void darwin::Lipo::ConstructJob(Compilation &C, const JobAction &JA,
                                const InputInfo &Output,
                                const InputInfoList &Inputs,
                                const ArgList &Args,
                                const char *LinkingOutput) const {
  ArgStringList CmdArgs;

  CmdArgs.push_back("-create");
  assert(Output.isFilename() && "Unexpected lipo output.");

  CmdArgs.push_back("-output");
  CmdArgs.push_back(Output.getFilename());

  for (const auto &II : Inputs) {
    assert(II.isFilename() && "Unexpected lipo input.");
    CmdArgs.push_back(II.getFilename());
  }

  const char *Exec = Args.MakeArgString(getToolChain().GetProgramPath("lipo"));
  C.addCommand(llvm::make_unique<Command>(JA, *this, Exec, CmdArgs, Inputs));
}

void darwin::Dsymutil::ConstructJob(Compilation &C, const JobAction &JA,
                                    const InputInfo &Output,
                                    const InputInfoList &Inputs,
                                    const ArgList &Args,
                                    const char *LinkingOutput) const {
  ArgStringList CmdArgs;

  CmdArgs.push_back("-o");
  CmdArgs.push_back(Output.getFilename());

  assert(Inputs.size() == 1 && "Unable to handle multiple inputs.");
  const InputInfo &Input = Inputs[0];
  assert(Input.isFilename() && "Unexpected dsymutil input.");
  CmdArgs.push_back(Input.getFilename());

  const char *Exec =
      Args.MakeArgString(getToolChain().GetProgramPath("dsymutil"));
  C.addCommand(llvm::make_unique<Command>(JA, *this, Exec, CmdArgs, Inputs));
}

void darwin::VerifyDebug::ConstructJob(Compilation &C, const JobAction &JA,
                                       const InputInfo &Output,
                                       const InputInfoList &Inputs,
                                       const ArgList &Args,
                                       const char *LinkingOutput) const {
  ArgStringList CmdArgs;
  CmdArgs.push_back("--verify");
  CmdArgs.push_back("--debug-info");
  CmdArgs.push_back("--eh-frame");
  CmdArgs.push_back("--quiet");

  assert(Inputs.size() == 1 && "Unable to handle multiple inputs.");
  const InputInfo &Input = Inputs[0];
  assert(Input.isFilename() && "Unexpected verify input");

  // Grabbing the output of the earlier dsymutil run.
  CmdArgs.push_back(Input.getFilename());

  const char *Exec =
      Args.MakeArgString(getToolChain().GetProgramPath("dwarfdump"));
  C.addCommand(llvm::make_unique<Command>(JA, *this, Exec, CmdArgs, Inputs));
}

void solaris::Assembler::ConstructJob(Compilation &C, const JobAction &JA,
                                      const InputInfo &Output,
                                      const InputInfoList &Inputs,
                                      const ArgList &Args,
                                      const char *LinkingOutput) const {
  claimNoWarnArgs(Args);
  ArgStringList CmdArgs;

  Args.AddAllArgValues(CmdArgs, options::OPT_Wa_COMMA, options::OPT_Xassembler);

  CmdArgs.push_back("-o");
  CmdArgs.push_back(Output.getFilename());

  for (const auto &II : Inputs)
    CmdArgs.push_back(II.getFilename());

  const char *Exec = Args.MakeArgString(getToolChain().GetProgramPath("as"));
  C.addCommand(llvm::make_unique<Command>(JA, *this, Exec, CmdArgs, Inputs));
}

void solaris::Linker::ConstructJob(Compilation &C, const JobAction &JA,
                                   const InputInfo &Output,
                                   const InputInfoList &Inputs,
                                   const ArgList &Args,
                                   const char *LinkingOutput) const {
  ArgStringList CmdArgs;

  // Demangle C++ names in errors
  CmdArgs.push_back("-C");

  if (!Args.hasArg(options::OPT_nostdlib, options::OPT_shared)) {
    CmdArgs.push_back("-e");
    CmdArgs.push_back("_start");
  }

  if (Args.hasArg(options::OPT_static)) {
    CmdArgs.push_back("-Bstatic");
    CmdArgs.push_back("-dn");
  } else {
    CmdArgs.push_back("-Bdynamic");
    if (Args.hasArg(options::OPT_shared)) {
      CmdArgs.push_back("-shared");
    } else {
      CmdArgs.push_back("--dynamic-linker");
      CmdArgs.push_back(
          Args.MakeArgString(getToolChain().GetFilePath("ld.so.1")));
    }
  }

  if (Output.isFilename()) {
    CmdArgs.push_back("-o");
    CmdArgs.push_back(Output.getFilename());
  } else {
    assert(Output.isNothing() && "Invalid output.");
  }

  if (!Args.hasArg(options::OPT_nostdlib, options::OPT_nostartfiles)) {
    if (!Args.hasArg(options::OPT_shared))
      CmdArgs.push_back(
          Args.MakeArgString(getToolChain().GetFilePath("crt1.o")));

    CmdArgs.push_back(Args.MakeArgString(getToolChain().GetFilePath("crti.o")));
    CmdArgs.push_back(
        Args.MakeArgString(getToolChain().GetFilePath("values-Xa.o")));
    CmdArgs.push_back(
        Args.MakeArgString(getToolChain().GetFilePath("crtbegin.o")));
    if (getToolChain().getDriver().CCCIsUPC()) {
      const char *upc_crtbegin = GetUPCBeginFile(Args);
      CmdArgs.push_back(Args.MakeArgString(getToolChain().GetFilePath(upc_crtbegin)));
    }
  }

  getToolChain().AddFilePathLibArgs(Args, CmdArgs);

  Args.AddAllArgs(CmdArgs, {options::OPT_L, options::OPT_T_Group,
                            options::OPT_e, options::OPT_r});

  AddLinkerInputs(getToolChain(), Inputs, Args, CmdArgs);

  if (getToolChain().getDriver().CCCIsUPC() && !Args.hasArg(options::OPT_nostdlib)) {
    CmdArgs.push_back(GetUPCLibOption(Args));
#ifdef LIBUPC_ENABLE_OMP_CHECKS
    CmdArgs.push_back("-lpthread");
#endif
  }

  if (!Args.hasArg(options::OPT_nostdlib, options::OPT_nodefaultlibs)) {
    if (getToolChain().getDriver().CCCIsCXX())
      getToolChain().AddCXXStdlibLibArgs(Args, CmdArgs);
    CmdArgs.push_back("-lgcc_s");
    CmdArgs.push_back("-lc");
    if (!Args.hasArg(options::OPT_shared)) {
      CmdArgs.push_back("-lgcc");
      CmdArgs.push_back("-lm");
    }
  }

  if (!Args.hasArg(options::OPT_nostdlib, options::OPT_nostartfiles)) {
    if (getToolChain().getDriver().CCCIsUPC()) {
      const char *upc_crtend = GetUPCEndFile(Args);
      CmdArgs.push_back(Args.MakeArgString(getToolChain().GetFilePath(upc_crtend)));
    }
    CmdArgs.push_back(
        Args.MakeArgString(getToolChain().GetFilePath("crtend.o")));
  }
  CmdArgs.push_back(Args.MakeArgString(getToolChain().GetFilePath("crtn.o")));

  getToolChain().addProfileRTLibs(Args, CmdArgs);

  const char *Exec = Args.MakeArgString(getToolChain().GetLinkerPath());
  C.addCommand(llvm::make_unique<Command>(JA, *this, Exec, CmdArgs, Inputs));
}

void openbsd::Assembler::ConstructJob(Compilation &C, const JobAction &JA,
                                      const InputInfo &Output,
                                      const InputInfoList &Inputs,
                                      const ArgList &Args,
                                      const char *LinkingOutput) const {
  claimNoWarnArgs(Args);
  ArgStringList CmdArgs;

  switch (getToolChain().getArch()) {
  case llvm::Triple::x86:
    // When building 32-bit code on OpenBSD/amd64, we have to explicitly
    // instruct as in the base system to assemble 32-bit code.
    CmdArgs.push_back("--32");
    break;

  case llvm::Triple::ppc:
    CmdArgs.push_back("-mppc");
    CmdArgs.push_back("-many");
    break;

  case llvm::Triple::sparc:
  case llvm::Triple::sparcel: {
    CmdArgs.push_back("-32");
    std::string CPU = getCPUName(Args, getToolChain().getTriple());
    CmdArgs.push_back(getSparcAsmModeForCPU(CPU, getToolChain().getTriple()));
    AddAssemblerKPIC(getToolChain(), Args, CmdArgs);
    break;
  }

  case llvm::Triple::sparcv9: {
    CmdArgs.push_back("-64");
    std::string CPU = getCPUName(Args, getToolChain().getTriple());
    CmdArgs.push_back(getSparcAsmModeForCPU(CPU, getToolChain().getTriple()));
    AddAssemblerKPIC(getToolChain(), Args, CmdArgs);
    break;
  }

  case llvm::Triple::mips64:
  case llvm::Triple::mips64el: {
    StringRef CPUName;
    StringRef ABIName;
    mips::getMipsCPUAndABI(Args, getToolChain().getTriple(), CPUName, ABIName);

    CmdArgs.push_back("-mabi");
    CmdArgs.push_back(getGnuCompatibleMipsABIName(ABIName).data());

    if (getToolChain().getArch() == llvm::Triple::mips64)
      CmdArgs.push_back("-EB");
    else
      CmdArgs.push_back("-EL");

    AddAssemblerKPIC(getToolChain(), Args, CmdArgs);
    break;
  }

  default:
    break;
  }

  Args.AddAllArgValues(CmdArgs, options::OPT_Wa_COMMA, options::OPT_Xassembler);

  CmdArgs.push_back("-o");
  CmdArgs.push_back(Output.getFilename());

  for (const auto &II : Inputs)
    CmdArgs.push_back(II.getFilename());

  const char *Exec = Args.MakeArgString(getToolChain().GetProgramPath("as"));
  C.addCommand(llvm::make_unique<Command>(JA, *this, Exec, CmdArgs, Inputs));
}

void openbsd::Linker::ConstructJob(Compilation &C, const JobAction &JA,
                                   const InputInfo &Output,
                                   const InputInfoList &Inputs,
                                   const ArgList &Args,
                                   const char *LinkingOutput) const {
  const Driver &D = getToolChain().getDriver();
  ArgStringList CmdArgs;

  // Silence warning for "clang -g foo.o -o foo"
  Args.ClaimAllArgs(options::OPT_g_Group);
  // and "clang -emit-llvm foo.o -o foo"
  Args.ClaimAllArgs(options::OPT_emit_llvm);
  // and for "clang -w foo.o -o foo". Other warning options are already
  // handled somewhere else.
  Args.ClaimAllArgs(options::OPT_w);

  if (getToolChain().getArch() == llvm::Triple::mips64)
    CmdArgs.push_back("-EB");
  else if (getToolChain().getArch() == llvm::Triple::mips64el)
    CmdArgs.push_back("-EL");

  if (!Args.hasArg(options::OPT_nostdlib, options::OPT_shared)) {
    CmdArgs.push_back("-e");
    CmdArgs.push_back("__start");
  }

  if (Args.hasArg(options::OPT_static)) {
    CmdArgs.push_back("-Bstatic");
  } else {
    if (Args.hasArg(options::OPT_rdynamic))
      CmdArgs.push_back("-export-dynamic");
    CmdArgs.push_back("--eh-frame-hdr");
    CmdArgs.push_back("-Bdynamic");
    if (Args.hasArg(options::OPT_shared)) {
      CmdArgs.push_back("-shared");
    } else {
      CmdArgs.push_back("-dynamic-linker");
      CmdArgs.push_back("/usr/libexec/ld.so");
    }
  }

  if (Args.hasArg(options::OPT_nopie))
    CmdArgs.push_back("-nopie");

  if (Output.isFilename()) {
    CmdArgs.push_back("-o");
    CmdArgs.push_back(Output.getFilename());
  } else {
    assert(Output.isNothing() && "Invalid output.");
  }

  if (!Args.hasArg(options::OPT_nostdlib, options::OPT_nostartfiles)) {
    if (!Args.hasArg(options::OPT_shared)) {
      if (Args.hasArg(options::OPT_pg))
        CmdArgs.push_back(
            Args.MakeArgString(getToolChain().GetFilePath("gcrt0.o")));
      else
        CmdArgs.push_back(
            Args.MakeArgString(getToolChain().GetFilePath("crt0.o")));
      CmdArgs.push_back(
          Args.MakeArgString(getToolChain().GetFilePath("crtbegin.o")));
    } else {
      CmdArgs.push_back(
          Args.MakeArgString(getToolChain().GetFilePath("crtbeginS.o")));
    }
    if (D.CCCIsUPC()) {
      const char *upc_crtbegin = GetUPCBeginFile(Args);
      CmdArgs.push_back(Args.MakeArgString(getToolChain().GetFilePath(upc_crtbegin)));
    }
  }

  std::string Triple = getToolChain().getTripleString();
  if (Triple.substr(0, 6) == "x86_64")
    Triple.replace(0, 6, "amd64");
  CmdArgs.push_back(
      Args.MakeArgString("-L/usr/lib/gcc-lib/" + Triple + "/4.2.1"));

  Args.AddAllArgs(CmdArgs, options::OPT_L);
  const ToolChain::path_list Paths = getToolChain().getFilePaths();
  for (ToolChain::path_list::const_iterator i = Paths.begin(), e = Paths.end();
       i != e; ++i)
    CmdArgs.push_back(Args.MakeArgString(StringRef("-L") + *i));
  Args.AddAllArgs(CmdArgs, {options::OPT_T_Group,
                            options::OPT_e, options::OPT_s, options::OPT_t,
                            options::OPT_Z_Flag, options::OPT_r});

  AddLinkerInputs(getToolChain(), Inputs, Args, CmdArgs);

  if (D.CCCIsUPC() && !Args.hasArg(options::OPT_nostdlib)) {
#ifdef LIBUPC_LINK_SCRIPT
    CmdArgs.push_back(Args.MakeArgString("-T" + getToolChain().GetFilePath("upc.ld")));
#endif
    CmdArgs.push_back(GetUPCLibOption(Args));
#ifdef LIBUPC_ENABLE_BACKTRACE
    CmdArgs.push_back("-lexecinfo");
#endif
#ifdef LIBUPC_ENABLE_OMP_CHECKS
    CmdArgs.push_back("-lpthread");
#endif
  }

  if (!Args.hasArg(options::OPT_nostdlib, options::OPT_nodefaultlibs)) {
    if (D.CCCIsCXX()) {
      getToolChain().AddCXXStdlibLibArgs(Args, CmdArgs);
      if (Args.hasArg(options::OPT_pg))
        CmdArgs.push_back("-lm_p");
      else
        CmdArgs.push_back("-lm");
    }

    // FIXME: For some reason GCC passes -lgcc before adding
    // the default system libraries. Just mimic this for now.
    CmdArgs.push_back("-lgcc");

    if (Args.hasArg(options::OPT_pthread)) {
      if (!Args.hasArg(options::OPT_shared) && Args.hasArg(options::OPT_pg))
        CmdArgs.push_back("-lpthread_p");
      else
        CmdArgs.push_back("-lpthread");
    }

    if (!Args.hasArg(options::OPT_shared)) {
      if (Args.hasArg(options::OPT_pg))
        CmdArgs.push_back("-lc_p");
      else
        CmdArgs.push_back("-lc");
    }

    CmdArgs.push_back("-lgcc");
  }

  if (!Args.hasArg(options::OPT_nostdlib, options::OPT_nostartfiles)) {
    if (D.CCCIsUPC()) {
      const char *upc_crtend = GetUPCEndFile(Args);
      CmdArgs.push_back(Args.MakeArgString(getToolChain().GetFilePath(upc_crtend)));
    }
    if (!Args.hasArg(options::OPT_shared))
      CmdArgs.push_back(
          Args.MakeArgString(getToolChain().GetFilePath("crtend.o")));
    else
      CmdArgs.push_back(
          Args.MakeArgString(getToolChain().GetFilePath("crtendS.o")));
  }

  const char *Exec = Args.MakeArgString(getToolChain().GetLinkerPath());
  C.addCommand(llvm::make_unique<Command>(JA, *this, Exec, CmdArgs, Inputs));
}

void bitrig::Assembler::ConstructJob(Compilation &C, const JobAction &JA,
                                     const InputInfo &Output,
                                     const InputInfoList &Inputs,
                                     const ArgList &Args,
                                     const char *LinkingOutput) const {
  claimNoWarnArgs(Args);
  ArgStringList CmdArgs;

  Args.AddAllArgValues(CmdArgs, options::OPT_Wa_COMMA, options::OPT_Xassembler);

  CmdArgs.push_back("-o");
  CmdArgs.push_back(Output.getFilename());

  for (const auto &II : Inputs)
    CmdArgs.push_back(II.getFilename());

  const char *Exec = Args.MakeArgString(getToolChain().GetProgramPath("as"));
  C.addCommand(llvm::make_unique<Command>(JA, *this, Exec, CmdArgs, Inputs));
}

void bitrig::Linker::ConstructJob(Compilation &C, const JobAction &JA,
                                  const InputInfo &Output,
                                  const InputInfoList &Inputs,
                                  const ArgList &Args,
                                  const char *LinkingOutput) const {
  const Driver &D = getToolChain().getDriver();
  ArgStringList CmdArgs;

  if (!Args.hasArg(options::OPT_nostdlib, options::OPT_shared)) {
    CmdArgs.push_back("-e");
    CmdArgs.push_back("__start");
  }

  if (Args.hasArg(options::OPT_static)) {
    CmdArgs.push_back("-Bstatic");
  } else {
    if (Args.hasArg(options::OPT_rdynamic))
      CmdArgs.push_back("-export-dynamic");
    CmdArgs.push_back("--eh-frame-hdr");
    CmdArgs.push_back("-Bdynamic");
    if (Args.hasArg(options::OPT_shared)) {
      CmdArgs.push_back("-shared");
    } else {
      CmdArgs.push_back("-dynamic-linker");
      CmdArgs.push_back("/usr/libexec/ld.so");
    }
  }

  if (Output.isFilename()) {
    CmdArgs.push_back("-o");
    CmdArgs.push_back(Output.getFilename());
  } else {
    assert(Output.isNothing() && "Invalid output.");
  }

  if (!Args.hasArg(options::OPT_nostdlib, options::OPT_nostartfiles)) {
    if (!Args.hasArg(options::OPT_shared)) {
      if (Args.hasArg(options::OPT_pg))
        CmdArgs.push_back(
            Args.MakeArgString(getToolChain().GetFilePath("gcrt0.o")));
      else
        CmdArgs.push_back(
            Args.MakeArgString(getToolChain().GetFilePath("crt0.o")));
      CmdArgs.push_back(
          Args.MakeArgString(getToolChain().GetFilePath("crtbegin.o")));
    } else {
      CmdArgs.push_back(
          Args.MakeArgString(getToolChain().GetFilePath("crtbeginS.o")));
    }
  }

  Args.AddAllArgs(CmdArgs,
                  {options::OPT_L, options::OPT_T_Group, options::OPT_e});

  AddLinkerInputs(getToolChain(), Inputs, Args, CmdArgs);

  if (!Args.hasArg(options::OPT_nostdlib, options::OPT_nodefaultlibs)) {
    if (D.CCCIsCXX()) {
      getToolChain().AddCXXStdlibLibArgs(Args, CmdArgs);
      if (Args.hasArg(options::OPT_pg))
        CmdArgs.push_back("-lm_p");
      else
        CmdArgs.push_back("-lm");
    }

    if (Args.hasArg(options::OPT_pthread)) {
      if (!Args.hasArg(options::OPT_shared) && Args.hasArg(options::OPT_pg))
        CmdArgs.push_back("-lpthread_p");
      else
        CmdArgs.push_back("-lpthread");
    }

    if (!Args.hasArg(options::OPT_shared)) {
      if (Args.hasArg(options::OPT_pg))
        CmdArgs.push_back("-lc_p");
      else
        CmdArgs.push_back("-lc");
    }

    StringRef MyArch;
    switch (getToolChain().getArch()) {
    case llvm::Triple::arm:
      MyArch = "arm";
      break;
    case llvm::Triple::x86:
      MyArch = "i386";
      break;
    case llvm::Triple::x86_64:
      MyArch = "amd64";
      break;
    default:
      llvm_unreachable("Unsupported architecture");
    }
    CmdArgs.push_back(Args.MakeArgString("-lclang_rt." + MyArch));
  }

  if (!Args.hasArg(options::OPT_nostdlib, options::OPT_nostartfiles)) {
    if (!Args.hasArg(options::OPT_shared))
      CmdArgs.push_back(
          Args.MakeArgString(getToolChain().GetFilePath("crtend.o")));
    else
      CmdArgs.push_back(
          Args.MakeArgString(getToolChain().GetFilePath("crtendS.o")));
  }

  const char *Exec = Args.MakeArgString(getToolChain().GetLinkerPath());
  C.addCommand(llvm::make_unique<Command>(JA, *this, Exec, CmdArgs, Inputs));
}

void freebsd::Assembler::ConstructJob(Compilation &C, const JobAction &JA,
                                      const InputInfo &Output,
                                      const InputInfoList &Inputs,
                                      const ArgList &Args,
                                      const char *LinkingOutput) const {
  claimNoWarnArgs(Args);
  ArgStringList CmdArgs;

  // When building 32-bit code on FreeBSD/amd64, we have to explicitly
  // instruct as in the base system to assemble 32-bit code.
  switch (getToolChain().getArch()) {
  default:
    break;
  case llvm::Triple::x86:
    CmdArgs.push_back("--32");
    break;
  case llvm::Triple::ppc:
    CmdArgs.push_back("-a32");
    break;
  case llvm::Triple::mips:
  case llvm::Triple::mipsel:
  case llvm::Triple::mips64:
  case llvm::Triple::mips64el: {
    StringRef CPUName;
    StringRef ABIName;
    mips::getMipsCPUAndABI(Args, getToolChain().getTriple(), CPUName, ABIName);

    CmdArgs.push_back("-march");
    CmdArgs.push_back(CPUName.data());

    CmdArgs.push_back("-mabi");
    CmdArgs.push_back(getGnuCompatibleMipsABIName(ABIName).data());

    if (getToolChain().getArch() == llvm::Triple::mips ||
        getToolChain().getArch() == llvm::Triple::mips64)
      CmdArgs.push_back("-EB");
    else
      CmdArgs.push_back("-EL");

    if (Arg *A = Args.getLastArg(options::OPT_G)) {
      StringRef v = A->getValue();
      CmdArgs.push_back(Args.MakeArgString("-G" + v));
      A->claim();
    }

    AddAssemblerKPIC(getToolChain(), Args, CmdArgs);
    break;
  }
  case llvm::Triple::arm:
  case llvm::Triple::armeb:
  case llvm::Triple::thumb:
  case llvm::Triple::thumbeb: {
    arm::FloatABI ABI = arm::getARMFloatABI(getToolChain(), Args);

    if (ABI == arm::FloatABI::Hard)
      CmdArgs.push_back("-mfpu=vfp");
    else
      CmdArgs.push_back("-mfpu=softvfp");

    switch (getToolChain().getTriple().getEnvironment()) {
    case llvm::Triple::GNUEABIHF:
    case llvm::Triple::GNUEABI:
    case llvm::Triple::EABI:
      CmdArgs.push_back("-meabi=5");
      break;

    default:
      CmdArgs.push_back("-matpcs");
    }
    break;
  }
  case llvm::Triple::sparc:
  case llvm::Triple::sparcel:
  case llvm::Triple::sparcv9: {
    std::string CPU = getCPUName(Args, getToolChain().getTriple());
    CmdArgs.push_back(getSparcAsmModeForCPU(CPU, getToolChain().getTriple()));
    AddAssemblerKPIC(getToolChain(), Args, CmdArgs);
    break;
  }
  }

  Args.AddAllArgValues(CmdArgs, options::OPT_Wa_COMMA, options::OPT_Xassembler);

  CmdArgs.push_back("-o");
  CmdArgs.push_back(Output.getFilename());

  for (const auto &II : Inputs)
    CmdArgs.push_back(II.getFilename());

  const char *Exec = Args.MakeArgString(getToolChain().GetProgramPath("as"));
  C.addCommand(llvm::make_unique<Command>(JA, *this, Exec, CmdArgs, Inputs));
}

void freebsd::Linker::ConstructJob(Compilation &C, const JobAction &JA,
                                   const InputInfo &Output,
                                   const InputInfoList &Inputs,
                                   const ArgList &Args,
                                   const char *LinkingOutput) const {
  const toolchains::FreeBSD &ToolChain =
      static_cast<const toolchains::FreeBSD &>(getToolChain());
  const Driver &D = ToolChain.getDriver();
  const llvm::Triple::ArchType Arch = ToolChain.getArch();
  const bool IsPIE =
      !Args.hasArg(options::OPT_shared) &&
      (Args.hasArg(options::OPT_pie) || ToolChain.isPIEDefault());
  ArgStringList CmdArgs;

  // Silence warning for "clang -g foo.o -o foo"
  Args.ClaimAllArgs(options::OPT_g_Group);
  // and "clang -emit-llvm foo.o -o foo"
  Args.ClaimAllArgs(options::OPT_emit_llvm);
  // and for "clang -w foo.o -o foo". Other warning options are already
  // handled somewhere else.
  Args.ClaimAllArgs(options::OPT_w);

  if (!D.SysRoot.empty())
    CmdArgs.push_back(Args.MakeArgString("--sysroot=" + D.SysRoot));

  if (IsPIE)
    CmdArgs.push_back("-pie");

  CmdArgs.push_back("--eh-frame-hdr");
  if (Args.hasArg(options::OPT_static)) {
    CmdArgs.push_back("-Bstatic");
  } else {
    if (Args.hasArg(options::OPT_rdynamic))
      CmdArgs.push_back("-export-dynamic");
    if (Args.hasArg(options::OPT_shared)) {
      CmdArgs.push_back("-Bshareable");
    } else {
      CmdArgs.push_back("-dynamic-linker");
      CmdArgs.push_back("/libexec/ld-elf.so.1");
    }
    if (ToolChain.getTriple().getOSMajorVersion() >= 9) {
      if (Arch == llvm::Triple::arm || Arch == llvm::Triple::sparc ||
          Arch == llvm::Triple::x86 || Arch == llvm::Triple::x86_64) {
        CmdArgs.push_back("--hash-style=both");
      }
    }
    CmdArgs.push_back("--enable-new-dtags");
  }

  // When building 32-bit code on FreeBSD/amd64, we have to explicitly
  // instruct ld in the base system to link 32-bit code.
  if (Arch == llvm::Triple::x86) {
    CmdArgs.push_back("-m");
    CmdArgs.push_back("elf_i386_fbsd");
  }

  if (Arch == llvm::Triple::ppc) {
    CmdArgs.push_back("-m");
    CmdArgs.push_back("elf32ppc_fbsd");
  }

  if (Arg *A = Args.getLastArg(options::OPT_G)) {
    if (ToolChain.getArch() == llvm::Triple::mips ||
      ToolChain.getArch() == llvm::Triple::mipsel ||
      ToolChain.getArch() == llvm::Triple::mips64 ||
      ToolChain.getArch() == llvm::Triple::mips64el) {
      StringRef v = A->getValue();
      CmdArgs.push_back(Args.MakeArgString("-G" + v));
      A->claim();
    }
  }

  if (Output.isFilename()) {
    CmdArgs.push_back("-o");
    CmdArgs.push_back(Output.getFilename());
  } else {
    assert(Output.isNothing() && "Invalid output.");
  }

  if (!Args.hasArg(options::OPT_nostdlib, options::OPT_nostartfiles)) {
    const char *crt1 = nullptr;
    if (!Args.hasArg(options::OPT_shared)) {
      if (Args.hasArg(options::OPT_pg))
        crt1 = "gcrt1.o";
      else if (IsPIE)
        crt1 = "Scrt1.o";
      else
        crt1 = "crt1.o";
    }
    if (crt1)
      CmdArgs.push_back(Args.MakeArgString(ToolChain.GetFilePath(crt1)));

    CmdArgs.push_back(Args.MakeArgString(ToolChain.GetFilePath("crti.o")));

    const char *crtbegin = nullptr;
    if (Args.hasArg(options::OPT_static))
      crtbegin = "crtbeginT.o";
    else if (Args.hasArg(options::OPT_shared) || IsPIE)
      crtbegin = "crtbeginS.o";
    else
      crtbegin = "crtbegin.o";

    CmdArgs.push_back(Args.MakeArgString(ToolChain.GetFilePath(crtbegin)));

    if (D.CCCIsUPC()) {
      const char *upc_crtbegin = GetUPCBeginFile(Args);
      CmdArgs.push_back(Args.MakeArgString(getToolChain().GetFilePath(upc_crtbegin)));
    }
  }

  Args.AddAllArgs(CmdArgs, options::OPT_L);
  ToolChain.AddFilePathLibArgs(Args, CmdArgs);
  Args.AddAllArgs(CmdArgs, options::OPT_T_Group);
  Args.AddAllArgs(CmdArgs, options::OPT_e);
  Args.AddAllArgs(CmdArgs, options::OPT_s);
  Args.AddAllArgs(CmdArgs, options::OPT_t);
  Args.AddAllArgs(CmdArgs, options::OPT_Z_Flag);
  Args.AddAllArgs(CmdArgs, options::OPT_r);

  if (D.isUsingLTO())
    AddGoldPlugin(ToolChain, Args, CmdArgs, D.getLTOMode() == LTOK_Thin);

  bool NeedsSanitizerDeps = addSanitizerRuntimes(ToolChain, Args, CmdArgs);
  AddLinkerInputs(ToolChain, Inputs, Args, CmdArgs);

  if (D.CCCIsUPC() && !Args.hasArg(options::OPT_nostdlib)) {
#ifdef LIBUPC_LINK_SCRIPT
    CmdArgs.push_back(Args.MakeArgString("-T" + getToolChain().GetFilePath("upc.ld")));
#endif
    CmdArgs.push_back(GetUPCLibOption(Args));
#ifdef LIBUPC_ENABLE_BACKTRACE
    CmdArgs.push_back("-lexecinfo");
#endif
#ifdef LIBUPC_ENABLE_OMP_CHECKS
    CmdArgs.push_back("-lpthread");
#endif
  }

  if (!Args.hasArg(options::OPT_nostdlib, options::OPT_nodefaultlibs)) {
    addOpenMPRuntime(CmdArgs, ToolChain, Args);
    if (D.CCCIsCXX()) {
      ToolChain.AddCXXStdlibLibArgs(Args, CmdArgs);
      if (Args.hasArg(options::OPT_pg))
        CmdArgs.push_back("-lm_p");
      else
        CmdArgs.push_back("-lm");
    }
    if (NeedsSanitizerDeps)
      linkSanitizerRuntimeDeps(ToolChain, CmdArgs);
    // FIXME: For some reason GCC passes -lgcc and -lgcc_s before adding
    // the default system libraries. Just mimic this for now.
    if (Args.hasArg(options::OPT_pg))
      CmdArgs.push_back("-lgcc_p");
    else
      CmdArgs.push_back("-lgcc");
    if (Args.hasArg(options::OPT_static)) {
      CmdArgs.push_back("-lgcc_eh");
    } else if (Args.hasArg(options::OPT_pg)) {
      CmdArgs.push_back("-lgcc_eh_p");
    } else {
      CmdArgs.push_back("--as-needed");
      CmdArgs.push_back("-lgcc_s");
      CmdArgs.push_back("--no-as-needed");
    }

    if (Args.hasArg(options::OPT_pthread)) {
      if (Args.hasArg(options::OPT_pg))
        CmdArgs.push_back("-lpthread_p");
      else
        CmdArgs.push_back("-lpthread");
    }

    if (Args.hasArg(options::OPT_pg)) {
      if (Args.hasArg(options::OPT_shared))
        CmdArgs.push_back("-lc");
      else
        CmdArgs.push_back("-lc_p");
      CmdArgs.push_back("-lgcc_p");
    } else {
      CmdArgs.push_back("-lc");
      CmdArgs.push_back("-lgcc");
    }

    if (Args.hasArg(options::OPT_static)) {
      CmdArgs.push_back("-lgcc_eh");
    } else if (Args.hasArg(options::OPT_pg)) {
      CmdArgs.push_back("-lgcc_eh_p");
    } else {
      CmdArgs.push_back("--as-needed");
      CmdArgs.push_back("-lgcc_s");
      CmdArgs.push_back("--no-as-needed");
    }
  }

  if (!Args.hasArg(options::OPT_nostdlib, options::OPT_nostartfiles)) { 
    if (D.CCCIsUPC()) {
      const char *upc_crtend = GetUPCEndFile(Args);
      CmdArgs.push_back(Args.MakeArgString(getToolChain().GetFilePath(upc_crtend)));
    }
    if (Args.hasArg(options::OPT_shared) || IsPIE)
      CmdArgs.push_back(Args.MakeArgString(ToolChain.GetFilePath("crtendS.o")));
    else
      CmdArgs.push_back(Args.MakeArgString(ToolChain.GetFilePath("crtend.o")));
    CmdArgs.push_back(Args.MakeArgString(ToolChain.GetFilePath("crtn.o")));
  }

  ToolChain.addProfileRTLibs(Args, CmdArgs);

  const char *Exec = Args.MakeArgString(getToolChain().GetLinkerPath());
  C.addCommand(llvm::make_unique<Command>(JA, *this, Exec, CmdArgs, Inputs));
}

void netbsd::Assembler::ConstructJob(Compilation &C, const JobAction &JA,
                                     const InputInfo &Output,
                                     const InputInfoList &Inputs,
                                     const ArgList &Args,
                                     const char *LinkingOutput) const {
  claimNoWarnArgs(Args);
  ArgStringList CmdArgs;

  // GNU as needs different flags for creating the correct output format
  // on architectures with different ABIs or optional feature sets.
  switch (getToolChain().getArch()) {
  case llvm::Triple::x86:
    CmdArgs.push_back("--32");
    break;
  case llvm::Triple::arm:
  case llvm::Triple::armeb:
  case llvm::Triple::thumb:
  case llvm::Triple::thumbeb: {
    StringRef MArch, MCPU;
    getARMArchCPUFromArgs(Args, MArch, MCPU, /*FromAs*/ true);
    std::string Arch =
        arm::getARMTargetCPU(MCPU, MArch, getToolChain().getTriple());
    CmdArgs.push_back(Args.MakeArgString("-mcpu=" + Arch));
    break;
  }

  case llvm::Triple::mips:
  case llvm::Triple::mipsel:
  case llvm::Triple::mips64:
  case llvm::Triple::mips64el: {
    StringRef CPUName;
    StringRef ABIName;
    mips::getMipsCPUAndABI(Args, getToolChain().getTriple(), CPUName, ABIName);

    CmdArgs.push_back("-march");
    CmdArgs.push_back(CPUName.data());

    CmdArgs.push_back("-mabi");
    CmdArgs.push_back(getGnuCompatibleMipsABIName(ABIName).data());

    if (getToolChain().getArch() == llvm::Triple::mips ||
        getToolChain().getArch() == llvm::Triple::mips64)
      CmdArgs.push_back("-EB");
    else
      CmdArgs.push_back("-EL");

    AddAssemblerKPIC(getToolChain(), Args, CmdArgs);
    break;
  }

  case llvm::Triple::sparc:
  case llvm::Triple::sparcel: {
    CmdArgs.push_back("-32");
    std::string CPU = getCPUName(Args, getToolChain().getTriple());
    CmdArgs.push_back(getSparcAsmModeForCPU(CPU, getToolChain().getTriple()));
    AddAssemblerKPIC(getToolChain(), Args, CmdArgs);
    break;
  }

  case llvm::Triple::sparcv9: {
    CmdArgs.push_back("-64");
    std::string CPU = getCPUName(Args, getToolChain().getTriple());
    CmdArgs.push_back(getSparcAsmModeForCPU(CPU, getToolChain().getTriple()));
    AddAssemblerKPIC(getToolChain(), Args, CmdArgs);
    break;
  }

  default:
    break;
  }

  Args.AddAllArgValues(CmdArgs, options::OPT_Wa_COMMA, options::OPT_Xassembler);

  CmdArgs.push_back("-o");
  CmdArgs.push_back(Output.getFilename());

  for (const auto &II : Inputs)
    CmdArgs.push_back(II.getFilename());

  const char *Exec = Args.MakeArgString((getToolChain().GetProgramPath("as")));
  C.addCommand(llvm::make_unique<Command>(JA, *this, Exec, CmdArgs, Inputs));
}

void netbsd::Linker::ConstructJob(Compilation &C, const JobAction &JA,
                                  const InputInfo &Output,
                                  const InputInfoList &Inputs,
                                  const ArgList &Args,
                                  const char *LinkingOutput) const {
  const Driver &D = getToolChain().getDriver();
  ArgStringList CmdArgs;

  if (!D.SysRoot.empty())
    CmdArgs.push_back(Args.MakeArgString("--sysroot=" + D.SysRoot));

  CmdArgs.push_back("--eh-frame-hdr");
  if (Args.hasArg(options::OPT_static)) {
    CmdArgs.push_back("-Bstatic");
  } else {
    if (Args.hasArg(options::OPT_rdynamic))
      CmdArgs.push_back("-export-dynamic");
    if (Args.hasArg(options::OPT_shared)) {
      CmdArgs.push_back("-Bshareable");
    } else {
      Args.AddAllArgs(CmdArgs, options::OPT_pie);
      CmdArgs.push_back("-dynamic-linker");
      CmdArgs.push_back("/libexec/ld.elf_so");
    }
  }

  // Many NetBSD architectures support more than one ABI.
  // Determine the correct emulation for ld.
  switch (getToolChain().getArch()) {
  case llvm::Triple::x86:
    CmdArgs.push_back("-m");
    CmdArgs.push_back("elf_i386");
    break;
  case llvm::Triple::arm:
  case llvm::Triple::thumb:
    CmdArgs.push_back("-m");
    switch (getToolChain().getTriple().getEnvironment()) {
    case llvm::Triple::EABI:
    case llvm::Triple::GNUEABI:
      CmdArgs.push_back("armelf_nbsd_eabi");
      break;
    case llvm::Triple::EABIHF:
    case llvm::Triple::GNUEABIHF:
      CmdArgs.push_back("armelf_nbsd_eabihf");
      break;
    default:
      CmdArgs.push_back("armelf_nbsd");
      break;
    }
    break;
  case llvm::Triple::armeb:
  case llvm::Triple::thumbeb:
    arm::appendEBLinkFlags(
        Args, CmdArgs,
        llvm::Triple(getToolChain().ComputeEffectiveClangTriple(Args)));
    CmdArgs.push_back("-m");
    switch (getToolChain().getTriple().getEnvironment()) {
    case llvm::Triple::EABI:
    case llvm::Triple::GNUEABI:
      CmdArgs.push_back("armelfb_nbsd_eabi");
      break;
    case llvm::Triple::EABIHF:
    case llvm::Triple::GNUEABIHF:
      CmdArgs.push_back("armelfb_nbsd_eabihf");
      break;
    default:
      CmdArgs.push_back("armelfb_nbsd");
      break;
    }
    break;
  case llvm::Triple::mips64:
  case llvm::Triple::mips64el:
    if (mips::hasMipsAbiArg(Args, "32")) {
      CmdArgs.push_back("-m");
      if (getToolChain().getArch() == llvm::Triple::mips64)
        CmdArgs.push_back("elf32btsmip");
      else
        CmdArgs.push_back("elf32ltsmip");
    } else if (mips::hasMipsAbiArg(Args, "64")) {
      CmdArgs.push_back("-m");
      if (getToolChain().getArch() == llvm::Triple::mips64)
        CmdArgs.push_back("elf64btsmip");
      else
        CmdArgs.push_back("elf64ltsmip");
    }
    break;
  case llvm::Triple::ppc:
    CmdArgs.push_back("-m");
    CmdArgs.push_back("elf32ppc_nbsd");
    break;

  case llvm::Triple::ppc64:
  case llvm::Triple::ppc64le:
    CmdArgs.push_back("-m");
    CmdArgs.push_back("elf64ppc");
    break;

  case llvm::Triple::sparc:
    CmdArgs.push_back("-m");
    CmdArgs.push_back("elf32_sparc");
    break;

  case llvm::Triple::sparcv9:
    CmdArgs.push_back("-m");
    CmdArgs.push_back("elf64_sparc");
    break;

  default:
    break;
  }

  if (Output.isFilename()) {
    CmdArgs.push_back("-o");
    CmdArgs.push_back(Output.getFilename());
  } else {
    assert(Output.isNothing() && "Invalid output.");
  }

  if (!Args.hasArg(options::OPT_nostdlib, options::OPT_nostartfiles)) {
    if (!Args.hasArg(options::OPT_shared)) {
      CmdArgs.push_back(
          Args.MakeArgString(getToolChain().GetFilePath("crt0.o")));
    }
    CmdArgs.push_back(
        Args.MakeArgString(getToolChain().GetFilePath("crti.o")));
    if (Args.hasArg(options::OPT_shared) || Args.hasArg(options::OPT_pie)) {
      CmdArgs.push_back(
          Args.MakeArgString(getToolChain().GetFilePath("crtbeginS.o")));
    } else {
      CmdArgs.push_back(
          Args.MakeArgString(getToolChain().GetFilePath("crtbegin.o")));
    }

    if (D.CCCIsUPC()) {
      const char *upc_crtbegin = GetUPCBeginFile(Args);
      CmdArgs.push_back(Args.MakeArgString(getToolChain().GetFilePath(upc_crtbegin)));
    }
  }

  Args.AddAllArgs(CmdArgs, options::OPT_L);
  const ToolChain::path_list Paths = getToolChain().getFilePaths();
  for (ToolChain::path_list::const_iterator i = Paths.begin(), e = Paths.end();
       i != e; ++i)
    CmdArgs.push_back(Args.MakeArgString(StringRef("-L") + *i));
  Args.AddAllArgs(CmdArgs, options::OPT_T_Group);
  Args.AddAllArgs(CmdArgs, options::OPT_e);
  Args.AddAllArgs(CmdArgs, options::OPT_s);
  Args.AddAllArgs(CmdArgs, options::OPT_t);
  Args.AddAllArgs(CmdArgs, options::OPT_Z_Flag);
  Args.AddAllArgs(CmdArgs, options::OPT_r);

  AddLinkerInputs(getToolChain(), Inputs, Args, CmdArgs);

  if (D.CCCIsUPC() && !Args.hasArg(options::OPT_nostdlib)) {
#ifdef LIBUPC_LINK_SCRIPT
    CmdArgs.push_back(Args.MakeArgString("-T" + getToolChain().GetFilePath("upc.ld")));
#endif
    CmdArgs.push_back(GetUPCLibOption(Args));
#ifdef LIBUPC_ENABLE_BACKTRACE
    CmdArgs.push_back("-lexecinfo");
#endif
#ifdef LIBUPC_ENABLE_OMP_CHECKS
    CmdArgs.push_back("-lpthread");
#endif
  }

  unsigned Major, Minor, Micro;
  getToolChain().getTriple().getOSVersion(Major, Minor, Micro);
  bool useLibgcc = true;
  if (Major >= 7 || Major == 0) {
    switch (getToolChain().getArch()) {
    case llvm::Triple::aarch64:
    case llvm::Triple::arm:
    case llvm::Triple::armeb:
    case llvm::Triple::thumb:
    case llvm::Triple::thumbeb:
    case llvm::Triple::ppc:
    case llvm::Triple::ppc64:
    case llvm::Triple::ppc64le:
    case llvm::Triple::sparc:
    case llvm::Triple::sparcv9:
    case llvm::Triple::x86:
    case llvm::Triple::x86_64:
      useLibgcc = false;
      break;
    default:
      break;
    }
  }

  if (!Args.hasArg(options::OPT_nostdlib, options::OPT_nodefaultlibs)) {
    addOpenMPRuntime(CmdArgs, getToolChain(), Args);
    if (D.CCCIsCXX()) {
      getToolChain().AddCXXStdlibLibArgs(Args, CmdArgs);
      CmdArgs.push_back("-lm");
    }
    if (Args.hasArg(options::OPT_pthread))
      CmdArgs.push_back("-lpthread");
    CmdArgs.push_back("-lc");

    if (useLibgcc) {
      if (Args.hasArg(options::OPT_static)) {
        // libgcc_eh depends on libc, so resolve as much as possible,
        // pull in any new requirements from libc and then get the rest
        // of libgcc.
        CmdArgs.push_back("-lgcc_eh");
        CmdArgs.push_back("-lc");
        CmdArgs.push_back("-lgcc");
      } else {
        CmdArgs.push_back("-lgcc");
        CmdArgs.push_back("--as-needed");
        CmdArgs.push_back("-lgcc_s");
        CmdArgs.push_back("--no-as-needed");
      }
    }
  }

  if (!Args.hasArg(options::OPT_nostdlib, options::OPT_nostartfiles)) {
<<<<<<< HEAD
    if (D.CCCIsUPC()) {
      const char *upc_crtend = GetUPCEndFile(Args);
      CmdArgs.push_back(Args.MakeArgString(getToolChain().GetFilePath(upc_crtend)));
    }
    if (!Args.hasArg(options::OPT_shared))
=======
    if (Args.hasArg(options::OPT_shared) || Args.hasArg(options::OPT_pie))
>>>>>>> 88fccc58
      CmdArgs.push_back(
          Args.MakeArgString(getToolChain().GetFilePath("crtendS.o")));
    else
      CmdArgs.push_back(
          Args.MakeArgString(getToolChain().GetFilePath("crtend.o")));
    CmdArgs.push_back(Args.MakeArgString(getToolChain().GetFilePath("crtn.o")));
  }

  getToolChain().addProfileRTLibs(Args, CmdArgs);

  const char *Exec = Args.MakeArgString(getToolChain().GetLinkerPath());
  C.addCommand(llvm::make_unique<Command>(JA, *this, Exec, CmdArgs, Inputs));
}

void gnutools::Assembler::ConstructJob(Compilation &C, const JobAction &JA,
                                       const InputInfo &Output,
                                       const InputInfoList &Inputs,
                                       const ArgList &Args,
                                       const char *LinkingOutput) const {
  claimNoWarnArgs(Args);

  std::string TripleStr = getToolChain().ComputeEffectiveClangTriple(Args);
  llvm::Triple Triple = llvm::Triple(TripleStr);

  ArgStringList CmdArgs;

  llvm::Reloc::Model RelocationModel;
  unsigned PICLevel;
  bool IsPIE;
  std::tie(RelocationModel, PICLevel, IsPIE) =
      ParsePICArgs(getToolChain(), Triple, Args);

  switch (getToolChain().getArch()) {
  default:
    break;
  // Add --32/--64 to make sure we get the format we want.
  // This is incomplete
  case llvm::Triple::x86:
    CmdArgs.push_back("--32");
    break;
  case llvm::Triple::x86_64:
    if (getToolChain().getTriple().getEnvironment() == llvm::Triple::GNUX32)
      CmdArgs.push_back("--x32");
    else
      CmdArgs.push_back("--64");
    break;
  case llvm::Triple::ppc:
    CmdArgs.push_back("-a32");
    CmdArgs.push_back("-mppc");
    CmdArgs.push_back("-many");
    break;
  case llvm::Triple::ppc64:
    CmdArgs.push_back("-a64");
    CmdArgs.push_back("-mppc64");
    CmdArgs.push_back("-many");
    break;
  case llvm::Triple::ppc64le:
    CmdArgs.push_back("-a64");
    CmdArgs.push_back("-mppc64");
    CmdArgs.push_back("-many");
    CmdArgs.push_back("-mlittle-endian");
    break;
  case llvm::Triple::sparc:
  case llvm::Triple::sparcel: {
    CmdArgs.push_back("-32");
    std::string CPU = getCPUName(Args, getToolChain().getTriple());
    CmdArgs.push_back(getSparcAsmModeForCPU(CPU, getToolChain().getTriple()));
    AddAssemblerKPIC(getToolChain(), Args, CmdArgs);
    break;
  }
  case llvm::Triple::sparcv9: {
    CmdArgs.push_back("-64");
    std::string CPU = getCPUName(Args, getToolChain().getTriple());
    CmdArgs.push_back(getSparcAsmModeForCPU(CPU, getToolChain().getTriple()));
    AddAssemblerKPIC(getToolChain(), Args, CmdArgs);
    break;
  }
  case llvm::Triple::arm:
  case llvm::Triple::armeb:
  case llvm::Triple::thumb:
  case llvm::Triple::thumbeb: {
    const llvm::Triple &Triple2 = getToolChain().getTriple();
    switch (Triple2.getSubArch()) {
    case llvm::Triple::ARMSubArch_v7:
      CmdArgs.push_back("-mfpu=neon");
      break;
    case llvm::Triple::ARMSubArch_v8:
      CmdArgs.push_back("-mfpu=crypto-neon-fp-armv8");
      break;
    default:
      break;
    }

    switch (arm::getARMFloatABI(getToolChain(), Args)) {
    case arm::FloatABI::Invalid: llvm_unreachable("must have an ABI!");
    case arm::FloatABI::Soft:
      CmdArgs.push_back(Args.MakeArgString("-mfloat-abi=soft"));
      break;
    case arm::FloatABI::SoftFP:
      CmdArgs.push_back(Args.MakeArgString("-mfloat-abi=softfp"));
      break;
    case arm::FloatABI::Hard:
      CmdArgs.push_back(Args.MakeArgString("-mfloat-abi=hard"));
      break;
    }

    Args.AddLastArg(CmdArgs, options::OPT_march_EQ);

    // FIXME: remove krait check when GNU tools support krait cpu
    // for now replace it with -mcpu=cortex-a15 to avoid a lower
    // march from being picked in the absence of a cpu flag.
    Arg *A;
    if ((A = Args.getLastArg(options::OPT_mcpu_EQ)) &&
        StringRef(A->getValue()).lower() == "krait")
      CmdArgs.push_back("-mcpu=cortex-a15");
    else
      Args.AddLastArg(CmdArgs, options::OPT_mcpu_EQ);
    Args.AddLastArg(CmdArgs, options::OPT_mfpu_EQ);
    break;
  }
  case llvm::Triple::mips:
  case llvm::Triple::mipsel:
  case llvm::Triple::mips64:
  case llvm::Triple::mips64el: {
    StringRef CPUName;
    StringRef ABIName;
    mips::getMipsCPUAndABI(Args, getToolChain().getTriple(), CPUName, ABIName);
    ABIName = getGnuCompatibleMipsABIName(ABIName);

    CmdArgs.push_back("-march");
    CmdArgs.push_back(CPUName.data());

    CmdArgs.push_back("-mabi");
    CmdArgs.push_back(ABIName.data());

    // -mno-shared should be emitted unless -fpic, -fpie, -fPIC, -fPIE,
    // or -mshared (not implemented) is in effect.
    if (RelocationModel == llvm::Reloc::Static)
      CmdArgs.push_back("-mno-shared");

    // LLVM doesn't support -mplt yet and acts as if it is always given.
    // However, -mplt has no effect with the N64 ABI.
    CmdArgs.push_back(ABIName == "64" ? "-KPIC" : "-call_nonpic");

    if (getToolChain().getArch() == llvm::Triple::mips ||
        getToolChain().getArch() == llvm::Triple::mips64)
      CmdArgs.push_back("-EB");
    else
      CmdArgs.push_back("-EL");

    if (Arg *A = Args.getLastArg(options::OPT_mnan_EQ)) {
      if (StringRef(A->getValue()) == "2008")
        CmdArgs.push_back(Args.MakeArgString("-mnan=2008"));
    }

    // Add the last -mfp32/-mfpxx/-mfp64 or -mfpxx if it is enabled by default.
    if (Arg *A = Args.getLastArg(options::OPT_mfp32, options::OPT_mfpxx,
                                 options::OPT_mfp64)) {
      A->claim();
      A->render(Args, CmdArgs);
    } else if (mips::shouldUseFPXX(
                   Args, getToolChain().getTriple(), CPUName, ABIName,
                   getMipsFloatABI(getToolChain().getDriver(), Args)))
      CmdArgs.push_back("-mfpxx");

    // Pass on -mmips16 or -mno-mips16. However, the assembler equivalent of
    // -mno-mips16 is actually -no-mips16.
    if (Arg *A =
            Args.getLastArg(options::OPT_mips16, options::OPT_mno_mips16)) {
      if (A->getOption().matches(options::OPT_mips16)) {
        A->claim();
        A->render(Args, CmdArgs);
      } else {
        A->claim();
        CmdArgs.push_back("-no-mips16");
      }
    }

    Args.AddLastArg(CmdArgs, options::OPT_mmicromips,
                    options::OPT_mno_micromips);
    Args.AddLastArg(CmdArgs, options::OPT_mdsp, options::OPT_mno_dsp);
    Args.AddLastArg(CmdArgs, options::OPT_mdspr2, options::OPT_mno_dspr2);

    if (Arg *A = Args.getLastArg(options::OPT_mmsa, options::OPT_mno_msa)) {
      // Do not use AddLastArg because not all versions of MIPS assembler
      // support -mmsa / -mno-msa options.
      if (A->getOption().matches(options::OPT_mmsa))
        CmdArgs.push_back(Args.MakeArgString("-mmsa"));
    }

    Args.AddLastArg(CmdArgs, options::OPT_mhard_float,
                    options::OPT_msoft_float);

    Args.AddLastArg(CmdArgs, options::OPT_mdouble_float,
                    options::OPT_msingle_float);

    Args.AddLastArg(CmdArgs, options::OPT_modd_spreg,
                    options::OPT_mno_odd_spreg);

    AddAssemblerKPIC(getToolChain(), Args, CmdArgs);
    break;
  }
  case llvm::Triple::systemz: {
    // Always pass an -march option, since our default of z10 is later
    // than the GNU assembler's default.
    StringRef CPUName = getSystemZTargetCPU(Args);
    CmdArgs.push_back(Args.MakeArgString("-march=" + CPUName));
    break;
  }
  }

  Args.AddAllArgs(CmdArgs, options::OPT_I);
  Args.AddAllArgValues(CmdArgs, options::OPT_Wa_COMMA, options::OPT_Xassembler);

  CmdArgs.push_back("-o");
  CmdArgs.push_back(Output.getFilename());

  for (const auto &II : Inputs)
    CmdArgs.push_back(II.getFilename());

  const char *Exec = Args.MakeArgString(getToolChain().GetProgramPath("as"));
  C.addCommand(llvm::make_unique<Command>(JA, *this, Exec, CmdArgs, Inputs));

  // Handle the debug info splitting at object creation time if we're
  // creating an object.
  // TODO: Currently only works on linux with newer objcopy.
  if (Args.hasArg(options::OPT_gsplit_dwarf) &&
      getToolChain().getTriple().isOSLinux())
    SplitDebugInfo(getToolChain(), C, *this, JA, Args, Output,
                   SplitDebugName(Args, Inputs[0]));
}

static void AddLibgcc(const llvm::Triple &Triple, const Driver &D,
                      ArgStringList &CmdArgs, const ArgList &Args) {
  bool isAndroid = Triple.isAndroid();
  bool isCygMing = Triple.isOSCygMing();
  bool IsIAMCU = Triple.isOSIAMCU();
  bool StaticLibgcc = Args.hasArg(options::OPT_static_libgcc) ||
                      Args.hasArg(options::OPT_static);
  if (!D.CCCIsCXX())
    CmdArgs.push_back("-lgcc");

  if (StaticLibgcc || isAndroid) {
    if (D.CCCIsCXX())
      CmdArgs.push_back("-lgcc");
  } else {
    if (!D.CCCIsCXX() && !isCygMing)
      CmdArgs.push_back("--as-needed");
    CmdArgs.push_back("-lgcc_s");
    if (!D.CCCIsCXX() && !isCygMing)
      CmdArgs.push_back("--no-as-needed");
  }

  if (StaticLibgcc && !isAndroid && !IsIAMCU)
    CmdArgs.push_back("-lgcc_eh");
  else if (!Args.hasArg(options::OPT_shared) && D.CCCIsCXX())
    CmdArgs.push_back("-lgcc");

  // According to Android ABI, we have to link with libdl if we are
  // linking with non-static libgcc.
  //
  // NOTE: This fixes a link error on Android MIPS as well.  The non-static
  // libgcc for MIPS relies on _Unwind_Find_FDE and dl_iterate_phdr from libdl.
  if (isAndroid && !StaticLibgcc)
    CmdArgs.push_back("-ldl");
}

static void AddRunTimeLibs(const ToolChain &TC, const Driver &D,
                           ArgStringList &CmdArgs, const ArgList &Args) {
  // Make use of compiler-rt if --rtlib option is used
  ToolChain::RuntimeLibType RLT = TC.GetRuntimeLibType(Args);

  switch (RLT) {
  case ToolChain::RLT_CompilerRT:
    switch (TC.getTriple().getOS()) {
    default:
      llvm_unreachable("unsupported OS");
    case llvm::Triple::Win32:
    case llvm::Triple::Linux:
      addClangRT(TC, Args, CmdArgs);
      break;
    }
    break;
  case ToolChain::RLT_Libgcc:
    // Make sure libgcc is not used under MSVC environment by default
    if (TC.getTriple().isKnownWindowsMSVCEnvironment()) {
      // Issue error diagnostic if libgcc is explicitly specified
      // through command line as --rtlib option argument.
      if (Args.hasArg(options::OPT_rtlib_EQ)) {
        TC.getDriver().Diag(diag::err_drv_unsupported_rtlib_for_platform)
            << Args.getLastArg(options::OPT_rtlib_EQ)->getValue() << "MSVC";
      }
    } else
      AddLibgcc(TC.getTriple(), D, CmdArgs, Args);
    break;
  }
}

static const char *getLDMOption(const llvm::Triple &T, const ArgList &Args) {
  switch (T.getArch()) {
  case llvm::Triple::x86:
    if (T.isOSIAMCU())
      return "elf_iamcu";
    return "elf_i386";
  case llvm::Triple::aarch64:
    return "aarch64linux";
  case llvm::Triple::aarch64_be:
    return "aarch64_be_linux";
  case llvm::Triple::arm:
  case llvm::Triple::thumb:
    return "armelf_linux_eabi";
  case llvm::Triple::armeb:
  case llvm::Triple::thumbeb:
    return "armelfb_linux_eabi";
  case llvm::Triple::ppc:
    return "elf32ppclinux";
  case llvm::Triple::ppc64:
    return "elf64ppc";
  case llvm::Triple::ppc64le:
    return "elf64lppc";
  case llvm::Triple::sparc:
  case llvm::Triple::sparcel:
    return "elf32_sparc";
  case llvm::Triple::sparcv9:
    return "elf64_sparc";
  case llvm::Triple::mips:
    return "elf32btsmip";
  case llvm::Triple::mipsel:
    return "elf32ltsmip";
  case llvm::Triple::mips64:
    if (mips::hasMipsAbiArg(Args, "n32"))
      return "elf32btsmipn32";
    return "elf64btsmip";
  case llvm::Triple::mips64el:
    if (mips::hasMipsAbiArg(Args, "n32"))
      return "elf32ltsmipn32";
    return "elf64ltsmip";
  case llvm::Triple::systemz:
    return "elf64_s390";
  case llvm::Triple::x86_64:
    if (T.getEnvironment() == llvm::Triple::GNUX32)
      return "elf32_x86_64";
    return "elf_x86_64";
  default:
    llvm_unreachable("Unexpected arch");
  }
}

void gnutools::Linker::ConstructJob(Compilation &C, const JobAction &JA,
                                    const InputInfo &Output,
                                    const InputInfoList &Inputs,
                                    const ArgList &Args,
                                    const char *LinkingOutput) const {
  const toolchains::Linux &ToolChain =
      static_cast<const toolchains::Linux &>(getToolChain());
  const Driver &D = ToolChain.getDriver();

  std::string TripleStr = getToolChain().ComputeEffectiveClangTriple(Args);
  llvm::Triple Triple = llvm::Triple(TripleStr);

  const llvm::Triple::ArchType Arch = ToolChain.getArch();
  const bool isAndroid = ToolChain.getTriple().isAndroid();
  const bool IsIAMCU = ToolChain.getTriple().isOSIAMCU();
  const bool IsPIE =
      !Args.hasArg(options::OPT_shared) && !Args.hasArg(options::OPT_static) &&
      (Args.hasArg(options::OPT_pie) || ToolChain.isPIEDefault());
  const bool HasCRTBeginEndFiles =
      ToolChain.getTriple().hasEnvironment() ||
      (ToolChain.getTriple().getVendor() != llvm::Triple::MipsTechnologies);

  ArgStringList CmdArgs;

  // Silence warning for "clang -g foo.o -o foo"
  Args.ClaimAllArgs(options::OPT_g_Group);
  // and "clang -emit-llvm foo.o -o foo"
  Args.ClaimAllArgs(options::OPT_emit_llvm);
  // and for "clang -w foo.o -o foo". Other warning options are already
  // handled somewhere else.
  Args.ClaimAllArgs(options::OPT_w);

  const char *Exec = Args.MakeArgString(ToolChain.GetLinkerPath());
  if (llvm::sys::path::filename(Exec) == "lld") {
    CmdArgs.push_back("-flavor");
    CmdArgs.push_back("old-gnu");
    CmdArgs.push_back("-target");
    CmdArgs.push_back(Args.MakeArgString(getToolChain().getTripleString()));
  }

  if (!D.SysRoot.empty())
    CmdArgs.push_back(Args.MakeArgString("--sysroot=" + D.SysRoot));

  if (IsPIE)
    CmdArgs.push_back("-pie");

  if (Args.hasArg(options::OPT_rdynamic))
    CmdArgs.push_back("-export-dynamic");

  if (Args.hasArg(options::OPT_s))
    CmdArgs.push_back("-s");

  if (Arch == llvm::Triple::armeb || Arch == llvm::Triple::thumbeb)
    arm::appendEBLinkFlags(Args, CmdArgs, Triple);

  for (const auto &Opt : ToolChain.ExtraOpts)
    CmdArgs.push_back(Opt.c_str());

  if (!Args.hasArg(options::OPT_static)) {
    CmdArgs.push_back("--eh-frame-hdr");
  }

  CmdArgs.push_back("-m");
  CmdArgs.push_back(getLDMOption(ToolChain.getTriple(), Args));

  if (Args.hasArg(options::OPT_static)) {
    if (Arch == llvm::Triple::arm || Arch == llvm::Triple::armeb ||
        Arch == llvm::Triple::thumb || Arch == llvm::Triple::thumbeb)
      CmdArgs.push_back("-Bstatic");
    else
      CmdArgs.push_back("-static");
  } else if (Args.hasArg(options::OPT_shared)) {
    CmdArgs.push_back("-shared");
  }

  if (!Args.hasArg(options::OPT_static)) {
    if (Args.hasArg(options::OPT_rdynamic))
      CmdArgs.push_back("-export-dynamic");

    if (!Args.hasArg(options::OPT_shared)) {
      const std::string Loader =
          D.DyldPrefix + ToolChain.getDynamicLinker(Args);
      CmdArgs.push_back("-dynamic-linker");
      CmdArgs.push_back(Args.MakeArgString(Loader));
    }
  }

  CmdArgs.push_back("-o");
  CmdArgs.push_back(Output.getFilename());

  if (!Args.hasArg(options::OPT_nostdlib, options::OPT_nostartfiles)) {
    if (!isAndroid && !IsIAMCU) {
      const char *crt1 = nullptr;
      if (!Args.hasArg(options::OPT_shared)) {
        if (Args.hasArg(options::OPT_pg))
          crt1 = "gcrt1.o";
        else if (IsPIE)
          crt1 = "Scrt1.o";
        else
          crt1 = "crt1.o";
      }
      if (crt1)
        CmdArgs.push_back(Args.MakeArgString(ToolChain.GetFilePath(crt1)));

      CmdArgs.push_back(Args.MakeArgString(ToolChain.GetFilePath("crti.o")));
    }

    if (IsIAMCU)
      CmdArgs.push_back(Args.MakeArgString(ToolChain.GetFilePath("crt0.o")));
    else {
      const char *crtbegin;
      if (Args.hasArg(options::OPT_static))
        crtbegin = isAndroid ? "crtbegin_static.o" : "crtbeginT.o";
      else if (Args.hasArg(options::OPT_shared))
        crtbegin = isAndroid ? "crtbegin_so.o" : "crtbeginS.o";
      else if (IsPIE)
        crtbegin = isAndroid ? "crtbegin_dynamic.o" : "crtbeginS.o";
      else
        crtbegin = isAndroid ? "crtbegin_dynamic.o" : "crtbegin.o";

      if (HasCRTBeginEndFiles)
        CmdArgs.push_back(Args.MakeArgString(ToolChain.GetFilePath(crtbegin)));
    }

    if (D.CCCIsUPC()) {
      const char *upc_crtbegin = GetUPCBeginFile(Args);
      CmdArgs.push_back(Args.MakeArgString(ToolChain.GetFilePath(upc_crtbegin)));
    }

    // Add crtfastmath.o if available and fast math is enabled.
    ToolChain.AddFastMathRuntimeIfAvailable(Args, CmdArgs);
  }

  Args.AddAllArgs(CmdArgs, options::OPT_L);
  Args.AddAllArgs(CmdArgs, options::OPT_u);

  ToolChain.AddFilePathLibArgs(Args, CmdArgs);

  if (D.isUsingLTO())
    AddGoldPlugin(ToolChain, Args, CmdArgs, D.getLTOMode() == LTOK_Thin);

  if (Args.hasArg(options::OPT_Z_Xlinker__no_demangle))
    CmdArgs.push_back("--no-demangle");

  bool NeedsSanitizerDeps = addSanitizerRuntimes(ToolChain, Args, CmdArgs);
  bool NeedsXRayDeps = addXRayRuntime(ToolChain, Args, CmdArgs);
  AddLinkerInputs(ToolChain, Inputs, Args, CmdArgs);
  // The profile runtime also needs access to system libraries.
  getToolChain().addProfileRTLibs(Args, CmdArgs);

  if (D.CCCIsCXX() &&
      !Args.hasArg(options::OPT_nostdlib, options::OPT_nodefaultlibs)) {
    bool OnlyLibstdcxxStatic = Args.hasArg(options::OPT_static_libstdcxx) &&
                               !Args.hasArg(options::OPT_static);
    if (OnlyLibstdcxxStatic)
      CmdArgs.push_back("-Bstatic");
    ToolChain.AddCXXStdlibLibArgs(Args, CmdArgs);
    if (OnlyLibstdcxxStatic)
      CmdArgs.push_back("-Bdynamic");
    CmdArgs.push_back("-lm");
  }
  // Silence warnings when linking C code with a C++ '-stdlib' argument.
  Args.ClaimAllArgs(options::OPT_stdlib_EQ);

  if (D.CCCIsUPC() && !Args.hasArg(options::OPT_nostdlib)) {
#ifdef LIBUPC_LINK_SCRIPT
    CmdArgs.push_back(Args.MakeArgString("-T" + ToolChain.GetFilePath("upc.ld")));
#endif
    CmdArgs.push_back(GetUPCLibOption(Args));
#ifdef LIBUPC_PORTALS4
    CmdArgs.push_back("-L" LIBUPC_PORTALS4 "/lib");
    CmdArgs.push_back("-lportals");
#ifdef LIBUPC_PORTALS4_SLURM
    CmdArgs.push_back("-lpmi");
#else
    CmdArgs.push_back("-lportals_runtime");
#endif
#endif
#if defined(LIBUPC_PORTALS4) || LIBUPC_ENABLE_OMP_CHECKS
    CmdArgs.push_back("-lpthread");
#endif
#ifdef LIBUPC_ENABLE_NUMA
    CmdArgs.push_back("-lnuma");
#endif
    CmdArgs.push_back("-lrt");
  }

  if (!Args.hasArg(options::OPT_nostdlib)) {
    if (!Args.hasArg(options::OPT_nodefaultlibs)) {
      if (Args.hasArg(options::OPT_static))
        CmdArgs.push_back("--start-group");

      if (NeedsSanitizerDeps)
        linkSanitizerRuntimeDeps(ToolChain, CmdArgs);

      if (NeedsXRayDeps)
        linkXRayRuntimeDeps(ToolChain, Args, CmdArgs);

      bool WantPthread = Args.hasArg(options::OPT_pthread) ||
                         Args.hasArg(options::OPT_pthreads);

      if (Args.hasFlag(options::OPT_fopenmp, options::OPT_fopenmp_EQ,
                       options::OPT_fno_openmp, false)) {
        // OpenMP runtimes implies pthreads when using the GNU toolchain.
        // FIXME: Does this really make sense for all GNU toolchains?
        WantPthread = true;

        // Also link the particular OpenMP runtimes.
        switch (getOpenMPRuntime(ToolChain, Args)) {
        case OMPRT_OMP:
          CmdArgs.push_back("-lomp");
          break;
        case OMPRT_GOMP:
          CmdArgs.push_back("-lgomp");

          // FIXME: Exclude this for platforms with libgomp that don't require
          // librt. Most modern Linux platforms require it, but some may not.
          CmdArgs.push_back("-lrt");
          break;
        case OMPRT_IOMP5:
          CmdArgs.push_back("-liomp5");
          break;
        case OMPRT_Unknown:
          // Already diagnosed.
          break;
        }
      }

      AddRunTimeLibs(ToolChain, D, CmdArgs, Args);

      if (WantPthread && !isAndroid)
        CmdArgs.push_back("-lpthread");

      if (Args.hasArg(options::OPT_fsplit_stack))
        CmdArgs.push_back("--wrap=pthread_create");

      CmdArgs.push_back("-lc");

      // Add IAMCU specific libs, if needed.
      if (IsIAMCU)
        CmdArgs.push_back("-lgloss");

      if (Args.hasArg(options::OPT_static))
        CmdArgs.push_back("--end-group");
      else
        AddRunTimeLibs(ToolChain, D, CmdArgs, Args);

      // Add IAMCU specific libs (outside the group), if needed.
      if (IsIAMCU) {
        CmdArgs.push_back("--as-needed");
        CmdArgs.push_back("-lsoftfp");
        CmdArgs.push_back("--no-as-needed");
      }
    }

<<<<<<< HEAD
    if (!Args.hasArg(options::OPT_nostartfiles)) {

      if (D.CCCIsUPC()) {
        const char *upc_crtend = GetUPCEndFile(Args);
        CmdArgs.push_back(Args.MakeArgString(ToolChain.GetFilePath(upc_crtend)));
      }

=======
    if (!Args.hasArg(options::OPT_nostartfiles) && !IsIAMCU) {
>>>>>>> 88fccc58
      const char *crtend;
      if (Args.hasArg(options::OPT_shared))
        crtend = isAndroid ? "crtend_so.o" : "crtendS.o";
      else if (IsPIE)
        crtend = isAndroid ? "crtend_android.o" : "crtendS.o";
      else
        crtend = isAndroid ? "crtend_android.o" : "crtend.o";

      if (HasCRTBeginEndFiles)
        CmdArgs.push_back(Args.MakeArgString(ToolChain.GetFilePath(crtend)));
      if (!isAndroid)
        CmdArgs.push_back(Args.MakeArgString(ToolChain.GetFilePath("crtn.o")));
    }
  }

  C.addCommand(llvm::make_unique<Command>(JA, *this, Exec, CmdArgs, Inputs));
}

// NaCl ARM assembly (inline or standalone) can be written with a set of macros
// for the various SFI requirements like register masking. The assembly tool
// inserts the file containing the macros as an input into all the assembly
// jobs.
void nacltools::AssemblerARM::ConstructJob(Compilation &C, const JobAction &JA,
                                           const InputInfo &Output,
                                           const InputInfoList &Inputs,
                                           const ArgList &Args,
                                           const char *LinkingOutput) const {
  const toolchains::NaClToolChain &ToolChain =
      static_cast<const toolchains::NaClToolChain &>(getToolChain());
  InputInfo NaClMacros(types::TY_PP_Asm, ToolChain.GetNaClArmMacrosPath(),
                       "nacl-arm-macros.s");
  InputInfoList NewInputs;
  NewInputs.push_back(NaClMacros);
  NewInputs.append(Inputs.begin(), Inputs.end());
  gnutools::Assembler::ConstructJob(C, JA, Output, NewInputs, Args,
                                    LinkingOutput);
}

// This is quite similar to gnutools::Linker::ConstructJob with changes that
// we use static by default, do not yet support sanitizers or LTO, and a few
// others. Eventually we can support more of that and hopefully migrate back
// to gnutools::Linker.
void nacltools::Linker::ConstructJob(Compilation &C, const JobAction &JA,
                                     const InputInfo &Output,
                                     const InputInfoList &Inputs,
                                     const ArgList &Args,
                                     const char *LinkingOutput) const {

  const toolchains::NaClToolChain &ToolChain =
      static_cast<const toolchains::NaClToolChain &>(getToolChain());
  const Driver &D = ToolChain.getDriver();
  const llvm::Triple::ArchType Arch = ToolChain.getArch();
  const bool IsStatic =
      !Args.hasArg(options::OPT_dynamic) && !Args.hasArg(options::OPT_shared);

  ArgStringList CmdArgs;

  // Silence warning for "clang -g foo.o -o foo"
  Args.ClaimAllArgs(options::OPT_g_Group);
  // and "clang -emit-llvm foo.o -o foo"
  Args.ClaimAllArgs(options::OPT_emit_llvm);
  // and for "clang -w foo.o -o foo". Other warning options are already
  // handled somewhere else.
  Args.ClaimAllArgs(options::OPT_w);

  if (!D.SysRoot.empty())
    CmdArgs.push_back(Args.MakeArgString("--sysroot=" + D.SysRoot));

  if (Args.hasArg(options::OPT_rdynamic))
    CmdArgs.push_back("-export-dynamic");

  if (Args.hasArg(options::OPT_s))
    CmdArgs.push_back("-s");

  // NaClToolChain doesn't have ExtraOpts like Linux; the only relevant flag
  // from there is --build-id, which we do want.
  CmdArgs.push_back("--build-id");

  if (!IsStatic)
    CmdArgs.push_back("--eh-frame-hdr");

  CmdArgs.push_back("-m");
  if (Arch == llvm::Triple::x86)
    CmdArgs.push_back("elf_i386_nacl");
  else if (Arch == llvm::Triple::arm)
    CmdArgs.push_back("armelf_nacl");
  else if (Arch == llvm::Triple::x86_64)
    CmdArgs.push_back("elf_x86_64_nacl");
  else if (Arch == llvm::Triple::mipsel)
    CmdArgs.push_back("mipselelf_nacl");
  else
    D.Diag(diag::err_target_unsupported_arch) << ToolChain.getArchName()
                                              << "Native Client";

  if (IsStatic)
    CmdArgs.push_back("-static");
  else if (Args.hasArg(options::OPT_shared))
    CmdArgs.push_back("-shared");

  CmdArgs.push_back("-o");
  CmdArgs.push_back(Output.getFilename());
  if (!Args.hasArg(options::OPT_nostdlib, options::OPT_nostartfiles)) {
    if (!Args.hasArg(options::OPT_shared))
      CmdArgs.push_back(Args.MakeArgString(ToolChain.GetFilePath("crt1.o")));
    CmdArgs.push_back(Args.MakeArgString(ToolChain.GetFilePath("crti.o")));

    const char *crtbegin;
    if (IsStatic)
      crtbegin = "crtbeginT.o";
    else if (Args.hasArg(options::OPT_shared))
      crtbegin = "crtbeginS.o";
    else
      crtbegin = "crtbegin.o";
    CmdArgs.push_back(Args.MakeArgString(ToolChain.GetFilePath(crtbegin)));
  }

  Args.AddAllArgs(CmdArgs, options::OPT_L);
  Args.AddAllArgs(CmdArgs, options::OPT_u);

  ToolChain.AddFilePathLibArgs(Args, CmdArgs);

  if (Args.hasArg(options::OPT_Z_Xlinker__no_demangle))
    CmdArgs.push_back("--no-demangle");

  AddLinkerInputs(ToolChain, Inputs, Args, CmdArgs);

  if (D.CCCIsCXX() &&
      !Args.hasArg(options::OPT_nostdlib, options::OPT_nodefaultlibs)) {
    bool OnlyLibstdcxxStatic =
        Args.hasArg(options::OPT_static_libstdcxx) && !IsStatic;
    if (OnlyLibstdcxxStatic)
      CmdArgs.push_back("-Bstatic");
    ToolChain.AddCXXStdlibLibArgs(Args, CmdArgs);
    if (OnlyLibstdcxxStatic)
      CmdArgs.push_back("-Bdynamic");
    CmdArgs.push_back("-lm");
  }

  if (!Args.hasArg(options::OPT_nostdlib)) {
    if (!Args.hasArg(options::OPT_nodefaultlibs)) {
      // Always use groups, since it has no effect on dynamic libraries.
      CmdArgs.push_back("--start-group");
      CmdArgs.push_back("-lc");
      // NaCl's libc++ currently requires libpthread, so just always include it
      // in the group for C++.
      if (Args.hasArg(options::OPT_pthread) ||
          Args.hasArg(options::OPT_pthreads) || D.CCCIsCXX()) {
        // Gold, used by Mips, handles nested groups differently than ld, and
        // without '-lnacl' it prefers symbols from libpthread.a over libnacl.a,
        // which is not a desired behaviour here.
        // See https://sourceware.org/ml/binutils/2015-03/msg00034.html
        if (getToolChain().getArch() == llvm::Triple::mipsel)
          CmdArgs.push_back("-lnacl");

        CmdArgs.push_back("-lpthread");
      }

      CmdArgs.push_back("-lgcc");
      CmdArgs.push_back("--as-needed");
      if (IsStatic)
        CmdArgs.push_back("-lgcc_eh");
      else
        CmdArgs.push_back("-lgcc_s");
      CmdArgs.push_back("--no-as-needed");

      // Mips needs to create and use pnacl_legacy library that contains
      // definitions from bitcode/pnaclmm.c and definitions for
      // __nacl_tp_tls_offset() and __nacl_tp_tdb_offset().
      if (getToolChain().getArch() == llvm::Triple::mipsel)
        CmdArgs.push_back("-lpnacl_legacy");

      CmdArgs.push_back("--end-group");
    }

    if (!Args.hasArg(options::OPT_nostartfiles)) {
      const char *crtend;
      if (Args.hasArg(options::OPT_shared))
        crtend = "crtendS.o";
      else
        crtend = "crtend.o";

      CmdArgs.push_back(Args.MakeArgString(ToolChain.GetFilePath(crtend)));
      CmdArgs.push_back(Args.MakeArgString(ToolChain.GetFilePath("crtn.o")));
    }
  }

  const char *Exec = Args.MakeArgString(ToolChain.GetLinkerPath());
  C.addCommand(llvm::make_unique<Command>(JA, *this, Exec, CmdArgs, Inputs));
}

void minix::Assembler::ConstructJob(Compilation &C, const JobAction &JA,
                                    const InputInfo &Output,
                                    const InputInfoList &Inputs,
                                    const ArgList &Args,
                                    const char *LinkingOutput) const {
  claimNoWarnArgs(Args);
  ArgStringList CmdArgs;

  Args.AddAllArgValues(CmdArgs, options::OPT_Wa_COMMA, options::OPT_Xassembler);

  CmdArgs.push_back("-o");
  CmdArgs.push_back(Output.getFilename());

  for (const auto &II : Inputs)
    CmdArgs.push_back(II.getFilename());

  const char *Exec = Args.MakeArgString(getToolChain().GetProgramPath("as"));
  C.addCommand(llvm::make_unique<Command>(JA, *this, Exec, CmdArgs, Inputs));
}

void minix::Linker::ConstructJob(Compilation &C, const JobAction &JA,
                                 const InputInfo &Output,
                                 const InputInfoList &Inputs,
                                 const ArgList &Args,
                                 const char *LinkingOutput) const {
  const Driver &D = getToolChain().getDriver();
  ArgStringList CmdArgs;

  if (Output.isFilename()) {
    CmdArgs.push_back("-o");
    CmdArgs.push_back(Output.getFilename());
  } else {
    assert(Output.isNothing() && "Invalid output.");
  }

  if (!Args.hasArg(options::OPT_nostdlib, options::OPT_nostartfiles)) {
    CmdArgs.push_back(Args.MakeArgString(getToolChain().GetFilePath("crt1.o")));
    CmdArgs.push_back(Args.MakeArgString(getToolChain().GetFilePath("crti.o")));
    CmdArgs.push_back(
        Args.MakeArgString(getToolChain().GetFilePath("crtbegin.o")));
    CmdArgs.push_back(Args.MakeArgString(getToolChain().GetFilePath("crtn.o")));
  }

  Args.AddAllArgs(CmdArgs,
                  {options::OPT_L, options::OPT_T_Group, options::OPT_e});

  AddLinkerInputs(getToolChain(), Inputs, Args, CmdArgs);

  getToolChain().addProfileRTLibs(Args, CmdArgs);

  if (!Args.hasArg(options::OPT_nostdlib, options::OPT_nodefaultlibs)) {
    if (D.CCCIsCXX()) {
      getToolChain().AddCXXStdlibLibArgs(Args, CmdArgs);
      CmdArgs.push_back("-lm");
    }
  }

  if (!Args.hasArg(options::OPT_nostdlib, options::OPT_nostartfiles)) {
    if (Args.hasArg(options::OPT_pthread))
      CmdArgs.push_back("-lpthread");
    CmdArgs.push_back("-lc");
    CmdArgs.push_back("-lCompilerRT-Generic");
    CmdArgs.push_back("-L/usr/pkg/compiler-rt/lib");
    CmdArgs.push_back(
        Args.MakeArgString(getToolChain().GetFilePath("crtend.o")));
  }

  const char *Exec = Args.MakeArgString(getToolChain().GetLinkerPath());
  C.addCommand(llvm::make_unique<Command>(JA, *this, Exec, CmdArgs, Inputs));
}

/// DragonFly Tools

// For now, DragonFly Assemble does just about the same as for
// FreeBSD, but this may change soon.
void dragonfly::Assembler::ConstructJob(Compilation &C, const JobAction &JA,
                                        const InputInfo &Output,
                                        const InputInfoList &Inputs,
                                        const ArgList &Args,
                                        const char *LinkingOutput) const {
  claimNoWarnArgs(Args);
  ArgStringList CmdArgs;

  // When building 32-bit code on DragonFly/pc64, we have to explicitly
  // instruct as in the base system to assemble 32-bit code.
  if (getToolChain().getArch() == llvm::Triple::x86)
    CmdArgs.push_back("--32");

  Args.AddAllArgValues(CmdArgs, options::OPT_Wa_COMMA, options::OPT_Xassembler);

  CmdArgs.push_back("-o");
  CmdArgs.push_back(Output.getFilename());

  for (const auto &II : Inputs)
    CmdArgs.push_back(II.getFilename());

  const char *Exec = Args.MakeArgString(getToolChain().GetProgramPath("as"));
  C.addCommand(llvm::make_unique<Command>(JA, *this, Exec, CmdArgs, Inputs));
}

void dragonfly::Linker::ConstructJob(Compilation &C, const JobAction &JA,
                                     const InputInfo &Output,
                                     const InputInfoList &Inputs,
                                     const ArgList &Args,
                                     const char *LinkingOutput) const {
  const Driver &D = getToolChain().getDriver();
  ArgStringList CmdArgs;

  if (!D.SysRoot.empty())
    CmdArgs.push_back(Args.MakeArgString("--sysroot=" + D.SysRoot));

  CmdArgs.push_back("--eh-frame-hdr");
  if (Args.hasArg(options::OPT_static)) {
    CmdArgs.push_back("-Bstatic");
  } else {
    if (Args.hasArg(options::OPT_rdynamic))
      CmdArgs.push_back("-export-dynamic");
    if (Args.hasArg(options::OPT_shared))
      CmdArgs.push_back("-Bshareable");
    else {
      CmdArgs.push_back("-dynamic-linker");
      CmdArgs.push_back("/usr/libexec/ld-elf.so.2");
    }
    CmdArgs.push_back("--hash-style=gnu");
    CmdArgs.push_back("--enable-new-dtags");
  }

  // When building 32-bit code on DragonFly/pc64, we have to explicitly
  // instruct ld in the base system to link 32-bit code.
  if (getToolChain().getArch() == llvm::Triple::x86) {
    CmdArgs.push_back("-m");
    CmdArgs.push_back("elf_i386");
  }

  if (Output.isFilename()) {
    CmdArgs.push_back("-o");
    CmdArgs.push_back(Output.getFilename());
  } else {
    assert(Output.isNothing() && "Invalid output.");
  }

  if (!Args.hasArg(options::OPT_nostdlib, options::OPT_nostartfiles)) {
    if (!Args.hasArg(options::OPT_shared)) {
      if (Args.hasArg(options::OPT_pg))
        CmdArgs.push_back(
            Args.MakeArgString(getToolChain().GetFilePath("gcrt1.o")));
      else {
        if (Args.hasArg(options::OPT_pie))
          CmdArgs.push_back(
              Args.MakeArgString(getToolChain().GetFilePath("Scrt1.o")));
        else
          CmdArgs.push_back(
              Args.MakeArgString(getToolChain().GetFilePath("crt1.o")));
      }
    }
    CmdArgs.push_back(Args.MakeArgString(getToolChain().GetFilePath("crti.o")));
    if (Args.hasArg(options::OPT_shared) || Args.hasArg(options::OPT_pie))
      CmdArgs.push_back(
          Args.MakeArgString(getToolChain().GetFilePath("crtbeginS.o")));
    else
      CmdArgs.push_back(
          Args.MakeArgString(getToolChain().GetFilePath("crtbegin.o")));
  }

  Args.AddAllArgs(CmdArgs,
                  {options::OPT_L, options::OPT_T_Group, options::OPT_e});

  AddLinkerInputs(getToolChain(), Inputs, Args, CmdArgs);

  if (!Args.hasArg(options::OPT_nostdlib, options::OPT_nodefaultlibs)) {
    CmdArgs.push_back("-L/usr/lib/gcc50");

    if (!Args.hasArg(options::OPT_static)) {
      CmdArgs.push_back("-rpath");
      CmdArgs.push_back("/usr/lib/gcc50");
    }

    if (D.CCCIsCXX()) {
      getToolChain().AddCXXStdlibLibArgs(Args, CmdArgs);
      CmdArgs.push_back("-lm");
    }

    if (Args.hasArg(options::OPT_pthread))
      CmdArgs.push_back("-lpthread");

    if (!Args.hasArg(options::OPT_nolibc)) {
      CmdArgs.push_back("-lc");
    }

    if (Args.hasArg(options::OPT_static) ||
        Args.hasArg(options::OPT_static_libgcc)) {
        CmdArgs.push_back("-lgcc");
        CmdArgs.push_back("-lgcc_eh");
    } else {
      if (Args.hasArg(options::OPT_shared_libgcc)) {
          CmdArgs.push_back("-lgcc_pic");
          if (!Args.hasArg(options::OPT_shared))
            CmdArgs.push_back("-lgcc");
      } else {
          CmdArgs.push_back("-lgcc");
          CmdArgs.push_back("--as-needed");
          CmdArgs.push_back("-lgcc_pic");
          CmdArgs.push_back("--no-as-needed");
      }
    }
  }

  if (!Args.hasArg(options::OPT_nostdlib, options::OPT_nostartfiles)) {
    if (Args.hasArg(options::OPT_shared) || Args.hasArg(options::OPT_pie))
      CmdArgs.push_back(
          Args.MakeArgString(getToolChain().GetFilePath("crtendS.o")));
    else
      CmdArgs.push_back(
          Args.MakeArgString(getToolChain().GetFilePath("crtend.o")));
    CmdArgs.push_back(Args.MakeArgString(getToolChain().GetFilePath("crtn.o")));
  }

  getToolChain().addProfileRTLibs(Args, CmdArgs);

  const char *Exec = Args.MakeArgString(getToolChain().GetLinkerPath());
  C.addCommand(llvm::make_unique<Command>(JA, *this, Exec, CmdArgs, Inputs));
}

// Try to find Exe from a Visual Studio distribution.  This first tries to find
// an installed copy of Visual Studio and, failing that, looks in the PATH,
// making sure that whatever executable that's found is not a same-named exe
// from clang itself to prevent clang from falling back to itself.
static std::string FindVisualStudioExecutable(const ToolChain &TC,
                                              const char *Exe,
                                              const char *ClangProgramPath) {
  const auto &MSVC = static_cast<const toolchains::MSVCToolChain &>(TC);
  std::string visualStudioBinDir;
  if (MSVC.getVisualStudioBinariesFolder(ClangProgramPath,
                                         visualStudioBinDir)) {
    SmallString<128> FilePath(visualStudioBinDir);
    llvm::sys::path::append(FilePath, Exe);
    if (llvm::sys::fs::can_execute(FilePath.c_str()))
      return FilePath.str();
  }

  return Exe;
}

void visualstudio::Linker::ConstructJob(Compilation &C, const JobAction &JA,
                                        const InputInfo &Output,
                                        const InputInfoList &Inputs,
                                        const ArgList &Args,
                                        const char *LinkingOutput) const {
  ArgStringList CmdArgs;
  const ToolChain &TC = getToolChain();

  assert((Output.isFilename() || Output.isNothing()) && "invalid output");
  if (Output.isFilename())
    CmdArgs.push_back(
        Args.MakeArgString(std::string("-out:") + Output.getFilename()));

  if (!Args.hasArg(options::OPT_nostdlib, options::OPT_nostartfiles) &&
      !C.getDriver().IsCLMode())
    CmdArgs.push_back("-defaultlib:libcmt");

  if (!llvm::sys::Process::GetEnv("LIB")) {
    // If the VC environment hasn't been configured (perhaps because the user
    // did not run vcvarsall), try to build a consistent link environment.  If
    // the environment variable is set however, assume the user knows what
    // they're doing.
    std::string VisualStudioDir;
    const auto &MSVC = static_cast<const toolchains::MSVCToolChain &>(TC);
    if (MSVC.getVisualStudioInstallDir(VisualStudioDir)) {
      SmallString<128> LibDir(VisualStudioDir);
      llvm::sys::path::append(LibDir, "VC", "lib");
      switch (MSVC.getArch()) {
      case llvm::Triple::x86:
        // x86 just puts the libraries directly in lib
        break;
      case llvm::Triple::x86_64:
        llvm::sys::path::append(LibDir, "amd64");
        break;
      case llvm::Triple::arm:
        llvm::sys::path::append(LibDir, "arm");
        break;
      default:
        break;
      }
      CmdArgs.push_back(
          Args.MakeArgString(std::string("-libpath:") + LibDir.c_str()));

      if (MSVC.useUniversalCRT(VisualStudioDir)) {
        std::string UniversalCRTLibPath;
        if (MSVC.getUniversalCRTLibraryPath(UniversalCRTLibPath))
          CmdArgs.push_back(Args.MakeArgString(std::string("-libpath:") +
                                               UniversalCRTLibPath.c_str()));
      }
    }

    std::string WindowsSdkLibPath;
    if (MSVC.getWindowsSDKLibraryPath(WindowsSdkLibPath))
      CmdArgs.push_back(Args.MakeArgString(std::string("-libpath:") +
                                           WindowsSdkLibPath.c_str()));
  }

  if (!C.getDriver().IsCLMode() && Args.hasArg(options::OPT_L))
    for (const auto &LibPath : Args.getAllArgValues(options::OPT_L))
      CmdArgs.push_back(Args.MakeArgString("-libpath:" + LibPath));

  CmdArgs.push_back("-nologo");

  if (Args.hasArg(options::OPT_g_Group, options::OPT__SLASH_Z7,
                  options::OPT__SLASH_Zd))
    CmdArgs.push_back("-debug");

  bool DLL = Args.hasArg(options::OPT__SLASH_LD, options::OPT__SLASH_LDd,
                         options::OPT_shared);
  if (DLL) {
    CmdArgs.push_back(Args.MakeArgString("-dll"));

    SmallString<128> ImplibName(Output.getFilename());
    llvm::sys::path::replace_extension(ImplibName, "lib");
    CmdArgs.push_back(Args.MakeArgString(std::string("-implib:") + ImplibName));
  }

  if (TC.getSanitizerArgs().needsAsanRt()) {
    CmdArgs.push_back(Args.MakeArgString("-debug"));
    CmdArgs.push_back(Args.MakeArgString("-incremental:no"));
    if (Args.hasArg(options::OPT__SLASH_MD, options::OPT__SLASH_MDd)) {
      for (const auto &Lib : {"asan_dynamic", "asan_dynamic_runtime_thunk"})
        CmdArgs.push_back(TC.getCompilerRTArgString(Args, Lib));
      // Make sure the dynamic runtime thunk is not optimized out at link time
      // to ensure proper SEH handling.
      CmdArgs.push_back(Args.MakeArgString("-include:___asan_seh_interceptor"));
    } else if (DLL) {
      CmdArgs.push_back(TC.getCompilerRTArgString(Args, "asan_dll_thunk"));
    } else {
      for (const auto &Lib : {"asan", "asan_cxx"})
        CmdArgs.push_back(TC.getCompilerRTArgString(Args, Lib));
    }
  }

  Args.AddAllArgValues(CmdArgs, options::OPT__SLASH_link);

  if (Args.hasFlag(options::OPT_fopenmp, options::OPT_fopenmp_EQ,
                   options::OPT_fno_openmp, false)) {
    CmdArgs.push_back("-nodefaultlib:vcomp.lib");
    CmdArgs.push_back("-nodefaultlib:vcompd.lib");
    CmdArgs.push_back(Args.MakeArgString(std::string("-libpath:") +
                                         TC.getDriver().Dir + "/../lib"));
    switch (getOpenMPRuntime(getToolChain(), Args)) {
    case OMPRT_OMP:
      CmdArgs.push_back("-defaultlib:libomp.lib");
      break;
    case OMPRT_IOMP5:
      CmdArgs.push_back("-defaultlib:libiomp5md.lib");
      break;
    case OMPRT_GOMP:
      break;
    case OMPRT_Unknown:
      // Already diagnosed.
      break;
    }
  }

  // Add compiler-rt lib in case if it was explicitly
  // specified as an argument for --rtlib option.
  if (!Args.hasArg(options::OPT_nostdlib)) {
    AddRunTimeLibs(TC, TC.getDriver(), CmdArgs, Args);
  }

  // Add filenames, libraries, and other linker inputs.
  for (const auto &Input : Inputs) {
    if (Input.isFilename()) {
      CmdArgs.push_back(Input.getFilename());
      continue;
    }

    const Arg &A = Input.getInputArg();

    // Render -l options differently for the MSVC linker.
    if (A.getOption().matches(options::OPT_l)) {
      StringRef Lib = A.getValue();
      const char *LinkLibArg;
      if (Lib.endswith(".lib"))
        LinkLibArg = Args.MakeArgString(Lib);
      else
        LinkLibArg = Args.MakeArgString(Lib + ".lib");
      CmdArgs.push_back(LinkLibArg);
      continue;
    }

    // Otherwise, this is some other kind of linker input option like -Wl, -z,
    // or -L. Render it, even if MSVC doesn't understand it.
    A.renderAsInput(Args, CmdArgs);
  }

  TC.addProfileRTLibs(Args, CmdArgs);

  // We need to special case some linker paths.  In the case of lld, we need to
  // translate 'lld' into 'lld-link', and in the case of the regular msvc
  // linker, we need to use a special search algorithm.
  llvm::SmallString<128> linkPath;
  StringRef Linker = Args.getLastArgValue(options::OPT_fuse_ld_EQ, "link");
  if (Linker.equals_lower("lld"))
    Linker = "lld-link";

  if (Linker.equals_lower("link")) {
    // If we're using the MSVC linker, it's not sufficient to just use link
    // from the program PATH, because other environments like GnuWin32 install
    // their own link.exe which may come first.
    linkPath = FindVisualStudioExecutable(TC, "link.exe",
                                          C.getDriver().getClangProgramPath());
  } else {
    linkPath = Linker;
    llvm::sys::path::replace_extension(linkPath, "exe");
    linkPath = TC.GetProgramPath(linkPath.c_str());
  }

  const char *Exec = Args.MakeArgString(linkPath);
  C.addCommand(llvm::make_unique<Command>(JA, *this, Exec, CmdArgs, Inputs));
}

void visualstudio::Compiler::ConstructJob(Compilation &C, const JobAction &JA,
                                          const InputInfo &Output,
                                          const InputInfoList &Inputs,
                                          const ArgList &Args,
                                          const char *LinkingOutput) const {
  C.addCommand(GetCommand(C, JA, Output, Inputs, Args, LinkingOutput));
}

std::unique_ptr<Command> visualstudio::Compiler::GetCommand(
    Compilation &C, const JobAction &JA, const InputInfo &Output,
    const InputInfoList &Inputs, const ArgList &Args,
    const char *LinkingOutput) const {
  ArgStringList CmdArgs;
  CmdArgs.push_back("/nologo");
  CmdArgs.push_back("/c");  // Compile only.
  CmdArgs.push_back("/W0"); // No warnings.

  // The goal is to be able to invoke this tool correctly based on
  // any flag accepted by clang-cl.

  // These are spelled the same way in clang and cl.exe,.
  Args.AddAllArgs(CmdArgs, {options::OPT_D, options::OPT_U, options::OPT_I});

  // Optimization level.
  if (Arg *A = Args.getLastArg(options::OPT_fbuiltin, options::OPT_fno_builtin))
    CmdArgs.push_back(A->getOption().getID() == options::OPT_fbuiltin ? "/Oi"
                                                                      : "/Oi-");
  if (Arg *A = Args.getLastArg(options::OPT_O, options::OPT_O0)) {
    if (A->getOption().getID() == options::OPT_O0) {
      CmdArgs.push_back("/Od");
    } else {
      CmdArgs.push_back("/Og");

      StringRef OptLevel = A->getValue();
      if (OptLevel == "s" || OptLevel == "z")
        CmdArgs.push_back("/Os");
      else
        CmdArgs.push_back("/Ot");

      CmdArgs.push_back("/Ob2");
    }
  }
  if (Arg *A = Args.getLastArg(options::OPT_fomit_frame_pointer,
                               options::OPT_fno_omit_frame_pointer))
    CmdArgs.push_back(A->getOption().getID() == options::OPT_fomit_frame_pointer
                          ? "/Oy"
                          : "/Oy-");
  if (!Args.hasArg(options::OPT_fwritable_strings))
    CmdArgs.push_back("/GF");

  // Flags for which clang-cl has an alias.
  // FIXME: How can we ensure this stays in sync with relevant clang-cl options?

  if (Args.hasFlag(options::OPT__SLASH_GR_, options::OPT__SLASH_GR,
                   /*default=*/false))
    CmdArgs.push_back("/GR-");

  if (Args.hasFlag(options::OPT__SLASH_GS_, options::OPT__SLASH_GS,
                   /*default=*/false))
    CmdArgs.push_back("/GS-");

  if (Arg *A = Args.getLastArg(options::OPT_ffunction_sections,
                               options::OPT_fno_function_sections))
    CmdArgs.push_back(A->getOption().getID() == options::OPT_ffunction_sections
                          ? "/Gy"
                          : "/Gy-");
  if (Arg *A = Args.getLastArg(options::OPT_fdata_sections,
                               options::OPT_fno_data_sections))
    CmdArgs.push_back(
        A->getOption().getID() == options::OPT_fdata_sections ? "/Gw" : "/Gw-");
  if (Args.hasArg(options::OPT_fsyntax_only))
    CmdArgs.push_back("/Zs");
  if (Args.hasArg(options::OPT_g_Flag, options::OPT_gline_tables_only,
                  options::OPT__SLASH_Z7))
    CmdArgs.push_back("/Z7");

  std::vector<std::string> Includes =
      Args.getAllArgValues(options::OPT_include);
  for (const auto &Include : Includes)
    CmdArgs.push_back(Args.MakeArgString(std::string("/FI") + Include));

  // Flags that can simply be passed through.
  Args.AddAllArgs(CmdArgs, options::OPT__SLASH_LD);
  Args.AddAllArgs(CmdArgs, options::OPT__SLASH_LDd);
  Args.AddAllArgs(CmdArgs, options::OPT__SLASH_GX);
  Args.AddAllArgs(CmdArgs, options::OPT__SLASH_GX_);
  Args.AddAllArgs(CmdArgs, options::OPT__SLASH_EH);
  Args.AddAllArgs(CmdArgs, options::OPT__SLASH_Zl);

  // The order of these flags is relevant, so pick the last one.
  if (Arg *A = Args.getLastArg(options::OPT__SLASH_MD, options::OPT__SLASH_MDd,
                               options::OPT__SLASH_MT, options::OPT__SLASH_MTd))
    A->render(Args, CmdArgs);

  // Pass through all unknown arguments so that the fallback command can see
  // them too.
  Args.AddAllArgs(CmdArgs, options::OPT_UNKNOWN);

  // Input filename.
  assert(Inputs.size() == 1);
  const InputInfo &II = Inputs[0];
  assert(II.getType() == types::TY_C || II.getType() == types::TY_CXX);
  CmdArgs.push_back(II.getType() == types::TY_C ? "/Tc" : "/Tp");
  if (II.isFilename())
    CmdArgs.push_back(II.getFilename());
  else
    II.getInputArg().renderAsInput(Args, CmdArgs);

  // Output filename.
  assert(Output.getType() == types::TY_Object);
  const char *Fo =
      Args.MakeArgString(std::string("/Fo") + Output.getFilename());
  CmdArgs.push_back(Fo);

  const Driver &D = getToolChain().getDriver();
  std::string Exec = FindVisualStudioExecutable(getToolChain(), "cl.exe",
                                                D.getClangProgramPath());
  return llvm::make_unique<Command>(JA, *this, Args.MakeArgString(Exec),
                                    CmdArgs, Inputs);
}

/// MinGW Tools
void MinGW::Assembler::ConstructJob(Compilation &C, const JobAction &JA,
                                    const InputInfo &Output,
                                    const InputInfoList &Inputs,
                                    const ArgList &Args,
                                    const char *LinkingOutput) const {
  claimNoWarnArgs(Args);
  ArgStringList CmdArgs;

  if (getToolChain().getArch() == llvm::Triple::x86) {
    CmdArgs.push_back("--32");
  } else if (getToolChain().getArch() == llvm::Triple::x86_64) {
    CmdArgs.push_back("--64");
  }

  Args.AddAllArgValues(CmdArgs, options::OPT_Wa_COMMA, options::OPT_Xassembler);

  CmdArgs.push_back("-o");
  CmdArgs.push_back(Output.getFilename());

  for (const auto &II : Inputs)
    CmdArgs.push_back(II.getFilename());

  const char *Exec = Args.MakeArgString(getToolChain().GetProgramPath("as"));
  C.addCommand(llvm::make_unique<Command>(JA, *this, Exec, CmdArgs, Inputs));

  if (Args.hasArg(options::OPT_gsplit_dwarf))
    SplitDebugInfo(getToolChain(), C, *this, JA, Args, Output,
                   SplitDebugName(Args, Inputs[0]));
}

void MinGW::Linker::AddLibGCC(const ArgList &Args,
                              ArgStringList &CmdArgs) const {
  if (Args.hasArg(options::OPT_mthreads))
    CmdArgs.push_back("-lmingwthrd");
  CmdArgs.push_back("-lmingw32");

  // Make use of compiler-rt if --rtlib option is used
  ToolChain::RuntimeLibType RLT = getToolChain().GetRuntimeLibType(Args);
  if (RLT == ToolChain::RLT_Libgcc) {
    bool Static = Args.hasArg(options::OPT_static_libgcc) ||
                  Args.hasArg(options::OPT_static);
    bool Shared = Args.hasArg(options::OPT_shared);
    bool CXX = getToolChain().getDriver().CCCIsCXX();

    if (Static || (!CXX && !Shared)) {
      CmdArgs.push_back("-lgcc");
      CmdArgs.push_back("-lgcc_eh");
    } else {
      CmdArgs.push_back("-lgcc_s");
      CmdArgs.push_back("-lgcc");
    }
  } else {
    AddRunTimeLibs(getToolChain(), getToolChain().getDriver(), CmdArgs, Args);
  }

  CmdArgs.push_back("-lmoldname");
  CmdArgs.push_back("-lmingwex");
  CmdArgs.push_back("-lmsvcrt");
}

void MinGW::Linker::ConstructJob(Compilation &C, const JobAction &JA,
                                 const InputInfo &Output,
                                 const InputInfoList &Inputs,
                                 const ArgList &Args,
                                 const char *LinkingOutput) const {
  const ToolChain &TC = getToolChain();
  const Driver &D = TC.getDriver();
  // const SanitizerArgs &Sanitize = TC.getSanitizerArgs();

  ArgStringList CmdArgs;

  // Silence warning for "clang -g foo.o -o foo"
  Args.ClaimAllArgs(options::OPT_g_Group);
  // and "clang -emit-llvm foo.o -o foo"
  Args.ClaimAllArgs(options::OPT_emit_llvm);
  // and for "clang -w foo.o -o foo". Other warning options are already
  // handled somewhere else.
  Args.ClaimAllArgs(options::OPT_w);

  StringRef LinkerName = Args.getLastArgValue(options::OPT_fuse_ld_EQ, "ld");
  if (LinkerName.equals_lower("lld")) {
    CmdArgs.push_back("-flavor");
    CmdArgs.push_back("gnu");
  } else if (!LinkerName.equals_lower("ld")) {
    D.Diag(diag::err_drv_unsupported_linker) << LinkerName;
  }

  if (!D.SysRoot.empty())
    CmdArgs.push_back(Args.MakeArgString("--sysroot=" + D.SysRoot));

  if (Args.hasArg(options::OPT_s))
    CmdArgs.push_back("-s");

  CmdArgs.push_back("-m");
  if (TC.getArch() == llvm::Triple::x86)
    CmdArgs.push_back("i386pe");
  if (TC.getArch() == llvm::Triple::x86_64)
    CmdArgs.push_back("i386pep");
  if (TC.getArch() == llvm::Triple::arm)
    CmdArgs.push_back("thumb2pe");

  if (Args.hasArg(options::OPT_mwindows)) {
    CmdArgs.push_back("--subsystem");
    CmdArgs.push_back("windows");
  } else if (Args.hasArg(options::OPT_mconsole)) {
    CmdArgs.push_back("--subsystem");
    CmdArgs.push_back("console");
  }

  if (Args.hasArg(options::OPT_static))
    CmdArgs.push_back("-Bstatic");
  else {
    if (Args.hasArg(options::OPT_mdll))
      CmdArgs.push_back("--dll");
    else if (Args.hasArg(options::OPT_shared))
      CmdArgs.push_back("--shared");
    CmdArgs.push_back("-Bdynamic");
    if (Args.hasArg(options::OPT_mdll) || Args.hasArg(options::OPT_shared)) {
      CmdArgs.push_back("-e");
      if (TC.getArch() == llvm::Triple::x86)
        CmdArgs.push_back("_DllMainCRTStartup@12");
      else
        CmdArgs.push_back("DllMainCRTStartup");
      CmdArgs.push_back("--enable-auto-image-base");
    }
  }

  CmdArgs.push_back("-o");
  CmdArgs.push_back(Output.getFilename());

  Args.AddAllArgs(CmdArgs, options::OPT_e);
  // FIXME: add -N, -n flags
  Args.AddLastArg(CmdArgs, options::OPT_r);
  Args.AddLastArg(CmdArgs, options::OPT_s);
  Args.AddLastArg(CmdArgs, options::OPT_t);
  Args.AddAllArgs(CmdArgs, options::OPT_u_Group);
  Args.AddLastArg(CmdArgs, options::OPT_Z_Flag);

  if (!Args.hasArg(options::OPT_nostdlib, options::OPT_nostartfiles)) {
    if (Args.hasArg(options::OPT_shared) || Args.hasArg(options::OPT_mdll)) {
      CmdArgs.push_back(Args.MakeArgString(TC.GetFilePath("dllcrt2.o")));
    } else {
      if (Args.hasArg(options::OPT_municode))
        CmdArgs.push_back(Args.MakeArgString(TC.GetFilePath("crt2u.o")));
      else
        CmdArgs.push_back(Args.MakeArgString(TC.GetFilePath("crt2.o")));
    }
    if (Args.hasArg(options::OPT_pg))
      CmdArgs.push_back(Args.MakeArgString(TC.GetFilePath("gcrt2.o")));
    CmdArgs.push_back(Args.MakeArgString(TC.GetFilePath("crtbegin.o")));
  }

  Args.AddAllArgs(CmdArgs, options::OPT_L);
  TC.AddFilePathLibArgs(Args, CmdArgs);
  AddLinkerInputs(TC, Inputs, Args, CmdArgs);

  // TODO: Add ASan stuff here

  // TODO: Add profile stuff here

  if (D.CCCIsCXX() &&
      !Args.hasArg(options::OPT_nostdlib, options::OPT_nodefaultlibs)) {
    bool OnlyLibstdcxxStatic = Args.hasArg(options::OPT_static_libstdcxx) &&
                               !Args.hasArg(options::OPT_static);
    if (OnlyLibstdcxxStatic)
      CmdArgs.push_back("-Bstatic");
    TC.AddCXXStdlibLibArgs(Args, CmdArgs);
    if (OnlyLibstdcxxStatic)
      CmdArgs.push_back("-Bdynamic");
  }

  if (!Args.hasArg(options::OPT_nostdlib)) {
    if (!Args.hasArg(options::OPT_nodefaultlibs)) {
      if (Args.hasArg(options::OPT_static))
        CmdArgs.push_back("--start-group");

      if (Args.hasArg(options::OPT_fstack_protector) ||
          Args.hasArg(options::OPT_fstack_protector_strong) ||
          Args.hasArg(options::OPT_fstack_protector_all)) {
        CmdArgs.push_back("-lssp_nonshared");
        CmdArgs.push_back("-lssp");
      }
      if (Args.hasArg(options::OPT_fopenmp))
        CmdArgs.push_back("-lgomp");

      AddLibGCC(Args, CmdArgs);

      if (Args.hasArg(options::OPT_pg))
        CmdArgs.push_back("-lgmon");

      if (Args.hasArg(options::OPT_pthread))
        CmdArgs.push_back("-lpthread");

      // add system libraries
      if (Args.hasArg(options::OPT_mwindows)) {
        CmdArgs.push_back("-lgdi32");
        CmdArgs.push_back("-lcomdlg32");
      }
      CmdArgs.push_back("-ladvapi32");
      CmdArgs.push_back("-lshell32");
      CmdArgs.push_back("-luser32");
      CmdArgs.push_back("-lkernel32");

      if (Args.hasArg(options::OPT_static))
        CmdArgs.push_back("--end-group");
      else if (!LinkerName.equals_lower("lld"))
        AddLibGCC(Args, CmdArgs);
    }

    if (!Args.hasArg(options::OPT_nostartfiles)) {
      // Add crtfastmath.o if available and fast math is enabled.
      TC.AddFastMathRuntimeIfAvailable(Args, CmdArgs);

      CmdArgs.push_back(Args.MakeArgString(TC.GetFilePath("crtend.o")));
    }
  }
  const char *Exec = Args.MakeArgString(TC.GetProgramPath(LinkerName.data()));
  C.addCommand(llvm::make_unique<Command>(JA, *this, Exec, CmdArgs, Inputs));
}

/// XCore Tools
// We pass assemble and link construction to the xcc tool.

void XCore::Assembler::ConstructJob(Compilation &C, const JobAction &JA,
                                    const InputInfo &Output,
                                    const InputInfoList &Inputs,
                                    const ArgList &Args,
                                    const char *LinkingOutput) const {
  claimNoWarnArgs(Args);
  ArgStringList CmdArgs;

  CmdArgs.push_back("-o");
  CmdArgs.push_back(Output.getFilename());

  CmdArgs.push_back("-c");

  if (Args.hasArg(options::OPT_v))
    CmdArgs.push_back("-v");

  if (Arg *A = Args.getLastArg(options::OPT_g_Group))
    if (!A->getOption().matches(options::OPT_g0))
      CmdArgs.push_back("-g");

  if (Args.hasFlag(options::OPT_fverbose_asm, options::OPT_fno_verbose_asm,
                   false))
    CmdArgs.push_back("-fverbose-asm");

  Args.AddAllArgValues(CmdArgs, options::OPT_Wa_COMMA, options::OPT_Xassembler);

  for (const auto &II : Inputs)
    CmdArgs.push_back(II.getFilename());

  const char *Exec = Args.MakeArgString(getToolChain().GetProgramPath("xcc"));
  C.addCommand(llvm::make_unique<Command>(JA, *this, Exec, CmdArgs, Inputs));
}

void XCore::Linker::ConstructJob(Compilation &C, const JobAction &JA,
                                 const InputInfo &Output,
                                 const InputInfoList &Inputs,
                                 const ArgList &Args,
                                 const char *LinkingOutput) const {
  ArgStringList CmdArgs;

  if (Output.isFilename()) {
    CmdArgs.push_back("-o");
    CmdArgs.push_back(Output.getFilename());
  } else {
    assert(Output.isNothing() && "Invalid output.");
  }

  if (Args.hasArg(options::OPT_v))
    CmdArgs.push_back("-v");

  // Pass -fexceptions through to the linker if it was present.
  if (Args.hasFlag(options::OPT_fexceptions, options::OPT_fno_exceptions,
                   false))
    CmdArgs.push_back("-fexceptions");

  AddLinkerInputs(getToolChain(), Inputs, Args, CmdArgs);

  const char *Exec = Args.MakeArgString(getToolChain().GetProgramPath("xcc"));
  C.addCommand(llvm::make_unique<Command>(JA, *this, Exec, CmdArgs, Inputs));
}

void CrossWindows::Assembler::ConstructJob(Compilation &C, const JobAction &JA,
                                           const InputInfo &Output,
                                           const InputInfoList &Inputs,
                                           const ArgList &Args,
                                           const char *LinkingOutput) const {
  claimNoWarnArgs(Args);
  const auto &TC =
      static_cast<const toolchains::CrossWindowsToolChain &>(getToolChain());
  ArgStringList CmdArgs;
  const char *Exec;

  switch (TC.getArch()) {
  default:
    llvm_unreachable("unsupported architecture");
  case llvm::Triple::arm:
  case llvm::Triple::thumb:
    break;
  case llvm::Triple::x86:
    CmdArgs.push_back("--32");
    break;
  case llvm::Triple::x86_64:
    CmdArgs.push_back("--64");
    break;
  }

  Args.AddAllArgValues(CmdArgs, options::OPT_Wa_COMMA, options::OPT_Xassembler);

  CmdArgs.push_back("-o");
  CmdArgs.push_back(Output.getFilename());

  for (const auto &Input : Inputs)
    CmdArgs.push_back(Input.getFilename());

  const std::string Assembler = TC.GetProgramPath("as");
  Exec = Args.MakeArgString(Assembler);

  C.addCommand(llvm::make_unique<Command>(JA, *this, Exec, CmdArgs, Inputs));
}

void CrossWindows::Linker::ConstructJob(Compilation &C, const JobAction &JA,
                                        const InputInfo &Output,
                                        const InputInfoList &Inputs,
                                        const ArgList &Args,
                                        const char *LinkingOutput) const {
  const auto &TC =
      static_cast<const toolchains::CrossWindowsToolChain &>(getToolChain());
  const llvm::Triple &T = TC.getTriple();
  const Driver &D = TC.getDriver();
  SmallString<128> EntryPoint;
  ArgStringList CmdArgs;
  const char *Exec;

  // Silence warning for "clang -g foo.o -o foo"
  Args.ClaimAllArgs(options::OPT_g_Group);
  // and "clang -emit-llvm foo.o -o foo"
  Args.ClaimAllArgs(options::OPT_emit_llvm);
  // and for "clang -w foo.o -o foo"
  Args.ClaimAllArgs(options::OPT_w);
  // Other warning options are already handled somewhere else.

  if (!D.SysRoot.empty())
    CmdArgs.push_back(Args.MakeArgString("--sysroot=" + D.SysRoot));

  if (Args.hasArg(options::OPT_pie))
    CmdArgs.push_back("-pie");
  if (Args.hasArg(options::OPT_rdynamic))
    CmdArgs.push_back("-export-dynamic");
  if (Args.hasArg(options::OPT_s))
    CmdArgs.push_back("--strip-all");

  CmdArgs.push_back("-m");
  switch (TC.getArch()) {
  default:
    llvm_unreachable("unsupported architecture");
  case llvm::Triple::arm:
  case llvm::Triple::thumb:
    // FIXME: this is incorrect for WinCE
    CmdArgs.push_back("thumb2pe");
    break;
  case llvm::Triple::x86:
    CmdArgs.push_back("i386pe");
    EntryPoint.append("_");
    break;
  case llvm::Triple::x86_64:
    CmdArgs.push_back("i386pep");
    break;
  }

  if (Args.hasArg(options::OPT_shared)) {
    switch (T.getArch()) {
    default:
      llvm_unreachable("unsupported architecture");
    case llvm::Triple::arm:
    case llvm::Triple::thumb:
    case llvm::Triple::x86_64:
      EntryPoint.append("_DllMainCRTStartup");
      break;
    case llvm::Triple::x86:
      EntryPoint.append("_DllMainCRTStartup@12");
      break;
    }

    CmdArgs.push_back("-shared");
    CmdArgs.push_back("-Bdynamic");

    CmdArgs.push_back("--enable-auto-image-base");

    CmdArgs.push_back("--entry");
    CmdArgs.push_back(Args.MakeArgString(EntryPoint));
  } else {
    EntryPoint.append("mainCRTStartup");

    CmdArgs.push_back(Args.hasArg(options::OPT_static) ? "-Bstatic"
                                                       : "-Bdynamic");

    if (!Args.hasArg(options::OPT_nostdlib, options::OPT_nostartfiles)) {
      CmdArgs.push_back("--entry");
      CmdArgs.push_back(Args.MakeArgString(EntryPoint));
    }

    // FIXME: handle subsystem
  }

  // NOTE: deal with multiple definitions on Windows (e.g. COMDAT)
  CmdArgs.push_back("--allow-multiple-definition");

  CmdArgs.push_back("-o");
  CmdArgs.push_back(Output.getFilename());

  if (Args.hasArg(options::OPT_shared) || Args.hasArg(options::OPT_rdynamic)) {
    SmallString<261> ImpLib(Output.getFilename());
    llvm::sys::path::replace_extension(ImpLib, ".lib");

    CmdArgs.push_back("--out-implib");
    CmdArgs.push_back(Args.MakeArgString(ImpLib));
  }

  if (!Args.hasArg(options::OPT_nostdlib, options::OPT_nostartfiles)) {
    const std::string CRTPath(D.SysRoot + "/usr/lib/");
    const char *CRTBegin;

    CRTBegin =
        Args.hasArg(options::OPT_shared) ? "crtbeginS.obj" : "crtbegin.obj";
    CmdArgs.push_back(Args.MakeArgString(CRTPath + CRTBegin));
  }

  Args.AddAllArgs(CmdArgs, options::OPT_L);
  TC.AddFilePathLibArgs(Args, CmdArgs);
  AddLinkerInputs(TC, Inputs, Args, CmdArgs);

  if (D.CCCIsCXX() && !Args.hasArg(options::OPT_nostdlib) &&
      !Args.hasArg(options::OPT_nodefaultlibs)) {
    bool StaticCXX = Args.hasArg(options::OPT_static_libstdcxx) &&
                     !Args.hasArg(options::OPT_static);
    if (StaticCXX)
      CmdArgs.push_back("-Bstatic");
    TC.AddCXXStdlibLibArgs(Args, CmdArgs);
    if (StaticCXX)
      CmdArgs.push_back("-Bdynamic");
  }

  if (!Args.hasArg(options::OPT_nostdlib)) {
    if (!Args.hasArg(options::OPT_nodefaultlibs)) {
      // TODO handle /MT[d] /MD[d]
      CmdArgs.push_back("-lmsvcrt");
      AddRunTimeLibs(TC, D, CmdArgs, Args);
    }
  }

  if (TC.getSanitizerArgs().needsAsanRt()) {
    // TODO handle /MT[d] /MD[d]
    if (Args.hasArg(options::OPT_shared)) {
      CmdArgs.push_back(TC.getCompilerRTArgString(Args, "asan_dll_thunk"));
    } else {
      for (const auto &Lib : {"asan_dynamic", "asan_dynamic_runtime_thunk"})
        CmdArgs.push_back(TC.getCompilerRTArgString(Args, Lib));
      // Make sure the dynamic runtime thunk is not optimized out at link time
      // to ensure proper SEH handling.
      CmdArgs.push_back(Args.MakeArgString("--undefined"));
      CmdArgs.push_back(Args.MakeArgString(TC.getArch() == llvm::Triple::x86
                                               ? "___asan_seh_interceptor"
                                               : "__asan_seh_interceptor"));
    }
  }

  Exec = Args.MakeArgString(TC.GetLinkerPath());

  C.addCommand(llvm::make_unique<Command>(JA, *this, Exec, CmdArgs, Inputs));
}

void tools::SHAVE::Compiler::ConstructJob(Compilation &C, const JobAction &JA,
                                          const InputInfo &Output,
                                          const InputInfoList &Inputs,
                                          const ArgList &Args,
                                          const char *LinkingOutput) const {
  ArgStringList CmdArgs;
  assert(Inputs.size() == 1);
  const InputInfo &II = Inputs[0];
  assert(II.getType() == types::TY_C || II.getType() == types::TY_CXX ||
         II.getType() == types::TY_PP_CXX);

  if (JA.getKind() == Action::PreprocessJobClass) {
    Args.ClaimAllArgs();
    CmdArgs.push_back("-E");
  } else {
    assert(Output.getType() == types::TY_PP_Asm); // Require preprocessed asm.
    CmdArgs.push_back("-S");
    CmdArgs.push_back("-fno-exceptions"); // Always do this even if unspecified.
  }
  CmdArgs.push_back("-DMYRIAD2");

  // Append all -I, -iquote, -isystem paths, defines/undefines,
  // 'f' flags, optimize flags, and warning options.
  // These are spelled the same way in clang and moviCompile.
  Args.AddAllArgs(CmdArgs, {options::OPT_I_Group, options::OPT_clang_i_Group,
                            options::OPT_std_EQ, options::OPT_D, options::OPT_U,
                            options::OPT_f_Group, options::OPT_f_clang_Group,
                            options::OPT_g_Group, options::OPT_M_Group,
                            options::OPT_O_Group, options::OPT_W_Group,
                            options::OPT_mcpu_EQ});

  // If we're producing a dependency file, and assembly is the final action,
  // then the name of the target in the dependency file should be the '.o'
  // file, not the '.s' file produced by this step. For example, instead of
  //  /tmp/mumble.s: mumble.c .../someheader.h
  // the filename on the lefthand side should be "mumble.o"
  if (Args.getLastArg(options::OPT_MF) && !Args.getLastArg(options::OPT_MT) &&
      C.getActions().size() == 1 &&
      C.getActions()[0]->getKind() == Action::AssembleJobClass) {
    Arg *A = Args.getLastArg(options::OPT_o);
    if (A) {
      CmdArgs.push_back("-MT");
      CmdArgs.push_back(Args.MakeArgString(A->getValue()));
    }
  }

  CmdArgs.push_back(II.getFilename());
  CmdArgs.push_back("-o");
  CmdArgs.push_back(Output.getFilename());

  std::string Exec =
      Args.MakeArgString(getToolChain().GetProgramPath("moviCompile"));
  C.addCommand(llvm::make_unique<Command>(JA, *this, Args.MakeArgString(Exec),
                                          CmdArgs, Inputs));
}

void tools::SHAVE::Assembler::ConstructJob(Compilation &C, const JobAction &JA,
                                           const InputInfo &Output,
                                           const InputInfoList &Inputs,
                                           const ArgList &Args,
                                           const char *LinkingOutput) const {
  ArgStringList CmdArgs;

  assert(Inputs.size() == 1);
  const InputInfo &II = Inputs[0];
  assert(II.getType() == types::TY_PP_Asm); // Require preprocessed asm input.
  assert(Output.getType() == types::TY_Object);

  CmdArgs.push_back("-no6thSlotCompression");
  const Arg *CPUArg = Args.getLastArg(options::OPT_mcpu_EQ);
  if (CPUArg)
    CmdArgs.push_back(
        Args.MakeArgString("-cv:" + StringRef(CPUArg->getValue())));
  CmdArgs.push_back("-noSPrefixing");
  CmdArgs.push_back("-a"); // Mystery option.
  Args.AddAllArgValues(CmdArgs, options::OPT_Wa_COMMA, options::OPT_Xassembler);
  for (const Arg *A : Args.filtered(options::OPT_I, options::OPT_isystem)) {
    A->claim();
    CmdArgs.push_back(
        Args.MakeArgString(std::string("-i:") + A->getValue(0)));
  }
  CmdArgs.push_back("-elf"); // Output format.
  CmdArgs.push_back(II.getFilename());
  CmdArgs.push_back(
      Args.MakeArgString(std::string("-o:") + Output.getFilename()));

  std::string Exec =
      Args.MakeArgString(getToolChain().GetProgramPath("moviAsm"));
  C.addCommand(llvm::make_unique<Command>(JA, *this, Args.MakeArgString(Exec),
                                          CmdArgs, Inputs));
}

void tools::Myriad::Linker::ConstructJob(Compilation &C, const JobAction &JA,
                                         const InputInfo &Output,
                                         const InputInfoList &Inputs,
                                         const ArgList &Args,
                                         const char *LinkingOutput) const {
  const auto &TC =
      static_cast<const toolchains::MyriadToolChain &>(getToolChain());
  const llvm::Triple &T = TC.getTriple();
  ArgStringList CmdArgs;
  bool UseStartfiles =
      !Args.hasArg(options::OPT_nostdlib, options::OPT_nostartfiles);
  bool UseDefaultLibs =
      !Args.hasArg(options::OPT_nostdlib, options::OPT_nodefaultlibs);

  if (T.getArch() == llvm::Triple::sparc)
    CmdArgs.push_back("-EB");
  else // SHAVE assumes little-endian, and sparcel is expressly so.
    CmdArgs.push_back("-EL");

  // The remaining logic is mostly like gnutools::Linker::ConstructJob,
  // but we never pass through a --sysroot option and various other bits.
  // For example, there are no sanitizers (yet) nor gold linker.

  // Eat some arguments that may be present but have no effect.
  Args.ClaimAllArgs(options::OPT_g_Group);
  Args.ClaimAllArgs(options::OPT_w);
  Args.ClaimAllArgs(options::OPT_static_libgcc);

  if (Args.hasArg(options::OPT_s)) // Pass the 'strip' option.
    CmdArgs.push_back("-s");

  CmdArgs.push_back("-o");
  CmdArgs.push_back(Output.getFilename());

  if (UseStartfiles) {
    // If you want startfiles, it means you want the builtin crti and crtbegin,
    // but not crt0. Myriad link commands provide their own crt0.o as needed.
    CmdArgs.push_back(Args.MakeArgString(TC.GetFilePath("crti.o")));
    CmdArgs.push_back(Args.MakeArgString(TC.GetFilePath("crtbegin.o")));
  }

  Args.AddAllArgs(CmdArgs, {options::OPT_L, options::OPT_T_Group,
                            options::OPT_e, options::OPT_s, options::OPT_t,
                            options::OPT_Z_Flag, options::OPT_r});

  TC.AddFilePathLibArgs(Args, CmdArgs);

  AddLinkerInputs(getToolChain(), Inputs, Args, CmdArgs);

  if (UseDefaultLibs) {
    if (C.getDriver().CCCIsCXX())
      CmdArgs.push_back("-lstdc++");
    if (T.getOS() == llvm::Triple::RTEMS) {
      CmdArgs.push_back("--start-group");
      CmdArgs.push_back("-lc");
      // You must provide your own "-L" option to enable finding these.
      CmdArgs.push_back("-lrtemscpu");
      CmdArgs.push_back("-lrtemsbsp");
      CmdArgs.push_back("--end-group");
    } else {
      CmdArgs.push_back("-lc");
    }
    CmdArgs.push_back("-lgcc");
  }
  if (UseStartfiles) {
    CmdArgs.push_back(Args.MakeArgString(TC.GetFilePath("crtend.o")));
    CmdArgs.push_back(Args.MakeArgString(TC.GetFilePath("crtn.o")));
  }

  std::string Exec =
      Args.MakeArgString(TC.GetProgramPath("sparc-myriad-elf-ld"));
  C.addCommand(llvm::make_unique<Command>(JA, *this, Args.MakeArgString(Exec),
                                          CmdArgs, Inputs));
}

void PS4cpu::Assemble::ConstructJob(Compilation &C, const JobAction &JA,
                                    const InputInfo &Output,
                                    const InputInfoList &Inputs,
                                    const ArgList &Args,
                                    const char *LinkingOutput) const {
  claimNoWarnArgs(Args);
  ArgStringList CmdArgs;

  Args.AddAllArgValues(CmdArgs, options::OPT_Wa_COMMA, options::OPT_Xassembler);

  CmdArgs.push_back("-o");
  CmdArgs.push_back(Output.getFilename());

  assert(Inputs.size() == 1 && "Unexpected number of inputs.");
  const InputInfo &Input = Inputs[0];
  assert(Input.isFilename() && "Invalid input.");
  CmdArgs.push_back(Input.getFilename());

  const char *Exec =
      Args.MakeArgString(getToolChain().GetProgramPath("orbis-as"));
  C.addCommand(llvm::make_unique<Command>(JA, *this, Exec, CmdArgs, Inputs));
}

static void AddPS4SanitizerArgs(const ToolChain &TC, ArgStringList &CmdArgs) {
  const SanitizerArgs &SanArgs = TC.getSanitizerArgs();
  if (SanArgs.needsUbsanRt()) {
    CmdArgs.push_back("-lSceDbgUBSanitizer_stub_weak");
  }
  if (SanArgs.needsAsanRt()) {
    CmdArgs.push_back("-lSceDbgAddressSanitizer_stub_weak");
  }
}

static void ConstructPS4LinkJob(const Tool &T, Compilation &C,
                                const JobAction &JA, const InputInfo &Output,
                                const InputInfoList &Inputs,
                                const ArgList &Args,
                                const char *LinkingOutput) {
  const toolchains::FreeBSD &ToolChain =
      static_cast<const toolchains::FreeBSD &>(T.getToolChain());
  const Driver &D = ToolChain.getDriver();
  ArgStringList CmdArgs;

  // Silence warning for "clang -g foo.o -o foo"
  Args.ClaimAllArgs(options::OPT_g_Group);
  // and "clang -emit-llvm foo.o -o foo"
  Args.ClaimAllArgs(options::OPT_emit_llvm);
  // and for "clang -w foo.o -o foo". Other warning options are already
  // handled somewhere else.
  Args.ClaimAllArgs(options::OPT_w);

  if (!D.SysRoot.empty())
    CmdArgs.push_back(Args.MakeArgString("--sysroot=" + D.SysRoot));

  if (Args.hasArg(options::OPT_pie))
    CmdArgs.push_back("-pie");

  if (Args.hasArg(options::OPT_rdynamic))
    CmdArgs.push_back("-export-dynamic");
  if (Args.hasArg(options::OPT_shared))
    CmdArgs.push_back("--oformat=so");

  if (Output.isFilename()) {
    CmdArgs.push_back("-o");
    CmdArgs.push_back(Output.getFilename());
  } else {
    assert(Output.isNothing() && "Invalid output.");
  }

  AddPS4SanitizerArgs(ToolChain, CmdArgs);

  Args.AddAllArgs(CmdArgs, options::OPT_L);
  Args.AddAllArgs(CmdArgs, options::OPT_T_Group);
  Args.AddAllArgs(CmdArgs, options::OPT_e);
  Args.AddAllArgs(CmdArgs, options::OPT_s);
  Args.AddAllArgs(CmdArgs, options::OPT_t);
  Args.AddAllArgs(CmdArgs, options::OPT_r);

  if (Args.hasArg(options::OPT_Z_Xlinker__no_demangle))
    CmdArgs.push_back("--no-demangle");

  AddLinkerInputs(ToolChain, Inputs, Args, CmdArgs);

  if (Args.hasArg(options::OPT_pthread)) {
    CmdArgs.push_back("-lpthread");
  }

  const char *Exec = Args.MakeArgString(ToolChain.GetProgramPath("orbis-ld"));

  C.addCommand(llvm::make_unique<Command>(JA, T, Exec, CmdArgs, Inputs));
}

static void ConstructGoldLinkJob(const Tool &T, Compilation &C,
                                 const JobAction &JA, const InputInfo &Output,
                                 const InputInfoList &Inputs,
                                 const ArgList &Args,
                                 const char *LinkingOutput) {
  const toolchains::FreeBSD &ToolChain =
      static_cast<const toolchains::FreeBSD &>(T.getToolChain());
  const Driver &D = ToolChain.getDriver();
  ArgStringList CmdArgs;

  // Silence warning for "clang -g foo.o -o foo"
  Args.ClaimAllArgs(options::OPT_g_Group);
  // and "clang -emit-llvm foo.o -o foo"
  Args.ClaimAllArgs(options::OPT_emit_llvm);
  // and for "clang -w foo.o -o foo". Other warning options are already
  // handled somewhere else.
  Args.ClaimAllArgs(options::OPT_w);

  if (!D.SysRoot.empty())
    CmdArgs.push_back(Args.MakeArgString("--sysroot=" + D.SysRoot));

  if (Args.hasArg(options::OPT_pie))
    CmdArgs.push_back("-pie");

  if (Args.hasArg(options::OPT_static)) {
    CmdArgs.push_back("-Bstatic");
  } else {
    if (Args.hasArg(options::OPT_rdynamic))
      CmdArgs.push_back("-export-dynamic");
    CmdArgs.push_back("--eh-frame-hdr");
    if (Args.hasArg(options::OPT_shared)) {
      CmdArgs.push_back("-Bshareable");
    } else {
      CmdArgs.push_back("-dynamic-linker");
      CmdArgs.push_back("/libexec/ld-elf.so.1");
    }
    CmdArgs.push_back("--enable-new-dtags");
  }

  if (Output.isFilename()) {
    CmdArgs.push_back("-o");
    CmdArgs.push_back(Output.getFilename());
  } else {
    assert(Output.isNothing() && "Invalid output.");
  }

  AddPS4SanitizerArgs(ToolChain, CmdArgs);

  if (!Args.hasArg(options::OPT_nostdlib, options::OPT_nostartfiles)) {
    const char *crt1 = nullptr;
    if (!Args.hasArg(options::OPT_shared)) {
      if (Args.hasArg(options::OPT_pg))
        crt1 = "gcrt1.o";
      else if (Args.hasArg(options::OPT_pie))
        crt1 = "Scrt1.o";
      else
        crt1 = "crt1.o";
    }
    if (crt1)
      CmdArgs.push_back(Args.MakeArgString(ToolChain.GetFilePath(crt1)));

    CmdArgs.push_back(Args.MakeArgString(ToolChain.GetFilePath("crti.o")));

    const char *crtbegin = nullptr;
    if (Args.hasArg(options::OPT_static))
      crtbegin = "crtbeginT.o";
    else if (Args.hasArg(options::OPT_shared) || Args.hasArg(options::OPT_pie))
      crtbegin = "crtbeginS.o";
    else
      crtbegin = "crtbegin.o";

    CmdArgs.push_back(Args.MakeArgString(ToolChain.GetFilePath(crtbegin)));
  }

  Args.AddAllArgs(CmdArgs, options::OPT_L);
  ToolChain.AddFilePathLibArgs(Args, CmdArgs);
  Args.AddAllArgs(CmdArgs, options::OPT_T_Group);
  Args.AddAllArgs(CmdArgs, options::OPT_e);
  Args.AddAllArgs(CmdArgs, options::OPT_s);
  Args.AddAllArgs(CmdArgs, options::OPT_t);
  Args.AddAllArgs(CmdArgs, options::OPT_r);

  if (Args.hasArg(options::OPT_Z_Xlinker__no_demangle))
    CmdArgs.push_back("--no-demangle");

  AddLinkerInputs(ToolChain, Inputs, Args, CmdArgs);

  if (!Args.hasArg(options::OPT_nostdlib, options::OPT_nodefaultlibs)) {
    // For PS4, we always want to pass libm, libstdc++ and libkernel
    // libraries for both C and C++ compilations.
    CmdArgs.push_back("-lkernel");
    if (D.CCCIsCXX()) {
      ToolChain.AddCXXStdlibLibArgs(Args, CmdArgs);
      if (Args.hasArg(options::OPT_pg))
        CmdArgs.push_back("-lm_p");
      else
        CmdArgs.push_back("-lm");
    }
    // FIXME: For some reason GCC passes -lgcc and -lgcc_s before adding
    // the default system libraries. Just mimic this for now.
    if (Args.hasArg(options::OPT_pg))
      CmdArgs.push_back("-lgcc_p");
    else
      CmdArgs.push_back("-lcompiler_rt");
    if (Args.hasArg(options::OPT_static)) {
      CmdArgs.push_back("-lstdc++");
    } else if (Args.hasArg(options::OPT_pg)) {
      CmdArgs.push_back("-lgcc_eh_p");
    } else {
      CmdArgs.push_back("--as-needed");
      CmdArgs.push_back("-lstdc++");
      CmdArgs.push_back("--no-as-needed");
    }

    if (Args.hasArg(options::OPT_pthread)) {
      if (Args.hasArg(options::OPT_pg))
        CmdArgs.push_back("-lpthread_p");
      else
        CmdArgs.push_back("-lpthread");
    }

    if (Args.hasArg(options::OPT_pg)) {
      if (Args.hasArg(options::OPT_shared))
        CmdArgs.push_back("-lc");
      else {
        if (Args.hasArg(options::OPT_static)) {
          CmdArgs.push_back("--start-group");
          CmdArgs.push_back("-lc_p");
          CmdArgs.push_back("-lpthread_p");
          CmdArgs.push_back("--end-group");
        } else {
          CmdArgs.push_back("-lc_p");
        }
      }
      CmdArgs.push_back("-lgcc_p");
    } else {
      if (Args.hasArg(options::OPT_static)) {
        CmdArgs.push_back("--start-group");
        CmdArgs.push_back("-lc");
        CmdArgs.push_back("-lpthread");
        CmdArgs.push_back("--end-group");
      } else {
        CmdArgs.push_back("-lc");
      }
      CmdArgs.push_back("-lcompiler_rt");
    }

    if (Args.hasArg(options::OPT_static)) {
      CmdArgs.push_back("-lstdc++");
    } else if (Args.hasArg(options::OPT_pg)) {
      CmdArgs.push_back("-lgcc_eh_p");
    } else {
      CmdArgs.push_back("--as-needed");
      CmdArgs.push_back("-lstdc++");
      CmdArgs.push_back("--no-as-needed");
    }
  }

  if (!Args.hasArg(options::OPT_nostdlib, options::OPT_nostartfiles)) {
    if (Args.hasArg(options::OPT_shared) || Args.hasArg(options::OPT_pie))
      CmdArgs.push_back(Args.MakeArgString(ToolChain.GetFilePath("crtendS.o")));
    else
      CmdArgs.push_back(Args.MakeArgString(ToolChain.GetFilePath("crtend.o")));
    CmdArgs.push_back(Args.MakeArgString(ToolChain.GetFilePath("crtn.o")));
  }

  const char *Exec =
#ifdef LLVM_ON_WIN32
      Args.MakeArgString(ToolChain.GetProgramPath("orbis-ld.gold"));
#else
      Args.MakeArgString(ToolChain.GetProgramPath("orbis-ld"));
#endif

  C.addCommand(llvm::make_unique<Command>(JA, T, Exec, CmdArgs, Inputs));
}

void PS4cpu::Link::ConstructJob(Compilation &C, const JobAction &JA,
                                const InputInfo &Output,
                                const InputInfoList &Inputs,
                                const ArgList &Args,
                                const char *LinkingOutput) const {
  const toolchains::FreeBSD &ToolChain =
      static_cast<const toolchains::FreeBSD &>(getToolChain());
  const Driver &D = ToolChain.getDriver();
  bool PS4Linker;
  StringRef LinkerOptName;
  if (const Arg *A = Args.getLastArg(options::OPT_fuse_ld_EQ)) {
    LinkerOptName = A->getValue();
    if (LinkerOptName != "ps4" && LinkerOptName != "gold")
      D.Diag(diag::err_drv_unsupported_linker) << LinkerOptName;
  }

  if (LinkerOptName == "gold")
    PS4Linker = false;
  else if (LinkerOptName == "ps4")
    PS4Linker = true;
  else
    PS4Linker = !Args.hasArg(options::OPT_shared);

  if (PS4Linker)
    ConstructPS4LinkJob(*this, C, JA, Output, Inputs, Args, LinkingOutput);
  else
    ConstructGoldLinkJob(*this, C, JA, Output, Inputs, Args, LinkingOutput);
}

void NVPTX::Assembler::ConstructJob(Compilation &C, const JobAction &JA,
                                    const InputInfo &Output,
                                    const InputInfoList &Inputs,
                                    const ArgList &Args,
                                    const char *LinkingOutput) const {
  const auto &TC =
      static_cast<const toolchains::CudaToolChain &>(getToolChain());
  assert(TC.getTriple().isNVPTX() && "Wrong platform");

  // Obtain architecture from the action.
  CudaArch gpu_arch = StringToCudaArch(JA.getOffloadingArch());
  assert(gpu_arch != CudaArch::UNKNOWN &&
         "Device action expected to have an architecture.");

  // Check that our installation's ptxas supports gpu_arch.
  if (!Args.hasArg(options::OPT_no_cuda_version_check)) {
    TC.cudaInstallation().CheckCudaVersionSupportsArch(gpu_arch);
  }

  ArgStringList CmdArgs;
  CmdArgs.push_back(TC.getTriple().isArch64Bit() ? "-m64" : "-m32");
  if (Args.hasFlag(options::OPT_cuda_noopt_device_debug,
                   options::OPT_no_cuda_noopt_device_debug, false)) {
    // ptxas does not accept -g option if optimization is enabled, so
    // we ignore the compiler's -O* options if we want debug info.
    CmdArgs.push_back("-g");
    CmdArgs.push_back("--dont-merge-basicblocks");
    CmdArgs.push_back("--return-at-end");
  } else if (Arg *A = Args.getLastArg(options::OPT_O_Group)) {
    // Map the -O we received to -O{0,1,2,3}.
    //
    // TODO: Perhaps we should map host -O2 to ptxas -O3. -O3 is ptxas's
    // default, so it may correspond more closely to the spirit of clang -O2.

    // -O3 seems like the least-bad option when -Osomething is specified to
    // clang but it isn't handled below.
    StringRef OOpt = "3";
    if (A->getOption().matches(options::OPT_O4) ||
        A->getOption().matches(options::OPT_Ofast))
      OOpt = "3";
    else if (A->getOption().matches(options::OPT_O0))
      OOpt = "0";
    else if (A->getOption().matches(options::OPT_O)) {
      // -Os, -Oz, and -O(anything else) map to -O2, for lack of better options.
      OOpt = llvm::StringSwitch<const char *>(A->getValue())
                 .Case("1", "1")
                 .Case("2", "2")
                 .Case("3", "3")
                 .Case("s", "2")
                 .Case("z", "2")
                 .Default("2");
    }
    CmdArgs.push_back(Args.MakeArgString(llvm::Twine("-O") + OOpt));
  } else {
    // If no -O was passed, pass -O0 to ptxas -- no opt flag should correspond
    // to no optimizations, but ptxas's default is -O3.
    CmdArgs.push_back("-O0");
  }

  CmdArgs.push_back("--gpu-name");
  CmdArgs.push_back(Args.MakeArgString(CudaArchToString(gpu_arch)));
  CmdArgs.push_back("--output-file");
  CmdArgs.push_back(Args.MakeArgString(Output.getFilename()));
  for (const auto& II : Inputs)
    CmdArgs.push_back(Args.MakeArgString(II.getFilename()));

  for (const auto& A : Args.getAllArgValues(options::OPT_Xcuda_ptxas))
    CmdArgs.push_back(Args.MakeArgString(A));

  const char *Exec = Args.MakeArgString(TC.GetProgramPath("ptxas"));
  C.addCommand(llvm::make_unique<Command>(JA, *this, Exec, CmdArgs, Inputs));
}

// All inputs to this linker must be from CudaDeviceActions, as we need to look
// at the Inputs' Actions in order to figure out which GPU architecture they
// correspond to.
void NVPTX::Linker::ConstructJob(Compilation &C, const JobAction &JA,
                                 const InputInfo &Output,
                                 const InputInfoList &Inputs,
                                 const ArgList &Args,
                                 const char *LinkingOutput) const {
  const auto &TC =
      static_cast<const toolchains::CudaToolChain &>(getToolChain());
  assert(TC.getTriple().isNVPTX() && "Wrong platform");

  ArgStringList CmdArgs;
  CmdArgs.push_back("--cuda");
  CmdArgs.push_back(TC.getTriple().isArch64Bit() ? "-64" : "-32");
  CmdArgs.push_back(Args.MakeArgString("--create"));
  CmdArgs.push_back(Args.MakeArgString(Output.getFilename()));

  for (const auto& II : Inputs) {
    auto *A = II.getAction();
    assert(A->getInputs().size() == 1 &&
           "Device offload action is expected to have a single input");
    const char *gpu_arch_str = A->getOffloadingArch();
    assert(gpu_arch_str &&
           "Device action expected to have associated a GPU architecture!");
    CudaArch gpu_arch = StringToCudaArch(gpu_arch_str);

    // We need to pass an Arch of the form "sm_XX" for cubin files and
    // "compute_XX" for ptx.
    const char *Arch =
        (II.getType() == types::TY_PP_Asm)
            ? CudaVirtualArchToString(VirtualArchForCudaArch(gpu_arch))
            : gpu_arch_str;
    CmdArgs.push_back(Args.MakeArgString(llvm::Twine("--image=profile=") +
                                         Arch + ",file=" + II.getFilename()));
  }

  for (const auto& A : Args.getAllArgValues(options::OPT_Xcuda_fatbinary))
    CmdArgs.push_back(Args.MakeArgString(A));

  const char *Exec = Args.MakeArgString(TC.GetProgramPath("fatbinary"));
  C.addCommand(llvm::make_unique<Command>(JA, *this, Exec, CmdArgs, Inputs));
}<|MERGE_RESOLUTION|>--- conflicted
+++ resolved
@@ -9180,15 +9180,11 @@
   }
 
   if (!Args.hasArg(options::OPT_nostdlib, options::OPT_nostartfiles)) {
-<<<<<<< HEAD
     if (D.CCCIsUPC()) {
       const char *upc_crtend = GetUPCEndFile(Args);
       CmdArgs.push_back(Args.MakeArgString(getToolChain().GetFilePath(upc_crtend)));
     }
-    if (!Args.hasArg(options::OPT_shared))
-=======
     if (Args.hasArg(options::OPT_shared) || Args.hasArg(options::OPT_pie))
->>>>>>> 88fccc58
       CmdArgs.push_back(
           Args.MakeArgString(getToolChain().GetFilePath("crtendS.o")));
     else
@@ -9792,17 +9788,12 @@
       }
     }
 
-<<<<<<< HEAD
-    if (!Args.hasArg(options::OPT_nostartfiles)) {
-
+    if (!Args.hasArg(options::OPT_nostartfiles) && !IsIAMCU) {
       if (D.CCCIsUPC()) {
         const char *upc_crtend = GetUPCEndFile(Args);
         CmdArgs.push_back(Args.MakeArgString(ToolChain.GetFilePath(upc_crtend)));
       }
 
-=======
-    if (!Args.hasArg(options::OPT_nostartfiles) && !IsIAMCU) {
->>>>>>> 88fccc58
       const char *crtend;
       if (Args.hasArg(options::OPT_shared))
         crtend = isAndroid ? "crtend_so.o" : "crtendS.o";
