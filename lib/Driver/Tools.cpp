--- conflicted
+++ resolved
@@ -5997,48 +5997,24 @@
 
   Args.AddAllArgs(CmdArgs, options::OPT_L);
 
-<<<<<<< HEAD
   const ToolChain::path_list Paths = getToolChain().getFilePaths();
   for (ToolChain::path_list::const_iterator i = Paths.begin(), e = Paths.end();
        i != e; ++i)
     CmdArgs.push_back(Args.MakeArgString(StringRef("-L") + *i));
 
-  LibOpenMP UsedOpenMPLib = LibUnknown;
-  if (Args.hasArg(options::OPT_fopenmp)) {
-    UsedOpenMPLib = LibGOMP;
-  } else if (const Arg *A = Args.getLastArg(options::OPT_fopenmp_EQ)) {
-    UsedOpenMPLib = llvm::StringSwitch<LibOpenMP>(A->getValue())
-        .Case("libgomp",  LibGOMP)
-        .Case("libiomp5", LibIOMP5)
-        .Default(LibUnknown);
-    if (UsedOpenMPLib == LibUnknown)
-      getToolChain().getDriver().Diag(diag::err_drv_unsupported_option_argument)
-        << A->getOption().getName() << A->getValue();
-  }
-  switch (UsedOpenMPLib) {
-  case LibGOMP:
-    CmdArgs.push_back("-lgomp");
-    break;
-  case LibIOMP5:
-=======
   if (Args.hasArg(options::OPT_fopenmp)){
     // This is more complicated in gcc...
->>>>>>> b2fc5b32
     CmdArgs.push_back("-liomp5");
 
     if (Args.hasArg(options::OPT_omptargets_EQ))
       CmdArgs.push_back("-lomptarget");
   }
 
-<<<<<<< HEAD
   if (D.CCCIsUPC() && !Args.hasArg(options::OPT_nostdlib))
     CmdArgs.push_back(GetUPCLibOption(Args));
 
-  AddLinkerInputs(getToolChain(), Inputs, Args, CmdArgs);
-=======
   AddLinkerInputs(getToolChain(), Inputs, Args, CmdArgs,
       JA.getOffloadingDevice());
->>>>>>> b2fc5b32
   
   if (isObjCRuntimeLinked(Args) &&
       !Args.hasArg(options::OPT_nostdlib) &&
