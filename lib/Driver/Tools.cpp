--- conflicted
+++ resolved
@@ -7766,6 +7766,12 @@
 #ifdef LIBUPC_PORTALS4
     CmdArgs.push_back("-L" LIBUPC_PORTALS4 "/lib");
     CmdArgs.push_back("-lportals");
+#endif
+#ifdef LIBUPC_FABRIC
+    CmdArgs.push_back("-L" LIBUPC_FABRIC "/lib");
+    CmdArgs.push_back("-lfabric");
+#endif
+#if defined(LIBUPC_PORTALS4) || defined(LIBUPC_FABRIC)
 #ifdef LIBUPC_JOB_PMI_LIBRARY_DIR
     CmdArgs.push_back("-L" LIBUPC_JOB_PMI_LIBRARY_DIR);
 #endif
@@ -7773,23 +7779,8 @@
     CmdArgs.push_back("-lpmi2");
 #endif
     CmdArgs.push_back("-lpmi");
-    CmdArgs.push_back("-lpthread");
 #endif
-<<<<<<< HEAD
-#ifdef LIBUPC_FABRIC
-    CmdArgs.push_back("-L" LIBUPC_FABRIC "/lib");
-    CmdArgs.push_back("-lfabric");
-#ifdef LIBUPC_JOB_PMI_LIBRARY_DIR
-    CmdArgs.push_back("-L" LIBUPC_JOB_PMI_LIBRARY_DIR);
-#endif
-#if LIBUPC_JOB_PMI2_API && HAVE_PMI2_LIB
-    CmdArgs.push_back("-lpmi2");
-#endif
-    CmdArgs.push_back("-lpmi");
-=======
-#endif
-#if defined(LIBUPC_PORTALS4) || LIBUPC_ENABLE_OMP_CHECKS
->>>>>>> 31ff9a85
+#if defined(LIBUPC_PORTALS4) || defined(LIBUPC_FABRIC) || LIBUPC_ENABLE_OMP_CHECKS
     CmdArgs.push_back("-lpthread");
 #endif
 #ifdef LIBUPC_ENABLE_NUMA
