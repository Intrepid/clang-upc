--- conflicted
+++ resolved
@@ -6834,7 +6834,6 @@
   return Args.MakeArgString(Res + ".d");
 }
 
-<<<<<<< HEAD
 static const char *GetUPCLibOption(const ArgList &Args) {
   llvm::SmallString<32> Buf("-lupc");
   if (Args.getLastArgValue(options::OPT_fupc_pts_EQ, "packed") == "struct") {
@@ -6897,10 +6896,7 @@
   return upc_crtend;
 }
 
-void darwin::Assemble::ConstructJob(Compilation &C, const JobAction &JA,
-=======
 void cloudabi::Linker::ConstructJob(Compilation &C, const JobAction &JA,
->>>>>>> 4fb22331
                                     const InputInfo &Output,
                                     const InputInfoList &Inputs,
                                     const ArgList &Args,
@@ -7253,28 +7249,11 @@
   Args.AddLastArg(CmdArgs, options::OPT_Mach);
 }
 
-<<<<<<< HEAD
-enum LibOpenMP {
-  LibUnknown,
-  LibGOMP,
-  LibIOMP5
-};
-
-void darwin::Link::ConstructJob(Compilation &C, const JobAction &JA,
-                                const InputInfo &Output,
-                                const InputInfoList &Inputs,
-                                const ArgList &Args,
-                                const char *LinkingOutput) const {
-  const ToolChain& ToolChain = getToolChain();
-  const Driver &D = ToolChain.getDriver();
-
-=======
 void darwin::Linker::ConstructJob(Compilation &C, const JobAction &JA,
                                   const InputInfo &Output,
                                   const InputInfoList &Inputs,
                                   const ArgList &Args,
                                   const char *LinkingOutput) const {
->>>>>>> 4fb22331
   assert(Output.getType() == types::TY_Image && "Invalid linker output type.");
 
   // If the number of arguments surpasses the system limits, we will encode the
@@ -7322,44 +7301,6 @@
   if (!Args.hasArg(options::OPT_nostdlib, options::OPT_nostartfiles))
     getMachOToolChain().addStartObjectFileArgs(Args, CmdArgs);
 
-<<<<<<< HEAD
-  Args.AddAllArgs(CmdArgs, options::OPT_L);
-
-  const ToolChain::path_list Paths = getToolChain().getFilePaths();
-  for (ToolChain::path_list::const_iterator i = Paths.begin(), e = Paths.end();
-       i != e; ++i)
-    CmdArgs.push_back(Args.MakeArgString(StringRef("-L") + *i));
-
-  LibOpenMP UsedOpenMPLib = LibUnknown;
-  if (Args.hasArg(options::OPT_fopenmp)) {
-    UsedOpenMPLib = LibGOMP;
-  } else if (const Arg *A = Args.getLastArg(options::OPT_fopenmp_EQ)) {
-    UsedOpenMPLib = llvm::StringSwitch<LibOpenMP>(A->getValue())
-        .Case("libgomp",  LibGOMP)
-        .Case("libiomp5", LibIOMP5)
-        .Default(LibUnknown);
-    if (UsedOpenMPLib == LibUnknown)
-      getToolChain().getDriver().Diag(diag::err_drv_unsupported_option_argument)
-        << A->getOption().getName() << A->getValue();
-  }
-  switch (UsedOpenMPLib) {
-  case LibGOMP:
-    CmdArgs.push_back("-lgomp");
-    break;
-  case LibIOMP5:
-    CmdArgs.push_back("-liomp5");
-    break;
-  case LibUnknown:
-    break;
-  }
-
-  if (D.CCCIsUPC() && !Args.hasArg(options::OPT_nostdlib)) {
-    CmdArgs.push_back(GetUPCLibOption(Args));
-#ifdef LIBUPC_ENABLE_OMP_CHECKS
-    CmdArgs.push_back("-lpthread");
-#endif
-  }
-=======
   // SafeStack requires its own runtime libraries
   // These libraries should be linked first, to make sure the
   // __safestack_init constructor executes before everything else
@@ -7370,7 +7311,6 @@
   }
 
   Args.AddAllArgs(CmdArgs, options::OPT_L);
->>>>>>> 4fb22331
 
   AddLinkerInputs(getToolChain(), Inputs, Args, CmdArgs);
   // Build the input file for -filelist (list of linker input files) in case we
@@ -7425,18 +7365,12 @@
     getMachOToolChain().AddLinkRuntimeLibArgs(Args, CmdArgs);
   }
 
-<<<<<<< HEAD
-  if (!Args.hasArg(options::OPT_nostdlib) &&
-      !Args.hasArg(options::OPT_nostartfiles)) {
-
+  if (!Args.hasArg(options::OPT_nostdlib, options::OPT_nostartfiles)) {
     if (D.CCCIsUPC()) {
       const char *upc_crtend = GetUPCEndFile(Args);
       CmdArgs.push_back(Args.MakeArgString(ToolChain.GetFilePath(upc_crtend)));
     }
-=======
-  if (!Args.hasArg(options::OPT_nostdlib, options::OPT_nostartfiles)) {
     // endfile_spec is empty.
->>>>>>> 4fb22331
   }
 
   Args.AddAllArgs(CmdArgs, options::OPT_T_Group);
@@ -7583,26 +7517,6 @@
     assert(Output.isNothing() && "Invalid output.");
   }
 
-<<<<<<< HEAD
-  if (!Args.hasArg(options::OPT_nostdlib) &&
-      !Args.hasArg(options::OPT_nostartfiles)) {
-    if (!Args.hasArg(options::OPT_shared)) {
-      CmdArgs.push_back(Args.MakeArgString(LibPath + "crt1.o"));
-      CmdArgs.push_back(Args.MakeArgString(LibPath + "crti.o"));
-      CmdArgs.push_back(Args.MakeArgString(LibPath + "values-Xa.o"));
-      CmdArgs.push_back(Args.MakeArgString(GCCLibPath + "crtbegin.o"));
-    } else {
-      CmdArgs.push_back(Args.MakeArgString(LibPath + "crti.o"));
-      CmdArgs.push_back(Args.MakeArgString(LibPath + "values-Xa.o"));
-      CmdArgs.push_back(Args.MakeArgString(GCCLibPath + "crtbegin.o"));
-    }
-    if (getToolChain().getDriver().CCCIsCXX())
-      CmdArgs.push_back(Args.MakeArgString(LibPath + "cxa_finalize.o"));
-    if (getToolChain().getDriver().CCCIsUPC()) {
-      const char *upc_crtbegin = GetUPCBeginFile(Args);
-      CmdArgs.push_back(Args.MakeArgString(getToolChain().GetFilePath(upc_crtbegin)));
-    }
-=======
   if (!Args.hasArg(options::OPT_nostdlib, options::OPT_nostartfiles)) {
     if (!Args.hasArg(options::OPT_shared))
       CmdArgs.push_back(
@@ -7613,20 +7527,16 @@
         Args.MakeArgString(getToolChain().GetFilePath("values-Xa.o")));
     CmdArgs.push_back(
         Args.MakeArgString(getToolChain().GetFilePath("crtbegin.o")));
->>>>>>> 4fb22331
+    if (getToolChain().getDriver().CCCIsUPC()) {
+      const char *upc_crtbegin = GetUPCBeginFile(Args);
+      CmdArgs.push_back(Args.MakeArgString(getToolChain().GetFilePath(upc_crtbegin)));
+    }
   }
 
   getToolChain().AddFilePathLibArgs(Args, CmdArgs);
 
-<<<<<<< HEAD
-  Args.AddAllArgs(CmdArgs, options::OPT_L);
-  const ToolChain::path_list Paths = getToolChain().getFilePaths();
-  for (ToolChain::path_list::const_iterator i = Paths.begin(), e = Paths.end();
-       i != e; ++i)
-    CmdArgs.push_back(Args.MakeArgString(StringRef("-L") + *i));
-  Args.AddAllArgs(CmdArgs, options::OPT_T_Group);
-  Args.AddAllArgs(CmdArgs, options::OPT_e);
-  Args.AddAllArgs(CmdArgs, options::OPT_r);
+  Args.AddAllArgs(CmdArgs, {options::OPT_L, options::OPT_T_Group,
+                            options::OPT_e, options::OPT_r});
 
   AddLinkerInputs(getToolChain(), Inputs, Args, CmdArgs);
 
@@ -7637,16 +7547,7 @@
 #endif
   }
 
-  if (!Args.hasArg(options::OPT_nostdlib) &&
-      !Args.hasArg(options::OPT_nodefaultlibs)) {
-=======
-  Args.AddAllArgs(CmdArgs, {options::OPT_L, options::OPT_T_Group,
-                            options::OPT_e, options::OPT_r});
-
-  AddLinkerInputs(getToolChain(), Inputs, Args, CmdArgs);
-
   if (!Args.hasArg(options::OPT_nostdlib, options::OPT_nodefaultlibs)) {
->>>>>>> 4fb22331
     if (getToolChain().getDriver().CCCIsCXX())
       getToolChain().AddCXXStdlibLibArgs(Args, CmdArgs);
     CmdArgs.push_back("-lgcc_s");
@@ -7657,19 +7558,13 @@
     }
   }
 
-<<<<<<< HEAD
-  if (!Args.hasArg(options::OPT_nostdlib) &&
-      !Args.hasArg(options::OPT_nostartfiles)) {
+  if (!Args.hasArg(options::OPT_nostdlib, options::OPT_nostartfiles)) {
     if (getToolChain().getDriver().CCCIsUPC()) {
       const char *upc_crtend = GetUPCEndFile(Args);
       CmdArgs.push_back(Args.MakeArgString(getToolChain().GetFilePath(upc_crtend)));
     }
-    CmdArgs.push_back(Args.MakeArgString(GCCLibPath + "crtend.o"));
-=======
-  if (!Args.hasArg(options::OPT_nostdlib, options::OPT_nostartfiles)) {
     CmdArgs.push_back(
         Args.MakeArgString(getToolChain().GetFilePath("crtend.o")));
->>>>>>> 4fb22331
   }
   CmdArgs.push_back(Args.MakeArgString(getToolChain().GetFilePath("crtn.o")));
 
@@ -7827,18 +7722,9 @@
   CmdArgs.push_back(
       Args.MakeArgString("-L/usr/lib/gcc-lib/" + Triple + "/4.2.1"));
 
-<<<<<<< HEAD
-  Args.AddAllArgs(CmdArgs, options::OPT_L);
-  const ToolChain::path_list Paths = getToolChain().getFilePaths();
-  for (ToolChain::path_list::const_iterator i = Paths.begin(), e = Paths.end();
-       i != e; ++i)
-    CmdArgs.push_back(Args.MakeArgString(StringRef("-L") + *i));
-  Args.AddAllArgs(CmdArgs, options::OPT_T_Group);
-  Args.AddAllArgs(CmdArgs, options::OPT_e);
-  Args.AddAllArgs(CmdArgs, options::OPT_s);
-  Args.AddAllArgs(CmdArgs, options::OPT_t);
-  Args.AddAllArgs(CmdArgs, options::OPT_Z_Flag);
-  Args.AddAllArgs(CmdArgs, options::OPT_r);
+  Args.AddAllArgs(CmdArgs, {options::OPT_L, options::OPT_T_Group,
+                            options::OPT_e, options::OPT_s, options::OPT_t,
+                            options::OPT_Z_Flag, options::OPT_r});
 
   AddLinkerInputs(getToolChain(), Inputs, Args, CmdArgs);
 
@@ -7853,19 +7739,8 @@
 #ifdef LIBUPC_ENABLE_OMP_CHECKS
     CmdArgs.push_back("-lpthread");
 #endif
-  }
-
-  if (!Args.hasArg(options::OPT_nostdlib) &&
-      !Args.hasArg(options::OPT_nodefaultlibs)) {
-=======
-  Args.AddAllArgs(CmdArgs, {options::OPT_L, options::OPT_T_Group,
-                            options::OPT_e, options::OPT_s, options::OPT_t,
-                            options::OPT_Z_Flag, options::OPT_r});
-
-  AddLinkerInputs(getToolChain(), Inputs, Args, CmdArgs);
 
   if (!Args.hasArg(options::OPT_nostdlib, options::OPT_nodefaultlibs)) {
->>>>>>> 4fb22331
     if (D.CCCIsCXX()) {
       getToolChain().AddCXXStdlibLibArgs(Args, CmdArgs);
       if (Args.hasArg(options::OPT_pg))
@@ -7895,17 +7770,11 @@
     CmdArgs.push_back("-lgcc");
   }
 
-<<<<<<< HEAD
-  if (!Args.hasArg(options::OPT_nostdlib) &&
-      !Args.hasArg(options::OPT_nostartfiles)) {
+  if (!Args.hasArg(options::OPT_nostdlib, options::OPT_nostartfiles)) {
     if (D.CCCIsUPC()) {
       const char *upc_crtend = GetUPCEndFile(Args);
       CmdArgs.push_back(Args.MakeArgString(getToolChain().GetFilePath(upc_crtend)));
     }
-
-=======
-  if (!Args.hasArg(options::OPT_nostdlib, options::OPT_nostartfiles)) {
->>>>>>> 4fb22331
     if (!Args.hasArg(options::OPT_shared))
       CmdArgs.push_back(
           Args.MakeArgString(getToolChain().GetFilePath("crtend.o")));
@@ -8265,7 +8134,6 @@
   bool NeedsSanitizerDeps = addSanitizerRuntimes(ToolChain, Args, CmdArgs);
   AddLinkerInputs(ToolChain, Inputs, Args, CmdArgs);
 
-<<<<<<< HEAD
   if (D.CCCIsUPC() && !Args.hasArg(options::OPT_nostdlib)) {
 #ifdef LIBUPC_LINK_SCRIPT
     CmdArgs.push_back(Args.MakeArgString("-T" + getToolChain().GetFilePath("upc.ld")));
@@ -8279,12 +8147,8 @@
 #endif
   }
 
-  if (!Args.hasArg(options::OPT_nostdlib) &&
-      !Args.hasArg(options::OPT_nodefaultlibs)) {
-=======
   if (!Args.hasArg(options::OPT_nostdlib, options::OPT_nodefaultlibs)) {
     addOpenMPRuntime(CmdArgs, ToolChain, Args);
->>>>>>> 4fb22331
     if (D.CCCIsCXX()) {
       ToolChain.AddCXXStdlibLibArgs(Args, CmdArgs);
       if (Args.hasArg(options::OPT_pg))
@@ -8339,17 +8203,11 @@
     }
   }
 
-<<<<<<< HEAD
-  if (!Args.hasArg(options::OPT_nostdlib) &&
-      !Args.hasArg(options::OPT_nostartfiles)) {
+  if (!Args.hasArg(options::OPT_nostdlib, options::OPT_nostartfiles)) { 
     if (D.CCCIsUPC()) {
       const char *upc_crtend = GetUPCEndFile(Args);
       CmdArgs.push_back(Args.MakeArgString(getToolChain().GetFilePath(upc_crtend)));
     }
-
-=======
-  if (!Args.hasArg(options::OPT_nostdlib, options::OPT_nostartfiles)) {
->>>>>>> 4fb22331
     if (Args.hasArg(options::OPT_shared) || IsPIE)
       CmdArgs.push_back(Args.MakeArgString(ToolChain.GetFilePath("crtendS.o")));
     else
@@ -8662,17 +8520,11 @@
     }
   }
 
-<<<<<<< HEAD
-  if (!Args.hasArg(options::OPT_nostdlib) &&
-      !Args.hasArg(options::OPT_nostartfiles)) {
+  if (!Args.hasArg(options::OPT_nostdlib, options::OPT_nostartfiles)) {
     if (D.CCCIsUPC()) {
       const char *upc_crtend = GetUPCEndFile(Args);
       CmdArgs.push_back(Args.MakeArgString(getToolChain().GetFilePath(upc_crtend)));
     }
-
-=======
-  if (!Args.hasArg(options::OPT_nostdlib, options::OPT_nostartfiles)) {
->>>>>>> 4fb22331
     if (!Args.hasArg(options::OPT_shared))
       CmdArgs.push_back(
           Args.MakeArgString(getToolChain().GetFilePath("crtend.o")));
