--- conflicted
+++ resolved
@@ -8650,7 +8650,6 @@
 
   Args.AddAllArgs(CmdArgs, options::OPT_L);
 
-<<<<<<< HEAD
   const ToolChain::path_list Paths = getToolChain().getFilePaths();
   for (ToolChain::path_list::const_iterator i = Paths.begin(), e = Paths.end();
        i != e; ++i)
@@ -8667,10 +8666,7 @@
     }
   }
 
-  AddLinkerInputs(getToolChain(), Inputs, Args, CmdArgs);
-=======
   AddLinkerInputs(getToolChain(), Inputs, Args, CmdArgs, JA);
->>>>>>> 6158be52
   // Build the input file for -filelist (list of linker input files) in case we
   // need it later
   for (const auto &II : Inputs) {
