--- conflicted
+++ resolved
@@ -176,13 +176,10 @@
            .Case("F95", TY_Fortran)
            .Case("mii", TY_PP_ObjCXX)
            .Case("pcm", TY_ModuleFile)
-<<<<<<< HEAD
+           .Case("pch", TY_PCH)
+           .Case("gch", TY_PCH)
            .Case("upc", TY_UPC)
            .Case("upci", TY_PP_UPC)
-=======
-           .Case("pch", TY_PCH)
-           .Case("gch", TY_PCH)
->>>>>>> 445305f4
            .Default(TY_INVALID);
 }
 
