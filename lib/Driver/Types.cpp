//===--- Types.cpp - Driver input & temporary type information ------------===//
//
//                     The LLVM Compiler Infrastructure
//
// This file is distributed under the University of Illinois Open Source
// License. See LICENSE.TXT for details.
//
//===----------------------------------------------------------------------===//

#include "clang/Driver/Types.h"
#include "llvm/ADT/STLExtras.h"
#include "llvm/ADT/StringSwitch.h"
#include <cassert>
#include <string.h>

using namespace clang::driver;
using namespace clang::driver::types;

struct TypeInfo {
  const char *Name;
  const char *Flags;
  const char *TempSuffix;
  ID PreprocessedType;
};

static const TypeInfo TypeInfos[] = {
#define TYPE(NAME, ID, PP_TYPE, TEMP_SUFFIX, FLAGS) \
  { NAME, FLAGS, TEMP_SUFFIX, TY_##PP_TYPE, },
#include "clang/Driver/Types.def"
#undef TYPE
};
static const unsigned numTypes = llvm::array_lengthof(TypeInfos);

static const TypeInfo &getInfo(unsigned id) {
  assert(id > 0 && id - 1 < numTypes && "Invalid Type ID.");
  return TypeInfos[id - 1];
}

const char *types::getTypeName(ID Id) {
  return getInfo(Id).Name;
}

types::ID types::getPreprocessedType(ID Id) {
  return getInfo(Id).PreprocessedType;
}

const char *types::getTypeTempSuffix(ID Id, bool CLMode) {
  if (Id == TY_Object && CLMode)
    return "obj";
  if (Id == TY_Image && CLMode)
    return "exe";
  if (Id == TY_PP_Asm && CLMode)
    return "asm";
  return getInfo(Id).TempSuffix;
}

bool types::onlyAssembleType(ID Id) {
  return strchr(getInfo(Id).Flags, 'a');
}

bool types::onlyPrecompileType(ID Id) {
  return strchr(getInfo(Id).Flags, 'p');
}

bool types::canTypeBeUserSpecified(ID Id) {
  return strchr(getInfo(Id).Flags, 'u');
}

bool types::appendSuffixForType(ID Id) {
  return strchr(getInfo(Id).Flags, 'A');
}

bool types::canLipoType(ID Id) {
  return (Id == TY_Nothing ||
          Id == TY_Image ||
          Id == TY_Object ||
          Id == TY_LTO_BC);
}

bool types::isAcceptedByClang(ID Id) {
  switch (Id) {
  default:
    return false;

  case TY_Asm:
  case TY_C: case TY_PP_C:
  case TY_CL:
  case TY_CUDA: case TY_PP_CUDA:
  case TY_CUDA_DEVICE:
  case TY_ObjC: case TY_PP_ObjC: case TY_PP_ObjC_Alias:
  case TY_UPC: case TY_PP_UPC:
  case TY_CXX: case TY_PP_CXX:
  case TY_ObjCXX: case TY_PP_ObjCXX: case TY_PP_ObjCXX_Alias:
  case TY_CHeader: case TY_PP_CHeader:
  case TY_CLHeader:
  case TY_ObjCHeader: case TY_PP_ObjCHeader:
  case TY_CXXHeader: case TY_PP_CXXHeader:
  case TY_ObjCXXHeader: case TY_PP_ObjCXXHeader:
  case TY_UPCHeader: case TY_PP_UPCHeader:
  case TY_AST: case TY_ModuleFile:
  case TY_LLVM_IR: case TY_LLVM_BC:
    return true;
  }
}

bool types::isObjC(ID Id) {
  switch (Id) {
  default:
    return false;

  case TY_ObjC: case TY_PP_ObjC: case TY_PP_ObjC_Alias:
  case TY_ObjCXX: case TY_PP_ObjCXX:
  case TY_ObjCHeader: case TY_PP_ObjCHeader:
  case TY_ObjCXXHeader: case TY_PP_ObjCXXHeader: case TY_PP_ObjCXX_Alias:
    return true;
  }
}

bool types::isCXX(ID Id) {
  switch (Id) {
  default:
    return false;

  case TY_CXX: case TY_PP_CXX:
  case TY_ObjCXX: case TY_PP_ObjCXX: case TY_PP_ObjCXX_Alias:
  case TY_CXXHeader: case TY_PP_CXXHeader:
  case TY_ObjCXXHeader: case TY_PP_ObjCXXHeader:
  case TY_CUDA: case TY_PP_CUDA: case TY_CUDA_DEVICE:
    return true;
  }
}

bool types::isLLVMIR(ID Id) {
  switch (Id) {
  default:
    return false;

  case TY_LLVM_IR:
  case TY_LLVM_BC:
  case TY_LTO_IR:
  case TY_LTO_BC:
    return true;
  }
}

bool types::isCuda(ID Id) {
  switch (Id) {
  default:
    return false;

  case TY_CUDA:
  case TY_PP_CUDA:
  case TY_CUDA_DEVICE:
    return true;
  }
}

types::ID types::lookupTypeForExtension(const char *Ext) {
  return llvm::StringSwitch<types::ID>(Ext)
           .Case("c", TY_C)
           .Case("i", TY_PP_C)
           .Case("m", TY_ObjC)
           .Case("M", TY_ObjCXX)
           .Case("h", TY_CHeader)
           .Case("C", TY_CXX)
           .Case("H", TY_CXXHeader)
           .Case("f", TY_PP_Fortran)
           .Case("F", TY_Fortran)
           .Case("s", TY_PP_Asm)
           .Case("asm", TY_PP_Asm)
           .Case("S", TY_Asm)
           .Case("o", TY_Object)
           .Case("obj", TY_Object)
           .Case("lib", TY_Object)
           .Case("ii", TY_PP_CXX)
           .Case("mi", TY_PP_ObjC)
           .Case("mm", TY_ObjCXX)
           .Case("bc", TY_LLVM_BC)
           .Case("cc", TY_CXX)
           .Case("CC", TY_CXX)
           .Case("cl", TY_CL)
           .Case("cp", TY_CXX)
           .Case("cu", TY_CUDA)
           .Case("cui", TY_PP_CUDA)
           .Case("hh", TY_CXXHeader)
           .Case("ll", TY_LLVM_IR)
           .Case("hpp", TY_CXXHeader)
           .Case("ads", TY_Ada)
           .Case("adb", TY_Ada)
           .Case("ast", TY_AST)
           .Case("c++", TY_CXX)
           .Case("C++", TY_CXX)
           .Case("cxx", TY_CXX)
           .Case("cpp", TY_CXX)
           .Case("CPP", TY_CXX)
           .Case("CXX", TY_CXX)
           .Case("for", TY_PP_Fortran)
           .Case("FOR", TY_PP_Fortran)
           .Case("fpp", TY_Fortran)
           .Case("FPP", TY_Fortran)
           .Case("f90", TY_PP_Fortran)
           .Case("f95", TY_PP_Fortran)
           .Case("F90", TY_Fortran)
           .Case("F95", TY_Fortran)
           .Case("mii", TY_PP_ObjCXX)
           .Case("pcm", TY_ModuleFile)
           .Case("pch", TY_PCH)
           .Case("gch", TY_PCH)
<<<<<<< HEAD
           .Case("upc", TY_UPC)
           .Case("upci", TY_PP_UPC)
=======
           .Case("rs", TY_RenderScript)
>>>>>>> 88fccc58
           .Default(TY_INVALID);
}

types::ID types::lookupTypeForTypeSpecifier(const char *Name) {
  for (unsigned i=0; i<numTypes; ++i) {
    types::ID Id = (types::ID) (i + 1);
    if (canTypeBeUserSpecified(Id) &&
        strcmp(Name, getInfo(Id).Name) == 0)
      return Id;
  }

  return TY_INVALID;
}

// FIXME: Why don't we just put this list in the defs file, eh.
void types::getCompilationPhases(ID Id, llvm::SmallVectorImpl<phases::ID> &P) {
  if (Id != TY_Object) {
    if (getPreprocessedType(Id) != TY_INVALID) {
      P.push_back(phases::Preprocess);
    }

    if (onlyPrecompileType(Id)) {
      P.push_back(phases::Precompile);
    } else {
      if (!onlyAssembleType(Id)) {
        P.push_back(phases::Compile);
        P.push_back(phases::Backend);
      }
      P.push_back(phases::Assemble);
    }
  }

  if (!onlyPrecompileType(Id) && Id != TY_CUDA_DEVICE) {
    P.push_back(phases::Link);
  }
  assert(0 < P.size() && "Not enough phases in list");
  assert(P.size() <= phases::MaxNumberOfPhases && "Too many phases in list");
}

ID types::lookupCXXTypeForCType(ID Id) {
  switch (Id) {
  default:
    return Id;

  case types::TY_C:
    return types::TY_CXX;
  case types::TY_PP_C:
    return types::TY_PP_CXX;
  case types::TY_CHeader:
    return types::TY_CXXHeader;
  case types::TY_PP_CHeader:
    return types::TY_PP_CXXHeader;
  }
}

ID types::lookupUPCTypeForCType(ID Id) {
  switch (Id) {
  default:
    return Id;
    
  case types::TY_C:
    return types::TY_UPC;
  case types::TY_PP_C:
    return types::TY_PP_UPC;
  case types::TY_CHeader:
    return types::TY_UPCHeader;
  case types::TY_PP_CHeader:
    return types::TY_PP_UPCHeader;
  }
}<|MERGE_RESOLUTION|>--- conflicted
+++ resolved
@@ -206,12 +206,9 @@
            .Case("pcm", TY_ModuleFile)
            .Case("pch", TY_PCH)
            .Case("gch", TY_PCH)
-<<<<<<< HEAD
            .Case("upc", TY_UPC)
            .Case("upci", TY_PP_UPC)
-=======
            .Case("rs", TY_RenderScript)
->>>>>>> 88fccc58
            .Default(TY_INVALID);
 }
 
