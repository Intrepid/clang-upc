--- conflicted
+++ resolved
@@ -2520,17 +2520,13 @@
   }
   addPathIfExists(SysRoot + "/lib", Paths);
   addPathIfExists(SysRoot + "/usr/lib", Paths);
-}
-
-<<<<<<< HEAD
+
   addPathIfExists(getDriver().Dir + "/../lib", Paths);
   addPathIfExists(getDriver().Dir + "/../" + Multilib, Paths);
-
-  IsPIEDefault = SanitizerArgs(*this, Args).hasZeroBaseShadow();
-=======
+}
+
 bool FreeBSD::HasNativeLLVMSupport() const {
   return true;
->>>>>>> c6c4eea3
 }
 
 bool Linux::HasNativeLLVMSupport() const {
