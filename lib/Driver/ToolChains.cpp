--- conflicted
+++ resolved
@@ -1633,31 +1633,9 @@
   return A && A->getOption().matches(options::OPT_mmicromips);
 }
 
-<<<<<<< HEAD
-static bool isMipsFP64(const ArgList &Args) {
-  Arg *A = Args.getLastArg(options::OPT_mfp64, options::OPT_mfp32);
-  return A && A->getOption().matches(options::OPT_mfp64);
-}
-
-static bool isMipsNan2008(const ArgList &Args) {
-  Arg *A = Args.getLastArg(options::OPT_mnan_EQ);
-  return A && A->getValue() == StringRef("2008");
-}
-
-// FIXME: There is the same routine in the Tools.cpp.
-static bool hasMipsN32ABIArg(const ArgList &Args) {
-  Arg *A = Args.getLastArg(options::OPT_mabi_EQ);
-  return A && (A->getValue() == StringRef("n32"));
-}
-
-static bool hasCrtBeginObj(Twine Path) {
-  return llvm::sys::fs::exists(Path + "/crtbegin.o");
-}
-=======
 struct DetectedMultilibs {
   /// The set of multilibs that the detected installation supports.
   MultilibSet Multilibs;
->>>>>>> cd7df602
 
   /// The primary multilib appropriate for the given flags.
   Multilib SelectedMultilib;
@@ -1935,16 +1913,6 @@
     return false;
   }
 
-<<<<<<< HEAD
-    if (isSoftFloatABI(Args))
-      Suffix += "/sof";
-    else {
-      if (isMipsFP64(Args))
-        Suffix += "/fp64";
-
-      if (isMipsNan2008(Args))
-        Suffix += "/nan2008";
-=======
   // Sort candidates. Toolchain that best meets the directories goes first.
   // Then select the first toolchains matches command line flags.
   MultilibSet *candidates[] = { &DebianMipsMultilibs, &FSFMipsMultilibs,
@@ -1970,7 +1938,6 @@
     if (Result.Multilibs.select(Flags, Result.SelectedMultilib)) {
       Result.BiarchSibling = Multilib();
       return true;
->>>>>>> cd7df602
     }
   }
 
