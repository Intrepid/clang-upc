//===--- Driver.cpp - Clang GCC Compatible Driver -------------------------===//
//
//                     The LLVM Compiler Infrastructure
//
// This file is distributed under the University of Illinois Open Source
// License. See LICENSE.TXT for details.
//
//===----------------------------------------------------------------------===//

#include "clang/Driver/Driver.h"
#include "InputInfo.h"
#include "ToolChains.h"
#include "clang/Basic/Version.h"
#include "clang/Basic/VirtualFileSystem.h"
#include "clang/Config/config.h"
#include "clang/Driver/Action.h"
#include "clang/Driver/Compilation.h"
#include "clang/Driver/DriverDiagnostic.h"
#include "clang/Driver/Job.h"
#include "clang/Driver/Options.h"
#include "clang/Driver/SanitizerArgs.h"
#include "clang/Driver/Tool.h"
#include "clang/Driver/ToolChain.h"
#include "llvm/ADT/ArrayRef.h"
#include "llvm/ADT/STLExtras.h"
#include "llvm/ADT/SmallSet.h"
#include "llvm/ADT/StringExtras.h"
#include "llvm/ADT/StringSet.h"
#include "llvm/ADT/StringSwitch.h"
#include "llvm/Option/Arg.h"
#include "llvm/Option/ArgList.h"
#include "llvm/Option/OptSpecifier.h"
#include "llvm/Option/OptTable.h"
#include "llvm/Option/Option.h"
#include "llvm/Support/ErrorHandling.h"
#include "llvm/Support/FileSystem.h"
#include "llvm/Support/Path.h"
#include "llvm/Support/PrettyStackTrace.h"
#include "llvm/Support/Process.h"
#include "llvm/Support/Program.h"
#include "llvm/Support/raw_ostream.h"
#include <map>
#include <memory>
#include <utility>
#if LLVM_ON_UNIX
#include <unistd.h> // getpid
#endif

using namespace clang::driver;
using namespace clang;
using namespace llvm::opt;

Driver::Driver(StringRef ClangExecutable, StringRef DefaultTargetTriple,
               DiagnosticsEngine &Diags,
               IntrusiveRefCntPtr<vfs::FileSystem> VFS)
    : Opts(createDriverOptTable()), Diags(Diags), VFS(std::move(VFS)),
      Mode(GCCMode), SaveTemps(SaveTempsNone), BitcodeEmbed(EmbedNone),
      LTOMode(LTOK_None), ClangExecutable(ClangExecutable),
      SysRoot(DEFAULT_SYSROOT), UseStdLib(true),
      DriverTitle("clang LLVM compiler"), CCPrintOptionsFilename(nullptr),
      CCPrintHeadersFilename(nullptr), CCLogDiagnosticsFilename(nullptr),
      CCCPrintBindings(false), CCPrintHeaders(false), CCLogDiagnostics(false),
      CCGenDiagnostics(false), DefaultTargetTriple(DefaultTargetTriple),
      CCCGenericGCCName(""), CheckInputsExist(true), CCCUsePCH(true),
      SuppressMissingInputWarning(false) {

  // Provide a sane fallback if no VFS is specified.
  if (!this->VFS)
    this->VFS = vfs::getRealFileSystem();

  Name = llvm::sys::path::filename(ClangExecutable);
  Dir = llvm::sys::path::parent_path(ClangExecutable);
  InstalledDir = Dir; // Provide a sensible default installed dir.

  // Compute the path to the resource directory.
  StringRef ClangResourceDir(CLANG_RESOURCE_DIR);
  SmallString<128> P(Dir);
  if (ClangResourceDir != "") {
    llvm::sys::path::append(P, ClangResourceDir);
  } else {
    StringRef ClangLibdirSuffix(CLANG_LIBDIR_SUFFIX);
    llvm::sys::path::append(P, "..", Twine("lib") + ClangLibdirSuffix, "clang",
                            CLANG_VERSION_STRING);
  }
  ResourceDir = P.str();
}

Driver::~Driver() {
  delete Opts;

  llvm::DeleteContainerSeconds(ToolChains);
}

void Driver::ParseDriverMode(StringRef ProgramName,
                             ArrayRef<const char *> Args) {
  auto Default = ToolChain::getTargetAndModeFromProgramName(ProgramName);
  StringRef DefaultMode(Default.second);
  setDriverModeFromOption(DefaultMode);

  for (const char *ArgPtr : Args) {
    // Ingore nullptrs, they are response file's EOL markers
    if (ArgPtr == nullptr)
      continue;
    const StringRef Arg = ArgPtr;
    setDriverModeFromOption(Arg);
  }
}

<<<<<<< HEAD
    const StringRef Value = Arg.drop_front(OptName.size());
    const unsigned M = llvm::StringSwitch<unsigned>(Value)
                           .Case("gcc", GCCMode)
                           .Case("g++", GXXMode)
                           .Case("cpp", CPPMode)
                           .Case("cl", CLMode)
                           .Case("gupc", UPCMode)
                           .Default(~0U);
=======
void Driver::setDriverModeFromOption(StringRef Opt) {
  const std::string OptName =
      getOpts().getOption(options::OPT_driver_mode).getPrefixedName();
  if (!Opt.startswith(OptName))
    return;
  StringRef Value = Opt.drop_front(OptName.size());
>>>>>>> 6158be52

  const unsigned M = llvm::StringSwitch<unsigned>(Value)
                         .Case("gcc", GCCMode)
                         .Case("g++", GXXMode)
                         .Case("cpp", CPPMode)
                         .Case("cl", CLMode)
                         .Default(~0U);

  if (M != ~0U)
    Mode = static_cast<DriverMode>(M);
  else
    Diag(diag::err_drv_unsupported_option_argument) << OptName << Value;
}

InputArgList Driver::ParseArgStrings(ArrayRef<const char *> ArgStrings) {
  llvm::PrettyStackTraceString CrashInfo("Command line argument parsing");

  unsigned IncludedFlagsBitmask;
  unsigned ExcludedFlagsBitmask;
  std::tie(IncludedFlagsBitmask, ExcludedFlagsBitmask) =
      getIncludeExcludeOptionFlagMasks();

  unsigned MissingArgIndex, MissingArgCount;
  InputArgList Args =
      getOpts().ParseArgs(ArgStrings, MissingArgIndex, MissingArgCount,
                          IncludedFlagsBitmask, ExcludedFlagsBitmask);

  // Check for missing argument error.
  if (MissingArgCount)
    Diag(clang::diag::err_drv_missing_argument)
        << Args.getArgString(MissingArgIndex) << MissingArgCount;

  // Check for unsupported options.
  for (const Arg *A : Args) {
    if (A->getOption().hasFlag(options::Unsupported)) {
      Diag(clang::diag::err_drv_unsupported_opt) << A->getAsString(Args);
      continue;
    }

    // Warn about -mcpu= without an argument.
    if (A->getOption().matches(options::OPT_mcpu_EQ) && A->containsValue("")) {
      Diag(clang::diag::warn_drv_empty_joined_argument) << A->getAsString(Args);
    }
  }

  for (const Arg *A : Args.filtered(options::OPT_UNKNOWN))
    Diags.Report(IsCLMode() ? diag::warn_drv_unknown_argument_clang_cl :
                              diag::err_drv_unknown_argument)
      << A->getAsString(Args);

  return Args;
}

// Determine which compilation mode we are in. We look for options which
// affect the phase, starting with the earliest phases, and record which
// option we used to determine the final phase.
phases::ID Driver::getFinalPhase(const DerivedArgList &DAL,
                                 Arg **FinalPhaseArg) const {
  Arg *PhaseArg = nullptr;
  phases::ID FinalPhase;

  // -{E,EP,P,M,MM} only run the preprocessor.
  if (CCCIsCPP() || (PhaseArg = DAL.getLastArg(options::OPT_E)) ||
      (PhaseArg = DAL.getLastArg(options::OPT__SLASH_EP)) ||
      (PhaseArg = DAL.getLastArg(options::OPT_M, options::OPT_MM)) ||
      (PhaseArg = DAL.getLastArg(options::OPT__SLASH_P))) {
    FinalPhase = phases::Preprocess;

    // --precompile only runs up to precompilation.
  } else if ((PhaseArg = DAL.getLastArg(options::OPT__precompile))) {
    FinalPhase = phases::Precompile;

    // -{fsyntax-only,-analyze,emit-ast} only run up to the compiler.
  } else if ((PhaseArg = DAL.getLastArg(options::OPT_fsyntax_only)) ||
             (PhaseArg = DAL.getLastArg(options::OPT_module_file_info)) ||
             (PhaseArg = DAL.getLastArg(options::OPT_verify_pch)) ||
             (PhaseArg = DAL.getLastArg(options::OPT_rewrite_objc)) ||
             (PhaseArg = DAL.getLastArg(options::OPT_rewrite_legacy_objc)) ||
             (PhaseArg = DAL.getLastArg(options::OPT__migrate)) ||
             (PhaseArg = DAL.getLastArg(options::OPT__analyze,
                                        options::OPT__analyze_auto)) ||
             (PhaseArg = DAL.getLastArg(options::OPT_emit_ast))) {
    FinalPhase = phases::Compile;

    // -S only runs up to the backend.
  } else if ((PhaseArg = DAL.getLastArg(options::OPT_S))) {
    FinalPhase = phases::Backend;

    // -c compilation only runs up to the assembler.
  } else if ((PhaseArg = DAL.getLastArg(options::OPT_c))) {
    FinalPhase = phases::Assemble;

    // Otherwise do everything.
  } else
    FinalPhase = phases::Link;

  if (FinalPhaseArg)
    *FinalPhaseArg = PhaseArg;

  return FinalPhase;
}

static Arg *MakeInputArg(DerivedArgList &Args, OptTable *Opts,
                         StringRef Value) {
  Arg *A = new Arg(Opts->getOption(options::OPT_INPUT), Value,
                   Args.getBaseArgs().MakeIndex(Value), Value.data());
  Args.AddSynthesizedArg(A);
  A->claim();
  return A;
}

DerivedArgList *Driver::TranslateInputArgs(const InputArgList &Args) const {
  DerivedArgList *DAL = new DerivedArgList(Args);

  bool HasNostdlib = Args.hasArg(options::OPT_nostdlib);
  bool HasNodefaultlib = Args.hasArg(options::OPT_nodefaultlibs);
  for (Arg *A : Args) {
    // Unfortunately, we have to parse some forwarding options (-Xassembler,
    // -Xlinker, -Xpreprocessor) because we either integrate their functionality
    // (assembler and preprocessor), or bypass a previous driver ('collect2').

    // Rewrite linker options, to replace --no-demangle with a custom internal
    // option.
    if ((A->getOption().matches(options::OPT_Wl_COMMA) ||
         A->getOption().matches(options::OPT_Xlinker)) &&
        A->containsValue("--no-demangle")) {
      // Add the rewritten no-demangle argument.
      DAL->AddFlagArg(A, Opts->getOption(options::OPT_Z_Xlinker__no_demangle));

      // Add the remaining values as Xlinker arguments.
      for (StringRef Val : A->getValues())
        if (Val != "--no-demangle")
          DAL->AddSeparateArg(A, Opts->getOption(options::OPT_Xlinker), Val);

      continue;
    }

    // Rewrite preprocessor options, to replace -Wp,-MD,FOO which is used by
    // some build systems. We don't try to be complete here because we don't
    // care to encourage this usage model.
    if (A->getOption().matches(options::OPT_Wp_COMMA) &&
        (A->getValue(0) == StringRef("-MD") ||
         A->getValue(0) == StringRef("-MMD"))) {
      // Rewrite to -MD/-MMD along with -MF.
      if (A->getValue(0) == StringRef("-MD"))
        DAL->AddFlagArg(A, Opts->getOption(options::OPT_MD));
      else
        DAL->AddFlagArg(A, Opts->getOption(options::OPT_MMD));
      if (A->getNumValues() == 2)
        DAL->AddSeparateArg(A, Opts->getOption(options::OPT_MF),
                            A->getValue(1));
      continue;
    }

    // Rewrite reserved library names.
    if (A->getOption().matches(options::OPT_l)) {
      StringRef Value = A->getValue();

      // Rewrite unless -nostdlib is present.
      if (!HasNostdlib && !HasNodefaultlib && Value == "stdc++") {
        DAL->AddFlagArg(A, Opts->getOption(options::OPT_Z_reserved_lib_stdcxx));
        continue;
      }

      // Rewrite unconditionally.
      if (Value == "cc_kext") {
        DAL->AddFlagArg(A, Opts->getOption(options::OPT_Z_reserved_lib_cckext));
        continue;
      }
    }

    // Pick up inputs via the -- option.
    if (A->getOption().matches(options::OPT__DASH_DASH)) {
      A->claim();
      for (StringRef Val : A->getValues())
        DAL->append(MakeInputArg(*DAL, Opts, Val));
      continue;
    }

    DAL->append(A);
  }

  // Enforce -static if -miamcu is present.
  if (Args.hasFlag(options::OPT_miamcu, options::OPT_mno_iamcu, false))
    DAL->AddFlagArg(0, Opts->getOption(options::OPT_static));

// Add a default value of -mlinker-version=, if one was given and the user
// didn't specify one.
#if defined(HOST_LINK_VERSION)
  if (!Args.hasArg(options::OPT_mlinker_version_EQ) &&
      strlen(HOST_LINK_VERSION) > 0) {
    DAL->AddJoinedArg(0, Opts->getOption(options::OPT_mlinker_version_EQ),
                      HOST_LINK_VERSION);
    DAL->getLastArg(options::OPT_mlinker_version_EQ)->claim();
  }
#endif

  return DAL;
}

/// \brief Compute target triple from args.
///
/// This routine provides the logic to compute a target triple from various
/// args passed to the driver and the default triple string.
static llvm::Triple computeTargetTriple(const Driver &D,
                                        StringRef DefaultTargetTriple,
                                        const ArgList &Args,
                                        StringRef DarwinArchName = "") {
  // FIXME: Already done in Compilation *Driver::BuildCompilation
  if (const Arg *A = Args.getLastArg(options::OPT_target))
    DefaultTargetTriple = A->getValue();

  llvm::Triple Target(llvm::Triple::normalize(DefaultTargetTriple));

  // Handle Apple-specific options available here.
  if (Target.isOSBinFormatMachO()) {
    // If an explict Darwin arch name is given, that trumps all.
    if (!DarwinArchName.empty()) {
      tools::darwin::setTripleTypeForMachOArchName(Target, DarwinArchName);
      return Target;
    }

    // Handle the Darwin '-arch' flag.
    if (Arg *A = Args.getLastArg(options::OPT_arch)) {
      StringRef ArchName = A->getValue();
      tools::darwin::setTripleTypeForMachOArchName(Target, ArchName);
    }
  }

  // Handle pseudo-target flags '-mlittle-endian'/'-EL' and
  // '-mbig-endian'/'-EB'.
  if (Arg *A = Args.getLastArg(options::OPT_mlittle_endian,
                               options::OPT_mbig_endian)) {
    if (A->getOption().matches(options::OPT_mlittle_endian)) {
      llvm::Triple LE = Target.getLittleEndianArchVariant();
      if (LE.getArch() != llvm::Triple::UnknownArch)
        Target = std::move(LE);
    } else {
      llvm::Triple BE = Target.getBigEndianArchVariant();
      if (BE.getArch() != llvm::Triple::UnknownArch)
        Target = std::move(BE);
    }
  }

  // Skip further flag support on OSes which don't support '-m32' or '-m64'.
  if (Target.getArch() == llvm::Triple::tce ||
      Target.getOS() == llvm::Triple::Minix)
    return Target;

  // Handle pseudo-target flags '-m64', '-mx32', '-m32' and '-m16'.
  Arg *A = Args.getLastArg(options::OPT_m64, options::OPT_mx32,
                           options::OPT_m32, options::OPT_m16);
  if (A) {
    llvm::Triple::ArchType AT = llvm::Triple::UnknownArch;

    if (A->getOption().matches(options::OPT_m64)) {
      AT = Target.get64BitArchVariant().getArch();
      if (Target.getEnvironment() == llvm::Triple::GNUX32)
        Target.setEnvironment(llvm::Triple::GNU);
    } else if (A->getOption().matches(options::OPT_mx32) &&
               Target.get64BitArchVariant().getArch() == llvm::Triple::x86_64) {
      AT = llvm::Triple::x86_64;
      Target.setEnvironment(llvm::Triple::GNUX32);
    } else if (A->getOption().matches(options::OPT_m32)) {
      AT = Target.get32BitArchVariant().getArch();
      if (Target.getEnvironment() == llvm::Triple::GNUX32)
        Target.setEnvironment(llvm::Triple::GNU);
    } else if (A->getOption().matches(options::OPT_m16) &&
               Target.get32BitArchVariant().getArch() == llvm::Triple::x86) {
      AT = llvm::Triple::x86;
      Target.setEnvironment(llvm::Triple::CODE16);
    }

    if (AT != llvm::Triple::UnknownArch && AT != Target.getArch())
      Target.setArch(AT);
  }

  // Handle -miamcu flag.
  if (Args.hasFlag(options::OPT_miamcu, options::OPT_mno_iamcu, false)) {
    if (Target.get32BitArchVariant().getArch() != llvm::Triple::x86)
      D.Diag(diag::err_drv_unsupported_opt_for_target) << "-miamcu"
                                                       << Target.str();

    if (A && !A->getOption().matches(options::OPT_m32))
      D.Diag(diag::err_drv_argument_not_allowed_with)
          << "-miamcu" << A->getBaseArg().getAsString(Args);

    Target.setArch(llvm::Triple::x86);
    Target.setArchName("i586");
    Target.setEnvironment(llvm::Triple::UnknownEnvironment);
    Target.setEnvironmentName("");
    Target.setOS(llvm::Triple::ELFIAMCU);
    Target.setVendor(llvm::Triple::UnknownVendor);
    Target.setVendorName("intel");
  }

  return Target;
}

// \brief Parse the LTO options and record the type of LTO compilation
// based on which -f(no-)?lto(=.*)? option occurs last.
void Driver::setLTOMode(const llvm::opt::ArgList &Args) {
  LTOMode = LTOK_None;
  if (!Args.hasFlag(options::OPT_flto, options::OPT_flto_EQ,
                    options::OPT_fno_lto, false))
    return;

  StringRef LTOName("full");

  const Arg *A = Args.getLastArg(options::OPT_flto_EQ);
  if (A)
    LTOName = A->getValue();

  LTOMode = llvm::StringSwitch<LTOKind>(LTOName)
                .Case("full", LTOK_Full)
                .Case("thin", LTOK_Thin)
                .Default(LTOK_Unknown);

  if (LTOMode == LTOK_Unknown) {
    assert(A);
    Diag(diag::err_drv_unsupported_option_argument) << A->getOption().getName()
                                                    << A->getValue();
  }
}

/// Compute the desired OpenMP runtime from the flags provided.
Driver::OpenMPRuntimeKind Driver::getOpenMPRuntime(const ArgList &Args) const {
  StringRef RuntimeName(CLANG_DEFAULT_OPENMP_RUNTIME);

  const Arg *A = Args.getLastArg(options::OPT_fopenmp_EQ);
  if (A)
    RuntimeName = A->getValue();

  auto RT = llvm::StringSwitch<OpenMPRuntimeKind>(RuntimeName)
                .Case("libomp", OMPRT_OMP)
                .Case("libgomp", OMPRT_GOMP)
                .Case("libiomp5", OMPRT_IOMP5)
                .Default(OMPRT_Unknown);

  if (RT == OMPRT_Unknown) {
    if (A)
      Diag(diag::err_drv_unsupported_option_argument)
          << A->getOption().getName() << A->getValue();
    else
      // FIXME: We could use a nicer diagnostic here.
      Diag(diag::err_drv_unsupported_opt) << "-fopenmp";
  }

  return RT;
}

void Driver::CreateOffloadingDeviceToolChains(Compilation &C,
                                              InputList &Inputs) {

  //
  // CUDA
  //
  // We need to generate a CUDA toolchain if any of the inputs has a CUDA type.
  if (llvm::any_of(Inputs, [](std::pair<types::ID, const llvm::opt::Arg *> &I) {
        return types::isCuda(I.first);
      })) {
    const ToolChain *HostTC = C.getSingleOffloadToolChain<Action::OFK_Host>();
    const llvm::Triple &HostTriple = HostTC->getTriple();
    llvm::Triple CudaTriple(HostTriple.isArch64Bit() ? "nvptx64-nvidia-cuda"
                                                     : "nvptx-nvidia-cuda");
    // Use the CUDA and host triples as the key into the ToolChains map, because
    // the device toolchain we create depends on both.
    ToolChain *&CudaTC = ToolChains[CudaTriple.str() + "/" + HostTriple.str()];
    if (!CudaTC) {
      CudaTC = new toolchains::CudaToolChain(*this, CudaTriple, *HostTC,
                                             C.getInputArgs());
    }
    C.addOffloadDeviceToolChain(CudaTC, Action::OFK_Cuda);
  }

  //
  // OpenMP
  //
  // We need to generate an OpenMP toolchain if the user specified targets with
  // the -fopenmp-targets option.
  if (Arg *OpenMPTargets =
          C.getInputArgs().getLastArg(options::OPT_fopenmp_targets_EQ)) {
    if (OpenMPTargets->getNumValues()) {
      // We expect that -fopenmp-targets is always used in conjunction with the
      // option -fopenmp specifying a valid runtime with offloading support,
      // i.e. libomp or libiomp.
      bool HasValidOpenMPRuntime = C.getInputArgs().hasFlag(
          options::OPT_fopenmp, options::OPT_fopenmp_EQ,
          options::OPT_fno_openmp, false);
      if (HasValidOpenMPRuntime) {
        OpenMPRuntimeKind OpenMPKind = getOpenMPRuntime(C.getInputArgs());
        HasValidOpenMPRuntime =
            OpenMPKind == OMPRT_OMP || OpenMPKind == OMPRT_IOMP5;
      }

      if (HasValidOpenMPRuntime) {
        llvm::StringMap<const char *> FoundNormalizedTriples;
        for (const char *Val : OpenMPTargets->getValues()) {
          llvm::Triple TT(Val);
          std::string NormalizedName = TT.normalize();

          // Make sure we don't have a duplicate triple.
          auto Duplicate = FoundNormalizedTriples.find(NormalizedName);
          if (Duplicate != FoundNormalizedTriples.end()) {
            Diag(clang::diag::warn_drv_omp_offload_target_duplicate)
                << Val << Duplicate->second;
            continue;
          }

          // Store the current triple so that we can check for duplicates in the
          // following iterations.
          FoundNormalizedTriples[NormalizedName] = Val;

          // If the specified target is invalid, emit a diagnostic.
          if (TT.getArch() == llvm::Triple::UnknownArch)
            Diag(clang::diag::err_drv_invalid_omp_target) << Val;
          else {
            const ToolChain &TC = getToolChain(C.getInputArgs(), TT);
            C.addOffloadDeviceToolChain(&TC, Action::OFK_OpenMP);
          }
        }
      } else
        Diag(clang::diag::err_drv_expecting_fopenmp_with_fopenmp_targets);
    } else
      Diag(clang::diag::warn_drv_empty_joined_argument)
          << OpenMPTargets->getAsString(C.getInputArgs());
  }

  //
  // TODO: Add support for other offloading programming models here.
  //

  return;
}

Compilation *Driver::BuildCompilation(ArrayRef<const char *> ArgList) {
  llvm::PrettyStackTraceString CrashInfo("Compilation construction");

  // FIXME: Handle environment options which affect driver behavior, somewhere
  // (client?). GCC_EXEC_PREFIX, LPATH, CC_PRINT_OPTIONS.

  if (Optional<std::string> CompilerPathValue =
          llvm::sys::Process::GetEnv("COMPILER_PATH")) {
    StringRef CompilerPath = *CompilerPathValue;
    while (!CompilerPath.empty()) {
      std::pair<StringRef, StringRef> Split =
          CompilerPath.split(llvm::sys::EnvPathSeparator);
      PrefixDirs.push_back(Split.first);
      CompilerPath = Split.second;
    }
  }

  // We look for the driver mode option early, because the mode can affect
  // how other options are parsed.
  ParseDriverMode(ClangExecutable, ArgList.slice(1));

  // FIXME: What are we going to do with -V and -b?

  // FIXME: This stuff needs to go into the Compilation, not the driver.
  bool CCCPrintPhases;

  InputArgList Args = ParseArgStrings(ArgList.slice(1));

  // Silence driver warnings if requested
  Diags.setIgnoreAllWarnings(Args.hasArg(options::OPT_w));

  // -no-canonical-prefixes is used very early in main.
  Args.ClaimAllArgs(options::OPT_no_canonical_prefixes);

  // Ignore -pipe.
  Args.ClaimAllArgs(options::OPT_pipe);

  // Extract -ccc args.
  //
  // FIXME: We need to figure out where this behavior should live. Most of it
  // should be outside in the client; the parts that aren't should have proper
  // options, either by introducing new ones or by overloading gcc ones like -V
  // or -b.
  CCCPrintPhases = Args.hasArg(options::OPT_ccc_print_phases);
  CCCPrintBindings = Args.hasArg(options::OPT_ccc_print_bindings);
  if (const Arg *A = Args.getLastArg(options::OPT_ccc_gcc_name))
    CCCGenericGCCName = A->getValue();
  CCCUsePCH =
      Args.hasFlag(options::OPT_ccc_pch_is_pch, options::OPT_ccc_pch_is_pth);
  // FIXME: DefaultTargetTriple is used by the target-prefixed calls to as/ld
  // and getToolChain is const.
  if (IsCLMode()) {
    // clang-cl targets MSVC-style Win32.
    llvm::Triple T(DefaultTargetTriple);
    T.setOS(llvm::Triple::Win32);
    T.setVendor(llvm::Triple::PC);
    T.setEnvironment(llvm::Triple::MSVC);
    DefaultTargetTriple = T.str();
  }
  if (const Arg *A = Args.getLastArg(options::OPT_target))
    DefaultTargetTriple = A->getValue();
  if (const Arg *A = Args.getLastArg(options::OPT_ccc_install_dir))
    Dir = InstalledDir = A->getValue();
  for (const Arg *A : Args.filtered(options::OPT_B)) {
    A->claim();
    PrefixDirs.push_back(A->getValue(0));
  }
  if (const Arg *A = Args.getLastArg(options::OPT__sysroot_EQ))
    SysRoot = A->getValue();
  if (const Arg *A = Args.getLastArg(options::OPT__dyld_prefix_EQ))
    DyldPrefix = A->getValue();
  if (Args.hasArg(options::OPT_nostdlib))
    UseStdLib = false;

  if (const Arg *A = Args.getLastArg(options::OPT_resource_dir))
    ResourceDir = A->getValue();

  if (const Arg *A = Args.getLastArg(options::OPT_save_temps_EQ)) {
    SaveTemps = llvm::StringSwitch<SaveTempsMode>(A->getValue())
                    .Case("cwd", SaveTempsCwd)
                    .Case("obj", SaveTempsObj)
                    .Default(SaveTempsCwd);
  }

  setLTOMode(Args);

  // Process -fembed-bitcode= flags.
  if (Arg *A = Args.getLastArg(options::OPT_fembed_bitcode_EQ)) {
    StringRef Name = A->getValue();
    unsigned Model = llvm::StringSwitch<unsigned>(Name)
        .Case("off", EmbedNone)
        .Case("all", EmbedBitcode)
        .Case("bitcode", EmbedBitcode)
        .Case("marker", EmbedMarker)
        .Default(~0U);
    if (Model == ~0U) {
      Diags.Report(diag::err_drv_invalid_value) << A->getAsString(Args)
                                                << Name;
    } else
      BitcodeEmbed = static_cast<BitcodeEmbedMode>(Model);
  }

  std::unique_ptr<llvm::opt::InputArgList> UArgs =
      llvm::make_unique<InputArgList>(std::move(Args));

  // Perform the default argument translations.
  DerivedArgList *TranslatedArgs = TranslateInputArgs(*UArgs);

  // Owned by the host.
  const ToolChain &TC = getToolChain(
      *UArgs, computeTargetTriple(*this, DefaultTargetTriple, *UArgs));

  // The compilation takes ownership of Args.
  Compilation *C = new Compilation(*this, TC, UArgs.release(), TranslatedArgs);

  if (!HandleImmediateArgs(*C))
    return C;

  // Construct the list of inputs.
  InputList Inputs;
  BuildInputs(C->getDefaultToolChain(), *TranslatedArgs, Inputs);

  // Populate the tool chains for the offloading devices, if any.
  CreateOffloadingDeviceToolChains(*C, Inputs);

  // Construct the list of abstract actions to perform for this compilation. On
  // MachO targets this uses the driver-driver and universal actions.
  if (TC.getTriple().isOSBinFormatMachO())
    BuildUniversalActions(*C, C->getDefaultToolChain(), Inputs);
  else
    BuildActions(*C, C->getArgs(), Inputs, C->getActions());

  if (CCCPrintPhases) {
    PrintActions(*C);
    return C;
  }

  BuildJobs(*C);

  return C;
}

static void printArgList(raw_ostream &OS, const llvm::opt::ArgList &Args) {
  llvm::opt::ArgStringList ASL;
  for (const auto *A : Args)
    A->render(Args, ASL);

  for (auto I = ASL.begin(), E = ASL.end(); I != E; ++I) {
    if (I != ASL.begin())
      OS << ' ';
    Command::printArg(OS, *I, true);
  }
  OS << '\n';
}

bool Driver::getCrashDiagnosticFile(StringRef ReproCrashFilename,
                                    SmallString<128> &CrashDiagDir) {
  using namespace llvm::sys;
  assert(llvm::Triple(llvm::sys::getProcessTriple()).isOSDarwin() &&
         "Only knows about .crash files on Darwin");

  // The .crash file can be found on at ~/Library/Logs/DiagnosticReports/
  // (or /Library/Logs/DiagnosticReports for root) and has the filename pattern
  // clang-<VERSION>_<YYYY-MM-DD-HHMMSS>_<hostname>.crash.
  path::home_directory(CrashDiagDir);
  if (CrashDiagDir.startswith("/var/root"))
    CrashDiagDir = "/";
  path::append(CrashDiagDir, "Library/Logs/DiagnosticReports");
  int PID =
#if LLVM_ON_UNIX
      getpid();
#else
      0;
#endif
  std::error_code EC;
  fs::file_status FileStatus;
  TimePoint<> LastAccessTime;
  SmallString<128> CrashFilePath;
  // Lookup the .crash files and get the one generated by a subprocess spawned
  // by this driver invocation.
  for (fs::directory_iterator File(CrashDiagDir, EC), FileEnd;
       File != FileEnd && !EC; File.increment(EC)) {
    StringRef FileName = path::filename(File->path());
    if (!FileName.startswith(Name))
      continue;
    if (fs::status(File->path(), FileStatus))
      continue;
    llvm::ErrorOr<std::unique_ptr<llvm::MemoryBuffer>> CrashFile =
        llvm::MemoryBuffer::getFile(File->path());
    if (!CrashFile)
      continue;
    // The first line should start with "Process:", otherwise this isn't a real
    // .crash file.
    StringRef Data = CrashFile.get()->getBuffer();
    if (!Data.startswith("Process:"))
      continue;
    // Parse parent process pid line, e.g: "Parent Process: clang-4.0 [79141]"
    size_t ParentProcPos = Data.find("Parent Process:");
    if (ParentProcPos == StringRef::npos)
      continue;
    size_t LineEnd = Data.find_first_of("\n", ParentProcPos);
    if (LineEnd == StringRef::npos)
      continue;
    StringRef ParentProcess = Data.slice(ParentProcPos+15, LineEnd).trim();
    int OpenBracket = -1, CloseBracket = -1;
    for (size_t i = 0, e = ParentProcess.size(); i < e; ++i) {
      if (ParentProcess[i] == '[')
        OpenBracket = i;
      if (ParentProcess[i] == ']')
        CloseBracket = i;
    }
    // Extract the parent process PID from the .crash file and check whether
    // it matches this driver invocation pid.
    int CrashPID;
    if (OpenBracket < 0 || CloseBracket < 0 ||
        ParentProcess.slice(OpenBracket + 1, CloseBracket)
            .getAsInteger(10, CrashPID) || CrashPID != PID) {
      continue;
    }

    // Found a .crash file matching the driver pid. To avoid getting an older
    // and misleading crash file, continue looking for the most recent.
    // FIXME: the driver can dispatch multiple cc1 invocations, leading to
    // multiple crashes poiting to the same parent process. Since the driver
    // does not collect pid information for the dispatched invocation there's
    // currently no way to distinguish among them.
    const auto FileAccessTime = FileStatus.getLastModificationTime();
    if (FileAccessTime > LastAccessTime) {
      CrashFilePath.assign(File->path());
      LastAccessTime = FileAccessTime;
    }
  }

  // If found, copy it over to the location of other reproducer files.
  if (!CrashFilePath.empty()) {
    EC = fs::copy_file(CrashFilePath, ReproCrashFilename);
    if (EC)
      return false;
    return true;
  }

  return false;
}

// When clang crashes, produce diagnostic information including the fully
// preprocessed source file(s).  Request that the developer attach the
// diagnostic information to a bug report.
void Driver::generateCompilationDiagnostics(Compilation &C,
                                            const Command &FailingCommand) {
  if (C.getArgs().hasArg(options::OPT_fno_crash_diagnostics))
    return;

  // Don't try to generate diagnostics for link or dsymutil jobs.
  if (FailingCommand.getCreator().isLinkJob() ||
      FailingCommand.getCreator().isDsymutilJob())
    return;

  // Print the version of the compiler.
  PrintVersion(C, llvm::errs());

  Diag(clang::diag::note_drv_command_failed_diag_msg)
      << "PLEASE submit a bug report to " BUG_REPORT_URL " and include the "
         "crash backtrace, preprocessed source, and associated run script.";

  // Suppress driver output and emit preprocessor output to temp file.
  Mode = CPPMode;
  CCGenDiagnostics = true;

  // Save the original job command(s).
  Command Cmd = FailingCommand;

  // Keep track of whether we produce any errors while trying to produce
  // preprocessed sources.
  DiagnosticErrorTrap Trap(Diags);

  // Suppress tool output.
  C.initCompilationForDiagnostics();

  // Construct the list of inputs.
  InputList Inputs;
  BuildInputs(C.getDefaultToolChain(), C.getArgs(), Inputs);

  for (InputList::iterator it = Inputs.begin(), ie = Inputs.end(); it != ie;) {
    bool IgnoreInput = false;

    // Ignore input from stdin or any inputs that cannot be preprocessed.
    // Check type first as not all linker inputs have a value.
    if (types::getPreprocessedType(it->first) == types::TY_INVALID) {
      IgnoreInput = true;
    } else if (!strcmp(it->second->getValue(), "-")) {
      Diag(clang::diag::note_drv_command_failed_diag_msg)
          << "Error generating preprocessed source(s) - "
             "ignoring input from stdin.";
      IgnoreInput = true;
    }

    if (IgnoreInput) {
      it = Inputs.erase(it);
      ie = Inputs.end();
    } else {
      ++it;
    }
  }

  if (Inputs.empty()) {
    Diag(clang::diag::note_drv_command_failed_diag_msg)
        << "Error generating preprocessed source(s) - "
           "no preprocessable inputs.";
    return;
  }

  // Don't attempt to generate preprocessed files if multiple -arch options are
  // used, unless they're all duplicates.
  llvm::StringSet<> ArchNames;
  for (const Arg *A : C.getArgs()) {
    if (A->getOption().matches(options::OPT_arch)) {
      StringRef ArchName = A->getValue();
      ArchNames.insert(ArchName);
    }
  }
  if (ArchNames.size() > 1) {
    Diag(clang::diag::note_drv_command_failed_diag_msg)
        << "Error generating preprocessed source(s) - cannot generate "
           "preprocessed source with multiple -arch options.";
    return;
  }

  // Construct the list of abstract actions to perform for this compilation. On
  // Darwin OSes this uses the driver-driver and builds universal actions.
  const ToolChain &TC = C.getDefaultToolChain();
  if (TC.getTriple().isOSBinFormatMachO())
    BuildUniversalActions(C, TC, Inputs);
  else
    BuildActions(C, C.getArgs(), Inputs, C.getActions());

  BuildJobs(C);

  // If there were errors building the compilation, quit now.
  if (Trap.hasErrorOccurred()) {
    Diag(clang::diag::note_drv_command_failed_diag_msg)
        << "Error generating preprocessed source(s).";
    return;
  }

  // Generate preprocessed output.
  SmallVector<std::pair<int, const Command *>, 4> FailingCommands;
  C.ExecuteJobs(C.getJobs(), FailingCommands);

  // If any of the preprocessing commands failed, clean up and exit.
  if (!FailingCommands.empty()) {
    if (!isSaveTempsEnabled())
      C.CleanupFileList(C.getTempFiles(), true);

    Diag(clang::diag::note_drv_command_failed_diag_msg)
        << "Error generating preprocessed source(s).";
    return;
  }

  const ArgStringList &TempFiles = C.getTempFiles();
  if (TempFiles.empty()) {
    Diag(clang::diag::note_drv_command_failed_diag_msg)
        << "Error generating preprocessed source(s).";
    return;
  }

  Diag(clang::diag::note_drv_command_failed_diag_msg)
      << "\n********************\n\n"
         "PLEASE ATTACH THE FOLLOWING FILES TO THE BUG REPORT:\n"
         "Preprocessed source(s) and associated run script(s) are located at:";

  SmallString<128> VFS;
  SmallString<128> ReproCrashFilename;
  for (const char *TempFile : TempFiles) {
    Diag(clang::diag::note_drv_command_failed_diag_msg) << TempFile;
    if (ReproCrashFilename.empty()) {
      ReproCrashFilename = TempFile;
      llvm::sys::path::replace_extension(ReproCrashFilename, ".crash");
    }
    if (StringRef(TempFile).endswith(".cache")) {
      // In some cases (modules) we'll dump extra data to help with reproducing
      // the crash into a directory next to the output.
      VFS = llvm::sys::path::filename(TempFile);
      llvm::sys::path::append(VFS, "vfs", "vfs.yaml");
    }
  }

  // Assume associated files are based off of the first temporary file.
  CrashReportInfo CrashInfo(TempFiles[0], VFS);

  std::string Script = CrashInfo.Filename.rsplit('.').first.str() + ".sh";
  std::error_code EC;
  llvm::raw_fd_ostream ScriptOS(Script, EC, llvm::sys::fs::F_Excl);
  if (EC) {
    Diag(clang::diag::note_drv_command_failed_diag_msg)
        << "Error generating run script: " + Script + " " + EC.message();
  } else {
    ScriptOS << "# Crash reproducer for " << getClangFullVersion() << "\n"
             << "# Driver args: ";
    printArgList(ScriptOS, C.getInputArgs());
    ScriptOS << "# Original command: ";
    Cmd.Print(ScriptOS, "\n", /*Quote=*/true);
    Cmd.Print(ScriptOS, "\n", /*Quote=*/true, &CrashInfo);
    Diag(clang::diag::note_drv_command_failed_diag_msg) << Script;
  }

  // On darwin, provide information about the .crash diagnostic report.
  if (llvm::Triple(llvm::sys::getProcessTriple()).isOSDarwin()) {
    SmallString<128> CrashDiagDir;
    if (getCrashDiagnosticFile(ReproCrashFilename, CrashDiagDir)) {
      Diag(clang::diag::note_drv_command_failed_diag_msg)
          << ReproCrashFilename.str();
    } else { // Suggest a directory for the user to look for .crash files.
      llvm::sys::path::append(CrashDiagDir, Name);
      CrashDiagDir += "_<YYYY-MM-DD-HHMMSS>_<hostname>.crash";
      Diag(clang::diag::note_drv_command_failed_diag_msg)
          << "Crash backtrace is located in";
      Diag(clang::diag::note_drv_command_failed_diag_msg)
          << CrashDiagDir.str();
      Diag(clang::diag::note_drv_command_failed_diag_msg)
          << "(choose the .crash file that corresponds to your crash)";
    }
  }

  for (const auto &A : C.getArgs().filtered(options::OPT_frewrite_map_file,
                                            options::OPT_frewrite_map_file_EQ))
    Diag(clang::diag::note_drv_command_failed_diag_msg) << A->getValue();

  Diag(clang::diag::note_drv_command_failed_diag_msg)
      << "\n\n********************";
}

void Driver::setUpResponseFiles(Compilation &C, Command &Cmd) {
  // Since commandLineFitsWithinSystemLimits() may underestimate system's capacity
  // if the tool does not support response files, there is a chance/ that things
  // will just work without a response file, so we silently just skip it.
  if (Cmd.getCreator().getResponseFilesSupport() == Tool::RF_None ||
      llvm::sys::commandLineFitsWithinSystemLimits(Cmd.getExecutable(), Cmd.getArguments()))
    return;

  std::string TmpName = GetTemporaryPath("response", "txt");
  Cmd.setResponseFile(C.addTempFile(C.getArgs().MakeArgString(TmpName)));
}

int Driver::ExecuteCompilation(
    Compilation &C,
    SmallVectorImpl<std::pair<int, const Command *>> &FailingCommands) {
  // Just print if -### was present.
  if (C.getArgs().hasArg(options::OPT__HASH_HASH_HASH)) {
    C.getJobs().Print(llvm::errs(), "\n", true);
    return 0;
  }

  // If there were errors building the compilation, quit now.
  if (Diags.hasErrorOccurred())
    return 1;

  // Set up response file names for each command, if necessary
  for (auto &Job : C.getJobs())
    setUpResponseFiles(C, Job);

  C.ExecuteJobs(C.getJobs(), FailingCommands);

  // Remove temp files.
  C.CleanupFileList(C.getTempFiles());

  // If the command succeeded, we are done.
  if (FailingCommands.empty())
    return 0;

  // Otherwise, remove result files and print extra information about abnormal
  // failures.
  for (const auto &CmdPair : FailingCommands) {
    int Res = CmdPair.first;
    const Command *FailingCommand = CmdPair.second;

    // Remove result files if we're not saving temps.
    if (!isSaveTempsEnabled()) {
      const JobAction *JA = cast<JobAction>(&FailingCommand->getSource());
      C.CleanupFileMap(C.getResultFiles(), JA, true);

      // Failure result files are valid unless we crashed.
      if (Res < 0)
        C.CleanupFileMap(C.getFailureResultFiles(), JA, true);
    }

    // Print extra information about abnormal failures, if possible.
    //
    // This is ad-hoc, but we don't want to be excessively noisy. If the result
    // status was 1, assume the command failed normally. In particular, if it
    // was the compiler then assume it gave a reasonable error code. Failures
    // in other tools are less common, and they generally have worse
    // diagnostics, so always print the diagnostic there.
    const Tool &FailingTool = FailingCommand->getCreator();

    if (!FailingCommand->getCreator().hasGoodDiagnostics() || Res != 1) {
      // FIXME: See FIXME above regarding result code interpretation.
      if (Res < 0)
        Diag(clang::diag::err_drv_command_signalled)
            << FailingTool.getShortName();
      else
        Diag(clang::diag::err_drv_command_failed) << FailingTool.getShortName()
                                                  << Res;
    }
  }
  return 0;
}

void Driver::PrintHelp(bool ShowHidden) const {
  unsigned IncludedFlagsBitmask;
  unsigned ExcludedFlagsBitmask;
  std::tie(IncludedFlagsBitmask, ExcludedFlagsBitmask) =
      getIncludeExcludeOptionFlagMasks();

  ExcludedFlagsBitmask |= options::NoDriverOption;
  if (!ShowHidden)
    ExcludedFlagsBitmask |= HelpHidden;

  getOpts().PrintHelp(llvm::outs(), Name.c_str(), DriverTitle.c_str(),
                      IncludedFlagsBitmask, ExcludedFlagsBitmask);
}

void Driver::PrintVersion(const Compilation &C, raw_ostream &OS) const {
  // FIXME: The following handlers should use a callback mechanism, we don't
  // know what the client would like to do.
  OS << getClangFullVersion() << '\n';
  const ToolChain &TC = C.getDefaultToolChain();
  OS << "Target: " << TC.getTripleString() << '\n';

  // Print the threading model.
  if (Arg *A = C.getArgs().getLastArg(options::OPT_mthread_model)) {
    // Don't print if the ToolChain would have barfed on it already
    if (TC.isThreadModelSupported(A->getValue()))
      OS << "Thread model: " << A->getValue();
  } else
    OS << "Thread model: " << TC.getThreadModel();
  OS << '\n';

  // Print out the install directory.
  OS << "InstalledDir: " << InstalledDir << '\n';
}

/// PrintDiagnosticCategories - Implement the --print-diagnostic-categories
/// option.
static void PrintDiagnosticCategories(raw_ostream &OS) {
  // Skip the empty category.
  for (unsigned i = 1, max = DiagnosticIDs::getNumberOfCategories(); i != max;
       ++i)
    OS << i << ',' << DiagnosticIDs::getCategoryNameFromID(i) << '\n';
}

bool Driver::HandleImmediateArgs(const Compilation &C) {
  // The order these options are handled in gcc is all over the place, but we
  // don't expect inconsistencies w.r.t. that to matter in practice.

  if (C.getArgs().hasArg(options::OPT_dumpmachine)) {
    llvm::outs() << C.getDefaultToolChain().getTripleString() << '\n';
    return false;
  }

  if (C.getArgs().hasArg(options::OPT_dumpversion)) {
    // Since -dumpversion is only implemented for pedantic GCC compatibility, we
    // return an answer which matches our definition of __VERSION__.
    //
    // If we want to return a more correct answer some day, then we should
    // introduce a non-pedantically GCC compatible mode to Clang in which we
    // provide sensible definitions for -dumpversion, __VERSION__, etc.
    llvm::outs() << "4.2.1\n";
    return false;
  }

  if (C.getArgs().hasArg(options::OPT__print_diagnostic_categories)) {
    PrintDiagnosticCategories(llvm::outs());
    return false;
  }

  if (C.getArgs().hasArg(options::OPT_help) ||
      C.getArgs().hasArg(options::OPT__help_hidden)) {
    PrintHelp(C.getArgs().hasArg(options::OPT__help_hidden));
    return false;
  }

  if (C.getArgs().hasArg(options::OPT__version)) {
    // Follow gcc behavior and use stdout for --version and stderr for -v.
    PrintVersion(C, llvm::outs());
    return false;
  }

  if (C.getArgs().hasArg(options::OPT_v) ||
      C.getArgs().hasArg(options::OPT__HASH_HASH_HASH)) {
    PrintVersion(C, llvm::errs());
    SuppressMissingInputWarning = true;
  }

  const ToolChain &TC = C.getDefaultToolChain();

  if (C.getArgs().hasArg(options::OPT_v))
    TC.printVerboseInfo(llvm::errs());

  if (C.getArgs().hasArg(options::OPT_print_search_dirs)) {
    llvm::outs() << "programs: =";
    bool separator = false;
    for (const std::string &Path : TC.getProgramPaths()) {
      if (separator)
        llvm::outs() << ':';
      llvm::outs() << Path;
      separator = true;
    }
    llvm::outs() << "\n";
    llvm::outs() << "libraries: =" << ResourceDir;

    StringRef sysroot = C.getSysRoot();

    for (const std::string &Path : TC.getFilePaths()) {
      // Always print a separator. ResourceDir was the first item shown.
      llvm::outs() << ':';
      // Interpretation of leading '=' is needed only for NetBSD.
      if (Path[0] == '=')
        llvm::outs() << sysroot << Path.substr(1);
      else
        llvm::outs() << Path;
    }
    llvm::outs() << "\n";
    return false;
  }

  // FIXME: The following handlers should use a callback mechanism, we don't
  // know what the client would like to do.
  if (Arg *A = C.getArgs().getLastArg(options::OPT_print_file_name_EQ)) {
    llvm::outs() << GetFilePath(A->getValue(), TC) << "\n";
    return false;
  }

  if (Arg *A = C.getArgs().getLastArg(options::OPT_print_prog_name_EQ)) {
    llvm::outs() << GetProgramPath(A->getValue(), TC) << "\n";
    return false;
  }

  if (C.getArgs().hasArg(options::OPT_print_libgcc_file_name)) {
    ToolChain::RuntimeLibType RLT = TC.GetRuntimeLibType(C.getArgs());
    switch (RLT) {
    case ToolChain::RLT_CompilerRT:
      llvm::outs() << TC.getCompilerRT(C.getArgs(), "builtins") << "\n";
      break;
    case ToolChain::RLT_Libgcc:
      llvm::outs() << GetFilePath("libgcc.a", TC) << "\n";
      break;
    }
    return false;
  }

  if (C.getArgs().hasArg(options::OPT_print_multi_lib)) {
    for (const Multilib &Multilib : TC.getMultilibs())
      llvm::outs() << Multilib << "\n";
    return false;
  }

  if (C.getArgs().hasArg(options::OPT_print_multi_directory)) {
    for (const Multilib &Multilib : TC.getMultilibs()) {
      if (Multilib.gccSuffix().empty())
        llvm::outs() << ".\n";
      else {
        StringRef Suffix(Multilib.gccSuffix());
        assert(Suffix.front() == '/');
        llvm::outs() << Suffix.substr(1) << "\n";
      }
    }
    return false;
  }
  return true;
}

// Display an action graph human-readably.  Action A is the "sink" node
// and latest-occuring action. Traversal is in pre-order, visiting the
// inputs to each action before printing the action itself.
static unsigned PrintActions1(const Compilation &C, Action *A,
                              std::map<Action *, unsigned> &Ids) {
  if (Ids.count(A)) // A was already visited.
    return Ids[A];

  std::string str;
  llvm::raw_string_ostream os(str);

  os << Action::getClassName(A->getKind()) << ", ";
  if (InputAction *IA = dyn_cast<InputAction>(A)) {
    os << "\"" << IA->getInputArg().getValue() << "\"";
  } else if (BindArchAction *BIA = dyn_cast<BindArchAction>(A)) {
    os << '"' << BIA->getArchName() << '"' << ", {"
       << PrintActions1(C, *BIA->input_begin(), Ids) << "}";
  } else if (OffloadAction *OA = dyn_cast<OffloadAction>(A)) {
    bool IsFirst = true;
    OA->doOnEachDependence(
        [&](Action *A, const ToolChain *TC, const char *BoundArch) {
          // E.g. for two CUDA device dependences whose bound arch is sm_20 and
          // sm_35 this will generate:
          // "cuda-device" (nvptx64-nvidia-cuda:sm_20) {#ID}, "cuda-device"
          // (nvptx64-nvidia-cuda:sm_35) {#ID}
          if (!IsFirst)
            os << ", ";
          os << '"';
          if (TC)
            os << A->getOffloadingKindPrefix();
          else
            os << "host";
          os << " (";
          os << TC->getTriple().normalize();

          if (BoundArch)
            os << ":" << BoundArch;
          os << ")";
          os << '"';
          os << " {" << PrintActions1(C, A, Ids) << "}";
          IsFirst = false;
        });
  } else {
    const ActionList *AL = &A->getInputs();

    if (AL->size()) {
      const char *Prefix = "{";
      for (Action *PreRequisite : *AL) {
        os << Prefix << PrintActions1(C, PreRequisite, Ids);
        Prefix = ", ";
      }
      os << "}";
    } else
      os << "{}";
  }

  // Append offload info for all options other than the offloading action
  // itself (e.g. (cuda-device, sm_20) or (cuda-host)).
  std::string offload_str;
  llvm::raw_string_ostream offload_os(offload_str);
  if (!isa<OffloadAction>(A)) {
    auto S = A->getOffloadingKindPrefix();
    if (!S.empty()) {
      offload_os << ", (" << S;
      if (A->getOffloadingArch())
        offload_os << ", " << A->getOffloadingArch();
      offload_os << ")";
    }
  }

  unsigned Id = Ids.size();
  Ids[A] = Id;
  llvm::errs() << Id << ": " << os.str() << ", "
               << types::getTypeName(A->getType()) << offload_os.str() << "\n";

  return Id;
}

// Print the action graphs in a compilation C.
// For example "clang -c file1.c file2.c" is composed of two subgraphs.
void Driver::PrintActions(const Compilation &C) const {
  std::map<Action *, unsigned> Ids;
  for (Action *A : C.getActions())
    PrintActions1(C, A, Ids);
}

/// \brief Check whether the given input tree contains any compilation or
/// assembly actions.
static bool ContainsCompileOrAssembleAction(const Action *A) {
  if (isa<CompileJobAction>(A) || isa<BackendJobAction>(A) ||
      isa<AssembleJobAction>(A))
    return true;

  for (const Action *Input : A->inputs())
    if (ContainsCompileOrAssembleAction(Input))
      return true;

  return false;
}

void Driver::BuildUniversalActions(Compilation &C, const ToolChain &TC,
                                   const InputList &BAInputs) const {
  DerivedArgList &Args = C.getArgs();
  ActionList &Actions = C.getActions();
  llvm::PrettyStackTraceString CrashInfo("Building universal build actions");
  // Collect the list of architectures. Duplicates are allowed, but should only
  // be handled once (in the order seen).
  llvm::StringSet<> ArchNames;
  SmallVector<const char *, 4> Archs;
  for (Arg *A : Args) {
    if (A->getOption().matches(options::OPT_arch)) {
      // Validate the option here; we don't save the type here because its
      // particular spelling may participate in other driver choices.
      llvm::Triple::ArchType Arch =
          tools::darwin::getArchTypeForMachOArchName(A->getValue());
      if (Arch == llvm::Triple::UnknownArch) {
        Diag(clang::diag::err_drv_invalid_arch_name) << A->getAsString(Args);
        continue;
      }

      A->claim();
      if (ArchNames.insert(A->getValue()).second)
        Archs.push_back(A->getValue());
    }
  }

  // When there is no explicit arch for this platform, make sure we still bind
  // the architecture (to the default) so that -Xarch_ is handled correctly.
  if (!Archs.size())
    Archs.push_back(Args.MakeArgString(TC.getDefaultUniversalArchName()));

  ActionList SingleActions;
  BuildActions(C, Args, BAInputs, SingleActions);

  // Add in arch bindings for every top level action, as well as lipo and
  // dsymutil steps if needed.
  for (Action* Act : SingleActions) {
    // Make sure we can lipo this kind of output. If not (and it is an actual
    // output) then we disallow, since we can't create an output file with the
    // right name without overwriting it. We could remove this oddity by just
    // changing the output names to include the arch, which would also fix
    // -save-temps. Compatibility wins for now.

    if (Archs.size() > 1 && !types::canLipoType(Act->getType()))
      Diag(clang::diag::err_drv_invalid_output_with_multiple_archs)
          << types::getTypeName(Act->getType());

    ActionList Inputs;
    for (unsigned i = 0, e = Archs.size(); i != e; ++i)
      Inputs.push_back(C.MakeAction<BindArchAction>(Act, Archs[i]));

    // Lipo if necessary, we do it this way because we need to set the arch flag
    // so that -Xarch_ gets overwritten.
    if (Inputs.size() == 1 || Act->getType() == types::TY_Nothing)
      Actions.append(Inputs.begin(), Inputs.end());
    else
      Actions.push_back(C.MakeAction<LipoJobAction>(Inputs, Act->getType()));

    // Handle debug info queries.
    Arg *A = Args.getLastArg(options::OPT_g_Group);
    if (A && !A->getOption().matches(options::OPT_g0) &&
        !A->getOption().matches(options::OPT_gstabs) &&
        ContainsCompileOrAssembleAction(Actions.back())) {

      // Add a 'dsymutil' step if necessary, when debug info is enabled and we
      // have a compile input. We need to run 'dsymutil' ourselves in such cases
      // because the debug info will refer to a temporary object file which
      // will be removed at the end of the compilation process.
      if (Act->getType() == types::TY_Image) {
        ActionList Inputs;
        Inputs.push_back(Actions.back());
        Actions.pop_back();
        Actions.push_back(
            C.MakeAction<DsymutilJobAction>(Inputs, types::TY_dSYM));
      }

      // Verify the debug info output.
      if (Args.hasArg(options::OPT_verify_debug_info)) {
        Action* LastAction = Actions.back();
        Actions.pop_back();
        Actions.push_back(C.MakeAction<VerifyDebugInfoJobAction>(
            LastAction, types::TY_Nothing));
      }
    }
  }
}

/// \brief Check that the file referenced by Value exists. If it doesn't,
/// issue a diagnostic and return false.
static bool DiagnoseInputExistence(const Driver &D, const DerivedArgList &Args,
                                   StringRef Value, types::ID Ty) {
  if (!D.getCheckInputsExist())
    return true;

  // stdin always exists.
  if (Value == "-")
    return true;

  SmallString<64> Path(Value);
  if (Arg *WorkDir = Args.getLastArg(options::OPT_working_directory)) {
    if (!llvm::sys::path::is_absolute(Path)) {
      SmallString<64> Directory(WorkDir->getValue());
      llvm::sys::path::append(Directory, Value);
      Path.assign(Directory);
    }
  }

  if (llvm::sys::fs::exists(Twine(Path)))
    return true;

  if (D.IsCLMode()) {
    if (!llvm::sys::path::is_absolute(Twine(Path)) &&
        llvm::sys::Process::FindInEnvPath("LIB", Value))
      return true;

    if (Args.hasArg(options::OPT__SLASH_link) && Ty == types::TY_Object) {
      // Arguments to the /link flag might cause the linker to search for object
      // and library files in paths we don't know about. Don't error in such
      // cases.
      return true;
    }
  }

  D.Diag(clang::diag::err_drv_no_such_file) << Path;
  return false;
}

// Construct a the list of inputs and their types.
void Driver::BuildInputs(const ToolChain &TC, DerivedArgList &Args,
                         InputList &Inputs) const {
  // Track the current user specified (-x) input. We also explicitly track the
  // argument used to set the type; we only want to claim the type when we
  // actually use it, so we warn about unused -x arguments.
  types::ID InputType = types::TY_Nothing;
  Arg *InputTypeArg = nullptr;

  // The last /TC or /TP option sets the input type to C or C++ globally.
  if (Arg *TCTP = Args.getLastArgNoClaim(options::OPT__SLASH_TC,
                                         options::OPT__SLASH_TP)) {
    InputTypeArg = TCTP;
    InputType = TCTP->getOption().matches(options::OPT__SLASH_TC)
                    ? types::TY_C
                    : types::TY_CXX;

    arg_iterator it =
        Args.filtered_begin(options::OPT__SLASH_TC, options::OPT__SLASH_TP);
    const arg_iterator ie = Args.filtered_end();
    Arg *Previous = *it++;
    bool ShowNote = false;
    while (it != ie) {
      Diag(clang::diag::warn_drv_overriding_flag_option)
          << Previous->getSpelling() << (*it)->getSpelling();
      Previous = *it++;
      ShowNote = true;
    }
    if (ShowNote)
      Diag(clang::diag::note_drv_t_option_is_global);

    // No driver mode exposes -x and /TC or /TP; we don't support mixing them.
    assert(!Args.hasArg(options::OPT_x) && "-x and /TC or /TP is not allowed");
  }

  for (Arg *A : Args) {
    if (A->getOption().getKind() == Option::InputClass) {
      const char *Value = A->getValue();
      types::ID Ty = types::TY_INVALID;

      // Infer the input type if necessary.
      if (InputType == types::TY_Nothing) {
        // If there was an explicit arg for this, claim it.
        if (InputTypeArg)
          InputTypeArg->claim();

        // stdin must be handled specially.
        if (memcmp(Value, "-", 2) == 0) {
          // If running with -E, treat as a C input (this changes the builtin
          // macros, for example). This may be overridden by -ObjC below.
          //
          // Otherwise emit an error but still use a valid type to avoid
          // spurious errors (e.g., no inputs).
          if (!Args.hasArgNoClaim(options::OPT_E) && !CCCIsCPP())
            Diag(IsCLMode() ? clang::diag::err_drv_unknown_stdin_type_clang_cl
                            : clang::diag::err_drv_unknown_stdin_type);
          Ty = types::TY_C;
        } else {
          // Otherwise lookup by extension.
          // Fallback is C if invoked as C preprocessor or Object otherwise.
          // We use a host hook here because Darwin at least has its own
          // idea of what .s is.
          if (const char *Ext = strrchr(Value, '.'))
            Ty = TC.LookupTypeForExtension(Ext + 1);

          if (Ty == types::TY_INVALID) {
            if (CCCIsCPP())
              Ty = types::TY_C;
            else
              Ty = types::TY_Object;
          }

          // If the driver is invoked as C++ compiler (like clang++ or c++) it
          // should autodetect some input files as C++ for g++ compatibility.
          if (CCCIsCXX()) {
            types::ID OldTy = Ty;
            Ty = types::lookupCXXTypeForCType(Ty);

            if (Ty != OldTy)
              Diag(clang::diag::warn_drv_treating_input_as_cxx)
                  << getTypeName(OldTy) << getTypeName(Ty);
          }
          if (CCCIsUPC()) {
            // Allow UPC to process other C related files (.c,.i)
            Ty = types::lookupUPCTypeForCType(Ty);
          }
        }

        // -ObjC and -ObjC++ override the default language, but only for "source
        // files". We just treat everything that isn't a linker input as a
        // source file.
        //
        // FIXME: Clean this up if we move the phase sequence into the type.
        if (Ty != types::TY_Object) {
          if (Args.hasArg(options::OPT_ObjC))
            Ty = types::TY_ObjC;
          else if (Args.hasArg(options::OPT_ObjCXX))
            Ty = types::TY_ObjCXX;
        }
      } else {
        assert(InputTypeArg && "InputType set w/o InputTypeArg");
        if (!InputTypeArg->getOption().matches(options::OPT_x)) {
          // If emulating cl.exe, make sure that /TC and /TP don't affect input
          // object files.
          const char *Ext = strrchr(Value, '.');
          if (Ext && TC.LookupTypeForExtension(Ext + 1) == types::TY_Object)
            Ty = types::TY_Object;
        }
        if (Ty == types::TY_INVALID) {
          Ty = InputType;
          InputTypeArg->claim();
        }
      }

      if (DiagnoseInputExistence(*this, Args, Value, Ty))
        Inputs.push_back(std::make_pair(Ty, A));

    } else if (A->getOption().matches(options::OPT__SLASH_Tc)) {
      StringRef Value = A->getValue();
      if (DiagnoseInputExistence(*this, Args, Value, types::TY_C)) {
        Arg *InputArg = MakeInputArg(Args, Opts, A->getValue());
        Inputs.push_back(std::make_pair(types::TY_C, InputArg));
      }
      A->claim();
    } else if (A->getOption().matches(options::OPT__SLASH_Tp)) {
      StringRef Value = A->getValue();
      if (DiagnoseInputExistence(*this, Args, Value, types::TY_CXX)) {
        Arg *InputArg = MakeInputArg(Args, Opts, A->getValue());
        Inputs.push_back(std::make_pair(types::TY_CXX, InputArg));
      }
      A->claim();
    } else if (A->getOption().hasFlag(options::LinkerInput)) {
      // Just treat as object type, we could make a special type for this if
      // necessary.
      Inputs.push_back(std::make_pair(types::TY_Object, A));

    } else if (A->getOption().matches(options::OPT_x)) {
      InputTypeArg = A;
      InputType = types::lookupTypeForTypeSpecifier(A->getValue());
      A->claim();

      // Follow gcc behavior and treat as linker input for invalid -x
      // options. Its not clear why we shouldn't just revert to unknown; but
      // this isn't very important, we might as well be bug compatible.
      if (!InputType) {
        Diag(clang::diag::err_drv_unknown_language) << A->getValue();
        InputType = types::TY_Object;
      }
    }
  }
  if (CCCIsCPP() && Inputs.empty()) {
    // If called as standalone preprocessor, stdin is processed
    // if no other input is present.
    Arg *A = MakeInputArg(Args, Opts, "-");
    Inputs.push_back(std::make_pair(types::TY_C, A));
  }
}

namespace {
/// Provides a convenient interface for different programming models to generate
/// the required device actions.
class OffloadingActionBuilder final {
  /// Flag used to trace errors in the builder.
  bool IsValid = false;

  /// The compilation that is using this builder.
  Compilation &C;

  /// Map between an input argument and the offload kinds used to process it.
  std::map<const Arg *, unsigned> InputArgToOffloadKindMap;

  /// Builder interface. It doesn't build anything or keep any state.
  class DeviceActionBuilder {
  public:
    typedef llvm::SmallVector<phases::ID, phases::MaxNumberOfPhases> PhasesTy;

    enum ActionBuilderReturnCode {
      // The builder acted successfully on the current action.
      ABRT_Success,
      // The builder didn't have to act on the current action.
      ABRT_Inactive,
      // The builder was successful and requested the host action to not be
      // generated.
      ABRT_Ignore_Host,
    };

  protected:
    /// Compilation associated with this builder.
    Compilation &C;

    /// Tool chains associated with this builder. The same programming
    /// model may have associated one or more tool chains.
    SmallVector<const ToolChain *, 2> ToolChains;

    /// The derived arguments associated with this builder.
    DerivedArgList &Args;

    /// The inputs associated with this builder.
    const Driver::InputList &Inputs;

    /// The associated offload kind.
    Action::OffloadKind AssociatedOffloadKind = Action::OFK_None;

  public:
    DeviceActionBuilder(Compilation &C, DerivedArgList &Args,
                        const Driver::InputList &Inputs,
                        Action::OffloadKind AssociatedOffloadKind)
        : C(C), Args(Args), Inputs(Inputs),
          AssociatedOffloadKind(AssociatedOffloadKind) {}
    virtual ~DeviceActionBuilder() {}

    /// Fill up the array \a DA with all the device dependences that should be
    /// added to the provided host action \a HostAction. By default it is
    /// inactive.
    virtual ActionBuilderReturnCode
    getDeviceDependences(OffloadAction::DeviceDependences &DA,
                         phases::ID CurPhase, phases::ID FinalPhase,
                         PhasesTy &Phases) {
      return ABRT_Inactive;
    }

    /// Update the state to include the provided host action \a HostAction as a
    /// dependency of the current device action. By default it is inactive.
    virtual ActionBuilderReturnCode addDeviceDepences(Action *HostAction) {
      return ABRT_Inactive;
    }

    /// Append top level actions generated by the builder. Return true if errors
    /// were found.
    virtual void appendTopLevelActions(ActionList &AL) {}

    /// Append linker actions generated by the builder. Return true if errors
    /// were found.
    virtual void appendLinkDependences(OffloadAction::DeviceDependences &DA) {}

    /// Initialize the builder. Return true if any initialization errors are
    /// found.
    virtual bool initialize() { return false; }

    /// Return true if the builder can use bundling/unbundling.
    virtual bool canUseBundlerUnbundler() const { return false; }

    /// Return true if this builder is valid. We have a valid builder if we have
    /// associated device tool chains.
    bool isValid() { return !ToolChains.empty(); }

    /// Return the associated offload kind.
    Action::OffloadKind getAssociatedOffloadKind() {
      return AssociatedOffloadKind;
    }
  };

  /// \brief CUDA action builder. It injects device code in the host backend
  /// action.
  class CudaActionBuilder final : public DeviceActionBuilder {
    /// Flags to signal if the user requested host-only or device-only
    /// compilation.
    bool CompileHostOnly = false;
    bool CompileDeviceOnly = false;

    /// List of GPU architectures to use in this compilation.
    SmallVector<CudaArch, 4> GpuArchList;

    /// The CUDA actions for the current input.
    ActionList CudaDeviceActions;

    /// The CUDA fat binary if it was generated for the current input.
    Action *CudaFatBinary = nullptr;

    /// Flag that is set to true if this builder acted on the current input.
    bool IsActive = false;

  public:
    CudaActionBuilder(Compilation &C, DerivedArgList &Args,
                      const Driver::InputList &Inputs)
        : DeviceActionBuilder(C, Args, Inputs, Action::OFK_Cuda) {}

    ActionBuilderReturnCode
    getDeviceDependences(OffloadAction::DeviceDependences &DA,
                         phases::ID CurPhase, phases::ID FinalPhase,
                         PhasesTy &Phases) override {
      if (!IsActive)
        return ABRT_Inactive;

      // If we don't have more CUDA actions, we don't have any dependences to
      // create for the host.
      if (CudaDeviceActions.empty())
        return ABRT_Success;

      assert(CudaDeviceActions.size() == GpuArchList.size() &&
             "Expecting one action per GPU architecture.");
      assert(!CompileHostOnly &&
             "Not expecting CUDA actions in host-only compilation.");

      // If we are generating code for the device or we are in a backend phase,
      // we attempt to generate the fat binary. We compile each arch to ptx and
      // assemble to cubin, then feed the cubin *and* the ptx into a device
      // "link" action, which uses fatbinary to combine these cubins into one
      // fatbin.  The fatbin is then an input to the host action if not in
      // device-only mode.
      if (CompileDeviceOnly || CurPhase == phases::Backend) {
        ActionList DeviceActions;
        for (unsigned I = 0, E = GpuArchList.size(); I != E; ++I) {
          // Produce the device action from the current phase up to the assemble
          // phase.
          for (auto Ph : Phases) {
            // Skip the phases that were already dealt with.
            if (Ph < CurPhase)
              continue;
            // We have to be consistent with the host final phase.
            if (Ph > FinalPhase)
              break;

            CudaDeviceActions[I] = C.getDriver().ConstructPhaseAction(
                C, Args, Ph, CudaDeviceActions[I]);

            if (Ph == phases::Assemble)
              break;
          }

          // If we didn't reach the assemble phase, we can't generate the fat
          // binary. We don't need to generate the fat binary if we are not in
          // device-only mode.
          if (!isa<AssembleJobAction>(CudaDeviceActions[I]) ||
              CompileDeviceOnly)
            continue;

          Action *AssembleAction = CudaDeviceActions[I];
          assert(AssembleAction->getType() == types::TY_Object);
          assert(AssembleAction->getInputs().size() == 1);

          Action *BackendAction = AssembleAction->getInputs()[0];
          assert(BackendAction->getType() == types::TY_PP_Asm);

          for (auto &A : {AssembleAction, BackendAction}) {
            OffloadAction::DeviceDependences DDep;
            DDep.add(*A, *ToolChains.front(), CudaArchToString(GpuArchList[I]),
                     Action::OFK_Cuda);
            DeviceActions.push_back(
                C.MakeAction<OffloadAction>(DDep, A->getType()));
          }
        }

        // We generate the fat binary if we have device input actions.
        if (!DeviceActions.empty()) {
          CudaFatBinary =
              C.MakeAction<LinkJobAction>(DeviceActions, types::TY_CUDA_FATBIN);

          if (!CompileDeviceOnly) {
            DA.add(*CudaFatBinary, *ToolChains.front(), /*BoundArch=*/nullptr,
                   Action::OFK_Cuda);
            // Clear the fat binary, it is already a dependence to an host
            // action.
            CudaFatBinary = nullptr;
          }

          // Remove the CUDA actions as they are already connected to an host
          // action or fat binary.
          CudaDeviceActions.clear();
        }

        // We avoid creating host action in device-only mode.
        return CompileDeviceOnly ? ABRT_Ignore_Host : ABRT_Success;
      } else if (CurPhase > phases::Backend) {
        // If we are past the backend phase and still have a device action, we
        // don't have to do anything as this action is already a device
        // top-level action.
        return ABRT_Success;
      }

      assert(CurPhase < phases::Backend && "Generating single CUDA "
                                           "instructions should only occur "
                                           "before the backend phase!");

      // By default, we produce an action for each device arch.
      for (Action *&A : CudaDeviceActions)
        A = C.getDriver().ConstructPhaseAction(C, Args, CurPhase, A);

      return ABRT_Success;
    }

    ActionBuilderReturnCode addDeviceDepences(Action *HostAction) override {
      // While generating code for CUDA, we only depend on the host input action
      // to trigger the creation of all the CUDA device actions.

      // If we are dealing with an input action, replicate it for each GPU
      // architecture. If we are in host-only mode we return 'success' so that
      // the host uses the CUDA offload kind.
      if (auto *IA = dyn_cast<InputAction>(HostAction)) {
        assert(!GpuArchList.empty() &&
               "We should have at least one GPU architecture.");

        // If the host input is not CUDA, we don't need to bother about this
        // input.
        if (IA->getType() != types::TY_CUDA) {
          // The builder will ignore this input.
          IsActive = false;
          return ABRT_Inactive;
        }

        // Set the flag to true, so that the builder acts on the current input.
        IsActive = true;

        if (CompileHostOnly)
          return ABRT_Success;

        // Replicate inputs for each GPU architecture.
        for (unsigned I = 0, E = GpuArchList.size(); I != E; ++I)
          CudaDeviceActions.push_back(C.MakeAction<InputAction>(
              IA->getInputArg(), types::TY_CUDA_DEVICE));

        return ABRT_Success;
      }

      return IsActive ? ABRT_Success : ABRT_Inactive;
    }

    void appendTopLevelActions(ActionList &AL) override {
      // Utility to append actions to the top level list.
      auto AddTopLevel = [&](Action *A, CudaArch BoundArch) {
        OffloadAction::DeviceDependences Dep;
        Dep.add(*A, *ToolChains.front(), CudaArchToString(BoundArch),
                Action::OFK_Cuda);
        AL.push_back(C.MakeAction<OffloadAction>(Dep, A->getType()));
      };

      // If we have a fat binary, add it to the list.
      if (CudaFatBinary) {
        AddTopLevel(CudaFatBinary, CudaArch::UNKNOWN);
        CudaDeviceActions.clear();
        CudaFatBinary = nullptr;
        return;
      }

      if (CudaDeviceActions.empty())
        return;

      // If we have CUDA actions at this point, that's because we have a have
      // partial compilation, so we should have an action for each GPU
      // architecture.
      assert(CudaDeviceActions.size() == GpuArchList.size() &&
             "Expecting one action per GPU architecture.");
      assert(ToolChains.size() == 1 &&
             "Expecting to have a sing CUDA toolchain.");
      for (unsigned I = 0, E = GpuArchList.size(); I != E; ++I)
        AddTopLevel(CudaDeviceActions[I], GpuArchList[I]);

      CudaDeviceActions.clear();
    }

    bool initialize() override {
      // We don't need to support CUDA.
      if (!C.hasOffloadToolChain<Action::OFK_Cuda>())
        return false;

      const ToolChain *HostTC = C.getSingleOffloadToolChain<Action::OFK_Host>();
      assert(HostTC && "No toolchain for host compilation.");
      if (HostTC->getTriple().isNVPTX()) {
        // We do not support targeting NVPTX for host compilation. Throw
        // an error and abort pipeline construction early so we don't trip
        // asserts that assume device-side compilation.
        C.getDriver().Diag(diag::err_drv_cuda_nvptx_host);
        return true;
      }

      ToolChains.push_back(C.getSingleOffloadToolChain<Action::OFK_Cuda>());

      Arg *PartialCompilationArg = Args.getLastArg(
          options::OPT_cuda_host_only, options::OPT_cuda_device_only,
          options::OPT_cuda_compile_host_device);
      CompileHostOnly = PartialCompilationArg &&
                        PartialCompilationArg->getOption().matches(
                            options::OPT_cuda_host_only);
      CompileDeviceOnly = PartialCompilationArg &&
                          PartialCompilationArg->getOption().matches(
                              options::OPT_cuda_device_only);

      // Collect all cuda_gpu_arch parameters, removing duplicates.
      std::set<CudaArch> GpuArchs;
      bool Error = false;
      for (Arg *A : Args) {
        if (!(A->getOption().matches(options::OPT_cuda_gpu_arch_EQ) ||
              A->getOption().matches(options::OPT_no_cuda_gpu_arch_EQ)))
          continue;
        A->claim();

        const StringRef ArchStr = A->getValue();
        if (A->getOption().matches(options::OPT_no_cuda_gpu_arch_EQ) &&
            ArchStr == "all") {
          GpuArchs.clear();
          continue;
        }
        CudaArch Arch = StringToCudaArch(ArchStr);
        if (Arch == CudaArch::UNKNOWN) {
          C.getDriver().Diag(clang::diag::err_drv_cuda_bad_gpu_arch) << ArchStr;
          Error = true;
        } else if (A->getOption().matches(options::OPT_cuda_gpu_arch_EQ))
          GpuArchs.insert(Arch);
        else if (A->getOption().matches(options::OPT_no_cuda_gpu_arch_EQ))
          GpuArchs.erase(Arch);
        else
          llvm_unreachable("Unexpected option.");
      }

      // Collect list of GPUs remaining in the set.
      for (CudaArch Arch : GpuArchs)
        GpuArchList.push_back(Arch);

      // Default to sm_20 which is the lowest common denominator for
      // supported GPUs.  sm_20 code should work correctly, if
      // suboptimally, on all newer GPUs.
      if (GpuArchList.empty())
        GpuArchList.push_back(CudaArch::SM_20);

      return Error;
    }
  };

  /// OpenMP action builder. The host bitcode is passed to the device frontend
  /// and all the device linked images are passed to the host link phase.
  class OpenMPActionBuilder final : public DeviceActionBuilder {
    /// The OpenMP actions for the current input.
    ActionList OpenMPDeviceActions;

    /// The linker inputs obtained for each toolchain.
    SmallVector<ActionList, 8> DeviceLinkerInputs;

  public:
    OpenMPActionBuilder(Compilation &C, DerivedArgList &Args,
                        const Driver::InputList &Inputs)
        : DeviceActionBuilder(C, Args, Inputs, Action::OFK_OpenMP) {}

    ActionBuilderReturnCode
    getDeviceDependences(OffloadAction::DeviceDependences &DA,
                         phases::ID CurPhase, phases::ID FinalPhase,
                         PhasesTy &Phases) override {

      // We should always have an action for each input.
      assert(OpenMPDeviceActions.size() == ToolChains.size() &&
             "Number of OpenMP actions and toolchains do not match.");

      // The host only depends on device action in the linking phase, when all
      // the device images have to be embedded in the host image.
      if (CurPhase == phases::Link) {
        assert(ToolChains.size() == DeviceLinkerInputs.size() &&
               "Toolchains and linker inputs sizes do not match.");
        auto LI = DeviceLinkerInputs.begin();
        for (auto *A : OpenMPDeviceActions) {
          LI->push_back(A);
          ++LI;
        }

        // We passed the device action as a host dependence, so we don't need to
        // do anything else with them.
        OpenMPDeviceActions.clear();
        return ABRT_Success;
      }

      // By default, we produce an action for each device arch.
      for (Action *&A : OpenMPDeviceActions)
        A = C.getDriver().ConstructPhaseAction(C, Args, CurPhase, A);

      return ABRT_Success;
    }

    ActionBuilderReturnCode addDeviceDepences(Action *HostAction) override {

      // If this is an input action replicate it for each OpenMP toolchain.
      if (auto *IA = dyn_cast<InputAction>(HostAction)) {
        OpenMPDeviceActions.clear();
        for (unsigned I = 0; I < ToolChains.size(); ++I)
          OpenMPDeviceActions.push_back(
              C.MakeAction<InputAction>(IA->getInputArg(), IA->getType()));
        return ABRT_Success;
      }

      // If this is an unbundling action use it as is for each OpenMP toolchain.
      if (auto *UA = dyn_cast<OffloadUnbundlingJobAction>(HostAction)) {
        OpenMPDeviceActions.clear();
        for (unsigned I = 0; I < ToolChains.size(); ++I) {
          OpenMPDeviceActions.push_back(UA);
          UA->registerDependentActionInfo(
              ToolChains[I], /*BoundArch=*/StringRef(), Action::OFK_OpenMP);
        }
        return ABRT_Success;
      }

      // When generating code for OpenMP we use the host compile phase result as
      // a dependence to the device compile phase so that it can learn what
      // declarations should be emitted. However, this is not the only use for
      // the host action, so we prevent it from being collapsed.
      if (isa<CompileJobAction>(HostAction)) {
        HostAction->setCannotBeCollapsedWithNextDependentAction();
        assert(ToolChains.size() == OpenMPDeviceActions.size() &&
               "Toolchains and device action sizes do not match.");
        OffloadAction::HostDependence HDep(
            *HostAction, *C.getSingleOffloadToolChain<Action::OFK_Host>(),
            /*BoundArch=*/nullptr, Action::OFK_OpenMP);
        auto TC = ToolChains.begin();
        for (Action *&A : OpenMPDeviceActions) {
          assert(isa<CompileJobAction>(A));
          OffloadAction::DeviceDependences DDep;
          DDep.add(*A, **TC, /*BoundArch=*/nullptr, Action::OFK_OpenMP);
          A = C.MakeAction<OffloadAction>(HDep, DDep);
          ++TC;
        }
      }
      return ABRT_Success;
    }

    void appendTopLevelActions(ActionList &AL) override {
      if (OpenMPDeviceActions.empty())
        return;

      // We should always have an action for each input.
      assert(OpenMPDeviceActions.size() == ToolChains.size() &&
             "Number of OpenMP actions and toolchains do not match.");

      // Append all device actions followed by the proper offload action.
      auto TI = ToolChains.begin();
      for (auto *A : OpenMPDeviceActions) {
        OffloadAction::DeviceDependences Dep;
        Dep.add(*A, **TI, /*BoundArch=*/nullptr, Action::OFK_OpenMP);
        AL.push_back(C.MakeAction<OffloadAction>(Dep, A->getType()));
        ++TI;
      }
      // We no longer need the action stored in this builder.
      OpenMPDeviceActions.clear();
    }

    void appendLinkDependences(OffloadAction::DeviceDependences &DA) override {
      assert(ToolChains.size() == DeviceLinkerInputs.size() &&
             "Toolchains and linker inputs sizes do not match.");

      // Append a new link action for each device.
      auto TC = ToolChains.begin();
      for (auto &LI : DeviceLinkerInputs) {
        auto *DeviceLinkAction =
            C.MakeAction<LinkJobAction>(LI, types::TY_Image);
        DA.add(*DeviceLinkAction, **TC, /*BoundArch=*/nullptr,
               Action::OFK_OpenMP);
        ++TC;
      }
    }

    bool initialize() override {
      // Get the OpenMP toolchains. If we don't get any, the action builder will
      // know there is nothing to do related to OpenMP offloading.
      auto OpenMPTCRange = C.getOffloadToolChains<Action::OFK_OpenMP>();
      for (auto TI = OpenMPTCRange.first, TE = OpenMPTCRange.second; TI != TE;
           ++TI)
        ToolChains.push_back(TI->second);

      DeviceLinkerInputs.resize(ToolChains.size());
      return false;
    }

    bool canUseBundlerUnbundler() const override {
      // OpenMP should use bundled files whenever possible.
      return true;
    }
  };

  ///
  /// TODO: Add the implementation for other specialized builders here.
  ///

  /// Specialized builders being used by this offloading action builder.
  SmallVector<DeviceActionBuilder *, 4> SpecializedBuilders;

  /// Flag set to true if all valid builders allow file bundling/unbundling.
  bool CanUseBundler;

public:
  OffloadingActionBuilder(Compilation &C, DerivedArgList &Args,
                          const Driver::InputList &Inputs)
      : C(C) {
    // Create a specialized builder for each device toolchain.

    IsValid = true;

    // Create a specialized builder for CUDA.
    SpecializedBuilders.push_back(new CudaActionBuilder(C, Args, Inputs));

    // Create a specialized builder for OpenMP.
    SpecializedBuilders.push_back(new OpenMPActionBuilder(C, Args, Inputs));

    //
    // TODO: Build other specialized builders here.
    //

    // Initialize all the builders, keeping track of errors. If all valid
    // builders agree that we can use bundling, set the flag to true.
    unsigned ValidBuilders = 0u;
    unsigned ValidBuildersSupportingBundling = 0u;
    for (auto *SB : SpecializedBuilders) {
      IsValid = IsValid && !SB->initialize();

      // Update the counters if the builder is valid.
      if (SB->isValid()) {
        ++ValidBuilders;
        if (SB->canUseBundlerUnbundler())
          ++ValidBuildersSupportingBundling;
      }
    }
    CanUseBundler =
        ValidBuilders && ValidBuilders == ValidBuildersSupportingBundling;
  }

  ~OffloadingActionBuilder() {
    for (auto *SB : SpecializedBuilders)
      delete SB;
  }

  /// Generate an action that adds device dependences (if any) to a host action.
  /// If no device dependence actions exist, just return the host action \a
  /// HostAction. If an error is found or if no builder requires the host action
  /// to be generated, return nullptr.
  Action *
  addDeviceDependencesToHostAction(Action *HostAction, const Arg *InputArg,
                                   phases::ID CurPhase, phases::ID FinalPhase,
                                   DeviceActionBuilder::PhasesTy &Phases) {
    if (!IsValid)
      return nullptr;

    if (SpecializedBuilders.empty())
      return HostAction;

    assert(HostAction && "Invalid host action!");

    OffloadAction::DeviceDependences DDeps;
    // Check if all the programming models agree we should not emit the host
    // action. Also, keep track of the offloading kinds employed.
    auto &OffloadKind = InputArgToOffloadKindMap[InputArg];
    unsigned InactiveBuilders = 0u;
    unsigned IgnoringBuilders = 0u;
    for (auto *SB : SpecializedBuilders) {
      if (!SB->isValid()) {
        ++InactiveBuilders;
        continue;
      }

      auto RetCode =
          SB->getDeviceDependences(DDeps, CurPhase, FinalPhase, Phases);

      // If the builder explicitly says the host action should be ignored,
      // we need to increment the variable that tracks the builders that request
      // the host object to be ignored.
      if (RetCode == DeviceActionBuilder::ABRT_Ignore_Host)
        ++IgnoringBuilders;

      // Unless the builder was inactive for this action, we have to record the
      // offload kind because the host will have to use it.
      if (RetCode != DeviceActionBuilder::ABRT_Inactive)
        OffloadKind |= SB->getAssociatedOffloadKind();
    }

    // If all builders agree that the host object should be ignored, just return
    // nullptr.
    if (IgnoringBuilders &&
        SpecializedBuilders.size() == (InactiveBuilders + IgnoringBuilders))
      return nullptr;

    if (DDeps.getActions().empty())
      return HostAction;

    // We have dependences we need to bundle together. We use an offload action
    // for that.
    OffloadAction::HostDependence HDep(
        *HostAction, *C.getSingleOffloadToolChain<Action::OFK_Host>(),
        /*BoundArch=*/nullptr, DDeps);
    return C.MakeAction<OffloadAction>(HDep, DDeps);
  }

  /// Generate an action that adds a host dependence to a device action. The
  /// results will be kept in this action builder. Return true if an error was
  /// found.
  bool addHostDependenceToDeviceActions(Action *&HostAction,
                                        const Arg *InputArg) {
    if (!IsValid)
      return true;

    // If we are supporting bundling/unbundling and the current action is an
    // input action of non-source file, we replace the host action by the
    // unbundling action. The bundler tool has the logic to detect if an input
    // is a bundle or not and if the input is not a bundle it assumes it is a
    // host file. Therefore it is safe to create an unbundling action even if
    // the input is not a bundle.
    if (CanUseBundler && isa<InputAction>(HostAction) &&
        InputArg->getOption().getKind() == llvm::opt::Option::InputClass &&
        !types::isSrcFile(HostAction->getType())) {
      auto UnbundlingHostAction =
          C.MakeAction<OffloadUnbundlingJobAction>(HostAction);
      UnbundlingHostAction->registerDependentActionInfo(
          C.getSingleOffloadToolChain<Action::OFK_Host>(),
          /*BoundArch=*/StringRef(), Action::OFK_Host);
      HostAction = UnbundlingHostAction;
    }

    assert(HostAction && "Invalid host action!");

    // Register the offload kinds that are used.
    auto &OffloadKind = InputArgToOffloadKindMap[InputArg];
    for (auto *SB : SpecializedBuilders) {
      if (!SB->isValid())
        continue;

      auto RetCode = SB->addDeviceDepences(HostAction);

      // Host dependences for device actions are not compatible with that same
      // action being ignored.
      assert(RetCode != DeviceActionBuilder::ABRT_Ignore_Host &&
             "Host dependence not expected to be ignored.!");

      // Unless the builder was inactive for this action, we have to record the
      // offload kind because the host will have to use it.
      if (RetCode != DeviceActionBuilder::ABRT_Inactive)
        OffloadKind |= SB->getAssociatedOffloadKind();
    }

    return false;
  }

  /// Add the offloading top level actions to the provided action list. This
  /// function can replace the host action by a bundling action if the
  /// programming models allow it.
  bool appendTopLevelActions(ActionList &AL, Action *HostAction,
                             const Arg *InputArg) {
    // Get the device actions to be appended.
    ActionList OffloadAL;
    for (auto *SB : SpecializedBuilders) {
      if (!SB->isValid())
        continue;
      SB->appendTopLevelActions(OffloadAL);
    }

    // If we can use the bundler, replace the host action by the bundling one in
    // the resulting list. Otherwise, just append the device actions.
    if (CanUseBundler && !OffloadAL.empty()) {
      // Add the host action to the list in order to create the bundling action.
      OffloadAL.push_back(HostAction);

      // We expect that the host action was just appended to the action list
      // before this method was called.
      assert(HostAction == AL.back() && "Host action not in the list??");
      HostAction = C.MakeAction<OffloadBundlingJobAction>(OffloadAL);
      AL.back() = HostAction;
    } else
      AL.append(OffloadAL.begin(), OffloadAL.end());

    // Propagate to the current host action (if any) the offload information
    // associated with the current input.
    if (HostAction)
      HostAction->propagateHostOffloadInfo(InputArgToOffloadKindMap[InputArg],
                                           /*BoundArch=*/nullptr);
    return false;
  }

  /// Processes the host linker action. This currently consists of replacing it
  /// with an offload action if there are device link objects and propagate to
  /// the host action all the offload kinds used in the current compilation. The
  /// resulting action is returned.
  Action *processHostLinkAction(Action *HostAction) {
    // Add all the dependences from the device linking actions.
    OffloadAction::DeviceDependences DDeps;
    for (auto *SB : SpecializedBuilders) {
      if (!SB->isValid())
        continue;

      SB->appendLinkDependences(DDeps);
    }

    // Calculate all the offload kinds used in the current compilation.
    unsigned ActiveOffloadKinds = 0u;
    for (auto &I : InputArgToOffloadKindMap)
      ActiveOffloadKinds |= I.second;

    // If we don't have device dependencies, we don't have to create an offload
    // action.
    if (DDeps.getActions().empty()) {
      // Propagate all the active kinds to host action. Given that it is a link
      // action it is assumed to depend on all actions generated so far.
      HostAction->propagateHostOffloadInfo(ActiveOffloadKinds,
                                           /*BoundArch=*/nullptr);
      return HostAction;
    }

    // Create the offload action with all dependences. When an offload action
    // is created the kinds are propagated to the host action, so we don't have
    // to do that explicitly here.
    OffloadAction::HostDependence HDep(
        *HostAction, *C.getSingleOffloadToolChain<Action::OFK_Host>(),
        /*BoundArch*/ nullptr, ActiveOffloadKinds);
    return C.MakeAction<OffloadAction>(HDep, DDeps);
  }
};
} // anonymous namespace.

void Driver::BuildActions(Compilation &C, DerivedArgList &Args,
                          const InputList &Inputs, ActionList &Actions) const {
  llvm::PrettyStackTraceString CrashInfo("Building compilation actions");

  if (!SuppressMissingInputWarning && Inputs.empty()) {
    Diag(clang::diag::err_drv_no_input_files);
    return;
  }

  Arg *FinalPhaseArg;
  phases::ID FinalPhase = getFinalPhase(Args, &FinalPhaseArg);

  if (FinalPhase == phases::Link && Args.hasArg(options::OPT_emit_llvm)) {
    Diag(clang::diag::err_drv_emit_llvm_link);
  }

  // Reject -Z* at the top level, these options should never have been exposed
  // by gcc.
  if (Arg *A = Args.getLastArg(options::OPT_Z_Joined))
    Diag(clang::diag::err_drv_use_of_Z_option) << A->getAsString(Args);

  // Diagnose misuse of /Fo.
  if (Arg *A = Args.getLastArg(options::OPT__SLASH_Fo)) {
    StringRef V = A->getValue();
    if (Inputs.size() > 1 && !V.empty() &&
        !llvm::sys::path::is_separator(V.back())) {
      // Check whether /Fo tries to name an output file for multiple inputs.
      Diag(clang::diag::err_drv_out_file_argument_with_multiple_sources)
          << A->getSpelling() << V;
      Args.eraseArg(options::OPT__SLASH_Fo);
    }
  }

  // Diagnose misuse of /Fa.
  if (Arg *A = Args.getLastArg(options::OPT__SLASH_Fa)) {
    StringRef V = A->getValue();
    if (Inputs.size() > 1 && !V.empty() &&
        !llvm::sys::path::is_separator(V.back())) {
      // Check whether /Fa tries to name an asm file for multiple inputs.
      Diag(clang::diag::err_drv_out_file_argument_with_multiple_sources)
          << A->getSpelling() << V;
      Args.eraseArg(options::OPT__SLASH_Fa);
    }
  }

  // Diagnose misuse of /o.
  if (Arg *A = Args.getLastArg(options::OPT__SLASH_o)) {
    if (A->getValue()[0] == '\0') {
      // It has to have a value.
      Diag(clang::diag::err_drv_missing_argument) << A->getSpelling() << 1;
      Args.eraseArg(options::OPT__SLASH_o);
    }
  }

  // Diagnose unsupported forms of /Yc /Yu. Ignore /Yc/Yu for now if:
  // * no filename after it
  // * both /Yc and /Yu passed but with different filenames
  // * corresponding file not also passed as /FI
  Arg *YcArg = Args.getLastArg(options::OPT__SLASH_Yc);
  Arg *YuArg = Args.getLastArg(options::OPT__SLASH_Yu);
  if (YcArg && YcArg->getValue()[0] == '\0') {
    Diag(clang::diag::warn_drv_ycyu_no_arg_clang_cl) << YcArg->getSpelling();
    Args.eraseArg(options::OPT__SLASH_Yc);
    YcArg = nullptr;
  }
  if (YuArg && YuArg->getValue()[0] == '\0') {
    Diag(clang::diag::warn_drv_ycyu_no_arg_clang_cl) << YuArg->getSpelling();
    Args.eraseArg(options::OPT__SLASH_Yu);
    YuArg = nullptr;
  }
  if (YcArg && YuArg && strcmp(YcArg->getValue(), YuArg->getValue()) != 0) {
    Diag(clang::diag::warn_drv_ycyu_different_arg_clang_cl);
    Args.eraseArg(options::OPT__SLASH_Yc);
    Args.eraseArg(options::OPT__SLASH_Yu);
    YcArg = YuArg = nullptr;
  }
  if (YcArg || YuArg) {
    StringRef Val = YcArg ? YcArg->getValue() : YuArg->getValue();
    bool FoundMatchingInclude = false;
    for (const Arg *Inc : Args.filtered(options::OPT_include)) {
      // FIXME: Do case-insensitive matching and consider / and \ as equal.
      if (Inc->getValue() == Val)
        FoundMatchingInclude = true;
    }
    if (!FoundMatchingInclude) {
      Diag(clang::diag::warn_drv_ycyu_no_fi_arg_clang_cl)
          << (YcArg ? YcArg : YuArg)->getSpelling();
      Args.eraseArg(options::OPT__SLASH_Yc);
      Args.eraseArg(options::OPT__SLASH_Yu);
      YcArg = YuArg = nullptr;
    }
  }
  if (YcArg && Inputs.size() > 1) {
    Diag(clang::diag::warn_drv_yc_multiple_inputs_clang_cl);
    Args.eraseArg(options::OPT__SLASH_Yc);
    YcArg = nullptr;
  }
  if (Args.hasArg(options::OPT__SLASH_Y_)) {
    // /Y- disables all pch handling.  Rather than check for it everywhere,
    // just remove clang-cl pch-related flags here.
    Args.eraseArg(options::OPT__SLASH_Fp);
    Args.eraseArg(options::OPT__SLASH_Yc);
    Args.eraseArg(options::OPT__SLASH_Yu);
    YcArg = YuArg = nullptr;
  }

  // Builder to be used to build offloading actions.
  OffloadingActionBuilder OffloadBuilder(C, Args, Inputs);

  // Construct the actions to perform.
  ActionList LinkerInputs;

  llvm::SmallVector<phases::ID, phases::MaxNumberOfPhases> PL;
  for (auto &I : Inputs) {
    types::ID InputType = I.first;
    const Arg *InputArg = I.second;

    PL.clear();
    types::getCompilationPhases(InputType, PL);

    // If the first step comes after the final phase we are doing as part of
    // this compilation, warn the user about it.
    phases::ID InitialPhase = PL[0];
    if (InitialPhase > FinalPhase) {
      // Claim here to avoid the more general unused warning.
      InputArg->claim();

      // Suppress all unused style warnings with -Qunused-arguments
      if (Args.hasArg(options::OPT_Qunused_arguments))
        continue;

      // Special case when final phase determined by binary name, rather than
      // by a command-line argument with a corresponding Arg.
      if (CCCIsCPP())
        Diag(clang::diag::warn_drv_input_file_unused_by_cpp)
            << InputArg->getAsString(Args) << getPhaseName(InitialPhase);
      // Special case '-E' warning on a previously preprocessed file to make
      // more sense.
      else if (InitialPhase == phases::Compile &&
               FinalPhase == phases::Preprocess &&
               getPreprocessedType(InputType) == types::TY_INVALID)
        Diag(clang::diag::warn_drv_preprocessed_input_file_unused)
            << InputArg->getAsString(Args) << !!FinalPhaseArg
            << (FinalPhaseArg ? FinalPhaseArg->getOption().getName() : "");
      else
        Diag(clang::diag::warn_drv_input_file_unused)
            << InputArg->getAsString(Args) << getPhaseName(InitialPhase)
            << !!FinalPhaseArg
            << (FinalPhaseArg ? FinalPhaseArg->getOption().getName() : "");
      continue;
    }

    if (YcArg) {
      // Add a separate precompile phase for the compile phase.
      if (FinalPhase >= phases::Compile) {
        const types::ID HeaderType = lookupHeaderTypeForSourceType(InputType);
        llvm::SmallVector<phases::ID, phases::MaxNumberOfPhases> PCHPL;
        types::getCompilationPhases(HeaderType, PCHPL);
        Arg *PchInputArg = MakeInputArg(Args, Opts, YcArg->getValue());

        // Build the pipeline for the pch file.
        Action *ClangClPch =
            C.MakeAction<InputAction>(*PchInputArg, HeaderType);
        for (phases::ID Phase : PCHPL)
          ClangClPch = ConstructPhaseAction(C, Args, Phase, ClangClPch);
        assert(ClangClPch);
        Actions.push_back(ClangClPch);
        // The driver currently exits after the first failed command.  This
        // relies on that behavior, to make sure if the pch generation fails,
        // the main compilation won't run.
      }
    }

    // Build the pipeline for this file.
    Action *Current = C.MakeAction<InputAction>(*InputArg, InputType);

    // Use the current host action in any of the offloading actions, if
    // required.
    if (OffloadBuilder.addHostDependenceToDeviceActions(Current, InputArg))
      break;

    for (SmallVectorImpl<phases::ID>::iterator i = PL.begin(), e = PL.end();
         i != e; ++i) {
      phases::ID Phase = *i;

      // We are done if this step is past what the user requested.
      if (Phase > FinalPhase)
        break;

      // Add any offload action the host action depends on.
      Current = OffloadBuilder.addDeviceDependencesToHostAction(
          Current, InputArg, Phase, FinalPhase, PL);
      if (!Current)
        break;

      // Queue linker inputs.
      if (Phase == phases::Link) {
        assert((i + 1) == e && "linking must be final compilation step.");
        LinkerInputs.push_back(Current);
        Current = nullptr;
        break;
      }

      // Otherwise construct the appropriate action.
      auto *NewCurrent = ConstructPhaseAction(C, Args, Phase, Current);

      // We didn't create a new action, so we will just move to the next phase.
      if (NewCurrent == Current)
        continue;

      Current = NewCurrent;

      // Use the current host action in any of the offloading actions, if
      // required.
      if (OffloadBuilder.addHostDependenceToDeviceActions(Current, InputArg))
        break;

      if (Current->getType() == types::TY_Nothing)
        break;
    }

    // If we ended with something, add to the output list.
    if (Current)
      Actions.push_back(Current);

    // Add any top level actions generated for offloading.
    OffloadBuilder.appendTopLevelActions(Actions, Current, InputArg);
  }

  // Add a link action if necessary.
  if (!LinkerInputs.empty()) {
    Action *LA = C.MakeAction<LinkJobAction>(LinkerInputs, types::TY_Image);
    LA = OffloadBuilder.processHostLinkAction(LA);
    Actions.push_back(LA);
  }

  // If we are linking, claim any options which are obviously only used for
  // compilation.
  if (FinalPhase == phases::Link && PL.size() == 1) {
    Args.ClaimAllArgs(options::OPT_CompileOnly_Group);
    Args.ClaimAllArgs(options::OPT_cl_compile_Group);
  }

  // Claim ignored clang-cl options.
  Args.ClaimAllArgs(options::OPT_cl_ignored_Group);

  // Claim --cuda-host-only and --cuda-compile-host-device, which may be passed
  // to non-CUDA compilations and should not trigger warnings there.
  Args.ClaimAllArgs(options::OPT_cuda_host_only);
  Args.ClaimAllArgs(options::OPT_cuda_compile_host_device);
}

Action *Driver::ConstructPhaseAction(Compilation &C, const ArgList &Args,
                                     phases::ID Phase, Action *Input) const {
  llvm::PrettyStackTraceString CrashInfo("Constructing phase actions");

  // Some types skip the assembler phase (e.g., llvm-bc), but we can't
  // encode this in the steps because the intermediate type depends on
  // arguments. Just special case here.
  if (Phase == phases::Assemble && Input->getType() != types::TY_PP_Asm)
    return Input;

  // Build the appropriate action.
  switch (Phase) {
  case phases::Link:
    llvm_unreachable("link action invalid here.");
  case phases::Preprocess: {
    types::ID OutputTy;
    // -{M, MM} alter the output type.
    if (Args.hasArg(options::OPT_M, options::OPT_MM)) {
      OutputTy = types::TY_Dependencies;
    } else {
      OutputTy = Input->getType();
      if (!Args.hasFlag(options::OPT_frewrite_includes,
                        options::OPT_fno_rewrite_includes, false) &&
          !CCGenDiagnostics)
        OutputTy = types::getPreprocessedType(OutputTy);
      assert(OutputTy != types::TY_INVALID &&
             "Cannot preprocess this input type!");
    }
    return C.MakeAction<PreprocessJobAction>(Input, OutputTy);
  }
  case phases::Precompile: {
    types::ID OutputTy = getPrecompiledType(Input->getType());
    assert(OutputTy != types::TY_INVALID &&
           "Cannot precompile this input type!");
    if (Args.hasArg(options::OPT_fsyntax_only)) {
      // Syntax checks should not emit a PCH file
      OutputTy = types::TY_Nothing;
    }
    return C.MakeAction<PrecompileJobAction>(Input, OutputTy);
  }
  case phases::Compile: {
    if (Args.hasArg(options::OPT_fsyntax_only))
      return C.MakeAction<CompileJobAction>(Input, types::TY_Nothing);
    if (Args.hasArg(options::OPT_rewrite_objc))
      return C.MakeAction<CompileJobAction>(Input, types::TY_RewrittenObjC);
    if (Args.hasArg(options::OPT_rewrite_legacy_objc))
      return C.MakeAction<CompileJobAction>(Input,
                                            types::TY_RewrittenLegacyObjC);
    if (Args.hasArg(options::OPT__analyze, options::OPT__analyze_auto))
      return C.MakeAction<AnalyzeJobAction>(Input, types::TY_Plist);
    if (Args.hasArg(options::OPT__migrate))
      return C.MakeAction<MigrateJobAction>(Input, types::TY_Remap);
    if (Args.hasArg(options::OPT_emit_ast))
      return C.MakeAction<CompileJobAction>(Input, types::TY_AST);
    if (Args.hasArg(options::OPT_module_file_info))
      return C.MakeAction<CompileJobAction>(Input, types::TY_ModuleFile);
    if (Args.hasArg(options::OPT_verify_pch))
      return C.MakeAction<VerifyPCHJobAction>(Input, types::TY_Nothing);
    return C.MakeAction<CompileJobAction>(Input, types::TY_LLVM_BC);
  }
  case phases::Backend: {
    if (isUsingLTO()) {
      types::ID Output =
          Args.hasArg(options::OPT_S) ? types::TY_LTO_IR : types::TY_LTO_BC;
      return C.MakeAction<BackendJobAction>(Input, Output);
    }
    if (Args.hasArg(options::OPT_emit_llvm)) {
      types::ID Output =
          Args.hasArg(options::OPT_S) ? types::TY_LLVM_IR : types::TY_LLVM_BC;
      return C.MakeAction<BackendJobAction>(Input, Output);
    }
    return C.MakeAction<BackendJobAction>(Input, types::TY_PP_Asm);
  }
  case phases::Assemble:
    return C.MakeAction<AssembleJobAction>(std::move(Input), types::TY_Object);
  }

  llvm_unreachable("invalid phase in ConstructPhaseAction");
}

void Driver::BuildJobs(Compilation &C) const {
  llvm::PrettyStackTraceString CrashInfo("Building compilation jobs");

  Arg *FinalOutput = C.getArgs().getLastArg(options::OPT_o);

  // It is an error to provide a -o option if we are making multiple output
  // files.
  if (FinalOutput) {
    unsigned NumOutputs = 0;
    for (const Action *A : C.getActions())
      if (A->getType() != types::TY_Nothing)
        ++NumOutputs;

    if (NumOutputs > 1) {
      Diag(clang::diag::err_drv_output_argument_with_multiple_files);
      FinalOutput = nullptr;
    }
  }

  // Collect the list of architectures.
  llvm::StringSet<> ArchNames;
  if (C.getDefaultToolChain().getTriple().isOSBinFormatMachO())
    for (const Arg *A : C.getArgs())
      if (A->getOption().matches(options::OPT_arch))
        ArchNames.insert(A->getValue());

  // Set of (Action, canonical ToolChain triple) pairs we've built jobs for.
  std::map<std::pair<const Action *, std::string>, InputInfo> CachedResults;
  for (Action *A : C.getActions()) {
    // If we are linking an image for multiple archs then the linker wants
    // -arch_multiple and -final_output <final image name>. Unfortunately, this
    // doesn't fit in cleanly because we have to pass this information down.
    //
    // FIXME: This is a hack; find a cleaner way to integrate this into the
    // process.
    const char *LinkingOutput = nullptr;
    if (isa<LipoJobAction>(A)) {
      if (FinalOutput)
        LinkingOutput = FinalOutput->getValue();
      else
        LinkingOutput = getDefaultImageName();
    }

    BuildJobsForAction(C, A, &C.getDefaultToolChain(),
                       /*BoundArch*/ StringRef(),
                       /*AtTopLevel*/ true,
                       /*MultipleArchs*/ ArchNames.size() > 1,
                       /*LinkingOutput*/ LinkingOutput, CachedResults,
                       /*TargetDeviceOffloadKind*/ Action::OFK_None);
  }

  // If the user passed -Qunused-arguments or there were errors, don't warn
  // about any unused arguments.
  if (Diags.hasErrorOccurred() ||
      C.getArgs().hasArg(options::OPT_Qunused_arguments))
    return;

  // Claim -### here.
  (void)C.getArgs().hasArg(options::OPT__HASH_HASH_HASH);

  // Claim --driver-mode, --rsp-quoting, it was handled earlier.
  (void)C.getArgs().hasArg(options::OPT_driver_mode);
  (void)C.getArgs().hasArg(options::OPT_rsp_quoting);

  for (Arg *A : C.getArgs()) {
    // FIXME: It would be nice to be able to send the argument to the
    // DiagnosticsEngine, so that extra values, position, and so on could be
    // printed.
    if (!A->isClaimed()) {
      if (A->getOption().hasFlag(options::NoArgumentUnused))
        continue;

      // Suppress the warning automatically if this is just a flag, and it is an
      // instance of an argument we already claimed.
      const Option &Opt = A->getOption();
      if (Opt.getKind() == Option::FlagClass) {
        bool DuplicateClaimed = false;

        for (const Arg *AA : C.getArgs().filtered(&Opt)) {
          if (AA->isClaimed()) {
            DuplicateClaimed = true;
            break;
          }
        }

        if (DuplicateClaimed)
          continue;
      }

      // In clang-cl, don't mention unknown arguments here since they have
      // already been warned about.
      if (!IsCLMode() || !A->getOption().matches(options::OPT_UNKNOWN))
        Diag(clang::diag::warn_drv_unused_argument)
            << A->getAsString(C.getArgs());
    }
  }
}

namespace {
/// Utility class to control the collapse of dependent actions and select the
/// tools accordingly.
class ToolSelector final {
  /// The tool chain this selector refers to.
  const ToolChain &TC;

  /// The compilation this selector refers to.
  const Compilation &C;

  /// The base action this selector refers to.
  const JobAction *BaseAction;

  /// Set to true if the current toolchain refers to host actions.
  bool IsHostSelector;

  /// Set to true if save-temps and embed-bitcode functionalities are active.
  bool SaveTemps;
  bool EmbedBitcode;

  /// Get previous dependent action or null if that does not exist. If
  /// \a CanBeCollapsed is false, that action must be legal to collapse or
  /// null will be returned.
  const JobAction *getPrevDependentAction(const ActionList &Inputs,
                                          ActionList &SavedOffloadAction,
                                          bool CanBeCollapsed = true) {
    // An option can be collapsed only if it has a single input.
    if (Inputs.size() != 1)
      return nullptr;

    Action *CurAction = *Inputs.begin();
    if (CanBeCollapsed &&
        !CurAction->isCollapsingWithNextDependentActionLegal())
      return nullptr;

    // If the input action is an offload action. Look through it and save any
    // offload action that can be dropped in the event of a collapse.
    if (auto *OA = dyn_cast<OffloadAction>(CurAction)) {
      // If the dependent action is a device action, we will attempt to collapse
      // only with other device actions. Otherwise, we would do the same but
      // with host actions only.
      if (!IsHostSelector) {
        if (OA->hasSingleDeviceDependence(/*DoNotConsiderHostActions=*/true)) {
          CurAction =
              OA->getSingleDeviceDependence(/*DoNotConsiderHostActions=*/true);
          if (CanBeCollapsed &&
              !CurAction->isCollapsingWithNextDependentActionLegal())
            return nullptr;
          SavedOffloadAction.push_back(OA);
          return dyn_cast<JobAction>(CurAction);
        }
      } else if (OA->hasHostDependence()) {
        CurAction = OA->getHostDependence();
        if (CanBeCollapsed &&
            !CurAction->isCollapsingWithNextDependentActionLegal())
          return nullptr;
        SavedOffloadAction.push_back(OA);
        return dyn_cast<JobAction>(CurAction);
      }
      return nullptr;
    }

    return dyn_cast<JobAction>(CurAction);
  }

  /// Return true if an assemble action can be collapsed.
  bool canCollapseAssembleAction() const {
    return TC.useIntegratedAs() && !SaveTemps &&
           !C.getArgs().hasArg(options::OPT_via_file_asm) &&
           !C.getArgs().hasArg(options::OPT__SLASH_FA) &&
           !C.getArgs().hasArg(options::OPT__SLASH_Fa);
  }

  /// Return true if a preprocessor action can be collapsed.
  bool canCollapsePreprocessorAction() const {
    return !C.getArgs().hasArg(options::OPT_no_integrated_cpp) &&
           !C.getArgs().hasArg(options::OPT_traditional_cpp) && !SaveTemps &&
           !C.getArgs().hasArg(options::OPT_rewrite_objc);
  }

  /// Struct that relates an action with the offload actions that would be
  /// collapsed with it.
  struct JobActionInfo final {
    /// The action this info refers to.
    const JobAction *JA = nullptr;
    /// The offload actions we need to take care off if this action is
    /// collapsed.
    ActionList SavedOffloadAction;
  };

  /// Append collapsed offload actions from the give nnumber of elements in the
  /// action info array.
  static void AppendCollapsedOffloadAction(ActionList &CollapsedOffloadAction,
                                           ArrayRef<JobActionInfo> &ActionInfo,
                                           unsigned ElementNum) {
    assert(ElementNum <= ActionInfo.size() && "Invalid number of elements.");
    for (unsigned I = 0; I < ElementNum; ++I)
      CollapsedOffloadAction.append(ActionInfo[I].SavedOffloadAction.begin(),
                                    ActionInfo[I].SavedOffloadAction.end());
  }

  /// Functions that attempt to perform the combining. They detect if that is
  /// legal, and if so they update the inputs \a Inputs and the offload action
  /// that were collapsed in \a CollapsedOffloadAction. A tool that deals with
  /// the combined action is returned. If the combining is not legal or if the
  /// tool does not exist, null is returned.
  /// Currently three kinds of collapsing are supported:
  ///  - Assemble + Backend + Compile;
  ///  - Assemble + Backend ;
  ///  - Backend + Compile.
  const Tool *
  combineAssembleBackendCompile(ArrayRef<JobActionInfo> ActionInfo,
                                const ActionList *&Inputs,
                                ActionList &CollapsedOffloadAction) {
    if (ActionInfo.size() < 3 || !canCollapseAssembleAction())
      return nullptr;
    auto *AJ = dyn_cast<AssembleJobAction>(ActionInfo[0].JA);
    auto *BJ = dyn_cast<BackendJobAction>(ActionInfo[1].JA);
    auto *CJ = dyn_cast<CompileJobAction>(ActionInfo[2].JA);
    if (!AJ || !BJ || !CJ)
      return nullptr;

    // Get compiler tool.
    const Tool *T = TC.SelectTool(*CJ);
    if (!T)
      return nullptr;

    // When using -fembed-bitcode, it is required to have the same tool (clang)
    // for both CompilerJA and BackendJA. Otherwise, combine two stages.
    if (EmbedBitcode) {
      const Tool *BT = TC.SelectTool(*BJ);
      if (BT == T)
        return nullptr;
    }

    if (!T->hasIntegratedAssembler())
      return nullptr;

    Inputs = &CJ->getInputs();
    AppendCollapsedOffloadAction(CollapsedOffloadAction, ActionInfo,
                                 /*NumElements=*/3);
    return T;
  }
  const Tool *combineAssembleBackend(ArrayRef<JobActionInfo> ActionInfo,
                                     const ActionList *&Inputs,
                                     ActionList &CollapsedOffloadAction) {
    if (ActionInfo.size() < 2 || !canCollapseAssembleAction())
      return nullptr;
    auto *AJ = dyn_cast<AssembleJobAction>(ActionInfo[0].JA);
    auto *BJ = dyn_cast<BackendJobAction>(ActionInfo[1].JA);
    if (!AJ || !BJ)
      return nullptr;

    // Retrieve the compile job, backend action must always be preceded by one.
    ActionList CompileJobOffloadActions;
    auto *CJ = getPrevDependentAction(BJ->getInputs(), CompileJobOffloadActions,
                                      /*CanBeCollapsed=*/false);
    if (!AJ || !BJ || !CJ)
      return nullptr;

    assert(isa<CompileJobAction>(CJ) &&
           "Expecting compile job preceding backend job.");

    // Get compiler tool.
    const Tool *T = TC.SelectTool(*CJ);
    if (!T)
      return nullptr;

    if (!T->hasIntegratedAssembler())
      return nullptr;

    Inputs = &BJ->getInputs();
    AppendCollapsedOffloadAction(CollapsedOffloadAction, ActionInfo,
                                 /*NumElements=*/2);
    return T;
  }
  const Tool *combineBackendCompile(ArrayRef<JobActionInfo> ActionInfo,
                                    const ActionList *&Inputs,
                                    ActionList &CollapsedOffloadAction) {
    if (ActionInfo.size() < 2 || !canCollapsePreprocessorAction())
      return nullptr;
    auto *BJ = dyn_cast<BackendJobAction>(ActionInfo[0].JA);
    auto *CJ = dyn_cast<CompileJobAction>(ActionInfo[1].JA);
    if (!BJ || !CJ)
      return nullptr;

    // Get compiler tool.
    const Tool *T = TC.SelectTool(*CJ);
    if (!T)
      return nullptr;

    if (T->canEmitIR() && (SaveTemps || EmbedBitcode))
      return nullptr;

    Inputs = &CJ->getInputs();
    AppendCollapsedOffloadAction(CollapsedOffloadAction, ActionInfo,
                                 /*NumElements=*/2);
    return T;
  }

  /// Updates the inputs if the obtained tool supports combining with
  /// preprocessor action, and the current input is indeed a preprocessor
  /// action. If combining results in the collapse of offloading actions, those
  /// are appended to \a CollapsedOffloadAction.
  void combineWithPreprocessor(const Tool *T, const ActionList *&Inputs,
                               ActionList &CollapsedOffloadAction) {
    if (!T || !canCollapsePreprocessorAction() || !T->hasIntegratedCPP())
      return;

    // Attempt to get a preprocessor action dependence.
    ActionList PreprocessJobOffloadActions;
    auto *PJ = getPrevDependentAction(*Inputs, PreprocessJobOffloadActions);
    if (!PJ || !isa<PreprocessJobAction>(PJ))
      return;

    // This is legal to combine. Append any offload action we found and set the
    // current inputs to preprocessor inputs.
    CollapsedOffloadAction.append(PreprocessJobOffloadActions.begin(),
                                  PreprocessJobOffloadActions.end());
    Inputs = &PJ->getInputs();
  }

public:
  ToolSelector(const JobAction *BaseAction, const ToolChain &TC,
               const Compilation &C, bool SaveTemps, bool EmbedBitcode)
      : TC(TC), C(C), BaseAction(BaseAction), SaveTemps(SaveTemps),
        EmbedBitcode(EmbedBitcode) {
    assert(BaseAction && "Invalid base action.");
    IsHostSelector = BaseAction->getOffloadingDeviceKind() == Action::OFK_None;
  }

  /// Check if a chain of actions can be combined and return the tool that can
  /// handle the combination of actions. The pointer to the current inputs \a
  /// Inputs and the list of offload actions \a CollapsedOffloadActions
  /// connected to collapsed actions are updated accordingly. The latter enables
  /// the caller of the selector to process them afterwards instead of just
  /// dropping them. If no suitable tool is found, null will be returned.
  const Tool *getTool(const ActionList *&Inputs,
                      ActionList &CollapsedOffloadAction) {
    //
    // Get the largest chain of actions that we could combine.
    //

    SmallVector<JobActionInfo, 5> ActionChain(1);
    ActionChain.back().JA = BaseAction;
    while (ActionChain.back().JA) {
      const Action *CurAction = ActionChain.back().JA;

      // Grow the chain by one element.
      ActionChain.resize(ActionChain.size() + 1);
      JobActionInfo &AI = ActionChain.back();

      // Attempt to fill it with the
      AI.JA =
          getPrevDependentAction(CurAction->getInputs(), AI.SavedOffloadAction);
    }

    // Pop the last action info as it could not be filled.
    ActionChain.pop_back();

    //
    // Attempt to combine actions. If all combining attempts failed, just return
    // the tool of the provided action. At the end we attempt to combine the
    // action with any preprocessor action it may depend on.
    //

    const Tool *T = combineAssembleBackendCompile(ActionChain, Inputs,
                                                  CollapsedOffloadAction);
    if (!T)
      T = combineAssembleBackend(ActionChain, Inputs, CollapsedOffloadAction);
    if (!T)
      T = combineBackendCompile(ActionChain, Inputs, CollapsedOffloadAction);
    if (!T) {
      Inputs = &BaseAction->getInputs();
      T = TC.SelectTool(*BaseAction);
    }

    combineWithPreprocessor(T, Inputs, CollapsedOffloadAction);
    return T;
  }
};
}

/// Return a string that uniquely identifies the result of a job. The bound arch
/// is not necessarily represented in the toolchain's triple -- for example,
/// armv7 and armv7s both map to the same triple -- so we need both in our map.
/// Also, we need to add the offloading device kind, as the same tool chain can
/// be used for host and device for some programming models, e.g. OpenMP.
static std::string GetTriplePlusArchString(const ToolChain *TC,
                                           StringRef BoundArch,
                                           Action::OffloadKind OffloadKind) {
  std::string TriplePlusArch = TC->getTriple().normalize();
  if (!BoundArch.empty()) {
    TriplePlusArch += "-";
    TriplePlusArch += BoundArch;
  }
  TriplePlusArch += "-";
  TriplePlusArch += Action::GetOffloadKindName(OffloadKind);
  return TriplePlusArch;
}

InputInfo Driver::BuildJobsForAction(
    Compilation &C, const Action *A, const ToolChain *TC, StringRef BoundArch,
    bool AtTopLevel, bool MultipleArchs, const char *LinkingOutput,
    std::map<std::pair<const Action *, std::string>, InputInfo> &CachedResults,
    Action::OffloadKind TargetDeviceOffloadKind) const {
  std::pair<const Action *, std::string> ActionTC = {
      A, GetTriplePlusArchString(TC, BoundArch, TargetDeviceOffloadKind)};
  auto CachedResult = CachedResults.find(ActionTC);
  if (CachedResult != CachedResults.end()) {
    return CachedResult->second;
  }
  InputInfo Result = BuildJobsForActionNoCache(
      C, A, TC, BoundArch, AtTopLevel, MultipleArchs, LinkingOutput,
      CachedResults, TargetDeviceOffloadKind);
  CachedResults[ActionTC] = Result;
  return Result;
}

InputInfo Driver::BuildJobsForActionNoCache(
    Compilation &C, const Action *A, const ToolChain *TC, StringRef BoundArch,
    bool AtTopLevel, bool MultipleArchs, const char *LinkingOutput,
    std::map<std::pair<const Action *, std::string>, InputInfo> &CachedResults,
    Action::OffloadKind TargetDeviceOffloadKind) const {
  llvm::PrettyStackTraceString CrashInfo("Building compilation jobs");

  InputInfoList OffloadDependencesInputInfo;
  bool BuildingForOffloadDevice = TargetDeviceOffloadKind != Action::OFK_None;
  if (const OffloadAction *OA = dyn_cast<OffloadAction>(A)) {
    // The offload action is expected to be used in four different situations.
    //
    // a) Set a toolchain/architecture/kind for a host action:
    //    Host Action 1 -> OffloadAction -> Host Action 2
    //
    // b) Set a toolchain/architecture/kind for a device action;
    //    Device Action 1 -> OffloadAction -> Device Action 2
    //
    // c) Specify a device dependence to a host action;
    //    Device Action 1  _
    //                      \
    //      Host Action 1  ---> OffloadAction -> Host Action 2
    //
    // d) Specify a host dependence to a device action.
    //      Host Action 1  _
    //                      \
    //    Device Action 1  ---> OffloadAction -> Device Action 2
    //
    // For a) and b), we just return the job generated for the dependence. For
    // c) and d) we override the current action with the host/device dependence
    // if the current toolchain is host/device and set the offload dependences
    // info with the jobs obtained from the device/host dependence(s).

    // If there is a single device option, just generate the job for it.
    if (OA->hasSingleDeviceDependence()) {
      InputInfo DevA;
      OA->doOnEachDeviceDependence([&](Action *DepA, const ToolChain *DepTC,
                                       const char *DepBoundArch) {
        DevA =
            BuildJobsForAction(C, DepA, DepTC, DepBoundArch, AtTopLevel,
                               /*MultipleArchs*/ !!DepBoundArch, LinkingOutput,
                               CachedResults, DepA->getOffloadingDeviceKind());
      });
      return DevA;
    }

    // If 'Action 2' is host, we generate jobs for the device dependences and
    // override the current action with the host dependence. Otherwise, we
    // generate the host dependences and override the action with the device
    // dependence. The dependences can't therefore be a top-level action.
    OA->doOnEachDependence(
        /*IsHostDependence=*/BuildingForOffloadDevice,
        [&](Action *DepA, const ToolChain *DepTC, const char *DepBoundArch) {
          OffloadDependencesInputInfo.push_back(BuildJobsForAction(
              C, DepA, DepTC, DepBoundArch, /*AtTopLevel=*/false,
              /*MultipleArchs*/ !!DepBoundArch, LinkingOutput, CachedResults,
              DepA->getOffloadingDeviceKind()));
        });

    A = BuildingForOffloadDevice
            ? OA->getSingleDeviceDependence(/*DoNotConsiderHostActions=*/true)
            : OA->getHostDependence();
  }

  if (const InputAction *IA = dyn_cast<InputAction>(A)) {
    // FIXME: It would be nice to not claim this here; maybe the old scheme of
    // just using Args was better?
    const Arg &Input = IA->getInputArg();
    Input.claim();
    if (Input.getOption().matches(options::OPT_INPUT)) {
      const char *Name = Input.getValue();
      return InputInfo(A, Name, /* BaseInput = */ Name);
    }
    return InputInfo(A, &Input, /* BaseInput = */ "");
  }

  if (const BindArchAction *BAA = dyn_cast<BindArchAction>(A)) {
    const ToolChain *TC;
    StringRef ArchName = BAA->getArchName();

    if (!ArchName.empty())
      TC = &getToolChain(C.getArgs(),
                         computeTargetTriple(*this, DefaultTargetTriple,
                                             C.getArgs(), ArchName));
    else
      TC = &C.getDefaultToolChain();

    return BuildJobsForAction(C, *BAA->input_begin(), TC, ArchName, AtTopLevel,
                              MultipleArchs, LinkingOutput, CachedResults,
                              TargetDeviceOffloadKind);
  }


  const ActionList *Inputs = &A->getInputs();

  const JobAction *JA = cast<JobAction>(A);
  ActionList CollapsedOffloadActions;

  ToolSelector TS(JA, *TC, C, isSaveTempsEnabled(), embedBitcodeInObject());
  const Tool *T = TS.getTool(Inputs, CollapsedOffloadActions);

  if (!T)
    return InputInfo();

  // If we've collapsed action list that contained OffloadAction we
  // need to build jobs for host/device-side inputs it may have held.
  for (const auto *OA : CollapsedOffloadActions)
    cast<OffloadAction>(OA)->doOnEachDependence(
        /*IsHostDependence=*/BuildingForOffloadDevice,
        [&](Action *DepA, const ToolChain *DepTC, const char *DepBoundArch) {
          OffloadDependencesInputInfo.push_back(BuildJobsForAction(
              C, DepA, DepTC, DepBoundArch, /* AtTopLevel */ false,
              /*MultipleArchs=*/!!DepBoundArch, LinkingOutput, CachedResults,
              DepA->getOffloadingDeviceKind()));
        });

  // Only use pipes when there is exactly one input.
  InputInfoList InputInfos;
  for (const Action *Input : *Inputs) {
    // Treat dsymutil and verify sub-jobs as being at the top-level too, they
    // shouldn't get temporary output names.
    // FIXME: Clean this up.
    bool SubJobAtTopLevel =
        AtTopLevel && (isa<DsymutilJobAction>(A) || isa<VerifyJobAction>(A));
    InputInfos.push_back(BuildJobsForAction(
        C, Input, TC, BoundArch, SubJobAtTopLevel, MultipleArchs, LinkingOutput,
        CachedResults, A->getOffloadingDeviceKind()));
  }

  // Always use the first input as the base input.
  const char *BaseInput = InputInfos[0].getBaseInput();

  // ... except dsymutil actions, which use their actual input as the base
  // input.
  if (JA->getType() == types::TY_dSYM)
    BaseInput = InputInfos[0].getFilename();

  // Append outputs of offload device jobs to the input list
  if (!OffloadDependencesInputInfo.empty())
    InputInfos.append(OffloadDependencesInputInfo.begin(),
                      OffloadDependencesInputInfo.end());

  // Set the effective triple of the toolchain for the duration of this job.
  llvm::Triple EffectiveTriple;
  const ToolChain &ToolTC = T->getToolChain();
  const ArgList &Args =
      C.getArgsForToolChain(TC, BoundArch, A->getOffloadingDeviceKind());
  if (InputInfos.size() != 1) {
    EffectiveTriple = llvm::Triple(ToolTC.ComputeEffectiveClangTriple(Args));
  } else {
    // Pass along the input type if it can be unambiguously determined.
    EffectiveTriple = llvm::Triple(
        ToolTC.ComputeEffectiveClangTriple(Args, InputInfos[0].getType()));
  }
  RegisterEffectiveTriple TripleRAII(ToolTC, EffectiveTriple);

  // Determine the place to write output to, if any.
  InputInfo Result;
  InputInfoList UnbundlingResults;
  if (auto *UA = dyn_cast<OffloadUnbundlingJobAction>(JA)) {
    // If we have an unbundling job, we need to create results for all the
    // outputs. We also update the results cache so that other actions using
    // this unbundling action can get the right results.
    for (auto &UI : UA->getDependentActionsInfo()) {
      assert(UI.DependentOffloadKind != Action::OFK_None &&
             "Unbundling with no offloading??");

      // Unbundling actions are never at the top level. When we generate the
      // offloading prefix, we also do that for the host file because the
      // unbundling action does not change the type of the output which can
      // cause a overwrite.
      std::string OffloadingPrefix = Action::GetOffloadingFileNamePrefix(
          UI.DependentOffloadKind,
          UI.DependentToolChain->getTriple().normalize(),
          /*CreatePrefixForHost=*/true);
      auto CurI = InputInfo(
          UA, GetNamedOutputPath(C, *UA, BaseInput, UI.DependentBoundArch,
                                 /*AtTopLevel=*/false, MultipleArchs,
                                 OffloadingPrefix),
          BaseInput);
      // Save the unbundling result.
      UnbundlingResults.push_back(CurI);

      // Get the unique string identifier for this dependence and cache the
      // result.
      CachedResults[{A, GetTriplePlusArchString(
                            UI.DependentToolChain, UI.DependentBoundArch,
                            UI.DependentOffloadKind)}] = CurI;
    }

    // Now that we have all the results generated, select the one that should be
    // returned for the current depending action.
    std::pair<const Action *, std::string> ActionTC = {
        A, GetTriplePlusArchString(TC, BoundArch, TargetDeviceOffloadKind)};
    assert(CachedResults.find(ActionTC) != CachedResults.end() &&
           "Result does not exist??");
    Result = CachedResults[ActionTC];
  } else if (JA->getType() == types::TY_Nothing)
    Result = InputInfo(A, BaseInput);
  else {
    // We only have to generate a prefix for the host if this is not a top-level
    // action.
    std::string OffloadingPrefix = Action::GetOffloadingFileNamePrefix(
        A->getOffloadingDeviceKind(), TC->getTriple().normalize(),
        /*CreatePrefixForHost=*/!!A->getOffloadingHostActiveKinds() &&
            !AtTopLevel);
    Result = InputInfo(A, GetNamedOutputPath(C, *JA, BaseInput, BoundArch,
                                             AtTopLevel, MultipleArchs,
                                             OffloadingPrefix),
                       BaseInput);
  }

  if (CCCPrintBindings && !CCGenDiagnostics) {
    llvm::errs() << "# \"" << T->getToolChain().getTripleString() << '"'
                 << " - \"" << T->getName() << "\", inputs: [";
    for (unsigned i = 0, e = InputInfos.size(); i != e; ++i) {
      llvm::errs() << InputInfos[i].getAsString();
      if (i + 1 != e)
        llvm::errs() << ", ";
    }
    if (UnbundlingResults.empty())
      llvm::errs() << "], output: " << Result.getAsString() << "\n";
    else {
      llvm::errs() << "], outputs: [";
      for (unsigned i = 0, e = UnbundlingResults.size(); i != e; ++i) {
        llvm::errs() << UnbundlingResults[i].getAsString();
        if (i + 1 != e)
          llvm::errs() << ", ";
      }
      llvm::errs() << "] \n";
    }
  } else {
    if (UnbundlingResults.empty())
      T->ConstructJob(
          C, *JA, Result, InputInfos,
          C.getArgsForToolChain(TC, BoundArch, JA->getOffloadingDeviceKind()),
          LinkingOutput);
    else
      T->ConstructJobMultipleOutputs(
          C, *JA, UnbundlingResults, InputInfos,
          C.getArgsForToolChain(TC, BoundArch, JA->getOffloadingDeviceKind()),
          LinkingOutput);
  }
  return Result;
}

const char *Driver::getDefaultImageName() const {
  llvm::Triple Target(llvm::Triple::normalize(DefaultTargetTriple));
  return Target.isOSWindows() ? "a.exe" : "a.out";
}

/// \brief Create output filename based on ArgValue, which could either be a
/// full filename, filename without extension, or a directory. If ArgValue
/// does not provide a filename, then use BaseName, and use the extension
/// suitable for FileType.
static const char *MakeCLOutputFilename(const ArgList &Args, StringRef ArgValue,
                                        StringRef BaseName,
                                        types::ID FileType) {
  SmallString<128> Filename = ArgValue;

  if (ArgValue.empty()) {
    // If the argument is empty, output to BaseName in the current dir.
    Filename = BaseName;
  } else if (llvm::sys::path::is_separator(Filename.back())) {
    // If the argument is a directory, output to BaseName in that dir.
    llvm::sys::path::append(Filename, BaseName);
  }

  if (!llvm::sys::path::has_extension(ArgValue)) {
    // If the argument didn't provide an extension, then set it.
    const char *Extension = types::getTypeTempSuffix(FileType, true);

    if (FileType == types::TY_Image &&
        Args.hasArg(options::OPT__SLASH_LD, options::OPT__SLASH_LDd)) {
      // The output file is a dll.
      Extension = "dll";
    }

    llvm::sys::path::replace_extension(Filename, Extension);
  }

  return Args.MakeArgString(Filename.c_str());
}

const char *Driver::GetNamedOutputPath(Compilation &C, const JobAction &JA,
                                       const char *BaseInput,
                                       StringRef BoundArch, bool AtTopLevel,
                                       bool MultipleArchs,
                                       StringRef OffloadingPrefix) const {
  llvm::PrettyStackTraceString CrashInfo("Computing output path");
  // Output to a user requested destination?
  if (AtTopLevel && !isa<DsymutilJobAction>(JA) && !isa<VerifyJobAction>(JA)) {
    if (Arg *FinalOutput = C.getArgs().getLastArg(options::OPT_o))
      return C.addResultFile(FinalOutput->getValue(), &JA);
  }

  // For /P, preprocess to file named after BaseInput.
  if (C.getArgs().hasArg(options::OPT__SLASH_P)) {
    assert(AtTopLevel && isa<PreprocessJobAction>(JA));
    StringRef BaseName = llvm::sys::path::filename(BaseInput);
    StringRef NameArg;
    if (Arg *A = C.getArgs().getLastArg(options::OPT__SLASH_Fi))
      NameArg = A->getValue();
    return C.addResultFile(
        MakeCLOutputFilename(C.getArgs(), NameArg, BaseName, types::TY_PP_C),
        &JA);
  }

  // Default to writing to stdout?
  if (AtTopLevel && !CCGenDiagnostics &&
      (isa<PreprocessJobAction>(JA) || JA.getType() == types::TY_ModuleFile))
    return "-";

  // Is this the assembly listing for /FA?
  if (JA.getType() == types::TY_PP_Asm &&
      (C.getArgs().hasArg(options::OPT__SLASH_FA) ||
       C.getArgs().hasArg(options::OPT__SLASH_Fa))) {
    // Use /Fa and the input filename to determine the asm file name.
    StringRef BaseName = llvm::sys::path::filename(BaseInput);
    StringRef FaValue = C.getArgs().getLastArgValue(options::OPT__SLASH_Fa);
    return C.addResultFile(
        MakeCLOutputFilename(C.getArgs(), FaValue, BaseName, JA.getType()),
        &JA);
  }

  // Output to a temporary file?
  if ((!AtTopLevel && !isSaveTempsEnabled() &&
       !C.getArgs().hasArg(options::OPT__SLASH_Fo)) ||
      CCGenDiagnostics) {
    StringRef Name = llvm::sys::path::filename(BaseInput);
    std::pair<StringRef, StringRef> Split = Name.split('.');
    std::string TmpName = GetTemporaryPath(
        Split.first, types::getTypeTempSuffix(JA.getType(), IsCLMode()));
    return C.addTempFile(C.getArgs().MakeArgString(TmpName));
  }

  SmallString<128> BasePath(BaseInput);
  StringRef BaseName;

  // Dsymutil actions should use the full path.
  if (isa<DsymutilJobAction>(JA) || isa<VerifyJobAction>(JA))
    BaseName = BasePath;
  else
    BaseName = llvm::sys::path::filename(BasePath);

  // Determine what the derived output name should be.
  const char *NamedOutput;

  if ((JA.getType() == types::TY_Object || JA.getType() == types::TY_LTO_BC) &&
      C.getArgs().hasArg(options::OPT__SLASH_Fo, options::OPT__SLASH_o)) {
    // The /Fo or /o flag decides the object filename.
    StringRef Val =
        C.getArgs()
            .getLastArg(options::OPT__SLASH_Fo, options::OPT__SLASH_o)
            ->getValue();
    NamedOutput =
        MakeCLOutputFilename(C.getArgs(), Val, BaseName, types::TY_Object);
  } else if (JA.getType() == types::TY_Image &&
             C.getArgs().hasArg(options::OPT__SLASH_Fe,
                                options::OPT__SLASH_o)) {
    // The /Fe or /o flag names the linked file.
    StringRef Val =
        C.getArgs()
            .getLastArg(options::OPT__SLASH_Fe, options::OPT__SLASH_o)
            ->getValue();
    NamedOutput =
        MakeCLOutputFilename(C.getArgs(), Val, BaseName, types::TY_Image);
  } else if (JA.getType() == types::TY_Image) {
    if (IsCLMode()) {
      // clang-cl uses BaseName for the executable name.
      NamedOutput =
          MakeCLOutputFilename(C.getArgs(), "", BaseName, types::TY_Image);
    } else {
      SmallString<128> Output(getDefaultImageName());
      Output += OffloadingPrefix;
      if (MultipleArchs && !BoundArch.empty()) {
        Output += "-";
        Output.append(BoundArch);
      }
      NamedOutput = C.getArgs().MakeArgString(Output.c_str());
    }
  } else if (JA.getType() == types::TY_PCH && IsCLMode()) {
    NamedOutput = C.getArgs().MakeArgString(GetClPchPath(C, BaseName));
  } else {
    const char *Suffix = types::getTypeTempSuffix(JA.getType(), IsCLMode());
    assert(Suffix && "All types used for output should have a suffix.");

    std::string::size_type End = std::string::npos;
    if (!types::appendSuffixForType(JA.getType()))
      End = BaseName.rfind('.');
    SmallString<128> Suffixed(BaseName.substr(0, End));
    Suffixed += OffloadingPrefix;
    if (MultipleArchs && !BoundArch.empty()) {
      Suffixed += "-";
      Suffixed.append(BoundArch);
    }
    // When using both -save-temps and -emit-llvm, use a ".tmp.bc" suffix for
    // the unoptimized bitcode so that it does not get overwritten by the ".bc"
    // optimized bitcode output.
    if (!AtTopLevel && C.getArgs().hasArg(options::OPT_emit_llvm) &&
        JA.getType() == types::TY_LLVM_BC)
      Suffixed += ".tmp";
    Suffixed += '.';
    Suffixed += Suffix;
    NamedOutput = C.getArgs().MakeArgString(Suffixed.c_str());
  }

  // Prepend object file path if -save-temps=obj
  if (!AtTopLevel && isSaveTempsObj() && C.getArgs().hasArg(options::OPT_o) &&
      JA.getType() != types::TY_PCH) {
    Arg *FinalOutput = C.getArgs().getLastArg(options::OPT_o);
    SmallString<128> TempPath(FinalOutput->getValue());
    llvm::sys::path::remove_filename(TempPath);
    StringRef OutputFileName = llvm::sys::path::filename(NamedOutput);
    llvm::sys::path::append(TempPath, OutputFileName);
    NamedOutput = C.getArgs().MakeArgString(TempPath.c_str());
  }

  // If we're saving temps and the temp file conflicts with the input file,
  // then avoid overwriting input file.
  if (!AtTopLevel && isSaveTempsEnabled() && NamedOutput == BaseName) {
    bool SameFile = false;
    SmallString<256> Result;
    llvm::sys::fs::current_path(Result);
    llvm::sys::path::append(Result, BaseName);
    llvm::sys::fs::equivalent(BaseInput, Result.c_str(), SameFile);
    // Must share the same path to conflict.
    if (SameFile) {
      StringRef Name = llvm::sys::path::filename(BaseInput);
      std::pair<StringRef, StringRef> Split = Name.split('.');
      std::string TmpName = GetTemporaryPath(
          Split.first, types::getTypeTempSuffix(JA.getType(), IsCLMode()));
      return C.addTempFile(C.getArgs().MakeArgString(TmpName));
    }
  }

  // As an annoying special case, PCH generation doesn't strip the pathname.
  if (JA.getType() == types::TY_PCH && !IsCLMode()) {
    llvm::sys::path::remove_filename(BasePath);
    if (BasePath.empty())
      BasePath = NamedOutput;
    else
      llvm::sys::path::append(BasePath, NamedOutput);
    return C.addResultFile(C.getArgs().MakeArgString(BasePath.c_str()), &JA);
  } else {
    return C.addResultFile(NamedOutput, &JA);
  }
}

std::string Driver::GetFilePath(StringRef Name, const ToolChain &TC) const {
  // Respect a limited subset of the '-Bprefix' functionality in GCC by
  // attempting to use this prefix when looking for file paths.
  for (const std::string &Dir : PrefixDirs) {
    if (Dir.empty())
      continue;
    SmallString<128> P(Dir[0] == '=' ? SysRoot + Dir.substr(1) : Dir);
    llvm::sys::path::append(P, Name);
    if (llvm::sys::fs::exists(Twine(P)))
      return P.str();
  }

  SmallString<128> P(ResourceDir);
  llvm::sys::path::append(P, Name);
  if (llvm::sys::fs::exists(Twine(P)))
    return P.str();

  for (const std::string &Dir : TC.getFilePaths()) {
    if (Dir.empty())
      continue;
    SmallString<128> P(Dir[0] == '=' ? SysRoot + Dir.substr(1) : Dir);
    llvm::sys::path::append(P, Name);
    if (llvm::sys::fs::exists(Twine(P)))
      return P.str();
  }

  return Name;
}

void Driver::generatePrefixedToolNames(
    StringRef Tool, const ToolChain &TC,
    SmallVectorImpl<std::string> &Names) const {
  // FIXME: Needs a better variable than DefaultTargetTriple
  Names.emplace_back((DefaultTargetTriple + "-" + Tool).str());
  Names.emplace_back(Tool);

  // Allow the discovery of tools prefixed with LLVM's default target triple.
  std::string LLVMDefaultTargetTriple = llvm::sys::getDefaultTargetTriple();
  if (LLVMDefaultTargetTriple != DefaultTargetTriple)
    Names.emplace_back((LLVMDefaultTargetTriple + "-" + Tool).str());
}

static bool ScanDirForExecutable(SmallString<128> &Dir,
                                 ArrayRef<std::string> Names) {
  for (const auto &Name : Names) {
    llvm::sys::path::append(Dir, Name);
    if (llvm::sys::fs::can_execute(Twine(Dir)))
      return true;
    llvm::sys::path::remove_filename(Dir);
  }
  return false;
}

std::string Driver::GetProgramPath(StringRef Name, const ToolChain &TC) const {
  SmallVector<std::string, 2> TargetSpecificExecutables;
  generatePrefixedToolNames(Name, TC, TargetSpecificExecutables);

  // Respect a limited subset of the '-Bprefix' functionality in GCC by
  // attempting to use this prefix when looking for program paths.
  for (const auto &PrefixDir : PrefixDirs) {
    if (llvm::sys::fs::is_directory(PrefixDir)) {
      SmallString<128> P(PrefixDir);
      if (ScanDirForExecutable(P, TargetSpecificExecutables))
        return P.str();
    } else {
      SmallString<128> P((PrefixDir + Name).str());
      if (llvm::sys::fs::can_execute(Twine(P)))
        return P.str();
    }
  }

  const ToolChain::path_list &List = TC.getProgramPaths();
  for (const auto &Path : List) {
    SmallString<128> P(Path);
    if (ScanDirForExecutable(P, TargetSpecificExecutables))
      return P.str();
  }

  // If all else failed, search the path.
  for (const auto &TargetSpecificExecutable : TargetSpecificExecutables)
    if (llvm::ErrorOr<std::string> P =
            llvm::sys::findProgramByName(TargetSpecificExecutable))
      return *P;

  return Name;
}

std::string Driver::GetTemporaryPath(StringRef Prefix, StringRef Suffix) const {
  SmallString<128> Path;
  std::error_code EC = llvm::sys::fs::createTemporaryFile(Prefix, Suffix, Path);
  if (EC) {
    Diag(clang::diag::err_unable_to_make_temp) << EC.message();
    return "";
  }

  return Path.str();
}

std::string Driver::GetClPchPath(Compilation &C, StringRef BaseName) const {
  SmallString<128> Output;
  if (Arg *FpArg = C.getArgs().getLastArg(options::OPT__SLASH_Fp)) {
    // FIXME: If anybody needs it, implement this obscure rule:
    // "If you specify a directory without a file name, the default file name
    // is VCx0.pch., where x is the major version of Visual C++ in use."
    Output = FpArg->getValue();

    // "If you do not specify an extension as part of the path name, an
    // extension of .pch is assumed. "
    if (!llvm::sys::path::has_extension(Output))
      Output += ".pch";
  } else {
    Output = BaseName;
    llvm::sys::path::replace_extension(Output, ".pch");
  }
  return Output.str();
}

const ToolChain &Driver::getToolChain(const ArgList &Args,
                                      const llvm::Triple &Target) const {

  ToolChain *&TC = ToolChains[Target.str()];
  if (!TC) {
    switch (Target.getOS()) {
    case llvm::Triple::Haiku:
      TC = new toolchains::Haiku(*this, Target, Args);
      break;
    case llvm::Triple::CloudABI:
      TC = new toolchains::CloudABI(*this, Target, Args);
      break;
    case llvm::Triple::Darwin:
    case llvm::Triple::MacOSX:
    case llvm::Triple::IOS:
    case llvm::Triple::TvOS:
    case llvm::Triple::WatchOS:
      TC = new toolchains::DarwinClang(*this, Target, Args);
      break;
    case llvm::Triple::DragonFly:
      TC = new toolchains::DragonFly(*this, Target, Args);
      break;
    case llvm::Triple::OpenBSD:
      TC = new toolchains::OpenBSD(*this, Target, Args);
      break;
    case llvm::Triple::Bitrig:
      TC = new toolchains::Bitrig(*this, Target, Args);
      break;
    case llvm::Triple::NetBSD:
      TC = new toolchains::NetBSD(*this, Target, Args);
      break;
    case llvm::Triple::FreeBSD:
      TC = new toolchains::FreeBSD(*this, Target, Args);
      break;
    case llvm::Triple::Minix:
      TC = new toolchains::Minix(*this, Target, Args);
      break;
    case llvm::Triple::Linux:
    case llvm::Triple::ELFIAMCU:
      if (Target.getArch() == llvm::Triple::hexagon)
        TC = new toolchains::HexagonToolChain(*this, Target, Args);
      else if ((Target.getVendor() == llvm::Triple::MipsTechnologies) &&
               !Target.hasEnvironment())
        TC = new toolchains::MipsLLVMToolChain(*this, Target, Args);
      else
        TC = new toolchains::Linux(*this, Target, Args);
      break;
    case llvm::Triple::NaCl:
      TC = new toolchains::NaClToolChain(*this, Target, Args);
      break;
    case llvm::Triple::Fuchsia:
      TC = new toolchains::Fuchsia(*this, Target, Args);
      break;
    case llvm::Triple::Solaris:
      TC = new toolchains::Solaris(*this, Target, Args);
      break;
    case llvm::Triple::AMDHSA:
      TC = new toolchains::AMDGPUToolChain(*this, Target, Args);
      break;
    case llvm::Triple::Win32:
      switch (Target.getEnvironment()) {
      default:
        if (Target.isOSBinFormatELF())
          TC = new toolchains::Generic_ELF(*this, Target, Args);
        else if (Target.isOSBinFormatMachO())
          TC = new toolchains::MachO(*this, Target, Args);
        else
          TC = new toolchains::Generic_GCC(*this, Target, Args);
        break;
      case llvm::Triple::GNU:
        TC = new toolchains::MinGW(*this, Target, Args);
        break;
      case llvm::Triple::Itanium:
        TC = new toolchains::CrossWindowsToolChain(*this, Target, Args);
        break;
      case llvm::Triple::MSVC:
      case llvm::Triple::UnknownEnvironment:
        TC = new toolchains::MSVCToolChain(*this, Target, Args);
        break;
      }
      break;
    case llvm::Triple::PS4:
      TC = new toolchains::PS4CPU(*this, Target, Args);
      break;
    case llvm::Triple::Contiki:
      TC = new toolchains::Contiki(*this, Target, Args);
      break;
    default:
      // Of these targets, Hexagon is the only one that might have
      // an OS of Linux, in which case it got handled above already.
      switch (Target.getArch()) {
      case llvm::Triple::tce:
        TC = new toolchains::TCEToolChain(*this, Target, Args);
        break;
      case llvm::Triple::tcele:
        TC = new toolchains::TCELEToolChain(*this, Target, Args);
        break;
      case llvm::Triple::hexagon:
        TC = new toolchains::HexagonToolChain(*this, Target, Args);
        break;
      case llvm::Triple::lanai:
        TC = new toolchains::LanaiToolChain(*this, Target, Args);
        break;
      case llvm::Triple::xcore:
        TC = new toolchains::XCoreToolChain(*this, Target, Args);
        break;
      case llvm::Triple::wasm32:
      case llvm::Triple::wasm64:
        TC = new toolchains::WebAssembly(*this, Target, Args);
        break;
      case llvm::Triple::avr:
        TC = new toolchains::AVRToolChain(*this, Target, Args);
        break;
      default:
        if (Target.getVendor() == llvm::Triple::Myriad)
          TC = new toolchains::MyriadToolChain(*this, Target, Args);
        else if (Target.isOSBinFormatELF())
          TC = new toolchains::Generic_ELF(*this, Target, Args);
        else if (Target.isOSBinFormatMachO())
          TC = new toolchains::MachO(*this, Target, Args);
        else
          TC = new toolchains::Generic_GCC(*this, Target, Args);
      }
    }
  }

  // Intentionally omitted from the switch above: llvm::Triple::CUDA.  CUDA
  // compiles always need two toolchains, the CUDA toolchain and the host
  // toolchain.  So the only valid way to create a CUDA toolchain is via
  // CreateOffloadingDeviceToolChains.

  return *TC;
}

bool Driver::ShouldUseClangCompiler(const JobAction &JA) const {
  // Say "no" if there is not exactly one input of a type clang understands.
  if (JA.size() != 1 ||
      !types::isAcceptedByClang((*JA.input_begin())->getType()))
    return false;

  // And say "no" if this is not a kind of action clang understands.
  if (!isa<PreprocessJobAction>(JA) && !isa<PrecompileJobAction>(JA) &&
      !isa<CompileJobAction>(JA) && !isa<BackendJobAction>(JA))
    return false;

  return true;
}

/// GetReleaseVersion - Parse (([0-9]+)(.([0-9]+)(.([0-9]+)?))?)? and return the
/// grouped values as integers. Numbers which are not provided are set to 0.
///
/// \return True if the entire string was parsed (9.2), or all groups were
/// parsed (10.3.5extrastuff).
bool Driver::GetReleaseVersion(StringRef Str, unsigned &Major, unsigned &Minor,
                               unsigned &Micro, bool &HadExtra) {
  HadExtra = false;

  Major = Minor = Micro = 0;
  if (Str.empty())
    return false;

  if (Str.consumeInteger(10, Major))
    return false;
  if (Str.empty())
    return true;
  if (Str[0] != '.')
    return false;

  Str = Str.drop_front(1);

  if (Str.consumeInteger(10, Minor))
    return false;
  if (Str.empty())
    return true;
  if (Str[0] != '.')
    return false;
  Str = Str.drop_front(1);

  if (Str.consumeInteger(10, Micro))
    return false;
  if (!Str.empty())
    HadExtra = true;
  return true;
}

/// Parse digits from a string \p Str and fulfill \p Digits with
/// the parsed numbers. This method assumes that the max number of
/// digits to look for is equal to Digits.size().
///
/// \return True if the entire string was parsed and there are
/// no extra characters remaining at the end.
bool Driver::GetReleaseVersion(StringRef Str,
                               MutableArrayRef<unsigned> Digits) {
  if (Str.empty())
    return false;

  unsigned CurDigit = 0;
  while (CurDigit < Digits.size()) {
    unsigned Digit;
    if (Str.consumeInteger(10, Digit))
      return false;
    Digits[CurDigit] = Digit;
    if (Str.empty())
      return true;
    if (Str[0] != '.')
      return false;
    Str = Str.drop_front(1);
    CurDigit++;
  }

  // More digits than requested, bail out...
  return false;
}

std::pair<unsigned, unsigned> Driver::getIncludeExcludeOptionFlagMasks() const {
  unsigned IncludedFlagsBitmask = 0;
  unsigned ExcludedFlagsBitmask = options::NoDriverOption;

  if (Mode == CLMode) {
    // Include CL and Core options.
    IncludedFlagsBitmask |= options::CLOption;
    IncludedFlagsBitmask |= options::CoreOption;
  } else {
    ExcludedFlagsBitmask |= options::CLOption;
  }

  return std::make_pair(IncludedFlagsBitmask, ExcludedFlagsBitmask);
}

bool clang::driver::isOptimizationLevelFast(const ArgList &Args) {
  return Args.hasFlag(options::OPT_Ofast, options::OPT_O_Group, false);
}<|MERGE_RESOLUTION|>--- conflicted
+++ resolved
@@ -106,29 +106,19 @@
   }
 }
 
-<<<<<<< HEAD
-    const StringRef Value = Arg.drop_front(OptName.size());
-    const unsigned M = llvm::StringSwitch<unsigned>(Value)
-                           .Case("gcc", GCCMode)
-                           .Case("g++", GXXMode)
-                           .Case("cpp", CPPMode)
-                           .Case("cl", CLMode)
-                           .Case("gupc", UPCMode)
-                           .Default(~0U);
-=======
 void Driver::setDriverModeFromOption(StringRef Opt) {
   const std::string OptName =
       getOpts().getOption(options::OPT_driver_mode).getPrefixedName();
   if (!Opt.startswith(OptName))
     return;
   StringRef Value = Opt.drop_front(OptName.size());
->>>>>>> 6158be52
 
   const unsigned M = llvm::StringSwitch<unsigned>(Value)
                          .Case("gcc", GCCMode)
                          .Case("g++", GXXMode)
                          .Case("cpp", CPPMode)
                          .Case("cl", CLMode)
+                         .Case("gupc", UPCMode)
                          .Default(~0U);
 
   if (M != ~0U)
