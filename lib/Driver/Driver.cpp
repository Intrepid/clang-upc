--- conflicted
+++ resolved
@@ -55,15 +55,9 @@
     DefaultImageName(DefaultImageName),
     DriverTitle("clang LLVM compiler"),
     CCPrintOptionsFilename(0), CCPrintHeadersFilename(0),
-<<<<<<< HEAD
-    CCLogDiagnosticsFilename(0), CCCIsCXX(false), CCCIsUPC(false),
-    CCCIsCPP(false),CCCEcho(false), CCCPrintBindings(false),
-    CCPrintOptions(false), CCPrintHeaders(false), CCLogDiagnostics(false),
-=======
     CCLogDiagnosticsFilename(0),
     CCCPrintBindings(false),
     CCPrintHeaders(false), CCLogDiagnostics(false),
->>>>>>> c6c4eea3
     CCGenDiagnostics(false), CCCGenericGCCName(""), CheckInputsExist(true),
     CCCUsePCH(true), SuppressMissingInputWarning(false) {
 
@@ -104,6 +98,7 @@
         .Case("g++", GXXMode)
         .Case("cpp", CPPMode)
         .Case("cl",  CLMode)
+        .Case("gupc", UPCMode)
         .Default(~0U);
 
     if (M != ~0U)
@@ -1062,7 +1057,7 @@
               Diag(clang::diag::warn_drv_treating_input_as_cxx)
                 << getTypeName(OldTy) << getTypeName(Ty);
           }
-          if (CCCIsUPC) {
+          if (CCCIsUPC()) {
             types::ID OldTy = Ty;
             Ty = types::lookupUPCTypeForCType(Ty);
 
