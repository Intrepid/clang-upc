//===--- ToolChains.cpp - ToolChain Implementations -----------------------===//
//
//                     The LLVM Compiler Infrastructure
//
// This file is distributed under the University of Illinois Open Source
// License. See LICENSE.TXT for details.
//
//===----------------------------------------------------------------------===//

#include "ToolChains.h"
#include "clang/Basic/CharInfo.h"
#include "clang/Basic/Version.h"
#include "clang/Driver/Compilation.h"
#include "clang/Driver/Driver.h"
#include "clang/Driver/DriverDiagnostic.h"
#include "clang/Driver/Options.h"
#include "llvm/Config/llvm-config.h"
#include "llvm/Option/Arg.h"
#include "llvm/Option/ArgList.h"
#include "llvm/Support/ErrorHandling.h"
#include "llvm/Support/Path.h"

// Include the necessary headers to interface with the Windows registry and
// environment.
#if defined(LLVM_ON_WIN32)
#define USE_WIN32
#endif

#ifdef USE_WIN32
  #define WIN32_LEAN_AND_MEAN
  #define NOGDI
  #define NOMINMAX
  #include <windows.h>
#endif

using namespace clang::driver;
using namespace clang::driver::toolchains;
using namespace clang;
using namespace llvm::opt;

Windows::Windows(const Driver &D, const llvm::Triple& Triple,
                 const ArgList &Args)
  : ToolChain(D, Triple, Args) {
}

Tool *Windows::buildLinker() const {
  return new tools::visualstudio::Link(*this);
}

Tool *Windows::buildAssembler() const {
  if (getTriple().isOSBinFormatMachO())
    return new tools::darwin::Assemble(*this);
  getDriver().Diag(clang::diag::err_no_external_assembler);
<<<<<<< HEAD
  return NULL;
=======
  return nullptr;
>>>>>>> cd7df602
}

bool Windows::IsIntegratedAssemblerDefault() const {
  return true;
}

bool Windows::IsUnwindTablesDefault() const {
  // FIXME: LLVM's lowering of Win64 data is broken right now.  MSVC's linker
  // says that our object files provide invalid .pdata contributions.  Until
  // that is fixed, don't ask for unwind tables.
  return false;
  //return getArch() == llvm::Triple::x86_64;
}

bool Windows::isPICDefault() const {
  return getArch() == llvm::Triple::x86_64;
}

bool Windows::isPIEDefault() const {
  return false;
}

bool Windows::isPICDefaultForced() const {
  return getArch() == llvm::Triple::x86_64;
}

/// \brief Read registry string.
/// This also supports a means to look for high-versioned keys by use
/// of a $VERSION placeholder in the key path.
/// $VERSION in the key path is a placeholder for the version number,
/// causing the highest value path to be searched for and used.
/// I.e. "HKEY_LOCAL_MACHINE\\SOFTWARE\\Microsoft\\VisualStudio\\$VERSION".
/// There can be additional characters in the component.  Only the numberic
/// characters are compared.
static bool getSystemRegistryString(const char *keyPath, const char *valueName,
                                    char *value, size_t maxLength) {
#ifndef USE_WIN32
  return false;
#else
  HKEY hRootKey = NULL;
  HKEY hKey = NULL;
  const char* subKey = NULL;
  DWORD valueType;
  DWORD valueSize = maxLength - 1;
  long lResult;
  bool returnValue = false;

  if (strncmp(keyPath, "HKEY_CLASSES_ROOT\\", 18) == 0) {
    hRootKey = HKEY_CLASSES_ROOT;
    subKey = keyPath + 18;
  } else if (strncmp(keyPath, "HKEY_USERS\\", 11) == 0) {
    hRootKey = HKEY_USERS;
    subKey = keyPath + 11;
  } else if (strncmp(keyPath, "HKEY_LOCAL_MACHINE\\", 19) == 0) {
    hRootKey = HKEY_LOCAL_MACHINE;
    subKey = keyPath + 19;
  } else if (strncmp(keyPath, "HKEY_CURRENT_USER\\", 18) == 0) {
    hRootKey = HKEY_CURRENT_USER;
    subKey = keyPath + 18;
  } else {
    return false;
  }

  const char *placeHolder = strstr(subKey, "$VERSION");
  char bestName[256];
  bestName[0] = '\0';
  // If we have a $VERSION placeholder, do the highest-version search.
  if (placeHolder) {
    const char *keyEnd = placeHolder - 1;
    const char *nextKey = placeHolder;
    // Find end of previous key.
    while ((keyEnd > subKey) && (*keyEnd != '\\'))
      keyEnd--;
    // Find end of key containing $VERSION.
    while (*nextKey && (*nextKey != '\\'))
      nextKey++;
    size_t partialKeyLength = keyEnd - subKey;
    char partialKey[256];
    if (partialKeyLength > sizeof(partialKey))
      partialKeyLength = sizeof(partialKey);
    strncpy(partialKey, subKey, partialKeyLength);
    partialKey[partialKeyLength] = '\0';
    HKEY hTopKey = NULL;
    lResult = RegOpenKeyEx(hRootKey, partialKey, 0, KEY_READ | KEY_WOW64_32KEY,
                           &hTopKey);
    if (lResult == ERROR_SUCCESS) {
      char keyName[256];
      int bestIndex = -1;
      double bestValue = 0.0;
      DWORD index, size = sizeof(keyName) - 1;
      for (index = 0; RegEnumKeyEx(hTopKey, index, keyName, &size, NULL,
          NULL, NULL, NULL) == ERROR_SUCCESS; index++) {
        const char *sp = keyName;
        while (*sp && !isDigit(*sp))
          sp++;
        if (!*sp)
          continue;
        const char *ep = sp + 1;
        while (*ep && (isDigit(*ep) || (*ep == '.')))
          ep++;
        char numBuf[32];
        strncpy(numBuf, sp, sizeof(numBuf) - 1);
        numBuf[sizeof(numBuf) - 1] = '\0';
        double dvalue = strtod(numBuf, NULL);
        if (dvalue > bestValue) {
          // Test that InstallDir is indeed there before keeping this index.
          // Open the chosen key path remainder.
          strcpy(bestName, keyName);
          // Append rest of key.
          strncat(bestName, nextKey, sizeof(bestName) - 1);
          bestName[sizeof(bestName) - 1] = '\0';
          lResult = RegOpenKeyEx(hTopKey, bestName, 0,
                                 KEY_READ | KEY_WOW64_32KEY, &hKey);
          if (lResult == ERROR_SUCCESS) {
            lResult = RegQueryValueEx(hKey, valueName, NULL, &valueType,
              (LPBYTE)value, &valueSize);
            if (lResult == ERROR_SUCCESS) {
              bestIndex = (int)index;
              bestValue = dvalue;
              returnValue = true;
            }
            RegCloseKey(hKey);
          }
        }
        size = sizeof(keyName) - 1;
      }
      RegCloseKey(hTopKey);
    }
  } else {
    lResult = RegOpenKeyEx(hRootKey, subKey, 0, KEY_READ | KEY_WOW64_32KEY,
                           &hKey);
    if (lResult == ERROR_SUCCESS) {
      lResult = RegQueryValueEx(hKey, valueName, NULL, &valueType,
        (LPBYTE)value, &valueSize);
      if (lResult == ERROR_SUCCESS)
        returnValue = true;
      RegCloseKey(hKey);
    }
  }
  return returnValue;
#endif // USE_WIN32
}

/// \brief Get Windows SDK installation directory.
static bool getWindowsSDKDir(std::string &path) {
  char windowsSDKInstallDir[256];
  // Try the Windows registry.
  bool hasSDKDir = getSystemRegistryString(
   "HKEY_LOCAL_MACHINE\\SOFTWARE\\Microsoft\\Microsoft SDKs\\Windows\\$VERSION",
                                           "InstallationFolder",
                                           windowsSDKInstallDir,
                                           sizeof(windowsSDKInstallDir) - 1);
    // If we have both vc80 and vc90, pick version we were compiled with.
  if (hasSDKDir && windowsSDKInstallDir[0]) {
    path = windowsSDKInstallDir;
    return true;
  }
  return false;
}

// Get Visual Studio installation directory.
static bool getVisualStudioDir(std::string &path) {
  // First check the environment variables that vsvars32.bat sets.
  const char* vcinstalldir = getenv("VCINSTALLDIR");
  if (vcinstalldir) {
    char *p = const_cast<char *>(strstr(vcinstalldir, "\\VC"));
    if (p)
      *p = '\0';
    path = vcinstalldir;
    return true;
  }

  char vsIDEInstallDir[256];
  char vsExpressIDEInstallDir[256];
  // Then try the windows registry.
  bool hasVCDir = getSystemRegistryString(
    "HKEY_LOCAL_MACHINE\\SOFTWARE\\Microsoft\\VisualStudio\\$VERSION",
    "InstallDir", vsIDEInstallDir, sizeof(vsIDEInstallDir) - 1);
  bool hasVCExpressDir = getSystemRegistryString(
    "HKEY_LOCAL_MACHINE\\SOFTWARE\\Microsoft\\VCExpress\\$VERSION",
    "InstallDir", vsExpressIDEInstallDir, sizeof(vsExpressIDEInstallDir) - 1);
    // If we have both vc80 and vc90, pick version we were compiled with.
  if (hasVCDir && vsIDEInstallDir[0]) {
    char *p = (char*)strstr(vsIDEInstallDir, "\\Common7\\IDE");
    if (p)
      *p = '\0';
    path = vsIDEInstallDir;
    return true;
  }

  if (hasVCExpressDir && vsExpressIDEInstallDir[0]) {
    char *p = (char*)strstr(vsExpressIDEInstallDir, "\\Common7\\IDE");
    if (p)
      *p = '\0';
    path = vsExpressIDEInstallDir;
    return true;
  }

  // Try the environment.
  const char *vs100comntools = getenv("VS100COMNTOOLS");
  const char *vs90comntools = getenv("VS90COMNTOOLS");
  const char *vs80comntools = getenv("VS80COMNTOOLS");

  const char *vscomntools = nullptr;

  // Find any version we can
  if (vs100comntools)
    vscomntools = vs100comntools;
  else if (vs90comntools)
    vscomntools = vs90comntools;
  else if (vs80comntools)
    vscomntools = vs80comntools;

  if (vscomntools && *vscomntools) {
    const char *p = strstr(vscomntools, "\\Common7\\Tools");
    path = p ? std::string(vscomntools, p) : vscomntools;
    return true;
  }
  return false;
}

void Windows::AddClangSystemIncludeArgs(const ArgList &DriverArgs,
                                        ArgStringList &CC1Args) const {
  if (DriverArgs.hasArg(options::OPT_nostdinc))
    return;

  if (!DriverArgs.hasArg(options::OPT_nobuiltininc)) {
    SmallString<128> P(getDriver().ResourceDir);
    llvm::sys::path::append(P, "include");
    addSystemInclude(DriverArgs, CC1Args, P.str());
  }

  if (DriverArgs.hasArg(options::OPT_nostdlibinc))
    return;

  // Honor %INCLUDE%. It should know essential search paths with vcvarsall.bat.
  if (const char *cl_include_dir = getenv("INCLUDE")) {
    SmallVector<StringRef, 8> Dirs;
    StringRef(cl_include_dir)
        .split(Dirs, ";", /*MaxSplit=*/-1, /*KeepEmpty=*/false);
    for (StringRef Dir : Dirs)
      addSystemInclude(DriverArgs, CC1Args, Dir);
    if (!Dirs.empty())
      return;
  }

  std::string VSDir;
  std::string WindowsSDKDir;

  // When built with access to the proper Windows APIs, try to actually find
  // the correct include paths first.
  if (getVisualStudioDir(VSDir)) {
    SmallString<128> P;
    P = VSDir;
    llvm::sys::path::append(P, "VC\\include");
    addSystemInclude(DriverArgs, CC1Args, P.str());
    if (getWindowsSDKDir(WindowsSDKDir)) {
      P = WindowsSDKDir;
      llvm::sys::path::append(P, "include");
      addSystemInclude(DriverArgs, CC1Args, P.str());
    } else {
      P = VSDir;
      llvm::sys::path::append(P, "VC\\PlatformSDK\\Include");
      addSystemInclude(DriverArgs, CC1Args, P.str());
    }
    return;
  }

  // As a fallback, select default install paths.
  // FIXME: Don't guess drives and paths like this on Windows.
  const StringRef Paths[] = {
    "C:/Program Files/Microsoft Visual Studio 10.0/VC/include",
    "C:/Program Files/Microsoft Visual Studio 9.0/VC/include",
    "C:/Program Files/Microsoft Visual Studio 9.0/VC/PlatformSDK/Include",
    "C:/Program Files/Microsoft Visual Studio 8/VC/include",
    "C:/Program Files/Microsoft Visual Studio 8/VC/PlatformSDK/Include"
  };
  addSystemIncludes(DriverArgs, CC1Args, Paths);
}

void Windows::AddClangCXXStdlibIncludeArgs(const ArgList &DriverArgs,
                                           ArgStringList &CC1Args) const {
  // FIXME: There should probably be logic here to find libc++ on Windows.
}<|MERGE_RESOLUTION|>--- conflicted
+++ resolved
@@ -51,11 +51,7 @@
   if (getTriple().isOSBinFormatMachO())
     return new tools::darwin::Assemble(*this);
   getDriver().Diag(clang::diag::err_no_external_assembler);
-<<<<<<< HEAD
-  return NULL;
-=======
   return nullptr;
->>>>>>> cd7df602
 }
 
 bool Windows::IsIntegratedAssemblerDefault() const {
