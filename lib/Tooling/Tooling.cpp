//===--- Tooling.cpp - Running clang standalone tools ---------------------===//
//
//                     The LLVM Compiler Infrastructure
//
// This file is distributed under the University of Illinois Open Source
// License. See LICENSE.TXT for details.
//
//===----------------------------------------------------------------------===//
//
//  This file implements functions to run clang tools standalone instead
//  of running them as a plugin.
//
//===----------------------------------------------------------------------===//

#include "clang/Tooling/Tooling.h"
#include "clang/AST/ASTConsumer.h"
#include "clang/Driver/Compilation.h"
#include "clang/Driver/Driver.h"
#include "clang/Driver/Tool.h"
#include "clang/Driver/Options.h"
#include "clang/Frontend/ASTUnit.h"
#include "clang/Frontend/CompilerInstance.h"
#include "clang/Frontend/FrontendDiagnostic.h"
#include "clang/Frontend/TextDiagnosticPrinter.h"
#include "clang/Tooling/ArgumentsAdjusters.h"
#include "clang/Tooling/CompilationDatabase.h"
#include "llvm/ADT/STLExtras.h"
#include "llvm/Config/llvm-config.h"
#include "llvm/Option/Option.h"
#include "llvm/Option/ArgList.h"
#include "llvm/Support/Debug.h"
#include "llvm/Support/FileSystem.h"
#include "llvm/Support/Host.h"
#include "llvm/Support/raw_ostream.h"

// For chdir, see the comment in ClangTool::run for more information.
#ifdef LLVM_ON_WIN32
#  include <direct.h>
#else
#  include <unistd.h>
#endif

#define DEBUG_TYPE "clang-tooling"

namespace clang {
namespace tooling {

ToolAction::~ToolAction() {}

FrontendActionFactory::~FrontendActionFactory() {}

// FIXME: This file contains structural duplication with other parts of the
// code that sets up a compiler to run tools on it, and we should refactor
// it to be based on the same framework.

/// \brief Builds a clang driver initialized for running clang tools.
static clang::driver::Driver *newDriver(clang::DiagnosticsEngine *Diagnostics,
                                        const char *BinaryName) {
  clang::driver::Driver *CompilerDriver = new clang::driver::Driver(
      BinaryName, llvm::sys::getDefaultTargetTriple(), *Diagnostics);
  CompilerDriver->setTitle("clang_based_tool");
  return CompilerDriver;
}

/// \brief Retrieves the clang CC1 specific flags out of the compilation's jobs.
///
/// Returns NULL on error.
static const llvm::opt::ArgStringList *getCC1Arguments(
    clang::DiagnosticsEngine *Diagnostics,
    clang::driver::Compilation *Compilation) {
  // We expect to get back exactly one Command job, if we didn't something
  // failed. Extract that job from the Compilation.
  const clang::driver::JobList &Jobs = Compilation->getJobs();
  if (Jobs.size() != 1 || !isa<clang::driver::Command>(*Jobs.begin())) {
    SmallString<256> error_msg;
    llvm::raw_svector_ostream error_stream(error_msg);
    Jobs.Print(error_stream, "; ", true);
    Diagnostics->Report(clang::diag::err_fe_expected_compiler_job)
        << error_stream.str();
    return nullptr;
  }

  // The one job we find should be to invoke clang again.
  const clang::driver::Command *Cmd =
      cast<clang::driver::Command>(*Jobs.begin());
  if (StringRef(Cmd->getCreator().getName()) != "clang") {
    Diagnostics->Report(clang::diag::err_fe_expected_clang_command);
    return nullptr;
  }

  return &Cmd->getArguments();
}

/// \brief Returns a clang build invocation initialized from the CC1 flags.
static clang::CompilerInvocation *newInvocation(
    clang::DiagnosticsEngine *Diagnostics,
    const llvm::opt::ArgStringList &CC1Args) {
  assert(!CC1Args.empty() && "Must at least contain the program name!");
  clang::CompilerInvocation *Invocation = new clang::CompilerInvocation;
  clang::CompilerInvocation::CreateFromArgs(
      *Invocation, CC1Args.data() + 1, CC1Args.data() + CC1Args.size(),
      *Diagnostics);
  Invocation->getFrontendOpts().DisableFree = false;
  Invocation->getCodeGenOpts().DisableFree = false;
  Invocation->getDependencyOutputOpts() = DependencyOutputOptions();
  return Invocation;
}

bool runToolOnCode(clang::FrontendAction *ToolAction, const Twine &Code,
                   const Twine &FileName) {
  return runToolOnCodeWithArgs(
      ToolAction, Code, std::vector<std::string>(), FileName);
}

static std::vector<std::string>
getSyntaxOnlyToolArgs(const std::vector<std::string> &ExtraArgs,
                      StringRef FileName) {
  std::vector<std::string> Args;
  Args.push_back("clang-tool");
  Args.push_back("-fsyntax-only");
  Args.insert(Args.end(), ExtraArgs.begin(), ExtraArgs.end());
  Args.push_back(FileName.str());
  return Args;
}

bool runToolOnCodeWithArgs(clang::FrontendAction *ToolAction, const Twine &Code,
                           const std::vector<std::string> &Args,
                           const Twine &FileName) {
  SmallString<16> FileNameStorage;
  StringRef FileNameRef = FileName.toNullTerminatedStringRef(FileNameStorage);
  llvm::IntrusiveRefCntPtr<FileManager> Files(
      new FileManager(FileSystemOptions()));
  ToolInvocation Invocation(getSyntaxOnlyToolArgs(Args, FileNameRef), ToolAction,
                            Files.get());

  SmallString<1024> CodeStorage;
  Invocation.mapVirtualFile(FileNameRef,
                            Code.toNullTerminatedStringRef(CodeStorage));
  return Invocation.run();
}

std::string getAbsolutePath(StringRef File) {
  StringRef RelativePath(File);
  // FIXME: Should '.\\' be accepted on Win32?
  if (RelativePath.startswith("./")) {
    RelativePath = RelativePath.substr(strlen("./"));
  }

  SmallString<1024> AbsolutePath = RelativePath;
  std::error_code EC = llvm::sys::fs::make_absolute(AbsolutePath);
  assert(!EC);
  (void)EC;
  llvm::sys::path::native(AbsolutePath);
  return AbsolutePath.str();
}

namespace {

class SingleFrontendActionFactory : public FrontendActionFactory {
  FrontendAction *Action;

public:
  SingleFrontendActionFactory(FrontendAction *Action) : Action(Action) {}

  FrontendAction *create() override { return Action; }
};

}

ToolInvocation::ToolInvocation(std::vector<std::string> CommandLine,
                               ToolAction *Action, FileManager *Files)
    : CommandLine(std::move(CommandLine)),
      Action(Action),
      OwnsAction(false),
      Files(Files),
      DiagConsumer(nullptr) {}

ToolInvocation::ToolInvocation(std::vector<std::string> CommandLine,
                               FrontendAction *FAction, FileManager *Files)
    : CommandLine(std::move(CommandLine)),
      Action(new SingleFrontendActionFactory(FAction)),
      OwnsAction(true),
      Files(Files),
      DiagConsumer(nullptr) {}

ToolInvocation::~ToolInvocation() {
  if (OwnsAction)
    delete Action;
}

void ToolInvocation::setDiagnosticConsumer(DiagnosticConsumer *D) {
  DiagConsumer = D;
}

void ToolInvocation::mapVirtualFile(StringRef FilePath, StringRef Content) {
  SmallString<1024> PathStorage;
  llvm::sys::path::native(FilePath, PathStorage);
  MappedFileContents[PathStorage] = Content;
}

bool ToolInvocation::run() {
  std::vector<const char*> Argv;
  for (const std::string &Str : CommandLine)
    Argv.push_back(Str.c_str());
  const char *const BinaryName = Argv[0];
  IntrusiveRefCntPtr<DiagnosticOptions> DiagOpts = new DiagnosticOptions();
  TextDiagnosticPrinter DiagnosticPrinter(
      llvm::errs(), &*DiagOpts);
  DiagnosticsEngine Diagnostics(
      IntrusiveRefCntPtr<clang::DiagnosticIDs>(new DiagnosticIDs()), &*DiagOpts,
      DiagConsumer ? DiagConsumer : &DiagnosticPrinter, false);

  const std::unique_ptr<clang::driver::Driver> Driver(
      newDriver(&Diagnostics, BinaryName));
  // Since the input might only be virtual, don't check whether it exists.
  Driver->setCheckInputsExist(false);
  const std::unique_ptr<clang::driver::Compilation> Compilation(
      Driver->BuildCompilation(llvm::makeArrayRef(Argv)));
  // Just print the cc1 options if -### was present.
  if (Compilation->getArgs().hasArg(driver::options::OPT__HASH_HASH_HASH)) {
    Compilation->getJobs().Print(llvm::errs(), "\n", true);
    return true;
  }
  // We expect to get back a command job.  If there is no job
  // everything was handled by the driver.
  const driver::JobList &Jobs = Compilation->getJobs();                                   
  if (Jobs.size() == 0)
    return true;                                                                   

  const llvm::opt::ArgStringList *const CC1Args = getCC1Arguments(
      &Diagnostics, Compilation.get());
  if (!CC1Args) {
    return false;
  }
  std::unique_ptr<clang::CompilerInvocation> Invocation(
      newInvocation(&Diagnostics, *CC1Args));
<<<<<<< HEAD
  if(Diagnostics.hasUncompilableErrorOccurred())
    return false;
  for (llvm::StringMap<StringRef>::const_iterator
           It = MappedFileContents.begin(), End = MappedFileContents.end();
       It != End; ++It) {
=======
  for (const auto &It : MappedFileContents) {
>>>>>>> 445305f4
    // Inject the code as the given file name into the preprocessor options.
    auto *Input = llvm::MemoryBuffer::getMemBuffer(It.getValue());
    Invocation->getPreprocessorOpts().addRemappedFile(It.getKey(), Input);
  }
  return runInvocation(BinaryName, Compilation.get(), Invocation.release());
}

bool ToolInvocation::runInvocation(
    const char *BinaryName,
    clang::driver::Compilation *Compilation,
    clang::CompilerInvocation *Invocation) {
  // Show the invocation, with -v.
  if (Invocation->getHeaderSearchOpts().Verbose) {
    llvm::errs() << "clang Invocation:\n";
    Compilation->getJobs().Print(llvm::errs(), "\n", true);
    llvm::errs() << "\n";
  }

  return Action->runInvocation(Invocation, Files, DiagConsumer);
}

bool FrontendActionFactory::runInvocation(CompilerInvocation *Invocation,
                                          FileManager *Files,
                                          DiagnosticConsumer *DiagConsumer) {
  // Create a compiler instance to handle the actual work.
  clang::CompilerInstance Compiler;
  Compiler.setInvocation(Invocation);
  Compiler.setFileManager(Files);

  // The FrontendAction can have lifetime requirements for Compiler or its
  // members, and we need to ensure it's deleted earlier than Compiler. So we
  // pass it to an std::unique_ptr declared after the Compiler variable.
  std::unique_ptr<FrontendAction> ScopedToolAction(create());

  // Create the compiler's actual diagnostics engine.
  Compiler.createDiagnostics(DiagConsumer, /*ShouldOwnClient=*/false);
  if (!Compiler.hasDiagnostics())
    return false;

  Compiler.createSourceManager(*Files);

  const bool Success = Compiler.ExecuteAction(*ScopedToolAction);

  Files->clearStatCaches();
  return Success;
}

ClangTool::ClangTool(const CompilationDatabase &Compilations,
                     ArrayRef<std::string> SourcePaths)
    : Files(new FileManager(FileSystemOptions())), DiagConsumer(nullptr) {
  ArgsAdjusters.push_back(new ClangStripOutputAdjuster());
  ArgsAdjusters.push_back(new ClangSyntaxOnlyAdjuster());
  for (const auto &SourcePath : SourcePaths) {
    std::string File(getAbsolutePath(SourcePath));

    std::vector<CompileCommand> CompileCommandsForFile =
      Compilations.getCompileCommands(File);
    if (!CompileCommandsForFile.empty()) {
      for (CompileCommand &CompileCommand : CompileCommandsForFile) {
        CompileCommands.push_back(
            std::make_pair(File, std::move(CompileCommand)));
      }
    } else {
      // FIXME: There are two use cases here: doing a fuzzy
      // "find . -name '*.cc' |xargs tool" match, where as a user I don't care
      // about the .cc files that were not found, and the use case where I
      // specify all files I want to run over explicitly, where this should
      // be an error. We'll want to add an option for this.
      llvm::errs() << "Skipping " << File << ". Compile command not found.\n";
    }
  }
}

void ClangTool::setDiagnosticConsumer(DiagnosticConsumer *D) {
  DiagConsumer = D;
}

void ClangTool::mapVirtualFile(StringRef FilePath, StringRef Content) {
  MappedFileContents.push_back(std::make_pair(FilePath, Content));
}

void ClangTool::setArgumentsAdjuster(ArgumentsAdjuster *Adjuster) {
  clearArgumentsAdjusters();
  appendArgumentsAdjuster(Adjuster);
}

void ClangTool::appendArgumentsAdjuster(ArgumentsAdjuster *Adjuster) {
  ArgsAdjusters.push_back(Adjuster);
}

void ClangTool::clearArgumentsAdjusters() {
  for (unsigned I = 0, E = ArgsAdjusters.size(); I != E; ++I)
    delete ArgsAdjusters[I];
  ArgsAdjusters.clear();
}

int ClangTool::run(ToolAction *Action) {
  // Exists solely for the purpose of lookup of the resource path.
  // This just needs to be some symbol in the binary.
  static int StaticSymbol;
  // The driver detects the builtin header path based on the path of the
  // executable.
  // FIXME: On linux, GetMainExecutable is independent of the value of the
  // first argument, thus allowing ClangTool and runToolOnCode to just
  // pass in made-up names here. Make sure this works on other platforms.
  std::string MainExecutable =
      llvm::sys::fs::getMainExecutable("clang_tool", &StaticSymbol);

  bool ProcessingFailed = false;
  for (const auto &Command : CompileCommands) {
    // FIXME: chdir is thread hostile; on the other hand, creating the same
    // behavior as chdir is complex: chdir resolves the path once, thus
    // guaranteeing that all subsequent relative path operations work
    // on the same path the original chdir resulted in. This makes a difference
    // for example on network filesystems, where symlinks might be switched
    // during runtime of the tool. Fixing this depends on having a file system
    // abstraction that allows openat() style interactions.
    if (chdir(Command.second.Directory.c_str()))
      llvm::report_fatal_error("Cannot chdir into \"" +
                               Twine(Command.second.Directory) + "\n!");
    std::vector<std::string> CommandLine = Command.second.CommandLine;
    for (ArgumentsAdjuster *Adjuster : ArgsAdjusters)
      CommandLine = Adjuster->Adjust(CommandLine);
    assert(!CommandLine.empty());
    CommandLine[0] = MainExecutable;
    // FIXME: We need a callback mechanism for the tool writer to output a
    // customized message for each file.
    DEBUG({
      llvm::dbgs() << "Processing: " << Command.first << ".\n";
    });
    ToolInvocation Invocation(std::move(CommandLine), Action, Files.get());
    Invocation.setDiagnosticConsumer(DiagConsumer);
    for (const auto &MappedFile : MappedFileContents) {
      Invocation.mapVirtualFile(MappedFile.first, MappedFile.second);
    }
    if (!Invocation.run()) {
      // FIXME: Diagnostics should be used instead.
      llvm::errs() << "Error while processing " << Command.first << ".\n";
      ProcessingFailed = true;
    }
  }
  return ProcessingFailed ? 1 : 0;
}

namespace {

class ASTBuilderAction : public ToolAction {
  std::vector<std::unique_ptr<ASTUnit>> &ASTs;

public:
  ASTBuilderAction(std::vector<std::unique_ptr<ASTUnit>> &ASTs) : ASTs(ASTs) {}

  bool runInvocation(CompilerInvocation *Invocation, FileManager *Files,
                     DiagnosticConsumer *DiagConsumer) override {
    // FIXME: This should use the provided FileManager.
    std::unique_ptr<ASTUnit> AST = ASTUnit::LoadFromCompilerInvocation(
        Invocation, CompilerInstance::createDiagnostics(
                        &Invocation->getDiagnosticOpts(), DiagConsumer,
                        /*ShouldOwnClient=*/false));
    if (!AST)
      return false;

    ASTs.push_back(std::move(AST));
    return true;
  }
};

}

int ClangTool::buildASTs(std::vector<std::unique_ptr<ASTUnit>> &ASTs) {
  ASTBuilderAction Action(ASTs);
  return run(&Action);
}

std::unique_ptr<ASTUnit> buildASTFromCode(const Twine &Code,
                                          const Twine &FileName) {
  return buildASTFromCodeWithArgs(Code, std::vector<std::string>(), FileName);
}

std::unique_ptr<ASTUnit>
buildASTFromCodeWithArgs(const Twine &Code,
                         const std::vector<std::string> &Args,
                         const Twine &FileName) {
  SmallString<16> FileNameStorage;
  StringRef FileNameRef = FileName.toNullTerminatedStringRef(FileNameStorage);

  std::vector<std::unique_ptr<ASTUnit>> ASTs;
  ASTBuilderAction Action(ASTs);
  ToolInvocation Invocation(getSyntaxOnlyToolArgs(Args, FileNameRef), &Action,
                            nullptr);

  SmallString<1024> CodeStorage;
  Invocation.mapVirtualFile(FileNameRef,
                            Code.toNullTerminatedStringRef(CodeStorage));
  if (!Invocation.run())
    return nullptr;

  assert(ASTs.size() == 1);
  return std::move(ASTs[0]);
}

} // end namespace tooling
} // end namespace clang<|MERGE_RESOLUTION|>--- conflicted
+++ resolved
@@ -234,15 +234,9 @@
   }
   std::unique_ptr<clang::CompilerInvocation> Invocation(
       newInvocation(&Diagnostics, *CC1Args));
-<<<<<<< HEAD
   if(Diagnostics.hasUncompilableErrorOccurred())
     return false;
-  for (llvm::StringMap<StringRef>::const_iterator
-           It = MappedFileContents.begin(), End = MappedFileContents.end();
-       It != End; ++It) {
-=======
   for (const auto &It : MappedFileContents) {
->>>>>>> 445305f4
     // Inject the code as the given file name into the preprocessor options.
     auto *Input = llvm::MemoryBuffer::getMemBuffer(It.getValue());
     Invocation->getPreprocessorOpts().addRemappedFile(It.getKey(), Input);
