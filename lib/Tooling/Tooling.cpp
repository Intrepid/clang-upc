--- conflicted
+++ resolved
@@ -17,11 +17,8 @@
 #include "clang/Driver/Compilation.h"
 #include "clang/Driver/Driver.h"
 #include "clang/Driver/Tool.h"
-<<<<<<< HEAD
 #include "clang/Driver/Options.h"
-=======
 #include "clang/Driver/ToolChain.h"
->>>>>>> 4fb22331
 #include "clang/Frontend/ASTUnit.h"
 #include "clang/Frontend/CompilerInstance.h"
 #include "clang/Frontend/FrontendDiagnostic.h"
@@ -267,12 +264,9 @@
   }
   std::unique_ptr<clang::CompilerInvocation> Invocation(
       newInvocation(&Diagnostics, *CC1Args));
-<<<<<<< HEAD
   if(Diagnostics.hasUncompilableErrorOccurred())
     return false;
-=======
   // FIXME: remove this when all users have migrated!
->>>>>>> 4fb22331
   for (const auto &It : MappedFileContents) {
     // Inject the code as the given file name into the preprocessor options.
     std::unique_ptr<llvm::MemoryBuffer> Input =
